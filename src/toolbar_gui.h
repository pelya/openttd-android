--- conflicted
+++ resolved
@@ -16,10 +16,7 @@
 void ToggleBoundingBoxes();
 void ToggleDirtyBlocks();
 
-<<<<<<< HEAD
 extern int _last_clicked_toolbar_idx;
-=======
 extern uint _toolbar_width;
->>>>>>> a8b57567
 
 #endif /* TOOLBAR_GUI_H */