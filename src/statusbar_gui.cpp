--- conflicted
+++ resolved
@@ -148,22 +148,13 @@
 
 	void DrawWidget(const Rect &r, int widget) const override
 	{
-<<<<<<< HEAD
-		StringID str = INVALID_STRING_ID;
-
-=======
 		int text_offset = max(0, ((int)(r.bottom - r.top + 1) - FONT_HEIGHT_NORMAL) / 2); // Offset for rendering the text vertically centered
 		int text_top = r.top + text_offset;
->>>>>>> baf5bf29
 		switch (widget) {
 			case WID_S_LEFT:
 				/* Draw the date */
 				SetDParam(0, _date);
-<<<<<<< HEAD
-				str = STR_WHITE_DATE_LONG;
-=======
 				DrawString(r.left + WD_FRAMERECT_LEFT, r.right - WD_FRAMERECT_RIGHT, text_top, STR_WHITE_DATE_LONG, TC_FROMSTRING, SA_HOR_CENTER);
->>>>>>> baf5bf29
 				break;
 
 			case WID_S_RIGHT: {
@@ -171,11 +162,7 @@
 				const Company *c = Company::GetIfValid(_local_company);
 				if (c != nullptr) {
 					SetDParam(0, c->money);
-<<<<<<< HEAD
-					str = STR_COMPANY_MONEY;
-=======
 					DrawString(r.left + WD_FRAMERECT_LEFT, r.right - WD_FRAMERECT_RIGHT, text_top, STR_COMPANY_MONEY, TC_FROMSTRING, SA_HOR_CENTER);
->>>>>>> baf5bf29
 				}
 				break;
 			}
@@ -183,43 +170,25 @@
 			case WID_S_MIDDLE:
 				/* Draw status bar */
 				if (this->saving) { // true when saving is active
-<<<<<<< HEAD
-					str = STR_STATUSBAR_SAVING_GAME;
-				} else if (_do_autosave) {
-					str = STR_STATUSBAR_AUTOSAVE;
-				} else if (_pause_mode != PM_UNPAUSED) {
-					DrawString(r.left + WD_FRAMERECT_LEFT, r.right - WD_FRAMERECT_RIGHT, r.top + WD_FRAMERECT_TOP, STR_STATUSBAR_PAUSED, TC_FROMSTRING, SA_HOR_CENTER);
-				} else if (this->ticker_scroll < TICKER_STOP && FindWindowById(WC_NEWS_WINDOW, 0) == NULL && _statusbar_news_item != nullptr && _statusbar_news_item->string_id != 0) {
-=======
 					DrawString(r.left + WD_FRAMERECT_LEFT, r.right - WD_FRAMERECT_RIGHT, text_top, STR_STATUSBAR_SAVING_GAME, TC_FROMSTRING, SA_HOR_CENTER | SA_VERT_CENTER);
 				} else if (_do_autosave) {
 					DrawString(r.left + WD_FRAMERECT_LEFT, r.right - WD_FRAMERECT_RIGHT, text_top, STR_STATUSBAR_AUTOSAVE, TC_FROMSTRING, SA_HOR_CENTER);
 				} else if (_pause_mode != PM_UNPAUSED) {
 					DrawString(r.left + WD_FRAMERECT_LEFT, r.right - WD_FRAMERECT_RIGHT, text_top, STR_STATUSBAR_PAUSED, TC_FROMSTRING, SA_HOR_CENTER);
 				} else if (this->ticker_scroll < TICKER_STOP && _statusbar_news_item != nullptr && _statusbar_news_item->string_id != 0) {
->>>>>>> baf5bf29
 					/* Draw the scrolling news text */
 					if (!DrawScrollingStatusText(_statusbar_news_item, ScaleGUITrad(this->ticker_scroll), r.left + WD_FRAMERECT_LEFT, r.right - WD_FRAMERECT_RIGHT, r.top + WD_FRAMERECT_TOP, r.bottom)) {
 						InvalidateWindowData(WC_STATUS_BAR, 0, SBI_NEWS_DELETED);
 						if (Company::IsValidID(_local_company)) {
 							/* This is the default text */
 							SetDParam(0, _local_company);
-<<<<<<< HEAD
-							str = STR_STATUSBAR_COMPANY_NAME;
-=======
 							DrawString(r.left + WD_FRAMERECT_LEFT, r.right - WD_FRAMERECT_RIGHT, text_top, STR_STATUSBAR_COMPANY_NAME, TC_FROMSTRING, SA_HOR_CENTER);
->>>>>>> baf5bf29
 						}
 					}
 				} else {
 					if (Company::IsValidID(_local_company)) {
 						/* This is the default text */
 						SetDParam(0, _local_company);
-<<<<<<< HEAD
-						str = STR_STATUSBAR_COMPANY_NAME;
-					}
-				}
-=======
 						DrawString(r.left + WD_FRAMERECT_LEFT, r.right - WD_FRAMERECT_RIGHT, text_top, STR_STATUSBAR_COMPANY_NAME, TC_FROMSTRING, SA_HOR_CENTER);
 					}
 				}
@@ -228,7 +197,6 @@
 					Dimension icon_size = GetSpriteSize(SPR_UNREAD_NEWS);
 					DrawSprite(SPR_UNREAD_NEWS, PAL_NONE, r.right - WD_FRAMERECT_RIGHT - icon_size.width, r.top + max(0, ((int)(r.bottom - r.top + 1) - (int)icon_size.height) / 2));
 				}
->>>>>>> baf5bf29
 				break;
 		}
 
