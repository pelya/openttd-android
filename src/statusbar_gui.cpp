/* $Id$ */

/*
 * This file is part of OpenTTD.
 * OpenTTD is free software; you can redistribute it and/or modify it under the terms of the GNU General Public License as published by the Free Software Foundation, version 2.
 * OpenTTD is distributed in the hope that it will be useful, but WITHOUT ANY WARRANTY; without even the implied warranty of MERCHANTABILITY or FITNESS FOR A PARTICULAR PURPOSE.
 * See the GNU General Public License for more details. You should have received a copy of the GNU General Public License along with OpenTTD. If not, see <http://www.gnu.org/licenses/>.
 */

/** @file statusbar_gui.cpp The GUI for the bottom status bar. */

#include "stdafx.h"
#include "date_func.h"
#include "gfx_func.h"
#include "news_func.h"
#include "company_func.h"
#include "string_func.h"
#include "strings_func.h"
#include "company_base.h"
#include "tilehighlight_func.h"
#include "news_gui.h"
#include "company_gui.h"
#include "window_gui.h"
#include "saveload/saveload.h"
#include "window_func.h"
#include "statusbar_gui.h"
#include "toolbar_gui.h"
#include "core/geometry_func.hpp"
<<<<<<< HEAD
#include "guitimer_func.h"
=======
#include "settings_gui.h"
>>>>>>> 405eba8a

#include "widgets/statusbar_widget.h"

#include "table/strings.h"
#include "table/sprites.h"

#include "safeguards.h"

static bool DrawScrollingStatusText(const NewsItem *ni, int scroll_pos, int left, int right, int top, int bottom)
{
	CopyInDParam(0, ni->params, lengthof(ni->params));
	StringID str = ni->string_id;

	char buf[512];
	GetString(buf, str, lastof(buf));
	const char *s = buf;

	char buffer[256];
	char *d = buffer;
	const char *last = lastof(buffer);

	for (;;) {
		WChar c = Utf8Consume(&s);
		if (c == 0) {
			break;
		} else if (c == '\n') {
			if (d + 4 >= last) break;
			d[0] = d[1] = d[2] = d[3] = ' ';
			d += 4;
		} else if (IsPrintable(c)) {
			if (d + Utf8CharLen(c) >= last) break;
			d += Utf8Encode(d, c);
		}
	}
	*d = '\0';

	DrawPixelInfo tmp_dpi;
	if (!FillDrawPixelInfo(&tmp_dpi, left, top, right - left, bottom)) return true;

	int width = GetStringBoundingBox(buffer).width;
	int pos = (_current_text_dir == TD_RTL) ? (scroll_pos - width) : (right - scroll_pos - left);

	DrawPixelInfo *old_dpi = _cur_dpi;
	_cur_dpi = &tmp_dpi;
	DrawString(pos, INT16_MAX, Center(0, bottom - top), buffer, TC_LIGHT_BLUE, SA_LEFT | SA_FORCE);
	_cur_dpi = old_dpi;

	return (_current_text_dir == TD_RTL) ? (pos < right - left) : (pos + width > 0);
}

struct StatusBarWindow : Window {
	bool saving;
	int ticker_scroll;
	GUITimer ticker_timer;
	GUITimer reminder_timeout;

	static const int TICKER_STOP    = 1640; ///< scrolling is finished when counter reaches this value
	static const int REMINDER_START = 1350; ///< time in ms for reminder notification (red dot on the right) to stay
	static const int REMINDER_STOP  =    0; ///< reminder disappears when counter reaches this value
	static const int COUNTER_STEP   =    2; ///< this is subtracted from active counters every tick

	StatusBarWindow(WindowDesc *desc) : Window(desc)
	{
		this->ticker_scroll = TICKER_STOP;
		this->ticker_timer.SetInterval(15);
		this->reminder_timeout.SetInterval(REMINDER_STOP);

		this->InitNested();
		CLRBITS(this->flags, WF_WHITE_BORDER);
		PositionStatusbar(this);
	}

	virtual Point OnInitialPosition(int16 sm_width, int16 sm_height, int window_number)
	{
		Point pt = { 0, _screen.height - sm_height };
		return pt;
	}

	virtual void FindWindowPlacementAndResize(int def_width, int def_height)
	{
		Window::FindWindowPlacementAndResize(min(_toolbar_width, _screen.width - GetMinSizing(NWST_STEP) * 2), def_height);
	}

	virtual void UpdateWidgetSize(int widget, Dimension *size, const Dimension &padding, Dimension *fill, Dimension *resize)
	{
		Dimension d;
		switch (widget) {
			/* Left and right should have same sizing. */
			case WID_S_LEFT:
			case WID_S_RIGHT: {
				SetDParamMaxValue(0, MAX_YEAR * DAYS_IN_YEAR);
				d = GetStringBoundingBox(STR_WHITE_DATE_LONG);

				int64 max_money = UINT32_MAX;
				const Company *c;
				FOR_ALL_COMPANIES(c) max_money = max<int64>(c->money, max_money);
				SetDParam(0, 100LL * max_money);
				d = maxdim(d, GetStringBoundingBox(STR_COMPANY_MONEY));
				break;
			}

			case WID_S_MIDDLE:
				d = GetStringBoundingBox(STR_STATUSBAR_AUTOSAVE);
				d = maxdim(d,    GetStringBoundingBox(STR_STATUSBAR_PAUSED));

				if (Company::IsValidID(_local_company)) {
					SetDParam(0, _local_company);
					d = maxdim(d, GetStringBoundingBox(STR_STATUSBAR_COMPANY_NAME));
				}
				break;

			default:
				return;
		}

		d.width += padding.width;
		d.height += padding.height;
		*size = maxdim(d, *size);
	}

	virtual void DrawWidget(const Rect &r, int widget) const
	{
		StringID str = INVALID_STRING_ID;

		switch (widget) {
			case WID_S_LEFT:
				/* Draw the date */
				SetDParam(0, _date);
				str = STR_WHITE_DATE_LONG;
				break;

			case WID_S_RIGHT: {
				/* Draw company money, if any */
				const Company *c = Company::GetIfValid(_local_company);
				if (c != NULL) {
					SetDParam(0, c->money);
					str = STR_COMPANY_MONEY;
				}
				break;
			}

			case WID_S_MIDDLE:
				/* Draw status bar */
				if (this->saving) { // true when saving is active
					str = STR_STATUSBAR_SAVING_GAME;
				} else if (_do_autosave) {
					str = STR_STATUSBAR_AUTOSAVE;
				} else if (_pause_mode != PM_UNPAUSED) {
					str = STR_STATUSBAR_PAUSED;
				} else if (this->ticker_scroll < TICKER_STOP && FindWindowById(WC_NEWS_WINDOW, 0) == NULL && _statusbar_news_item != NULL && _statusbar_news_item->string_id != 0) {
					/* Draw the scrolling news text */
					if (!DrawScrollingStatusText(_statusbar_news_item, this->ticker_scroll, r.left + WD_FRAMERECT_LEFT, r.right - WD_FRAMERECT_RIGHT, r.top + WD_FRAMERECT_TOP, r.bottom)) {
						InvalidateWindowData(WC_STATUS_BAR, 0, SBI_NEWS_DELETED);
						if (Company::IsValidID(_local_company)) {
							/* This is the default text */
							SetDParam(0, _local_company);
							str = STR_STATUSBAR_COMPANY_NAME;
						}
					}
				} else {
					if (Company::IsValidID(_local_company)) {
						/* This is the default text */
						SetDParam(0, _local_company);
						str = STR_STATUSBAR_COMPANY_NAME;
					}
				}
<<<<<<< HEAD

				if (!this->reminder_timeout.HasElapsed()) {
					Dimension icon_size = GetSpriteSize(SPR_UNREAD_NEWS);
					DrawSprite(SPR_UNREAD_NEWS, PAL_NONE, r.right - WD_FRAMERECT_RIGHT - icon_size.width, r.top + WD_FRAMERECT_TOP + (int)(FONT_HEIGHT_NORMAL - icon_size.height) / 2);
				}
=======
>>>>>>> 405eba8a
				break;
		}

		int center_top = Center(r.top + WD_FRAMERECT_TOP, r.bottom - r.top);
		if (str != INVALID_STRING_ID) DrawString(r.left + WD_FRAMERECT_LEFT, r.right - WD_FRAMERECT_RIGHT, center_top, str, TC_FROMSTRING, SA_HOR_CENTER);

		if (widget == WID_S_MIDDLE && this->reminder_timeout > 0) {
			Dimension icon_size = GetSpriteSize(SPR_UNREAD_NEWS);
			center_top = Center(r.top + WD_FRAMERECT_TOP, r.bottom - r.top,  icon_size.height);
			DrawSprite(SPR_UNREAD_NEWS, PAL_NONE, r.right - WD_FRAMERECT_RIGHT - icon_size.width, center_top);
		}
	}

	/**
	 * Some data on this window has become invalid.
	 * @param data Information about the changed data.
	 * @param gui_scope Whether the call is done from GUI scope. You may not do everything when not in GUI scope. See #InvalidateWindowData() for details.
	 */
	virtual void OnInvalidateData(int data = 0, bool gui_scope = true)
	{
		if (!gui_scope) return;
		switch (data) {
			default: NOT_REACHED();
			case SBI_SAVELOAD_START:  this->saving = true;  break;
			case SBI_SAVELOAD_FINISH: this->saving = false; break;
			case SBI_SHOW_TICKER:     this->ticker_scroll = 0; break;
			case SBI_SHOW_REMINDER:   this->reminder_timeout.SetInterval(REMINDER_START); break;
			case SBI_NEWS_DELETED:
				this->ticker_scroll    =   TICKER_STOP; // reset ticker ...
				this->reminder_timeout.SetInterval(REMINDER_STOP); // ... and reminder
				break;
		}
	}

	virtual void OnClick(Point pt, int widget, int click_count)
	{
		switch (widget) {
			case WID_S_MIDDLE: ShowLastNewsMessage(); break;
			case WID_S_RIGHT:  if (_local_company != COMPANY_SPECTATOR) ShowCompanyFinances(_local_company); break;
			default: ResetObjectToPlace();
		}
	}

	virtual void OnRealtimeTick(uint delta_ms)
	{
		if (_pause_mode != PM_UNPAUSED) return;

		if (this->ticker_scroll < TICKER_STOP) { // Scrolling text
			uint count = this->ticker_timer.CountElapsed(delta_ms);
			if (count > 0) {
				this->ticker_scroll += count;
				this->SetWidgetDirty(WID_S_MIDDLE);
			}
		}

		// Red blot to show there are new unread newsmessages
		if (this->reminder_timeout.Elapsed(delta_ms)) {
			this->SetWidgetDirty(WID_S_MIDDLE);
		}
	}
};

static const NWidgetPart _nested_main_status_widgets[] = {
	NWidget(NWID_HORIZONTAL),
		NWidget(WWT_PANEL, COLOUR_GREY, WID_S_LEFT), SetMinimalSize(140, 12), EndContainer(),
		NWidget(WWT_PUSHBTN, COLOUR_GREY, WID_S_MIDDLE), SetMinimalSize(40, 12), SetDataTip(0x0, STR_STATUSBAR_TOOLTIP_SHOW_LAST_NEWS), SetResize(1, 0),
		NWidget(WWT_PUSHBTN, COLOUR_GREY, WID_S_RIGHT), SetMinimalSize(140, 12),
	EndContainer(),
};

static WindowDesc _main_status_desc(
	WDP_MANUAL, NULL, 0, 0,
	WC_STATUS_BAR, WC_NONE,
	WDF_NO_FOCUS,
	_nested_main_status_widgets, lengthof(_nested_main_status_widgets)
);

/**
 * Checks whether the news ticker is currently being used.
 */
bool IsNewsTickerShown()
{
	const StatusBarWindow *w = dynamic_cast<StatusBarWindow*>(FindWindowById(WC_STATUS_BAR, 0));
	return w != NULL && w->ticker_scroll < StatusBarWindow::TICKER_STOP;
}

/**
 * Show our status bar.
 */
void ShowStatusBar()
{
	new StatusBarWindow(&_main_status_desc);
}<|MERGE_RESOLUTION|>--- conflicted
+++ resolved
@@ -26,11 +26,8 @@
 #include "statusbar_gui.h"
 #include "toolbar_gui.h"
 #include "core/geometry_func.hpp"
-<<<<<<< HEAD
 #include "guitimer_func.h"
-=======
 #include "settings_gui.h"
->>>>>>> 405eba8a
 
 #include "widgets/statusbar_widget.h"
 
@@ -197,21 +194,13 @@
 						str = STR_STATUSBAR_COMPANY_NAME;
 					}
 				}
-<<<<<<< HEAD
-
-				if (!this->reminder_timeout.HasElapsed()) {
-					Dimension icon_size = GetSpriteSize(SPR_UNREAD_NEWS);
-					DrawSprite(SPR_UNREAD_NEWS, PAL_NONE, r.right - WD_FRAMERECT_RIGHT - icon_size.width, r.top + WD_FRAMERECT_TOP + (int)(FONT_HEIGHT_NORMAL - icon_size.height) / 2);
-				}
-=======
->>>>>>> 405eba8a
 				break;
 		}
 
 		int center_top = Center(r.top + WD_FRAMERECT_TOP, r.bottom - r.top);
 		if (str != INVALID_STRING_ID) DrawString(r.left + WD_FRAMERECT_LEFT, r.right - WD_FRAMERECT_RIGHT, center_top, str, TC_FROMSTRING, SA_HOR_CENTER);
 
-		if (widget == WID_S_MIDDLE && this->reminder_timeout > 0) {
+		if (widget == WID_S_MIDDLE && !this->reminder_timeout.HasElapsed()) {
 			Dimension icon_size = GetSpriteSize(SPR_UNREAD_NEWS);
 			center_top = Center(r.top + WD_FRAMERECT_TOP, r.bottom - r.top,  icon_size.height);
 			DrawSprite(SPR_UNREAD_NEWS, PAL_NONE, r.right - WD_FRAMERECT_RIGHT - icon_size.width, center_top);
