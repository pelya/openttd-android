/*
 * This file is part of OpenTTD.
 * OpenTTD is free software; you can redistribute it and/or modify it under the terms of the GNU General Public License as published by the Free Software Foundation, version 2.
 * OpenTTD is distributed in the hope that it will be useful, but WITHOUT ANY WARRANTY; without even the implied warranty of MERCHANTABILITY or FITNESS FOR A PARTICULAR PURPOSE.
 * See the GNU General Public License for more details. You should have received a copy of the GNU General Public License along with OpenTTD. If not, see <http://www.gnu.org/licenses/>.
 */

/** @file statusbar_gui.cpp The GUI for the bottom status bar. */

#include "stdafx.h"
#include "date_func.h"
#include "gfx_func.h"
#include "news_func.h"
#include "company_func.h"
#include "string_func.h"
#include "strings_func.h"
#include "company_base.h"
#include "tilehighlight_func.h"
#include "news_gui.h"
#include "company_gui.h"
#include "window_gui.h"
#include "saveload/saveload.h"
#include "window_func.h"
#include "statusbar_gui.h"
#include "toolbar_gui.h"
#include "core/geometry_func.hpp"
#include "guitimer_func.h"
<<<<<<< HEAD
#include "settings_gui.h"
=======
#include "zoom_func.h"
>>>>>>> a499e9ac

#include "widgets/statusbar_widget.h"

#include "table/strings.h"
#include "table/sprites.h"

#include "safeguards.h"

static bool DrawScrollingStatusText(const NewsItem *ni, int scroll_pos, int left, int right, int top, int bottom)
{
	CopyInDParam(0, ni->params, lengthof(ni->params));
	StringID str = ni->string_id;

	char buf[512];
	GetString(buf, str, lastof(buf));
	const char *s = buf;

	char buffer[256];
	char *d = buffer;
	const char *last = lastof(buffer);

	for (;;) {
		WChar c = Utf8Consume(&s);
		if (c == 0) {
			break;
		} else if (c == '\n') {
			if (d + 4 >= last) break;
			d[0] = d[1] = d[2] = d[3] = ' ';
			d += 4;
		} else if (IsPrintable(c)) {
			if (d + Utf8CharLen(c) >= last) break;
			d += Utf8Encode(d, c);
		}
	}
	*d = '\0';

	DrawPixelInfo tmp_dpi;
	if (!FillDrawPixelInfo(&tmp_dpi, left, top, right - left, bottom)) return true;

	int width = GetStringBoundingBox(buffer).width;
	int pos = (_current_text_dir == TD_RTL) ? (scroll_pos - width) : (right - scroll_pos - left);

	DrawPixelInfo *old_dpi = _cur_dpi;
	_cur_dpi = &tmp_dpi;
	DrawString(pos, INT16_MAX, Center(0, bottom - top), buffer, TC_LIGHT_BLUE, SA_LEFT | SA_FORCE);
	_cur_dpi = old_dpi;

	return (_current_text_dir == TD_RTL) ? (pos < right - left) : (pos + width > 0);
}

struct StatusBarWindow : Window {
	bool saving;
	int ticker_scroll;
	GUITimer ticker_timer;
	GUITimer reminder_timeout;

	static const int TICKER_STOP    = 1640; ///< scrolling is finished when counter reaches this value
	static const int REMINDER_START = 1350; ///< time in ms for reminder notification (red dot on the right) to stay
	static const int REMINDER_STOP  =    0; ///< reminder disappears when counter reaches this value
	static const int COUNTER_STEP   =    2; ///< this is subtracted from active counters every tick

	StatusBarWindow(WindowDesc *desc) : Window(desc)
	{
		this->ticker_scroll = TICKER_STOP;
		this->ticker_timer.SetInterval(15);
		this->reminder_timeout.SetInterval(REMINDER_STOP);

		this->InitNested();
		CLRBITS(this->flags, WF_WHITE_BORDER);
		PositionStatusbar(this);
	}

	Point OnInitialPosition(int16 sm_width, int16 sm_height, int window_number) override
	{
		Point pt = { 0, _screen.height - sm_height };
		return pt;
	}

	void FindWindowPlacementAndResize(int def_width, int def_height) override
	{
		Window::FindWindowPlacementAndResize(min(_toolbar_width, _screen.width - GetMinSizing(NWST_STEP) * 2), def_height);
	}

	void UpdateWidgetSize(int widget, Dimension *size, const Dimension &padding, Dimension *fill, Dimension *resize) override
	{
		Dimension d;
		switch (widget) {
			/* Left and right should have same sizing. */
			case WID_S_LEFT:
			case WID_S_RIGHT: {
				SetDParamMaxValue(0, MAX_YEAR * DAYS_IN_YEAR);
				d = GetStringBoundingBox(STR_WHITE_DATE_LONG);

				int64 max_money = UINT32_MAX;
				for (const Company *c : Company::Iterate()) max_money = max<int64>(c->money, max_money);
				SetDParam(0, 100LL * max_money);
				d = maxdim(d, GetStringBoundingBox(STR_COMPANY_MONEY));
				break;
			}

			case WID_S_MIDDLE:
				d = GetStringBoundingBox(STR_STATUSBAR_AUTOSAVE);
				d = maxdim(d,    GetStringBoundingBox(STR_STATUSBAR_PAUSED));

				if (Company::IsValidID(_local_company)) {
					SetDParam(0, _local_company);
					d = maxdim(d, GetStringBoundingBox(STR_STATUSBAR_COMPANY_NAME));
				}
				break;

			default:
				return;
		}

		d.width += padding.width;
		d.height += padding.height;
		*size = maxdim(d, *size);
	}

	void DrawWidget(const Rect &r, int widget) const override
	{
		StringID str = INVALID_STRING_ID;

		switch (widget) {
			case WID_S_LEFT:
				/* Draw the date */
				SetDParam(0, _date);
				str = STR_WHITE_DATE_LONG;
				break;

			case WID_S_RIGHT: {
				/* Draw company money, if any */
				const Company *c = Company::GetIfValid(_local_company);
				if (c != nullptr) {
					SetDParam(0, c->money);
					str = STR_COMPANY_MONEY;
				}
				break;
			}

			case WID_S_MIDDLE:
				/* Draw status bar */
				if (this->saving) { // true when saving is active
					str = STR_STATUSBAR_SAVING_GAME;
				} else if (_do_autosave) {
					str = STR_STATUSBAR_AUTOSAVE;
				} else if (_pause_mode != PM_UNPAUSED) {
<<<<<<< HEAD
					str = STR_STATUSBAR_PAUSED;
				} else if (this->ticker_scroll < TICKER_STOP && FindWindowById(WC_NEWS_WINDOW, 0) == NULL && _statusbar_news_item != NULL && _statusbar_news_item->string_id != 0) {
=======
					DrawString(r.left + WD_FRAMERECT_LEFT, r.right - WD_FRAMERECT_RIGHT, r.top + WD_FRAMERECT_TOP, STR_STATUSBAR_PAUSED, TC_FROMSTRING, SA_HOR_CENTER);
				} else if (this->ticker_scroll < TICKER_STOP && _statusbar_news_item != nullptr && _statusbar_news_item->string_id != 0) {
>>>>>>> a499e9ac
					/* Draw the scrolling news text */
					if (!DrawScrollingStatusText(_statusbar_news_item, ScaleGUITrad(this->ticker_scroll), r.left + WD_FRAMERECT_LEFT, r.right - WD_FRAMERECT_RIGHT, r.top + WD_FRAMERECT_TOP, r.bottom)) {
						InvalidateWindowData(WC_STATUS_BAR, 0, SBI_NEWS_DELETED);
						if (Company::IsValidID(_local_company)) {
							/* This is the default text */
							SetDParam(0, _local_company);
							str = STR_STATUSBAR_COMPANY_NAME;
						}
					}
				} else {
					if (Company::IsValidID(_local_company)) {
						/* This is the default text */
						SetDParam(0, _local_company);
						str = STR_STATUSBAR_COMPANY_NAME;
					}
				}
				break;
		}

		int center_top = Center(r.top + WD_FRAMERECT_TOP, r.bottom - r.top);
		if (str != INVALID_STRING_ID) DrawString(r.left + WD_FRAMERECT_LEFT, r.right - WD_FRAMERECT_RIGHT, center_top, str, TC_FROMSTRING, SA_HOR_CENTER);

		if (widget == WID_S_MIDDLE && !this->reminder_timeout.HasElapsed()) {
			Dimension icon_size = GetSpriteSize(SPR_UNREAD_NEWS);
			center_top = Center(r.top + WD_FRAMERECT_TOP, r.bottom - r.top,  icon_size.height);
			DrawSprite(SPR_UNREAD_NEWS, PAL_NONE, r.right - WD_FRAMERECT_RIGHT - icon_size.width, center_top);
		}
	}

	/**
	 * Some data on this window has become invalid.
	 * @param data Information about the changed data.
	 * @param gui_scope Whether the call is done from GUI scope. You may not do everything when not in GUI scope. See #InvalidateWindowData() for details.
	 */
	void OnInvalidateData(int data = 0, bool gui_scope = true) override
	{
		if (!gui_scope) return;
		switch (data) {
			default: NOT_REACHED();
			case SBI_SAVELOAD_START:  this->saving = true;  break;
			case SBI_SAVELOAD_FINISH: this->saving = false; break;
			case SBI_SHOW_TICKER:     this->ticker_scroll = 0; break;
			case SBI_SHOW_REMINDER:   this->reminder_timeout.SetInterval(REMINDER_START); break;
			case SBI_NEWS_DELETED:
				this->ticker_scroll    =   TICKER_STOP; // reset ticker ...
				this->reminder_timeout.SetInterval(REMINDER_STOP); // ... and reminder
				break;
		}
	}

	void OnClick(Point pt, int widget, int click_count) override
	{
		switch (widget) {
			case WID_S_MIDDLE: ShowLastNewsMessage(); break;
			case WID_S_RIGHT:  if (_local_company != COMPANY_SPECTATOR) ShowCompanyFinances(_local_company); break;
			default: ResetObjectToPlace();
		}
	}

	void OnRealtimeTick(uint delta_ms) override
	{
		if (_pause_mode != PM_UNPAUSED) return;

		if (this->ticker_scroll < TICKER_STOP) { // Scrolling text
			uint count = this->ticker_timer.CountElapsed(delta_ms);
			if (count > 0) {
				this->ticker_scroll += count;
				this->SetWidgetDirty(WID_S_MIDDLE);
			}
		}

		// Red blot to show there are new unread newsmessages
		if (this->reminder_timeout.Elapsed(delta_ms)) {
			this->SetWidgetDirty(WID_S_MIDDLE);
		}
	}
};

static const NWidgetPart _nested_main_status_widgets[] = {
	NWidget(NWID_HORIZONTAL),
		NWidget(WWT_PANEL, COLOUR_GREY, WID_S_LEFT), SetMinimalSize(140, 12), EndContainer(),
		NWidget(WWT_PUSHBTN, COLOUR_GREY, WID_S_MIDDLE), SetMinimalSize(40, 12), SetDataTip(0x0, STR_STATUSBAR_TOOLTIP_SHOW_LAST_NEWS), SetResize(1, 0),
		NWidget(WWT_PUSHBTN, COLOUR_GREY, WID_S_RIGHT), SetMinimalSize(140, 12),
	EndContainer(),
};

static WindowDesc _main_status_desc(
	WDP_MANUAL, nullptr, 0, 0,
	WC_STATUS_BAR, WC_NONE,
	WDF_NO_FOCUS,
	_nested_main_status_widgets, lengthof(_nested_main_status_widgets)
);

/**
 * Checks whether the news ticker is currently being used.
 */
bool IsNewsTickerShown()
{
	const StatusBarWindow *w = dynamic_cast<StatusBarWindow*>(FindWindowById(WC_STATUS_BAR, 0));
	return w != nullptr && w->ticker_scroll < StatusBarWindow::TICKER_STOP;
}

/**
 * Show our status bar.
 */
void ShowStatusBar()
{
	new StatusBarWindow(&_main_status_desc);
}<|MERGE_RESOLUTION|>--- conflicted
+++ resolved
@@ -25,11 +25,8 @@
 #include "toolbar_gui.h"
 #include "core/geometry_func.hpp"
 #include "guitimer_func.h"
-<<<<<<< HEAD
 #include "settings_gui.h"
-=======
 #include "zoom_func.h"
->>>>>>> a499e9ac
 
 #include "widgets/statusbar_widget.h"
 
@@ -177,13 +174,8 @@
 				} else if (_do_autosave) {
 					str = STR_STATUSBAR_AUTOSAVE;
 				} else if (_pause_mode != PM_UNPAUSED) {
-<<<<<<< HEAD
-					str = STR_STATUSBAR_PAUSED;
-				} else if (this->ticker_scroll < TICKER_STOP && FindWindowById(WC_NEWS_WINDOW, 0) == NULL && _statusbar_news_item != NULL && _statusbar_news_item->string_id != 0) {
-=======
 					DrawString(r.left + WD_FRAMERECT_LEFT, r.right - WD_FRAMERECT_RIGHT, r.top + WD_FRAMERECT_TOP, STR_STATUSBAR_PAUSED, TC_FROMSTRING, SA_HOR_CENTER);
-				} else if (this->ticker_scroll < TICKER_STOP && _statusbar_news_item != nullptr && _statusbar_news_item->string_id != 0) {
->>>>>>> a499e9ac
+				} else if (this->ticker_scroll < TICKER_STOP && FindWindowById(WC_NEWS_WINDOW, 0) == NULL && _statusbar_news_item != nullptr && _statusbar_news_item->string_id != 0) {
 					/* Draw the scrolling news text */
 					if (!DrawScrollingStatusText(_statusbar_news_item, ScaleGUITrad(this->ticker_scroll), r.left + WD_FRAMERECT_LEFT, r.right - WD_FRAMERECT_RIGHT, r.top + WD_FRAMERECT_TOP, r.bottom)) {
 						InvalidateWindowData(WC_STATUS_BAR, 0, SBI_NEWS_DELETED);
