/*
 * This file is part of OpenTTD.
 * OpenTTD is free software; you can redistribute it and/or modify it under the terms of the GNU General Public License as published by the Free Software Foundation, version 2.
 * OpenTTD is distributed in the hope that it will be useful, but WITHOUT ANY WARRANTY; without even the implied warranty of MERCHANTABILITY or FITNESS FOR A PARTICULAR PURPOSE.
 * See the GNU General Public License for more details. You should have received a copy of the GNU General Public License along with OpenTTD. If not, see <http://www.gnu.org/licenses/>.
 */

/** @file tree_gui.cpp GUIs for building trees. */

#include "stdafx.h"
#include "window_gui.h"
#include "gfx_func.h"
#include "tilehighlight_func.h"
#include "company_func.h"
#include "company_base.h"
#include "command_func.h"
#include "core/random_func.hpp"
#include "sound_func.h"
#include "strings_func.h"
#include "zoom_func.h"
#include "tree_map.h"
#include "window_func.h"

#include "widgets/tree_widget.h"

#include "table/sprites.h"
#include "table/strings.h"
#include "table/tree_land.h"

#include "safeguards.h"

void PlaceTreesRandomly();
uint PlaceTreeGroupAroundTile(TileIndex tile, TreeType treetype, uint radius, uint count);

/** Tree Sprites with their palettes */
const PalSpriteID tree_sprites[] = {
	{ 1621, PAL_NONE }, { 1635, PAL_NONE }, { 1656, PAL_NONE }, { 1579, PAL_NONE },
	{ 1607, PAL_NONE }, { 1593, PAL_NONE }, { 1614, PAL_NONE }, { 1586, PAL_NONE },
	{ 1663, PAL_NONE }, { 1677, PAL_NONE }, { 1691, PAL_NONE }, { 1705, PAL_NONE },
	{ 1711, PAL_NONE }, { 1746, PAL_NONE }, { 1753, PAL_NONE }, { 1732, PAL_NONE },
	{ 1739, PAL_NONE }, { 1718, PAL_NONE }, { 1725, PAL_NONE }, { 1760, PAL_NONE },
	{ 1838, PAL_NONE }, { 1844, PAL_NONE }, { 1866, PAL_NONE }, { 1871, PAL_NONE },
	{ 1899, PAL_NONE }, { 1935, PAL_NONE }, { 1928, PAL_NONE }, { 1915, PAL_NONE },
	{ 1887, PAL_NONE }, { 1908, PAL_NONE }, { 1824, PAL_NONE }, { 1943, PAL_NONE },
	{ 1950, PAL_NONE }, { 1957, PALETTE_TO_GREEN }, { 1964, PALETTE_TO_RED },        { 1971, PAL_NONE },
	{ 1978, PAL_NONE }, { 1985, PALETTE_TO_RED, },  { 1992, PALETTE_TO_PALE_GREEN }, { 1999, PALETTE_TO_YELLOW }, { 2006, PALETTE_TO_RED }
};

/**
 * Calculate the maximum size of all tree sprites
 * @return Dimension of the largest tree sprite
 */
static Dimension GetMaxTreeSpriteSize()
{
	const uint16 base = _tree_base_by_landscape[_settings_game.game_creation.landscape];
	const uint16 count = _tree_count_by_landscape[_settings_game.game_creation.landscape];

	Dimension size, this_size;
	Point offset;
	/* Avoid to use it uninitialized */
	size.width = 32; // default width - WD_FRAMERECT_LEFT
	size.height = 39; // default height - BUTTON_BOTTOM_OFFSET
	offset.x = 0;
	offset.y = 0;

	for (int i = base; i < base + count; i++) {
		if (i >= (int)lengthof(tree_sprites)) return size;
		this_size = GetSpriteSize(tree_sprites[i].sprite, &offset);
		size.width = std::max<int>(size.width, 2 * std::max<int>(this_size.width, -offset.x));
		size.height = std::max<int>(size.height, std::max<int>(this_size.height, -offset.y));
	}

	return size;
}


/**
 * The build trees window.
 */
class BuildTreesWindow : public Window
{
	/** Visual Y offset of tree root from the bottom of the tree type buttons */
	static const int BUTTON_BOTTOM_OFFSET = 7;

	enum PlantingMode {
		PM_NORMAL,
		PM_FOREST_SM,
		PM_FOREST_LG,
	};

	int tree_to_plant;  ///< Tree number to plant, \c TREE_INVALID for a random tree.
	PlantingMode mode;  ///< Current mode for planting

	~BuildTreesWindow()
	{
		if (_thd.GetCallbackWnd() == this) this->OnPlaceObjectAbort();
	}

	/**
	 * Update the GUI and enable/disable planting to reflect selected options.
	 */
	void UpdateMode()
	{
		this->RaiseButtons();

		const int current_tree = this->tree_to_plant;

		if (this->tree_to_plant >= 0) {
			/* Activate placement */
			if (_settings_client.sound.confirm) SndPlayFx(SND_15_BEEP);
			SetObjectToPlace(SPR_CURSOR_TREE, PAL_NONE, HT_RECT, this->window_class, this->window_number);
			this->tree_to_plant = current_tree; // SetObjectToPlace may call ResetObjectToPlace which may reset tree_to_plant to -1
		} else {
			/* Deactivate placement */
			ResetObjectToPlace();
		}

		if (this->tree_to_plant == TREE_INVALID) {
			this->LowerWidget(WID_BT_TYPE_RANDOM);
		} else if (this->tree_to_plant >= 0) {
			this->LowerWidget(WID_BT_TYPE_BUTTON_FIRST + this->tree_to_plant);
		}

		switch (this->mode) {
			case PM_NORMAL: this->LowerWidget(WID_BT_MODE_NORMAL); break;
			case PM_FOREST_SM: this->LowerWidget(WID_BT_MODE_FOREST_SM); break;
			case PM_FOREST_LG: this->LowerWidget(WID_BT_MODE_FOREST_LG); break;
			default: NOT_REACHED();
		}

		this->SetDirty();
	}

	void DoPlantForest(TileIndex tile)
	{
		TreeType treetype = (TreeType)this->tree_to_plant;
		if (this->tree_to_plant == TREE_INVALID) {
			treetype = (TreeType)(InteractiveRandomRange(_tree_count_by_landscape[_settings_game.game_creation.landscape]) + _tree_base_by_landscape[_settings_game.game_creation.landscape]);
		}
		const uint radius = this->mode == PM_FOREST_LG ? 12 : 5;
		const uint count = this->mode == PM_FOREST_LG ? 12 : 5;
		PlaceTreeGroupAroundTile(tile, treetype, radius, count);
	}

public:
	BuildTreesWindow(WindowDesc *desc, WindowNumber window_number) : Window(desc), tree_to_plant(-1), mode(PM_NORMAL)
	{
		this->InitNested(window_number);
		ResetObjectToPlace();

		this->LowerWidget(WID_BT_MODE_NORMAL);

		/* Show scenario editor tools in editor */
		auto *se_tools = this->GetWidget<NWidgetStacked>(WID_BT_SE_PANE);
		if (_game_mode != GM_EDITOR) {
			se_tools->SetDisplayedPlane(SZSP_HORIZONTAL);
			this->ReInit();
		}
	}

	void UpdateWidgetSize(int widget, Dimension *size, const Dimension &padding, Dimension *fill, Dimension *resize) override
	{
		if (widget >= WID_BT_TYPE_BUTTON_FIRST) {
			/* Ensure tree type buttons are sized after the largest tree type */
			Dimension d = GetMaxTreeSpriteSize();
			size->width = d.width + WD_FRAMERECT_LEFT + WD_FRAMERECT_RIGHT;
			size->height = d.height + WD_FRAMERECT_RIGHT + WD_FRAMERECT_BOTTOM + ScaleGUITrad(BUTTON_BOTTOM_OFFSET); // we need some more space
		}
	}

	void DrawWidget(const Rect &r, int widget) const override
	{
		if (widget >= WID_BT_TYPE_BUTTON_FIRST) {
			const int index = widget - WID_BT_TYPE_BUTTON_FIRST;
			/* Trees "grow" in the centre on the bottom line of the buttons */
			DrawSprite(tree_sprites[index].sprite, tree_sprites[index].pal, (r.left + r.right) / 2 + WD_FRAMERECT_LEFT, r.bottom - ScaleGUITrad(BUTTON_BOTTOM_OFFSET));
		}
	}

	void OnClick(Point pt, int widget, int click_count) override
	{
		switch (widget) {
			case WID_BT_TYPE_RANDOM: // tree of random type.
				this->tree_to_plant = this->tree_to_plant == TREE_INVALID ? -1 : TREE_INVALID;
				this->UpdateMode();
				break;

			case WID_BT_MANY_RANDOM: // place trees randomly over the landscape
				if (_settings_client.sound.confirm) SndPlayFx(SND_15_BEEP);
				PlaceTreesRandomly();
				MarkWholeScreenDirty();
				break;

			case WID_BT_MODE_NORMAL:
				this->mode = PM_NORMAL;
				this->UpdateMode();
				break;

			case WID_BT_MODE_FOREST_SM:
				assert(_game_mode == GM_EDITOR);
				this->mode = PM_FOREST_SM;
				this->UpdateMode();
				break;

			case WID_BT_MODE_FOREST_LG:
				assert(_game_mode == GM_EDITOR);
				this->mode = PM_FOREST_LG;
				this->UpdateMode();
				break;

			default:
				if (widget >= WID_BT_TYPE_BUTTON_FIRST) {
					const int index = widget - WID_BT_TYPE_BUTTON_FIRST;
					this->tree_to_plant = this->tree_to_plant == index ? -1 : index;
					this->UpdateMode();
				}
				break;
		}
	}

	void OnPlaceObject(Point pt, TileIndex tile) override
	{
<<<<<<< HEAD
		VpStartPlaceSizing(tile, VPM_X_AND_Y, DDSP_PLANT_TREES);
		MoveAllWindowsOffScreen();
=======
		if (_game_mode != GM_EDITOR && this->mode == PM_NORMAL) {
			VpStartPlaceSizing(tile, VPM_X_AND_Y, DDSP_PLANT_TREES);
		} else {
			VpStartDragging(DDSP_PLANT_TREES);
		}
>>>>>>> b2d9a2dc
	}

	void OnPlaceDrag(ViewportPlaceMethod select_method, ViewportDragDropSelectionProcess select_proc, Point pt) override
	{
		if (_game_mode != GM_EDITOR && this->mode == PM_NORMAL) {
			VpSelectTilesWithMethod(pt.x, pt.y, select_method);
		} else {
			TileIndex tile = TileVirtXY(pt.x, pt.y);

<<<<<<< HEAD
	void OnPlaceMouseUp(ViewportPlaceMethod select_method, ViewportDragDropSelectionProcess select_proc, Point pt, TileIndex start_tile, TileIndex end_tile) override
	{
		if (pt.x != -1 && select_proc == DDSP_PLANT_TREES) {
			DoCommandP(end_tile, this->tree_to_plant, start_tile,
				CMD_PLANT_TREE | CMD_MSG(STR_ERROR_CAN_T_PLANT_TREE_HERE));
			MoveAllHiddenWindowsBackToScreen();
=======
			if (this->mode == PM_NORMAL) {
				DoCommandP(tile, this->tree_to_plant, tile, CMD_PLANT_TREE);
			} else {
				this->DoPlantForest(tile);
			}
>>>>>>> b2d9a2dc
		}
	}

	void OnPlaceMouseUp(ViewportPlaceMethod select_method, ViewportDragDropSelectionProcess select_proc, Point pt, TileIndex start_tile, TileIndex end_tile) override
	{
		if (_game_mode != GM_EDITOR && this->mode == PM_NORMAL && pt.x != -1 && select_proc == DDSP_PLANT_TREES) {
			DoCommandP(end_tile, this->tree_to_plant, start_tile, CMD_PLANT_TREE | CMD_MSG(STR_ERROR_CAN_T_PLANT_TREE_HERE));
		}
	}

	void OnPlaceObjectAbort() override
	{
<<<<<<< HEAD
		MoveAllHiddenWindowsBackToScreen();
		this->RaiseButtons();

		ResetObjectToPlace();
=======
		this->tree_to_plant = -1;
		this->UpdateMode();
>>>>>>> b2d9a2dc
	}
};

/**
 * Make widgets for the current available tree types.
 * This does not use a NWID_MATRIX or WWT_MATRIX control as those are more difficult to
 * get producing the correct result than dynamically building the widgets is.
 * @see NWidgetFunctionType
 */
static NWidgetBase *MakeTreeTypeButtons(int *biggest_index)
{
	const byte type_base = _tree_base_by_landscape[_settings_game.game_creation.landscape];
	const byte type_count = _tree_count_by_landscape[_settings_game.game_creation.landscape];

	/* Toyland has 9 tree types, which look better in 3x3 than 4x3 */
	const int num_columns = type_count == 9 ? 3 : 4;
	const int num_rows = CeilDiv(type_count, num_columns);
	byte cur_type = type_base;

	NWidgetVertical *vstack = new NWidgetVertical(NC_EQUALSIZE);
	vstack->SetPIP(0, 1, 0);

	for (int row = 0; row < num_rows; row++) {
		NWidgetHorizontal *hstack = new NWidgetHorizontal(NC_EQUALSIZE);
		hstack->SetPIP(0, 1, 0);
		vstack->Add(hstack);
		for (int col = 0; col < num_columns; col++) {
			if (cur_type > type_base + type_count) break;
			NWidgetBackground *button = new NWidgetBackground(WWT_PANEL, COLOUR_GREY, WID_BT_TYPE_BUTTON_FIRST + cur_type);
			button->SetDataTip(0x0, STR_PLANT_TREE_TOOLTIP);
			hstack->Add(button);
			*biggest_index = WID_BT_TYPE_BUTTON_FIRST + cur_type;
			cur_type++;
		}
	}

	return vstack;
}

static const NWidgetPart _nested_build_trees_widgets[] = {
	NWidget(NWID_HORIZONTAL),
		NWidget(WWT_CLOSEBOX, COLOUR_DARK_GREEN),
		NWidget(WWT_CAPTION, COLOUR_DARK_GREEN), SetDataTip(STR_PLANT_TREE_CAPTION, STR_TOOLTIP_WINDOW_TITLE_DRAG_THIS),
		NWidget(WWT_SHADEBOX, COLOUR_DARK_GREEN),
		NWidget(WWT_STICKYBOX, COLOUR_DARK_GREEN),
	EndContainer(),
	NWidget(WWT_PANEL, COLOUR_DARK_GREEN),
		NWidget(NWID_VERTICAL), SetPadding(2),
			NWidgetFunction(MakeTreeTypeButtons),
			NWidget(NWID_SPACER), SetMinimalSize(0, 1),
			NWidget(WWT_TEXTBTN, COLOUR_GREY, WID_BT_TYPE_RANDOM), SetDataTip(STR_TREES_RANDOM_TYPE, STR_TREES_RANDOM_TYPE_TOOLTIP),
			NWidget(NWID_SELECTION, INVALID_COLOUR, WID_BT_SE_PANE),
				NWidget(NWID_VERTICAL),
					NWidget(NWID_SPACER), SetMinimalSize(0, 1),
					NWidget(NWID_HORIZONTAL, NC_EQUALSIZE),
						NWidget(WWT_TEXTBTN, COLOUR_GREY, WID_BT_MODE_NORMAL), SetFill(1, 0), SetDataTip(STR_TREES_MODE_NORMAL_BUTTON, STR_TREES_MODE_NORMAL_TOOLTIP),
						NWidget(WWT_TEXTBTN, COLOUR_GREY, WID_BT_MODE_FOREST_SM), SetFill(1, 0), SetDataTip(STR_TREES_MODE_FOREST_SM_BUTTON, STR_TREES_MODE_FOREST_SM_TOOLTIP),
						NWidget(WWT_TEXTBTN, COLOUR_GREY, WID_BT_MODE_FOREST_LG), SetFill(1, 0), SetDataTip(STR_TREES_MODE_FOREST_LG_BUTTON, STR_TREES_MODE_FOREST_LG_TOOLTIP),
					EndContainer(),
					NWidget(NWID_SPACER), SetMinimalSize(0, 1),
					NWidget(WWT_PUSHTXTBTN, COLOUR_GREY, WID_BT_MANY_RANDOM), SetDataTip(STR_TREES_RANDOM_TREES_BUTTON, STR_TREES_RANDOM_TREES_TOOLTIP),
				EndContainer(),
			EndContainer(),
		EndContainer(),
	EndContainer(),
};

static WindowDesc _build_trees_desc(
	WDP_AUTO, "build_tree", 0, 0,
	WC_BUILD_TREES, WC_NONE,
	WDF_CONSTRUCTION,
	_nested_build_trees_widgets, lengthof(_nested_build_trees_widgets)
);

void ShowBuildTreesToolbar()
{
	if (_game_mode != GM_EDITOR && !Company::IsValidID(_local_company)) return;
	AllocateWindowDescFront<BuildTreesWindow>(&_build_trees_desc, 0);
}<|MERGE_RESOLUTION|>--- conflicted
+++ resolved
@@ -220,16 +220,12 @@
 
 	void OnPlaceObject(Point pt, TileIndex tile) override
 	{
-<<<<<<< HEAD
-		VpStartPlaceSizing(tile, VPM_X_AND_Y, DDSP_PLANT_TREES);
-		MoveAllWindowsOffScreen();
-=======
 		if (_game_mode != GM_EDITOR && this->mode == PM_NORMAL) {
 			VpStartPlaceSizing(tile, VPM_X_AND_Y, DDSP_PLANT_TREES);
 		} else {
 			VpStartDragging(DDSP_PLANT_TREES);
 		}
->>>>>>> b2d9a2dc
+		MoveAllWindowsOffScreen();
 	}
 
 	void OnPlaceDrag(ViewportPlaceMethod select_method, ViewportDragDropSelectionProcess select_proc, Point pt) override
@@ -239,20 +235,11 @@
 		} else {
 			TileIndex tile = TileVirtXY(pt.x, pt.y);
 
-<<<<<<< HEAD
-	void OnPlaceMouseUp(ViewportPlaceMethod select_method, ViewportDragDropSelectionProcess select_proc, Point pt, TileIndex start_tile, TileIndex end_tile) override
-	{
-		if (pt.x != -1 && select_proc == DDSP_PLANT_TREES) {
-			DoCommandP(end_tile, this->tree_to_plant, start_tile,
-				CMD_PLANT_TREE | CMD_MSG(STR_ERROR_CAN_T_PLANT_TREE_HERE));
-			MoveAllHiddenWindowsBackToScreen();
-=======
 			if (this->mode == PM_NORMAL) {
 				DoCommandP(tile, this->tree_to_plant, tile, CMD_PLANT_TREE);
 			} else {
 				this->DoPlantForest(tile);
 			}
->>>>>>> b2d9a2dc
 		}
 	}
 
@@ -261,19 +248,15 @@
 		if (_game_mode != GM_EDITOR && this->mode == PM_NORMAL && pt.x != -1 && select_proc == DDSP_PLANT_TREES) {
 			DoCommandP(end_tile, this->tree_to_plant, start_tile, CMD_PLANT_TREE | CMD_MSG(STR_ERROR_CAN_T_PLANT_TREE_HERE));
 		}
+		MoveAllHiddenWindowsBackToScreen();
 	}
 
 	void OnPlaceObjectAbort() override
 	{
-<<<<<<< HEAD
-		MoveAllHiddenWindowsBackToScreen();
-		this->RaiseButtons();
-
-		ResetObjectToPlace();
-=======
 		this->tree_to_plant = -1;
 		this->UpdateMode();
->>>>>>> b2d9a2dc
+		MoveAllHiddenWindowsBackToScreen();
+		ResetObjectToPlace();
 	}
 };
 
