/*
 * This file is part of OpenTTD.
 * OpenTTD is free software; you can redistribute it and/or modify it under the terms of the GNU General Public License as published by the Free Software Foundation, version 2.
 * OpenTTD is distributed in the hope that it will be useful, but WITHOUT ANY WARRANTY; without even the implied warranty of MERCHANTABILITY or FITNESS FOR A PARTICULAR PURPOSE.
 * See the GNU General Public License for more details. You should have received a copy of the GNU General Public License along with OpenTTD. If not, see <http://www.gnu.org/licenses/>.
 */

/** @file crashlog.cpp Implementation of generic function to be called to log a crash */

#include "stdafx.h"
#include "crashlog.h"
#include "gamelog.h"
#include "date_func.h"
#include "map_func.h"
#include "rev.h"
#include "strings_func.h"
#include "blitter/factory.hpp"
#include "base_media_base.h"
#include "music/music_driver.hpp"
#include "sound/sound_driver.hpp"
#include "video/video_driver.hpp"
#include "saveload/saveload.h"
#include "screenshot.h"
#include "gfx_func.h"
#include "network/network.h"
#include "language.h"
#include "fontcache.h"
#include "news_gui.h"

#include "ai/ai_info.hpp"
#include "game/game.hpp"
#include "game/game_info.hpp"
#include "company_base.h"
#include "company_func.h"

#include <time.h>

#ifdef WITH_ALLEGRO
#	include <allegro.h>
#endif /* WITH_ALLEGRO */
#ifdef WITH_FONTCONFIG
#	include <fontconfig/fontconfig.h>
#endif /* WITH_FONTCONFIG */
#ifdef WITH_PNG
	/* pngconf.h, included by png.h doesn't like something in the
	 * freetype headers. As such it's not alphabetically sorted. */
#	include <png.h>
#endif /* WITH_PNG */
#ifdef WITH_FREETYPE
#	include <ft2build.h>
#	include FT_FREETYPE_H
#endif /* WITH_FREETYPE */
#if defined(WITH_ICU_LX) || defined(WITH_ICU_I18N)
#	include <unicode/uversion.h>
#endif /* WITH_ICU_LX || WITH_ICU_I18N */
#ifdef WITH_LIBLZMA
#	include <lzma.h>
#endif
#ifdef WITH_LZO
#include <lzo/lzo1x.h>
#endif
#if defined(WITH_SDL) || defined(WITH_SDL2)
#	include <SDL.h>
#endif /* WITH_SDL || WITH_SDL2 */
#ifdef WITH_ZLIB
# include <zlib.h>
#endif

#include "safeguards.h"

/* static */ const char *CrashLog::message = nullptr;
/* static */ char *CrashLog::gamelog_buffer = nullptr;
/* static */ const char *CrashLog::gamelog_last = nullptr;

char *CrashLog::LogCompiler(char *buffer, const char *last) const
{
			buffer += seprintf(buffer, last, " Compiler: "
#if defined(_MSC_VER)
			"MSVC %d", _MSC_VER
#elif defined(__ICC) && defined(__GNUC__)
			"ICC %d (GCC %d.%d.%d mode)", __ICC,  __GNUC__, __GNUC_MINOR__, __GNUC_PATCHLEVEL__
#elif defined(__ICC)
			"ICC %d", __ICC
#elif defined(__GNUC__)
			"GCC %d.%d.%d", __GNUC__, __GNUC_MINOR__, __GNUC_PATCHLEVEL__
#elif defined(__WATCOMC__)
			"WatcomC %d", __WATCOMC__
#else
			"<unknown>"
#endif
			);
#if defined(__VERSION__)
			return buffer + seprintf(buffer, last,  " \"" __VERSION__ "\"\n\n");
#else
			return buffer + seprintf(buffer, last,  "\n\n");
#endif
}

/* virtual */ char *CrashLog::LogRegisters(char *buffer, const char *last) const
{
	/* Stub implementation; not all OSes support this. */
	return buffer;
}

/* virtual */ char *CrashLog::LogModules(char *buffer, const char *last) const
{
	/* Stub implementation; not all OSes support this. */
	return buffer;
}

/**
 * Writes OpenTTD's version to the buffer.
 * @param buffer The begin where to write at.
 * @param last   The last position in the buffer to write to.
 * @return the position of the \c '\0' character after the buffer.
 */
char *CrashLog::LogOpenTTDVersion(char *buffer, const char *last) const
{
	return buffer + seprintf(buffer, last,
			"OpenTTD version:\n"
			" Version:    %s (%d)\n"
			" NewGRF ver: %08x\n"
			" Bits:       %d\n"
			" Endian:     %s\n"
			" Dedicated:  %s\n"
			" Build date: %s\n\n",
			_openttd_revision,
			_openttd_revision_modified,
			_openttd_newgrf_version,
#ifdef _SQ64
			64,
#else
			32,
#endif
#if (TTD_ENDIAN == TTD_LITTLE_ENDIAN)
			"little",
#else
			"big",
#endif
#ifdef DEDICATED
			"yes",
#else
			"no",
#endif
			_openttd_build_date
	);
}

/**
 * Writes the (important) configuration settings to the buffer.
 * E.g. graphics set, sound set, blitter and AIs.
 * @param buffer The begin where to write at.
 * @param last   The last position in the buffer to write to.
 * @return the position of the \c '\0' character after the buffer.
 */
char *CrashLog::LogConfiguration(char *buffer, const char *last) const
{
	buffer += seprintf(buffer, last,
			"Configuration:\n"
			" Blitter:      %s\n"
			" Graphics set: %s (%u)\n"
			" Language:     %s\n"
			" Music driver: %s\n"
			" Music set:    %s (%u)\n"
			" Network:      %s\n"
			" Sound driver: %s\n"
			" Sound set:    %s (%u)\n"
			" Video driver: %s\n\n",
			BlitterFactory::GetCurrentBlitter() == nullptr ? "none" : BlitterFactory::GetCurrentBlitter()->GetName(),
			BaseGraphics::GetUsedSet() == nullptr ? "none" : BaseGraphics::GetUsedSet()->name,
			BaseGraphics::GetUsedSet() == nullptr ? UINT32_MAX : BaseGraphics::GetUsedSet()->version,
			_current_language == nullptr ? "none" : _current_language->file,
			MusicDriver::GetInstance() == nullptr ? "none" : MusicDriver::GetInstance()->GetName(),
			BaseMusic::GetUsedSet() == nullptr ? "none" : BaseMusic::GetUsedSet()->name,
			BaseMusic::GetUsedSet() == nullptr ? UINT32_MAX : BaseMusic::GetUsedSet()->version,
			_networking ? (_network_server ? "server" : "client") : "no",
			SoundDriver::GetInstance() == nullptr ? "none" : SoundDriver::GetInstance()->GetName(),
			BaseSounds::GetUsedSet() == nullptr ? "none" : BaseSounds::GetUsedSet()->name,
			BaseSounds::GetUsedSet() == nullptr ? UINT32_MAX : BaseSounds::GetUsedSet()->version,
			VideoDriver::GetInstance() == nullptr ? "none" : VideoDriver::GetInstance()->GetName()
	);

	buffer += seprintf(buffer, last,
			"Fonts:\n"
			" Small:  %s\n"
			" Medium: %s\n"
			" Large:  %s\n"
			" Mono:   %s\n\n",
			FontCache::Get(FS_SMALL)->GetFontName(),
			FontCache::Get(FS_NORMAL)->GetFontName(),
			FontCache::Get(FS_LARGE)->GetFontName(),
			FontCache::Get(FS_MONO)->GetFontName()
	);

	buffer += seprintf(buffer, last, "AI Configuration (local: %i) (current: %i):\n", (int)_local_company, (int)_current_company);
<<<<<<< HEAD
	const Company *c;
	FOR_ALL_COMPANIES(c) {
		if (c->ai_info == NULL) {
=======
	for (const Company *c : Company::Iterate()) {
		if (c->ai_info == nullptr) {
>>>>>>> a499e9ac
			buffer += seprintf(buffer, last, " %2i: Human\n", (int)c->index);
		} else {
			buffer += seprintf(buffer, last, " %2i: %s (v%d)\n", (int)c->index, c->ai_info->GetName(), c->ai_info->GetVersion());
		}
	}

	if (Game::GetInfo() != nullptr) {
		buffer += seprintf(buffer, last, " GS: %s (v%d)\n", Game::GetInfo()->GetName(), Game::GetInfo()->GetVersion());
	}
	buffer += seprintf(buffer, last, "\n");

	return buffer;
}

/**
 * Writes information (versions) of the used libraries.
 * @param buffer The begin where to write at.
 * @param last   The last position in the buffer to write to.
 * @return the position of the \c '\0' character after the buffer.
 */
char *CrashLog::LogLibraries(char *buffer, const char *last) const
{
	buffer += seprintf(buffer, last, "Libraries:\n");

#ifdef WITH_ALLEGRO
	buffer += seprintf(buffer, last, " Allegro:    %s\n", allegro_id);
#endif /* WITH_ALLEGRO */

#ifdef WITH_FONTCONFIG
	int version = FcGetVersion();
	buffer += seprintf(buffer, last, " FontConfig: %d.%d.%d\n", version / 10000, (version / 100) % 100, version % 100);
#endif /* WITH_FONTCONFIG */

#ifdef WITH_FREETYPE
	FT_Library library;
	int major, minor, patch;
	FT_Init_FreeType(&library);
	FT_Library_Version(library, &major, &minor, &patch);
	FT_Done_FreeType(library);
	buffer += seprintf(buffer, last, " FreeType:   %d.%d.%d\n", major, minor, patch);
#endif /* WITH_FREETYPE */

#if defined(WITH_ICU_LX) || defined(WITH_ICU_I18N)
	/* 4 times 0-255, separated by dots (.) and a trailing '\0' */
	char buf[4 * 3 + 3 + 1];
	UVersionInfo ver;
	u_getVersion(ver);
	u_versionToString(ver, buf);
#ifdef WITH_ICU_I18N
	buffer += seprintf(buffer, last, " ICU i18n:   %s\n", buf);
#endif
#ifdef WITH_ICU_LX
	buffer += seprintf(buffer, last, " ICU lx:     %s\n", buf);
#endif
#endif /* WITH_ICU_LX || WITH_ICU_I18N */

#ifdef WITH_LIBLZMA
	buffer += seprintf(buffer, last, " LZMA:       %s\n", lzma_version_string());
#endif

#ifdef WITH_LZO
	buffer += seprintf(buffer, last, " LZO:        %s\n", lzo_version_string());
#endif

#ifdef WITH_PNG
	buffer += seprintf(buffer, last, " PNG:        %s\n", png_get_libpng_ver(nullptr));
#endif /* WITH_PNG */

#ifdef WITH_SDL
	const SDL_version *sdl_v = SDL_Linked_Version();
	buffer += seprintf(buffer, last, " SDL1:       %d.%d.%d\n", sdl_v->major, sdl_v->minor, sdl_v->patch);
#elif defined(WITH_SDL2)
	SDL_version sdl2_v;
	SDL_GetVersion(&sdl2_v);
	buffer += seprintf(buffer, last, " SDL2:       %d.%d.%d\n", sdl2_v.major, sdl2_v.minor, sdl2_v.patch);
#endif

#ifdef WITH_ZLIB
	buffer += seprintf(buffer, last, " Zlib:       %s\n", zlibVersion());
#endif

	buffer += seprintf(buffer, last, "\n");
	return buffer;
}

/**
 * Helper function for printing the gamelog.
 * @param s the string to print.
 */
/* static */ void CrashLog::GamelogFillCrashLog(const char *s)
{
	CrashLog::gamelog_buffer += seprintf(CrashLog::gamelog_buffer, CrashLog::gamelog_last, "%s\n", s);
}

/**
 * Writes the gamelog data to the buffer.
 * @param buffer The begin where to write at.
 * @param last   The last position in the buffer to write to.
 * @return the position of the \c '\0' character after the buffer.
 */
char *CrashLog::LogGamelog(char *buffer, const char *last) const
{
	CrashLog::gamelog_buffer = buffer;
	CrashLog::gamelog_last = last;
	GamelogPrint(&CrashLog::GamelogFillCrashLog);
	return CrashLog::gamelog_buffer + seprintf(CrashLog::gamelog_buffer, last, "\n");
}

/**
 * Writes up to 32 recent news messages to the buffer, with the most recent first.
 * @param buffer The begin where to write at.
 * @param last   The last position in the buffer to write to.
 * @return the position of the \c '\0' character after the buffer.
 */
char *CrashLog::LogRecentNews(char *buffer, const char *last) const
{
	buffer += seprintf(buffer, last, "Recent news messages:\n");

	int i = 0;
	for (NewsItem *news = _latest_news; i < 32 && news != nullptr; news = news->prev, i++) {
		YearMonthDay ymd;
		ConvertDateToYMD(news->date, &ymd);
		buffer += seprintf(buffer, last, "(%i-%02i-%02i) StringID: %u, Type: %u, Ref1: %u, %u, Ref2: %u, %u\n",
		                   ymd.year, ymd.month + 1, ymd.day, news->string_id, news->type,
		                   news->reftype1, news->ref1, news->reftype2, news->ref2);
	}
	buffer += seprintf(buffer, last, "\n");
	return buffer;
}

/**
 * Fill the crash log buffer with all data of a crash log.
 * @param buffer The begin where to write at.
 * @param last   The last position in the buffer to write to.
 * @return the position of the \c '\0' character after the buffer.
 */
char *CrashLog::FillCrashLog(char *buffer, const char *last) const
{
	time_t cur_time = time(nullptr);
	buffer += seprintf(buffer, last, "*** OpenTTD Crash Report ***\n\n");
	buffer += seprintf(buffer, last, "Crash at: %s", asctime(gmtime(&cur_time)));

	YearMonthDay ymd;
	ConvertDateToYMD(_date, &ymd);
	buffer += seprintf(buffer, last, "In game date: %i-%02i-%02i (%i)\n\n", ymd.year, ymd.month + 1, ymd.day, _date_fract);

	buffer = this->LogError(buffer, last, CrashLog::message);
	buffer = this->LogOpenTTDVersion(buffer, last);
	buffer = this->LogRegisters(buffer, last);
	buffer = this->LogStacktrace(buffer, last);
	buffer = this->LogOSVersion(buffer, last);
	buffer = this->LogCompiler(buffer, last);
	buffer = this->LogConfiguration(buffer, last);
	buffer = this->LogLibraries(buffer, last);
	buffer = this->LogModules(buffer, last);
	buffer = this->LogGamelog(buffer, last);
	buffer = this->LogRecentNews(buffer, last);

	buffer += seprintf(buffer, last, "*** End of OpenTTD Crash Report ***\n");
	return buffer;
}

/**
 * Write the crash log to a file.
 * @note On success the filename will be filled with the full path of the
 *       crash log file. Make sure filename is at least \c MAX_PATH big.
 * @param buffer The begin of the buffer to write to the disk.
 * @param filename      Output for the filename of the written file.
 * @param filename_last The last position in the filename buffer.
 * @return true when the crash log was successfully written.
 */
bool CrashLog::WriteCrashLog(const char *buffer, char *filename, const char *filename_last) const
{
	seprintf(filename, filename_last, "%scrash.log", _personal_dir);

	FILE *file = FioFOpenFile(filename, "w", NO_DIRECTORY);
	if (file == nullptr) return false;

	size_t len = strlen(buffer);
	size_t written = fwrite(buffer, 1, len, file);

	FioFCloseFile(file);
	return len == written;
}

/* virtual */ int CrashLog::WriteCrashDump(char *filename, const char *filename_last) const
{
	/* Stub implementation; not all OSes support this. */
	return 0;
}

/**
 * Write the (crash) savegame to a file.
 * @note On success the filename will be filled with the full path of the
 *       crash save file. Make sure filename is at least \c MAX_PATH big.
 * @param filename      Output for the filename of the written file.
 * @param filename_last The last position in the filename buffer.
 * @return true when the crash save was successfully made.
 */
bool CrashLog::WriteSavegame(char *filename, const char *filename_last) const
{
	/* If the map array doesn't exist, saving will fail too. If the map got
	 * initialised, there is a big chance the rest is initialised too. */
	if (_m == nullptr) return false;

	try {
		GamelogEmergency();

		seprintf(filename, filename_last, "%scrash.sav", _personal_dir);

		/* Don't do a threaded saveload. */
		return SaveOrLoad(filename, SLO_SAVE, DFT_GAME_FILE, NO_DIRECTORY, false) == SL_OK;
	} catch (...) {
		return false;
	}
}

/**
 * Write the (crash) screenshot to a file.
 * @note On success the filename will be filled with the full path of the
 *       screenshot. Make sure filename is at least \c MAX_PATH big.
 * @param filename      Output for the filename of the written file.
 * @param filename_last The last position in the filename buffer.
 * @return true when the crash screenshot was successfully made.
 */
bool CrashLog::WriteScreenshot(char *filename, const char *filename_last) const
{
	/* Don't draw when we have invalid screen size */
	if (_screen.width < 1 || _screen.height < 1 || _screen.dst_ptr == nullptr) return false;

	bool res = MakeScreenshot(SC_CRASHLOG, "crash");
	if (res) strecpy(filename, _full_screenshot_name, filename_last);
	return res;
}

/**
 * Makes the crash log, writes it to a file and then subsequently tries
 * to make a crash dump and crash savegame. It uses DEBUG to write
 * information like paths to the console.
 * @return true when everything is made successfully.
 */
bool CrashLog::MakeCrashLog() const
{
	/* Don't keep looping logging crashes. */
	static bool crashlogged = false;
	if (crashlogged) return false;
	crashlogged = true;

	char filename[MAX_PATH];
	char buffer[65536];
	bool ret = true;

	printf("Crash encountered, generating crash log...\n");
	this->FillCrashLog(buffer, lastof(buffer));
	printf("%s\n", buffer);
	printf("Crash log generated.\n\n");

	printf("Writing crash log to disk...\n");
	bool bret = this->WriteCrashLog(buffer, filename, lastof(filename));
	if (bret) {
		printf("Crash log written to %s. Please add this file to any bug reports.\n\n", filename);
	} else {
		printf("Writing crash log failed. Please attach the output above to any bug reports.\n\n");
		ret = false;
	}

	/* Don't mention writing crash dumps because not all platforms support it. */
	int dret = this->WriteCrashDump(filename, lastof(filename));
	if (dret < 0) {
		printf("Writing crash dump failed.\n\n");
		ret = false;
	} else if (dret > 0) {
		printf("Crash dump written to %s. Please add this file to any bug reports.\n\n", filename);
	}

	printf("Writing crash savegame...\n");
	bret = this->WriteSavegame(filename, lastof(filename));
	if (bret) {
		printf("Crash savegame written to %s. Please add this file and the last (auto)save to any bug reports.\n\n", filename);
	} else {
		ret = false;
		printf("Writing crash savegame failed. Please attach the last (auto)save to any bug reports.\n\n");
	}

	printf("Writing crash screenshot...\n");
	bret = this->WriteScreenshot(filename, lastof(filename));
	if (bret) {
		printf("Crash screenshot written to %s. Please add this file to any bug reports.\n\n", filename);
	} else {
		ret = false;
		printf("Writing crash screenshot failed.\n\n");
	}

	return ret;
}

/**
 * Sets a message for the error message handler.
 * @param message The error message of the error.
 */
/* static */ void CrashLog::SetErrorMessage(const char *message)
{
	CrashLog::message = message;
}

/**
 * Try to close the sound/video stuff so it doesn't keep lingering around
 * incorrect video states or so, e.g. keeping dpmi disabled.
 */
/* static */ void CrashLog::AfterCrashLogCleanup()
{
	if (MusicDriver::GetInstance() != nullptr) MusicDriver::GetInstance()->Stop();
	if (SoundDriver::GetInstance() != nullptr) SoundDriver::GetInstance()->Stop();
	if (VideoDriver::GetInstance() != nullptr) VideoDriver::GetInstance()->Stop();
}<|MERGE_RESOLUTION|>--- conflicted
+++ resolved
@@ -193,14 +193,8 @@
 	);
 
 	buffer += seprintf(buffer, last, "AI Configuration (local: %i) (current: %i):\n", (int)_local_company, (int)_current_company);
-<<<<<<< HEAD
-	const Company *c;
-	FOR_ALL_COMPANIES(c) {
-		if (c->ai_info == NULL) {
-=======
 	for (const Company *c : Company::Iterate()) {
 		if (c->ai_info == nullptr) {
->>>>>>> a499e9ac
 			buffer += seprintf(buffer, last, " %2i: Human\n", (int)c->index);
 		} else {
 			buffer += seprintf(buffer, last, " %2i: %s (v%d)\n", (int)c->index, c->ai_info->GetName(), c->ai_info->GetVersion());
