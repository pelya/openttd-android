/*
 * This file is part of OpenTTD.
 * OpenTTD is free software; you can redistribute it and/or modify it under the terms of the GNU General Public License as published by the Free Software Foundation, version 2.
 * OpenTTD is distributed in the hope that it will be useful, but WITHOUT ANY WARRANTY; without even the implied warranty of MERCHANTABILITY or FITNESS FOR A PARTICULAR PURPOSE.
 * See the GNU General Public License for more details. You should have received a copy of the GNU General Public License along with OpenTTD. If not, see <http://www.gnu.org/licenses/>.
 */

/** @file window_gui.h Functions, definitions and such used only by the GUI. */

#ifndef WINDOW_GUI_H
#define WINDOW_GUI_H

#include "vehicle_type.h"
#include "viewport_type.h"
#include "company_type.h"
#include "tile_type.h"
#include "widget_type.h"
#include "core/smallvec_type.hpp"
#include "core/smallmap_type.hpp"
#include "string_type.h"

/**
 * Flags to describe the look of the frame
 */
enum FrameFlags {
	FR_NONE         =  0,
	FR_TRANSPARENT  =  1 << 0,  ///< Makes the background transparent if set
	FR_BORDERONLY   =  1 << 4,  ///< Draw border only, no background
	FR_LOWERED      =  1 << 5,  ///< If set the frame is lowered and the background colour brighter (ie. buttons when pressed)
	FR_DARKENED     =  1 << 6,  ///< If set the background is darker, allows for lowered frames with normal background colour when used with FR_LOWERED (ie. dropdown boxes)
};

DECLARE_ENUM_AS_BIT_SET(FrameFlags)

/** Distances used in drawing widgets. */
enum WidgetDrawDistances {
	/* WWT_IMGBTN(_2) */
	WD_IMGBTN_LEFT    = 1,      ///< Left offset of the image in the button.
	WD_IMGBTN_RIGHT   = 2,      ///< Right offset of the image in the button.
	WD_IMGBTN_TOP     = 1,      ///< Top offset of image in the button.
	WD_IMGBTN_BOTTOM  = 2,      ///< Bottom offset of image in the button.

	/* WWT_INSET */
	WD_INSET_LEFT  = 2,         ///< Left offset of string.
	WD_INSET_RIGHT = 2,         ///< Right offset of string.
	WD_INSET_TOP   = 1,         ///< Top offset of string.

	WD_SCROLLBAR_LEFT   = 2,    ///< Left offset of scrollbar.
	WD_SCROLLBAR_RIGHT  = 2,    ///< Right offset of scrollbar.
	WD_SCROLLBAR_TOP    = 2,    ///< Top offset of scrollbar.
	WD_SCROLLBAR_BOTTOM = 2,    ///< Bottom offset of scrollbar.

	/* Size of the pure frame bevel without any padding. */
	WD_BEVEL_LEFT       = 1,    ///< Width of left bevel border.
	WD_BEVEL_RIGHT      = 1,    ///< Width of right bevel border.
	WD_BEVEL_TOP        = 1,    ///< Height of top bevel border.
	WD_BEVEL_BOTTOM     = 1,    ///< Height of bottom bevel border.

	/* FrameRect widgets, all text buttons, panel, editbox */
	WD_FRAMERECT_LEFT   = 2,    ///< Offset at left to draw the frame rectangular area
	WD_FRAMERECT_RIGHT  = 2,    ///< Offset at right to draw the frame rectangular area
	WD_FRAMERECT_TOP    = 1,    ///< Offset at top to draw the frame rectangular area
	WD_FRAMERECT_BOTTOM = 1,    ///< Offset at bottom to draw the frame rectangular area

	/* Extra space at top/bottom of text panels */
	WD_TEXTPANEL_TOP    = 6,    ///< Offset at top to draw above the text
	WD_TEXTPANEL_BOTTOM = 6,    ///< Offset at bottom to draw below the text

	/* WWT_FRAME */
	WD_FRAMETEXT_LEFT   = 6,    ///< Left offset of the text of the frame.
	WD_FRAMETEXT_RIGHT  = 6,    ///< Right offset of the text of the frame.
	WD_FRAMETEXT_TOP    = 6,    ///< Top offset of the text of the frame
	WD_FRAMETEXT_BOTTOM = 6,    ///< Bottom offset of the text of the frame

	/* WWT_MATRIX */
	WD_MATRIX_LEFT   = 2,       ///< Offset at left of a matrix cell.
	WD_MATRIX_RIGHT  = 2,       ///< Offset at right of a matrix cell.
	WD_MATRIX_TOP    = 3,       ///< Offset at top of a matrix cell.
	WD_MATRIX_BOTTOM = 1,       ///< Offset at bottom of a matrix cell.

	/* WWT_SHADEBOX */
	WD_SHADEBOX_WIDTH  = 12,    ///< Width of a standard shade box widget.
	WD_SHADEBOX_LEFT   = 2,     ///< Left offset of shade sprite.
	WD_SHADEBOX_RIGHT  = 2,     ///< Right offset of shade sprite.
	WD_SHADEBOX_TOP    = 3,     ///< Top offset of shade sprite.
	WD_SHADEBOX_BOTTOM = 3,     ///< Bottom offset of shade sprite.

	/* WWT_STICKYBOX */
	WD_STICKYBOX_WIDTH  = 12,   ///< Width of a standard sticky box widget.
	WD_STICKYBOX_LEFT   = 2,    ///< Left offset of sticky sprite.
	WD_STICKYBOX_RIGHT  = 2,    ///< Right offset of sticky sprite.
	WD_STICKYBOX_TOP    = 3,    ///< Top offset of sticky sprite.
	WD_STICKYBOX_BOTTOM = 3,    ///< Bottom offset of sticky sprite.

	/* WWT_DEBUGBOX */
	WD_DEBUGBOX_WIDTH  = 12,    ///< Width of a standard debug box widget.
	WD_DEBUGBOX_LEFT   = 2,     ///< Left offset of debug sprite.
	WD_DEBUGBOX_RIGHT  = 2,     ///< Right offset of debug sprite.
	WD_DEBUGBOX_TOP    = 3,     ///< Top offset of debug sprite.
	WD_DEBUGBOX_BOTTOM = 3,     ///< Bottom offset of debug sprite.

	/* WWT_DEFSIZEBOX */
	WD_DEFSIZEBOX_WIDTH  = 12,  ///< Width of a standard defsize box widget.
	WD_DEFSIZEBOX_LEFT   = 2,   ///< Left offset of defsize sprite.
	WD_DEFSIZEBOX_RIGHT  = 2,   ///< Right offset of defsize sprite.
	WD_DEFSIZEBOX_TOP    = 3,   ///< Top offset of defsize sprite.
	WD_DEFSIZEBOX_BOTTOM = 3,   ///< Bottom offset of defsize sprite.

	/* WWT_RESIZEBOX */
	WD_RESIZEBOX_WIDTH  = 12,   ///< Width of a resize box widget.
	WD_RESIZEBOX_LEFT   = 3,    ///< Left offset of resize sprite.
	WD_RESIZEBOX_RIGHT  = 2,    ///< Right offset of resize sprite.
	WD_RESIZEBOX_TOP    = 3,    ///< Top offset of resize sprite.
	WD_RESIZEBOX_BOTTOM = 2,    ///< Bottom offset of resize sprite.

	/* WWT_CLOSEBOX */
	WD_CLOSEBOX_WIDTH  = 11,    ///< Width of a close box widget.
	WD_CLOSEBOX_LEFT   = 2,     ///< Left offset of closebox string.
	WD_CLOSEBOX_RIGHT  = 1,     ///< Right offset of closebox string.
	WD_CLOSEBOX_TOP    = 2,     ///< Top offset of closebox string.
	WD_CLOSEBOX_BOTTOM = 2,     ///< Bottom offset of closebox string.

	/* WWT_CAPTION */
	WD_CAPTION_HEIGHT     = 14, ///< Height of a title bar.
	WD_CAPTIONTEXT_LEFT   = 2,  ///< Offset of the caption text at the left.
	WD_CAPTIONTEXT_RIGHT  = 2,  ///< Offset of the caption text at the right.
	WD_CAPTIONTEXT_TOP    = 2,  ///< Offset of the caption text at the top.
	WD_CAPTIONTEXT_BOTTOM = 2,  ///< Offset of the caption text at the bottom.

	/* Dropdown widget. */
	WD_DROPDOWN_HEIGHT     = 12, ///< Height of a drop down widget.
	WD_DROPDOWNTEXT_LEFT   = 2,  ///< Left offset of the dropdown widget string.
	WD_DROPDOWNTEXT_RIGHT  = 2,  ///< Right offset of the dropdown widget string.
	WD_DROPDOWNTEXT_TOP    = 1,  ///< Top offset of the dropdown widget string.
	WD_DROPDOWNTEXT_BOTTOM = 1,  ///< Bottom offset of the dropdown widget string.

	WD_PAR_VSEP_NORMAL = 2,      ///< Normal amount of vertical space between two paragraphs of text.
	WD_PAR_VSEP_WIDE   = 8,      ///< Large amount of vertical space between two paragraphs of text.
};

/* widget.cpp */
void DrawFrameRect(int left, int top, int right, int bottom, Colours colour, FrameFlags flags);
void DrawCaption(const Rect &r, Colours colour, Owner owner, StringID str, const NWidgetCore *widget, const Window *window);

/* window.cpp */
extern Window *_z_front_window;
extern Window *_z_back_window;
extern Window *_focused_window;


/** How do we the window to be placed? */
enum WindowPosition {
	WDP_MANUAL,        ///< Manually align the window (so no automatic location finding)
	WDP_AUTO,          ///< Find a place automatically
	WDP_CENTER,        ///< Center the window
	WDP_ALIGN_TOOLBAR, ///< Align toward the toolbar
};

Point GetToolbarAlignedWindowPosition(int window_width);

struct HotkeyList;

/**
 * High level window description
 */
struct WindowDesc : ZeroedMemoryAllocator {

	WindowDesc(WindowPosition default_pos, const char *ini_key, int16 def_width_trad, int16 def_height_trad,
			WindowClass window_class, WindowClass parent_class, uint32 flags,
			const NWidgetPart *nwid_parts, int16 nwid_length, HotkeyList *hotkeys = nullptr);

	~WindowDesc();

	WindowPosition default_pos;    ///< Preferred position of the window. @see WindowPosition()
	WindowClass cls;               ///< Class of the window, @see WindowClass.
	WindowClass parent_cls;        ///< Class of the parent window. @see WindowClass
	const char *ini_key;           ///< Key to store window defaults in openttd.cfg. \c nullptr if nothing shall be stored.
	uint32 flags;                  ///< Flags. @see WindowDefaultFlag
	const NWidgetPart *nwid_parts; ///< Nested widget parts describing the window.
	int16 nwid_length;             ///< Length of the #nwid_parts array.
	HotkeyList *hotkeys;           ///< Hotkeys for the window.

	bool pref_sticky;              ///< Preferred stickyness.
	int16 pref_width;              ///< User-preferred width of the window. Zero if unset.
	int16 pref_height;             ///< User-preferred height of the window. Zero if unset.

	int16 GetDefaultWidth() const;
	int16 GetDefaultHeight() const;

	static void LoadFromConfig();
	static void SaveToConfig();

private:
	int16 default_width_trad;      ///< Preferred initial width of the window (pixels at 1x zoom).
	int16 default_height_trad;     ///< Preferred initial height of the window (pixels at 1x zoom).

	/**
	 * Dummy private copy constructor to prevent compilers from
	 * copying the structure, which fails due to _window_descs.
	 */
	WindowDesc(const WindowDesc &other);
};

/**
 * Window default widget/window handling flags
 */
enum WindowDefaultFlag {
	WDF_CONSTRUCTION    =   1 << 0, ///< This window is used for construction; close it whenever changing company.
	WDF_MODAL           =   1 << 1, ///< The window is a modal child of some other window, meaning the parent is 'inactive'
	WDF_NO_FOCUS        =   1 << 2, ///< This window won't get focus/make any other window lose focus when click
};

/**
 * Data structure for resizing a window
 */
struct ResizeInfo {
	uint step_width;  ///< Step-size of width resize changes
	uint step_height; ///< Step-size of height resize changes
};

/** State of a sort direction button. */
enum SortButtonState {
	SBS_OFF,  ///< Do not sort (with this button).
	SBS_DOWN, ///< Sort ascending.
	SBS_UP,   ///< Sort descending.
};

/**
 * Window flags.
 */
enum WindowFlags {
	WF_TIMEOUT           = 1 <<  0, ///< Window timeout counter.

	WF_DRAGGING          = 1 <<  3, ///< Window is being dragged.
	WF_SIZING_RIGHT      = 1 <<  4, ///< Window is being resized towards the right.
	WF_SIZING_LEFT       = 1 <<  5, ///< Window is being resized towards the left.
	WF_SIZING            = WF_SIZING_RIGHT | WF_SIZING_LEFT, ///< Window is being resized.
	WF_STICKY            = 1 <<  6, ///< Window is made sticky by user
	WF_DISABLE_VP_SCROLL = 1 <<  7, ///< Window does not do autoscroll, @see HandleAutoscroll().
	WF_WHITE_BORDER      = 1 <<  8, ///< Window white border counter bit mask.
	WF_HIGHLIGHTED       = 1 <<  9, ///< Window has a widget that has a highlight.
	WF_CENTERED          = 1 << 10, ///< Window is centered and shall stay centered after ReInit.
};
DECLARE_ENUM_AS_BIT_SET(WindowFlags)

static const int TIMEOUT_DURATION = 7; ///< The initial timeout value for WF_TIMEOUT.
static const int WHITE_BORDER_DURATION = 3; ///< The initial timeout value for WF_WHITE_BORDER.

/**
 * Data structure for a window viewport.
 * A viewport is either following a vehicle (its id in then in #follow_vehicle), or it aims to display a specific
 * location #dest_scrollpos_x, #dest_scrollpos_y (#follow_vehicle is then #INVALID_VEHICLE).
 * The actual location being shown is #scrollpos_x, #scrollpos_y.
 * @see InitializeViewport(), UpdateViewportPosition(), UpdateViewportCoordinates().
 */
struct ViewportData : ViewPort {
	VehicleID follow_vehicle; ///< VehicleID to follow if following a vehicle, #INVALID_VEHICLE otherwise.
	int32 scrollpos_x;        ///< Currently shown x coordinate (virtual screen coordinate of topleft corner of the viewport).
	int32 scrollpos_y;        ///< Currently shown y coordinate (virtual screen coordinate of topleft corner of the viewport).
	int32 dest_scrollpos_x;   ///< Current destination x coordinate to display (virtual screen coordinate of topleft corner of the viewport).
	int32 dest_scrollpos_y;   ///< Current destination y coordinate to display (virtual screen coordinate of topleft corner of the viewport).
};

struct QueryString;

/* misc_gui.cpp */
enum TooltipCloseCondition {
	TCC_RIGHT_CLICK,
	TCC_HOVER,
	TCC_NONE,
};

/**
 * Data structure for an opened window
 */
struct Window : ZeroedMemoryAllocator {
protected:
	void InitializeData(WindowNumber window_number);
	void InitializePositionSize(int x, int y, int min_width, int min_height);
	virtual void FindWindowPlacementAndResize(int def_width, int def_height);

	std::vector<int> scheduled_invalidation_data;  ///< Data of scheduled OnInvalidateData() calls.

public:
	Window(WindowDesc *desc);

	virtual ~Window();

	/**
	 * Helper allocation function to disallow something.
	 * Don't allow arrays; arrays of Windows are pointless as you need
	 * to destruct them all at the same time too, which is kinda hard.
	 * @param size the amount of space not to allocate
	 */
	inline void *operator new[](size_t size)
	{
		NOT_REACHED();
	}

	/**
	 * Helper allocation function to disallow something.
	 * Don't free the window directly; it corrupts the linked list when iterating
	 * @param ptr the pointer not to free
	 */
	inline void operator delete(void *ptr)
	{
	}

	WindowDesc *window_desc;    ///< Window description
	WindowFlags flags;          ///< Window flags
	WindowClass window_class;   ///< Window class
	WindowNumber window_number; ///< Window number within the window class

	uint8 timeout_timer;      ///< Timer value of the WF_TIMEOUT for flags.
	uint8 white_border_timer; ///< Timer value of the WF_WHITE_BORDER for flags.

	int left;   ///< x position of left edge of the window
	int top;    ///< y position of top edge of the window
	int width;  ///< width of the window (number of pixels to the right in x direction)
	int height; ///< Height of the window (number of pixels down in y direction)

	ResizeInfo resize;  ///< Resize information

	Owner owner;        ///< The owner of the content shown in this window. Company colour is acquired from this variable.

	ViewportData *viewport;          ///< Pointer to viewport data, if present.
	const NWidgetCore *nested_focus; ///< Currently focused nested widget, or \c nullptr if no nested widget has focus.
	SmallMap<int, QueryString*> querystrings; ///< QueryString associated to WWT_EDITBOX widgets.
	NWidgetBase *nested_root;        ///< Root of the nested tree.
	NWidgetBase **nested_array;      ///< Array of pointers into the tree. Do not access directly, use #Window::GetWidget() instead.
	uint nested_array_size;          ///< Size of the nested array.
	NWidgetStacked *shade_select;    ///< Selection widget (#NWID_SELECTION) to use for shading the window. If \c nullptr, window cannot shade.
	Dimension unshaded_size;         ///< Last known unshaded size (only valid while shaded).

	int mouse_capture_widget;        ///< Widgetindex of current mouse capture widget (e.g. dragged scrollbar). -1 if no widget has mouse capture.

	Window *parent;                  ///< Parent window.
	Window *z_front;                 ///< The window in front of us in z-order.
	Window *z_back;                  ///< The window behind us in z-order.

	template <class NWID>
	inline const NWID *GetWidget(uint widnum) const;
	template <class NWID>
	inline NWID *GetWidget(uint widnum);

	const Scrollbar *GetScrollbar(uint widnum) const;
	Scrollbar *GetScrollbar(uint widnum);

	const QueryString *GetQueryString(uint widnum) const;
	QueryString *GetQueryString(uint widnum);

	virtual const char *GetFocusedText() const;
	virtual const char *GetCaret() const;
	virtual const char *GetMarkedText(size_t *length) const;
	virtual Point GetCaretPosition() const;
	virtual Rect GetTextBoundingRect(const char *from, const char *to) const;
	virtual const char *GetTextCharacterAtPosition(const Point &pt) const;

	void InitNested(WindowNumber number = 0);
	void CreateNestedTree(bool fill_nested = true);
	void FinishInitNested(WindowNumber window_number = 0);

	/**
	 * Set the timeout flag of the window and initiate the timer.
	 */
	inline void SetTimeout()
	{
		this->flags |= WF_TIMEOUT;
		this->timeout_timer = TIMEOUT_DURATION;
	}

	/**
	 * Set the timeout flag of the window and initiate the timer.
	 */
	inline void SetWhiteBorder()
	{
		this->flags |= WF_WHITE_BORDER;
		this->white_border_timer = WHITE_BORDER_DURATION;
	}

	void DisableAllWidgetHighlight();
	void SetWidgetHighlight(byte widget_index, TextColour highlighted_colour);
	bool IsWidgetHighlighted(byte widget_index) const;

	/**
	 * Sets the enabled/disabled status of a widget.
	 * By default, widgets are enabled.
	 * On certain conditions, they have to be disabled.
	 * @param widget_index index of this widget in the window
	 * @param disab_stat status to use ie: disabled = true, enabled = false
	 */
	inline void SetWidgetDisabledState(byte widget_index, bool disab_stat)
	{
		assert(widget_index < this->nested_array_size);
		if (this->nested_array[widget_index] != nullptr) this->GetWidget<NWidgetCore>(widget_index)->SetDisabled(disab_stat);
	}

	/**
	 * Sets a widget to disabled.
	 * @param widget_index index of this widget in the window
	 */
	inline void DisableWidget(byte widget_index)
	{
		SetWidgetDisabledState(widget_index, true);
	}

	/**
	 * Sets a widget to Enabled.
	 * @param widget_index index of this widget in the window
	 */
	inline void EnableWidget(byte widget_index)
	{
		SetWidgetDisabledState(widget_index, false);
	}

	/**
	 * Gets the enabled/disabled status of a widget.
	 * @param widget_index index of this widget in the window
	 * @return status of the widget ie: disabled = true, enabled = false
	 */
	inline bool IsWidgetDisabled(byte widget_index) const
	{
		assert(widget_index < this->nested_array_size);
		return this->GetWidget<NWidgetCore>(widget_index)->IsDisabled();
	}

	/**
	 * Check if given widget is focused within this window
	 * @param widget_index : index of the widget in the window to check
	 * @return true if given widget is the focused window in this window
	 */
	inline bool IsWidgetFocused(byte widget_index) const
	{
		return this->nested_focus != nullptr && this->nested_focus->index == widget_index;
	}

	/**
	 * Check if given widget has user input focus. This means that both the window
	 * has focus and that the given widget has focus within the window.
	 * @param widget_index : index of the widget in the window to check
	 * @return true if given widget is the focused window in this window and this window has focus
	 */
	inline bool IsWidgetGloballyFocused(byte widget_index) const
	{
		return _focused_window == this && IsWidgetFocused(widget_index);
	}

	/**
	 * Sets the lowered/raised status of a widget.
	 * @param widget_index index of this widget in the window
	 * @param lowered_stat status to use ie: lowered = true, raised = false
	 */
	inline void SetWidgetLoweredState(byte widget_index, bool lowered_stat)
	{
		assert(widget_index < this->nested_array_size);
		this->GetWidget<NWidgetCore>(widget_index)->SetLowered(lowered_stat);
	}

	/**
	 * Invert the lowered/raised  status of a widget.
	 * @param widget_index index of this widget in the window
	 */
	inline void ToggleWidgetLoweredState(byte widget_index)
	{
		assert(widget_index < this->nested_array_size);
		bool lowered_state = this->GetWidget<NWidgetCore>(widget_index)->IsLowered();
		this->GetWidget<NWidgetCore>(widget_index)->SetLowered(!lowered_state);
	}

	/**
	 * Marks a widget as lowered.
	 * @param widget_index index of this widget in the window
	 */
	inline void LowerWidget(byte widget_index)
	{
		SetWidgetLoweredState(widget_index, true);
	}

	/**
	 * Marks a widget as raised.
	 * @param widget_index index of this widget in the window
	 */
	inline void RaiseWidget(byte widget_index)
	{
		SetWidgetLoweredState(widget_index, false);
	}

	/**
	 * Gets the lowered state of a widget.
	 * @param widget_index index of this widget in the window
	 * @return status of the widget ie: lowered = true, raised= false
	 */
	inline bool IsWidgetLowered(byte widget_index) const
	{
		assert(widget_index < this->nested_array_size);
		return this->GetWidget<NWidgetCore>(widget_index)->IsLowered();
	}

	void UnfocusFocusedWidget();
	bool SetFocusedWidget(int widget_index);

	EventState HandleEditBoxKey(int wid, WChar key, uint16 keycode);
	virtual void InsertTextString(int wid, const char *str, bool marked, const char *caret, const char *insert_location, const char *replacement_end);

	void HandleButtonClick(byte widget);
	int GetRowFromWidget(int clickpos, int widget, int padding, int line_height = -1) const;

	void RaiseButtons(bool autoraise = false);
	void CDECL SetWidgetsDisabledState(bool disab_stat, int widgets, ...);
	void CDECL SetWidgetsLoweredState(bool lowered_stat, int widgets, ...);
	void SetWidgetDirty(byte widget_index) const;

	void DrawWidgets() const;
	void DrawViewport() const;
	void DrawSortButtonState(int widget, SortButtonState state) const;
	static int SortButtonWidth();

	void DeleteChildWindows(WindowClass wc = WC_INVALID) const;

	void SetDirty() const;
	void ReInit(int rx = 0, int ry = 0);

	/** Is window shaded currently? */
	inline bool IsShaded() const
	{
		return this->shade_select != nullptr && this->shade_select->shown_plane == SZSP_HORIZONTAL;
	}

	void SetShaded(bool make_shaded);

	void InvalidateData(int data = 0, bool gui_scope = true);
	void ProcessScheduledInvalidations();
	void ProcessHighlightedInvalidations();

	/*** Event handling ***/

	/**
	 * Notification that the nested widget tree gets initialized. The event can be used to perform general computations.
	 * @note #nested_root and/or #nested_array (normally accessed via #GetWidget()) may not exist during this call.
	 */
	virtual void OnInit() { }

	virtual void ApplyDefaults();

	/**
	 * Compute the initial position of the window.
	 * @param sm_width      Smallest width of the window.
	 * @param sm_height     Smallest height of the window.
	 * @param window_number The window number of the new window.
	 * @return Initial position of the top-left corner of the window.
	 */
	virtual Point OnInitialPosition(int16 sm_width, int16 sm_height, int window_number);

	/**
	 * The window must be repainted.
	 * @note This method should not change any state, it should only use drawing functions.
	 */
	virtual void OnPaint()
	{
		this->DrawWidgets();
	}

	/**
	 * Draw the contents of a nested widget.
	 * @param r      Rectangle occupied by the widget.
	 * @param widget Number of the widget to draw.
	 * @note This method may not change any state, it may only use drawing functions.
	 */
	virtual void DrawWidget(const Rect &r, int widget) const {}

	/**
	 * Update size and resize step of a widget in the window.
	 * After retrieval of the minimal size and the resize-steps of a widget, this function is called to allow further refinement,
	 * typically by computing the real maximal size of the content. Afterwards, \a size is taken to be the minimal size of the widget
	 * and \a resize is taken to contain the resize steps. For the convenience of the callee, \a padding contains the amount of
	 * padding between the content and the edge of the widget. This should be added to the returned size.
	 * @param widget  Widget number.
	 * @param size    Size of the widget.
	 * @param padding Recommended amount of space between the widget content and the widget edge.
	 * @param fill    Fill step of the widget.
	 * @param resize  Resize step of the widget.
	 */
	virtual void UpdateWidgetSize(int widget, Dimension *size, const Dimension &padding, Dimension *fill, Dimension *resize) {}

	/**
	 * Initialize string parameters for a widget.
	 * Calls to this function are made during initialization to measure the size (that is as part of #InitNested()), during drawing,
	 * and while re-initializing the window. Only for widgets that render text initializing is requested.
	 * @param widget  Widget number.
	 */
	virtual void SetStringParameters(int widget) const {}

	virtual void OnFocus();

	virtual void OnFocusLost();

	/**
	 * A key has been pressed.
	 * @param key     the Unicode value of the key.
	 * @param keycode the untranslated key code including shift state.
	 * @return #ES_HANDLED if the key press has been handled and no other
	 *         window should receive the event.
	 */
	virtual EventState OnKeyPress(WChar key, uint16 keycode) { return ES_NOT_HANDLED; }

	virtual EventState OnHotkey(int hotkey);

	/**
	 * The state of the control key has changed
	 * @return #ES_HANDLED if the change has been handled and no other
	 *         window should receive the event.
	 */
	virtual EventState OnCTRLStateChange() { return ES_NOT_HANDLED; }


	/**
	 * A click with the left mouse button has been made on the window.
	 * @param pt     the point inside the window that has been clicked.
	 * @param widget the clicked widget.
	 * @param click_count Number of fast consecutive clicks at same position
	 */
	virtual void OnClick(Point pt, int widget, int click_count) {}

	/**
	 * A click with the right mouse button has been made on the window.
	 * @param pt     the point inside the window that has been clicked.
	 * @param widget the clicked widget.
	 * @return true if the click was actually handled, i.e. do not show a
	 *         tooltip if tooltip-on-right-click is enabled.
	 */
	virtual bool OnRightClick(Point pt, int widget) { return false; }

	/**
	 * The mouse is hovering over a widget in the window, perform an action for it.
	 * @param pt     The point where the mouse is hovering.
	 * @param widget The widget where the mouse is hovering.
	 */
	virtual void OnHover(Point pt, int widget) {}

	/**
	 * Event to display a custom tooltip.
	 * @param pt     The point where the mouse is located.
	 * @param widget The widget where the mouse is located.
	 * @return True if the event is handled, false if it is ignored.
	 */
	virtual bool OnTooltip(Point pt, int widget, TooltipCloseCondition close_cond) { return false; }

	/**
	 * An 'object' is being dragged at the provided position, highlight the target if possible.
	 * @param pt     The point inside the window that the mouse hovers over.
	 * @param widget The widget the mouse hovers over.
	 */
	virtual void OnMouseDrag(Point pt, int widget) {}

	/**
	 * A dragged 'object' has been released.
	 * @param pt     the point inside the window where the release took place.
	 * @param widget the widget where the release took place.
	 */
	virtual void OnDragDrop(Point pt, int widget) {}

	/**
	 * Handle the request for (viewport) scrolling.
	 * @param delta the amount the viewport must be scrolled.
	 */
	virtual void OnScroll(Point delta) {}

	/**
	 * The mouse is currently moving over the window or has just moved outside
	 * of the window. In the latter case pt is (-1, -1).
	 * @param pt     the point inside the window that the mouse hovers over.
	 * @param widget the widget the mouse hovers over.
	 */
	virtual void OnMouseOver(Point pt, int widget) {}

	/**
	 * The mouse wheel has been turned.
	 * @param wheel the amount of movement of the mouse wheel.
	 */
	virtual void OnMouseWheel(int wheel) {}


	/**
	 * Called for every mouse loop run, which is at least once per (game) tick.
	 */
	virtual void OnMouseLoop() {}

	/**
	 * Called once per (game) tick.
	 */
	virtual void OnGameTick() {}

	/**
	 * Called once every 100 (game) ticks.
	 */
	virtual void OnHundredthTick() {}

	/**
	 * Called periodically.
	 */
	virtual void OnRealtimeTick(uint delta_ms) {}

	/**
	 * Called when this window's timeout has been reached.
	 */
	virtual void OnTimeout() {}


	/**
	 * Called after the window got resized.
	 * For nested windows with a viewport, call NWidgetViewport::UpdateViewportCoordinates.
	 */
	virtual void OnResize() {}

	/**
	 * A dropdown option associated to this window has been selected.
	 * @param widget the widget (button) that the dropdown is associated with.
	 * @param index  the element in the dropdown that is selected.
	 */
	virtual void OnDropdownSelect(int widget, int index) {}

	virtual void OnDropdownClose(Point pt, int widget, int index, bool instant_close);

	/**
	 * The text in an editbox has been edited.
	 * @param widget The widget of the editbox.
	 */
	virtual void OnEditboxChanged(int widget) {}

	/**
	 * The query window opened from this window has closed.
	 * @param str the new value of the string, nullptr if the window
	 *            was cancelled or an empty string when the default
	 *            button was pressed, i.e. StrEmpty(str).
	 */
	virtual void OnQueryTextFinished(char *str) {}

	/**
	 * Some data on this window has become invalid.
	 * @param data information about the changed data.
	 * @param gui_scope Whether the call is done from GUI scope. You may not do everything when not in GUI scope. See #InvalidateWindowData() for details.
	 */
	virtual void OnInvalidateData(int data = 0, bool gui_scope = true) {}

	/**
	 * The user clicked some place on the map when a tile highlight mode
	 * has been set.
	 * @param pt   the exact point on the map that has been clicked.
	 * @param tile the tile on the map that has been clicked.
	 */
	virtual void OnPlaceObject(Point pt, TileIndex tile) {}

	/**
	 * The user clicked on a vehicle while HT_VEHICLE has been set.
	 * @param v clicked vehicle. It is guaranteed to be v->IsPrimaryVehicle() == true
	 * @return True if the click is handled, false if it is ignored.
	 */
	virtual bool OnVehicleSelect(const struct Vehicle *v) { return false; }

	/**
	 * The user cancelled a tile highlight mode that has been set.
	 */
	virtual void OnPlaceObjectAbort() {}

	/**
	 * Select the cancelled tool again, this is called after OnPlaceObjectAbort()
	 */
	virtual void SelectLastTool() {}

	/**
	 * The user is dragging over the map when the tile highlight mode
	 * has been set.
	 * @param select_method the method of selection (allowed directions)
	 * @param select_proc   what will be created when the drag is over.
	 * @param pt            the exact point on the map where the mouse is.
	 */
	virtual void OnPlaceDrag(ViewportPlaceMethod select_method, ViewportDragDropSelectionProcess select_proc, Point pt) {}

	/**
	 * The user has dragged over the map when the tile highlight mode
	 * has been set.
	 * @param select_method the method of selection (allowed directions)
	 * @param select_proc   what should be created.
	 * @param pt            the exact point on the map where the mouse was released.
	 * @param start_tile    the begin tile of the drag.
	 * @param end_tile      the end tile of the drag.
	 */
	virtual void OnPlaceMouseUp(ViewportPlaceMethod select_method, ViewportDragDropSelectionProcess select_proc, Point pt, TileIndex start_tile, TileIndex end_tile) {}

	/**
	 * The user moves over the map when a tile highlight mode has been set
	 * when the special mouse mode has been set to 'PRESIZE' mode. An
	 * example of this is the tile highlight for dock building.
	 * @param pt   the exact point on the map where the mouse is.
	 * @param tile the tile on the map where the mouse is.
	 */
	virtual void OnPlacePresize(Point pt, TileIndex tile) {}

	/*** End of the event handling ***/

	/**
	 * Is the data related to this window NewGRF inspectable?
	 * @return true iff it is inspectable.
	 */
	virtual bool IsNewGRFInspectable() const { return false; }

	/**
	 * Show the NewGRF inspection window. When this function is called it is
	 * up to the window to call and pass the right parameters to the
	 * ShowInspectWindow function.
	 * @pre this->IsNewGRFInspectable()
	 */
	virtual void ShowNewGRFInspectWindow() const { NOT_REACHED(); }
};

/**
 * Get the nested widget with number \a widnum from the nested widget tree.
 * @tparam NWID Type of the nested widget.
 * @param widnum Widget number of the widget to retrieve.
 * @return The requested widget if it is instantiated, \c nullptr otherwise.
 */
template <class NWID>
inline NWID *Window::GetWidget(uint widnum)
{
	if (widnum >= this->nested_array_size || this->nested_array[widnum] == nullptr) return nullptr;
	NWID *nwid = dynamic_cast<NWID *>(this->nested_array[widnum]);
	assert(nwid != nullptr);
	return nwid;
}

/** Specialized case of #Window::GetWidget for the nested widget base class. */
template <>
inline const NWidgetBase *Window::GetWidget<NWidgetBase>(uint widnum) const
{
	if (widnum >= this->nested_array_size) return nullptr;
	return this->nested_array[widnum];
}

/**
 * Get the nested widget with number \a widnum from the nested widget tree.
 * @tparam NWID Type of the nested widget.
 * @param widnum Widget number of the widget to retrieve.
 * @return The requested widget if it is instantiated, \c nullptr otherwise.
 */
template <class NWID>
inline const NWID *Window::GetWidget(uint widnum) const
{
	return const_cast<Window *>(this)->GetWidget<NWID>(widnum);
}


/**
 * Base class for windows opened from a toolbar.
 */
class PickerWindowBase : public Window {

public:
	PickerWindowBase(WindowDesc *desc, Window *parent) : Window(desc)
	{
		this->parent = parent;
	}

	virtual ~PickerWindowBase();
};

Window *BringWindowToFrontById(WindowClass cls, WindowNumber number);
Window *FindWindowFromPt(int x, int y);

/**
 * Open a new window.
 * @tparam Wcls %Window class to use if the window does not exist.
 * @param desc The pointer to the WindowDesc to be created
 * @param window_number the window number of the new window
 * @param return_existing If set, also return the window if it already existed.
 * @return %Window pointer of the newly created window, or the existing one if \a return_existing is set, or \c nullptr.
 */
template <typename Wcls>
Wcls *AllocateWindowDescFront(WindowDesc *desc, int window_number, bool return_existing = false)
{
	Wcls *w = static_cast<Wcls *>(BringWindowToFrontById(desc->cls, window_number));
	if (w != nullptr) return return_existing ? w : nullptr;
	return new Wcls(desc, window_number);
}

void RelocateAllWindows(int neww, int newh);
<<<<<<< HEAD
void MoveAllWindowsOffScreen();
void MoveAllHiddenWindowsBackToScreen();

void GuiShowTooltips(Window *parent, StringID str, uint paramcount = 0, const uint64 params[] = NULL, TooltipCloseCondition close_tooltip = TCC_HOVER);
=======

void GuiShowTooltips(Window *parent, StringID str, uint paramcount = 0, const uint64 params[] = nullptr, TooltipCloseCondition close_tooltip = TCC_HOVER);
>>>>>>> a499e9ac

/* widget.cpp */
int GetWidgetFromPos(const Window *w, int x, int y);

/** Iterate over all windows */
#define FOR_ALL_WINDOWS_FROM_BACK_FROM(w, start)  for (w = start; w != nullptr; w = w->z_front) if (w->window_class != WC_INVALID)
#define FOR_ALL_WINDOWS_FROM_FRONT_FROM(w, start) for (w = start; w != nullptr; w = w->z_back) if (w->window_class != WC_INVALID)
#define FOR_ALL_WINDOWS_FROM_BACK(w)  FOR_ALL_WINDOWS_FROM_BACK_FROM(w, _z_back_window)
#define FOR_ALL_WINDOWS_FROM_FRONT(w) FOR_ALL_WINDOWS_FROM_FRONT_FROM(w, _z_front_window)

extern Point _cursorpos_drag_start;

extern int _scrollbar_start_pos;
extern int _scrollbar_size;
extern bool _scrollbar_finger_drag;
extern byte _scroller_click_timeout;
enum {
	SCROLLER_CLICK_DELAY = 6 ///< Delay in video frames between scrollbar doing scroll, we don't want to get to the bottom of the list in an instant
};

extern bool _scrolling_viewport;
extern bool _mouse_hovering;

/** Mouse modes. */
enum SpecialMouseMode {
	WSM_NONE,     ///< No special mouse mode.
	WSM_DRAGDROP, ///< Dragging an object.
	WSM_SIZING,   ///< Sizing mode.
	WSM_PRESIZE,  ///< Presizing mode (docks, tunnels).
};
extern SpecialMouseMode _special_mouse_mode;

void SetFocusedWindow(Window *w);

void ScrollbarClickHandler(Window *w, NWidgetCore *nw, int x, int y);

bool GetWindowDraggedOffScreen(const Window *w); ///< Return whether window is dragged off screen edge and about to close, for no-titlebars mode

#endif /* WINDOW_GUI_H */<|MERGE_RESOLUTION|>--- conflicted
+++ resolved
@@ -883,15 +883,10 @@
 }
 
 void RelocateAllWindows(int neww, int newh);
-<<<<<<< HEAD
 void MoveAllWindowsOffScreen();
 void MoveAllHiddenWindowsBackToScreen();
 
-void GuiShowTooltips(Window *parent, StringID str, uint paramcount = 0, const uint64 params[] = NULL, TooltipCloseCondition close_tooltip = TCC_HOVER);
-=======
-
 void GuiShowTooltips(Window *parent, StringID str, uint paramcount = 0, const uint64 params[] = nullptr, TooltipCloseCondition close_tooltip = TCC_HOVER);
->>>>>>> a499e9ac
 
 /* widget.cpp */
 int GetWidgetFromPos(const Window *w, int x, int y);
