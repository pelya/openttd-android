/*
 * This file is part of OpenTTD.
 * OpenTTD is free software; you can redistribute it and/or modify it under the terms of the GNU General Public License as published by the Free Software Foundation, version 2.
 * OpenTTD is distributed in the hope that it will be useful, but WITHOUT ANY WARRANTY; without even the implied warranty of MERCHANTABILITY or FITNESS FOR A PARTICULAR PURPOSE.
 * See the GNU General Public License for more details. You should have received a copy of the GNU General Public License along with OpenTTD. If not, see <http://www.gnu.org/licenses/>.
 */

/** @file window_gui.h Functions, definitions and such used only by the GUI. */

#ifndef WINDOW_GUI_H
#define WINDOW_GUI_H

#include <list>
#include <algorithm>
#include <functional>

#include "vehiclelist.h"
#include "vehicle_type.h"
#include "viewport_type.h"
#include "company_type.h"
#include "tile_type.h"
#include "widget_type.h"
#include "core/smallvec_type.hpp"
#include "core/smallmap_type.hpp"
#include "string_type.h"

/**
 * Flags to describe the look of the frame
 */
enum FrameFlags {
	FR_NONE         =  0,
	FR_TRANSPARENT  =  1 << 0,  ///< Makes the background transparent if set
	FR_BORDERONLY   =  1 << 4,  ///< Draw border only, no background
	FR_LOWERED      =  1 << 5,  ///< If set the frame is lowered and the background colour brighter (ie. buttons when pressed)
	FR_DARKENED     =  1 << 6,  ///< If set the background is darker, allows for lowered frames with normal background colour when used with FR_LOWERED (ie. dropdown boxes)
};

DECLARE_ENUM_AS_BIT_SET(FrameFlags)

struct WidgetDimensions {
	RectPadding imgbtn;
	RectPadding inset;
	RectPadding vscrollbar;
	RectPadding hscrollbar;
	RectPadding bevel;        ///< Widths of bevel border.
	RectPadding fullbevel;    ///< Always-scaled bevel border.
	RectPadding framerect;    ///< Offsets within frame area.
	RectPadding frametext;    ///< Offsets within a text frame area.
	RectPadding matrix;       ///< Offsets within a matrix cell.
	RectPadding shadebox;
	RectPadding stickybox;
	RectPadding debugbox;
	RectPadding defsizebox;
	RectPadding resizebox;
	RectPadding closebox;
	RectPadding captiontext;  ///< Offsets of text within a caption.
	RectPadding dropdowntext; ///< Offsets of text within a dropdown widget.
	RectPadding modalpopup;   ///< Padding for a modal popup.

	int pressed;              ///< Offset for contents of depressed widget.
	int vsep_normal;          ///< Normal vertical spacing.
	int vsep_wide;            ///< Wide vertical spacing.
	int hsep_normal;          ///< Normal horizontal spacing.
	int hsep_wide;            ///< Wide horizontal spacing.
	int hsep_indent;          ///< Width of identation for tree layouts.

	static const WidgetDimensions unscaled; ///< Unscaled widget dimensions.
	static WidgetDimensions scaled;         ///< Widget dimensions scaled for current zoom level.
};

/* widget.cpp */
void DrawFrameRect(int left, int top, int right, int bottom, Colours colour, FrameFlags flags);
<<<<<<< HEAD
void DrawCaption(const Rect &r, Colours colour, Owner owner, TextColour text_colour, StringID str, StringAlignment align, const NWidgetCore *widget, const Window *window);
=======

static inline void DrawFrameRect(const Rect &r, Colours colour, FrameFlags flags)
{
	DrawFrameRect(r.left, r.top, r.right, r.bottom, colour, flags);
}

void DrawCaption(const Rect &r, Colours colour, Owner owner, TextColour text_colour, StringID str, StringAlignment align);
>>>>>>> 5e227886

/* window.cpp */
using WindowList = std::list<Window *>;
extern WindowList _z_windows;
extern Window *_focused_window;


/** How do we the window to be placed? */
enum WindowPosition {
	WDP_MANUAL,        ///< Manually align the window (so no automatic location finding)
	WDP_AUTO,          ///< Find a place automatically
	WDP_CENTER,        ///< Center the window
	WDP_ALIGN_TOOLBAR, ///< Align toward the toolbar
};

Point GetToolbarAlignedWindowPosition(int window_width);

struct HotkeyList;

/**
 * High level window description
 */
struct WindowDesc : ZeroedMemoryAllocator {

	WindowDesc(WindowPosition default_pos, const char *ini_key, int16 def_width_trad, int16 def_height_trad,
			WindowClass window_class, WindowClass parent_class, uint32 flags,
			const NWidgetPart *nwid_parts, int16 nwid_length, HotkeyList *hotkeys = nullptr);

	~WindowDesc();

	WindowPosition default_pos;    ///< Preferred position of the window. @see WindowPosition()
	WindowClass cls;               ///< Class of the window, @see WindowClass.
	WindowClass parent_cls;        ///< Class of the parent window. @see WindowClass
	const char *ini_key;           ///< Key to store window defaults in openttd.cfg. \c nullptr if nothing shall be stored.
	uint32 flags;                  ///< Flags. @see WindowDefaultFlag
	const NWidgetPart *nwid_parts; ///< Nested widget parts describing the window.
	int16 nwid_length;             ///< Length of the #nwid_parts array.
	HotkeyList *hotkeys;           ///< Hotkeys for the window.

	bool pref_sticky;              ///< Preferred stickyness.
	int16 pref_width;              ///< User-preferred width of the window. Zero if unset.
	int16 pref_height;             ///< User-preferred height of the window. Zero if unset.

	int16 GetDefaultWidth() const;
	int16 GetDefaultHeight() const;

	static void LoadFromConfig();
	static void SaveToConfig();

private:
	int16 default_width_trad;      ///< Preferred initial width of the window (pixels at 1x zoom).
	int16 default_height_trad;     ///< Preferred initial height of the window (pixels at 1x zoom).

	/**
	 * Dummy private copy constructor to prevent compilers from
	 * copying the structure, which fails due to _window_descs.
	 */
	WindowDesc(const WindowDesc &other);
};

/**
 * Window default widget/window handling flags
 */
enum WindowDefaultFlag {
	WDF_CONSTRUCTION    =   1 << 0, ///< This window is used for construction; close it whenever changing company.
	WDF_MODAL           =   1 << 1, ///< The window is a modal child of some other window, meaning the parent is 'inactive'
	WDF_NO_FOCUS        =   1 << 2, ///< This window won't get focus/make any other window lose focus when click
};

/**
 * Data structure for resizing a window
 */
struct ResizeInfo {
	uint step_width;  ///< Step-size of width resize changes
	uint step_height; ///< Step-size of height resize changes
};

/** State of a sort direction button. */
enum SortButtonState {
	SBS_OFF,  ///< Do not sort (with this button).
	SBS_DOWN, ///< Sort ascending.
	SBS_UP,   ///< Sort descending.
};

/**
 * Window flags.
 */
enum WindowFlags {
	WF_TIMEOUT           = 1 <<  0, ///< Window timeout counter.

	WF_DRAGGING          = 1 <<  3, ///< Window is being dragged.
	WF_SIZING_RIGHT      = 1 <<  4, ///< Window is being resized towards the right.
	WF_SIZING_LEFT       = 1 <<  5, ///< Window is being resized towards the left.
	WF_SIZING            = WF_SIZING_RIGHT | WF_SIZING_LEFT, ///< Window is being resized.
	WF_STICKY            = 1 <<  6, ///< Window is made sticky by user
	WF_DISABLE_VP_SCROLL = 1 <<  7, ///< Window does not do autoscroll, @see HandleAutoscroll().
	WF_WHITE_BORDER      = 1 <<  8, ///< Window white border counter bit mask.
	WF_HIGHLIGHTED       = 1 <<  9, ///< Window has a widget that has a highlight.
	WF_CENTERED          = 1 << 10, ///< Window is centered and shall stay centered after ReInit.
};
DECLARE_ENUM_AS_BIT_SET(WindowFlags)

static const int TIMEOUT_DURATION = 7; ///< The initial timeout value for WF_TIMEOUT.
static const int WHITE_BORDER_DURATION = 3; ///< The initial timeout value for WF_WHITE_BORDER.

/**
 * Data structure for a window viewport.
 * A viewport is either following a vehicle (its id in then in #follow_vehicle), or it aims to display a specific
 * location #dest_scrollpos_x, #dest_scrollpos_y (#follow_vehicle is then #INVALID_VEHICLE).
 * The actual location being shown is #scrollpos_x, #scrollpos_y.
 * @see InitializeViewport(), UpdateViewportPosition(), UpdateViewportCoordinates().
 */
struct ViewportData : Viewport {
	VehicleID follow_vehicle; ///< VehicleID to follow if following a vehicle, #INVALID_VEHICLE otherwise.
	int32 scrollpos_x;        ///< Currently shown x coordinate (virtual screen coordinate of topleft corner of the viewport).
	int32 scrollpos_y;        ///< Currently shown y coordinate (virtual screen coordinate of topleft corner of the viewport).
	int32 dest_scrollpos_x;   ///< Current destination x coordinate to display (virtual screen coordinate of topleft corner of the viewport).
	int32 dest_scrollpos_y;   ///< Current destination y coordinate to display (virtual screen coordinate of topleft corner of the viewport).
};

struct QueryString;

/* misc_gui.cpp */
enum TooltipCloseCondition {
	TCC_RIGHT_CLICK,
	TCC_HOVER,
	TCC_NONE,
	TCC_EXIT_VIEWPORT,
};

/**
 * Data structure for an opened window
 */
struct Window : ZeroedMemoryAllocator {
private:
	static std::vector<Window *> closed_windows;

protected:
	void InitializeData(WindowNumber window_number);
	void InitializePositionSize(int x, int y, int min_width, int min_height);
	virtual void FindWindowPlacementAndResize(int def_width, int def_height);

	std::vector<int> scheduled_invalidation_data;  ///< Data of scheduled OnInvalidateData() calls.

	/* Protected to prevent deletion anywhere outside Window::DeleteClosedWindows(). */
	virtual ~Window();

public:
	Window(WindowDesc *desc);

	/**
	 * Helper allocation function to disallow something.
	 * Don't allow arrays; arrays of Windows are pointless as you need
	 * to destruct them all at the same time too, which is kinda hard.
	 * @param size the amount of space not to allocate
	 */
	inline void *operator new[](size_t size) = delete;

	WindowDesc *window_desc;    ///< Window description
	WindowFlags flags;          ///< Window flags
	WindowClass window_class;   ///< Window class
	WindowNumber window_number; ///< Window number within the window class

	uint8 timeout_timer;      ///< Timer value of the WF_TIMEOUT for flags.
	uint8 white_border_timer; ///< Timer value of the WF_WHITE_BORDER for flags.

	int left;   ///< x position of left edge of the window
	int top;    ///< y position of top edge of the window
	int width;  ///< width of the window (number of pixels to the right in x direction)
	int height; ///< Height of the window (number of pixels down in y direction)

	ResizeInfo resize;  ///< Resize information

	Owner owner;        ///< The owner of the content shown in this window. Company colour is acquired from this variable.

	ViewportData *viewport;          ///< Pointer to viewport data, if present.
	const NWidgetCore *nested_focus; ///< Currently focused nested widget, or \c nullptr if no nested widget has focus.
	SmallMap<int, QueryString*> querystrings; ///< QueryString associated to WWT_EDITBOX widgets.
	NWidgetBase *nested_root;        ///< Root of the nested tree.
	NWidgetBase **nested_array;      ///< Array of pointers into the tree. Do not access directly, use #Window::GetWidget() instead.
	uint nested_array_size;          ///< Size of the nested array.
	NWidgetStacked *shade_select;    ///< Selection widget (#NWID_SELECTION) to use for shading the window. If \c nullptr, window cannot shade.
	Dimension unshaded_size;         ///< Last known unshaded size (only valid while shaded).

	int mouse_capture_widget;        ///< Widgetindex of current mouse capture widget (e.g. dragged scrollbar). -1 if no widget has mouse capture.

	Window *parent;                  ///< Parent window.
	WindowList::iterator z_position;

	template <class NWID>
	inline const NWID *GetWidget(uint widnum) const;
	template <class NWID>
	inline NWID *GetWidget(uint widnum);

	const Scrollbar *GetScrollbar(uint widnum) const;
	Scrollbar *GetScrollbar(uint widnum);

	const QueryString *GetQueryString(uint widnum) const;
	QueryString *GetQueryString(uint widnum);
	void UpdateQueryStringSize();

	virtual const char *GetFocusedText() const;
	virtual const char *GetCaret() const;
	virtual const char *GetMarkedText(size_t *length) const;
	virtual Point GetCaretPosition() const;
	virtual Rect GetTextBoundingRect(const char *from, const char *to) const;
	virtual const char *GetTextCharacterAtPosition(const Point &pt) const;

	void InitNested(WindowNumber number = 0);
	void CreateNestedTree(bool fill_nested = true);
	void FinishInitNested(WindowNumber window_number = 0);

	/**
	 * Set the timeout flag of the window and initiate the timer.
	 */
	inline void SetTimeout()
	{
		this->flags |= WF_TIMEOUT;
		this->timeout_timer = TIMEOUT_DURATION;
	}

	/**
	 * Set the timeout flag of the window and initiate the timer.
	 */
	inline void SetWhiteBorder()
	{
		this->flags |= WF_WHITE_BORDER;
		this->white_border_timer = WHITE_BORDER_DURATION;
	}

	void DisableAllWidgetHighlight();
	void SetWidgetHighlight(byte widget_index, TextColour highlighted_colour);
	bool IsWidgetHighlighted(byte widget_index) const;

	/**
	 * Sets the enabled/disabled status of a widget.
	 * By default, widgets are enabled.
	 * On certain conditions, they have to be disabled.
	 * @param widget_index index of this widget in the window
	 * @param disab_stat status to use ie: disabled = true, enabled = false
	 */
	inline void SetWidgetDisabledState(byte widget_index, bool disab_stat)
	{
		assert(widget_index < this->nested_array_size);
		if (this->nested_array[widget_index] != nullptr) this->GetWidget<NWidgetCore>(widget_index)->SetDisabled(disab_stat);
	}

	/**
	 * Sets a widget to disabled.
	 * @param widget_index index of this widget in the window
	 */
	inline void DisableWidget(byte widget_index)
	{
		SetWidgetDisabledState(widget_index, true);
	}

	/**
	 * Sets a widget to Enabled.
	 * @param widget_index index of this widget in the window
	 */
	inline void EnableWidget(byte widget_index)
	{
		SetWidgetDisabledState(widget_index, false);
	}

	/**
	 * Gets the enabled/disabled status of a widget.
	 * @param widget_index index of this widget in the window
	 * @return status of the widget ie: disabled = true, enabled = false
	 */
	inline bool IsWidgetDisabled(byte widget_index) const
	{
		assert(widget_index < this->nested_array_size);
		return this->GetWidget<NWidgetCore>(widget_index)->IsDisabled();
	}

	/**
	 * Check if given widget is focused within this window
	 * @param widget_index : index of the widget in the window to check
	 * @return true if given widget is the focused window in this window
	 */
	inline bool IsWidgetFocused(byte widget_index) const
	{
		return this->nested_focus != nullptr && this->nested_focus->index == widget_index;
	}

	/**
	 * Check if given widget has user input focus. This means that both the window
	 * has focus and that the given widget has focus within the window.
	 * @param widget_index : index of the widget in the window to check
	 * @return true if given widget is the focused window in this window and this window has focus
	 */
	inline bool IsWidgetGloballyFocused(byte widget_index) const
	{
		return _focused_window == this && IsWidgetFocused(widget_index);
	}

	/**
	 * Sets the lowered/raised status of a widget.
	 * @param widget_index index of this widget in the window
	 * @param lowered_stat status to use ie: lowered = true, raised = false
	 */
	inline void SetWidgetLoweredState(byte widget_index, bool lowered_stat)
	{
		assert(widget_index < this->nested_array_size);
		this->GetWidget<NWidgetCore>(widget_index)->SetLowered(lowered_stat);
	}

	/**
	 * Invert the lowered/raised  status of a widget.
	 * @param widget_index index of this widget in the window
	 */
	inline void ToggleWidgetLoweredState(byte widget_index)
	{
		assert(widget_index < this->nested_array_size);
		bool lowered_state = this->GetWidget<NWidgetCore>(widget_index)->IsLowered();
		this->GetWidget<NWidgetCore>(widget_index)->SetLowered(!lowered_state);
	}

	/**
	 * Marks a widget as lowered.
	 * @param widget_index index of this widget in the window
	 */
	inline void LowerWidget(byte widget_index)
	{
		SetWidgetLoweredState(widget_index, true);
	}

	/**
	 * Marks a widget as raised.
	 * @param widget_index index of this widget in the window
	 */
	inline void RaiseWidget(byte widget_index)
	{
		SetWidgetLoweredState(widget_index, false);
	}

	/**
	 * Gets the lowered state of a widget.
	 * @param widget_index index of this widget in the window
	 * @return status of the widget ie: lowered = true, raised= false
	 */
	inline bool IsWidgetLowered(byte widget_index) const
	{
		assert(widget_index < this->nested_array_size);
		return this->GetWidget<NWidgetCore>(widget_index)->IsLowered();
	}

	void UnfocusFocusedWidget();
	bool SetFocusedWidget(int widget_index);

	EventState HandleEditBoxKey(int wid, WChar key, uint16 keycode);
	virtual void InsertTextString(int wid, const char *str, bool marked, const char *caret, const char *insert_location, const char *replacement_end);

	void HandleButtonClick(byte widget);
	int GetRowFromWidget(int clickpos, int widget, int padding, int line_height = -1) const;

	void RaiseButtons(bool autoraise = false);
	void CDECL SetWidgetsDisabledState(bool disab_stat, int widgets, ...);
	void CDECL SetWidgetsLoweredState(bool lowered_stat, int widgets, ...);
	void SetWidgetDirty(byte widget_index) const;

	void DrawWidgets() const;
	void DrawViewport() const;
	void DrawSortButtonState(int widget, SortButtonState state) const;
	static int SortButtonWidth();

	void CloseChildWindows(WindowClass wc = WC_INVALID) const;
	virtual void Close();
	static void DeleteClosedWindows();

	void SetDirty() const;
	void ReInit(int rx = 0, int ry = 0);

	/** Is window shaded currently? */
	inline bool IsShaded() const
	{
		return this->shade_select != nullptr && this->shade_select->shown_plane == SZSP_HORIZONTAL;
	}

	void SetShaded(bool make_shaded);

	void InvalidateData(int data = 0, bool gui_scope = true);
	void ProcessScheduledInvalidations();
	void ProcessHighlightedInvalidations();

	/*** Event handling ***/

	/**
	 * Notification that the nested widget tree gets initialized. The event can be used to perform general computations.
	 * @note #nested_root and/or #nested_array (normally accessed via #GetWidget()) may not exist during this call.
	 */
	virtual void OnInit() { }

	virtual void ApplyDefaults();

	/**
	 * Compute the initial position of the window.
	 * @param sm_width      Smallest width of the window.
	 * @param sm_height     Smallest height of the window.
	 * @param window_number The window number of the new window.
	 * @return Initial position of the top-left corner of the window.
	 */
	virtual Point OnInitialPosition(int16 sm_width, int16 sm_height, int window_number);

	/**
	 * The window must be repainted.
	 * @note This method should not change any state, it should only use drawing functions.
	 */
	virtual void OnPaint()
	{
		this->DrawWidgets();
	}

	/**
	 * Draw the contents of a nested widget.
	 * @param r      Rectangle occupied by the widget.
	 * @param widget Number of the widget to draw.
	 * @note This method may not change any state, it may only use drawing functions.
	 */
	virtual void DrawWidget(const Rect &r, int widget) const {}

	/**
	 * Update size and resize step of a widget in the window.
	 * After retrieval of the minimal size and the resize-steps of a widget, this function is called to allow further refinement,
	 * typically by computing the real maximal size of the content. Afterwards, \a size is taken to be the minimal size of the widget
	 * and \a resize is taken to contain the resize steps. For the convenience of the callee, \a padding contains the amount of
	 * padding between the content and the edge of the widget. This should be added to the returned size.
	 * @param widget  Widget number.
	 * @param size    Size of the widget.
	 * @param padding Recommended amount of space between the widget content and the widget edge.
	 * @param fill    Fill step of the widget.
	 * @param resize  Resize step of the widget.
	 */
	virtual void UpdateWidgetSize(int widget, Dimension *size, const Dimension &padding, Dimension *fill, Dimension *resize) {}

	/**
	 * Initialize string parameters for a widget.
	 * Calls to this function are made during initialization to measure the size (that is as part of #InitNested()), during drawing,
	 * and while re-initializing the window. Only for widgets that render text initializing is requested.
	 * @param widget  Widget number.
	 */
	virtual void SetStringParameters(int widget) const {}

	virtual void OnFocus();

	virtual void OnFocusLost();

	/**
	 * A key has been pressed.
	 * @param key     the Unicode value of the key.
	 * @param keycode the untranslated key code including shift state.
	 * @return #ES_HANDLED if the key press has been handled and no other
	 *         window should receive the event.
	 */
	virtual EventState OnKeyPress(WChar key, uint16 keycode) { return ES_NOT_HANDLED; }

	virtual EventState OnHotkey(int hotkey);

	/**
	 * The state of the control key has changed
	 * @return #ES_HANDLED if the change has been handled and no other
	 *         window should receive the event.
	 */
	virtual EventState OnCTRLStateChange() { return ES_NOT_HANDLED; }


	/**
	 * A click with the left mouse button has been made on the window.
	 * @param pt     the point inside the window that has been clicked.
	 * @param widget the clicked widget.
	 * @param click_count Number of fast consecutive clicks at same position
	 */
	virtual void OnClick(Point pt, int widget, int click_count) {}

	/**
	 * A click with the right mouse button has been made on the window.
	 * @param pt     the point inside the window that has been clicked.
	 * @param widget the clicked widget.
	 * @return true if the click was actually handled, i.e. do not show a
	 *         tooltip if tooltip-on-right-click is enabled.
	 */
	virtual bool OnRightClick(Point pt, int widget) { return false; }

	/**
	 * The mouse is hovering over a widget in the window, perform an action for it.
	 * @param pt     The point where the mouse is hovering.
	 * @param widget The widget where the mouse is hovering.
	 */
	virtual void OnHover(Point pt, int widget) {}

	/**
	 * Event to display a custom tooltip.
	 * @param pt     The point where the mouse is located.
	 * @param widget The widget where the mouse is located.
	 * @return True if the event is handled, false if it is ignored.
	 */
	virtual bool OnTooltip(Point pt, int widget, TooltipCloseCondition close_cond) { return false; }

	/**
	 * An 'object' is being dragged at the provided position, highlight the target if possible.
	 * @param pt     The point inside the window that the mouse hovers over.
	 * @param widget The widget the mouse hovers over.
	 */
	virtual void OnMouseDrag(Point pt, int widget) {}

	/**
	 * A dragged 'object' has been released.
	 * @param pt     the point inside the window where the release took place.
	 * @param widget the widget where the release took place.
	 */
	virtual void OnDragDrop(Point pt, int widget) {}

	/**
	 * Handle the request for (viewport) scrolling.
	 * @param delta the amount the viewport must be scrolled.
	 */
	virtual void OnScroll(Point delta) {}

	/**
	 * The mouse is currently moving over the window or has just moved outside
	 * of the window. In the latter case pt is (-1, -1).
	 * @param pt     the point inside the window that the mouse hovers over.
	 * @param widget the widget the mouse hovers over.
	 */
	virtual void OnMouseOver(Point pt, int widget) {}

	/**
	 * The mouse wheel has been turned.
	 * @param wheel the amount of movement of the mouse wheel.
	 */
	virtual void OnMouseWheel(int wheel) {}


	/**
	 * Called for every mouse loop run, which is at least once per (game) tick.
	 */
	virtual void OnMouseLoop() {}

	/**
	 * Called once per (game) tick.
	 */
	virtual void OnGameTick() {}

	/**
	 * Called once every 100 (game) ticks, or once every 3s, whichever comes last.
	 * In normal game speed the frequency is 1 call every 100 ticks (can be more than 3s).
	 * In fast-forward the frequency is 1 call every ~3s (can be more than 100 ticks).
	 */
	virtual void OnHundredthTick() {}

	/**
	 * Called periodically.
	 */
	virtual void OnRealtimeTick(uint delta_ms) {}

	/**
	 * Called when this window's timeout has been reached.
	 */
	virtual void OnTimeout() {}


	/**
	 * Called after the window got resized.
	 * For nested windows with a viewport, call NWidgetViewport::UpdateViewportCoordinates.
	 */
	virtual void OnResize() {}

	/**
	 * A dropdown option associated to this window has been selected.
	 * @param widget the widget (button) that the dropdown is associated with.
	 * @param index  the element in the dropdown that is selected.
	 */
	virtual void OnDropdownSelect(int widget, int index) {}

	virtual void OnDropdownClose(Point pt, int widget, int index, bool instant_close);

	/**
	 * The text in an editbox has been edited.
	 * @param widget The widget of the editbox.
	 */
	virtual void OnEditboxChanged(int widget) {}

	/**
	 * The query window opened from this window has closed.
	 * @param str the new value of the string, nullptr if the window
	 *            was cancelled or an empty string when the default
	 *            button was pressed, i.e. StrEmpty(str).
	 */
	virtual void OnQueryTextFinished(char *str) {}

	/**
	 * Some data on this window has become invalid.
	 * @param data information about the changed data.
	 * @param gui_scope Whether the call is done from GUI scope. You may not do everything when not in GUI scope. See #InvalidateWindowData() for details.
	 */
	virtual void OnInvalidateData(int data = 0, bool gui_scope = true) {}

	/**
	 * The user clicked some place on the map when a tile highlight mode
	 * has been set.
	 * @param pt   the exact point on the map that has been clicked.
	 * @param tile the tile on the map that has been clicked.
	 */
	virtual void OnPlaceObject(Point pt, TileIndex tile) {}

	/**
	 * The user clicked on a vehicle while HT_VEHICLE has been set.
	 * @param v clicked vehicle
	 * @return true if the click is handled, false if it is ignored
	 * @pre v->IsPrimaryVehicle() == true
	 */
	virtual bool OnVehicleSelect(const struct Vehicle *v) { return false; }

	/**
	 * The user clicked on a vehicle while HT_VEHICLE has been set.
	 * @param v clicked vehicle
	 * @return True if the click is handled, false if it is ignored
	 * @pre v->IsPrimaryVehicle() == true
	 */
	virtual bool OnVehicleSelect(VehicleList::const_iterator begin, VehicleList::const_iterator end) { return false; }

	/**
	 * The user cancelled a tile highlight mode that has been set.
	 */
	virtual void OnPlaceObjectAbort() {}

	/**
	 * Select the cancelled tool again, this is called after OnPlaceObjectAbort()
	 */
	virtual void SelectLastTool() {}

	/**
	 * The user is dragging over the map when the tile highlight mode
	 * has been set.
	 * @param select_method the method of selection (allowed directions)
	 * @param select_proc   what will be created when the drag is over.
	 * @param pt            the exact point on the map where the mouse is.
	 */
	virtual void OnPlaceDrag(ViewportPlaceMethod select_method, ViewportDragDropSelectionProcess select_proc, Point pt) {}

	/**
	 * The user has dragged over the map when the tile highlight mode
	 * has been set.
	 * @param select_method the method of selection (allowed directions)
	 * @param select_proc   what should be created.
	 * @param pt            the exact point on the map where the mouse was released.
	 * @param start_tile    the begin tile of the drag.
	 * @param end_tile      the end tile of the drag.
	 */
	virtual void OnPlaceMouseUp(ViewportPlaceMethod select_method, ViewportDragDropSelectionProcess select_proc, Point pt, TileIndex start_tile, TileIndex end_tile) {}

	/**
	 * The user moves over the map when a tile highlight mode has been set
	 * when the special mouse mode has been set to 'PRESIZE' mode. An
	 * example of this is the tile highlight for dock building.
	 * @param pt   the exact point on the map where the mouse is.
	 * @param tile the tile on the map where the mouse is.
	 */
	virtual void OnPlacePresize(Point pt, TileIndex tile) {}

	/*** End of the event handling ***/

	/**
	 * Is the data related to this window NewGRF inspectable?
	 * @return true iff it is inspectable.
	 */
	virtual bool IsNewGRFInspectable() const { return false; }

	/**
	 * Show the NewGRF inspection window. When this function is called it is
	 * up to the window to call and pass the right parameters to the
	 * ShowInspectWindow function.
	 * @pre this->IsNewGRFInspectable()
	 */
	virtual void ShowNewGRFInspectWindow() const { NOT_REACHED(); }

	/**
	 * Iterator to iterate all valid Windows
	 * @tparam TtoBack whether we iterate towards the back.
	 */
	template <bool TtoBack>
	struct WindowIterator {
		typedef Window *value_type;
		typedef value_type *pointer;
		typedef value_type &reference;
		typedef size_t difference_type;
		typedef std::forward_iterator_tag iterator_category;

		explicit WindowIterator(WindowList::iterator start) : it(start)
		{
			this->Validate();
		}
		explicit WindowIterator(const Window *w) : it(w->z_position) {}

		bool operator==(const WindowIterator &other) const { return this->it == other.it; }
		bool operator!=(const WindowIterator &other) const { return !(*this == other); }
		Window * operator*() const { return *this->it; }
		WindowIterator & operator++() { this->Next(); this->Validate(); return *this; }

		bool IsEnd() const { return this->it == _z_windows.end(); }

	private:
		WindowList::iterator it;
		void Validate()
		{
			while (!this->IsEnd() && *this->it == nullptr) this->Next();
		}
		void Next()
		{
			if constexpr (!TtoBack) {
				++this->it;
			} else if (this->it == _z_windows.begin()) {
				this->it = _z_windows.end();
			} else {
				--this->it;
			}
		}
	};
	using IteratorToFront = WindowIterator<false>; //!< Iterate in Z order towards front.
	using IteratorToBack = WindowIterator<true>; //!< Iterate in Z order towards back.

	/**
	 * Iterable ensemble of all valid Windows
	 * @tparam Tfront Wether we iterate from front
	 */
	template <bool Tfront>
	struct AllWindows {
		AllWindows() {}
		WindowIterator<Tfront> begin()
		{
			if constexpr (Tfront) {
				auto back = _z_windows.end();
				if (back != _z_windows.begin()) --back;
				return WindowIterator<Tfront>(back);
			} else {
				return WindowIterator<Tfront>(_z_windows.begin());
			}
		}
		WindowIterator<Tfront> end() { return WindowIterator<Tfront>(_z_windows.end()); }
	};
	using Iterate = AllWindows<false>; //!< Iterate all windows in whatever order is easiest.
	using IterateFromBack = AllWindows<false>; //!< Iterate all windows in Z order from back to front.
	using IterateFromFront = AllWindows<true>; //!< Iterate all windows in Z order from front to back.
};

/**
 * Generic helper function that checks if all elements of the range are equal with respect to the given predicate.
 * @param begin The start of the range.
 * @param end The end of the range.
 * @param pred The predicate to use.
 * @return True if all elements are equal, false otherwise.
 */
template <class It, class Pred>
inline bool AllEqual(It begin, It end, Pred pred)
{
	return std::adjacent_find(begin, end, std::not_fn(pred)) == end;
}

/**
 * Get the nested widget with number \a widnum from the nested widget tree.
 * @tparam NWID Type of the nested widget.
 * @param widnum Widget number of the widget to retrieve.
 * @return The requested widget if it is instantiated, \c nullptr otherwise.
 */
template <class NWID>
inline NWID *Window::GetWidget(uint widnum)
{
	if (widnum >= this->nested_array_size || this->nested_array[widnum] == nullptr) return nullptr;
	NWID *nwid = dynamic_cast<NWID *>(this->nested_array[widnum]);
	assert(nwid != nullptr);
	return nwid;
}

/** Specialized case of #Window::GetWidget for the nested widget base class. */
template <>
inline const NWidgetBase *Window::GetWidget<NWidgetBase>(uint widnum) const
{
	if (widnum >= this->nested_array_size) return nullptr;
	return this->nested_array[widnum];
}

/**
 * Get the nested widget with number \a widnum from the nested widget tree.
 * @tparam NWID Type of the nested widget.
 * @param widnum Widget number of the widget to retrieve.
 * @return The requested widget if it is instantiated, \c nullptr otherwise.
 */
template <class NWID>
inline const NWID *Window::GetWidget(uint widnum) const
{
	return const_cast<Window *>(this)->GetWidget<NWID>(widnum);
}


/**
 * Base class for windows opened from a toolbar.
 */
class PickerWindowBase : public Window {

public:
	PickerWindowBase(WindowDesc *desc, Window *parent) : Window(desc)
	{
		this->parent = parent;
	}

	void Close() override;
};

Window *BringWindowToFrontById(WindowClass cls, WindowNumber number);
Window *FindWindowFromPt(int x, int y);

/**
 * Open a new window.
 * @tparam Wcls %Window class to use if the window does not exist.
 * @param desc The pointer to the WindowDesc to be created
 * @param window_number the window number of the new window
 * @param return_existing If set, also return the window if it already existed.
 * @return %Window pointer of the newly created window, or the existing one if \a return_existing is set, or \c nullptr.
 */
template <typename Wcls>
Wcls *AllocateWindowDescFront(WindowDesc *desc, int window_number, bool return_existing = false)
{
	Wcls *w = static_cast<Wcls *>(BringWindowToFrontById(desc->cls, window_number));
	if (w != nullptr) return return_existing ? w : nullptr;
	return new Wcls(desc, window_number);
}

void RelocateAllWindows(int neww, int newh);
void MoveAllWindowsOffScreen();
void MoveAllHiddenWindowsBackToScreen();

void GuiShowTooltips(Window *parent, StringID str, uint paramcount = 0, const uint64 params[] = nullptr, TooltipCloseCondition close_tooltip = TCC_HOVER);

/* widget.cpp */
int GetWidgetFromPos(const Window *w, int x, int y);

extern Point _cursorpos_drag_start;

extern int _scrollbar_start_pos;
extern int _scrollbar_size;
extern bool _scrollbar_finger_drag;
extern byte _scroller_click_timeout;
enum {
	SCROLLER_CLICK_DELAY = 6 ///< Delay in video frames between scrollbar doing scroll, we don't want to get to the bottom of the list in an instant
};

extern bool _scrolling_viewport;
extern bool _mouse_hovering;

/** Mouse modes. */
enum SpecialMouseMode {
	WSM_NONE,     ///< No special mouse mode.
	WSM_DRAGDROP, ///< Drag&drop an object.
	WSM_SIZING,   ///< Sizing mode.
	WSM_PRESIZE,  ///< Presizing mode (docks, tunnels).
	WSM_DRAGGING, ///< Dragging mode (trees).
};
extern SpecialMouseMode _special_mouse_mode;

void SetFocusedWindow(Window *w);

void ScrollbarClickHandler(Window *w, NWidgetCore *nw, int x, int y);

bool GetWindowDraggedOffScreen(const Window *w); ///< Return whether window is dragged off screen edge and about to close, for no-titlebars mode

#endif /* WINDOW_GUI_H */<|MERGE_RESOLUTION|>--- conflicted
+++ resolved
@@ -70,17 +70,13 @@
 
 /* widget.cpp */
 void DrawFrameRect(int left, int top, int right, int bottom, Colours colour, FrameFlags flags);
-<<<<<<< HEAD
-void DrawCaption(const Rect &r, Colours colour, Owner owner, TextColour text_colour, StringID str, StringAlignment align, const NWidgetCore *widget, const Window *window);
-=======
 
 static inline void DrawFrameRect(const Rect &r, Colours colour, FrameFlags flags)
 {
 	DrawFrameRect(r.left, r.top, r.right, r.bottom, colour, flags);
 }
 
-void DrawCaption(const Rect &r, Colours colour, Owner owner, TextColour text_colour, StringID str, StringAlignment align);
->>>>>>> 5e227886
+void DrawCaption(const Rect &r, Colours colour, Owner owner, TextColour text_colour, StringID str, StringAlignment align, const NWidgetCore *widget, const Window *window);
 
 /* window.cpp */
 using WindowList = std::list<Window *>;
