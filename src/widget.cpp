/*
 * This file is part of OpenTTD.
 * OpenTTD is free software; you can redistribute it and/or modify it under the terms of the GNU General Public License as published by the Free Software Foundation, version 2.
 * OpenTTD is distributed in the hope that it will be useful, but WITHOUT ANY WARRANTY; without even the implied warranty of MERCHANTABILITY or FITNESS FOR A PARTICULAR PURPOSE.
 * See the GNU General Public License for more details. You should have received a copy of the GNU General Public License along with OpenTTD. If not, see <http://www.gnu.org/licenses/>.
 */

/** @file widget.cpp Handling of the default/simple widgets. */

#include "stdafx.h"
#include "company_func.h"
#include "window_gui.h"
#include "viewport_func.h"
#include "zoom_func.h"
#include "strings_func.h"
#include "transparency.h"
#include "core/geometry_func.hpp"
#include "settings_type.h"
#include "settings_gui.h"
#include "querystring_gui.h"
#include "blitter/factory.hpp"


#include "table/sprites.h"
#include "table/strings.h"
#include "table/string_colours.h"

#include "safeguards.h"

/**
 * Compute the vertical position of the draggable part of scrollbar
 * @param sb     Scrollbar list data
 * @param top    Top position of the scrollbar (top position of the up-button)
 * @param bottom Bottom position of the scrollbar (bottom position of the down-button)
 * @param horizontal Whether the scrollbar is horizontal or not
 * @return A Point, with x containing the top coordinate of the draggable part, and
 *                       y containing the bottom coordinate of the draggable part
 */
static Point HandleScrollbarHittest(const Scrollbar *sb, int top, int bottom, bool horizontal)
{
	/* Base for reversion */
	int rev_base = top + bottom;
	int button_size;
	if (horizontal) {
		button_size = NWidgetScrollbar::GetHorizontalDimension().width;
	} else {
		button_size = NWidgetScrollbar::GetVerticalDimension().height;
	}
	top += button_size;    // top    points to just below the up-button
	bottom -= button_size; // bottom points to top of the down-button
	bool wide_enough = false;
	if (bottom > top + button_size * 2) {
		bottom -= button_size; // Slider should be no smaller than a regular button, reserve some size from bottom
		wide_enough = true;
	}

	int height = (bottom - top);
	int pos = sb->GetPosition();
	int count = sb->GetCount();
	int cap = sb->GetCapacity();

	if (count != 0) top += height * pos / count;

	if (cap > count) cap = count;
	if (count != 0) bottom -= (count - pos - cap) * height / count;
	if (wide_enough) bottom += button_size;

	Point pt;
	if (horizontal && _current_text_dir == TD_RTL) {
		pt.x = rev_base - bottom - button_size;
		pt.y = rev_base - top;
	} else {
		pt.x = top;
		pt.y = bottom;
	}
	return pt;
}

/**
 * Compute new position of the scrollbar after a click and updates the window flags.
 * @param w   Window on which a scroll was performed.
 * @param sb  Scrollbar
 * @param mi  Minimum coordinate of the scroll bar.
 * @param ma  Maximum coordinate of the scroll bar.
 * @param x   The X coordinate of the mouse click.
 * @param y   The Y coordinate of the mouse click.
 */
static void ScrollbarClickPositioning(Window *w, NWidgetScrollbar *sb, int x, int y, int mi, int ma)
{
	int pos;
	int button_size;
	bool rtl = false;

	if (sb->type == NWID_HSCROLLBAR) {
		pos = x;
		rtl = _current_text_dir == TD_RTL;
		button_size = NWidgetScrollbar::GetHorizontalDimension().width;
	} else {
		pos = y;
		button_size = NWidgetScrollbar::GetVerticalDimension().height;
	}

	if (_scrollbar_finger_drag) {
		w->mouse_capture_widget = sb->index;
		_cursorpos_drag_start.x = x;
		_cursorpos_drag_start.y = y;
		_scrollbar_size = std::max(1, (int) sb->current_y * sb->GetCount() / sb->GetCapacity());
		_scrollbar_start_pos = sb->GetPosition() * _scrollbar_size / sb->GetCount();
		w->SetDirty();
		return;
	}

	if (pos < mi + button_size) {
		/* Pressing the upper button? */
		SetBit(sb->disp_flags, NDB_SCROLLBAR_UP);
		if (_scroller_click_timeout <= 1) {
			_scroller_click_timeout = SCROLLER_CLICK_DELAY;
			sb->UpdatePosition(rtl ? 1 : -1);
		}
		w->mouse_capture_widget = sb->index;
	} else if (pos >= ma - button_size) {
		/* Pressing the lower button? */
		SetBit(sb->disp_flags, NDB_SCROLLBAR_DOWN);

		if (_scroller_click_timeout <= 1) {
			_scroller_click_timeout = SCROLLER_CLICK_DELAY;
			sb->UpdatePosition(rtl ? -1 : 1);
		}
		w->mouse_capture_widget = sb->index;
	} else {
		Point pt = HandleScrollbarHittest(sb, mi, ma, sb->type == NWID_HSCROLLBAR);

		if (pos < pt.x) {
			sb->UpdatePosition(rtl ? 1 : -1, Scrollbar::SS_BIG);
		} else if (pos > pt.y) {
			sb->UpdatePosition(rtl ? -1 : 1, Scrollbar::SS_BIG);
		} else {
			_scrollbar_start_pos = pt.x - mi - button_size;
			_scrollbar_size = ma - mi - button_size * 2;
			if (_scrollbar_size > button_size * 2)
				_scrollbar_size -= button_size;
			w->mouse_capture_widget = sb->index;
			_cursorpos_drag_start = _cursor.pos;
		}
	}

	w->SetDirty();
}

/**
 * Special handling for the scrollbar widget type.
 * Handles the special scrolling buttons and other scrolling.
 * @param w Window on which a scroll was performed.
 * @param nw Pointer to the scrollbar widget.
 * @param x The X coordinate of the mouse click.
 * @param y The Y coordinate of the mouse click.
 */
void ScrollbarClickHandler(Window *w, NWidgetCore *nw, int x, int y)
{
	int mi, ma;

	if (nw->type == NWID_HSCROLLBAR) {
		mi = nw->pos_x;
		ma = nw->pos_x + nw->current_x;
	} else {
		mi = nw->pos_y;
		ma = nw->pos_y + nw->current_y;
	}
	NWidgetScrollbar *scrollbar = dynamic_cast<NWidgetScrollbar*>(nw);
	assert(scrollbar != nullptr);
	ScrollbarClickPositioning(w, scrollbar, x, y, mi, ma);
}

/**
 * Returns the index for the widget located at the given position
 * relative to the window. It includes all widget-corner pixels as well.
 * @param *w Window to look inside
 * @param  x The Window client X coordinate
 * @param  y The Window client y coordinate
 * @return A widget index, or -1 if no widget was found.
 */
int GetWidgetFromPos(const Window *w, int x, int y)
{
	NWidgetCore *nw = w->nested_root->GetWidgetFromPos(x, y);
	return (nw != nullptr) ? nw->index : -1;
}

/**
 * Draw frame rectangle.
 * @param left   Left edge of the frame
 * @param top    Top edge of the frame
 * @param right  Right edge of the frame
 * @param bottom Bottom edge of the frame
 * @param colour Colour table to use. @see _colour_gradient
 * @param flags  Flags controlling how to draw the frame. @see FrameFlags
 */
void DrawFrameRect(int left, int top, int right, int bottom, Colours colour, FrameFlags flags)
{
	assert(colour < COLOUR_END);

	uint dark         = _colour_gradient[colour][3];
	uint medium_dark  = _colour_gradient[colour][5];
	uint medium_light = _colour_gradient[colour][6];
	uint light        = _colour_gradient[colour][7];

	if (flags & FR_TRANSPARENT) {
		GfxFillRect(left, top, right, bottom, PALETTE_TO_TRANSPARENT, FILLRECT_RECOLOUR);
	} else {
		uint interior;

		if (flags & FR_LOWERED) {
			GfxFillRect(left,                 top,                left,                   bottom,                   dark);
			GfxFillRect(left + WD_BEVEL_LEFT, top,                right,                  top,                      dark);
			GfxFillRect(right,                top + WD_BEVEL_TOP, right,                  bottom - WD_BEVEL_BOTTOM, light);
			GfxFillRect(left + WD_BEVEL_LEFT, bottom,             right,                  bottom,                   light);
			interior = (flags & FR_DARKENED ? medium_dark : medium_light);
		} else {
			GfxFillRect(left,                 top,                left,                   bottom - WD_BEVEL_BOTTOM, light);
			GfxFillRect(left + WD_BEVEL_LEFT, top,                right - WD_BEVEL_RIGHT, top,                      light);
			GfxFillRect(right,                top,                right,                  bottom - WD_BEVEL_BOTTOM, dark);
			GfxFillRect(left,                 bottom,             right,                  bottom,                   dark);
			interior = medium_dark;
		}
		if (!(flags & FR_BORDERONLY)) {
			GfxFillRect(left + WD_BEVEL_LEFT, top + WD_BEVEL_TOP, right - WD_BEVEL_RIGHT, bottom - WD_BEVEL_BOTTOM, interior);
		}
	}
}

/**
 * Draw an image button.
 * @param r       Rectangle of the button.
 * @param type    Widget type (#WWT_IMGBTN or #WWT_IMGBTN_2).
 * @param colour  Colour of the button.
 * @param clicked Button is lowered.
 * @param img     Sprite to draw.
 */
static inline void DrawImageButtons(const Rect &r, WidgetType type, Colours colour, bool clicked, SpriteID img)
{
	assert(img != 0);
	DrawFrameRect(r.left, r.top, r.right, r.bottom, colour, (clicked) ? FR_LOWERED : FR_NONE);

	if ((type & WWT_MASK) == WWT_IMGBTN_2 && clicked) img++; // Show different image when clicked for #WWT_IMGBTN_2.
	Dimension d = GetSpriteSize(img);
	DrawSprite(img, PAL_NONE, CenterBounds(r.left, r.right, d.width) + clicked, CenterBounds(r.top, r.bottom, d.height) + clicked);
}

/**
 * Draw the label-part of a widget.
 * @param r       Rectangle of the label background.
 * @param type    Widget type (#WWT_TEXTBTN, #WWT_TEXTBTN_2, or #WWT_LABEL).
 * @param clicked Label is rendered lowered.
 * @param str     Text to draw.
 */
static inline void DrawLabel(const Rect &r, WidgetType type, bool clicked, StringID str)
{
	if (str == STR_NULL) return;
	if ((type & WWT_MASK) == WWT_TEXTBTN_2 && clicked) str++;
	Dimension d = GetStringBoundingBox(str);
	int offset = std::max(0, ((int)(r.bottom - r.top + 1) - (int)d.height) / 2); // Offset for rendering the text vertically centered
	DrawString(r.left + clicked, r.right + clicked, r.top + offset + clicked, str, TC_FROMSTRING, SA_HOR_CENTER);
}

/**
 * Draw text.
 * @param r      Rectangle of the background.
 * @param colour Colour of the text.
 * @param str    Text to draw.
 */
static inline void DrawText(const Rect &r, TextColour colour, StringID str)
{
	Dimension d = GetStringBoundingBox(str);
	int offset = std::max(0, ((int)(r.bottom - r.top + 1) - (int)d.height) / 2); // Offset for rendering the text vertically centered
	if (str != STR_NULL) DrawString(r.left, r.right, r.top + offset, str, colour);
}

/**
 * Draw an inset widget.
 * @param r      Rectangle of the background.
 * @param colour Colour of the inset.
 * @param str    Text to draw.
 */
static inline void DrawInset(const Rect &r, Colours colour, StringID str)
{
	DrawFrameRect(r.left, r.top, r.right, r.bottom, colour, FR_LOWERED | FR_DARKENED);
	if (str != STR_NULL) DrawString(r.left + WD_INSET_LEFT, r.right - WD_INSET_RIGHT, r.top + WD_INSET_TOP, str);
}

/**
 * Draw a matrix widget.
 * @param r       Rectangle of the matrix background.
 * @param colour  Colour of the background.
 * @param clicked Matrix is rendered lowered.
 * @param data    Data of the widget, number of rows and columns of the widget.
 * @param resize_x Matrix resize unit size.
 * @param resize_y Matrix resize unit size.
 */
static inline void DrawMatrix(const Rect &r, Colours colour, bool clicked, uint16 data, uint resize_x, uint resize_y)
{
	DrawFrameRect(r.left, r.top, r.right, r.bottom, colour, (clicked) ? FR_LOWERED : FR_NONE);

	int num_columns = GB(data, MAT_COL_START, MAT_COL_BITS);  // Lower 8 bits of the widget data: Number of columns in the matrix.
	int column_width; // Width of a single column in the matrix.
	if (num_columns == 0) {
		column_width = resize_x;
		num_columns = (r.right - r.left + 1) / column_width;
	} else {
		column_width = (r.right - r.left + 1) / num_columns;
	}

	int num_rows = GB(data, MAT_ROW_START, MAT_ROW_BITS); // Upper 8 bits of the widget data: Number of rows in the matrix.
	int row_height; // Height of a single row in the matrix.
	if (num_rows == 0) {
		row_height = resize_y;
		num_rows = (r.bottom - r.top + 1) / row_height;
	} else {
		row_height = (r.bottom - r.top + 1) / num_rows;
	}

	int col = _colour_gradient[colour & 0xF][6];

	int x = r.left;
	for (int ctr = num_columns; ctr > 1; ctr--) {
		x += column_width;
		GfxFillRect(x, r.top + 1, x, r.bottom - 1, col);
	}

	x = r.top;
	for (int ctr = num_rows; ctr > 1; ctr--) {
		x += row_height;
		GfxFillRect(r.left + 1, x, r.right - 1, x, col);
	}

	col = _colour_gradient[colour & 0xF][4];

	x = r.left - 1;
	for (int ctr = num_columns; ctr > 1; ctr--) {
		x += column_width;
		GfxFillRect(x, r.top + 1, x, r.bottom - 1, col);
	}

	x = r.top - 1;
	for (int ctr = num_rows; ctr > 1; ctr--) {
		x += row_height;
		GfxFillRect(r.left + 1, x, r.right - 1, x, col);
	}
}

/**
 * Draw a vertical scrollbar.
 * @param r            Rectangle of the scrollbar widget.
 * @param colour       Colour of the scrollbar widget.
 * @param up_clicked   Up-arrow is clicked.
 * @param bar_dragged  Bar is dragged.
 * @param down_clicked Down-arrow is clicked.
 * @param scrollbar    Scrollbar size, offset, and capacity information.
 */
static inline void DrawVerticalScrollbar(const Rect &r, Colours colour, bool up_clicked, bool bar_dragged, bool down_clicked, const Scrollbar *scrollbar)
{
	int centre = (r.right - r.left) / 2;
	int height = NWidgetScrollbar::GetVerticalDimension().height;

	/* draw up/down buttons */
	DrawFrameRect(r.left, r.top, r.right, r.top + height - 1, colour, (up_clicked) ? FR_LOWERED : FR_NONE);
	DrawSpriteCenteredRect(SPR_ARROW_UP, PAL_NONE, r.left + 2 + up_clicked * 2, r.top + 2 + up_clicked * 2, r.right, r.top + height);

	DrawFrameRect(r.left, r.bottom - (height - 1), r.right, r.bottom, colour, (down_clicked) ? FR_LOWERED : FR_NONE);
	DrawSpriteCenteredRect(SPR_ARROW_DOWN, PAL_NONE, r.left + 2 + down_clicked * 2, r.bottom - height + 2 + down_clicked, r.right, r.bottom);

	int c1 = _colour_gradient[colour & 0xF][3];
	int c2 = _colour_gradient[colour & 0xF][7];

	/* draw "shaded" background */
	GfxFillRect(r.left, r.top + height, r.right, r.bottom - height, c2);
	GfxFillRect(r.left, r.top + height, r.right, r.bottom - height, c1, FILLRECT_CHECKER);

	/* draw shaded lines */
	GfxFillRect(r.left + centre - 3, r.top + height, r.left + centre - 3, r.bottom - height, c1);
	GfxFillRect(r.left + centre - 2, r.top + height, r.left + centre - 2, r.bottom - height, c2);
	GfxFillRect(r.left + centre + 2, r.top + height, r.left + centre + 2, r.bottom - height, c1);
	GfxFillRect(r.left + centre + 3, r.top + height, r.left + centre + 3, r.bottom - height, c2);

	Point pt = HandleScrollbarHittest(scrollbar, r.top, r.bottom, false);
	DrawFrameRect(r.left, pt.x, r.right, pt.y, colour, bar_dragged ? FR_LOWERED : FR_NONE);
}

/**
 * Draw a horizontal scrollbar.
 * @param r             Rectangle of the scrollbar widget.
 * @param colour        Colour of the scrollbar widget.
 * @param left_clicked  Left-arrow is clicked.
 * @param bar_dragged   Bar is dragged.
 * @param right_clicked Right-arrow is clicked.
 * @param scrollbar     Scrollbar size, offset, and capacity information.
 */
static inline void DrawHorizontalScrollbar(const Rect &r, Colours colour, bool left_clicked, bool bar_dragged, bool right_clicked, const Scrollbar *scrollbar)
{
	int centre = (r.bottom - r.top) / 2;
	int width = NWidgetScrollbar::GetHorizontalDimension().width;
	int height = NWidgetScrollbar::GetVerticalDimension().height;

	DrawFrameRect(r.left, r.top, r.left + width - 1, r.bottom, colour, left_clicked ? FR_LOWERED : FR_NONE);
	DrawSpriteCenteredRect(SPR_ARROW_LEFT, PAL_NONE, r.left + left_clicked * 2, r.top + 2 + left_clicked * 2, r.left + height, r.bottom);

	DrawFrameRect(r.right - (width - 1), r.top, r.right, r.bottom, colour, right_clicked ? FR_LOWERED : FR_NONE);
	DrawSpriteCenteredRect(SPR_ARROW_RIGHT, PAL_NONE, r.right - width + right_clicked * 2, r.top + 2 + right_clicked * 2, r.right, r.bottom);

	int c1 = _colour_gradient[colour & 0xF][3];
	int c2 = _colour_gradient[colour & 0xF][7];

	/* draw "shaded" background */
	GfxFillRect(r.left + width, r.top, r.right - width, r.bottom, c2);
	GfxFillRect(r.left + width, r.top, r.right - width, r.bottom, c1, FILLRECT_CHECKER);

	/* draw shaded lines */
	GfxFillRect(r.left + width, r.top + centre - 3, r.right - width, r.top + centre - 3, c1);
	GfxFillRect(r.left + width, r.top + centre - 2, r.right - width, r.top + centre - 2, c2);
	GfxFillRect(r.left + width, r.top + centre + 2, r.right - width, r.top + centre + 2, c1);
	GfxFillRect(r.left + width, r.top + centre + 3, r.right - width, r.top + centre + 3, c2);

	/* draw actual scrollbar */
	Point pt = HandleScrollbarHittest(scrollbar, r.left, r.right, true);
	DrawFrameRect(pt.x, r.top, pt.y, r.bottom, colour, bar_dragged ? FR_LOWERED : FR_NONE);
}

/**
 * Draw a frame widget.
 * @param r      Rectangle of the frame.
 * @param colour Colour of the frame.
 * @param str    Text of the frame.
 */
static inline void DrawFrame(const Rect &r, Colours colour, StringID str)
{
	int x2 = r.left; // by default the left side is the left side of the widget

	if (str != STR_NULL) x2 = DrawString(r.left + WD_FRAMETEXT_LEFT, r.right - WD_FRAMETEXT_RIGHT, r.top, str);

	int c1 = _colour_gradient[colour][3];
	int c2 = _colour_gradient[colour][7];

	/* If the frame has text, adjust the top bar to fit half-way through */
	int dy1 = 4;
	if (str != STR_NULL) dy1 = FONT_HEIGHT_NORMAL / 2 - 1;
	int dy2 = dy1 + 1;

	if (_current_text_dir == TD_LTR) {
		/* Line from upper left corner to start of text */
		GfxFillRect(r.left, r.top + dy1, r.left + 4, r.top + dy1, c1);
		GfxFillRect(r.left + 1, r.top + dy2, r.left + 4, r.top + dy2, c2);

		/* Line from end of text to upper right corner */
		GfxFillRect(x2, r.top + dy1, r.right - 1, r.top + dy1, c1);
		GfxFillRect(x2, r.top + dy2, r.right - 2, r.top + dy2, c2);
	} else {
		/* Line from upper left corner to start of text */
		GfxFillRect(r.left, r.top + dy1, x2 - 2, r.top + dy1, c1);
		GfxFillRect(r.left + 1, r.top + dy2, x2 - 2, r.top + dy2, c2);

		/* Line from end of text to upper right corner */
		GfxFillRect(r.right - 5, r.top + dy1, r.right - 1, r.top + dy1, c1);
		GfxFillRect(r.right - 5, r.top + dy2, r.right - 2, r.top + dy2, c2);
	}

	/* Line from upper left corner to bottom left corner */
	GfxFillRect(r.left, r.top + dy2, r.left, r.bottom - 1, c1);
	GfxFillRect(r.left + 1, r.top + dy2 + 1, r.left + 1, r.bottom - 2, c2);

	/* Line from upper right corner to bottom right corner */
	GfxFillRect(r.right - 1, r.top + dy2, r.right - 1, r.bottom - 2, c1);
	GfxFillRect(r.right, r.top + dy1, r.right, r.bottom - 1, c2);

	GfxFillRect(r.left + 1, r.bottom - 1, r.right - 1, r.bottom - 1, c1);
	GfxFillRect(r.left, r.bottom, r.right, r.bottom, c2);
}

/**
 * Draw a shade box.
 * @param r       Rectangle of the box.
 * @param colour  Colour of the shade box.
 * @param clicked Box is lowered.
 */
static inline void DrawShadeBox(const Rect &r, Colours colour, bool clicked)
{
	DrawImageButtons(r, WWT_SHADEBOX, colour, clicked, clicked ? SPR_WINDOW_SHADE: SPR_WINDOW_UNSHADE);
}

/**
 * Draw a sticky box.
 * @param r       Rectangle of the box.
 * @param colour  Colour of the sticky box.
 * @param clicked Box is lowered.
 */
static inline void DrawStickyBox(const Rect &r, Colours colour, bool clicked)
{
	DrawImageButtons(r, WWT_STICKYBOX, colour, clicked, clicked ? SPR_PIN_UP : SPR_PIN_DOWN);
}

/**
 * Draw a defsize box.
 * @param r       Rectangle of the box.
 * @param colour  Colour of the defsize box.
 * @param clicked Box is lowered.
 */
static inline void DrawDefSizeBox(const Rect &r, Colours colour, bool clicked)
{
	DrawImageButtons(r, WWT_DEFSIZEBOX, colour, clicked, SPR_WINDOW_DEFSIZE);
}

/**
 * Draw a NewGRF debug box.
 * @param r       Rectangle of the box.
 * @param colour  Colour of the debug box.
 * @param clicked Box is lowered.
 */
static inline void DrawDebugBox(const Rect &r, Colours colour, bool clicked)
{
	DrawImageButtons(r, WWT_DEBUGBOX, colour, clicked, SPR_WINDOW_DEBUG);
}

/**
 * Draw a resize box.
 * @param r       Rectangle of the box.
 * @param colour  Colour of the resize box.
 * @param at_left Resize box is at left-side of the window,
 * @param clicked Box is lowered.
 */
static inline void DrawResizeBox(const Rect &r, Colours colour, bool at_left, bool clicked)
{
	DrawFrameRect(r.left, r.top, r.right, r.bottom, colour, (clicked) ? FR_LOWERED : FR_NONE);
	if (at_left) {
		Dimension d = GetSpriteSize(SPR_WINDOW_RESIZE_LEFT);
		DrawSprite(SPR_WINDOW_RESIZE_LEFT, PAL_NONE, r.left + WD_RESIZEBOX_RIGHT + clicked,
				 r.bottom + 1 - WD_RESIZEBOX_BOTTOM - d.height + clicked);
	} else {
		Dimension d = GetSpriteSize(SPR_WINDOW_RESIZE_RIGHT);
		DrawSprite(SPR_WINDOW_RESIZE_RIGHT, PAL_NONE, r.right + 1 - WD_RESIZEBOX_RIGHT - d.width + clicked,
				 r.bottom + 1 - WD_RESIZEBOX_BOTTOM - d.height + clicked);
	}
}

/**
 * Draw a close box.
 * @param r      Rectangle of the box.
 * @param colour Colour of the close box.
 */
static inline void DrawCloseBox(const Rect &r, Colours colour)
{
	if (colour != COLOUR_WHITE) DrawFrameRect(r.left, r.top, r.right, r.bottom, colour, FR_NONE);
	Dimension d = GetSpriteSize(SPR_CLOSEBOX);
	int s = UnScaleGUI(1); /* Offset to account for shadow of SPR_CLOSEBOX */
	DrawSprite(SPR_CLOSEBOX, (colour != COLOUR_WHITE ? TC_BLACK : TC_SILVER) | (1 << PALETTE_TEXT_RECOLOUR), CenterBounds(r.left, r.right, d.width - s), CenterBounds(r.top, r.bottom, d.height - s));
}

/**
 * Draw a caption bar.
 * @param r      Rectangle of the bar.
 * @param colour Colour of the window.
 * @param owner  'Owner' of the window.
 * @param str    Text to draw in the bar.
 */
void DrawCaption(const Rect &r, Colours colour, Owner owner, StringID str, const NWidgetCore *widget, const Window *window)
{
	bool company_owned = owner < MAX_COMPANIES;

	GfxFillRect(r.left + 2, r.top + 2, r.right - 2, r.bottom - 2, company_owned ? _colour_gradient[_company_colours[owner]][4] : _colour_gradient[colour][5]);
	if (widget != NULL && window != NULL) widget->DrawEdgeOrnament(window);
	DrawFrameRect(r.left, r.top, r.right, r.bottom, colour, FR_BORDERONLY);
	DrawFrameRect(r.left + 1, r.top + 1, r.right - 1, r.bottom - 1, colour, FR_LOWERED | FR_DARKENED | FR_BORDERONLY);

	if (str != STR_NULL) {
		Dimension d = GetStringBoundingBox(str);
		int offset = std::max(0, ((int)(r.bottom - r.top + 1) - (int)d.height) / 2); // Offset for rendering the text vertically centered
		DrawString(r.left + WD_CAPTIONTEXT_LEFT, r.right - WD_CAPTIONTEXT_RIGHT, r.top + offset, str, TC_FROMSTRING, SA_HOR_CENTER);
	}
}

/**
 * Draw a button with a dropdown (#WWT_DROPDOWN and #NWID_BUTTON_DROPDOWN).
 * @param r                Rectangle containing the widget.
 * @param colour           Background colour of the widget.
 * @param clicked_button   The button-part is lowered.
 * @param clicked_dropdown The drop-down part is lowered.
 * @param str              Text of the button.
 *
 * @note Magic constants are also used in #NWidgetLeaf::ButtonHit.
 */
static inline void DrawButtonDropdown(const Rect &r, Colours colour, bool clicked_button, bool clicked_dropdown, StringID str)
{
	int text_offset = std::max(0, ((int)(r.bottom - r.top + 1) - FONT_HEIGHT_NORMAL) / 2); // Offset for rendering the text vertically centered

	int dd_width  = GetMinSizing(NWST_STEP, NWidgetLeaf::dropdown_dimension.width);
	int dd_height = GetMinSizing(NWST_STEP, NWidgetLeaf::dropdown_dimension.height);
	int image_offset = std::max(0, ((int)(r.bottom - r.top + 1) - dd_height) / 2);

	if (_current_text_dir == TD_LTR) {
		DrawFrameRect(r.left, r.top, r.right - dd_width, r.bottom, colour, clicked_button ? FR_LOWERED : FR_NONE);
		DrawFrameRect(r.right + 1 - dd_width, r.top, r.right, r.bottom, colour, clicked_dropdown ? FR_LOWERED : FR_NONE);
		DrawSpriteCenteredRect(SPR_ARROW_DOWN, PAL_NONE, r.right - (dd_width - 2) + clicked_dropdown * 2, r.top + image_offset + clicked_dropdown * 2, r.right, r.bottom);
		if (str != STR_NULL) DrawString(r.left + WD_DROPDOWNTEXT_LEFT + clicked_button, r.right - dd_width - WD_DROPDOWNTEXT_RIGHT + clicked_button, r.top + text_offset + clicked_button, str, TC_BLACK);
	} else {
		DrawFrameRect(r.left + dd_width, r.top, r.right, r.bottom, colour, clicked_button ? FR_LOWERED : FR_NONE);
		DrawFrameRect(r.left, r.top, r.left + dd_width - 1, r.bottom, colour, clicked_dropdown ? FR_LOWERED : FR_NONE);
		DrawSpriteCenteredRect(SPR_ARROW_DOWN, PAL_NONE, r.left + 1 + clicked_dropdown * 2, r.top + image_offset + clicked_dropdown * 2, r.left + dd_width, r.bottom);
		if (str != STR_NULL) DrawString(r.left + dd_width + WD_DROPDOWNTEXT_LEFT + clicked_button, r.right - WD_DROPDOWNTEXT_RIGHT + clicked_button, r.top + text_offset + clicked_button, str, TC_BLACK);
	}
}

/**
 * Draw a dropdown #WWT_DROPDOWN widget.
 * @param r       Rectangle containing the widget.
 * @param colour  Background colour of the widget.
 * @param clicked The widget is lowered.
 * @param str     Text of the button.
 */
static inline void DrawDropdown(const Rect &r, Colours colour, bool clicked, StringID str)
{
	DrawButtonDropdown(r, colour, false, clicked, str);
}

/**
 * Paint all widgets of a window.
 */
void Window::DrawWidgets() const
{
	this->nested_root->Draw(this);

	if (this->flags & WF_WHITE_BORDER) {
		DrawFrameRect(0, 0, this->width - 1, this->height - 1, COLOUR_WHITE, FR_BORDERONLY);
	}

	if (this->flags & WF_HIGHLIGHTED) {
		extern bool _window_highlight_colour;
		for (uint i = 0; i < this->nested_array_size; i++) {
			const NWidgetBase *widget = this->GetWidget<NWidgetBase>(i);
			if (widget == nullptr || !widget->IsHighlighted()) continue;

			int left = widget->pos_x;
			int top  = widget->pos_y;
			int right  = left + widget->current_x - 1;
			int bottom = top  + widget->current_y - 1;

			int colour = _string_colourmap[_window_highlight_colour ? widget->GetHighlightColour() : TC_WHITE];

			GfxFillRect(left,                 top,    left,                   bottom - WD_BEVEL_BOTTOM, colour);
			GfxFillRect(left + WD_BEVEL_LEFT, top,    right - WD_BEVEL_RIGHT, top,                      colour);
			GfxFillRect(right,                top,    right,                  bottom - WD_BEVEL_BOTTOM, colour);
			GfxFillRect(left,                 bottom, right,                  bottom,                   colour);
		}
	}

	/* Dim the window if it's about to close */
	if ((this->flags & WF_DRAGGING) && !_settings_client.gui.windows_titlebars && GetWindowDraggedOffScreen(this)) {
		GfxFillRect(2, 2, this->width - 3, this->height - 3, PALETTE_TO_TRANSPARENT, FILLRECT_RECOLOUR);
	}
}

/**
 * Draw a sort button's up or down arrow symbol.
 * @param widget Sort button widget
 * @param state State of sort button
 */
void Window::DrawSortButtonState(int widget, SortButtonState state) const
{
	if (state == SBS_OFF) return;

	assert(this->nested_array != nullptr);
	const NWidgetBase *nwid = this->GetWidget<NWidgetBase>(widget);

	/* Sort button uses the same sprites as vertical scrollbar */
	int offset = this->IsWidgetLowered(widget) ? 1 : 0;
	int x = offset + nwid->pos_x + (_current_text_dir == TD_LTR ? nwid->current_x - SETTING_BUTTON_HEIGHT / 2 : SETTING_BUTTON_HEIGHT / 2);
	int y = offset + Center(nwid->pos_y, nwid->current_y, FONT_HEIGHT_NORMAL / 4);

	DrawSpriteCentered(state == SBS_DOWN ? SPR_ARROW_DOWN : SPR_ARROW_UP, PAL_NONE, x, y);
}

/**
 * Get width of up/down arrow of sort button state.
 * @return Width of space required by sort button arrow.
 */
int Window::SortButtonWidth()
{
	return NWidgetScrollbar::GetVerticalDimension().width + 1;
}


/**
 * @defgroup NestedWidgets Hierarchical widgets
 * Hierarchical widgets, also known as nested widgets, are widgets stored in a tree. At the leafs of the tree are (mostly) the 'real' widgets
 * visible to the user. At higher levels, widgets get organized in container widgets, until all widgets of the window are merged.
 *
 * \section nestedwidgetkinds Hierarchical widget kinds
 * A leaf widget is one of
 * <ul>
 * <li> #NWidgetLeaf for widgets visible for the user, or
 * <li> #NWidgetSpacer for creating (flexible) empty space between widgets.
 * </ul>
 * The purpose of a leaf widget is to provide interaction with the user by displaying settings, and/or allowing changing the settings.
 *
 * A container widget is one of
 * <ul>
 * <li> #NWidgetHorizontal for organizing child widgets in a (horizontal) row. The row switches order depending on the language setting (thus supporting
 *      right-to-left languages),
 * <li> #NWidgetHorizontalLTR for organizing child widgets in a (horizontal) row, always in the same order. All children below this container will also
 *      never swap order.
 * <li> #NWidgetVertical for organizing child widgets underneath each other.
 * <li> #NWidgetMatrix for organizing child widgets in a matrix form.
 * <li> #NWidgetBackground for adding a background behind its child widget.
 * <li> #NWidgetStacked for stacking child widgets on top of each other.
 * </ul>
 * The purpose of a container widget is to structure its leafs and sub-containers to allow proper resizing.
 *
 * \section nestedwidgetscomputations Hierarchical widget computations
 * The first 'computation' is the creation of the nested widgets tree by calling the constructors of the widgets listed above and calling \c Add() for every child,
 * or by means of specifying the tree as a collection of nested widgets parts and instantiating the tree from the array.
 *
 * After the creation step,
 * - The leafs have their own minimal size (\e min_x, \e min_y), filling (\e fill_x, \e fill_y), and resize steps (\e resize_x, \e resize_y).
 * - Containers only know what their children are, \e fill_x, \e fill_y, \e resize_x, and \e resize_y are not initialized.
 *
 * Computations in the nested widgets take place as follows:
 * <ol>
 * <li> A bottom-up sweep by recursively calling NWidgetBase::SetupSmallestSize() to initialize the smallest size (\e smallest_x, \e smallest_y) and
 *      to propagate filling and resize steps upwards to the root of the tree.
 * <li> A top-down sweep by recursively calling NWidgetBase::AssignSizePosition() with #ST_SMALLEST to make the smallest sizes consistent over
 *      the entire tree, and to assign the top-left (\e pos_x, \e pos_y) position of each widget in the tree. This step uses \e fill_x and \e fill_y at each
 *      node in the tree to decide how to fill each widget towards consistent sizes. Also the current size (\e current_x and \e current_y) is set.
 * <li> After initializing the smallest size in the widget tree with #ST_SMALLEST, the tree can be resized (the current size modified) by calling
 *      NWidgetBase::AssignSizePosition() at the root with #ST_RESIZE and the new size of the window. For proper functioning, the new size should be the smallest
 *      size + a whole number of resize steps in both directions (ie you can only resize in steps of length resize_{x,y} from smallest_{x,y}).
 * </ol>
 * After the second step, the current size of the widgets are set to the smallest size.
 *
 * To resize, perform the last step with the new window size. This can be done as often as desired.
 * When the smallest size of at least one widget changes, the whole procedure has to be redone from the start.
 *
 * @see NestedWidgetParts
 */

/**
 * Base class constructor.
 * @param tp Nested widget type.
 */
NWidgetBase::NWidgetBase(WidgetType tp) : ZeroedMemoryAllocator()
{
	this->type = tp;
}

/* ~NWidgetContainer() takes care of #next and #prev data members. */

/**
 * @fn void NWidgetBase::SetupSmallestSize(Window *w, bool init_array)
 * Compute smallest size needed by the widget.
 *
 * The smallest size of a widget is the smallest size that a widget needs to
 * display itself properly. In addition, filling and resizing of the widget are computed.
 * The function calls #Window::UpdateWidgetSize for each leaf widget and
 * background widget without child with a non-negative index.
 *
 * @param w          Window owning the widget.
 * @param init_array Initialize the \c w->nested_array.
 *
 * @note After the computation, the results can be queried by accessing the #smallest_x and #smallest_y data members of the widget.
 */

/**
 * @fn void NWidgetBase::AssignSizePosition(SizingType sizing, uint x, uint y, uint given_width, uint given_height, bool rtl)
 * Assign size and position to the widget.
 * @param sizing       Type of resizing to perform.
 * @param x            Horizontal offset of the widget relative to the left edge of the window.
 * @param y            Vertical offset of the widget relative to the top edge of the window.
 * @param given_width  Width allocated to the widget.
 * @param given_height Height allocated to the widget.
 * @param rtl          Adapt for right-to-left languages (position contents of horizontal containers backwards).
 *
 * Afterwards, \e pos_x and \e pos_y contain the top-left position of the widget, \e smallest_x and \e smallest_y contain
 * the smallest size such that all widgets of the window are consistent, and \e current_x and \e current_y contain the current size.
 */

/**
 * @fn void NWidgetBase::FillNestedArray(NWidgetBase **array, uint length)
 * Fill the Window::nested_array array with pointers to nested widgets in the tree.
 * @param array Base pointer of the array.
 * @param length Length of the array.
 */

/**
 * @fn void NWidgetBase::Draw(const Window *w)
 * Draw the widgets of the tree.
 * The function calls #Window::DrawWidget for each widget with a non-negative index, after the widget itself is painted.
 * @param w Window that owns the tree.
 */

/**
 * Mark the widget as 'dirty' (in need of repaint).
 * @param w Window owning the widget.
 */
void NWidgetBase::SetDirty(const Window *w) const
{
	int abs_left = w->left + this->pos_x;
	int abs_top = w->top + this->pos_y;
	AddDirtyBlock(abs_left, abs_top, abs_left + this->current_x, abs_top + this->current_y);
}

/**
 * @fn NWidgetCore *NWidgetBase::GetWidgetFromPos(int x, int y)
 * Retrieve a widget by its position.
 * @param x Horizontal position relative to the left edge of the window.
 * @param y Vertical position relative to the top edge of the window.
 * @return Returns the deepest nested widget that covers the given position, or \c nullptr if no widget can be found.
 */

/**
 * Retrieve a widget by its type.
 * @param tp Widget type to search for.
 * @return Returns the first widget of the specified type, or \c nullptr if no widget can be found.
 */
NWidgetBase *NWidgetBase::GetWidgetOfType(WidgetType tp)
{
	return (this->type == tp) ? this : nullptr;
}

/**
 * Constructor for resizable nested widgets.
 * @param tp     Nested widget type.
 * @param fill_x Horizontal fill step size, \c 0 means no filling is allowed.
 * @param fill_y Vertical fill step size, \c 0 means no filling is allowed.
 */
NWidgetResizeBase::NWidgetResizeBase(WidgetType tp, uint fill_x, uint fill_y) : NWidgetBase(tp)
{
	this->sizing_type = NWST_NONE;
	this->fill_x = fill_x;
	this->fill_y = fill_y;
}

/**
 * Set minimal size of the widget.
 * @param min_x Horizontal minimal size of the widget.
 * @param min_y Vertical minimal size of the widget.
 */
void NWidgetResizeBase::SetMinimalSize(uint min_x, uint min_y)
{
	this->min_x = std::max(this->min_x, min_x);
	this->min_y = std::max(this->min_y, min_y);
	uint min_size = 0;
	switch (this->sizing_type) {
		case NWST_NONE:
		case NWST_OVERRIDE:
			min_size = 0;
			break;
		case NWST_BUTTON:
			min_size = _settings_client.gui.min_button;
			break;
		case NWST_STEP:
			min_size = _settings_client.gui.min_step;
			break;
		case NWST_VIEWPORT:
			min_size = 3 * _settings_client.gui.min_button;
			break;
		default: NOT_REACHED();
	}
	min_size = RescaleFrom854x480(min_size);

	this->min_x = std::max(this->min_x, min_size);
	this->min_y = std::max(this->min_y, min_size);
}

/**
 * Set minimal text lines for the widget.
 * @param min_lines Number of text lines of the widget.
 * @param spacing   Extra spacing (eg WD_FRAMERECT_TOP + _BOTTOM) of the widget.
 * @param size      Font size of text.
 */
void NWidgetResizeBase::SetMinimalTextLines(uint8 min_lines, uint8 spacing, FontSize size)
{
	this->min_y = min_lines * GetCharacterHeight(size) + spacing;
}

/**
 * Set the filling of the widget from initial size.
 * @param fill_x Horizontal fill step size, \c 0 means no filling is allowed.
 * @param fill_y Vertical fill step size, \c 0 means no filling is allowed.
 */
void NWidgetResizeBase::SetFill(uint fill_x, uint fill_y)
{
	this->fill_x = fill_x;
	this->fill_y = fill_y;
}

/**
 * Set resize step of the widget.
 * @param resize_x Resize step in horizontal direction, value \c 0 means no resize, otherwise the step size in pixels.
 * @param resize_y Resize step in vertical direction, value \c 0 means no resize, otherwise the step size in pixels.
 */
void NWidgetResizeBase::SetResize(uint resize_x, uint resize_y)
{
	this->resize_x = resize_x;
	this->resize_y = resize_y;
}

void NWidgetResizeBase::AssignSizePosition(SizingType sizing, uint x, uint y, uint given_width, uint given_height, bool rtl)
{
	this->StoreSizePosition(sizing, x, y, given_width, given_height);
}

/**
 * Initialization of a 'real' widget.
 * @param tp          Type of the widget.
 * @param colour      Colour of the widget.
 * @param fill_x      Default horizontal filling.
 * @param fill_y      Default vertical filling.
 * @param widget_data Data component of the widget. @see Widget::data
 * @param tool_tip    Tool tip of the widget. @see Widget::tooltips
 */
NWidgetCore::NWidgetCore(WidgetType tp, Colours colour, uint fill_x, uint fill_y, uint32 widget_data, StringID tool_tip) : NWidgetResizeBase(tp, fill_x, fill_y)
{
	this->sizing_type = NWST_NONE;
	this->colour = colour;
	this->index = -1;
	this->widget_data = widget_data;
	this->tool_tip = tool_tip;
	this->scrollbar_index = -1;
}

/**
 * Set index of the nested widget in the widget array.
 * @param index Index to use.
 */
void NWidgetCore::SetIndex(int index)
{
	assert(index >= 0);
	this->index = index;
}

/**
 * Set data and tool tip of the nested widget.
 * @param widget_data Data to use.
 * @param tool_tip    Tool tip string to use.
 */
void NWidgetCore::SetDataTip(uint32 widget_data, StringID tool_tip)
{
	this->widget_data = widget_data;
	this->tool_tip = tool_tip;
}

/**
 * Set the tool tip of the nested widget.
 * @param tool_tip Tool tip string to use.
 */
void NWidgetCore::SetToolTip(StringID tool_tip)
{
	this->tool_tip = tool_tip;
}

void NWidgetCore::FillNestedArray(NWidgetBase **array, uint length)
{
	if (this->index >= 0 && (uint)(this->index) < length) array[this->index] = this;
}

NWidgetCore *NWidgetCore::GetWidgetFromPos(int x, int y)
{
	return (IsInsideBS(x, this->pos_x, this->current_x) && IsInsideBS(y, this->pos_y, this->current_y)) ? this : nullptr;
}

void NWidgetCore::DrawEdgeOrnament(const Window *w) const
{
	if (!_settings_client.gui.windows_decorations) return;
	if (w->window_class == WC_MAIN_TOOLBAR ||
		w->window_class == WC_MAIN_TOOLBAR_RIGHT ||
		w->window_class == WC_BUILD_CONFIRMATION ||
		w->window_class == WC_STATUS_BAR ||
		w->window_class == WC_TOOLTIPS ||
		w->window_class == WC_DROPDOWN_MENU) {
		return;
	}
	if (this->pos_x == 0) {
		DrawEdgeOrnamentL();
	}
	if (int(this->pos_x + this->current_x) == w->width) {
		DrawEdgeOrnamentR();
	}
	if (this->pos_y == 0) {
		DrawEdgeOrnamentT();
	}
	if (int(this->pos_y + this->current_y) == w->height) {
		DrawEdgeOrnamentB();
	}
}

/*
  Ornament image

  - - - - - - - - - - - - - - - -  0
  - - - - - - - + + + - - - + + +  1
  + - - - - - + - - - + - + - - -  2
  - + - - - + - - - - - + - - - -  3
  - - + - + - - - - - - + - - - -  4
  - - - + - - - + - - + - + - - +  5
  - - - - - - - - + + - - - + + -  6
  0 1 2 3 4 5 6 7 8 9 0 1 2 3 4 5
*/

static const unsigned char ornamentImg[][2] = {
	{ 0,  2, },
	{ 1,  3, },
	{ 2,  4, },
	{ 3,  5, },
	{ 4,  4, },
	{ 5,  3, },
	{ 6,  2, },
	{ 7,  1, },
	{ 7,  5, },
	{ 8,  1, },
	{ 8,  6, },
	{ 9,  1, },
	{ 9,  6, },
	{ 10, 2, },
	{ 10, 5, },
	{ 11, 3, },
	{ 11, 4, },
	{ 12, 2, },
	{ 12, 5, },
	{ 13, 1, },
	{ 13, 6, },
	{ 14, 1, },
	{ 14, 6, },
	{ 15, 1, },
	{ 15, 5, },
};


enum {
	ORNAMENT_STEP = 16,
	ORNAMENT_HEIGHT = 4,
	ORNAMENT_IMG_LEN = sizeof(ornamentImg) / sizeof(ornamentImg[0])
};


void NWidgetCore::DrawEdgeOrnamentL() const
{
	if (_cur_dpi == NULL || _cur_dpi->zoom != ZOOM_LVL_NORMAL) return;

	Blitter *blitter = BlitterFactory::GetCurrentBlitter();

	void *dst = _cur_dpi->dst_ptr;
	int left = _cur_dpi->left;
	int width = _cur_dpi->width;
	int top = _cur_dpi->top;
	int height = _cur_dpi->height;

	int edge = this->pos_y + this->current_y - top - 1 - ORNAMENT_HEIGHT;

	int x = this->pos_x - left;

	for (int y = this->pos_y - top + 1 + ORNAMENT_HEIGHT; y < edge + ORNAMENT_STEP; y += ORNAMENT_STEP) {
		for (int i = 0; i < ORNAMENT_IMG_LEN; i++) {
			int xx = x + ornamentImg[i][1];
			int yy = y + ornamentImg[i][0];
			if (yy >= height || yy >= edge) break;
			if (xx >= 0 && xx < width && yy >= 0) {
				blitter->SetPixel(dst, xx, yy, PC_DARK_GREY);
			}
		}
	}
}

void NWidgetCore::DrawEdgeOrnamentR() const
{
	if (_cur_dpi == NULL || _cur_dpi->zoom != ZOOM_LVL_NORMAL) return;

	Blitter *blitter = BlitterFactory::GetCurrentBlitter();

	void *dst = _cur_dpi->dst_ptr;
	int left = _cur_dpi->left;
	int width = _cur_dpi->width;
	int top = _cur_dpi->top;
	int height = _cur_dpi->height;

	int edge = this->pos_y + this->current_y - top - 1 - ORNAMENT_HEIGHT;

	int x = this->pos_x + this->current_x - left - 1;

	for (int y = this->pos_y - top + 1 + ORNAMENT_HEIGHT; y < edge + ORNAMENT_STEP; y += ORNAMENT_STEP) {
		for (int i = 0; i < ORNAMENT_IMG_LEN; i++) {
			int xx = x - ornamentImg[i][1];
			int yy = y + ornamentImg[i][0];
			if (yy >= height || yy >= edge) break;
			if (xx >= 0 && xx < width && yy >= 0) {
				blitter->SetPixel(dst, xx, yy, PC_DARK_GREY);
			}
		}
	}
}

void NWidgetCore::DrawEdgeOrnamentT() const
{
	if (_cur_dpi == NULL || _cur_dpi->zoom != ZOOM_LVL_NORMAL) return;

	Blitter *blitter = BlitterFactory::GetCurrentBlitter();

	void *dst = _cur_dpi->dst_ptr;
	int left = _cur_dpi->left;
	int width = _cur_dpi->width;
	int top = _cur_dpi->top;
	int height = _cur_dpi->height;

	int edge = this->pos_x + this->current_x - left - 1 - ORNAMENT_HEIGHT;

	int y = this->pos_y - top;

	for (int x = this->pos_x - left + 1 + ORNAMENT_HEIGHT; x < edge + ORNAMENT_STEP; x += ORNAMENT_STEP) {
		for (int i = 0; i < ORNAMENT_IMG_LEN; i++) {
			int xx = x + ornamentImg[i][0];
			int yy = y + ornamentImg[i][1];
			if (xx >= width || xx >= edge) break;
			if (yy >= 0 && yy < height && xx >= 0) {
				blitter->SetPixel(dst, xx, yy, PC_DARK_GREY);
			}
		}
	}
}

void NWidgetCore::DrawEdgeOrnamentB() const
{
	if (_cur_dpi == NULL || _cur_dpi->zoom != ZOOM_LVL_NORMAL) return;

	Blitter *blitter = BlitterFactory::GetCurrentBlitter();

	void *dst = _cur_dpi->dst_ptr;
	int left = _cur_dpi->left;
	int width = _cur_dpi->width;
	int top = _cur_dpi->top;
	int height = _cur_dpi->height;

	int edge = this->pos_x + this->current_x - left - 1 - ORNAMENT_HEIGHT;

	int y = this->pos_y + this->current_y - top - 1;

	for (int x = this->pos_x - left + 1 + ORNAMENT_HEIGHT; x < edge + ORNAMENT_STEP; x += ORNAMENT_STEP) {
		for (int i = 0; i < ORNAMENT_IMG_LEN; i++) {
			int xx = x + ornamentImg[i][0];
			int yy = y - ornamentImg[i][1];
			if (xx >= width || xx >= edge) break;
			if (yy >= 0 && yy < height && xx >= 0) {
				blitter->SetPixel(dst, xx, yy, PC_DARK_GREY);
			}
		}
	}
}

/**
 * Constructor container baseclass.
 * @param tp Type of the container.
 */
NWidgetContainer::NWidgetContainer(WidgetType tp) : NWidgetBase(tp)
{
	this->head = nullptr;
	this->tail = nullptr;
}

NWidgetContainer::~NWidgetContainer()
{
	while (this->head != nullptr) {
		NWidgetBase *wid = this->head->next;
		delete this->head;
		this->head = wid;
	}
	this->tail = nullptr;
}

NWidgetBase *NWidgetContainer::GetWidgetOfType(WidgetType tp)
{
	if (this->type == tp) return this;
	for (NWidgetBase *child_wid = this->head; child_wid != nullptr; child_wid = child_wid->next) {
		NWidgetBase *nwid = child_wid->GetWidgetOfType(tp);
		if (nwid != nullptr) return nwid;
	}
	return nullptr;
}

/**
 * Append widget \a wid to container.
 * @param wid Widget to append.
 */
void NWidgetContainer::Add(NWidgetBase *wid)
{
	assert(wid->next == nullptr && wid->prev == nullptr);

	if (this->head == nullptr) {
		this->head = wid;
		this->tail = wid;
	} else {
		assert(this->tail != nullptr);
		assert(this->tail->next == nullptr);

		this->tail->next = wid;
		wid->prev = this->tail;
		this->tail = wid;
	}
}

void NWidgetContainer::FillNestedArray(NWidgetBase **array, uint length)
{
	for (NWidgetBase *child_wid = this->head; child_wid != nullptr; child_wid = child_wid->next) {
		child_wid->FillNestedArray(array, length);
	}
}

/**
 * Widgets stacked on top of each other.
 */
NWidgetStacked::NWidgetStacked() : NWidgetContainer(NWID_SELECTION)
{
	this->index = -1;
}

void NWidgetStacked::SetIndex(int index)
{
	this->index = index;
}

void NWidgetStacked::SetupSmallestSize(Window *w, bool init_array)
{
	if (this->index >= 0 && init_array) { // Fill w->nested_array[]
		assert(w->nested_array_size > (uint)this->index);
		w->nested_array[this->index] = this;
	}

	/* Zero size plane selected */
	if (this->shown_plane >= SZSP_BEGIN) {
		Dimension size    = {0, 0};
		Dimension padding = {0, 0};
		Dimension fill    = {(this->shown_plane == SZSP_HORIZONTAL), (this->shown_plane == SZSP_VERTICAL)};
		Dimension resize  = {(this->shown_plane == SZSP_HORIZONTAL), (this->shown_plane == SZSP_VERTICAL)};
		/* Here we're primarily interested in the value of resize */
		if (this->index >= 0) w->UpdateWidgetSize(this->index, &size, padding, &fill, &resize);

		this->smallest_x = size.width;
		this->smallest_y = size.height;
		this->fill_x = fill.width;
		this->fill_y = fill.height;
		this->resize_x = resize.width;
		this->resize_y = resize.height;
		return;
	}

	/* First sweep, recurse down and compute minimal size and filling. */
	this->smallest_x = 0;
	this->smallest_y = 0;
	this->fill_x = (this->head != nullptr) ? 1 : 0;
	this->fill_y = (this->head != nullptr) ? 1 : 0;
	this->resize_x = (this->head != nullptr) ? 1 : 0;
	this->resize_y = (this->head != nullptr) ? 1 : 0;
	for (NWidgetBase *child_wid = this->head; child_wid != nullptr; child_wid = child_wid->next) {
		child_wid->SetupSmallestSize(w, init_array);

		this->smallest_x = std::max(this->smallest_x, child_wid->smallest_x + child_wid->padding_left + child_wid->padding_right);
		this->smallest_y = std::max(this->smallest_y, child_wid->smallest_y + child_wid->padding_top + child_wid->padding_bottom);
		this->fill_x = LeastCommonMultiple(this->fill_x, child_wid->fill_x);
		this->fill_y = LeastCommonMultiple(this->fill_y, child_wid->fill_y);
		this->resize_x = LeastCommonMultiple(this->resize_x, child_wid->resize_x);
		this->resize_y = LeastCommonMultiple(this->resize_y, child_wid->resize_y);
	}
}

void NWidgetStacked::AssignSizePosition(SizingType sizing, uint x, uint y, uint given_width, uint given_height, bool rtl)
{
	assert(given_width >= this->smallest_x && given_height >= this->smallest_y);
	this->StoreSizePosition(sizing, x, y, given_width, given_height);

	if (this->shown_plane >= SZSP_BEGIN) return;

	for (NWidgetBase *child_wid = this->head; child_wid != nullptr; child_wid = child_wid->next) {
		uint hor_step = (sizing == ST_SMALLEST) ? 1 : child_wid->GetHorizontalStepSize(sizing);
		uint child_width = ComputeMaxSize(child_wid->smallest_x, given_width - child_wid->padding_left - child_wid->padding_right, hor_step);
		uint child_pos_x = (rtl ? child_wid->padding_right : child_wid->padding_left);

		uint vert_step = (sizing == ST_SMALLEST) ? 1 : child_wid->GetVerticalStepSize(sizing);
		uint child_height = ComputeMaxSize(child_wid->smallest_y, given_height - child_wid->padding_top - child_wid->padding_bottom, vert_step);
		uint child_pos_y = child_wid->padding_top;

		child_wid->AssignSizePosition(sizing, x + child_pos_x, y + child_pos_y, child_width, child_height, rtl);
	}
}

void NWidgetStacked::FillNestedArray(NWidgetBase **array, uint length)
{
	if (this->index >= 0 && (uint)(this->index) < length) array[this->index] = this;
	NWidgetContainer::FillNestedArray(array, length);
}

void NWidgetStacked::Draw(const Window *w)
{
	if (this->shown_plane >= SZSP_BEGIN) return;

	int plane = 0;
	for (NWidgetBase *child_wid = this->head; child_wid != nullptr; plane++, child_wid = child_wid->next) {
		if (plane == this->shown_plane) {
			child_wid->Draw(w);
			return;
		}
	}

	NOT_REACHED();
}

NWidgetCore *NWidgetStacked::GetWidgetFromPos(int x, int y)
{
	if (this->shown_plane >= SZSP_BEGIN) return nullptr;

	if (!IsInsideBS(x, this->pos_x, this->current_x) || !IsInsideBS(y, this->pos_y, this->current_y)) return nullptr;
	int plane = 0;
	for (NWidgetBase *child_wid = this->head; child_wid != nullptr; plane++, child_wid = child_wid->next) {
		if (plane == this->shown_plane) {
			return child_wid->GetWidgetFromPos(x, y);
		}
	}
	return nullptr;
}

/**
 * Select which plane to show (for #NWID_SELECTION only).
 * @param plane Plane number to display.
 */
void NWidgetStacked::SetDisplayedPlane(int plane)
{
	this->shown_plane = plane;
}

NWidgetPIPContainer::NWidgetPIPContainer(WidgetType tp, NWidContainerFlags flags) : NWidgetContainer(tp)
{
	this->flags = flags;
}

/**
 * Set additional pre/inter/post space for the container.
 *
 * @param pip_pre   Additional space in front of the first child widget (above
 *                  for the vertical container, at the left for the horizontal container).
 * @param pip_inter Additional space between two child widgets.
 * @param pip_post  Additional space after the last child widget (below for the
 *                  vertical container, at the right for the horizontal container).
 */
void NWidgetPIPContainer::SetPIP(uint8 pip_pre, uint8 pip_inter, uint8 pip_post)
{
	this->pip_pre = pip_pre;
	this->pip_inter = pip_inter;
	this->pip_post = pip_post;
}

void NWidgetPIPContainer::Draw(const Window *w)
{
	for (NWidgetBase *child_wid = this->head; child_wid != nullptr; child_wid = child_wid->next) {
		child_wid->Draw(w);
	}
}

NWidgetCore *NWidgetPIPContainer::GetWidgetFromPos(int x, int y)
{
	if (!IsInsideBS(x, this->pos_x, this->current_x) || !IsInsideBS(y, this->pos_y, this->current_y)) return nullptr;

	for (NWidgetBase *child_wid = this->head; child_wid != nullptr; child_wid = child_wid->next) {
		NWidgetCore *nwid = child_wid->GetWidgetFromPos(x, y);
		if (nwid != nullptr) return nwid;
	}
	return nullptr;
}

/** Horizontal container widget. */
NWidgetHorizontal::NWidgetHorizontal(NWidContainerFlags flags) : NWidgetPIPContainer(NWID_HORIZONTAL, flags)
{
}

void NWidgetHorizontal::SetupSmallestSize(Window *w, bool init_array)
{
	this->smallest_x = 0; // Sum of minimal size of all children.
	this->smallest_y = 0; // Biggest child.
	this->fill_x = 0;     // smallest non-zero child widget fill step.
	this->fill_y = 1;     // smallest common child fill step.
	this->resize_x = 0;   // smallest non-zero child widget resize step.
	this->resize_y = 1;   // smallest common child resize step.

	/* 1a. Forward call, collect biggest nested array index, and longest/widest child length. */
	uint longest = 0; // Longest child found.
	uint max_vert_fill = 0; // Biggest vertical fill step.
	for (NWidgetBase *child_wid = this->head; child_wid != nullptr; child_wid = child_wid->next) {
		child_wid->SetupSmallestSize(w, init_array);
		longest = std::max(longest, child_wid->smallest_x);
		max_vert_fill = std::max(max_vert_fill, child_wid->GetVerticalStepSize(ST_SMALLEST));
		this->smallest_y = std::max(this->smallest_y, child_wid->smallest_y + child_wid->padding_top + child_wid->padding_bottom);
	}
	/* 1b. Make the container higher if needed to accommodate all children nicely. */
	uint max_smallest = this->smallest_y + 3 * max_vert_fill; // Upper limit to computing smallest height.
	uint cur_height = this->smallest_y;
	for (;;) {
		for (NWidgetBase *child_wid = this->head; child_wid != nullptr; child_wid = child_wid->next) {
			uint step_size = child_wid->GetVerticalStepSize(ST_SMALLEST);
			uint child_height = child_wid->smallest_y + child_wid->padding_top + child_wid->padding_bottom;
			if (step_size > 1 && child_height < cur_height) { // Small step sizes or already fitting children are not interesting.
				uint remainder = (cur_height - child_height) % step_size;
				if (remainder > 0) { // Child did not fit entirely, widen the container.
					cur_height += step_size - remainder;
					assert(cur_height < max_smallest); // Safeguard against infinite height expansion.
					/* Remaining children will adapt to the new cur_height, thus speeding up the computation. */
				}
			}
		}
		if (this->smallest_y == cur_height) break;
		this->smallest_y = cur_height; // Smallest height got changed, try again.
	}
	/* 2. For containers that must maintain equal width, extend child minimal size. */
	if (this->flags & NC_EQUALSIZE) {
		for (NWidgetBase *child_wid = this->head; child_wid != nullptr; child_wid = child_wid->next) {
			if (child_wid->fill_x == 1) child_wid->smallest_x = longest;
		}
	}
	/* 3. Move PIP space to the children, compute smallest, fill, and resize values of the container. */
	if (this->head != nullptr) this->head->padding_left += this->pip_pre;
	for (NWidgetBase *child_wid = this->head; child_wid != nullptr; child_wid = child_wid->next) {
		if (child_wid->next != nullptr) {
			child_wid->padding_right += this->pip_inter;
		} else {
			child_wid->padding_right += this->pip_post;
		}

		this->smallest_x += child_wid->smallest_x + child_wid->padding_left + child_wid->padding_right;
		if (child_wid->fill_x > 0) {
			if (this->fill_x == 0 || this->fill_x > child_wid->fill_x) this->fill_x = child_wid->fill_x;
		}
		this->fill_y = LeastCommonMultiple(this->fill_y, child_wid->fill_y);

		if (child_wid->resize_x > 0) {
			if (this->resize_x == 0 || this->resize_x > child_wid->resize_x) this->resize_x = child_wid->resize_x;
		}
		this->resize_y = LeastCommonMultiple(this->resize_y, child_wid->resize_y);
	}
	/* We need to zero the PIP settings so we can re-initialize the tree. */
	this->pip_pre = this->pip_inter = this->pip_post = 0;
}

void NWidgetHorizontal::AssignSizePosition(SizingType sizing, uint x, uint y, uint given_width, uint given_height, bool rtl)
{
	assert(given_width >= this->smallest_x && given_height >= this->smallest_y);

	/* Compute additional width given to us. */
	uint additional_length = given_width;
	if (sizing == ST_SMALLEST && (this->flags & NC_EQUALSIZE)) {
		/* For EQUALSIZE containers this does not sum to smallest_x during initialisation */
		for (NWidgetBase *child_wid = this->head; child_wid != nullptr; child_wid = child_wid->next) {
			additional_length -= child_wid->smallest_x + child_wid->padding_right + child_wid->padding_left;
		}
	} else {
		additional_length -= this->smallest_x;
	}

	this->StoreSizePosition(sizing, x, y, given_width, given_height);

	/* In principle, the additional horizontal space is distributed evenly over the available resizable children. Due to step sizes, this may not always be feasible.
	 * To make resizing work as good as possible, first children with biggest step sizes are done. These may get less due to rounding down.
	 * This additional space is then given to children with smaller step sizes. This will give a good result when resize steps of each child is a multiple
	 * of the child with the smallest non-zero stepsize.
	 *
	 * Since child sizes are computed out of order, positions cannot be calculated until all sizes are known. That means it is not possible to compute the child
	 * size and position, and directly call child->AssignSizePosition() with the computed values.
	 * Instead, computed child widths and heights are stored in child->current_x and child->current_y values. That is allowed, since this method overwrites those values
	 * then we call the child.
	 */

	/* First loop: Find biggest stepsize, find number of children that want a piece of the pie, handle vertical size for all children,
	 * handle horizontal size for non-resizing children.
	 */
	int num_changing_childs = 0; // Number of children that can change size.
	uint biggest_stepsize = 0;
	for (NWidgetBase *child_wid = this->head; child_wid != nullptr; child_wid = child_wid->next) {
		uint hor_step = child_wid->GetHorizontalStepSize(sizing);
		if (hor_step > 0) {
			num_changing_childs++;
			biggest_stepsize = std::max(biggest_stepsize, hor_step);
		} else {
			child_wid->current_x = child_wid->smallest_x;
		}

		uint vert_step = (sizing == ST_SMALLEST) ? 1 : child_wid->GetVerticalStepSize(sizing);
		child_wid->current_y = ComputeMaxSize(child_wid->smallest_y, given_height - child_wid->padding_top - child_wid->padding_bottom, vert_step);
	}

	/* Second loop: Allocate the additional horizontal space over the resizing children, starting with the biggest resize steps. */
	while (biggest_stepsize > 0) {
		uint next_biggest_stepsize = 0;
		for (NWidgetBase *child_wid = this->head; child_wid != nullptr; child_wid = child_wid->next) {
			uint hor_step = child_wid->GetHorizontalStepSize(sizing);
			if (hor_step > biggest_stepsize) continue; // Already done
			if (hor_step == biggest_stepsize) {
				uint increment = additional_length / num_changing_childs;
				num_changing_childs--;
				if (hor_step > 1) increment -= increment % hor_step;
				child_wid->current_x = child_wid->smallest_x + increment;
				additional_length -= increment;
				continue;
			}
			next_biggest_stepsize = std::max(next_biggest_stepsize, hor_step);
		}
		biggest_stepsize = next_biggest_stepsize;
	}
	assert(num_changing_childs == 0);

	/* Third loop: Compute position and call the child. */
	uint position = rtl ? this->current_x : 0; // Place to put next child relative to origin of the container.
	NWidgetBase *child_wid = this->head;
	while (child_wid != nullptr) {
		uint child_width = child_wid->current_x;
		uint child_x = x + (rtl ? position - child_width - child_wid->padding_left : position + child_wid->padding_left);
		uint child_y = y + child_wid->padding_top;

		child_wid->AssignSizePosition(sizing, child_x, child_y, child_width, child_wid->current_y, rtl);
		uint padded_child_width = child_width + child_wid->padding_right + child_wid->padding_left;
		position = rtl ? position - padded_child_width : position + padded_child_width;

		child_wid = child_wid->next;
	}
}

/** Horizontal left-to-right container widget. */
NWidgetHorizontalLTR::NWidgetHorizontalLTR(NWidContainerFlags flags) : NWidgetHorizontal(flags)
{
	this->type = NWID_HORIZONTAL_LTR;
}

void NWidgetHorizontalLTR::AssignSizePosition(SizingType sizing, uint x, uint y, uint given_width, uint given_height, bool rtl)
{
	NWidgetHorizontal::AssignSizePosition(sizing, x, y, given_width, given_height, false);
}

/** Vertical container widget. */
NWidgetVertical::NWidgetVertical(NWidContainerFlags flags) : NWidgetPIPContainer(NWID_VERTICAL, flags)
{
}

void NWidgetVertical::SetupSmallestSize(Window *w, bool init_array)
{
	this->smallest_x = 0; // Biggest child.
	this->smallest_y = 0; // Sum of minimal size of all children.
	this->fill_x = 1;     // smallest common child fill step.
	this->fill_y = 0;     // smallest non-zero child widget fill step.
	this->resize_x = 1;   // smallest common child resize step.
	this->resize_y = 0;   // smallest non-zero child widget resize step.

	/* 1a. Forward call, collect biggest nested array index, and longest/widest child length. */
	uint highest = 0; // Highest child found.
	uint max_hor_fill = 0; // Biggest horizontal fill step.
	for (NWidgetBase *child_wid = this->head; child_wid != nullptr; child_wid = child_wid->next) {
		child_wid->SetupSmallestSize(w, init_array);
		highest = std::max(highest, child_wid->smallest_y);
		max_hor_fill = std::max(max_hor_fill, child_wid->GetHorizontalStepSize(ST_SMALLEST));
		this->smallest_x = std::max(this->smallest_x, child_wid->smallest_x + child_wid->padding_left + child_wid->padding_right);
	}
	/* 1b. Make the container wider if needed to accommodate all children nicely. */
	uint max_smallest = this->smallest_x + 3 * max_hor_fill; // Upper limit to computing smallest height.
	uint cur_width = this->smallest_x;
	for (;;) {
		for (NWidgetBase *child_wid = this->head; child_wid != nullptr; child_wid = child_wid->next) {
			uint step_size = child_wid->GetHorizontalStepSize(ST_SMALLEST);
			uint child_width = child_wid->smallest_x + child_wid->padding_left + child_wid->padding_right;
			if (step_size > 1 && child_width < cur_width) { // Small step sizes or already fitting children are not interesting.
				uint remainder = (cur_width - child_width) % step_size;
				if (remainder > 0) { // Child did not fit entirely, widen the container.
					cur_width += step_size - remainder;
					assert(cur_width < max_smallest); // Safeguard against infinite width expansion.
					/* Remaining children will adapt to the new cur_width, thus speeding up the computation. */
				}
			}
		}
		if (this->smallest_x == cur_width) break;
		this->smallest_x = cur_width; // Smallest width got changed, try again.
	}
	/* 2. For containers that must maintain equal width, extend children minimal size. */
	if (this->flags & NC_EQUALSIZE) {
		for (NWidgetBase *child_wid = this->head; child_wid != nullptr; child_wid = child_wid->next) {
			if (child_wid->fill_y == 1) child_wid->smallest_y = highest;
		}
	}
	/* 3. Move PIP space to the child, compute smallest, fill, and resize values of the container. */
	if (this->head != nullptr) this->head->padding_top += this->pip_pre;
	for (NWidgetBase *child_wid = this->head; child_wid != nullptr; child_wid = child_wid->next) {
		if (child_wid->next != nullptr) {
			child_wid->padding_bottom += this->pip_inter;
		} else {
			child_wid->padding_bottom += this->pip_post;
		}

		this->smallest_y += child_wid->smallest_y + child_wid->padding_top + child_wid->padding_bottom;
		if (child_wid->fill_y > 0) {
			if (this->fill_y == 0 || this->fill_y > child_wid->fill_y) this->fill_y = child_wid->fill_y;
		}
		this->fill_x = LeastCommonMultiple(this->fill_x, child_wid->fill_x);

		if (child_wid->resize_y > 0) {
			if (this->resize_y == 0 || this->resize_y > child_wid->resize_y) this->resize_y = child_wid->resize_y;
		}
		this->resize_x = LeastCommonMultiple(this->resize_x, child_wid->resize_x);
	}
	/* We need to zero the PIP settings so we can re-initialize the tree. */
	this->pip_pre = this->pip_inter = this->pip_post = 0;
}

void NWidgetVertical::AssignSizePosition(SizingType sizing, uint x, uint y, uint given_width, uint given_height, bool rtl)
{
	assert(given_width >= this->smallest_x && given_height >= this->smallest_y);

	/* Compute additional height given to us. */
	uint additional_length = given_height;
	if (sizing == ST_SMALLEST && (this->flags & NC_EQUALSIZE)) {
		/* For EQUALSIZE containers this does not sum to smallest_y during initialisation */
		for (NWidgetBase *child_wid = this->head; child_wid != nullptr; child_wid = child_wid->next) {
			additional_length -= child_wid->smallest_y + child_wid->padding_top + child_wid->padding_bottom;
		}
	} else {
		additional_length -= this->smallest_y;
	}

	this->StoreSizePosition(sizing, x, y, given_width, given_height);

	/* Like the horizontal container, the vertical container also distributes additional height evenly, starting with the children with the biggest resize steps.
	 * It also stores computed widths and heights into current_x and current_y values of the child.
	 */

	/* First loop: Find biggest stepsize, find number of children that want a piece of the pie, handle horizontal size for all children, handle vertical size for non-resizing child. */
	int num_changing_childs = 0; // Number of children that can change size.
	uint biggest_stepsize = 0;
	for (NWidgetBase *child_wid = this->head; child_wid != nullptr; child_wid = child_wid->next) {
		uint vert_step = child_wid->GetVerticalStepSize(sizing);
		if (vert_step > 0) {
			num_changing_childs++;
			biggest_stepsize = std::max(biggest_stepsize, vert_step);
		} else {
			child_wid->current_y = child_wid->smallest_y;
		}

		uint hor_step = (sizing == ST_SMALLEST) ? 1 : child_wid->GetHorizontalStepSize(sizing);
		child_wid->current_x = ComputeMaxSize(child_wid->smallest_x, given_width - child_wid->padding_left - child_wid->padding_right, hor_step);
	}

	/* Second loop: Allocate the additional vertical space over the resizing children, starting with the biggest resize steps. */
	while (biggest_stepsize > 0) {
		uint next_biggest_stepsize = 0;
		for (NWidgetBase *child_wid = this->head; child_wid != nullptr; child_wid = child_wid->next) {
			uint vert_step = child_wid->GetVerticalStepSize(sizing);
			if (vert_step > biggest_stepsize) continue; // Already done
			if (vert_step == biggest_stepsize) {
				uint increment = additional_length / num_changing_childs;
				num_changing_childs--;
				if (vert_step > 1) increment -= increment % vert_step;
				child_wid->current_y = child_wid->smallest_y + increment;
				additional_length -= increment;
				continue;
			}
			next_biggest_stepsize = std::max(next_biggest_stepsize, vert_step);
		}
		biggest_stepsize = next_biggest_stepsize;
	}
	assert(num_changing_childs == 0);

	/* Third loop: Compute position and call the child. */
	uint position = 0; // Place to put next child relative to origin of the container.
	for (NWidgetBase *child_wid = this->head; child_wid != nullptr; child_wid = child_wid->next) {
		uint child_x = x + (rtl ? child_wid->padding_right : child_wid->padding_left);
		uint child_height = child_wid->current_y;

		child_wid->AssignSizePosition(sizing, child_x, y + position + child_wid->padding_top, child_wid->current_x, child_height, rtl);
		position += child_height + child_wid->padding_top + child_wid->padding_bottom;
	}
}

/**
 * Generic spacer widget.
 * @param length Horizontal size of the spacer widget.
 * @param height Vertical size of the spacer widget.
 */
NWidgetSpacer::NWidgetSpacer(int length, int height) : NWidgetResizeBase(NWID_SPACER, 0, 0)
{
	this->SetMinimalSize(length, height);
	this->SetResize(0, 0);
}

void NWidgetSpacer::SetupSmallestSize(Window *w, bool init_array)
{
	this->smallest_x = this->min_x;
	this->smallest_y = this->min_y;
}

void NWidgetSpacer::FillNestedArray(NWidgetBase **array, uint length)
{
}

void NWidgetSpacer::Draw(const Window *w)
{
	/* Spacer widget is never visible. */
}

void NWidgetSpacer::SetDirty(const Window *w) const
{
	/* Spacer widget never need repainting. */
}

NWidgetCore *NWidgetSpacer::GetWidgetFromPos(int x, int y)
{
	return nullptr;
}

NWidgetMatrix::NWidgetMatrix() : NWidgetPIPContainer(NWID_MATRIX, NC_EQUALSIZE), index(-1), clicked(-1), count(-1)
{
}

void NWidgetMatrix::SetIndex(int index)
{
	this->index = index;
}

void NWidgetMatrix::SetColour(Colours colour)
{
	this->colour = colour;
}

/**
 * Sets the clicked widget in the matrix.
 * @param clicked The clicked widget.
 */
void NWidgetMatrix::SetClicked(int clicked)
{
	this->clicked = clicked;
	if (this->clicked >= 0 && this->sb != nullptr && this->widgets_x != 0) {
		int vpos = (this->clicked / this->widgets_x) * this->widget_h; // Vertical position of the top.
		/* Need to scroll down -> Scroll to the bottom.
		 * However, last entry has no 'this->pip_inter' underneath, and we must stay below this->sb->GetCount() */
		if (this->sb->GetPosition() < vpos) vpos += this->widget_h - this->pip_inter - 1;
		this->sb->ScrollTowards(vpos);
	}
}

/**
 * Set the number of elements in this matrix.
 * @note Updates the number of elements/capacity of the real scrollbar.
 * @param count The number of elements.
 */
void NWidgetMatrix::SetCount(int count)
{
	this->count = count;

	if (this->sb == nullptr || this->widgets_x == 0) return;

	/* We need to get the number of pixels the matrix is high/wide.
	 * So, determine the number of rows/columns based on the number of
	 * columns/rows (one is constant/unscrollable).
	 * Then multiply that by the height of a widget, and add the pre
	 * and post spacing "offsets". */
	count = CeilDiv(count, this->sb->IsVertical() ? this->widgets_x : this->widgets_y);
	count *= (this->sb->IsVertical() ? this->head->smallest_y : this->head->smallest_x) + this->pip_inter;
	if (count > 0) count -= this->pip_inter; // We counted an inter too much in the multiplication above
	count += this->pip_pre + this->pip_post;
	this->sb->SetCount(count);
	this->sb->SetCapacity(this->sb->IsVertical() ? this->current_y : this->current_x);
	this->sb->SetStepSize(this->sb->IsVertical() ? this->widget_h  : this->widget_w);
}

/**
 * Assign a scrollbar to this matrix.
 * @param sb The scrollbar to assign to us.
 */
void NWidgetMatrix::SetScrollbar(Scrollbar *sb, int index)
{
	this->sb = sb;
	this->sb_index = index;
}

Scrollbar *NWidgetMatrix::GetScrollbar()
{
	return this->sb;
}

int NWidgetMatrix::GetScrollbarWidget()
{
	return this->sb_index;
}

void NWidgetMatrix::SetupSmallestSize(Window *w, bool init_array)
{
	assert(this->head != nullptr);
	assert(this->head->next == nullptr);

	if (this->index >= 0 && init_array) { // Fill w->nested_array[]
		assert(w->nested_array_size > (uint)this->index);
		w->nested_array[this->index] = this;
	}

	/* Reset the widget number. */
	NWidgetCore *nw = dynamic_cast<NWidgetCore *>(this->head);
	assert(nw != nullptr);
	SB(nw->index, 16, 16, 0);
	this->head->SetupSmallestSize(w, init_array);

	Dimension padding = { (uint)this->pip_pre + this->pip_post, (uint)this->pip_pre + this->pip_post};
	Dimension size    = {this->head->smallest_x + padding.width, this->head->smallest_y + padding.height};
	Dimension fill    = {0, 0};
	Dimension resize  = {this->pip_inter + this->head->smallest_x, this->pip_inter + this->head->smallest_y};

	if (this->index >= 0) w->UpdateWidgetSize(this->index, &size, padding, &fill, &resize);

	this->smallest_x = size.width;
	this->smallest_y = size.height;
	this->fill_x = fill.width;
	this->fill_y = fill.height;
	this->resize_x = resize.width;
	this->resize_y = resize.height;
}

void NWidgetMatrix::AssignSizePosition(SizingType sizing, uint x, uint y, uint given_width, uint given_height, bool rtl)
{
	assert(given_width >= this->smallest_x && given_height >= this->smallest_y);

	this->pos_x = x;
	this->pos_y = y;
	this->current_x = given_width;
	this->current_y = given_height;

	/* Determine the size of the widgets, and the number of visible widgets on each of the axis. */
	this->widget_w = this->head->smallest_x + this->pip_inter;
	this->widget_h = this->head->smallest_y + this->pip_inter;

	/* Account for the pip_inter is between widgets, so we need to account for that when
	 * the division assumes pip_inter is used for all widgets. */
	this->widgets_x = CeilDiv(this->current_x - this->pip_pre - this->pip_post + this->pip_inter, this->widget_w);
	this->widgets_y = CeilDiv(this->current_y - this->pip_pre - this->pip_post + this->pip_inter, this->widget_h);

	/* When resizing, update the scrollbar's count. E.g. with a vertical
	 * scrollbar becoming wider or narrower means the amount of rows in
	 * the scrollbar becomes respectively smaller or higher. */
	this->SetCount(this->count);
}

void NWidgetMatrix::FillNestedArray(NWidgetBase **array, uint length)
{
	if (this->index >= 0 && (uint)(this->index) < length) array[this->index] = this;
	NWidgetContainer::FillNestedArray(array, length);
}

NWidgetCore *NWidgetMatrix::GetWidgetFromPos(int x, int y)
{
	/* Falls outside of the matrix widget. */
	if (!IsInsideBS(x, this->pos_x, this->current_x) || !IsInsideBS(y, this->pos_y, this->current_y)) return nullptr;

	int start_x, start_y, base_offs_x, base_offs_y;
	this->GetScrollOffsets(start_x, start_y, base_offs_x, base_offs_y);

	bool rtl = _current_text_dir == TD_RTL;

	int widget_col = (rtl ?
				-x + (int)this->pip_post + (int)this->pos_x + base_offs_x + (int)this->widget_w - 1 - (int)this->pip_inter :
				 x - (int)this->pip_pre  - (int)this->pos_x - base_offs_x
			) / this->widget_w;

	int widget_row = (y - base_offs_y - (int)this->pip_pre - (int)this->pos_y) / this->widget_h;

	int sub_wid = (widget_row + start_y) * this->widgets_x + start_x + widget_col;
	if (sub_wid >= this->count) return nullptr;

	NWidgetCore *child = dynamic_cast<NWidgetCore *>(this->head);
	assert(child != nullptr);
	child->AssignSizePosition(ST_RESIZE,
			this->pos_x + (rtl ? this->pip_post - widget_col * this->widget_w : this->pip_pre + widget_col * this->widget_w) + base_offs_x,
			this->pos_y + this->pip_pre + widget_row * this->widget_h + base_offs_y,
			child->smallest_x, child->smallest_y, rtl);

	SB(child->index, 16, 16, sub_wid);

	return child->GetWidgetFromPos(x, y);
}

/* virtual */ void NWidgetMatrix::Draw(const Window *w)
{
	/* Fill the background. */
	GfxFillRect(this->pos_x, this->pos_y, this->pos_x + this->current_x - 1, this->pos_y + this->current_y - 1, _colour_gradient[this->colour & 0xF][5]);

	/* Set up a clipping area for the previews. */
	bool rtl = _current_text_dir == TD_RTL;
	DrawPixelInfo tmp_dpi;
	if (!FillDrawPixelInfo(&tmp_dpi, this->pos_x + (rtl ? this->pip_post : this->pip_pre), this->pos_y + this->pip_pre, this->current_x - this->pip_pre - this->pip_post, this->current_y - this->pip_pre - this->pip_post)) return;
	DrawPixelInfo *old_dpi = _cur_dpi;
	_cur_dpi = &tmp_dpi;

	/* Get the appropriate offsets so we can draw the right widgets. */
	NWidgetCore *child = dynamic_cast<NWidgetCore *>(this->head);
	assert(child != nullptr);
	int start_x, start_y, base_offs_x, base_offs_y;
	this->GetScrollOffsets(start_x, start_y, base_offs_x, base_offs_y);

	int offs_y = base_offs_y;
	for (int y = start_y; y < start_y + this->widgets_y + 1; y++, offs_y += this->widget_h) {
		/* Are we within bounds? */
		if (offs_y + child->smallest_y <= 0) continue;
		if (offs_y >= (int)this->current_y) break;

		/* We've passed our amount of widgets. */
		if (y * this->widgets_x >= this->count) break;

		int offs_x = base_offs_x;
		for (int x = start_x; x < start_x + this->widgets_x + 1; x++, offs_x += rtl ? -this->widget_w : this->widget_w) {
			/* Are we within bounds? */
			if (offs_x + child->smallest_x <= 0) continue;
			if (offs_x >= (int)this->current_x) continue;

			/* Do we have this many widgets? */
			int sub_wid = y * this->widgets_x + x;
			if (sub_wid >= this->count) break;

			child->AssignSizePosition(ST_RESIZE, offs_x, offs_y, child->smallest_x, child->smallest_y, rtl);
			child->SetLowered(this->clicked == sub_wid);
			SB(child->index, 16, 16, sub_wid);
			child->Draw(w);
		}
	}

	/* Restore the clipping area. */
	_cur_dpi = old_dpi;
}

/**
 * Get the different offsets that are influenced by scrolling.
 * @param[out] start_x     The start position in columns (index of the left-most column, swapped in RTL).
 * @param[out] start_y     The start position in rows.
 * @param[out] base_offs_x The base horizontal offset in pixels (X position of the column \a start_x).
 * @param[out] base_offs_y The base vertical offset in pixels (Y position of the column \a start_y).
 */
void NWidgetMatrix::GetScrollOffsets(int &start_x, int &start_y, int &base_offs_x, int &base_offs_y)
{
	base_offs_x = _current_text_dir == TD_RTL ? this->widget_w * (this->widgets_x - 1) : 0;
	base_offs_y = 0;
	start_x = 0;
	start_y = 0;
	if (this->sb != nullptr) {
		if (this->sb->IsVertical()) {
			start_y = this->sb->GetPosition() / this->widget_h;
			base_offs_y += -this->sb->GetPosition() + start_y * this->widget_h;
		} else {
			start_x = this->sb->GetPosition() / this->widget_w;
			int sub_x = this->sb->GetPosition() - start_x * this->widget_w;
			if (_current_text_dir == TD_RTL) {
				base_offs_x += sub_x;
			} else {
				base_offs_x -= sub_x;
			}
		}
	}
}

/**
 * Constructor parent nested widgets.
 * @param tp     Type of parent widget.
 * @param colour Colour of the parent widget.
 * @param index  Index in the widget array used by the window system.
 * @param child  Child container widget (if supplied). If not supplied, a
 *               vertical container will be inserted while adding the first
 *               child widget.
 */
NWidgetBackground::NWidgetBackground(WidgetType tp, Colours colour, int index, NWidgetPIPContainer *child) : NWidgetCore(tp, colour, 1, 1, 0x0, STR_NULL)
{
	assert(tp == WWT_PANEL || tp == WWT_INSET || tp == WWT_FRAME);
	if (index >= 0) this->SetIndex(index);
	this->child = child;
}

NWidgetBackground::~NWidgetBackground()
{
	if (this->child != nullptr) delete this->child;
}

/**
 * Add a child to the parent.
 * @param nwid Nested widget to add to the background widget.
 *
 * Unless a child container has been given in the constructor, a parent behaves as a vertical container.
 * You can add several children to it, and they are put underneath each other.
 */
void NWidgetBackground::Add(NWidgetBase *nwid)
{
	if (this->child == nullptr) {
		this->child = new NWidgetVertical();
	}
	this->child->Add(nwid);
}

/**
 * Set additional pre/inter/post space for the background widget.
 *
 * @param pip_pre   Additional space in front of the first child widget (above
 *                  for the vertical container, at the left for the horizontal container).
 * @param pip_inter Additional space between two child widgets.
 * @param pip_post  Additional space after the last child widget (below for the
 *                  vertical container, at the right for the horizontal container).
 * @note Using this function implies that the widget has (or will have) child widgets.
 */
void NWidgetBackground::SetPIP(uint8 pip_pre, uint8 pip_inter, uint8 pip_post)
{
	if (this->child == nullptr) {
		this->child = new NWidgetVertical();
	}
	this->child->SetPIP(pip_pre, pip_inter, pip_post);
}

void NWidgetBackground::SetupSmallestSize(Window *w, bool init_array)
{
	if (init_array && this->index >= 0) {
		assert(w->nested_array_size > (uint)this->index);
		w->nested_array[this->index] = this;
	}
	if (this->child != nullptr) {
		this->child->SetupSmallestSize(w, init_array);

		this->smallest_x = this->child->smallest_x;
		this->smallest_y = this->child->smallest_y;
		this->fill_x = this->child->fill_x;
		this->fill_y = this->child->fill_y;
		this->resize_x = this->child->resize_x;
		this->resize_y = this->child->resize_y;

		/* Account for the size of the frame's text if that exists */
		if (w != nullptr && this->type == WWT_FRAME) {
			this->child->padding_left   = WD_FRAMETEXT_LEFT;
			this->child->padding_right  = WD_FRAMETEXT_RIGHT;
			this->child->padding_top    = std::max((int)WD_FRAMETEXT_TOP, this->widget_data != STR_NULL ? FONT_HEIGHT_NORMAL + WD_FRAMETEXT_TOP / 2 : 0);
			this->child->padding_bottom = WD_FRAMETEXT_BOTTOM;

			this->smallest_x += this->child->padding_left + this->child->padding_right;
			this->smallest_y += this->child->padding_top + this->child->padding_bottom;

			if (this->index >= 0) w->SetStringParameters(this->index);
			this->smallest_x = std::max(this->smallest_x, GetStringBoundingBox(this->widget_data).width + WD_FRAMETEXT_LEFT + WD_FRAMETEXT_RIGHT);
		}
	} else {
		Dimension d = {this->min_x, this->min_y};
		Dimension fill = {this->fill_x, this->fill_y};
		Dimension resize  = {this->resize_x, this->resize_y};
		if (w != nullptr) { // A non-nullptr window pointer acts as switch to turn dynamic widget size on.
			if (this->type == WWT_FRAME || this->type == WWT_INSET) {
				if (this->index >= 0) w->SetStringParameters(this->index);
				Dimension background = GetStringBoundingBox(this->widget_data);
				background.width += (this->type == WWT_FRAME) ? (WD_FRAMETEXT_LEFT + WD_FRAMERECT_RIGHT) : (WD_INSET_LEFT + WD_INSET_RIGHT);
				d = maxdim(d, background);
			}
			if (this->index >= 0) {
				static const Dimension padding = {0, 0};
				w->UpdateWidgetSize(this->index, &d, padding, &fill, &resize);
			}
		}
		this->smallest_x = d.width;
		this->smallest_y = d.height;
		this->fill_x = fill.width;
		this->fill_y = fill.height;
		this->resize_x = resize.width;
		this->resize_y = resize.height;
	}
}

void NWidgetBackground::AssignSizePosition(SizingType sizing, uint x, uint y, uint given_width, uint given_height, bool rtl)
{
	this->StoreSizePosition(sizing, x, y, given_width, given_height);

	if (this->child != nullptr) {
		uint x_offset = (rtl ? this->child->padding_right : this->child->padding_left);
		uint width = given_width - this->child->padding_right - this->child->padding_left;
		uint height = given_height - this->child->padding_top - this->child->padding_bottom;
		this->child->AssignSizePosition(sizing, x + x_offset, y + this->child->padding_top, width, height, rtl);
	}
}

void NWidgetBackground::FillNestedArray(NWidgetBase **array, uint length)
{
	if (this->index >= 0 && (uint)(this->index) < length) array[this->index] = this;
	if (this->child != nullptr) this->child->FillNestedArray(array, length);
}

void NWidgetBackground::Draw(const Window *w)
{
	if (this->current_x == 0 || this->current_y == 0) return;

	Rect r;
	r.left = this->pos_x;
	r.right = this->pos_x + this->current_x - 1;
	r.top = this->pos_y;
	r.bottom = this->pos_y + this->current_y - 1;

	const DrawPixelInfo *dpi = _cur_dpi;
	if (dpi->left > r.right || dpi->left + dpi->width <= r.left || dpi->top > r.bottom || dpi->top + dpi->height <= r.top) return;

	switch (this->type) {
		case WWT_PANEL:
			assert(this->widget_data == 0);
			DrawFrameRect(r.left, r.top, r.right, r.bottom, this->colour, this->IsLowered() ? FR_LOWERED : FR_NONE);
			break;

		case WWT_FRAME:
			if (this->index >= 0) w->SetStringParameters(this->index);
			DrawFrame(r, this->colour, this->widget_data);
			break;

		case WWT_INSET:
			if (this->index >= 0) w->SetStringParameters(this->index);
			DrawInset(r, this->colour, this->widget_data);
			break;

		default:
			NOT_REACHED();
	}

	DrawEdgeOrnament(w);

	if (this->index >= 0) w->DrawWidget(r, this->index);
	if (this->child != nullptr) this->child->Draw(w);

	if (this->IsDisabled()) {
		GfxFillRect(r.left + 1, r.top + 1, r.right - 1, r.bottom - 1, _colour_gradient[this->colour & 0xF][2], FILLRECT_CHECKER);
	}
}


NWidgetCore *NWidgetBackground::GetWidgetFromPos(int x, int y)
{
	NWidgetCore *nwid = nullptr;
	if (IsInsideBS(x, this->pos_x, this->current_x) && IsInsideBS(y, this->pos_y, this->current_y)) {
		if (this->child != nullptr) nwid = this->child->GetWidgetFromPos(x, y);
		if (nwid == nullptr) nwid = this;
	}
	return nwid;
}

NWidgetBase *NWidgetBackground::GetWidgetOfType(WidgetType tp)
{
	NWidgetBase *nwid = nullptr;
	if (this->child != nullptr) nwid = this->child->GetWidgetOfType(tp);
	if (nwid == nullptr && this->type == tp) nwid = this;
	return nwid;
}

NWidgetViewport::NWidgetViewport(int index) : NWidgetCore(NWID_VIEWPORT, INVALID_COLOUR, 1, 1, 0x0, STR_NULL)
{
	this->SetIndex(index);
}

void NWidgetViewport::SetupSmallestSize(Window *w, bool init_array)
{
	if (init_array && this->index >= 0) {
		assert(w->nested_array_size > (uint)this->index);
		w->nested_array[this->index] = this;
	}
	this->smallest_x = this->min_x;
	this->smallest_y = this->min_y;
}

void NWidgetViewport::Draw(const Window *w)
{
	if (this->disp_flags & ND_NO_TRANSPARENCY) {
		TransparencyOptionBits to_backup = _transparency_opt;
		_transparency_opt &= (1 << TO_SIGNS) | (1 << TO_LOADING); // Disable all transparency, except textual stuff
		w->DrawViewport();
		_transparency_opt = to_backup;
	} else {
		w->DrawViewport();
	}

	/* Optionally shade the viewport. */
	if (this->disp_flags & (ND_SHADE_GREY | ND_SHADE_DIMMED)) {
		GfxFillRect(this->pos_x, this->pos_y, this->pos_x + this->current_x - 1, this->pos_y + this->current_y - 1,
				(this->disp_flags & ND_SHADE_DIMMED) ? PALETTE_TO_TRANSPARENT : PALETTE_NEWSPAPER, FILLRECT_RECOLOUR);
	}
}

/**
 * Initialize the viewport of the window.
 * @param w            Window owning the viewport.
 * @param follow_flags Type of viewport, see #InitializeWindowViewport().
 * @param zoom         Zoom level.
 */
void NWidgetViewport::InitializeViewport(Window *w, uint32 follow_flags, ZoomLevel zoom)
{
	InitializeWindowViewport(w, this->pos_x, this->pos_y, this->current_x, this->current_y, follow_flags, zoom);
}

/**
 * Update the position and size of the viewport (after eg a resize).
 * @param w Window owning the viewport.
 */
void NWidgetViewport::UpdateViewportCoordinates(Window *w)
{
	Viewport *vp = w->viewport;
	if (vp != nullptr) {
		vp->left = w->left + this->pos_x;
		vp->top  = w->top + this->pos_y;
		vp->width  = this->current_x;
		vp->height = this->current_y;

		vp->virtual_width  = ScaleByZoom(vp->width, vp->zoom);
		vp->virtual_height = ScaleByZoom(vp->height, vp->zoom);
	}
}

/**
 * Compute the row of a scrolled widget that a user clicked in.
 * @param clickpos    Vertical position of the mouse click (without taking scrolling into account).
 * @param w           The window the click was in.
 * @param widget      Widget number of the widget clicked in.
 * @param padding     Amount of empty space between the widget edge and the top of the first row. Default value is \c 0.
 * @param line_height Height of a single row. A negative value means using the vertical resize step of the widget.
 * @return Row number clicked at. If clicked at a wrong position, #INT_MAX is returned.
 */
int Scrollbar::GetScrolledRowFromWidget(int clickpos, const Window * const w, int widget, int padding, int line_height) const
{
	uint pos = w->GetRowFromWidget(clickpos, widget, padding, line_height);
	if (pos != INT_MAX) pos += this->GetPosition();
	return (pos >= this->GetCount()) ? INT_MAX : pos;
}

/**
 * Set capacity of visible elements from the size and resize properties of a widget.
 * @param w       Window.
 * @param widget  Widget with size and resize properties.
 * @param padding Padding to subtract from the size.
 * @note Updates the position if needed.
 */
void Scrollbar::SetCapacityFromWidget(Window *w, int widget, int padding)
{
	NWidgetBase *nwid = w->GetWidget<NWidgetBase>(widget);
	if (this->IsVertical()) {
		this->SetCapacity(((int)nwid->current_y - padding) / (int)nwid->resize_y);
	} else {
		this->SetCapacity(((int)nwid->current_x - padding) / (int)nwid->resize_x);
	}
}

/**
 * Scrollbar widget.
 * @param tp     Scrollbar type. (horizontal/vertical)
 * @param colour Colour of the scrollbar.
 * @param index  Index in the widget array used by the window system.
 */
NWidgetScrollbar::NWidgetScrollbar(WidgetType tp, Colours colour, int index) : NWidgetCore(tp, colour, 1, 1, 0x0, STR_NULL), Scrollbar(tp != NWID_HSCROLLBAR)
{
	assert(tp == NWID_HSCROLLBAR || tp == NWID_VSCROLLBAR);
	this->sizing_type = NWST_STEP;
	this->SetIndex(index);
}

void NWidgetScrollbar::SetupSmallestSize(Window *w, bool init_array)
{
	if (init_array && this->index >= 0) {
		assert(w->nested_array_size > (uint)this->index);
		w->nested_array[this->index] = this;
	}
	this->min_x = 0;
	this->min_y = 0;

	switch (this->type) {
		case NWID_HSCROLLBAR:
			this->SetMinimalSize(NWidgetScrollbar::GetHorizontalDimension().width * 3, NWidgetScrollbar::GetHorizontalDimension().height);
			this->SetResize(1, 0);
			this->SetFill(1, 0);
			this->SetDataTip(0x0, STR_TOOLTIP_HSCROLL_BAR_SCROLLS_LIST);
			break;

		case NWID_VSCROLLBAR:
			this->SetMinimalSize(NWidgetScrollbar::GetVerticalDimension().width, NWidgetScrollbar::GetVerticalDimension().height * 3);
			this->SetResize(0, 1);
			this->SetFill(0, 1);
			this->SetDataTip(0x0, STR_TOOLTIP_VSCROLL_BAR_SCROLLS_LIST);
			break;

		default: NOT_REACHED();
	}

	this->smallest_x = this->min_x;
	this->smallest_y = this->min_y;
}

void NWidgetScrollbar::Draw(const Window *w)
{
	if (this->current_x == 0 || this->current_y == 0) return;

	Rect r;
	r.left = this->pos_x;
	r.right = this->pos_x + this->current_x - 1;
	r.top = this->pos_y;
	r.bottom = this->pos_y + this->current_y - 1;

	const DrawPixelInfo *dpi = _cur_dpi;
	if (dpi->left > r.right || dpi->left + dpi->width <= r.left || dpi->top > r.bottom || dpi->top + dpi->height <= r.top) return;

	bool up_lowered = HasBit(this->disp_flags, NDB_SCROLLBAR_UP);
	bool down_lowered = HasBit(this->disp_flags, NDB_SCROLLBAR_DOWN);
	bool middle_lowered = !(this->disp_flags & ND_SCROLLBAR_BTN) && w->mouse_capture_widget == this->index;

	if (this->type == NWID_HSCROLLBAR) {
		DrawHorizontalScrollbar(r, this->colour, up_lowered, middle_lowered, down_lowered, this);
	} else {
		DrawVerticalScrollbar(r, this->colour, up_lowered, middle_lowered, down_lowered, this);
	}

	if (this->IsDisabled()) {
		GfxFillRect(r.left + 1, r.top + 1, r.right - 1, r.bottom - 1, _colour_gradient[this->colour & 0xF][2], FILLRECT_CHECKER);
	}
}

/* static */ void NWidgetScrollbar::InvalidateDimensionCache()
{
	vertical_dimension.width   = vertical_dimension.height   = 0;
	horizontal_dimension.width = horizontal_dimension.height = 0;
}

/* static */ Dimension NWidgetScrollbar::GetVerticalDimension()
{
	static const Dimension extra = {WD_SCROLLBAR_LEFT + WD_SCROLLBAR_RIGHT, WD_SCROLLBAR_TOP + WD_SCROLLBAR_BOTTOM};
	if (vertical_dimension.width == 0) {
		vertical_dimension = maxdim(GetSpriteSize(SPR_ARROW_UP), GetSpriteSize(SPR_ARROW_DOWN));
		vertical_dimension.width += extra.width;
		vertical_dimension.width = GetMinSizing(NWST_STEP, vertical_dimension.width);
		vertical_dimension.height += extra.height;
		vertical_dimension.height = GetMinSizing(NWST_STEP, vertical_dimension.height);
	}
	return vertical_dimension;
}

/* static */ Dimension NWidgetScrollbar::GetHorizontalDimension()
{
	static const Dimension extra = {WD_SCROLLBAR_LEFT + WD_SCROLLBAR_RIGHT, WD_SCROLLBAR_TOP + WD_SCROLLBAR_BOTTOM};
	if (horizontal_dimension.width == 0) {
		horizontal_dimension = maxdim(GetSpriteSize(SPR_ARROW_LEFT), GetSpriteSize(SPR_ARROW_RIGHT));
		horizontal_dimension.width += extra.width;
		horizontal_dimension.width = GetMinSizing(NWST_STEP, horizontal_dimension.width);
		horizontal_dimension.height += extra.height;
		horizontal_dimension.height = GetMinSizing(NWST_STEP, horizontal_dimension.height);
	}
	return horizontal_dimension;
}

Dimension NWidgetScrollbar::vertical_dimension = {0, 0};
Dimension NWidgetScrollbar::horizontal_dimension = {0, 0};

/** Reset the cached dimensions. */
/* static */ void NWidgetLeaf::InvalidateDimensionCache()
{
	shadebox_dimension.width   = shadebox_dimension.height   = 0;
	debugbox_dimension.width   = debugbox_dimension.height   = 0;
	defsizebox_dimension.width = defsizebox_dimension.height = 0;
	stickybox_dimension.width  = stickybox_dimension.height  = 0;
	resizebox_dimension.width  = resizebox_dimension.height  = 0;
	closebox_dimension.width   = closebox_dimension.height   = 0;
	dropdown_dimension.width   = dropdown_dimension.height   = 0;
}

Dimension NWidgetLeaf::shadebox_dimension   = {0, 0};
Dimension NWidgetLeaf::debugbox_dimension   = {0, 0};
Dimension NWidgetLeaf::defsizebox_dimension = {0, 0};
Dimension NWidgetLeaf::stickybox_dimension  = {0, 0};
Dimension NWidgetLeaf::resizebox_dimension  = {0, 0};
Dimension NWidgetLeaf::closebox_dimension   = {0, 0};
Dimension NWidgetLeaf::dropdown_dimension   = {0, 0};

/**
 * Nested leaf widget.
 * @param tp     Type of leaf widget.
 * @param colour Colour of the leaf widget.
 * @param index  Index in the widget array used by the window system.
 * @param data   Data of the widget.
 * @param tip    Tooltip of the widget.
 */
NWidgetLeaf::NWidgetLeaf(WidgetType tp, Colours colour, int index, uint32 data, StringID tip) : NWidgetCore(tp, colour, 1, 1, data, tip)
{
	assert(this->sizing_type < NWST_END);
	assert(index >= 0 || tp == WWT_LABEL || tp == WWT_TEXT || tp == WWT_CAPTION || tp == WWT_RESIZEBOX || tp == WWT_SHADEBOX || tp == WWT_DEFSIZEBOX || tp == WWT_DEBUGBOX || tp == WWT_STICKYBOX || tp == WWT_CLOSEBOX);
	if (index >= 0) this->SetIndex(index);
	this->min_x = 0;
	this->min_y = 0;
	this->SetResize(0, 0);

	if (this->sizing_type == NWST_NONE) {
		switch (tp) {
			case WWT_PUSHBTN:
			case WWT_IMGBTN:
			case WWT_PUSHIMGBTN:
			case WWT_IMGBTN_2:
			case WWT_TEXTBTN:
			case WWT_PUSHTXTBTN:
			case WWT_TEXTBTN_2:
			case WWT_PUSHARROWBTN:
			case WWT_EDITBOX:
			case WWT_CAPTION:
			case WWT_STICKYBOX:
			case WWT_SHADEBOX:
			case WWT_DEBUGBOX:
			case WWT_DEFSIZEBOX:
			case WWT_RESIZEBOX:
			case WWT_CLOSEBOX:
				this->sizing_type = NWST_BUTTON;
				this->SetMinimalSize(8, 8);
				break;
			case NWID_PUSHBUTTON_DROPDOWN:
			case NWID_BUTTON_DROPDOWN:
			case WWT_DROPDOWN:
			case WWT_ARROWBTN:
				this->sizing_type = NWST_STEP;
				this->SetMinimalSize(8, 8);
				break;
			default:
				this->sizing_type = NWST_OVERRIDE;
		}
	}

	switch (tp) {
		case WWT_EMPTY:
			break;

		case WWT_PUSHBTN:
		case WWT_IMGBTN:
		case WWT_PUSHIMGBTN:
		case WWT_IMGBTN_2:
		case WWT_TEXTBTN:
		case WWT_PUSHTXTBTN:
		case WWT_TEXTBTN_2:
		case WWT_LABEL:
		case WWT_TEXT:
		case WWT_MATRIX:
		case NWID_BUTTON_DROPDOWN:
		case NWID_PUSHBUTTON_DROPDOWN:
		case WWT_ARROWBTN:
		case WWT_PUSHARROWBTN:
			this->SetFill(0, 0);
			break;

		case WWT_EDITBOX:
			this->SetFill(0, 0);
			break;

		case WWT_CAPTION:
			this->SetFill(1, 0);
			this->SetResize(1, 0);
			//this->min_y = WD_CAPTION_HEIGHT;
			this->SetDataTip(data, STR_TOOLTIP_WINDOW_TITLE_DRAG_THIS);
			break;

		case WWT_STICKYBOX:
			this->SetFill(0, 0);
			this->SetMinimalSize(WD_STICKYBOX_WIDTH, WD_CAPTION_HEIGHT);
			this->SetDataTip(STR_NULL, STR_TOOLTIP_STICKY);
			break;

		case WWT_SHADEBOX:
			this->SetFill(0, 0);
			this->SetMinimalSize(WD_SHADEBOX_TOP, WD_CAPTION_HEIGHT);
			this->SetDataTip(STR_NULL, STR_TOOLTIP_SHADE);
			break;

		case WWT_DEBUGBOX:
			this->SetFill(0, 0);
			this->SetMinimalSize(WD_DEBUGBOX_TOP, WD_CAPTION_HEIGHT);
			this->SetDataTip(STR_NULL, STR_TOOLTIP_DEBUG);
			break;

		case WWT_DEFSIZEBOX:
			this->SetFill(0, 0);
			this->SetMinimalSize(WD_DEFSIZEBOX_TOP, WD_CAPTION_HEIGHT);
			this->SetDataTip(STR_NULL, STR_TOOLTIP_DEFSIZE);
			break;

		case WWT_RESIZEBOX:
			this->SetFill(0, 0);
			this->SetMinimalSize(WD_RESIZEBOX_WIDTH, 12);
			this->SetDataTip(STR_NULL, STR_TOOLTIP_RESIZE);
			break;

		case WWT_CLOSEBOX:
			this->SetFill(0, 0);
			this->SetMinimalSize(WD_CLOSEBOX_WIDTH, WD_CAPTION_HEIGHT);
			this->SetDataTip(STR_NULL, STR_TOOLTIP_CLOSE_WINDOW);
			break;

		case WWT_DROPDOWN:
			this->SetFill(0, 0);
			//this->min_y = WD_DROPDOWN_HEIGHT;
			break;

		default:
			NOT_REACHED();
	}
}

void NWidgetLeaf::SetupSmallestSize(Window *w, bool init_array)
{
	if (this->index >= 0 && init_array) { // Fill w->nested_array[]
		assert(w->nested_array_size > (uint)this->index);
		w->nested_array[this->index] = this;
	}

	Dimension size = {this->min_x, this->min_y};
	Dimension fill = {this->fill_x, this->fill_y};
	Dimension resize = {this->resize_x, this->resize_y};
	/* Get padding, and update size with the real content size if appropriate. */
	const Dimension *padding = nullptr;
	if (!_settings_client.gui.windows_titlebars && w->window_class != WC_NEWS_WINDOW &&
		(this->type == WWT_CAPTION || this->type == WWT_STICKYBOX || this->type == WWT_SHADEBOX ||
		this->type == WWT_DEFSIZEBOX || this->type == WWT_CLOSEBOX || this->type == WWT_DEBUGBOX)) {
		static const Dimension extra = {0, 0};
		padding = &extra;
		this->sizing_type = NWST_OVERRIDE;
		size = extra;
		fill = extra;
		resize = extra;
		if (this->type == WWT_CAPTION) {
			fill.width = 1;
			resize.width = 1;
		}
	} else switch (this->type) {
		case WWT_EMPTY: {
			static const Dimension extra = {0, 0};
			padding = &extra;
			break;
		}
		case WWT_MATRIX: {
			static const Dimension extra = {WD_MATRIX_LEFT + WD_MATRIX_RIGHT, WD_MATRIX_TOP + WD_MATRIX_BOTTOM};
			padding = &extra;
			break;
		}
		case WWT_SHADEBOX: {
			static const Dimension extra = {WD_SHADEBOX_LEFT + WD_SHADEBOX_RIGHT, WD_SHADEBOX_TOP + WD_SHADEBOX_BOTTOM};
			padding = &extra;
			if (NWidgetLeaf::shadebox_dimension.width == 0) {
				NWidgetLeaf::shadebox_dimension = maxdim(GetSpriteSize(SPR_WINDOW_SHADE), GetSpriteSize(SPR_WINDOW_UNSHADE));
				NWidgetLeaf::shadebox_dimension.width += extra.width;
				NWidgetLeaf::shadebox_dimension.height += extra.height;
			}
			size = maxdim(size, NWidgetLeaf::shadebox_dimension);
			break;
		}
		case WWT_DEBUGBOX:
			if (_settings_client.gui.newgrf_developer_tools && w->IsNewGRFInspectable()) {
				static const Dimension extra = {WD_DEBUGBOX_LEFT + WD_DEBUGBOX_RIGHT, WD_DEBUGBOX_TOP + WD_DEBUGBOX_BOTTOM};
				padding = &extra;
				if (NWidgetLeaf::debugbox_dimension.width == 0) {
					NWidgetLeaf::debugbox_dimension = GetSpriteSize(SPR_WINDOW_DEBUG);
					NWidgetLeaf::debugbox_dimension.width += extra.width;
					NWidgetLeaf::debugbox_dimension.height += extra.height;
				}
				size = maxdim(size, NWidgetLeaf::debugbox_dimension);
			} else {
				/* If the setting is disabled we don't want to see it! */
				size.width = 0;
				fill.width = 0;
				resize.width = 0;
			}
			break;

		case WWT_STICKYBOX: {
			static const Dimension extra = {WD_STICKYBOX_LEFT + WD_STICKYBOX_RIGHT, WD_STICKYBOX_TOP + WD_STICKYBOX_BOTTOM};
			padding = &extra;
			if (NWidgetLeaf::stickybox_dimension.width == 0) {
				NWidgetLeaf::stickybox_dimension = maxdim(GetSpriteSize(SPR_PIN_UP), GetSpriteSize(SPR_PIN_DOWN));
				NWidgetLeaf::stickybox_dimension.width += extra.width;
				NWidgetLeaf::stickybox_dimension.height += extra.height;
			}
			size = maxdim(size, NWidgetLeaf::stickybox_dimension);
			break;
		}

		case WWT_DEFSIZEBOX: {
			static const Dimension extra = {WD_DEFSIZEBOX_LEFT + WD_DEFSIZEBOX_RIGHT, WD_DEFSIZEBOX_TOP + WD_DEFSIZEBOX_BOTTOM};
			padding = &extra;
			if (NWidgetLeaf::defsizebox_dimension.width == 0) {
				NWidgetLeaf::defsizebox_dimension = GetSpriteSize(SPR_WINDOW_DEFSIZE);
				NWidgetLeaf::defsizebox_dimension.width += extra.width;
				NWidgetLeaf::defsizebox_dimension.height += extra.height;
			}
			size = maxdim(size, NWidgetLeaf::defsizebox_dimension);
			break;
		}

		case WWT_RESIZEBOX: {
			static const Dimension extra = {WD_RESIZEBOX_LEFT + WD_RESIZEBOX_RIGHT, WD_RESIZEBOX_TOP + WD_RESIZEBOX_BOTTOM};
			padding = &extra;
			if (NWidgetLeaf::resizebox_dimension.width == 0) {
				NWidgetLeaf::resizebox_dimension = maxdim(GetSpriteSize(SPR_WINDOW_RESIZE_LEFT), GetSpriteSize(SPR_WINDOW_RESIZE_RIGHT));
				NWidgetLeaf::resizebox_dimension.width += extra.width;
				NWidgetLeaf::resizebox_dimension.height += extra.height;
			}
			size = maxdim(size, NWidgetLeaf::resizebox_dimension);
			break;
		}
		case WWT_EDITBOX: {
			Dimension sprite_size = GetSpriteSize(_current_text_dir == TD_RTL ? SPR_IMG_DELETE_RIGHT : SPR_IMG_DELETE_LEFT);
			size.width = std::max(size.width, 30 + sprite_size.width);
			size.height = std::max(sprite_size.height, GetStringBoundingBox("_").height + WD_FRAMERECT_TOP + WD_FRAMERECT_BOTTOM);
			size.height = GetMinSizing(NWST_BUTTON, size.height);
		}
		FALLTHROUGH;
		case WWT_PUSHBTN: {
			static const Dimension extra = {WD_FRAMERECT_LEFT + WD_FRAMERECT_RIGHT, WD_FRAMERECT_TOP + WD_FRAMERECT_BOTTOM};
			padding = &extra;
			break;
		}
		case WWT_IMGBTN:
		case WWT_IMGBTN_2:
		case WWT_PUSHIMGBTN: {
			static const Dimension extra = {WD_IMGBTN_LEFT + WD_IMGBTN_RIGHT,  WD_IMGBTN_TOP + WD_IMGBTN_BOTTOM};
			padding = &extra;
			Dimension d2 = GetSpriteSize(this->widget_data);
			if (this->type == WWT_IMGBTN_2) d2 = maxdim(d2, GetSpriteSize(this->widget_data + 1));
			d2.width += extra.width;
			d2.height += extra.height;
			size = maxdim(size, d2);
			break;
		}
		case WWT_ARROWBTN:
		case WWT_PUSHARROWBTN: {
			static const Dimension extra = {WD_IMGBTN_LEFT + WD_IMGBTN_RIGHT,  WD_IMGBTN_TOP + WD_IMGBTN_BOTTOM};
			padding = &extra;
			Dimension d2 = maxdim(GetSpriteSize(SPR_ARROW_LEFT), GetSpriteSize(SPR_ARROW_RIGHT));
			d2.width += extra.width;
			d2.height += extra.height;
			size = maxdim(size, d2);
			break;
		}

		case WWT_CLOSEBOX: {
			static const Dimension extra = {WD_CLOSEBOX_LEFT + WD_CLOSEBOX_RIGHT, WD_CLOSEBOX_TOP + WD_CLOSEBOX_BOTTOM};
			padding = &extra;
			if (NWidgetLeaf::closebox_dimension.width == 0) {
				NWidgetLeaf::closebox_dimension = GetSpriteSize(SPR_CLOSEBOX);
				NWidgetLeaf::closebox_dimension.width += extra.width;
				NWidgetLeaf::closebox_dimension.height += extra.height;
			}
			size = maxdim(size, NWidgetLeaf::closebox_dimension);
			break;
		}
		case WWT_TEXTBTN:
		case WWT_PUSHTXTBTN:
		case WWT_TEXTBTN_2: {
			static const Dimension extra = {WD_FRAMERECT_LEFT + WD_FRAMERECT_RIGHT,  WD_FRAMERECT_TOP + WD_FRAMERECT_BOTTOM};
			padding = &extra;
			if (this->index >= 0) w->SetStringParameters(this->index);
			Dimension d2 = GetStringBoundingBox(this->widget_data);
			d2.width += extra.width;
			d2.height += extra.height;
			size = maxdim(size, d2);
			break;
		}
		case WWT_LABEL:
		case WWT_TEXT: {
			static const Dimension extra = {0, 0};
			padding = &extra;
			if (this->index >= 0) w->SetStringParameters(this->index);
			size = maxdim(size, GetStringBoundingBox(this->widget_data));
			break;
		}
		case WWT_CAPTION: {
			static const Dimension extra = {WD_CAPTIONTEXT_LEFT + WD_CAPTIONTEXT_RIGHT, WD_CAPTIONTEXT_TOP + WD_CAPTIONTEXT_BOTTOM};
			padding = &extra;
			if (this->index >= 0) w->SetStringParameters(this->index);
			Dimension d2 = GetStringBoundingBox(this->widget_data);
			d2.width += extra.width + GetMinSizing(NWST_STEP, 11U);
			d2.height += extra.height;
			size = maxdim(size, d2);
			break;
		}
		case WWT_DROPDOWN:
		case NWID_BUTTON_DROPDOWN:
		case NWID_PUSHBUTTON_DROPDOWN: {
			static Dimension extra = {WD_DROPDOWNTEXT_LEFT + WD_DROPDOWNTEXT_RIGHT, WD_DROPDOWNTEXT_TOP + WD_DROPDOWNTEXT_BOTTOM};
			padding = &extra;
			if (NWidgetLeaf::dropdown_dimension.width == 0) {
				NWidgetLeaf::dropdown_dimension = GetSpriteSize(SPR_ARROW_DOWN);
				NWidgetLeaf::dropdown_dimension.width = SETTING_BUTTON_HEIGHT;
				//NWidgetLeaf::dropdown_dimension.width += WD_DROPDOWNTEXT_LEFT + WD_DROPDOWNTEXT_RIGHT;
				NWidgetLeaf::dropdown_dimension.height += WD_DROPDOWNTEXT_TOP + WD_DROPDOWNTEXT_BOTTOM;
				extra.width = WD_DROPDOWNTEXT_LEFT + WD_DROPDOWNTEXT_RIGHT + NWidgetLeaf::dropdown_dimension.width;
			}
			if (this->index >= 0) w->SetStringParameters(this->index);
			Dimension d2 = GetStringBoundingBox(this->widget_data);
			d2.width += extra.width;
			d2.height = std::max(d2.height, NWidgetLeaf::dropdown_dimension.height) + extra.height;
			size = maxdim(size, d2);
			break;
		}
		default:
			NOT_REACHED();
	}

	if (this->index >= 0) w->UpdateWidgetSize(this->index, &size, *padding, &fill, &resize);

	this->smallest_x = size.width;
	this->smallest_y = size.height;
	this->fill_x = fill.width;
	this->fill_y = fill.height;
	this->resize_x = resize.width;
	this->resize_y = resize.height;
}

void NWidgetLeaf::Draw(const Window *w)
{
	if (this->current_x == 0 || this->current_y == 0) return;

	/* Setup a clipping rectangle... */
	DrawPixelInfo new_dpi;
	if (!FillDrawPixelInfo(&new_dpi, this->pos_x, this->pos_y, this->current_x, this->current_y)) return;
	/* ...but keep coordinates relative to the window. */
	new_dpi.left += this->pos_x;
	new_dpi.top += this->pos_y;

	DrawPixelInfo *old_dpi = _cur_dpi;
	_cur_dpi = &new_dpi;

	Rect r;
	r.left = this->pos_x;
	r.right = this->pos_x + this->current_x - 1;
	r.top = this->pos_y;
	r.bottom = this->pos_y + this->current_y - 1;

	bool clicked = this->IsLowered();
	switch (this->type) {
		case WWT_EMPTY:
			break;

		case WWT_PUSHBTN:
			assert(this->widget_data == 0);
			DrawFrameRect(r.left, r.top, r.right, r.bottom, this->colour, (clicked) ? FR_LOWERED : FR_NONE);
			break;

		case WWT_IMGBTN:
		case WWT_PUSHIMGBTN:
		case WWT_IMGBTN_2:
			DrawImageButtons(r, this->type, this->colour, clicked, this->widget_data);
			break;

		case WWT_TEXTBTN:
		case WWT_PUSHTXTBTN:
		case WWT_TEXTBTN_2:
			if (this->index >= 0) w->SetStringParameters(this->index);
			DrawFrameRect(r.left, r.top, r.right, r.bottom, this->colour, (clicked) ? FR_LOWERED : FR_NONE);
			DrawLabel(r, this->type, clicked, this->widget_data);
			break;

		case WWT_ARROWBTN:
		case WWT_PUSHARROWBTN: {
			SpriteID sprite;
			switch (this->widget_data) {
				case AWV_DECREASE: sprite = _current_text_dir != TD_RTL ? SPR_ARROW_LEFT : SPR_ARROW_RIGHT; break;
				case AWV_INCREASE: sprite = _current_text_dir == TD_RTL ? SPR_ARROW_LEFT : SPR_ARROW_RIGHT; break;
				case AWV_LEFT:     sprite = SPR_ARROW_LEFT;  break;
				case AWV_RIGHT:    sprite = SPR_ARROW_RIGHT; break;
				default: NOT_REACHED();
			}
			DrawImageButtons(r, WWT_PUSHIMGBTN, this->colour, clicked, sprite);
			break;
		}

		case WWT_LABEL:
			if (this->index >= 0) w->SetStringParameters(this->index);
			DrawLabel(r, this->type, clicked, this->widget_data);
			break;

		case WWT_TEXT:
			if (this->index >= 0) w->SetStringParameters(this->index);
			DrawText(r, (TextColour)this->colour, this->widget_data);
			break;

		case WWT_MATRIX:
			DrawMatrix(r, this->colour, clicked, this->widget_data, this->resize_x, this->resize_y);
			break;

		case WWT_EDITBOX: {
			const QueryString *query = w->GetQueryString(this->index);
			if (query != nullptr) query->DrawEditBox(w, this->index);
			break;
		}

		case WWT_CAPTION:
			if (this->index >= 0) w->SetStringParameters(this->index);
			DrawCaption(r, this->colour, w->owner, this->widget_data, this, w);
			break;

		case WWT_SHADEBOX:
			assert(this->widget_data == 0);
			DrawImageButtons(r, WWT_SHADEBOX, this->colour, w->IsShaded(), w->IsShaded() ? SPR_WINDOW_SHADE : SPR_WINDOW_UNSHADE);
			break;

		case WWT_DEBUGBOX:
			DrawImageButtons(r, WWT_DEBUGBOX, this->colour, clicked, SPR_WINDOW_DEBUG);
			break;

		case WWT_STICKYBOX: {
			assert(this->widget_data == 0);
			bool clicked = !!(w->flags & WF_STICKY);
			DrawImageButtons(r, WWT_STICKYBOX, this->colour, clicked, clicked ? SPR_PIN_DOWN : SPR_PIN_UP);
			break;
		}

		case WWT_DEFSIZEBOX:
			assert(this->widget_data == 0);
			DrawImageButtons(r, WWT_DEFSIZEBOX, this->colour, clicked, SPR_WINDOW_DEFSIZE);
			break;

		case WWT_RESIZEBOX:
			assert(this->widget_data == 0);
			DrawResizeBox(r, this->colour, this->pos_x < (w->width / 2), !!(w->flags & WF_SIZING));
			break;

		case WWT_CLOSEBOX:
			DrawCloseBox(r, this->colour);
			break;

		case WWT_DROPDOWN:
			if (this->index >= 0) w->SetStringParameters(this->index);
			DrawDropdown(r, this->colour, clicked, this->widget_data);
			break;

		case NWID_BUTTON_DROPDOWN:
		case NWID_PUSHBUTTON_DROPDOWN:
			if (this->index >= 0) w->SetStringParameters(this->index);
			DrawButtonDropdown(r, this->colour, clicked, (this->disp_flags & ND_DROPDOWN_ACTIVE) != 0, this->widget_data);
			break;

		default:
			NOT_REACHED();
	}
	if (this->index >= 0) w->DrawWidget(r, this->index);

	if (this->IsDisabled()) {
		GfxFillRect(r.left + 1, r.top + 1, r.right - 1, r.bottom - 1, _colour_gradient[this->colour & 0xF][2], FILLRECT_CHECKER);
	}

	_cur_dpi = old_dpi;
}

/**
 * For a #NWID_BUTTON_DROPDOWN, test whether \a pt refers to the button or to the drop-down.
 * @param pt Point in the widget.
 * @return The point refers to the button.
 *
 * @note The magic constants are also used at #DrawButtonDropdown.
 */
bool NWidgetLeaf::ButtonHit(const Point &pt)
{
	uint button_size = GetMinSizing(NWST_STEP, 12);
	if (_current_text_dir == TD_LTR) {
		int button_width = this->pos_x + this->current_x - button_size;
		return pt.x < button_width;
	} else {
		int button_left = this->pos_x + button_size;
		return pt.x >= button_left;
	}
}

/* == Conversion code from NWidgetPart array to NWidgetBase* tree == */

/**
 * Construct a single nested widget in \a *dest from its parts.
 *
 * Construct a NWidgetBase object from a #NWidget function, and apply all
 * settings that follow it, until encountering a #EndContainer, another
 * #NWidget, or the end of the parts array.
 *
 * @param parts Array with parts of the nested widget.
 * @param count Length of the \a parts array.
 * @param dest  Address of pointer to use for returning the composed widget.
 * @param fill_dest Fill the composed widget with child widgets.
 * @param biggest_index Pointer to biggest nested widget index in the tree encountered so far.
 * @return Number of widget part elements used to compose the widget.
 * @pre \c biggest_index != nullptr.
 */
static int MakeNWidget(const NWidgetPart *parts, int count, NWidgetBase **dest, bool *fill_dest, int *biggest_index)
{
	int num_used = 0;

	*dest = nullptr;
	*fill_dest = false;

	while (count > num_used) {
		switch (parts->type) {
			case NWID_SPACER:
				if (*dest != nullptr) return num_used;
				*dest = new NWidgetSpacer(0, 0);
				break;

			case NWID_HORIZONTAL:
				if (*dest != nullptr) return num_used;
				*dest = new NWidgetHorizontal(parts->u.cont_flags);
				*fill_dest = true;
				break;

			case NWID_HORIZONTAL_LTR:
				if (*dest != nullptr) return num_used;
				*dest = new NWidgetHorizontalLTR(parts->u.cont_flags);
				*fill_dest = true;
				break;

			case WWT_PANEL:
			case WWT_INSET:
			case WWT_FRAME:
				if (*dest != nullptr) return num_used;
				*dest = new NWidgetBackground(parts->type, parts->u.widget.colour, parts->u.widget.index);
				*biggest_index = std::max(*biggest_index, (int)parts->u.widget.index);
				*fill_dest = true;
				break;

			case NWID_VERTICAL:
				if (*dest != nullptr) return num_used;
				*dest = new NWidgetVertical(parts->u.cont_flags);
				*fill_dest = true;
				break;

			case NWID_MATRIX: {
				if (*dest != nullptr) return num_used;
				NWidgetMatrix *nwm = new NWidgetMatrix();
				*dest = nwm;
				*fill_dest = true;
				nwm->SetIndex(parts->u.widget.index);
				nwm->SetColour(parts->u.widget.colour);
				*biggest_index = std::max(*biggest_index, (int)parts->u.widget.index);
				break;
			}

			case WPT_FUNCTION: {
				if (*dest != nullptr) return num_used;
				/* Ensure proper functioning even when the called code simply writes its largest index. */
				int biggest = -1;
				*dest = parts->u.func_ptr(&biggest);
				*biggest_index = std::max(*biggest_index, biggest);
				*fill_dest = false;
				break;
			}

			case WPT_RESIZE: {
				NWidgetResizeBase *nwrb = dynamic_cast<NWidgetResizeBase *>(*dest);
				if (nwrb != nullptr) {
					assert(parts->u.xy.x >= 0 && parts->u.xy.y >= 0);
					nwrb->SetResize(parts->u.xy.x, parts->u.xy.y);
				}
				break;
			}

			case WPT_SIZINGTYPE: {
				NWidgetResizeBase *nwrb = dynamic_cast<NWidgetResizeBase *>(*dest);
				if (nwrb != NULL) {
					assert(parts->u.sizing_type < NWST_END);
					nwrb->sizing_type = parts->u.sizing_type;
					nwrb->SetMinimalSize(0, 0);
				}
				break;
			}

			case WPT_MINSIZE: {
				NWidgetResizeBase *nwrb = dynamic_cast<NWidgetResizeBase *>(*dest);
				if (nwrb != nullptr) {
					assert(parts->u.xy.x >= 0 && parts->u.xy.y >= 0);
					nwrb->SetMinimalSize(ScaleGUITrad(parts->u.xy.x), ScaleGUITrad(parts->u.xy.y));
				}
				break;
			}

			case WPT_MINTEXTLINES: {
				NWidgetResizeBase *nwrb = dynamic_cast<NWidgetResizeBase *>(*dest);
				if (nwrb != nullptr) {
					assert(parts->u.text_lines.size >= FS_BEGIN && parts->u.text_lines.size < FS_END);
					nwrb->SetMinimalTextLines(parts->u.text_lines.lines, parts->u.text_lines.spacing, parts->u.text_lines.size);
				}
				break;
			}

			case WPT_FILL: {
				NWidgetResizeBase *nwrb = dynamic_cast<NWidgetResizeBase *>(*dest);
				if (nwrb != nullptr) nwrb->SetFill(parts->u.xy.x, parts->u.xy.y);
				break;
			}

			case WPT_DATATIP: {
				NWidgetCore *nwc = dynamic_cast<NWidgetCore *>(*dest);
				if (nwc != nullptr) {
					nwc->widget_data = parts->u.data_tip.data;
					nwc->tool_tip = parts->u.data_tip.tooltip;
				}
				break;
			}

			case WPT_PADDING:
				if (*dest != nullptr) (*dest)->SetPadding(ScaleGUITrad(parts->u.padding.top), ScaleGUITrad(parts->u.padding.right), ScaleGUITrad(parts->u.padding.bottom), ScaleGUITrad(parts->u.padding.left));
				break;

			case WPT_PIPSPACE: {
				NWidgetPIPContainer *nwc = dynamic_cast<NWidgetPIPContainer *>(*dest);
				if (nwc != nullptr) nwc->SetPIP(ScaleGUITrad(parts->u.pip.pre), ScaleGUITrad(parts->u.pip.inter), ScaleGUITrad(parts->u.pip.post));

				NWidgetBackground *nwb = dynamic_cast<NWidgetBackground *>(*dest);
				if (nwb != nullptr) nwb->SetPIP(ScaleGUITrad(parts->u.pip.pre), ScaleGUITrad(parts->u.pip.inter), ScaleGUITrad(parts->u.pip.post));
				break;
			}

			case WPT_SCROLLBAR: {
				NWidgetCore *nwc = dynamic_cast<NWidgetCore *>(*dest);
				if (nwc != nullptr) {
					nwc->scrollbar_index = parts->u.widget.index;
				}
				break;
			}

			case WPT_ENDCONTAINER:
				return num_used;

			case NWID_VIEWPORT:
				if (*dest != nullptr) return num_used;
				*dest = new NWidgetViewport(parts->u.widget.index);
				*biggest_index = std::max(*biggest_index, (int)parts->u.widget.index);
				break;

			case NWID_HSCROLLBAR:
			case NWID_VSCROLLBAR:
				if (*dest != nullptr) return num_used;
				*dest = new NWidgetScrollbar(parts->type, parts->u.widget.colour, parts->u.widget.index);
				*biggest_index = std::max(*biggest_index, (int)parts->u.widget.index);
				break;

			case NWID_SELECTION: {
				if (*dest != nullptr) return num_used;
				NWidgetStacked *nws = new NWidgetStacked();
				*dest = nws;
				*fill_dest = true;
				nws->SetIndex(parts->u.widget.index);
				*biggest_index = std::max(*biggest_index, (int)parts->u.widget.index);
				break;
			}

			default:
				if (*dest != nullptr) return num_used;
				assert((parts->type & WWT_MASK) < WWT_LAST || (parts->type & WWT_MASK) == NWID_BUTTON_DROPDOWN);
				*dest = new NWidgetLeaf(parts->type, parts->u.widget.colour, parts->u.widget.index, 0x0, STR_NULL);
				*biggest_index = std::max(*biggest_index, (int)parts->u.widget.index);
				break;
		}
		num_used++;
		parts++;
	}

	return num_used;
}

/**
 * Build a nested widget tree by recursively filling containers with nested widgets read from their parts.
 * @param parts  Array with parts of the nested widgets.
 * @param count  Length of the \a parts array.
 * @param parent Pointer or container to use for storing the child widgets (*parent == nullptr or *parent == container or background widget).
 * @param biggest_index Pointer to biggest nested widget index in the tree.
 * @return Number of widget part elements used to fill the container.
 * @post \c *biggest_index contains the largest widget index of the tree and \c -1 if no index is used.
 */
static int MakeWidgetTree(const NWidgetPart *parts, int count, NWidgetBase **parent, int *biggest_index)
{
	/* If *parent == nullptr, only the first widget is read and returned. Otherwise, *parent must point to either
	 * a #NWidgetContainer or a #NWidgetBackground object, and parts are added as much as possible. */
	NWidgetContainer *nwid_cont = dynamic_cast<NWidgetContainer *>(*parent);
	NWidgetBackground *nwid_parent = dynamic_cast<NWidgetBackground *>(*parent);
	assert(*parent == nullptr || (nwid_cont != nullptr && nwid_parent == nullptr) || (nwid_cont == nullptr && nwid_parent != nullptr));

	int total_used = 0;
	for (;;) {
		NWidgetBase *sub_widget = nullptr;
		bool fill_sub = false;
		int num_used = MakeNWidget(parts, count - total_used, &sub_widget, &fill_sub, biggest_index);
		parts += num_used;
		total_used += num_used;

		/* Break out of loop when end reached */
		if (sub_widget == nullptr) break;

		/* If sub-widget is a container, recursively fill that container. */
		WidgetType tp = sub_widget->type;
		if (fill_sub && (tp == NWID_HORIZONTAL || tp == NWID_HORIZONTAL_LTR || tp == NWID_VERTICAL || tp == NWID_MATRIX
							|| tp == WWT_PANEL || tp == WWT_FRAME || tp == WWT_INSET || tp == NWID_SELECTION)) {
			NWidgetBase *sub_ptr = sub_widget;
			int num_used = MakeWidgetTree(parts, count - total_used, &sub_ptr, biggest_index);
			parts += num_used;
			total_used += num_used;
		}

		/* Add sub_widget to parent container if available, otherwise return the widget to the caller. */
		if (nwid_cont != nullptr) nwid_cont->Add(sub_widget);
		if (nwid_parent != nullptr) nwid_parent->Add(sub_widget);
		if (nwid_cont == nullptr && nwid_parent == nullptr) {
			*parent = sub_widget;
			return total_used;
		}
	}

	if (count == total_used) return total_used; // Reached the end of the array of parts?

	assert(total_used < count);
	assert(parts->type == WPT_ENDCONTAINER);
	return total_used + 1; // *parts is also 'used'
}

/**
 * Construct a nested widget tree from an array of parts.
 * @param parts Array with parts of the widgets.
 * @param count Length of the \a parts array.
 * @param biggest_index Pointer to biggest nested widget index collected in the tree.
 * @param container Container to add the nested widgets to. In case it is nullptr a vertical container is used.
 * @return Root of the nested widget tree, a vertical container containing the entire GUI.
 * @ingroup NestedWidgetParts
 * @pre \c biggest_index != nullptr
 * @post \c *biggest_index contains the largest widget index of the tree and \c -1 if no index is used.
 */
NWidgetContainer *MakeNWidgets(const NWidgetPart *parts, int count, int *biggest_index, NWidgetContainer *container)
{
	*biggest_index = -1;
	if (container == nullptr) container = new NWidgetVertical();
	NWidgetBase *cont_ptr = container;
	MakeWidgetTree(parts, count, &cont_ptr, biggest_index);
	return container;
}

/**
 * Make a nested widget tree for a window from a parts array. Besides loading, it inserts a shading selection widget
 * between the title bar and the window body if the first widget in the parts array looks like a title bar (it is a horizontal
 * container with a caption widget) and has a shade box widget.
 * @param parts Array with parts of the widgets.
 * @param count Length of the \a parts array.
 * @param biggest_index Pointer to biggest nested widget index collected in the tree.
 * @param[out] shade_select Pointer to the inserted shade selection widget (\c nullptr if not unserted).
 * @return Root of the nested widget tree, a vertical container containing the entire GUI.
 * @ingroup NestedWidgetParts
 * @pre \c biggest_index != nullptr
 * @post \c *biggest_index contains the largest widget index of the tree and \c -1 if no index is used.
 */
NWidgetContainer *MakeWindowNWidgetTree(const NWidgetPart *parts, int count, int *biggest_index, NWidgetStacked **shade_select)
{
	*biggest_index = -1;

	/* Read the first widget recursively from the array. */
	NWidgetBase *nwid = nullptr;
	int num_used = MakeWidgetTree(parts, count, &nwid, biggest_index);
	assert(nwid != nullptr);
	parts += num_used;
	count -= num_used;

	NWidgetContainer *root = new NWidgetVertical;
	root->Add(nwid);
	if (count == 0) { // There is no body at all.
		*shade_select = nullptr;
		return root;
	}

	/* If the first widget looks like a titlebar, treat it as such.
	 * If it has a shading box, silently add a shade selection widget in the tree. */
	NWidgetHorizontal *hor_cont = dynamic_cast<NWidgetHorizontal *>(nwid);
	NWidgetContainer *body;
	if (hor_cont != nullptr && hor_cont->GetWidgetOfType(WWT_CAPTION) != nullptr && hor_cont->GetWidgetOfType(WWT_SHADEBOX) != nullptr) {
		*shade_select = new NWidgetStacked;
		root->Add(*shade_select);
		body = new NWidgetVertical;
		(*shade_select)->Add(body);
	} else {
		*shade_select = nullptr;
		body = root;
	}

	/* Load the remaining parts into 'body'. */
	int biggest2 = -1;
	MakeNWidgets(parts, count, &biggest2, body);

	*biggest_index = std::max(*biggest_index, biggest2);
	return root;
}

/**
 * Make a number of rows with button-like graphics, for enabling/disabling each company.
 * @param biggest_index Storage for collecting the biggest index used in the returned tree.
 * @param widget_first The first widget index to use.
 * @param widget_last The last widget index to use.
 * @param colour The colour in which to draw the button.
 * @param max_length Maximal number of company buttons in one row.
 * @param button_tooltip The tooltip-string of every button.
 * @return Panel with rows of company buttons.
 * @post \c *biggest_index contains the largest used index in the tree.
 */
NWidgetBase *MakeCompanyButtonRows(int *biggest_index, int widget_first, int widget_last, Colours button_colour, int max_length, StringID button_tooltip)
{
	assert(max_length >= 1);
	NWidgetVertical *vert = nullptr; // Storage for all rows.
	NWidgetHorizontal *hor = nullptr; // Storage for buttons in one row.
	int hor_length = 0;

	Dimension sprite_size = GetSpriteSize(SPR_COMPANY_ICON);
	sprite_size.width  += WD_MATRIX_LEFT + WD_MATRIX_RIGHT;
	sprite_size.height += WD_MATRIX_TOP + WD_MATRIX_BOTTOM + 1; // 1 for the 'offset' of being pressed

	for (int widnum = widget_first; widnum <= widget_last; widnum++) {
		/* Ensure there is room in 'hor' for another button. */
		if (hor_length == max_length) {
			if (vert == nullptr) vert = new NWidgetVertical();
			vert->Add(hor);
			hor = nullptr;
			hor_length = 0;
		}
		if (hor == nullptr) {
			hor = new NWidgetHorizontal();
			hor_length = 0;
		}

<<<<<<< HEAD
		NWidgetBackground *panel = new NWidgetBackground(WWT_PANEL, COLOUR_GREY, widnum);
		panel->sizing_type = NWST_STEP;
=======
		NWidgetBackground *panel = new NWidgetBackground(WWT_PANEL, button_colour, widnum);
>>>>>>> ad256b5c
		panel->SetMinimalSize(sprite_size.width, sprite_size.height);
		panel->SetFill(1, 1);
		panel->SetResize(1, 0);
		panel->SetDataTip(0x0, button_tooltip);
		hor->Add(panel);
		hor_length++;
	}
	*biggest_index = widget_last;
	if (vert == nullptr) return hor; // All buttons fit in a single row.

	if (hor_length > 0 && hor_length < max_length) {
		/* Last row is partial, add a spacer at the end to force all buttons to the left. */
		NWidgetSpacer *spc = new NWidgetSpacer(sprite_size.width, sprite_size.height);
		spc->SetFill(1, 1);
		spc->SetResize(1, 0);
		hor->Add(spc);
	}
	if (hor != nullptr) vert->Add(hor);
	return vert;
}

/**
 * Return the minimal automatic size for a widget.
 * @param type The automatic sizing type to use.
 * @param min_1 Minimal passed value.
 * @return At least the passed value, or the minimal size for the associated sizing type.
 */
uint GetMinSizing(NWidSizingType type, uint min_1)
{
	uint min_sizing;
	switch (type) {
		case NWST_NONE:
		case NWST_OVERRIDE:
			return min_1;
		case NWST_BUTTON:
			min_sizing = _settings_client.gui.min_button;
			break;
		case NWST_STEP:
			min_sizing = _settings_client.gui.min_step;
			break;
		case NWST_KEYBOARD:
			min_sizing = 2 * _settings_client.gui.min_button;
			break;
		case NWST_WINDOW_LENGTH:
			min_sizing = 8 * _settings_client.gui.min_button;
			break;
		default: NOT_REACHED();
	}
	min_sizing = RescaleFrom854x480(min_sizing);

	return std::max(min_sizing, min_1);
}<|MERGE_RESOLUTION|>--- conflicted
+++ resolved
@@ -3208,12 +3208,8 @@
 			hor_length = 0;
 		}
 
-<<<<<<< HEAD
-		NWidgetBackground *panel = new NWidgetBackground(WWT_PANEL, COLOUR_GREY, widnum);
+		NWidgetBackground *panel = new NWidgetBackground(WWT_PANEL, button_colour, widnum);
 		panel->sizing_type = NWST_STEP;
-=======
-		NWidgetBackground *panel = new NWidgetBackground(WWT_PANEL, button_colour, widnum);
->>>>>>> ad256b5c
 		panel->SetMinimalSize(sprite_size.width, sprite_size.height);
 		panel->SetFill(1, 1);
 		panel->SetResize(1, 0);
