--- conflicted
+++ resolved
@@ -232,13 +232,8 @@
 	DrawFrameRect(r.left, r.top, r.right, r.bottom, colour, (clicked) ? FR_LOWERED : FR_NONE);
 
 	if ((type & WWT_MASK) == WWT_IMGBTN_2 && clicked) img++; // Show different image when clicked for #WWT_IMGBTN_2.
-<<<<<<< HEAD
-	Dimension d2 = GetSpriteSize(img);
-	DrawSprite(img, PAL_NONE, Center(r.left + clicked, r.right - r.left, d2.width), Center(r.top + clicked, r.bottom - r.top, d2.height));
-=======
 	Dimension d = GetSpriteSize(img);
 	DrawSprite(img, PAL_NONE, CenterBounds(r.left, r.right, d.width) + clicked, CenterBounds(r.top, r.bottom, d.height) + clicked);
->>>>>>> 080d57d9
 }
 
 /**
@@ -470,8 +465,6 @@
 }
 
 /**
-<<<<<<< HEAD
-=======
  * Draw a shade box.
  * @param r       Rectangle of the box.
  * @param colour  Colour of the shade box.
@@ -516,7 +509,6 @@
 }
 
 /**
->>>>>>> 080d57d9
  * Draw a resize box.
  * @param r       Rectangle of the box.
  * @param colour  Colour of the resize box.
@@ -545,14 +537,9 @@
 static inline void DrawCloseBox(const Rect &r, Colours colour)
 {
 	if (colour != COLOUR_WHITE) DrawFrameRect(r.left, r.top, r.right, r.bottom, colour, FR_NONE);
-<<<<<<< HEAD
-	DrawSpriteCenteredRect(SPR_CLOSEBOX, (colour != COLOUR_WHITE ? TC_BLACK : TC_SILVER) | (1 << PALETTE_TEXT_RECOLOUR),
-		r.left + WD_CLOSEBOX_LEFT * 2, r.top + WD_CLOSEBOX_TOP * 2, r.right, r.bottom);
-=======
 	Dimension d = GetSpriteSize(SPR_CLOSEBOX);
 	int s = UnScaleGUI(1); /* Offset to account for shadow of SPR_CLOSEBOX */
 	DrawSprite(SPR_CLOSEBOX, (colour != COLOUR_WHITE ? TC_BLACK : TC_SILVER) | (1 << PALETTE_TEXT_RECOLOUR), CenterBounds(r.left, r.right, d.width - s), CenterBounds(r.top, r.bottom, d.height - s));
->>>>>>> 080d57d9
 }
 
 /**
@@ -2578,11 +2565,7 @@
 			Dimension sprite_size = GetSpriteSize(_current_text_dir == TD_RTL ? SPR_IMG_DELETE_RIGHT : SPR_IMG_DELETE_LEFT);
 			size.width = max(size.width, 30 + sprite_size.width);
 			size.height = max(sprite_size.height, GetStringBoundingBox("_").height + WD_FRAMERECT_TOP + WD_FRAMERECT_BOTTOM);
-<<<<<<< HEAD
 			size.height = GetMinSizing(NWST_BUTTON, size.height);
-			/* FALL THROUGH */
-=======
->>>>>>> 080d57d9
 		}
 		FALLTHROUGH;
 		case WWT_PUSHBTN: {
