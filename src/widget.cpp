/*
 * This file is part of OpenTTD.
 * OpenTTD is free software; you can redistribute it and/or modify it under the terms of the GNU General Public License as published by the Free Software Foundation, version 2.
 * OpenTTD is distributed in the hope that it will be useful, but WITHOUT ANY WARRANTY; without even the implied warranty of MERCHANTABILITY or FITNESS FOR A PARTICULAR PURPOSE.
 * See the GNU General Public License for more details. You should have received a copy of the GNU General Public License along with OpenTTD. If not, see <http://www.gnu.org/licenses/>.
 */

/** @file widget.cpp Handling of the default/simple widgets. */

#include "stdafx.h"
#include "company_func.h"
#include "window_gui.h"
#include "viewport_func.h"
#include "zoom_func.h"
#include "strings_func.h"
#include "transparency.h"
#include "core/geometry_func.hpp"
#include "settings_type.h"
#include "settings_gui.h"
#include "querystring_gui.h"
#include "blitter/factory.hpp"


#include "table/sprites.h"
#include "table/strings.h"
#include "table/string_colours.h"

#include "safeguards.h"

/** Distances used in drawing widgets. */
enum WidgetDrawDistances {
	/* WWT_IMGBTN(_2) */
	WD_IMGBTN_LEFT    = 1,      ///< Left offset of the image in the button.
	WD_IMGBTN_RIGHT   = 2,      ///< Right offset of the image in the button.
	WD_IMGBTN_TOP     = 1,      ///< Top offset of image in the button.
	WD_IMGBTN_BOTTOM  = 2,      ///< Bottom offset of image in the button.

	/* WWT_INSET */
	WD_INSET_LEFT  = 2,         ///< Left offset of string.
	WD_INSET_RIGHT = 2,         ///< Right offset of string.
	WD_INSET_TOP   = 1,         ///< Top offset of string.

	WD_VSCROLLBAR_LEFT   = 2,   ///< Left offset of vertical scrollbar.
	WD_VSCROLLBAR_RIGHT  = 2,   ///< Right offset of vertical scrollbar.
	WD_VSCROLLBAR_TOP    = 3,   ///< Top offset of vertical scrollbar.
	WD_VSCROLLBAR_BOTTOM = 3,   ///< Bottom offset of vertical scrollbar.

	WD_HSCROLLBAR_LEFT   = 3,   ///< Left offset of horizontal scrollbar.
	WD_HSCROLLBAR_RIGHT  = 3,   ///< Right offset of horizontal scrollbar.
	WD_HSCROLLBAR_TOP    = 2,   ///< Top offset of horizontal scrollbar.
	WD_HSCROLLBAR_BOTTOM = 2,   ///< Bottom offset of horizontal scrollbar.

	/* Size of the pure frame bevel without any padding. */
	WD_BEVEL_LEFT       = 1,    ///< Width of left bevel border.
	WD_BEVEL_RIGHT      = 1,    ///< Width of right bevel border.
	WD_BEVEL_TOP        = 1,    ///< Height of top bevel border.
	WD_BEVEL_BOTTOM     = 1,    ///< Height of bottom bevel border.

	/* FrameRect widgets, all text buttons, panel, editbox */
	WD_FRAMERECT_LEFT   = 2,    ///< Offset at left to draw the frame rectangular area
	WD_FRAMERECT_RIGHT  = 2,    ///< Offset at right to draw the frame rectangular area
	WD_FRAMERECT_TOP    = 1,    ///< Offset at top to draw the frame rectangular area
	WD_FRAMERECT_BOTTOM = 1,    ///< Offset at bottom to draw the frame rectangular area

	/* WWT_FRAME */
	WD_FRAMETEXT_LEFT   = 6,    ///< Left offset of the text of the frame.
	WD_FRAMETEXT_RIGHT  = 6,    ///< Right offset of the text of the frame.
	WD_FRAMETEXT_TOP    = 6,    ///< Top offset of the text of the frame
	WD_FRAMETEXT_BOTTOM = 6,    ///< Bottom offset of the text of the frame

	/* WWT_MATRIX */
	WD_MATRIX_LEFT   = 2,       ///< Offset at left of a matrix cell.
	WD_MATRIX_RIGHT  = 2,       ///< Offset at right of a matrix cell.
	WD_MATRIX_TOP    = 3,       ///< Offset at top of a matrix cell.
	WD_MATRIX_BOTTOM = 1,       ///< Offset at bottom of a matrix cell.

	/* WWT_SHADEBOX */
	WD_SHADEBOX_WIDTH  = 12,    ///< Width of a standard shade box widget.
	WD_SHADEBOX_LEFT   = 2,     ///< Left offset of shade sprite.
	WD_SHADEBOX_RIGHT  = 2,     ///< Right offset of shade sprite.
	WD_SHADEBOX_TOP    = 3,     ///< Top offset of shade sprite.
	WD_SHADEBOX_BOTTOM = 3,     ///< Bottom offset of shade sprite.

	/* WWT_STICKYBOX */
	WD_STICKYBOX_WIDTH  = 12,   ///< Width of a standard sticky box widget.
	WD_STICKYBOX_LEFT   = 2,    ///< Left offset of sticky sprite.
	WD_STICKYBOX_RIGHT  = 2,    ///< Right offset of sticky sprite.
	WD_STICKYBOX_TOP    = 3,    ///< Top offset of sticky sprite.
	WD_STICKYBOX_BOTTOM = 3,    ///< Bottom offset of sticky sprite.

	/* WWT_DEBUGBOX */
	WD_DEBUGBOX_WIDTH  = 12,    ///< Width of a standard debug box widget.
	WD_DEBUGBOX_LEFT   = 2,     ///< Left offset of debug sprite.
	WD_DEBUGBOX_RIGHT  = 2,     ///< Right offset of debug sprite.
	WD_DEBUGBOX_TOP    = 3,     ///< Top offset of debug sprite.
	WD_DEBUGBOX_BOTTOM = 3,     ///< Bottom offset of debug sprite.

	/* WWT_DEFSIZEBOX */
	WD_DEFSIZEBOX_WIDTH  = 12,  ///< Width of a standard defsize box widget.
	WD_DEFSIZEBOX_LEFT   = 2,   ///< Left offset of defsize sprite.
	WD_DEFSIZEBOX_RIGHT  = 2,   ///< Right offset of defsize sprite.
	WD_DEFSIZEBOX_TOP    = 3,   ///< Top offset of defsize sprite.
	WD_DEFSIZEBOX_BOTTOM = 3,   ///< Bottom offset of defsize sprite.

	/* WWT_RESIZEBOX */
	WD_RESIZEBOX_WIDTH  = 12,   ///< Width of a resize box widget.
	WD_RESIZEBOX_LEFT   = 2,    ///< Left offset of resize sprite.
	WD_RESIZEBOX_RIGHT  = 2,    ///< Right offset of resize sprite.
	WD_RESIZEBOX_TOP    = 2,    ///< Top offset of resize sprite.
	WD_RESIZEBOX_BOTTOM = 2,    ///< Bottom offset of resize sprite.

	/* WWT_CLOSEBOX */
	WD_CLOSEBOX_WIDTH  = 11,    ///< Width of a close box widget.
	WD_CLOSEBOX_LEFT   = 2,     ///< Left offset of closebox string.
	WD_CLOSEBOX_RIGHT  = 1,     ///< Right offset of closebox string.
	WD_CLOSEBOX_TOP    = 2,     ///< Top offset of closebox string.
	WD_CLOSEBOX_BOTTOM = 2,     ///< Bottom offset of closebox string.

	/* WWT_CAPTION */
	WD_CAPTION_HEIGHT     = 14, ///< Height of a title bar.
	WD_CAPTIONTEXT_LEFT   = 2,  ///< Offset of the caption text at the left.
	WD_CAPTIONTEXT_RIGHT  = 2,  ///< Offset of the caption text at the right.
	WD_CAPTIONTEXT_TOP    = 2,  ///< Offset of the caption text at the top.
	WD_CAPTIONTEXT_BOTTOM = 2,  ///< Offset of the caption text at the bottom.

	/* Dropdown widget. */
	WD_DROPDOWN_HEIGHT     = 12, ///< Height of a drop down widget.
	WD_DROPDOWNTEXT_LEFT   = 2,  ///< Left offset of the dropdown widget string.
	WD_DROPDOWNTEXT_RIGHT  = 2,  ///< Right offset of the dropdown widget string.
	WD_DROPDOWNTEXT_TOP    = 1,  ///< Top offset of the dropdown widget string.
	WD_DROPDOWNTEXT_BOTTOM = 1,  ///< Bottom offset of the dropdown widget string.

	WD_PAR_VSEP_NORMAL = 2,      ///< Normal amount of vertical space between two paragraphs of text.
	WD_PAR_VSEP_WIDE   = 8,      ///< Large amount of vertical space between two paragraphs of text.
};

const WidgetDimensions WidgetDimensions::unscaled = {
	{WD_IMGBTN_LEFT,       WD_IMGBTN_TOP,       WD_IMGBTN_RIGHT,       WD_IMGBTN_BOTTOM},       ///< imgbtn
	{WD_INSET_LEFT,        WD_INSET_TOP,        WD_INSET_RIGHT,        WD_BEVEL_BOTTOM},        ///< inset
	{WD_VSCROLLBAR_LEFT,   WD_VSCROLLBAR_TOP,   WD_VSCROLLBAR_RIGHT,   WD_VSCROLLBAR_BOTTOM},   ///< vscrollbar
	{WD_HSCROLLBAR_LEFT,   WD_HSCROLLBAR_TOP,   WD_HSCROLLBAR_RIGHT,   WD_HSCROLLBAR_BOTTOM},   ///< hscrollbar
	{WD_BEVEL_LEFT,        WD_BEVEL_TOP,        WD_BEVEL_RIGHT,        WD_BEVEL_BOTTOM},        ///< bevel
	{WD_BEVEL_LEFT,        WD_BEVEL_TOP,        WD_BEVEL_RIGHT,        WD_BEVEL_BOTTOM},        ///< fullbevel
	{WD_FRAMERECT_LEFT,    WD_FRAMERECT_TOP,    WD_FRAMERECT_RIGHT,    WD_FRAMERECT_BOTTOM},    ///< framerect
	{WD_FRAMETEXT_LEFT,    WD_FRAMETEXT_TOP,    WD_FRAMETEXT_RIGHT,    WD_FRAMETEXT_BOTTOM},    ///< frametext
	{WD_MATRIX_LEFT,       WD_MATRIX_TOP,       WD_MATRIX_RIGHT,       WD_MATRIX_BOTTOM},       ///< matrix
	{WD_SHADEBOX_LEFT,     WD_SHADEBOX_TOP,     WD_SHADEBOX_RIGHT,     WD_SHADEBOX_BOTTOM},     ///< shadebox
	{WD_STICKYBOX_LEFT,    WD_STICKYBOX_TOP,    WD_STICKYBOX_RIGHT,    WD_STICKYBOX_BOTTOM},    ///< stickybox
	{WD_DEBUGBOX_LEFT,     WD_DEBUGBOX_TOP,     WD_DEBUGBOX_RIGHT,     WD_DEBUGBOX_BOTTOM},     ///< debugbox
	{WD_DEFSIZEBOX_LEFT,   WD_DEFSIZEBOX_TOP,   WD_DEFSIZEBOX_RIGHT,   WD_DEFSIZEBOX_BOTTOM},   ///< defsizebox
	{WD_RESIZEBOX_LEFT,    WD_RESIZEBOX_TOP,    WD_RESIZEBOX_RIGHT,    WD_RESIZEBOX_BOTTOM},    ///< resizebox
	{WD_CLOSEBOX_LEFT,     WD_CLOSEBOX_TOP,     WD_CLOSEBOX_RIGHT,     WD_CLOSEBOX_BOTTOM},     ///< closebox
	{WD_CAPTIONTEXT_LEFT,  WD_CAPTIONTEXT_TOP,  WD_CAPTIONTEXT_RIGHT,  WD_CAPTIONTEXT_BOTTOM},  ///< captiontext
	{WD_DROPDOWNTEXT_LEFT, WD_DROPDOWNTEXT_TOP, WD_DROPDOWNTEXT_RIGHT, WD_DROPDOWNTEXT_BOTTOM}, ///< dropdowntext
	{20, 10, 20, 10},    ///< modalpopup
	1,                   ///< pressed
	WD_PAR_VSEP_NORMAL,  ///< vsep_normal
	WD_PAR_VSEP_WIDE,    ///< vsep_wide
	2,                   ///< hsep_normal
	6,                   ///< hsep_wide
	10,                  ///< hsep_indent
};

WidgetDimensions WidgetDimensions::scaled = {};

/**
 * Scale a RectPadding to GUI zoom level.
 * @param r RectPadding at ZOOM_LVL_BASE (traditional "normal" interface size).
 * @return RectPadding at #ZOOM_LVL_GUI (current interface size).
 */
static inline RectPadding ScaleGUITrad(const RectPadding &r)
{
	return {(uint8)ScaleGUITrad(r.left), (uint8)ScaleGUITrad(r.top), (uint8)ScaleGUITrad(r.right), (uint8)ScaleGUITrad(r.bottom)};
}

/**
 * Scale a Dimension to GUI zoom level.
 * @param d Dimension at ZOOM_LVL_BASE (traditional "normal" interface size).
 * @return Dimension at #ZOOM_LVL_GUI (current interface size).
 */
static inline Dimension ScaleGUITrad(const Dimension &dim)
{
	return {(uint)ScaleGUITrad(dim.width), (uint)ScaleGUITrad(dim.height)};
}

/**
 * Scale sprite size for GUI.
 * Offset is ignored.
 */
Dimension GetScaledSpriteSize(SpriteID sprid)
{
	Point offset;
	Dimension d = GetSpriteSize(sprid, &offset, ZOOM_LVL_OUT_4X);
	d.width  -= offset.x;
	d.height -= offset.y;
	return ScaleGUITrad(d);
}

/**
 * Set up pre-scaled versions of Widget Dimensions.
 */
void SetupWidgetDimensions()
{
	WidgetDimensions::scaled.imgbtn       = ScaleGUITrad(WidgetDimensions::unscaled.imgbtn);
	WidgetDimensions::scaled.inset        = ScaleGUITrad(WidgetDimensions::unscaled.inset);
	WidgetDimensions::scaled.vscrollbar   = ScaleGUITrad(WidgetDimensions::unscaled.vscrollbar);
	WidgetDimensions::scaled.hscrollbar   = ScaleGUITrad(WidgetDimensions::unscaled.hscrollbar);
	if (_settings_client.gui.scale_bevels) {
		WidgetDimensions::scaled.bevel    = ScaleGUITrad(WidgetDimensions::unscaled.bevel);
	} else {
		WidgetDimensions::scaled.bevel    = WidgetDimensions::unscaled.bevel;
	}
	WidgetDimensions::scaled.fullbevel    = ScaleGUITrad(WidgetDimensions::unscaled.fullbevel);
	WidgetDimensions::scaled.framerect    = ScaleGUITrad(WidgetDimensions::unscaled.framerect);
	WidgetDimensions::scaled.frametext    = ScaleGUITrad(WidgetDimensions::unscaled.frametext);
	WidgetDimensions::scaled.matrix       = ScaleGUITrad(WidgetDimensions::unscaled.matrix);
	WidgetDimensions::scaled.shadebox     = ScaleGUITrad(WidgetDimensions::unscaled.shadebox);
	WidgetDimensions::scaled.stickybox    = ScaleGUITrad(WidgetDimensions::unscaled.stickybox);
	WidgetDimensions::scaled.debugbox     = ScaleGUITrad(WidgetDimensions::unscaled.debugbox);
	WidgetDimensions::scaled.defsizebox   = ScaleGUITrad(WidgetDimensions::unscaled.defsizebox);
	WidgetDimensions::scaled.resizebox    = ScaleGUITrad(WidgetDimensions::unscaled.resizebox);
	WidgetDimensions::scaled.closebox     = ScaleGUITrad(WidgetDimensions::unscaled.closebox);
	WidgetDimensions::scaled.captiontext  = ScaleGUITrad(WidgetDimensions::unscaled.captiontext);
	WidgetDimensions::scaled.dropdowntext = ScaleGUITrad(WidgetDimensions::unscaled.dropdowntext);
	WidgetDimensions::scaled.modalpopup   = ScaleGUITrad(WidgetDimensions::unscaled.modalpopup);

	WidgetDimensions::scaled.pressed      = ScaleGUITrad(WidgetDimensions::unscaled.pressed);
	WidgetDimensions::scaled.vsep_normal  = ScaleGUITrad(WidgetDimensions::unscaled.vsep_normal);
	WidgetDimensions::scaled.vsep_wide    = ScaleGUITrad(WidgetDimensions::unscaled.vsep_wide);
	WidgetDimensions::scaled.hsep_normal  = ScaleGUITrad(WidgetDimensions::unscaled.hsep_normal);
	WidgetDimensions::scaled.hsep_wide    = ScaleGUITrad(WidgetDimensions::unscaled.hsep_wide);
	WidgetDimensions::scaled.hsep_indent  = ScaleGUITrad(WidgetDimensions::unscaled.hsep_indent);
}

/**
 * Calculate x and y coordinates for an aligned object within a window.
 * @param r     Rectangle of the widget to be drawn in.
 * @param d     Dimension of the object to be drawn.
 * @param align Alignment of the object.
 * @return A point containing the position at which to draw.
 */
static inline Point GetAlignedPosition(const Rect &r, const Dimension &d, StringAlignment align)
{
	Point p;
	/* In case we have a RTL language we swap the alignment. */
	if (!(align & SA_FORCE) && _current_text_dir == TD_RTL && (align & SA_HOR_MASK) != SA_HOR_CENTER) align ^= SA_RIGHT;
	switch (align & SA_HOR_MASK) {
		case SA_LEFT:       p.x = r.left; break;
		case SA_HOR_CENTER: p.x = CenterBounds(r.left, r.right, d.width); break;
		case SA_RIGHT:      p.x = r.right + 1 - d.width; break;
		default: NOT_REACHED();
	}
	switch (align & SA_VERT_MASK) {
		case SA_TOP:         p.y = r.top; break;
		case SA_VERT_CENTER: p.y = CenterBounds(r.top, r.bottom, d.height); break;
		case SA_BOTTOM:      p.y = r.bottom + 1 - d.height; break;
		default: NOT_REACHED();
	}
	return p;
}

/**
 * Compute the vertical position of the draggable part of scrollbar
 * @param sb     Scrollbar list data
 * @param top    Top position of the scrollbar (top position of the up-button)
 * @param bottom Bottom position of the scrollbar (bottom position of the down-button)
 * @param horizontal Whether the scrollbar is horizontal or not
 * @return A Point, with x containing the top coordinate of the draggable part, and
 *                       y containing the bottom coordinate of the draggable part
 */
static Point HandleScrollbarHittest(const Scrollbar *sb, int top, int bottom, bool horizontal)
{
	/* Base for reversion */
	int rev_base = top + bottom;
	int button_size;
	if (horizontal) {
		button_size = NWidgetScrollbar::GetHorizontalDimension().width;
	} else {
		button_size = NWidgetScrollbar::GetVerticalDimension().height;
	}
	top += button_size;    // top    points to just below the up-button
	bottom -= button_size; // bottom points to top of the down-button
	bool wide_enough = false;
	if (bottom > top + button_size * 2) {
		bottom -= button_size; // Slider should be no smaller than a regular button, reserve some size from bottom
		wide_enough = true;
	}

	int height = (bottom - top);
	int pos = sb->GetPosition();
	int count = sb->GetCount();
	int cap = sb->GetCapacity();

	if (count != 0) top += height * pos / count;

	if (cap > count) cap = count;
	if (count != 0) bottom -= (count - pos - cap) * height / count;
	if (wide_enough) bottom += button_size;

	Point pt;
	if (horizontal && _current_text_dir == TD_RTL) {
		pt.x = rev_base - bottom - button_size;
		pt.y = rev_base - top;
	} else {
		pt.x = top;
		pt.y = bottom;
	}
	return pt;
}

/**
 * Compute new position of the scrollbar after a click and updates the window flags.
 * @param w   Window on which a scroll was performed.
 * @param sb  Scrollbar
 * @param mi  Minimum coordinate of the scroll bar.
 * @param ma  Maximum coordinate of the scroll bar.
 * @param x   The X coordinate of the mouse click.
 * @param y   The Y coordinate of the mouse click.
 */
static void ScrollbarClickPositioning(Window *w, NWidgetScrollbar *sb, int x, int y, int mi, int ma)
{
	int pos;
	int button_size;
	bool rtl = false;
	bool changed = false;

	if (sb->type == NWID_HSCROLLBAR) {
		pos = x;
		rtl = _current_text_dir == TD_RTL;
		button_size = NWidgetScrollbar::GetHorizontalDimension().width;
	} else {
		pos = y;
		button_size = NWidgetScrollbar::GetVerticalDimension().height;
	}

	if (_scrollbar_finger_drag) {
		w->mouse_capture_widget = sb->index;
		_cursorpos_drag_start.x = x;
		_cursorpos_drag_start.y = y;
		_scrollbar_size = std::max(1, (int) sb->current_y * sb->GetCount() / sb->GetCapacity());
		_scrollbar_start_pos = sb->GetPosition() * _scrollbar_size / sb->GetCount();
		w->SetDirty();
		return;
	}

	if (pos < mi + button_size) {
		/* Pressing the upper button? */
		SetBit(sb->disp_flags, NDB_SCROLLBAR_UP);
		if (_scroller_click_timeout <= 1) {
			_scroller_click_timeout = SCROLLER_CLICK_DELAY;
			changed = sb->UpdatePosition(rtl ? 1 : -1);
		}
		w->mouse_capture_widget = sb->index;
	} else if (pos >= ma - button_size) {
		/* Pressing the lower button? */
		SetBit(sb->disp_flags, NDB_SCROLLBAR_DOWN);

		if (_scroller_click_timeout <= 1) {
			_scroller_click_timeout = SCROLLER_CLICK_DELAY;
			changed = sb->UpdatePosition(rtl ? -1 : 1);
		}
		w->mouse_capture_widget = sb->index;
	} else {
		Point pt = HandleScrollbarHittest(sb, mi, ma, sb->type == NWID_HSCROLLBAR);

		if (pos < pt.x) {
			changed = sb->UpdatePosition(rtl ? 1 : -1, Scrollbar::SS_BIG);
		} else if (pos > pt.y) {
			changed = sb->UpdatePosition(rtl ? -1 : 1, Scrollbar::SS_BIG);
		} else {
			_scrollbar_start_pos = pt.x - mi - button_size;
			_scrollbar_size = ma - mi - button_size * 2;
			if (_scrollbar_size > button_size * 2)
				_scrollbar_size -= button_size;
			w->mouse_capture_widget = sb->index;
			_cursorpos_drag_start = _cursor.pos;
		}
	}

	if (changed) {
		/* Position changed so refresh the window */
		w->SetDirty();
	} else {
		/* No change so only refresh this scrollbar */
		sb->SetDirty(w);
	}
}

/**
 * Special handling for the scrollbar widget type.
 * Handles the special scrolling buttons and other scrolling.
 * @param w Window on which a scroll was performed.
 * @param nw Pointer to the scrollbar widget.
 * @param x The X coordinate of the mouse click.
 * @param y The Y coordinate of the mouse click.
 */
void ScrollbarClickHandler(Window *w, NWidgetCore *nw, int x, int y)
{
	int mi, ma;

	if (nw->type == NWID_HSCROLLBAR) {
		mi = nw->pos_x;
		ma = nw->pos_x + nw->current_x;
	} else {
		mi = nw->pos_y;
		ma = nw->pos_y + nw->current_y;
	}
	NWidgetScrollbar *scrollbar = dynamic_cast<NWidgetScrollbar*>(nw);
	assert(scrollbar != nullptr);
	ScrollbarClickPositioning(w, scrollbar, x, y, mi, ma);
}

/**
 * Returns the index for the widget located at the given position
 * relative to the window. It includes all widget-corner pixels as well.
 * @param *w Window to look inside
 * @param  x The Window client X coordinate
 * @param  y The Window client y coordinate
 * @return A widget index, or -1 if no widget was found.
 */
int GetWidgetFromPos(const Window *w, int x, int y)
{
	NWidgetCore *nw = w->nested_root->GetWidgetFromPos(x, y);
	return (nw != nullptr) ? nw->index : -1;
}

/**
 * Draw frame rectangle.
 * @param left   Left edge of the frame
 * @param top    Top edge of the frame
 * @param right  Right edge of the frame
 * @param bottom Bottom edge of the frame
 * @param colour Colour table to use. @see _colour_gradient
 * @param flags  Flags controlling how to draw the frame. @see FrameFlags
 */
void DrawFrameRect(int left, int top, int right, int bottom, Colours colour, FrameFlags flags)
{
	assert(colour < COLOUR_END);

	uint dark         = _colour_gradient[colour][3];
	uint medium_dark  = _colour_gradient[colour][5];
	uint medium_light = _colour_gradient[colour][6];
	uint light        = _colour_gradient[colour][7];

	if (flags & FR_TRANSPARENT) {
		GfxFillRect(left, top, right, bottom, PALETTE_TO_TRANSPARENT, FILLRECT_RECOLOUR);
	} else {
		uint interior;

		Rect outer = {left, top, right, bottom};                   // Outside rectangle
		Rect inner = outer.Shrink(WidgetDimensions::scaled.bevel); // Inside rectangle

		if (flags & FR_LOWERED) {
			GfxFillRect(outer.left,      outer.top,        inner.left - 1,  outer.bottom, dark);   // Left
			GfxFillRect(inner.left,      outer.top,        outer.right,     inner.top - 1, dark);  // Top
			GfxFillRect(inner.right + 1, inner.top,        outer.right,     inner.bottom,  light); // Right
			GfxFillRect(inner.left,      inner.bottom + 1, outer.right,     outer.bottom, light);  // Bottom
			interior = (flags & FR_DARKENED ? medium_dark : medium_light);
		} else {
			GfxFillRect(outer.left,      outer.top,        inner.left - 1, inner.bottom,  light); // Left
			GfxFillRect(inner.left,      outer.top,        inner.right,    inner.top - 1, light); // Top
			GfxFillRect(inner.right + 1, outer.top,        outer.right,    inner.bottom,  dark);  // Right
			GfxFillRect(outer.left,      inner.bottom + 1, outer.right,    outer.bottom, dark);   // Bottom
			interior = medium_dark;
		}
		if (!(flags & FR_BORDERONLY)) {
			GfxFillRect(inner.left,  inner.top, inner.right, inner.bottom, interior); // Inner
		}
	}
}

void DrawSpriteIgnorePadding(SpriteID img, PaletteID pal, const Rect &r, bool clicked, StringAlignment align)
{
	Point offset;
	Dimension d = GetSpriteSize(img, &offset);
	d.width  -= offset.x;
	d.height -= offset.y;

	Point p = GetAlignedPosition(r, d, align);
	int o = clicked ? WidgetDimensions::scaled.pressed : 0;
	DrawSprite(img, pal, p.x + o - offset.x, p.y + o - offset.y);
}

/**
 * Draw an image button.
 * @param r       Rectangle of the button.
 * @param type    Widget type (#WWT_IMGBTN or #WWT_IMGBTN_2).
 * @param colour  Colour of the button.
 * @param clicked Button is lowered.
 * @param img     Sprite to draw.
 * @param align   Alignment of the sprite.
 */
static inline void DrawImageButtons(const Rect &r, WidgetType type, Colours colour, bool clicked, SpriteID img, StringAlignment align)
{
	assert(img != 0);
	DrawFrameRect(r.left, r.top, r.right, r.bottom, colour, (clicked) ? FR_LOWERED : FR_NONE);

	if ((type & WWT_MASK) == WWT_IMGBTN_2 && clicked) img++; // Show different image when clicked for #WWT_IMGBTN_2.
	DrawSpriteIgnorePadding(img, PAL_NONE, r, clicked, align);
}

/**
 * Draw the label-part of a widget.
 * @param r       Rectangle of the label background.
 * @param type    Widget type (#WWT_TEXTBTN, #WWT_TEXTBTN_2, or #WWT_LABEL).
 * @param clicked Label is rendered lowered.
 * @param colour  Colour of the text.
 * @param str     Text to draw.
 * @param align   Alignment of the text.
 */
static inline void DrawLabel(const Rect &r, WidgetType type, bool clicked, TextColour colour, StringID str, StringAlignment align)
{
	if (str == STR_NULL) return;
	if ((type & WWT_MASK) == WWT_TEXTBTN_2 && clicked) str++;
	Dimension d = GetStringBoundingBox(str);
	Point p = GetAlignedPosition(r, d, align);
	int o = clicked ? WidgetDimensions::scaled.pressed : 0;
	DrawString(r.left + o, r.right + o, p.y + o, str, colour, align);
}

/**
 * Draw text.
 * @param r      Rectangle of the background.
 * @param colour Colour of the text.
 * @param str    Text to draw.
 * @param align  Alignment of the text.
 */
static inline void DrawText(const Rect &r, TextColour colour, StringID str, StringAlignment align)
{
	Dimension d = GetStringBoundingBox(str);
	Point p = GetAlignedPosition(r, d, align);
	if (str != STR_NULL) DrawString(r.left, r.right, p.y, str, colour, align);
}

/**
 * Draw an inset widget.
 * @param r           Rectangle of the background.
 * @param colour      Colour of the inset.
 * @param text_colour Colour of the text.
 * @param str         Text to draw.
 * @param align       Alignment of the text.
 */
static inline void DrawInset(const Rect &r, Colours colour, TextColour text_colour, StringID str, StringAlignment align)
{
	DrawFrameRect(r.left, r.top, r.right, r.bottom, colour, FR_LOWERED | FR_DARKENED);
	if (str != STR_NULL) DrawString(r.Shrink(WidgetDimensions::scaled.inset), str, text_colour, align);
}

/**
 * Draw a matrix widget.
 * @param r       Rectangle of the matrix background.
 * @param colour  Colour of the background.
 * @param clicked Matrix is rendered lowered.
 * @param data    Data of the widget, number of rows and columns of the widget.
 * @param resize_x Matrix resize unit size.
 * @param resize_y Matrix resize unit size.
 */
static inline void DrawMatrix(const Rect &r, Colours colour, bool clicked, uint16 data, uint resize_x, uint resize_y)
{
	DrawFrameRect(r.left, r.top, r.right, r.bottom, colour, (clicked) ? FR_LOWERED : FR_NONE);

	int num_columns = GB(data, MAT_COL_START, MAT_COL_BITS);  // Lower 8 bits of the widget data: Number of columns in the matrix.
	int column_width; // Width of a single column in the matrix.
	if (num_columns == 0) {
		column_width = resize_x;
		num_columns = r.Width() / column_width;
	} else {
		column_width = r.Width() / num_columns;
	}

	int num_rows = GB(data, MAT_ROW_START, MAT_ROW_BITS); // Upper 8 bits of the widget data: Number of rows in the matrix.
	int row_height; // Height of a single row in the matrix.
	if (num_rows == 0) {
		row_height = resize_y;
		num_rows = r.Height() / row_height;
	} else {
		row_height = r.Height() / num_rows;
	}

	int col = _colour_gradient[colour & 0xF][6];

	int x = r.left;
	for (int ctr = num_columns; ctr > 1; ctr--) {
		x += column_width;
		GfxFillRect(x, r.top + WidgetDimensions::scaled.bevel.top, x + WidgetDimensions::scaled.bevel.left - 1, r.bottom - WidgetDimensions::scaled.bevel.bottom, col);
	}

	x = r.top;
	for (int ctr = num_rows; ctr > 1; ctr--) {
		x += row_height;
		GfxFillRect(r.left + WidgetDimensions::scaled.bevel.left, x, r.right - WidgetDimensions::scaled.bevel.right, x + WidgetDimensions::scaled.bevel.top - 1, col);
	}

	col = _colour_gradient[colour & 0xF][4];

	x = r.left - 1;
	for (int ctr = num_columns; ctr > 1; ctr--) {
		x += column_width;
		GfxFillRect(x - WidgetDimensions::scaled.bevel.right + 1, r.top + WidgetDimensions::scaled.bevel.top, x, r.bottom - WidgetDimensions::scaled.bevel.bottom, col);
	}

	x = r.top - 1;
	for (int ctr = num_rows; ctr > 1; ctr--) {
		x += row_height;
		GfxFillRect(r.left + WidgetDimensions::scaled.bevel.left, x - WidgetDimensions::scaled.bevel.bottom + 1, r.right - WidgetDimensions::scaled.bevel.right, x, col);
	}
}

/**
 * Draw a vertical scrollbar.
 * @param r            Rectangle of the scrollbar widget.
 * @param colour       Colour of the scrollbar widget.
 * @param up_clicked   Up-arrow is clicked.
 * @param bar_dragged  Bar is dragged.
 * @param down_clicked Down-arrow is clicked.
 * @param scrollbar    Scrollbar size, offset, and capacity information.
 */
static inline void DrawVerticalScrollbar(const Rect &r, Colours colour, bool up_clicked, bool bar_dragged, bool down_clicked, const Scrollbar *scrollbar)
{
	int height = NWidgetScrollbar::GetVerticalDimension().height;

	/* draw up/down buttons */
<<<<<<< HEAD
	DrawFrameRect(r.left, r.top, r.right, r.top + height - 1, colour, (up_clicked) ? FR_LOWERED : FR_NONE);
	DrawSpriteCenteredRect(SPR_ARROW_UP, PAL_NONE, r.left + 2 + up_clicked * 2, r.top + 2 + up_clicked * 2, r.right, r.top + height);

	DrawFrameRect(r.left, r.bottom - (height - 1), r.right, r.bottom, colour, (down_clicked) ? FR_LOWERED : FR_NONE);
	DrawSpriteCenteredRect(SPR_ARROW_DOWN, PAL_NONE, r.left + 2 + down_clicked * 2, r.bottom - height + 2 + down_clicked, r.right, r.bottom);
=======
	DrawImageButtons(r.WithHeight(height, false),  NWID_VSCROLLBAR, colour, up_clicked,   SPR_ARROW_UP,   SA_CENTER);
	DrawImageButtons(r.WithHeight(height, true),   NWID_VSCROLLBAR, colour, down_clicked, SPR_ARROW_DOWN, SA_CENTER);
>>>>>>> 5e227886

	int c1 = _colour_gradient[colour & 0xF][3];
	int c2 = _colour_gradient[colour & 0xF][7];

	/* draw "shaded" background */
	GfxFillRect(r.left, r.top + height, r.right, r.bottom - height, c2);
	GfxFillRect(r.left, r.top + height, r.right, r.bottom - height, c1, FILLRECT_CHECKER);

	/* track positions. These fractions are based on original 1x dimensions, but scale better. */
	int left  = r.left + r.Width() * 3 / 11; /*  left track is positioned 3/11ths from the left */
	int right = r.left + r.Width() * 8 / 11; /* right track is positioned 8/11ths from the left */
	const uint8 bl = WidgetDimensions::scaled.bevel.left;
	const uint8 br = WidgetDimensions::scaled.bevel.right;

	/* draw shaded lines */
	GfxFillRect(left - bl,  r.top + height, left       - 1, r.bottom - height, c1);
	GfxFillRect(left,       r.top + height, left + br  - 1, r.bottom - height, c2);
	GfxFillRect(right - bl, r.top + height, right      - 1, r.bottom - height, c1);
	GfxFillRect(right,      r.top + height, right + br - 1, r.bottom - height, c2);

	Point pt = HandleScrollbarHittest(scrollbar, r.top, r.bottom, false);
	DrawFrameRect(r.left, pt.x, r.right, pt.y, colour, bar_dragged ? FR_LOWERED : FR_NONE);
}

/**
 * Draw a horizontal scrollbar.
 * @param r             Rectangle of the scrollbar widget.
 * @param colour        Colour of the scrollbar widget.
 * @param left_clicked  Left-arrow is clicked.
 * @param bar_dragged   Bar is dragged.
 * @param right_clicked Right-arrow is clicked.
 * @param scrollbar     Scrollbar size, offset, and capacity information.
 */
static inline void DrawHorizontalScrollbar(const Rect &r, Colours colour, bool left_clicked, bool bar_dragged, bool right_clicked, const Scrollbar *scrollbar)
{
	int width = NWidgetScrollbar::GetHorizontalDimension().width;
	int height = NWidgetScrollbar::GetVerticalDimension().height;

<<<<<<< HEAD
	DrawFrameRect(r.left, r.top, r.left + width - 1, r.bottom, colour, left_clicked ? FR_LOWERED : FR_NONE);
	DrawSpriteCenteredRect(SPR_ARROW_LEFT, PAL_NONE, r.left + left_clicked * 2, r.top + 2 + left_clicked * 2, r.left + height, r.bottom);

	DrawFrameRect(r.right - (width - 1), r.top, r.right, r.bottom, colour, right_clicked ? FR_LOWERED : FR_NONE);
	DrawSpriteCenteredRect(SPR_ARROW_RIGHT, PAL_NONE, r.right - width + right_clicked * 2, r.top + 2 + right_clicked * 2, r.right, r.bottom);
=======
	DrawImageButtons(r.WithWidth(width, false), NWID_HSCROLLBAR, colour, left_clicked,  SPR_ARROW_LEFT,  SA_CENTER);
	DrawImageButtons(r.WithWidth(width, true),  NWID_HSCROLLBAR, colour, right_clicked, SPR_ARROW_RIGHT, SA_CENTER);
>>>>>>> 5e227886

	int c1 = _colour_gradient[colour & 0xF][3];
	int c2 = _colour_gradient[colour & 0xF][7];

	/* draw "shaded" background */
	GfxFillRect(r.left + width, r.top, r.right - width, r.bottom, c2);
	GfxFillRect(r.left + width, r.top, r.right - width, r.bottom, c1, FILLRECT_CHECKER);

	/* track positions. These fractions are based on original 1x dimensions, but scale better. */
	int top    = r.top + r.Height() * 3 / 11; /*    top track is positioned 3/11ths from the top */
	int bottom = r.top + r.Height() * 8 / 11; /* bottom track is positioned 8/11ths from the top */
	const uint8 bt = WidgetDimensions::scaled.bevel.top;
	const uint8 bb = WidgetDimensions::scaled.bevel.bottom;

	/* draw shaded lines */
	GfxFillRect(r.left + width, top - bt,    r.right - width, top         - 1, c1);
	GfxFillRect(r.left + width, top,         r.right - width, top + bb    - 1, c2);
	GfxFillRect(r.left + width, bottom - bt, r.right - width, bottom      - 1, c1);
	GfxFillRect(r.left + width, bottom,      r.right - width, bottom + bb - 1, c2);

	/* draw actual scrollbar */
	Point pt = HandleScrollbarHittest(scrollbar, r.left, r.right, true);
	DrawFrameRect(pt.x, r.top, pt.y, r.bottom, colour, bar_dragged ? FR_LOWERED : FR_NONE);
}

/**
 * Draw a frame widget.
 * @param r           Rectangle of the frame.
 * @param colour      Colour of the frame.
 * @param text_colour Colour of the text.
 * @param str         Text of the frame.
 * @param align       Alignment of the text in the frame.
 */
static inline void DrawFrame(const Rect &r, Colours colour, TextColour text_colour, StringID str, StringAlignment align)
{
	int x2 = r.left; // by default the left side is the left side of the widget

	if (str != STR_NULL) x2 = DrawString(r.left + WidgetDimensions::scaled.frametext.left, r.right - WidgetDimensions::scaled.frametext.right, r.top, str, text_colour, align);

	int c1 = _colour_gradient[colour][3];
	int c2 = _colour_gradient[colour][7];

	/* If the frame has text, adjust the top bar to fit half-way through */
	Rect inner = r.Shrink(ScaleGUITrad(1));
	if (str != STR_NULL) inner.top = r.top + FONT_HEIGHT_NORMAL / 2;

	Rect outer  = inner.Expand(WidgetDimensions::scaled.bevel);
	Rect inside = inner.Shrink(WidgetDimensions::scaled.bevel);

	if (_current_text_dir == TD_LTR) {
		/* Line from upper left corner to start of text */
		GfxFillRect(outer.left, outer.top, r.left + WidgetDimensions::scaled.frametext.left - WidgetDimensions::scaled.bevel.left - 1, inner.top  - 1, c1);
		GfxFillRect(inner.left, inner.top, r.left + WidgetDimensions::scaled.frametext.left - WidgetDimensions::scaled.bevel.left - 1, inside.top - 1, c2);

		/* Line from end of text to upper right corner */
		GfxFillRect(x2 + WidgetDimensions::scaled.bevel.right, outer.top, inner.right,  inner.top  - 1, c1);
		GfxFillRect(x2 + WidgetDimensions::scaled.bevel.right, inner.top, inside.right, inside.top - 1, c2);
	} else {
		/* Line from upper left corner to start of text */
		GfxFillRect(outer.left, outer.top, x2 - WidgetDimensions::scaled.bevel.left - 1, inner.top  - 1, c1);
		GfxFillRect(inner.left, inner.top, x2 - WidgetDimensions::scaled.bevel.left - 1, inside.top - 1, c2);

		/* Line from end of text to upper right corner */
		GfxFillRect(r.right - WidgetDimensions::scaled.frametext.right + WidgetDimensions::scaled.bevel.right, outer.top, inner.right,  inner.top  - 1, c1);
		GfxFillRect(r.right - WidgetDimensions::scaled.frametext.right + WidgetDimensions::scaled.bevel.right, inner.top, inside.right, inside.top - 1, c2);
	}

	/* Line from upper left corner to bottom left corner */
	GfxFillRect(outer.left, inner.top,  inner.left  - 1, inner.bottom,  c1);
	GfxFillRect(inner.left, inside.top, inside.left - 1, inside.bottom, c2);

	/* Line from upper right corner to bottom right corner */
	GfxFillRect(inside.right + 1, inner.top, inner.right, inside.bottom, c1);
	GfxFillRect(inner.right  + 1, outer.top, outer.right, inner.bottom,  c2);

	/* Line from bottom left corner to bottom right corner */
	GfxFillRect(inner.left, inside.bottom + 1, inner.right, inner.bottom, c1);
	GfxFillRect(outer.left, inner.bottom  + 1, outer.right, outer.bottom, c2);
}

/**
 * Draw a shade box.
 * @param r       Rectangle of the box.
 * @param colour  Colour of the shade box.
 * @param clicked Box is lowered.
 */
static inline void DrawShadeBox(const Rect &r, Colours colour, bool clicked)
{
	DrawImageButtons(r, WWT_SHADEBOX, colour, clicked, clicked ? SPR_WINDOW_SHADE: SPR_WINDOW_UNSHADE, SA_CENTER);
}

/**
 * Draw a sticky box.
 * @param r       Rectangle of the box.
 * @param colour  Colour of the sticky box.
 * @param clicked Box is lowered.
 */
static inline void DrawStickyBox(const Rect &r, Colours colour, bool clicked)
{
	DrawImageButtons(r, WWT_STICKYBOX, colour, clicked, clicked ? SPR_PIN_UP : SPR_PIN_DOWN, SA_CENTER);
}

/**
 * Draw a defsize box.
 * @param r       Rectangle of the box.
 * @param colour  Colour of the defsize box.
 * @param clicked Box is lowered.
 */
static inline void DrawDefSizeBox(const Rect &r, Colours colour, bool clicked)
{
	DrawImageButtons(r, WWT_DEFSIZEBOX, colour, clicked, SPR_WINDOW_DEFSIZE, SA_CENTER);
}

/**
 * Draw a NewGRF debug box.
 * @param r       Rectangle of the box.
 * @param colour  Colour of the debug box.
 * @param clicked Box is lowered.
 */
static inline void DrawDebugBox(const Rect &r, Colours colour, bool clicked)
{
	DrawImageButtons(r, WWT_DEBUGBOX, colour, clicked, SPR_WINDOW_DEBUG, SA_CENTER);
}

/**
 * Draw a resize box.
 * @param r       Rectangle of the box.
 * @param colour  Colour of the resize box.
 * @param at_left Resize box is at left-side of the window,
 * @param clicked Box is lowered.
 */
static inline void DrawResizeBox(const Rect &r, Colours colour, bool at_left, bool clicked)
{
	DrawFrameRect(r.left, r.top, r.right, r.bottom, colour, (clicked) ? FR_LOWERED : FR_NONE);
	DrawSpriteIgnorePadding(at_left ? SPR_WINDOW_RESIZE_LEFT : SPR_WINDOW_RESIZE_RIGHT, PAL_NONE, r.Shrink(ScaleGUITrad(2)), clicked, at_left ? (SA_LEFT | SA_BOTTOM | SA_FORCE) : (SA_RIGHT | SA_BOTTOM | SA_FORCE));
}

/**
 * Draw a close box.
 * @param r      Rectangle of the box.`
 * @param colour Colour of the close box.
 */
static inline void DrawCloseBox(const Rect &r, Colours colour)
{
	if (colour != COLOUR_WHITE) DrawFrameRect(r.left, r.top, r.right, r.bottom, colour, FR_NONE);
	Point offset;
	Dimension d = GetSpriteSize(SPR_CLOSEBOX, &offset);
	d.width  -= offset.x;
	d.height -= offset.y;
	int s = ScaleSpriteTrad(1); /* Offset to account for shadow of SPR_CLOSEBOX */
	DrawSprite(SPR_CLOSEBOX, (colour != COLOUR_WHITE ? TC_BLACK : TC_SILVER) | (1U << PALETTE_TEXT_RECOLOUR), CenterBounds(r.left, r.right, d.width - s) - offset.x, CenterBounds(r.top, r.bottom, d.height - s) - offset.y);
}

/**
 * Draw a caption bar.
 * @param r           Rectangle of the bar.
 * @param colour      Colour of the window.
 * @param owner       'Owner' of the window.
 * @param text_colour Colour of the text.
 * @param str         Text to draw in the bar.
 * @param align       Alignment of the text.
 */
void DrawCaption(const Rect &r, Colours colour, Owner owner, TextColour text_colour, StringID str, StringAlignment align, const NWidgetCore *widget, const Window *window)
{
	bool company_owned = owner < MAX_COMPANIES;

<<<<<<< HEAD
	GfxFillRect(r.left + 2, r.top + 2, r.right - 2, r.bottom - 2, company_owned ? _colour_gradient[_company_colours[owner]][4] : _colour_gradient[colour][5]);
	if (widget != NULL && window != NULL) widget->DrawEdgeOrnament(window);
	DrawFrameRect(r.left, r.top, r.right, r.bottom, colour, FR_BORDERONLY);
	DrawFrameRect(r.left + 1, r.top + 1, r.right - 1, r.bottom - 1, colour, FR_LOWERED | FR_DARKENED | FR_BORDERONLY);
=======
	DrawFrameRect(r, colour, FR_BORDERONLY);
	Rect ir = r.Shrink(WidgetDimensions::scaled.bevel);
	DrawFrameRect(ir, colour, company_owned ? FR_LOWERED | FR_DARKENED | FR_BORDERONLY : FR_LOWERED | FR_DARKENED);

	if (company_owned) {
		GfxFillRect(ir.Shrink(WidgetDimensions::scaled.bevel), _colour_gradient[_company_colours[owner]][4]);
	}
>>>>>>> 5e227886

	if (str != STR_NULL) {
		Dimension d = GetStringBoundingBox(str);
		Point p = GetAlignedPosition(r, d, align);
		DrawString(r.left + WidgetDimensions::scaled.captiontext.left, r.right - WidgetDimensions::scaled.captiontext.left, p.y, str, text_colour, align);
	}
}

/**
 * Draw a button with a dropdown (#WWT_DROPDOWN and #NWID_BUTTON_DROPDOWN).
 * @param r                Rectangle containing the widget.
 * @param colour           Background colour of the widget.
 * @param clicked_button   The button-part is lowered.
 * @param clicked_dropdown The drop-down part is lowered.
 * @param str              Text of the button.
 * @param align            Alignment of the text within the dropdown.
 *
 * @note Magic constants are also used in #NWidgetLeaf::ButtonHit.
 */
static inline void DrawButtonDropdown(const Rect &r, Colours colour, bool clicked_button, bool clicked_dropdown, StringID str, StringAlignment align)
{
<<<<<<< HEAD
	int text_offset = std::max(0, ((int)(r.bottom - r.top + 1) - FONT_HEIGHT_NORMAL) / 2); // Offset for rendering the text vertically centered

	int dd_width  = GetMinButtonSize(NWidgetLeaf::dropdown_dimension.width);
	int dd_height = GetMinButtonSize(NWidgetLeaf::dropdown_dimension.height);
	int image_offset = std::max(0, ((int)(r.bottom - r.top + 1) - dd_height) / 2);

	if (_current_text_dir == TD_LTR) {
		DrawFrameRect(r.left, r.top, r.right - dd_width, r.bottom, colour, clicked_button ? FR_LOWERED : FR_NONE);
		DrawFrameRect(r.right + 1 - dd_width, r.top, r.right, r.bottom, colour, clicked_dropdown ? FR_LOWERED : FR_NONE);
		DrawSpriteCenteredRect(SPR_ARROW_DOWN, PAL_NONE, r.right - (dd_width - 2) + clicked_dropdown * 2, r.top + image_offset + clicked_dropdown * 2, r.right, r.bottom);
		if (str != STR_NULL) DrawString(r.left + WD_DROPDOWNTEXT_LEFT + clicked_button, r.right - dd_width - WD_DROPDOWNTEXT_RIGHT + clicked_button, r.top + text_offset + clicked_button, str, TC_BLACK, align);
	} else {
		DrawFrameRect(r.left + dd_width, r.top, r.right, r.bottom, colour, clicked_button ? FR_LOWERED : FR_NONE);
		DrawFrameRect(r.left, r.top, r.left + dd_width - 1, r.bottom, colour, clicked_dropdown ? FR_LOWERED : FR_NONE);
		DrawSpriteCenteredRect(SPR_ARROW_DOWN, PAL_NONE, r.left + 1 + clicked_dropdown * 2, r.top + image_offset + clicked_dropdown * 2, r.left + dd_width, r.bottom);
		if (str != STR_NULL) DrawString(r.left + dd_width + WD_DROPDOWNTEXT_LEFT + clicked_button, r.right - WD_DROPDOWNTEXT_RIGHT + clicked_button, r.top + text_offset + clicked_button, str, TC_BLACK, align);
=======
	int dd_width  = NWidgetLeaf::dropdown_dimension.width;

	if (_current_text_dir == TD_LTR) {
		DrawFrameRect(r.left, r.top, r.right - dd_width, r.bottom, colour, clicked_button ? FR_LOWERED : FR_NONE);
		DrawImageButtons(r.WithWidth(dd_width, true), WWT_DROPDOWN, colour, clicked_dropdown, SPR_ARROW_DOWN, SA_CENTER);
		if (str != STR_NULL) {
			int o = clicked_button ? WidgetDimensions::scaled.pressed : 0;
			DrawString(r.left + WidgetDimensions::scaled.dropdowntext.left + o, r.right - dd_width - WidgetDimensions::scaled.dropdowntext.right + o, CenterBounds(r.top, r.bottom, FONT_HEIGHT_NORMAL) + o, str, TC_BLACK, align);
		}
	} else {
		DrawFrameRect(r.left + dd_width, r.top, r.right, r.bottom, colour, clicked_button ? FR_LOWERED : FR_NONE);
		DrawImageButtons(r.WithWidth(dd_width, false), WWT_DROPDOWN, colour, clicked_dropdown, SPR_ARROW_DOWN, SA_CENTER);
		if (str != STR_NULL) {
			int o = clicked_button ? WidgetDimensions::scaled.pressed : 0;
			DrawString(r.left + dd_width + WidgetDimensions::scaled.dropdowntext.left + o, r.right - WidgetDimensions::scaled.dropdowntext.right + o, CenterBounds(r.top, r.bottom, FONT_HEIGHT_NORMAL) + o, str, TC_BLACK, align);
		}
>>>>>>> 5e227886
	}
}

/**
 * Paint all widgets of a window.
 */
void Window::DrawWidgets() const
{
	this->nested_root->Draw(this);

	if (this->flags & WF_WHITE_BORDER) {
		DrawFrameRect(0, 0, this->width - 1, this->height - 1, COLOUR_WHITE, FR_BORDERONLY);
	}

	if (this->flags & WF_HIGHLIGHTED) {
		extern bool _window_highlight_colour;
		for (uint i = 0; i < this->nested_array_size; i++) {
			const NWidgetBase *widget = this->GetWidget<NWidgetBase>(i);
			if (widget == nullptr || !widget->IsHighlighted()) continue;

			Rect outer = widget->GetCurrentRect();
			Rect inner = outer.Shrink(WidgetDimensions::scaled.bevel).Expand(1);

			int colour = _string_colourmap[_window_highlight_colour ? widget->GetHighlightColour() : TC_WHITE];

			GfxFillRect(outer.left,     outer.top,    inner.left,      inner.bottom, colour);
			GfxFillRect(inner.left + 1, outer.top,    inner.right - 1, inner.top,    colour);
			GfxFillRect(inner.right,    outer.top,    outer.right,     inner.bottom, colour);
			GfxFillRect(outer.left + 1, inner.bottom, outer.right - 1, outer.bottom, colour);
		}
	}

	/* Dim the window if it's about to close */
	if ((this->flags & WF_DRAGGING) && !_settings_client.gui.windows_titlebars && GetWindowDraggedOffScreen(this)) {
		GfxFillRect(2, 2, this->width - 3, this->height - 3, PALETTE_TO_TRANSPARENT, FILLRECT_RECOLOUR);
	}
}

/**
 * Draw a sort button's up or down arrow symbol.
 * @param widget Sort button widget
 * @param state State of sort button
 */
void Window::DrawSortButtonState(int widget, SortButtonState state) const
{
	if (state == SBS_OFF) return;

	assert(this->nested_array != nullptr);
	Rect r = this->GetWidget<NWidgetBase>(widget)->GetCurrentRect();

	/* Sort button uses the same sprites as vertical scrollbar */
<<<<<<< HEAD
	int offset = this->IsWidgetLowered(widget) ? 1 : 0;
	int x = offset + nwid->pos_x + (_current_text_dir == TD_LTR ? nwid->current_x - SETTING_BUTTON_HEIGHT / 2 : SETTING_BUTTON_HEIGHT / 2);
	int y = offset + Center(nwid->pos_y, nwid->current_y, FONT_HEIGHT_NORMAL / 4);

	DrawSpriteCentered(state == SBS_DOWN ? SPR_ARROW_DOWN : SPR_ARROW_UP, PAL_NONE, x, y);
=======
	Dimension dim = NWidgetScrollbar::GetVerticalDimension();

	DrawSpriteIgnorePadding(state == SBS_DOWN ? SPR_ARROW_DOWN : SPR_ARROW_UP, PAL_NONE, r.WithWidth(dim.width, _current_text_dir == TD_LTR), this->IsWidgetLowered(widget), SA_CENTER);
>>>>>>> 5e227886
}

/**
 * Get width of up/down arrow of sort button state.
 * @return Width of space required by sort button arrow.
 */
int Window::SortButtonWidth()
{
	return NWidgetScrollbar::GetVerticalDimension().width + 1;
}


/**
 * @defgroup NestedWidgets Hierarchical widgets
 * Hierarchical widgets, also known as nested widgets, are widgets stored in a tree. At the leafs of the tree are (mostly) the 'real' widgets
 * visible to the user. At higher levels, widgets get organized in container widgets, until all widgets of the window are merged.
 *
 * \section nestedwidgetkinds Hierarchical widget kinds
 * A leaf widget is one of
 * <ul>
 * <li> #NWidgetLeaf for widgets visible for the user, or
 * <li> #NWidgetSpacer for creating (flexible) empty space between widgets.
 * </ul>
 * The purpose of a leaf widget is to provide interaction with the user by displaying settings, and/or allowing changing the settings.
 *
 * A container widget is one of
 * <ul>
 * <li> #NWidgetHorizontal for organizing child widgets in a (horizontal) row. The row switches order depending on the language setting (thus supporting
 *      right-to-left languages),
 * <li> #NWidgetHorizontalLTR for organizing child widgets in a (horizontal) row, always in the same order. All children below this container will also
 *      never swap order.
 * <li> #NWidgetVertical for organizing child widgets underneath each other.
 * <li> #NWidgetMatrix for organizing child widgets in a matrix form.
 * <li> #NWidgetBackground for adding a background behind its child widget.
 * <li> #NWidgetStacked for stacking child widgets on top of each other.
 * </ul>
 * The purpose of a container widget is to structure its leafs and sub-containers to allow proper resizing.
 *
 * \section nestedwidgetscomputations Hierarchical widget computations
 * The first 'computation' is the creation of the nested widgets tree by calling the constructors of the widgets listed above and calling \c Add() for every child,
 * or by means of specifying the tree as a collection of nested widgets parts and instantiating the tree from the array.
 *
 * After the creation step,
 * - The leafs have their own minimal size (\e min_x, \e min_y), filling (\e fill_x, \e fill_y), and resize steps (\e resize_x, \e resize_y).
 * - Containers only know what their children are, \e fill_x, \e fill_y, \e resize_x, and \e resize_y are not initialized.
 *
 * Computations in the nested widgets take place as follows:
 * <ol>
 * <li> A bottom-up sweep by recursively calling NWidgetBase::SetupSmallestSize() to initialize the smallest size (\e smallest_x, \e smallest_y) and
 *      to propagate filling and resize steps upwards to the root of the tree.
 * <li> A top-down sweep by recursively calling NWidgetBase::AssignSizePosition() with #ST_SMALLEST to make the smallest sizes consistent over
 *      the entire tree, and to assign the top-left (\e pos_x, \e pos_y) position of each widget in the tree. This step uses \e fill_x and \e fill_y at each
 *      node in the tree to decide how to fill each widget towards consistent sizes. Also the current size (\e current_x and \e current_y) is set.
 * <li> After initializing the smallest size in the widget tree with #ST_SMALLEST, the tree can be resized (the current size modified) by calling
 *      NWidgetBase::AssignSizePosition() at the root with #ST_RESIZE and the new size of the window. For proper functioning, the new size should be the smallest
 *      size + a whole number of resize steps in both directions (ie you can only resize in steps of length resize_{x,y} from smallest_{x,y}).
 * </ol>
 * After the second step, the current size of the widgets are set to the smallest size.
 *
 * To resize, perform the last step with the new window size. This can be done as often as desired.
 * When the smallest size of at least one widget changes, the whole procedure has to be redone from the start.
 *
 * @see NestedWidgetParts
 */

/**
 * Base class constructor.
 * @param tp Nested widget type.
 */
NWidgetBase::NWidgetBase(WidgetType tp) : ZeroedMemoryAllocator()
{
	this->type = tp;
}

/* ~NWidgetContainer() takes care of #next and #prev data members. */

/**
 * @fn void NWidgetBase::SetupSmallestSize(Window *w, bool init_array)
 * Compute smallest size needed by the widget.
 *
 * The smallest size of a widget is the smallest size that a widget needs to
 * display itself properly. In addition, filling and resizing of the widget are computed.
 * The function calls #Window::UpdateWidgetSize for each leaf widget and
 * background widget without child with a non-negative index.
 *
 * @param w          Window owning the widget.
 * @param init_array Initialize the \c w->nested_array.
 *
 * @note After the computation, the results can be queried by accessing the #smallest_x and #smallest_y data members of the widget.
 */

/**
 * @fn void NWidgetBase::AssignSizePosition(SizingType sizing, uint x, uint y, uint given_width, uint given_height, bool rtl)
 * Assign size and position to the widget.
 * @param sizing       Type of resizing to perform.
 * @param x            Horizontal offset of the widget relative to the left edge of the window.
 * @param y            Vertical offset of the widget relative to the top edge of the window.
 * @param given_width  Width allocated to the widget.
 * @param given_height Height allocated to the widget.
 * @param rtl          Adapt for right-to-left languages (position contents of horizontal containers backwards).
 *
 * Afterwards, \e pos_x and \e pos_y contain the top-left position of the widget, \e smallest_x and \e smallest_y contain
 * the smallest size such that all widgets of the window are consistent, and \e current_x and \e current_y contain the current size.
 */

/**
 * @fn void NWidgetBase::FillNestedArray(NWidgetBase **array, uint length)
 * Fill the Window::nested_array array with pointers to nested widgets in the tree.
 * @param array Base pointer of the array.
 * @param length Length of the array.
 */

/**
 * @fn void NWidgetBase::Draw(const Window *w)
 * Draw the widgets of the tree.
 * The function calls #Window::DrawWidget for each widget with a non-negative index, after the widget itself is painted.
 * @param w Window that owns the tree.
 */

/**
 * Mark the widget as 'dirty' (in need of repaint).
 * @param w Window owning the widget.
 */
void NWidgetBase::SetDirty(const Window *w) const
{
	int abs_left = w->left + this->pos_x;
	int abs_top = w->top + this->pos_y;
	AddDirtyBlock(abs_left, abs_top, abs_left + this->current_x, abs_top + this->current_y);
}

/**
 * @fn NWidgetCore *NWidgetBase::GetWidgetFromPos(int x, int y)
 * Retrieve a widget by its position.
 * @param x Horizontal position relative to the left edge of the window.
 * @param y Vertical position relative to the top edge of the window.
 * @return Returns the deepest nested widget that covers the given position, or \c nullptr if no widget can be found.
 */

/**
 * Retrieve a widget by its type.
 * @param tp Widget type to search for.
 * @return Returns the first widget of the specified type, or \c nullptr if no widget can be found.
 */
NWidgetBase *NWidgetBase::GetWidgetOfType(WidgetType tp)
{
	return (this->type == tp) ? this : nullptr;
}

void NWidgetBase::AdjustPaddingForZoom()
{
	this->padding = ScaleGUITrad(this->uz_padding);
}

/**
 * Constructor for resizable nested widgets.
 * @param tp     Nested widget type.
 * @param fill_x Horizontal fill step size, \c 0 means no filling is allowed.
 * @param fill_y Vertical fill step size, \c 0 means no filling is allowed.
 */
NWidgetResizeBase::NWidgetResizeBase(WidgetType tp, uint fill_x, uint fill_y) : NWidgetBase(tp)
{
	this->sizing_type = NWST_NONE;
	this->fill_x = fill_x;
	this->fill_y = fill_y;
}

void NWidgetResizeBase::AdjustPaddingForZoom()
{
	if (!this->absolute) {
		this->min_x = ScaleGUITrad(this->uz_min_x);
		this->min_y = std::max(ScaleGUITrad(this->uz_min_y), this->uz_text_lines * GetCharacterHeight(this->uz_text_size) + ScaleGUITrad(this->uz_text_spacing));
		this->SetMinimalSizeForSizingType();
	}
	NWidgetBase::AdjustPaddingForZoom();
}

/**
 * Set minimal size of the widget.
 * @param min_x Horizontal minimal size of the widget.
 * @param min_y Vertical minimal size of the widget.
 */
void NWidgetResizeBase::SetMinimalSize(uint min_x, uint min_y)
{
	this->uz_min_x = std::max(this->uz_min_x, min_x);
	this->uz_min_y = std::max(this->uz_min_y, min_y);
	this->min_x = ScaleGUITrad(this->uz_min_x);
	this->min_y = std::max(ScaleGUITrad(this->uz_min_y), this->uz_text_lines * GetCharacterHeight(this->uz_text_size) + ScaleGUITrad(this->uz_text_spacing));
	this->SetMinimalSizeForSizingType();
}

/**
 * Set absolute (post-scaling) minimal size of the widget.
 * @param min_x Horizontal minimal size of the widget.
 * @param min_y Vertical minimal size of the widget.
 */
void NWidgetResizeBase::SetMinimalSizeAbsolute(uint min_x, uint min_y)
{
	this->absolute = true;
	this->min_x = std::max(this->min_x, min_x);
	this->min_y = std::max(this->min_y, min_y);
	this->SetMinimalSizeForSizingType();
}

/**
 * Set minimal text lines for the widget.
 * @param min_lines Number of text lines of the widget.
 * @param spacing   Extra unscaled spacing (eg WidgetDimensions::unscaled.framerect.Vertical()) of the widget.
 * @param size      Font size of text.
 */
void NWidgetResizeBase::SetMinimalTextLines(uint8 min_lines, uint8 spacing, FontSize size)
{
	this->uz_text_lines = min_lines;
	this->uz_text_spacing = spacing;
	this->uz_text_size = size;
	this->min_y = std::max(ScaleGUITrad(this->uz_min_y), this->uz_text_lines * GetCharacterHeight(this->uz_text_size) + ScaleGUITrad(this->uz_text_spacing));
	this->SetMinimalSizeForSizingType();
}

void NWidgetResizeBase::SetMinimalSizeForSizingType()
{
	uint min_size = 0;
	switch (this->sizing_type) {
		case NWST_NONE:
			min_size = 0;
			break;
		case NWST_BUTTON:
			min_size = _settings_client.gui.min_button;
			break;
		case NWST_VIEWPORT:
			min_size = 3 * _settings_client.gui.min_button;
			break;
		default: NOT_REACHED();
	}
	min_size = RescaleFrom854x480(min_size);

	this->min_x = std::max(this->min_x, min_size);
	this->min_y = std::max(this->min_y, min_size);
}

/**
 * Set the filling of the widget from initial size.
 * @param fill_x Horizontal fill step size, \c 0 means no filling is allowed.
 * @param fill_y Vertical fill step size, \c 0 means no filling is allowed.
 */
void NWidgetResizeBase::SetFill(uint fill_x, uint fill_y)
{
	this->fill_x = fill_x;
	this->fill_y = fill_y;
}

/**
 * Set resize step of the widget.
 * @param resize_x Resize step in horizontal direction, value \c 0 means no resize, otherwise the step size in pixels.
 * @param resize_y Resize step in vertical direction, value \c 0 means no resize, otherwise the step size in pixels.
 */
void NWidgetResizeBase::SetResize(uint resize_x, uint resize_y)
{
	this->resize_x = resize_x;
	this->resize_y = resize_y;
}

void NWidgetResizeBase::AssignSizePosition(SizingType sizing, uint x, uint y, uint given_width, uint given_height, bool rtl)
{
	this->StoreSizePosition(sizing, x, y, given_width, given_height);
}

/**
 * Initialization of a 'real' widget.
 * @param tp          Type of the widget.
 * @param colour      Colour of the widget.
 * @param fill_x      Default horizontal filling.
 * @param fill_y      Default vertical filling.
 * @param widget_data Data component of the widget. @see Widget::data
 * @param tool_tip    Tool tip of the widget. @see Widget::tooltips
 */
NWidgetCore::NWidgetCore(WidgetType tp, Colours colour, uint fill_x, uint fill_y, uint32 widget_data, StringID tool_tip) : NWidgetResizeBase(tp, fill_x, fill_y)
{
	this->sizing_type = NWST_NONE;
	this->colour = colour;
	this->index = -1;
	this->widget_data = widget_data;
	this->tool_tip = tool_tip;
	this->scrollbar_index = -1;
	this->text_colour = TC_BLACK;
	this->align = SA_CENTER;
}

/**
 * Set index of the nested widget in the widget array.
 * @param index Index to use.
 */
void NWidgetCore::SetIndex(int index)
{
	assert(index >= 0);
	this->index = index;
}

/**
 * Set data and tool tip of the nested widget.
 * @param widget_data Data to use.
 * @param tool_tip    Tool tip string to use.
 */
void NWidgetCore::SetDataTip(uint32 widget_data, StringID tool_tip)
{
	this->widget_data = widget_data;
	this->tool_tip = tool_tip;
}

/**
 * Set the text colour of the nested widget.
 * @param colour TextColour to use.
 */
void NWidgetCore::SetTextColour(TextColour colour)
{
	this->text_colour = colour;
}

/**
 * Set the tool tip of the nested widget.
 * @param tool_tip Tool tip string to use.
 */
void NWidgetCore::SetToolTip(StringID tool_tip)
{
	this->tool_tip = tool_tip;
}

/**
 * Set the text/image alignment of the nested widget.
 * @param align Alignment to use.
 */
void NWidgetCore::SetAlignment(StringAlignment align)
{
	this->align = align;
}

void NWidgetCore::FillNestedArray(NWidgetBase **array, uint length)
{
	if (this->index >= 0 && (uint)(this->index) < length) array[this->index] = this;
}

NWidgetCore *NWidgetCore::GetWidgetFromPos(int x, int y)
{
	return (IsInsideBS(x, this->pos_x, this->current_x) && IsInsideBS(y, this->pos_y, this->current_y)) ? this : nullptr;
}

void NWidgetCore::DrawEdgeOrnament(const Window *w) const
{
	if (!_settings_client.gui.windows_decorations) return;
	if (w->window_class == WC_MAIN_TOOLBAR ||
		w->window_class == WC_MAIN_TOOLBAR_RIGHT ||
		w->window_class == WC_BUILD_CONFIRMATION ||
		w->window_class == WC_STATUS_BAR ||
		w->window_class == WC_TOOLTIPS ||
		w->window_class == WC_DROPDOWN_MENU) {
		return;
	}
	if (this->pos_x == 0) {
		DrawEdgeOrnamentL();
	}
	if (int(this->pos_x + this->current_x) == w->width) {
		DrawEdgeOrnamentR();
	}
	if (this->pos_y == 0) {
		DrawEdgeOrnamentT();
	}
	if (int(this->pos_y + this->current_y) == w->height) {
		DrawEdgeOrnamentB();
	}
}

/*
  Ornament image

  - - - - - - - - - - - - - - - -  0
  - - - - - - - + + + - - - + + +  1
  + - - - - - + - - - + - + - - -  2
  - + - - - + - - - - - + - - - -  3
  - - + - + - - - - - - + - - - -  4
  - - - + - - - + - - + - + - - +  5
  - - - - - - - - + + - - - + + -  6
  0 1 2 3 4 5 6 7 8 9 0 1 2 3 4 5
*/

static const unsigned char ornamentImg[][2] = {
	{ 0,  2, },
	{ 1,  3, },
	{ 2,  4, },
	{ 3,  5, },
	{ 4,  4, },
	{ 5,  3, },
	{ 6,  2, },
	{ 7,  1, },
	{ 7,  5, },
	{ 8,  1, },
	{ 8,  6, },
	{ 9,  1, },
	{ 9,  6, },
	{ 10, 2, },
	{ 10, 5, },
	{ 11, 3, },
	{ 11, 4, },
	{ 12, 2, },
	{ 12, 5, },
	{ 13, 1, },
	{ 13, 6, },
	{ 14, 1, },
	{ 14, 6, },
	{ 15, 1, },
	{ 15, 5, },
};


enum {
	ORNAMENT_STEP = 16,
	ORNAMENT_HEIGHT = 4,
	ORNAMENT_IMG_LEN = sizeof(ornamentImg) / sizeof(ornamentImg[0])
};


void NWidgetCore::DrawEdgeOrnamentL() const
{
	if (_cur_dpi == NULL || _cur_dpi->zoom != ZOOM_LVL_NORMAL) return;

	Blitter *blitter = BlitterFactory::GetCurrentBlitter();

	void *dst = _cur_dpi->dst_ptr;
	int left = _cur_dpi->left;
	int width = _cur_dpi->width;
	int top = _cur_dpi->top;
	int height = _cur_dpi->height;

	int edge = this->pos_y + this->current_y - top - 1 - ORNAMENT_HEIGHT;

	int x = this->pos_x - left;

	for (int y = this->pos_y - top + 1 + ORNAMENT_HEIGHT; y < edge + ORNAMENT_STEP; y += ORNAMENT_STEP) {
		for (int i = 0; i < ORNAMENT_IMG_LEN; i++) {
			int xx = x + ornamentImg[i][1];
			int yy = y + ornamentImg[i][0];
			if (yy >= height || yy >= edge) break;
			if (xx >= 0 && xx < width && yy >= 0) {
				blitter->SetPixel(dst, xx, yy, PC_DARK_GREY);
			}
		}
	}
}

void NWidgetCore::DrawEdgeOrnamentR() const
{
	if (_cur_dpi == NULL || _cur_dpi->zoom != ZOOM_LVL_NORMAL) return;

	Blitter *blitter = BlitterFactory::GetCurrentBlitter();

	void *dst = _cur_dpi->dst_ptr;
	int left = _cur_dpi->left;
	int width = _cur_dpi->width;
	int top = _cur_dpi->top;
	int height = _cur_dpi->height;

	int edge = this->pos_y + this->current_y - top - 1 - ORNAMENT_HEIGHT;

	int x = this->pos_x + this->current_x - left - 1;

	for (int y = this->pos_y - top + 1 + ORNAMENT_HEIGHT; y < edge + ORNAMENT_STEP; y += ORNAMENT_STEP) {
		for (int i = 0; i < ORNAMENT_IMG_LEN; i++) {
			int xx = x - ornamentImg[i][1];
			int yy = y + ornamentImg[i][0];
			if (yy >= height || yy >= edge) break;
			if (xx >= 0 && xx < width && yy >= 0) {
				blitter->SetPixel(dst, xx, yy, PC_DARK_GREY);
			}
		}
	}
}

void NWidgetCore::DrawEdgeOrnamentT() const
{
	if (_cur_dpi == NULL || _cur_dpi->zoom != ZOOM_LVL_NORMAL) return;

	Blitter *blitter = BlitterFactory::GetCurrentBlitter();

	void *dst = _cur_dpi->dst_ptr;
	int left = _cur_dpi->left;
	int width = _cur_dpi->width;
	int top = _cur_dpi->top;
	int height = _cur_dpi->height;

	int edge = this->pos_x + this->current_x - left - 1 - ORNAMENT_HEIGHT;

	int y = this->pos_y - top;

	for (int x = this->pos_x - left + 1 + ORNAMENT_HEIGHT; x < edge + ORNAMENT_STEP; x += ORNAMENT_STEP) {
		for (int i = 0; i < ORNAMENT_IMG_LEN; i++) {
			int xx = x + ornamentImg[i][0];
			int yy = y + ornamentImg[i][1];
			if (xx >= width || xx >= edge) break;
			if (yy >= 0 && yy < height && xx >= 0) {
				blitter->SetPixel(dst, xx, yy, PC_DARK_GREY);
			}
		}
	}
}

void NWidgetCore::DrawEdgeOrnamentB() const
{
	if (_cur_dpi == NULL || _cur_dpi->zoom != ZOOM_LVL_NORMAL) return;

	Blitter *blitter = BlitterFactory::GetCurrentBlitter();

	void *dst = _cur_dpi->dst_ptr;
	int left = _cur_dpi->left;
	int width = _cur_dpi->width;
	int top = _cur_dpi->top;
	int height = _cur_dpi->height;

	int edge = this->pos_x + this->current_x - left - 1 - ORNAMENT_HEIGHT;

	int y = this->pos_y + this->current_y - top - 1;

	for (int x = this->pos_x - left + 1 + ORNAMENT_HEIGHT; x < edge + ORNAMENT_STEP; x += ORNAMENT_STEP) {
		for (int i = 0; i < ORNAMENT_IMG_LEN; i++) {
			int xx = x + ornamentImg[i][0];
			int yy = y - ornamentImg[i][1];
			if (xx >= width || xx >= edge) break;
			if (yy >= 0 && yy < height && xx >= 0) {
				blitter->SetPixel(dst, xx, yy, PC_DARK_GREY);
			}
		}
	}
}

/**
 * Constructor container baseclass.
 * @param tp Type of the container.
 */
NWidgetContainer::NWidgetContainer(WidgetType tp) : NWidgetBase(tp)
{
	this->head = nullptr;
	this->tail = nullptr;
}

NWidgetContainer::~NWidgetContainer()
{
	while (this->head != nullptr) {
		NWidgetBase *wid = this->head->next;
		delete this->head;
		this->head = wid;
	}
	this->tail = nullptr;
}

NWidgetBase *NWidgetContainer::GetWidgetOfType(WidgetType tp)
{
	if (this->type == tp) return this;
	for (NWidgetBase *child_wid = this->head; child_wid != nullptr; child_wid = child_wid->next) {
		NWidgetBase *nwid = child_wid->GetWidgetOfType(tp);
		if (nwid != nullptr) return nwid;
	}
	return nullptr;
}

void NWidgetContainer::AdjustPaddingForZoom()
{
	for (NWidgetBase *child_wid = this->head; child_wid != nullptr; child_wid = child_wid->next) {
		child_wid->AdjustPaddingForZoom();
	}
	NWidgetBase::AdjustPaddingForZoom();
}

/**
 * Append widget \a wid to container.
 * @param wid Widget to append.
 */
void NWidgetContainer::Add(NWidgetBase *wid)
{
	assert(wid->next == nullptr && wid->prev == nullptr);

	if (this->head == nullptr) {
		this->head = wid;
		this->tail = wid;
	} else {
		assert(this->tail != nullptr);
		assert(this->tail->next == nullptr);

		this->tail->next = wid;
		wid->prev = this->tail;
		this->tail = wid;
	}
}

void NWidgetContainer::FillNestedArray(NWidgetBase **array, uint length)
{
	for (NWidgetBase *child_wid = this->head; child_wid != nullptr; child_wid = child_wid->next) {
		child_wid->FillNestedArray(array, length);
	}
}

/**
 * Widgets stacked on top of each other.
 */
NWidgetStacked::NWidgetStacked() : NWidgetContainer(NWID_SELECTION)
{
	this->index = -1;
}

void NWidgetStacked::SetIndex(int index)
{
	this->index = index;
}

void NWidgetStacked::AdjustPaddingForZoom()
{
	for (NWidgetBase *child_wid = this->head; child_wid != nullptr; child_wid = child_wid->next) {
		child_wid->AdjustPaddingForZoom();
	}
	NWidgetContainer::AdjustPaddingForZoom();
}

void NWidgetStacked::SetupSmallestSize(Window *w, bool init_array)
{
	if (this->index >= 0 && init_array) { // Fill w->nested_array[]
		assert(w->nested_array_size > (uint)this->index);
		w->nested_array[this->index] = this;
	}

	/* Zero size plane selected */
	if (this->shown_plane >= SZSP_BEGIN) {
		Dimension size    = {0, 0};
		Dimension padding = {0, 0};
		Dimension fill    = {(this->shown_plane == SZSP_HORIZONTAL), (this->shown_plane == SZSP_VERTICAL)};
		Dimension resize  = {(this->shown_plane == SZSP_HORIZONTAL), (this->shown_plane == SZSP_VERTICAL)};
		/* Here we're primarily interested in the value of resize */
		if (this->index >= 0) w->UpdateWidgetSize(this->index, &size, padding, &fill, &resize);

		this->smallest_x = size.width;
		this->smallest_y = size.height;
		this->fill_x = fill.width;
		this->fill_y = fill.height;
		this->resize_x = resize.width;
		this->resize_y = resize.height;
		return;
	}

	/* First sweep, recurse down and compute minimal size and filling. */
	this->smallest_x = 0;
	this->smallest_y = 0;
	this->fill_x = (this->head != nullptr) ? 1 : 0;
	this->fill_y = (this->head != nullptr) ? 1 : 0;
	this->resize_x = (this->head != nullptr) ? 1 : 0;
	this->resize_y = (this->head != nullptr) ? 1 : 0;
	for (NWidgetBase *child_wid = this->head; child_wid != nullptr; child_wid = child_wid->next) {
		child_wid->SetupSmallestSize(w, init_array);

		this->smallest_x = std::max(this->smallest_x, child_wid->smallest_x + child_wid->padding.Horizontal());
		this->smallest_y = std::max(this->smallest_y, child_wid->smallest_y + child_wid->padding.Vertical());
		this->fill_x = LeastCommonMultiple(this->fill_x, child_wid->fill_x);
		this->fill_y = LeastCommonMultiple(this->fill_y, child_wid->fill_y);
		this->resize_x = LeastCommonMultiple(this->resize_x, child_wid->resize_x);
		this->resize_y = LeastCommonMultiple(this->resize_y, child_wid->resize_y);
	}
}

void NWidgetStacked::AssignSizePosition(SizingType sizing, uint x, uint y, uint given_width, uint given_height, bool rtl)
{
	assert(given_width >= this->smallest_x && given_height >= this->smallest_y);
	this->StoreSizePosition(sizing, x, y, given_width, given_height);

	if (this->shown_plane >= SZSP_BEGIN) return;

	for (NWidgetBase *child_wid = this->head; child_wid != nullptr; child_wid = child_wid->next) {
		uint hor_step = (sizing == ST_SMALLEST) ? 1 : child_wid->GetHorizontalStepSize(sizing);
		uint child_width = ComputeMaxSize(child_wid->smallest_x, given_width - child_wid->padding.Horizontal(), hor_step);
		uint child_pos_x = (rtl ? child_wid->padding.right : child_wid->padding.left);

		uint vert_step = (sizing == ST_SMALLEST) ? 1 : child_wid->GetVerticalStepSize(sizing);
		uint child_height = ComputeMaxSize(child_wid->smallest_y, given_height - child_wid->padding.Vertical(), vert_step);
		uint child_pos_y = child_wid->padding.top;

		child_wid->AssignSizePosition(sizing, x + child_pos_x, y + child_pos_y, child_width, child_height, rtl);
	}
}

void NWidgetStacked::FillNestedArray(NWidgetBase **array, uint length)
{
	if (this->index >= 0 && (uint)(this->index) < length) array[this->index] = this;
	NWidgetContainer::FillNestedArray(array, length);
}

void NWidgetStacked::Draw(const Window *w)
{
	if (this->shown_plane >= SZSP_BEGIN) return;

	int plane = 0;
	for (NWidgetBase *child_wid = this->head; child_wid != nullptr; plane++, child_wid = child_wid->next) {
		if (plane == this->shown_plane) {
			child_wid->Draw(w);
			return;
		}
	}

	NOT_REACHED();
}

NWidgetCore *NWidgetStacked::GetWidgetFromPos(int x, int y)
{
	if (this->shown_plane >= SZSP_BEGIN) return nullptr;

	if (!IsInsideBS(x, this->pos_x, this->current_x) || !IsInsideBS(y, this->pos_y, this->current_y)) return nullptr;
	int plane = 0;
	for (NWidgetBase *child_wid = this->head; child_wid != nullptr; plane++, child_wid = child_wid->next) {
		if (plane == this->shown_plane) {
			return child_wid->GetWidgetFromPos(x, y);
		}
	}
	return nullptr;
}

/**
 * Select which plane to show (for #NWID_SELECTION only).
 * @param plane Plane number to display.
 */
void NWidgetStacked::SetDisplayedPlane(int plane)
{
	this->shown_plane = plane;
}

NWidgetPIPContainer::NWidgetPIPContainer(WidgetType tp, NWidContainerFlags flags) : NWidgetContainer(tp)
{
	this->flags = flags;
}

void NWidgetPIPContainer::AdjustPaddingForZoom()
{
	this->pip_pre = ScaleGUITrad(this->uz_pip_pre);
	this->pip_inter = ScaleGUITrad(this->uz_pip_inter);
	this->pip_post = ScaleGUITrad(this->uz_pip_post);
	NWidgetContainer::AdjustPaddingForZoom();
}

/**
 * Set additional pre/inter/post space for the container.
 *
 * @param pip_pre   Additional space in front of the first child widget (above
 *                  for the vertical container, at the left for the horizontal container).
 * @param pip_inter Additional space between two child widgets.
 * @param pip_post  Additional space after the last child widget (below for the
 *                  vertical container, at the right for the horizontal container).
 */
void NWidgetPIPContainer::SetPIP(uint8 pip_pre, uint8 pip_inter, uint8 pip_post)
{
	this->uz_pip_pre = pip_pre;
	this->uz_pip_inter = pip_inter;
	this->uz_pip_post = pip_post;

	this->pip_pre = ScaleGUITrad(this->uz_pip_pre);
	this->pip_inter = ScaleGUITrad(this->uz_pip_inter);
	this->pip_post = ScaleGUITrad(this->uz_pip_post);
}

void NWidgetPIPContainer::Draw(const Window *w)
{
	for (NWidgetBase *child_wid = this->head; child_wid != nullptr; child_wid = child_wid->next) {
		child_wid->Draw(w);
	}
}

NWidgetCore *NWidgetPIPContainer::GetWidgetFromPos(int x, int y)
{
	if (!IsInsideBS(x, this->pos_x, this->current_x) || !IsInsideBS(y, this->pos_y, this->current_y)) return nullptr;

	for (NWidgetBase *child_wid = this->head; child_wid != nullptr; child_wid = child_wid->next) {
		NWidgetCore *nwid = child_wid->GetWidgetFromPos(x, y);
		if (nwid != nullptr) return nwid;
	}
	return nullptr;
}

/** Horizontal container widget. */
NWidgetHorizontal::NWidgetHorizontal(NWidContainerFlags flags) : NWidgetPIPContainer(NWID_HORIZONTAL, flags)
{
}

void NWidgetHorizontal::SetupSmallestSize(Window *w, bool init_array)
{
	this->smallest_x = 0; // Sum of minimal size of all children.
	this->smallest_y = 0; // Biggest child.
	this->fill_x = 0;     // smallest non-zero child widget fill step.
	this->fill_y = 1;     // smallest common child fill step.
	this->resize_x = 0;   // smallest non-zero child widget resize step.
	this->resize_y = 1;   // smallest common child resize step.

	/* 1a. Forward call, collect biggest nested array index, and longest/widest child length. */
	uint longest = 0; // Longest child found.
	uint max_vert_fill = 0; // Biggest vertical fill step.
	for (NWidgetBase *child_wid = this->head; child_wid != nullptr; child_wid = child_wid->next) {
		child_wid->SetupSmallestSize(w, init_array);
		longest = std::max(longest, child_wid->smallest_x);
		max_vert_fill = std::max(max_vert_fill, child_wid->GetVerticalStepSize(ST_SMALLEST));
		this->smallest_y = std::max(this->smallest_y, child_wid->smallest_y + child_wid->padding.Vertical());
	}
	/* 1b. Make the container higher if needed to accommodate all children nicely. */
	[[maybe_unused]] uint max_smallest = this->smallest_y + 3 * max_vert_fill; // Upper limit to computing smallest height.
	uint cur_height = this->smallest_y;
	for (;;) {
		for (NWidgetBase *child_wid = this->head; child_wid != nullptr; child_wid = child_wid->next) {
			uint step_size = child_wid->GetVerticalStepSize(ST_SMALLEST);
			uint child_height = child_wid->smallest_y + child_wid->padding.Vertical();
			if (step_size > 1 && child_height < cur_height) { // Small step sizes or already fitting children are not interesting.
				uint remainder = (cur_height - child_height) % step_size;
				if (remainder > 0) { // Child did not fit entirely, widen the container.
					cur_height += step_size - remainder;
					assert(cur_height < max_smallest); // Safeguard against infinite height expansion.
					/* Remaining children will adapt to the new cur_height, thus speeding up the computation. */
				}
			}
		}
		if (this->smallest_y == cur_height) break;
		this->smallest_y = cur_height; // Smallest height got changed, try again.
	}
	/* 2. For containers that must maintain equal width, extend child minimal size. */
	if (this->flags & NC_EQUALSIZE) {
		for (NWidgetBase *child_wid = this->head; child_wid != nullptr; child_wid = child_wid->next) {
			if (child_wid->fill_x == 1) child_wid->smallest_x = longest;
		}
	}
	/* 3. Move PIP space to the children, compute smallest, fill, and resize values of the container. */
	if (this->head != nullptr) this->head->padding.left += this->pip_pre;
	for (NWidgetBase *child_wid = this->head; child_wid != nullptr; child_wid = child_wid->next) {
		if (child_wid->next != nullptr) {
			child_wid->padding.right += this->pip_inter;
		} else {
			child_wid->padding.right += this->pip_post;
		}

		this->smallest_x += child_wid->smallest_x + child_wid->padding.Horizontal();
		if (child_wid->fill_x > 0) {
			if (this->fill_x == 0 || this->fill_x > child_wid->fill_x) this->fill_x = child_wid->fill_x;
		}
		this->fill_y = LeastCommonMultiple(this->fill_y, child_wid->fill_y);

		if (child_wid->resize_x > 0) {
			if (this->resize_x == 0 || this->resize_x > child_wid->resize_x) this->resize_x = child_wid->resize_x;
		}
		this->resize_y = LeastCommonMultiple(this->resize_y, child_wid->resize_y);
	}
	/* We need to zero the PIP settings so we can re-initialize the tree. */
	this->pip_pre = this->pip_inter = this->pip_post = 0;
}

void NWidgetHorizontal::AssignSizePosition(SizingType sizing, uint x, uint y, uint given_width, uint given_height, bool rtl)
{
	assert(given_width >= this->smallest_x && given_height >= this->smallest_y);

	/* Compute additional width given to us. */
	uint additional_length = given_width;
	if (sizing == ST_SMALLEST && (this->flags & NC_EQUALSIZE)) {
		/* For EQUALSIZE containers this does not sum to smallest_x during initialisation */
		for (NWidgetBase *child_wid = this->head; child_wid != nullptr; child_wid = child_wid->next) {
			additional_length -= child_wid->smallest_x + child_wid->padding.Horizontal();
		}
	} else {
		additional_length -= this->smallest_x;
	}

	this->StoreSizePosition(sizing, x, y, given_width, given_height);

	/* In principle, the additional horizontal space is distributed evenly over the available resizable children. Due to step sizes, this may not always be feasible.
	 * To make resizing work as good as possible, first children with biggest step sizes are done. These may get less due to rounding down.
	 * This additional space is then given to children with smaller step sizes. This will give a good result when resize steps of each child is a multiple
	 * of the child with the smallest non-zero stepsize.
	 *
	 * Since child sizes are computed out of order, positions cannot be calculated until all sizes are known. That means it is not possible to compute the child
	 * size and position, and directly call child->AssignSizePosition() with the computed values.
	 * Instead, computed child widths and heights are stored in child->current_x and child->current_y values. That is allowed, since this method overwrites those values
	 * then we call the child.
	 */

	/* First loop: Find biggest stepsize, find number of children that want a piece of the pie, handle vertical size for all children,
	 * handle horizontal size for non-resizing children.
	 */
	int num_changing_childs = 0; // Number of children that can change size.
	uint biggest_stepsize = 0;
	for (NWidgetBase *child_wid = this->head; child_wid != nullptr; child_wid = child_wid->next) {
		uint hor_step = child_wid->GetHorizontalStepSize(sizing);
		if (hor_step > 0) {
			if (!(flags & NC_BIGFIRST)) num_changing_childs++;
			biggest_stepsize = std::max(biggest_stepsize, hor_step);
		} else {
			child_wid->current_x = child_wid->smallest_x;
		}

		uint vert_step = (sizing == ST_SMALLEST) ? 1 : child_wid->GetVerticalStepSize(sizing);
		child_wid->current_y = ComputeMaxSize(child_wid->smallest_y, given_height - child_wid->padding.Vertical(), vert_step);
	}

	/* First.5 loop: count how many children are of the biggest step size. */
	if ((flags & NC_BIGFIRST) && biggest_stepsize > 0) {
		for (NWidgetBase *child_wid = this->head; child_wid != nullptr; child_wid = child_wid->next) {
			uint hor_step = child_wid->GetHorizontalStepSize(sizing);
			if (hor_step == biggest_stepsize) {
				num_changing_childs++;
			}
		}
	}

	/* Second loop: Allocate the additional horizontal space over the resizing children, starting with the biggest resize steps. */
	while (biggest_stepsize > 0) {
		uint next_biggest_stepsize = 0;
		for (NWidgetBase *child_wid = this->head; child_wid != nullptr; child_wid = child_wid->next) {
			uint hor_step = child_wid->GetHorizontalStepSize(sizing);
			if (hor_step > biggest_stepsize) continue; // Already done
			if (hor_step == biggest_stepsize) {
				uint increment = additional_length / num_changing_childs;
				num_changing_childs--;
				if (hor_step > 1) increment -= increment % hor_step;
				child_wid->current_x = child_wid->smallest_x + increment;
				additional_length -= increment;
				continue;
			}
			next_biggest_stepsize = std::max(next_biggest_stepsize, hor_step);
		}
		biggest_stepsize = next_biggest_stepsize;

		if (num_changing_childs == 0 && (flags & NC_BIGFIRST) && biggest_stepsize > 0) {
			/* Second.5 loop: count how many children are of the updated biggest step size. */
			for (NWidgetBase *child_wid = this->head; child_wid != nullptr; child_wid = child_wid->next) {
				uint hor_step = child_wid->GetHorizontalStepSize(sizing);
				if (hor_step == biggest_stepsize) {
					num_changing_childs++;
				}
			}
		}
	}
	assert(num_changing_childs == 0);

	/* Third loop: Compute position and call the child. */
	uint position = rtl ? this->current_x : 0; // Place to put next child relative to origin of the container.
	NWidgetBase *child_wid = this->head;
	while (child_wid != nullptr) {
		uint child_width = child_wid->current_x;
		uint child_x = x + (rtl ? position - child_width - child_wid->padding.left : position + child_wid->padding.left);
		uint child_y = y + child_wid->padding.top;

		child_wid->AssignSizePosition(sizing, child_x, child_y, child_width, child_wid->current_y, rtl);
		uint padded_child_width = child_width + child_wid->padding.Horizontal();
		position = rtl ? position - padded_child_width : position + padded_child_width;

		child_wid = child_wid->next;
	}
}

/** Horizontal left-to-right container widget. */
NWidgetHorizontalLTR::NWidgetHorizontalLTR(NWidContainerFlags flags) : NWidgetHorizontal(flags)
{
	this->type = NWID_HORIZONTAL_LTR;
}

void NWidgetHorizontalLTR::AssignSizePosition(SizingType sizing, uint x, uint y, uint given_width, uint given_height, bool rtl)
{
	NWidgetHorizontal::AssignSizePosition(sizing, x, y, given_width, given_height, false);
}

/** Vertical container widget. */
NWidgetVertical::NWidgetVertical(NWidContainerFlags flags) : NWidgetPIPContainer(NWID_VERTICAL, flags)
{
}

void NWidgetVertical::SetupSmallestSize(Window *w, bool init_array)
{
	this->smallest_x = 0; // Biggest child.
	this->smallest_y = 0; // Sum of minimal size of all children.
	this->fill_x = 1;     // smallest common child fill step.
	this->fill_y = 0;     // smallest non-zero child widget fill step.
	this->resize_x = 1;   // smallest common child resize step.
	this->resize_y = 0;   // smallest non-zero child widget resize step.

	/* 1a. Forward call, collect biggest nested array index, and longest/widest child length. */
	uint highest = 0; // Highest child found.
	uint max_hor_fill = 0; // Biggest horizontal fill step.
	for (NWidgetBase *child_wid = this->head; child_wid != nullptr; child_wid = child_wid->next) {
		child_wid->SetupSmallestSize(w, init_array);
		highest = std::max(highest, child_wid->smallest_y);
		max_hor_fill = std::max(max_hor_fill, child_wid->GetHorizontalStepSize(ST_SMALLEST));
		this->smallest_x = std::max(this->smallest_x, child_wid->smallest_x + child_wid->padding.Horizontal());
	}
	/* 1b. Make the container wider if needed to accommodate all children nicely. */
	[[maybe_unused]] uint max_smallest = this->smallest_x + 3 * max_hor_fill; // Upper limit to computing smallest height.
	uint cur_width = this->smallest_x;
	for (;;) {
		for (NWidgetBase *child_wid = this->head; child_wid != nullptr; child_wid = child_wid->next) {
			uint step_size = child_wid->GetHorizontalStepSize(ST_SMALLEST);
			uint child_width = child_wid->smallest_x + child_wid->padding.Horizontal();
			if (step_size > 1 && child_width < cur_width) { // Small step sizes or already fitting children are not interesting.
				uint remainder = (cur_width - child_width) % step_size;
				if (remainder > 0) { // Child did not fit entirely, widen the container.
					cur_width += step_size - remainder;
					assert(cur_width < max_smallest); // Safeguard against infinite width expansion.
					/* Remaining children will adapt to the new cur_width, thus speeding up the computation. */
				}
			}
		}
		if (this->smallest_x == cur_width) break;
		this->smallest_x = cur_width; // Smallest width got changed, try again.
	}
	/* 2. For containers that must maintain equal width, extend children minimal size. */
	if (this->flags & NC_EQUALSIZE) {
		for (NWidgetBase *child_wid = this->head; child_wid != nullptr; child_wid = child_wid->next) {
			if (child_wid->fill_y == 1) child_wid->smallest_y = highest;
		}
	}
	/* 3. Move PIP space to the child, compute smallest, fill, and resize values of the container. */
	if (this->head != nullptr) this->head->padding.top += this->pip_pre;
	for (NWidgetBase *child_wid = this->head; child_wid != nullptr; child_wid = child_wid->next) {
		if (child_wid->next != nullptr) {
			child_wid->padding.bottom += this->pip_inter;
		} else {
			child_wid->padding.bottom += this->pip_post;
		}

		this->smallest_y += child_wid->smallest_y + child_wid->padding.Vertical();
		if (child_wid->fill_y > 0) {
			if (this->fill_y == 0 || this->fill_y > child_wid->fill_y) this->fill_y = child_wid->fill_y;
		}
		this->fill_x = LeastCommonMultiple(this->fill_x, child_wid->fill_x);

		if (child_wid->resize_y > 0) {
			if (this->resize_y == 0 || this->resize_y > child_wid->resize_y) this->resize_y = child_wid->resize_y;
		}
		this->resize_x = LeastCommonMultiple(this->resize_x, child_wid->resize_x);
	}
	/* We need to zero the PIP settings so we can re-initialize the tree. */
	this->pip_pre = this->pip_inter = this->pip_post = 0;
}

void NWidgetVertical::AssignSizePosition(SizingType sizing, uint x, uint y, uint given_width, uint given_height, bool rtl)
{
	assert(given_width >= this->smallest_x && given_height >= this->smallest_y);

	/* Compute additional height given to us. */
	uint additional_length = given_height;
	if (sizing == ST_SMALLEST && (this->flags & NC_EQUALSIZE)) {
		/* For EQUALSIZE containers this does not sum to smallest_y during initialisation */
		for (NWidgetBase *child_wid = this->head; child_wid != nullptr; child_wid = child_wid->next) {
			additional_length -= child_wid->smallest_y + child_wid->padding.Vertical();
		}
	} else {
		additional_length -= this->smallest_y;
	}

	this->StoreSizePosition(sizing, x, y, given_width, given_height);

	/* Like the horizontal container, the vertical container also distributes additional height evenly, starting with the children with the biggest resize steps.
	 * It also stores computed widths and heights into current_x and current_y values of the child.
	 */

	/* First loop: Find biggest stepsize, find number of children that want a piece of the pie, handle horizontal size for all children, handle vertical size for non-resizing child. */
	int num_changing_childs = 0; // Number of children that can change size.
	uint biggest_stepsize = 0;
	for (NWidgetBase *child_wid = this->head; child_wid != nullptr; child_wid = child_wid->next) {
		uint vert_step = child_wid->GetVerticalStepSize(sizing);
		if (vert_step > 0) {
			if (!(flags & NC_BIGFIRST)) num_changing_childs++;
			biggest_stepsize = std::max(biggest_stepsize, vert_step);
		} else {
			child_wid->current_y = child_wid->smallest_y;
		}

		uint hor_step = (sizing == ST_SMALLEST) ? 1 : child_wid->GetHorizontalStepSize(sizing);
		child_wid->current_x = ComputeMaxSize(child_wid->smallest_x, given_width - child_wid->padding.Horizontal(), hor_step);
	}

	/* First.5 loop: count how many children are of the biggest step size. */
	if ((this->flags & NC_BIGFIRST) && biggest_stepsize > 0) {
		for (NWidgetBase *child_wid = this->head; child_wid != nullptr; child_wid = child_wid->next) {
			uint vert_step = child_wid->GetVerticalStepSize(sizing);
			if (vert_step == biggest_stepsize) {
				num_changing_childs++;
			}
		}
	}

	/* Second loop: Allocate the additional vertical space over the resizing children, starting with the biggest resize steps. */
	while (biggest_stepsize > 0) {
		uint next_biggest_stepsize = 0;
		for (NWidgetBase *child_wid = this->head; child_wid != nullptr; child_wid = child_wid->next) {
			uint vert_step = child_wid->GetVerticalStepSize(sizing);
			if (vert_step > biggest_stepsize) continue; // Already done
			if (vert_step == biggest_stepsize) {
				uint increment = additional_length / num_changing_childs;
				num_changing_childs--;
				if (vert_step > 1) increment -= increment % vert_step;
				child_wid->current_y = child_wid->smallest_y + increment;
				additional_length -= increment;
				continue;
			}
			next_biggest_stepsize = std::max(next_biggest_stepsize, vert_step);
		}
		biggest_stepsize = next_biggest_stepsize;

		if (num_changing_childs == 0 && (flags & NC_BIGFIRST) && biggest_stepsize > 0) {
			/* Second.5 loop: count how many children are of the updated biggest step size. */
			for (NWidgetBase *child_wid = this->head; child_wid != nullptr; child_wid = child_wid->next) {
				uint vert_step = child_wid->GetVerticalStepSize(sizing);
				if (vert_step == biggest_stepsize) {
					num_changing_childs++;
				}
			}
		}
	}
	assert(num_changing_childs == 0);

	/* Third loop: Compute position and call the child. */
	uint position = 0; // Place to put next child relative to origin of the container.
	for (NWidgetBase *child_wid = this->head; child_wid != nullptr; child_wid = child_wid->next) {
		uint child_x = x + (rtl ? child_wid->padding.right : child_wid->padding.left);
		uint child_height = child_wid->current_y;

		child_wid->AssignSizePosition(sizing, child_x, y + position + child_wid->padding.top, child_wid->current_x, child_height, rtl);
		position += child_height + child_wid->padding.Vertical();
	}
}

/**
 * Generic spacer widget.
 * @param width  Horizontal size of the spacer widget.
 * @param height Vertical size of the spacer widget.
 */
NWidgetSpacer::NWidgetSpacer(int width, int height) : NWidgetResizeBase(NWID_SPACER, 0, 0)
{
	this->SetMinimalSize(width, height);
	this->SetResize(0, 0);
}

void NWidgetSpacer::SetupSmallestSize(Window *w, bool init_array)
{
	this->smallest_x = this->min_x;
	this->smallest_y = this->min_y;
}

void NWidgetSpacer::FillNestedArray(NWidgetBase **array, uint length)
{
}

void NWidgetSpacer::Draw(const Window *w)
{
	/* Spacer widget is never visible. */
}

void NWidgetSpacer::SetDirty(const Window *w) const
{
	/* Spacer widget never need repainting. */
}

NWidgetCore *NWidgetSpacer::GetWidgetFromPos(int x, int y)
{
	return nullptr;
}

NWidgetMatrix::NWidgetMatrix() : NWidgetPIPContainer(NWID_MATRIX, NC_EQUALSIZE), index(-1), clicked(-1), count(-1)
{
}

void NWidgetMatrix::SetIndex(int index)
{
	this->index = index;
}

void NWidgetMatrix::SetColour(Colours colour)
{
	this->colour = colour;
}

/**
 * Sets the clicked widget in the matrix.
 * @param clicked The clicked widget.
 */
void NWidgetMatrix::SetClicked(int clicked)
{
	this->clicked = clicked;
	if (this->clicked >= 0 && this->sb != nullptr && this->widgets_x != 0) {
		int vpos = (this->clicked / this->widgets_x) * this->widget_h; // Vertical position of the top.
		/* Need to scroll down -> Scroll to the bottom.
		 * However, last entry has no 'this->pip_inter' underneath, and we must stay below this->sb->GetCount() */
		if (this->sb->GetPosition() < vpos) vpos += this->widget_h - this->pip_inter - 1;
		this->sb->ScrollTowards(vpos);
	}
}

/**
 * Set the number of elements in this matrix.
 * @note Updates the number of elements/capacity of the real scrollbar.
 * @param count The number of elements.
 */
void NWidgetMatrix::SetCount(int count)
{
	this->count = count;

	if (this->sb == nullptr || this->widgets_x == 0) return;

	/* We need to get the number of pixels the matrix is high/wide.
	 * So, determine the number of rows/columns based on the number of
	 * columns/rows (one is constant/unscrollable).
	 * Then multiply that by the height of a widget, and add the pre
	 * and post spacing "offsets". */
	count = CeilDiv(count, this->sb->IsVertical() ? this->widgets_x : this->widgets_y);
	count *= (this->sb->IsVertical() ? this->head->smallest_y : this->head->smallest_x) + this->pip_inter;
	if (count > 0) count -= this->pip_inter; // We counted an inter too much in the multiplication above
	count += this->pip_pre + this->pip_post;
	this->sb->SetCount(count);
	this->sb->SetCapacity(this->sb->IsVertical() ? this->current_y : this->current_x);
	this->sb->SetStepSize(this->sb->IsVertical() ? this->widget_h  : this->widget_w);
}

/**
 * Assign a scrollbar to this matrix.
 * @param sb The scrollbar to assign to us.
 */
void NWidgetMatrix::SetScrollbar(Scrollbar *sb, int index)
{
	this->sb = sb;
	this->sb_index = index;
}

Scrollbar *NWidgetMatrix::GetScrollbar()
{
	return this->sb;
}

int NWidgetMatrix::GetScrollbarWidget()
{
	return this->sb_index;
}

void NWidgetMatrix::SetupSmallestSize(Window *w, bool init_array)
{
	assert(this->head != nullptr);
	assert(this->head->next == nullptr);

	if (this->index >= 0 && init_array) { // Fill w->nested_array[]
		assert(w->nested_array_size > (uint)this->index);
		w->nested_array[this->index] = this;
	}

	/* Reset the widget number. */
	NWidgetCore *nw = dynamic_cast<NWidgetCore *>(this->head);
	assert(nw != nullptr);
	SB(nw->index, 16, 16, 0);
	this->head->SetupSmallestSize(w, init_array);

	Dimension padding = { (uint)this->pip_pre + this->pip_post, (uint)this->pip_pre + this->pip_post};
	Dimension size    = {this->head->smallest_x + padding.width, this->head->smallest_y + padding.height};
	Dimension fill    = {0, 0};
	Dimension resize  = {this->pip_inter + this->head->smallest_x, this->pip_inter + this->head->smallest_y};

	if (this->index >= 0) w->UpdateWidgetSize(this->index, &size, padding, &fill, &resize);

	this->smallest_x = size.width;
	this->smallest_y = size.height;
	this->fill_x = fill.width;
	this->fill_y = fill.height;
	this->resize_x = resize.width;
	this->resize_y = resize.height;
}

void NWidgetMatrix::AssignSizePosition(SizingType sizing, uint x, uint y, uint given_width, uint given_height, bool rtl)
{
	assert(given_width >= this->smallest_x && given_height >= this->smallest_y);

	this->pos_x = x;
	this->pos_y = y;
	this->current_x = given_width;
	this->current_y = given_height;

	/* Determine the size of the widgets, and the number of visible widgets on each of the axis. */
	this->widget_w = this->head->smallest_x + this->pip_inter;
	this->widget_h = this->head->smallest_y + this->pip_inter;

	/* Account for the pip_inter is between widgets, so we need to account for that when
	 * the division assumes pip_inter is used for all widgets. */
	this->widgets_x = CeilDiv(this->current_x - this->pip_pre - this->pip_post + this->pip_inter, this->widget_w);
	this->widgets_y = CeilDiv(this->current_y - this->pip_pre - this->pip_post + this->pip_inter, this->widget_h);

	/* When resizing, update the scrollbar's count. E.g. with a vertical
	 * scrollbar becoming wider or narrower means the amount of rows in
	 * the scrollbar becomes respectively smaller or higher. */
	this->SetCount(this->count);
}

void NWidgetMatrix::FillNestedArray(NWidgetBase **array, uint length)
{
	if (this->index >= 0 && (uint)(this->index) < length) array[this->index] = this;
	NWidgetContainer::FillNestedArray(array, length);
}

NWidgetCore *NWidgetMatrix::GetWidgetFromPos(int x, int y)
{
	/* Falls outside of the matrix widget. */
	if (!IsInsideBS(x, this->pos_x, this->current_x) || !IsInsideBS(y, this->pos_y, this->current_y)) return nullptr;

	int start_x, start_y, base_offs_x, base_offs_y;
	this->GetScrollOffsets(start_x, start_y, base_offs_x, base_offs_y);

	bool rtl = _current_text_dir == TD_RTL;

	int widget_col = (rtl ?
				-x + (int)this->pip_post + (int)this->pos_x + base_offs_x + (int)this->widget_w - 1 - (int)this->pip_inter :
				 x - (int)this->pip_pre  - (int)this->pos_x - base_offs_x
			) / this->widget_w;

	int widget_row = (y - base_offs_y - (int)this->pip_pre - (int)this->pos_y) / this->widget_h;

	int sub_wid = (widget_row + start_y) * this->widgets_x + start_x + widget_col;
	if (sub_wid >= this->count) return nullptr;

	NWidgetCore *child = dynamic_cast<NWidgetCore *>(this->head);
	assert(child != nullptr);
	child->AssignSizePosition(ST_RESIZE,
			this->pos_x + (rtl ? this->pip_post - widget_col * this->widget_w : this->pip_pre + widget_col * this->widget_w) + base_offs_x,
			this->pos_y + this->pip_pre + widget_row * this->widget_h + base_offs_y,
			child->smallest_x, child->smallest_y, rtl);

	SB(child->index, 16, 16, sub_wid);

	return child->GetWidgetFromPos(x, y);
}

/* virtual */ void NWidgetMatrix::Draw(const Window *w)
{
	/* Fill the background. */
	GfxFillRect(this->pos_x, this->pos_y, this->pos_x + this->current_x - 1, this->pos_y + this->current_y - 1, _colour_gradient[this->colour & 0xF][5]);

	/* Set up a clipping area for the previews. */
	bool rtl = _current_text_dir == TD_RTL;
	DrawPixelInfo tmp_dpi;
	if (!FillDrawPixelInfo(&tmp_dpi, this->pos_x + (rtl ? this->pip_post : this->pip_pre), this->pos_y + this->pip_pre, this->current_x - this->pip_pre - this->pip_post, this->current_y - this->pip_pre - this->pip_post)) return;
	DrawPixelInfo *old_dpi = _cur_dpi;
	_cur_dpi = &tmp_dpi;

	/* Get the appropriate offsets so we can draw the right widgets. */
	NWidgetCore *child = dynamic_cast<NWidgetCore *>(this->head);
	assert(child != nullptr);
	int start_x, start_y, base_offs_x, base_offs_y;
	this->GetScrollOffsets(start_x, start_y, base_offs_x, base_offs_y);

	int offs_y = base_offs_y;
	for (int y = start_y; y < start_y + this->widgets_y + 1; y++, offs_y += this->widget_h) {
		/* Are we within bounds? */
		if (offs_y + child->smallest_y <= 0) continue;
		if (offs_y >= (int)this->current_y) break;

		/* We've passed our amount of widgets. */
		if (y * this->widgets_x >= this->count) break;

		int offs_x = base_offs_x;
		for (int x = start_x; x < start_x + this->widgets_x + 1; x++, offs_x += rtl ? -this->widget_w : this->widget_w) {
			/* Are we within bounds? */
			if (offs_x + child->smallest_x <= 0) continue;
			if (offs_x >= (int)this->current_x) continue;

			/* Do we have this many widgets? */
			int sub_wid = y * this->widgets_x + x;
			if (sub_wid >= this->count) break;

			child->AssignSizePosition(ST_RESIZE, offs_x, offs_y, child->smallest_x, child->smallest_y, rtl);
			child->SetLowered(this->clicked == sub_wid);
			SB(child->index, 16, 16, sub_wid);
			child->Draw(w);
		}
	}

	/* Restore the clipping area. */
	_cur_dpi = old_dpi;
}

/**
 * Get the different offsets that are influenced by scrolling.
 * @param[out] start_x     The start position in columns (index of the left-most column, swapped in RTL).
 * @param[out] start_y     The start position in rows.
 * @param[out] base_offs_x The base horizontal offset in pixels (X position of the column \a start_x).
 * @param[out] base_offs_y The base vertical offset in pixels (Y position of the column \a start_y).
 */
void NWidgetMatrix::GetScrollOffsets(int &start_x, int &start_y, int &base_offs_x, int &base_offs_y)
{
	base_offs_x = _current_text_dir == TD_RTL ? this->widget_w * (this->widgets_x - 1) : 0;
	base_offs_y = 0;
	start_x = 0;
	start_y = 0;
	if (this->sb != nullptr) {
		if (this->sb->IsVertical()) {
			start_y = this->sb->GetPosition() / this->widget_h;
			base_offs_y += -this->sb->GetPosition() + start_y * this->widget_h;
		} else {
			start_x = this->sb->GetPosition() / this->widget_w;
			int sub_x = this->sb->GetPosition() - start_x * this->widget_w;
			if (_current_text_dir == TD_RTL) {
				base_offs_x += sub_x;
			} else {
				base_offs_x -= sub_x;
			}
		}
	}
}

/**
 * Constructor parent nested widgets.
 * @param tp     Type of parent widget.
 * @param colour Colour of the parent widget.
 * @param index  Index in the widget array used by the window system.
 * @param child  Child container widget (if supplied). If not supplied, a
 *               vertical container will be inserted while adding the first
 *               child widget.
 */
NWidgetBackground::NWidgetBackground(WidgetType tp, Colours colour, int index, NWidgetPIPContainer *child) : NWidgetCore(tp, colour, 1, 1, 0x0, STR_NULL)
{
	assert(tp == WWT_PANEL || tp == WWT_INSET || tp == WWT_FRAME);
	if (index >= 0) this->SetIndex(index);
	this->child = child;
	this->SetAlignment(SA_TOP | SA_LEFT);
}

NWidgetBackground::~NWidgetBackground()
{
	if (this->child != nullptr) delete this->child;
}

/**
 * Add a child to the parent.
 * @param nwid Nested widget to add to the background widget.
 *
 * Unless a child container has been given in the constructor, a parent behaves as a vertical container.
 * You can add several children to it, and they are put underneath each other.
 */
void NWidgetBackground::Add(NWidgetBase *nwid)
{
	if (this->child == nullptr) {
		this->child = new NWidgetVertical();
	}
	this->child->Add(nwid);
}

/**
 * Set additional pre/inter/post space for the background widget.
 *
 * @param pip_pre   Additional space in front of the first child widget (above
 *                  for the vertical container, at the left for the horizontal container).
 * @param pip_inter Additional space between two child widgets.
 * @param pip_post  Additional space after the last child widget (below for the
 *                  vertical container, at the right for the horizontal container).
 * @note Using this function implies that the widget has (or will have) child widgets.
 */
void NWidgetBackground::SetPIP(uint8 pip_pre, uint8 pip_inter, uint8 pip_post)
{
	if (this->child == nullptr) {
		this->child = new NWidgetVertical();
	}
	this->child->SetPIP(pip_pre, pip_inter, pip_post);
}

void NWidgetBackground::AdjustPaddingForZoom()
{
	if (child != nullptr) child->AdjustPaddingForZoom();
	NWidgetCore::AdjustPaddingForZoom();
}

void NWidgetBackground::SetupSmallestSize(Window *w, bool init_array)
{
	if (init_array && this->index >= 0) {
		assert(w->nested_array_size > (uint)this->index);
		w->nested_array[this->index] = this;
	}
	if (this->child != nullptr) {
		this->child->SetupSmallestSize(w, init_array);

		this->smallest_x = this->child->smallest_x;
		this->smallest_y = this->child->smallest_y;
		this->fill_x = this->child->fill_x;
		this->fill_y = this->child->fill_y;
		this->resize_x = this->child->resize_x;
		this->resize_y = this->child->resize_y;

		/* Don't apply automatic padding if there is no child widget. */
		if (w == nullptr) return;

		if (this->type == WWT_FRAME) {
			/* Account for the size of the frame's text if that exists */
			this->child->padding     = WidgetDimensions::scaled.frametext;
			this->child->padding.top = std::max<uint8>(WidgetDimensions::scaled.frametext.top, this->widget_data != STR_NULL ? FONT_HEIGHT_NORMAL + WidgetDimensions::scaled.frametext.top / 2 : 0);

			this->smallest_x += this->child->padding.Horizontal();
			this->smallest_y += this->child->padding.Vertical();

			if (this->index >= 0) w->SetStringParameters(this->index);
			this->smallest_x = std::max(this->smallest_x, GetStringBoundingBox(this->widget_data).width + WidgetDimensions::scaled.frametext.Horizontal());
		} else if (this->type == WWT_INSET) {
			/* Apply automatic padding for bevel thickness. */
			this->child->padding = WidgetDimensions::scaled.bevel;

			this->smallest_x += this->child->padding.Horizontal();
			this->smallest_y += this->child->padding.Vertical();
		}
	} else {
		Dimension d = {this->min_x, this->min_y};
		Dimension fill = {this->fill_x, this->fill_y};
		Dimension resize  = {this->resize_x, this->resize_y};
		if (w != nullptr) { // A non-nullptr window pointer acts as switch to turn dynamic widget size on.
			if (this->type == WWT_FRAME || this->type == WWT_INSET) {
				if (this->index >= 0) w->SetStringParameters(this->index);
				Dimension background = GetStringBoundingBox(this->widget_data);
				background.width += (this->type == WWT_FRAME) ? (WidgetDimensions::scaled.frametext.Horizontal()) : (WidgetDimensions::scaled.inset.Horizontal());
				d = maxdim(d, background);
			}
			if (this->index >= 0) {
				Dimension padding;
				switch (this->type) {
					default: NOT_REACHED();
					case WWT_PANEL: padding = {WidgetDimensions::scaled.framerect.Horizontal(), WidgetDimensions::scaled.framerect.Vertical()}; break;
					case WWT_FRAME: padding = {WidgetDimensions::scaled.frametext.Horizontal(), WidgetDimensions::scaled.frametext.Vertical()}; break;
					case WWT_INSET: padding = {WidgetDimensions::scaled.inset.Horizontal(),     WidgetDimensions::scaled.inset.Vertical()};     break;
				}
				w->UpdateWidgetSize(this->index, &d, padding, &fill, &resize);
			}
		}
		this->smallest_x = d.width;
		this->smallest_y = d.height;
		this->fill_x = fill.width;
		this->fill_y = fill.height;
		this->resize_x = resize.width;
		this->resize_y = resize.height;
	}
}

void NWidgetBackground::AssignSizePosition(SizingType sizing, uint x, uint y, uint given_width, uint given_height, bool rtl)
{
	this->StoreSizePosition(sizing, x, y, given_width, given_height);

	if (this->child != nullptr) {
		uint x_offset = (rtl ? this->child->padding.right : this->child->padding.left);
		uint width = given_width - this->child->padding.Horizontal();
		uint height = given_height - this->child->padding.Vertical();
		this->child->AssignSizePosition(sizing, x + x_offset, y + this->child->padding.top, width, height, rtl);
	}
}

void NWidgetBackground::FillNestedArray(NWidgetBase **array, uint length)
{
	if (this->index >= 0 && (uint)(this->index) < length) array[this->index] = this;
	if (this->child != nullptr) this->child->FillNestedArray(array, length);
}

void NWidgetBackground::Draw(const Window *w)
{
	if (this->current_x == 0 || this->current_y == 0) return;

	Rect r = this->GetCurrentRect();

	const DrawPixelInfo *dpi = _cur_dpi;
	if (dpi->left > r.right || dpi->left + dpi->width <= r.left || dpi->top > r.bottom || dpi->top + dpi->height <= r.top) return;

	switch (this->type) {
		case WWT_PANEL:
			assert(this->widget_data == 0);
			DrawFrameRect(r.left, r.top, r.right, r.bottom, this->colour, this->IsLowered() ? FR_LOWERED : FR_NONE);
			break;

		case WWT_FRAME:
			if (this->index >= 0) w->SetStringParameters(this->index);
			DrawFrame(r, this->colour, this->text_colour, this->widget_data, this->align);
			break;

		case WWT_INSET:
			if (this->index >= 0) w->SetStringParameters(this->index);
			DrawInset(r, this->colour, this->text_colour, this->widget_data, this->align);
			break;

		default:
			NOT_REACHED();
	}

	DrawEdgeOrnament(w);

	if (this->index >= 0) w->DrawWidget(r, this->index);
	if (this->child != nullptr) this->child->Draw(w);

	if (this->IsDisabled()) {
		GfxFillRect(r.Shrink(WidgetDimensions::scaled.bevel), _colour_gradient[this->colour & 0xF][2], FILLRECT_CHECKER);
	}
}


NWidgetCore *NWidgetBackground::GetWidgetFromPos(int x, int y)
{
	NWidgetCore *nwid = nullptr;
	if (IsInsideBS(x, this->pos_x, this->current_x) && IsInsideBS(y, this->pos_y, this->current_y)) {
		if (this->child != nullptr) nwid = this->child->GetWidgetFromPos(x, y);
		if (nwid == nullptr) nwid = this;
	}
	return nwid;
}

NWidgetBase *NWidgetBackground::GetWidgetOfType(WidgetType tp)
{
	NWidgetBase *nwid = nullptr;
	if (this->child != nullptr) nwid = this->child->GetWidgetOfType(tp);
	if (nwid == nullptr && this->type == tp) nwid = this;
	return nwid;
}

NWidgetViewport::NWidgetViewport(int index) : NWidgetCore(NWID_VIEWPORT, INVALID_COLOUR, 1, 1, 0x0, STR_NULL)
{
	this->SetIndex(index);
}

void NWidgetViewport::SetupSmallestSize(Window *w, bool init_array)
{
	if (init_array && this->index >= 0) {
		assert(w->nested_array_size > (uint)this->index);
		w->nested_array[this->index] = this;
	}
	this->smallest_x = this->min_x;
	this->smallest_y = this->min_y;
}

void NWidgetViewport::Draw(const Window *w)
{
	if (this->current_x == 0 || this->current_y == 0) return;

	if (this->disp_flags & ND_NO_TRANSPARENCY) {
		TransparencyOptionBits to_backup = _transparency_opt;
		_transparency_opt &= (1 << TO_SIGNS) | (1 << TO_LOADING); // Disable all transparency, except textual stuff
		w->DrawViewport();
		_transparency_opt = to_backup;
	} else {
		w->DrawViewport();
	}

	/* Optionally shade the viewport. */
	if (this->disp_flags & (ND_SHADE_GREY | ND_SHADE_DIMMED)) {
		GfxFillRect(this->pos_x, this->pos_y, this->pos_x + this->current_x - 1, this->pos_y + this->current_y - 1,
				(this->disp_flags & ND_SHADE_DIMMED) ? PALETTE_TO_TRANSPARENT : PALETTE_NEWSPAPER, FILLRECT_RECOLOUR);
	}
}

/**
 * Initialize the viewport of the window.
 * @param w            Window owning the viewport.
 * @param follow_flags Type of viewport, see #InitializeWindowViewport().
 * @param zoom         Zoom level.
 */
void NWidgetViewport::InitializeViewport(Window *w, uint32 follow_flags, ZoomLevel zoom)
{
	InitializeWindowViewport(w, this->pos_x, this->pos_y, this->current_x, this->current_y, follow_flags, zoom);
}

/**
 * Update the position and size of the viewport (after eg a resize).
 * @param w Window owning the viewport.
 */
void NWidgetViewport::UpdateViewportCoordinates(Window *w)
{
	Viewport *vp = w->viewport;
	if (vp != nullptr) {
		vp->left = w->left + this->pos_x;
		vp->top  = w->top + this->pos_y;
		vp->width  = this->current_x;
		vp->height = this->current_y;

		vp->virtual_width  = ScaleByZoom(vp->width, vp->zoom);
		vp->virtual_height = ScaleByZoom(vp->height, vp->zoom);
	}
}

/**
 * Compute the row of a scrolled widget that a user clicked in.
 * @param clickpos    Vertical position of the mouse click (without taking scrolling into account).
 * @param w           The window the click was in.
 * @param widget      Widget number of the widget clicked in.
 * @param padding     Amount of empty space between the widget edge and the top of the first row. Default value is \c 0.
 * @return Row number clicked at. If clicked at a wrong position, #INT_MAX is returned.
 */
int Scrollbar::GetScrolledRowFromWidget(int clickpos, const Window * const w, int widget, int padding) const
{
	uint pos = w->GetRowFromWidget(clickpos, widget, padding, -1);
	if (pos != INT_MAX) pos += this->GetPosition();
	return (pos >= this->GetCount()) ? INT_MAX : pos;
}

/**
 * Update the given list position as if it were on this scroll bar when the given keycode was pressed.
 * This does not update the actual position of this scroll bar, that is left to the caller. It does,
 * however use the capacity and count of the scroll bar for the bounds and amount to scroll.
 *
 * When the count is 0 or the return is ES_NOT_HANDLED, then the position is not updated.
 * With WKC_UP and WKC_DOWN the position goes one up or down respectively.
 * With WKC_PAGEUP and WKC_PAGEDOWN the position goes one capacity up or down respectively.
 * With WKC_HOME the first position is selected and with WKC_END the last position is selected.
 * This function ensures that pos is in the range [0..count).
 * @param list_position The current position in the list.
 * @param key_code      The pressed key code.
 * @return ES_NOT_HANDLED when another key than the 6 specific keys was pressed, otherwise ES_HANDLED.
 */
EventState Scrollbar::UpdateListPositionOnKeyPress(int &list_position, uint16 keycode) const
{
	int new_pos = list_position;
	switch (keycode) {
		case WKC_UP:
			/* scroll up by one */
			new_pos--;
			break;

		case WKC_DOWN:
			/* scroll down by one */
			new_pos++;
			break;

		case WKC_PAGEUP:
			/* scroll up a page */
			new_pos -= this->GetCapacity();
			break;

		case WKC_PAGEDOWN:
			/* scroll down a page */
			new_pos += this->GetCapacity();
			break;

		case WKC_HOME:
			/* jump to beginning */
			new_pos = 0;
			break;

		case WKC_END:
			/* jump to end */
			new_pos = this->GetCount() - 1;
			break;

		default:
			return ES_NOT_HANDLED;
	}

	/* If there are no elements, there is nothing to scroll/update. */
	if (this->GetCount() != 0) {
		list_position = Clamp(new_pos, 0, this->GetCount() - 1);
	}
	return ES_HANDLED;
}


/**
 * Set capacity of visible elements from the size and resize properties of a widget.
 * @param w       Window.
 * @param widget  Widget with size and resize properties.
 * @param padding Padding to subtract from the size.
 * @note Updates the position if needed.
 */
void Scrollbar::SetCapacityFromWidget(Window *w, int widget, int padding)
{
	NWidgetBase *nwid = w->GetWidget<NWidgetBase>(widget);
	if (this->IsVertical()) {
		this->SetCapacity(((int)nwid->current_y - padding) / (int)nwid->resize_y);
	} else {
		this->SetCapacity(((int)nwid->current_x - padding) / (int)nwid->resize_x);
	}
}

/**
 * Scrollbar widget.
 * @param tp     Scrollbar type. (horizontal/vertical)
 * @param colour Colour of the scrollbar.
 * @param index  Index in the widget array used by the window system.
 */
NWidgetScrollbar::NWidgetScrollbar(WidgetType tp, Colours colour, int index) : NWidgetCore(tp, colour, 1, 1, 0x0, STR_NULL), Scrollbar(tp != NWID_HSCROLLBAR)
{
	assert(tp == NWID_HSCROLLBAR || tp == NWID_VSCROLLBAR);
	this->sizing_type = NWST_BUTTON;
	this->SetIndex(index);

	switch (this->type) {
		case NWID_HSCROLLBAR:
			this->SetResize(1, 0);
			this->SetFill(1, 0);
			this->SetDataTip(0x0, STR_TOOLTIP_HSCROLL_BAR_SCROLLS_LIST);
			break;

		case NWID_VSCROLLBAR:
			this->SetResize(0, 1);
			this->SetFill(0, 1);
			this->SetDataTip(0x0, STR_TOOLTIP_VSCROLL_BAR_SCROLLS_LIST);
			break;

		default: NOT_REACHED();
	}
}

void NWidgetScrollbar::SetupSmallestSize(Window *w, bool init_array)
{
	if (init_array && this->index >= 0) {
		assert(w->nested_array_size > (uint)this->index);
		w->nested_array[this->index] = this;
	}
	this->min_x = 0;
	this->min_y = 0;

	switch (this->type) {
		case NWID_HSCROLLBAR:
			this->SetMinimalSizeAbsolute(NWidgetScrollbar::GetHorizontalDimension().width * 3, NWidgetScrollbar::GetHorizontalDimension().height);
			break;

		case NWID_VSCROLLBAR:
			this->SetMinimalSizeAbsolute(NWidgetScrollbar::GetVerticalDimension().width, NWidgetScrollbar::GetVerticalDimension().height * 3);
			break;

		default: NOT_REACHED();
	}

	this->smallest_x = this->min_x;
	this->smallest_y = this->min_y;
}

void NWidgetScrollbar::Draw(const Window *w)
{
	if (this->current_x == 0 || this->current_y == 0) return;

	Rect r = this->GetCurrentRect();

	const DrawPixelInfo *dpi = _cur_dpi;
	if (dpi->left > r.right || dpi->left + dpi->width <= r.left || dpi->top > r.bottom || dpi->top + dpi->height <= r.top) return;

	bool up_lowered = HasBit(this->disp_flags, NDB_SCROLLBAR_UP);
	bool down_lowered = HasBit(this->disp_flags, NDB_SCROLLBAR_DOWN);
	bool middle_lowered = !(this->disp_flags & ND_SCROLLBAR_BTN) && w->mouse_capture_widget == this->index;

	if (this->type == NWID_HSCROLLBAR) {
		DrawHorizontalScrollbar(r, this->colour, up_lowered, middle_lowered, down_lowered, this);
	} else {
		DrawVerticalScrollbar(r, this->colour, up_lowered, middle_lowered, down_lowered, this);
	}

	if (this->IsDisabled()) {
		GfxFillRect(r.Shrink(WidgetDimensions::scaled.bevel), _colour_gradient[this->colour & 0xF][2], FILLRECT_CHECKER);
	}
}

/* static */ void NWidgetScrollbar::InvalidateDimensionCache()
{
	vertical_dimension.width   = vertical_dimension.height   = 0;
	horizontal_dimension.width = horizontal_dimension.height = 0;
}

/* static */ Dimension NWidgetScrollbar::GetVerticalDimension()
{
	if (vertical_dimension.width == 0) {
<<<<<<< HEAD
		vertical_dimension = maxdim(GetSpriteSize(SPR_ARROW_UP), GetSpriteSize(SPR_ARROW_DOWN));
		vertical_dimension.width += extra.width;
		vertical_dimension.width = GetMinButtonSize(vertical_dimension.width);
		vertical_dimension.height += extra.height;
		vertical_dimension.height = GetMinButtonSize(vertical_dimension.height);
=======
		vertical_dimension = maxdim(GetScaledSpriteSize(SPR_ARROW_UP), GetScaledSpriteSize(SPR_ARROW_DOWN));
		vertical_dimension.width += WidgetDimensions::scaled.vscrollbar.Horizontal();
		vertical_dimension.height += WidgetDimensions::scaled.vscrollbar.Vertical();
>>>>>>> 5e227886
	}
	return vertical_dimension;
}

/* static */ Dimension NWidgetScrollbar::GetHorizontalDimension()
{
	if (horizontal_dimension.width == 0) {
<<<<<<< HEAD
		horizontal_dimension = maxdim(GetSpriteSize(SPR_ARROW_LEFT), GetSpriteSize(SPR_ARROW_RIGHT));
		horizontal_dimension.width += extra.width;
		horizontal_dimension.width = GetMinButtonSize(horizontal_dimension.width);
		horizontal_dimension.height += extra.height;
		horizontal_dimension.height = GetMinButtonSize(horizontal_dimension.height);
=======
		horizontal_dimension = maxdim(GetScaledSpriteSize(SPR_ARROW_LEFT), GetScaledSpriteSize(SPR_ARROW_RIGHT));
		horizontal_dimension.width += WidgetDimensions::scaled.hscrollbar.Horizontal();
		horizontal_dimension.height += WidgetDimensions::scaled.hscrollbar.Vertical();
>>>>>>> 5e227886
	}
	return horizontal_dimension;
}

Dimension NWidgetScrollbar::vertical_dimension = {0, 0};
Dimension NWidgetScrollbar::horizontal_dimension = {0, 0};

/** Reset the cached dimensions. */
/* static */ void NWidgetLeaf::InvalidateDimensionCache()
{
	shadebox_dimension.width   = shadebox_dimension.height   = 0;
	debugbox_dimension.width   = debugbox_dimension.height   = 0;
	defsizebox_dimension.width = defsizebox_dimension.height = 0;
	stickybox_dimension.width  = stickybox_dimension.height  = 0;
	resizebox_dimension.width  = resizebox_dimension.height  = 0;
	closebox_dimension.width   = closebox_dimension.height   = 0;
	dropdown_dimension.width   = dropdown_dimension.height   = 0;
}

Dimension NWidgetLeaf::shadebox_dimension   = {0, 0};
Dimension NWidgetLeaf::debugbox_dimension   = {0, 0};
Dimension NWidgetLeaf::defsizebox_dimension = {0, 0};
Dimension NWidgetLeaf::stickybox_dimension  = {0, 0};
Dimension NWidgetLeaf::resizebox_dimension  = {0, 0};
Dimension NWidgetLeaf::closebox_dimension   = {0, 0};
Dimension NWidgetLeaf::dropdown_dimension   = {0, 0};

/**
 * Nested leaf widget.
 * @param tp     Type of leaf widget.
 * @param colour Colour of the leaf widget.
 * @param index  Index in the widget array used by the window system.
 * @param data   Data of the widget.
 * @param tip    Tooltip of the widget.
 */
NWidgetLeaf::NWidgetLeaf(WidgetType tp, Colours colour, int index, uint32 data, StringID tip) : NWidgetCore(tp, colour, 1, 1, data, tip)
{
	assert(this->sizing_type < NWST_END);
	assert(index >= 0 || tp == WWT_LABEL || tp == WWT_TEXT || tp == WWT_CAPTION || tp == WWT_RESIZEBOX || tp == WWT_SHADEBOX || tp == WWT_DEFSIZEBOX || tp == WWT_DEBUGBOX || tp == WWT_STICKYBOX || tp == WWT_CLOSEBOX);
	if (index >= 0) this->SetIndex(index);
	this->min_x = 0;
	this->min_y = 0;
	this->SetResize(0, 0);

	if (this->sizing_type == NWST_NONE) {
		switch (tp) {
			case WWT_PUSHBTN:
			case WWT_IMGBTN:
			case WWT_PUSHIMGBTN:
			case WWT_IMGBTN_2:
			case WWT_TEXTBTN:
			case WWT_PUSHTXTBTN:
			case WWT_TEXTBTN_2:
			case WWT_PUSHARROWBTN:
			case WWT_EDITBOX:
			case WWT_CAPTION:
			case WWT_STICKYBOX:
			case WWT_SHADEBOX:
			case WWT_DEBUGBOX:
			case WWT_DEFSIZEBOX:
			case WWT_RESIZEBOX:
			case WWT_CLOSEBOX:
				this->sizing_type = NWST_BUTTON;
				this->SetMinimalSize(8, 8);
				break;
			case NWID_PUSHBUTTON_DROPDOWN:
			case NWID_BUTTON_DROPDOWN:
			case WWT_DROPDOWN:
			case WWT_ARROWBTN:
				this->sizing_type = NWST_BUTTON;
				this->SetMinimalSize(8, 8);
				break;
			default:
				this->sizing_type = NWST_NONE;
		}
	}

	switch (tp) {
		case WWT_EMPTY:
			break;

		case WWT_TEXT:
			this->SetFill(0, 0);
			this->SetAlignment(SA_LEFT | SA_VERT_CENTER);
			break;

		case WWT_PUSHBTN:
		case WWT_IMGBTN:
		case WWT_PUSHIMGBTN:
		case WWT_IMGBTN_2:
		case WWT_TEXTBTN:
		case WWT_PUSHTXTBTN:
		case WWT_TEXTBTN_2:
		case WWT_LABEL:
		case WWT_MATRIX:
		case NWID_BUTTON_DROPDOWN:
		case NWID_PUSHBUTTON_DROPDOWN:
		case WWT_ARROWBTN:
		case WWT_PUSHARROWBTN:
			this->SetFill(0, 0);
			break;

		case WWT_EDITBOX:
			this->SetFill(0, 0);
			break;

		case WWT_CAPTION:
			this->SetFill(1, 0);
			this->SetResize(1, 0);
<<<<<<< HEAD
			//this->SetMinimalSize(0, WD_CAPTION_HEIGHT);
			//this->SetMinimalTextLines(1, WD_FRAMERECT_TOP + WD_FRAMERECT_BOTTOM, FS_NORMAL);
=======
			this->SetMinimalSize(0, WD_CAPTION_HEIGHT);
			this->SetMinimalTextLines(1, WidgetDimensions::unscaled.framerect.Vertical(), FS_NORMAL);
>>>>>>> 5e227886
			this->SetDataTip(data, STR_TOOLTIP_WINDOW_TITLE_DRAG_THIS);
			break;

		case WWT_STICKYBOX:
			this->SetFill(0, 0);
			this->SetMinimalSize(WD_STICKYBOX_WIDTH, WD_CAPTION_HEIGHT);
			this->SetDataTip(STR_NULL, STR_TOOLTIP_STICKY);
			break;

		case WWT_SHADEBOX:
			this->SetFill(0, 0);
			this->SetMinimalSize(WD_SHADEBOX_WIDTH, WD_CAPTION_HEIGHT);
			this->SetDataTip(STR_NULL, STR_TOOLTIP_SHADE);
			break;

		case WWT_DEBUGBOX:
			this->SetFill(0, 0);
			this->SetMinimalSize(WD_DEBUGBOX_WIDTH, WD_CAPTION_HEIGHT);
			this->SetDataTip(STR_NULL, STR_TOOLTIP_DEBUG);
			break;

		case WWT_DEFSIZEBOX:
			this->SetFill(0, 0);
			this->SetMinimalSize(WD_DEFSIZEBOX_WIDTH, WD_CAPTION_HEIGHT);
			this->SetDataTip(STR_NULL, STR_TOOLTIP_DEFSIZE);
			break;

		case WWT_RESIZEBOX:
			this->SetFill(0, 0);
			this->SetMinimalSize(WD_RESIZEBOX_WIDTH, 12);
			this->SetDataTip(STR_NULL, STR_TOOLTIP_RESIZE);
			break;

		case WWT_CLOSEBOX:
			this->SetFill(0, 0);
			this->SetMinimalSize(WD_CLOSEBOX_WIDTH, WD_CAPTION_HEIGHT);
			this->SetDataTip(STR_NULL, STR_TOOLTIP_CLOSE_WINDOW);
			break;

		case WWT_DROPDOWN:
			this->SetFill(0, 0);
			//this->SetMinimalSize(0, WD_DROPDOWN_HEIGHT);
			this->SetAlignment(SA_TOP | SA_LEFT);
			break;

		default:
			NOT_REACHED();
	}
}

void NWidgetLeaf::SetupSmallestSize(Window *w, bool init_array)
{
	if (this->index >= 0 && init_array) { // Fill w->nested_array[]
		assert(w->nested_array_size > (uint)this->index);
		w->nested_array[this->index] = this;
	}

	Dimension padding = {0, 0};
	Dimension size = {this->min_x, this->min_y};
	Dimension fill = {this->fill_x, this->fill_y};
	Dimension resize = {this->resize_x, this->resize_y};
<<<<<<< HEAD
	/* Get padding, and update size with the real content size if appropriate. */
	const Dimension *padding = nullptr;
	if (!_settings_client.gui.windows_titlebars && w->window_class != WC_NEWS_WINDOW &&
		(this->type == WWT_CAPTION || this->type == WWT_STICKYBOX || this->type == WWT_SHADEBOX ||
		this->type == WWT_DEFSIZEBOX || this->type == WWT_CLOSEBOX || this->type == WWT_DEBUGBOX)) {
		static const Dimension extra = {0, 0};
		padding = &extra;
		this->sizing_type = NWST_NONE;
		size = extra;
		fill = extra;
		resize = extra;
		if (this->type == WWT_CAPTION) {
			fill.width = 1;
			resize.width = 1;
		}
	} else switch (this->type) {
=======
	switch (this->type) {
>>>>>>> 5e227886
		case WWT_EMPTY: {
			break;
		}
		case WWT_MATRIX: {
			padding = {WidgetDimensions::scaled.matrix.Horizontal(), WidgetDimensions::scaled.matrix.Vertical()};
			break;
		}
		case WWT_SHADEBOX: {
			padding = {WidgetDimensions::scaled.shadebox.Horizontal(), WidgetDimensions::scaled.shadebox.Vertical()};
			if (NWidgetLeaf::shadebox_dimension.width == 0) {
				NWidgetLeaf::shadebox_dimension = maxdim(GetScaledSpriteSize(SPR_WINDOW_SHADE), GetScaledSpriteSize(SPR_WINDOW_UNSHADE));
				NWidgetLeaf::shadebox_dimension.width += padding.width;
				NWidgetLeaf::shadebox_dimension.height += padding.height;
			}
			size = maxdim(size, NWidgetLeaf::shadebox_dimension);
			break;
		}
		case WWT_DEBUGBOX:
			if (_settings_client.gui.newgrf_developer_tools && w->IsNewGRFInspectable()) {
				padding = {WidgetDimensions::scaled.debugbox.Horizontal(), WidgetDimensions::scaled.debugbox.Vertical()};
				if (NWidgetLeaf::debugbox_dimension.width == 0) {
					NWidgetLeaf::debugbox_dimension = GetScaledSpriteSize(SPR_WINDOW_DEBUG);
					NWidgetLeaf::debugbox_dimension.width += padding.width;
					NWidgetLeaf::debugbox_dimension.height += padding.height;
				}
				size = maxdim(size, NWidgetLeaf::debugbox_dimension);
			} else {
				/* If the setting is disabled we don't want to see it! */
				size.width = 0;
				fill.width = 0;
				resize.width = 0;
			}
			break;

		case WWT_STICKYBOX: {
			padding = {WidgetDimensions::scaled.stickybox.Horizontal(), WidgetDimensions::scaled.stickybox.Vertical()};
			if (NWidgetLeaf::stickybox_dimension.width == 0) {
				NWidgetLeaf::stickybox_dimension = maxdim(GetScaledSpriteSize(SPR_PIN_UP), GetScaledSpriteSize(SPR_PIN_DOWN));
				NWidgetLeaf::stickybox_dimension.width += padding.width;
				NWidgetLeaf::stickybox_dimension.height += padding.height;
			}
			size = maxdim(size, NWidgetLeaf::stickybox_dimension);
			break;
		}

		case WWT_DEFSIZEBOX: {
			padding = {WidgetDimensions::scaled.defsizebox.Horizontal(), WidgetDimensions::scaled.defsizebox.Vertical()};
			if (NWidgetLeaf::defsizebox_dimension.width == 0) {
				NWidgetLeaf::defsizebox_dimension = GetScaledSpriteSize(SPR_WINDOW_DEFSIZE);
				NWidgetLeaf::defsizebox_dimension.width += padding.width;
				NWidgetLeaf::defsizebox_dimension.height += padding.height;
			}
			size = maxdim(size, NWidgetLeaf::defsizebox_dimension);
			break;
		}

		case WWT_RESIZEBOX: {
			padding = {WidgetDimensions::scaled.resizebox.Horizontal(), WidgetDimensions::scaled.resizebox.Vertical()};
			if (NWidgetLeaf::resizebox_dimension.width == 0) {
				NWidgetLeaf::resizebox_dimension = maxdim(GetScaledSpriteSize(SPR_WINDOW_RESIZE_LEFT), GetScaledSpriteSize(SPR_WINDOW_RESIZE_RIGHT));
				NWidgetLeaf::resizebox_dimension.width += padding.width;
				NWidgetLeaf::resizebox_dimension.height += padding.height;
			}
			size = maxdim(size, NWidgetLeaf::resizebox_dimension);
			break;
		}
		case WWT_EDITBOX: {
<<<<<<< HEAD
			Dimension sprite_size = GetSpriteSize(_current_text_dir == TD_RTL ? SPR_IMG_DELETE_RIGHT : SPR_IMG_DELETE_LEFT);
			size.width = std::max(size.width, 30 + sprite_size.width);
			size.height = std::max(sprite_size.height, GetStringBoundingBox("_").height + WD_FRAMERECT_TOP + WD_FRAMERECT_BOTTOM);
			size.height = GetMinButtonSize(size.height);
=======
			Dimension sprite_size = GetScaledSpriteSize(_current_text_dir == TD_RTL ? SPR_IMG_DELETE_RIGHT : SPR_IMG_DELETE_LEFT);
			size.width = std::max(size.width, ScaleGUITrad(30) + sprite_size.width);
			size.height = std::max(sprite_size.height, GetStringBoundingBox("_").height + WidgetDimensions::scaled.framerect.Vertical());
>>>>>>> 5e227886
		}
		FALLTHROUGH;
		case WWT_PUSHBTN: {
			padding = {WidgetDimensions::scaled.frametext.Horizontal(), WidgetDimensions::scaled.framerect.Vertical()};
			break;
		}
		case WWT_IMGBTN:
		case WWT_IMGBTN_2:
		case WWT_PUSHIMGBTN: {
			padding = {WidgetDimensions::scaled.imgbtn.Horizontal(), WidgetDimensions::scaled.imgbtn.Vertical()};
			Dimension d2 = GetScaledSpriteSize(this->widget_data);
			if (this->type == WWT_IMGBTN_2) d2 = maxdim(d2, GetScaledSpriteSize(this->widget_data + 1));
			d2.width += padding.width;
			d2.height += padding.height;
			size = maxdim(size, d2);
			break;
		}
		case WWT_ARROWBTN:
		case WWT_PUSHARROWBTN: {
			padding = {WidgetDimensions::scaled.imgbtn.Horizontal(), WidgetDimensions::scaled.imgbtn.Vertical()};
			Dimension d2 = maxdim(GetScaledSpriteSize(SPR_ARROW_LEFT), GetScaledSpriteSize(SPR_ARROW_RIGHT));
			d2.width += padding.width;
			d2.height += padding.height;
			size = maxdim(size, d2);
			break;
		}

		case WWT_CLOSEBOX: {
			padding = {WidgetDimensions::scaled.closebox.Horizontal(), WidgetDimensions::scaled.closebox.Vertical()};
			if (NWidgetLeaf::closebox_dimension.width == 0) {
				NWidgetLeaf::closebox_dimension = GetScaledSpriteSize(SPR_CLOSEBOX);
				NWidgetLeaf::closebox_dimension.width += padding.width;
				NWidgetLeaf::closebox_dimension.height += padding.height;
			}
			size = maxdim(size, NWidgetLeaf::closebox_dimension);
			break;
		}
		case WWT_TEXTBTN:
		case WWT_PUSHTXTBTN:
		case WWT_TEXTBTN_2: {
			padding = {WidgetDimensions::scaled.framerect.Horizontal(), WidgetDimensions::scaled.framerect.Vertical()};
			if (this->index >= 0) w->SetStringParameters(this->index);
			Dimension d2 = GetStringBoundingBox(this->widget_data);
			d2.width += padding.width;
			d2.height += padding.height;
			size = maxdim(size, d2);
			break;
		}
		case WWT_LABEL:
		case WWT_TEXT: {
			if (this->index >= 0) w->SetStringParameters(this->index);
			size = maxdim(size, GetStringBoundingBox(this->widget_data));
			break;
		}
		case WWT_CAPTION: {
			padding = {WidgetDimensions::scaled.captiontext.Horizontal(), WidgetDimensions::scaled.captiontext.Vertical()};
			if (this->index >= 0) w->SetStringParameters(this->index);
			Dimension d2 = GetStringBoundingBox(this->widget_data);
<<<<<<< HEAD
			d2.width += extra.width + GetMinButtonSize(11U);
			d2.height += extra.height;
=======
			d2.width += padding.width;
			d2.height += padding.height;
>>>>>>> 5e227886
			size = maxdim(size, d2);
			break;
		}
		case WWT_DROPDOWN:
		case NWID_BUTTON_DROPDOWN:
		case NWID_PUSHBUTTON_DROPDOWN: {
			if (NWidgetLeaf::dropdown_dimension.width == 0) {
<<<<<<< HEAD
				NWidgetLeaf::dropdown_dimension = GetSpriteSize(SPR_ARROW_DOWN);
				NWidgetLeaf::dropdown_dimension.width = SETTING_BUTTON_HEIGHT;
				//NWidgetLeaf::dropdown_dimension.width += WD_DROPDOWNTEXT_LEFT + WD_DROPDOWNTEXT_RIGHT;
				NWidgetLeaf::dropdown_dimension.height += WD_DROPDOWNTEXT_TOP + WD_DROPDOWNTEXT_BOTTOM;
				extra.width = WD_DROPDOWNTEXT_LEFT + WD_DROPDOWNTEXT_RIGHT + NWidgetLeaf::dropdown_dimension.width;
=======
				NWidgetLeaf::dropdown_dimension = GetScaledSpriteSize(SPR_ARROW_DOWN);
				NWidgetLeaf::dropdown_dimension.width += WidgetDimensions::scaled.vscrollbar.Horizontal();
				NWidgetLeaf::dropdown_dimension.height += WidgetDimensions::scaled.vscrollbar.Vertical();
>>>>>>> 5e227886
			}
			padding = {WidgetDimensions::scaled.dropdowntext.Horizontal() + NWidgetLeaf::dropdown_dimension.width, WidgetDimensions::scaled.dropdowntext.Vertical()};
			if (this->index >= 0) w->SetStringParameters(this->index);
			Dimension d2 = GetStringBoundingBox(this->widget_data);
			d2.width += padding.width;
			d2.height = std::max(d2.height + padding.height, NWidgetLeaf::dropdown_dimension.height);
			size = maxdim(size, d2);
			break;
		}
		default:
			NOT_REACHED();
	}

	if (this->index >= 0) w->UpdateWidgetSize(this->index, &size, padding, &fill, &resize);

	this->smallest_x = size.width;
	this->smallest_y = size.height;
	this->fill_x = fill.width;
	this->fill_y = fill.height;
	this->resize_x = resize.width;
	this->resize_y = resize.height;
}

void NWidgetLeaf::Draw(const Window *w)
{
	if (this->current_x == 0 || this->current_y == 0) return;

	/* Setup a clipping rectangle... for WWT_EMPTY or WWT_TEXT, an extra scaled pixel is allowed vertically in case text shadow encroaches. */
	int extra_y = (this->type == WWT_EMPTY || this->type == WWT_TEXT) ? ScaleGUITrad(1) : 0;
	DrawPixelInfo new_dpi;
	if (!FillDrawPixelInfo(&new_dpi, this->pos_x, this->pos_y, this->current_x, this->current_y + extra_y)) return;
	/* ...but keep coordinates relative to the window. */
	new_dpi.left += this->pos_x;
	new_dpi.top += this->pos_y;

	DrawPixelInfo *old_dpi = _cur_dpi;
	_cur_dpi = &new_dpi;

	Rect r = this->GetCurrentRect();

	bool clicked = this->IsLowered();
	switch (this->type) {
		case WWT_EMPTY:
			break;

		case WWT_PUSHBTN:
			assert(this->widget_data == 0);
			DrawFrameRect(r.left, r.top, r.right, r.bottom, this->colour, (clicked) ? FR_LOWERED : FR_NONE);
			break;

		case WWT_IMGBTN:
		case WWT_PUSHIMGBTN:
		case WWT_IMGBTN_2:
			DrawImageButtons(r, this->type, this->colour, clicked, this->widget_data, this->align);
			break;

		case WWT_TEXTBTN:
		case WWT_PUSHTXTBTN:
		case WWT_TEXTBTN_2:
			if (this->index >= 0) w->SetStringParameters(this->index);
			DrawFrameRect(r.left, r.top, r.right, r.bottom, this->colour, (clicked) ? FR_LOWERED : FR_NONE);
			DrawLabel(r, this->type, clicked, this->text_colour, this->widget_data, this->align);
			break;

		case WWT_ARROWBTN:
		case WWT_PUSHARROWBTN: {
			SpriteID sprite;
			switch (this->widget_data) {
				case AWV_DECREASE: sprite = _current_text_dir != TD_RTL ? SPR_ARROW_LEFT : SPR_ARROW_RIGHT; break;
				case AWV_INCREASE: sprite = _current_text_dir == TD_RTL ? SPR_ARROW_LEFT : SPR_ARROW_RIGHT; break;
				case AWV_LEFT:     sprite = SPR_ARROW_LEFT;  break;
				case AWV_RIGHT:    sprite = SPR_ARROW_RIGHT; break;
				default: NOT_REACHED();
			}
			DrawImageButtons(r, WWT_PUSHIMGBTN, this->colour, clicked, sprite, this->align);
			break;
		}

		case WWT_LABEL:
			if (this->index >= 0) w->SetStringParameters(this->index);
			DrawLabel(r, this->type, clicked, this->text_colour, this->widget_data, this->align);
			break;

		case WWT_TEXT:
			if (this->index >= 0) w->SetStringParameters(this->index);
			DrawText(r, this->text_colour, this->widget_data, this->align);
			break;

		case WWT_MATRIX:
			DrawMatrix(r, this->colour, clicked, this->widget_data, this->resize_x, this->resize_y);
			break;

		case WWT_EDITBOX: {
			const QueryString *query = w->GetQueryString(this->index);
			if (query != nullptr) query->DrawEditBox(w, this->index);
			break;
		}

		case WWT_CAPTION:
			if (this->index >= 0) w->SetStringParameters(this->index);
			DrawCaption(r, this->colour, w->owner, this->text_colour, this->widget_data, this->align, this, w);
			break;

		case WWT_SHADEBOX:
			assert(this->widget_data == 0);
			DrawImageButtons(r, WWT_SHADEBOX, this->colour, w->IsShaded(), w->IsShaded() ? SPR_WINDOW_SHADE : SPR_WINDOW_UNSHADE, SA_CENTER);
			break;

		case WWT_DEBUGBOX:
			DrawImageButtons(r, WWT_DEBUGBOX, this->colour, clicked, SPR_WINDOW_DEBUG, SA_CENTER);
			break;

		case WWT_STICKYBOX: {
			assert(this->widget_data == 0);
			bool clicked = !!(w->flags & WF_STICKY);
			DrawImageButtons(r, WWT_STICKYBOX, this->colour, clicked, clicked ? SPR_PIN_DOWN : SPR_PIN_UP, SA_CENTER);
			break;
		}

		case WWT_DEFSIZEBOX:
			assert(this->widget_data == 0);
			DrawImageButtons(r, WWT_DEFSIZEBOX, this->colour, clicked, SPR_WINDOW_DEFSIZE, SA_CENTER);
			break;

		case WWT_RESIZEBOX:
			assert(this->widget_data == 0);
			DrawResizeBox(r, this->colour, this->pos_x < (w->width / 2), !!(w->flags & WF_SIZING));
			break;

		case WWT_CLOSEBOX:
			DrawCloseBox(r, this->colour);
			break;

		case WWT_DROPDOWN:
			if (this->index >= 0) w->SetStringParameters(this->index);
			DrawButtonDropdown(r, this->colour, false, clicked, this->widget_data, this->align);
			break;

		case NWID_BUTTON_DROPDOWN:
		case NWID_PUSHBUTTON_DROPDOWN:
			if (this->index >= 0) w->SetStringParameters(this->index);
			DrawButtonDropdown(r, this->colour, clicked, (this->disp_flags & ND_DROPDOWN_ACTIVE) != 0, this->widget_data, this->align);
			break;

		default:
			NOT_REACHED();
	}
	if (this->index >= 0) w->DrawWidget(r, this->index);

	if (this->IsDisabled()) {
		GfxFillRect(r.Shrink(WidgetDimensions::scaled.bevel), _colour_gradient[this->colour & 0xF][2], FILLRECT_CHECKER);
	}

	_cur_dpi = old_dpi;
}

/**
 * For a #NWID_BUTTON_DROPDOWN, test whether \a pt refers to the button or to the drop-down.
 * @param pt Point in the widget.
 * @return The point refers to the button.
 *
 * @note The magic constants are also used at #DrawButtonDropdown.
 */
bool NWidgetLeaf::ButtonHit(const Point &pt)
{
	uint button_size = GetMinButtonSize(12);
	if (_current_text_dir == TD_LTR) {
		int button_width = this->pos_x + this->current_x - button_size;
		return pt.x < button_width;
	} else {
		int button_left = this->pos_x + button_size;
		return pt.x >= button_left;
	}
}

/* == Conversion code from NWidgetPart array to NWidgetBase* tree == */

/**
 * Construct a single nested widget in \a *dest from its parts.
 *
 * Construct a NWidgetBase object from a #NWidget function, and apply all
 * settings that follow it, until encountering a #EndContainer, another
 * #NWidget, or the end of the parts array.
 *
 * @param parts Array with parts of the nested widget.
 * @param count Length of the \a parts array.
 * @param dest  Address of pointer to use for returning the composed widget.
 * @param fill_dest Fill the composed widget with child widgets.
 * @param biggest_index Pointer to biggest nested widget index in the tree encountered so far.
 * @return Number of widget part elements used to compose the widget.
 * @pre \c biggest_index != nullptr.
 */
static int MakeNWidget(const NWidgetPart *parts, int count, NWidgetBase **dest, bool *fill_dest, int *biggest_index)
{
	int num_used = 0;

	*dest = nullptr;
	*fill_dest = false;

	while (count > num_used) {
		switch (parts->type) {
			case NWID_SPACER:
				if (*dest != nullptr) return num_used;
				*dest = new NWidgetSpacer(0, 0);
				break;

			case NWID_HORIZONTAL:
				if (*dest != nullptr) return num_used;
				*dest = new NWidgetHorizontal(parts->u.cont_flags);
				*fill_dest = true;
				break;

			case NWID_HORIZONTAL_LTR:
				if (*dest != nullptr) return num_used;
				*dest = new NWidgetHorizontalLTR(parts->u.cont_flags);
				*fill_dest = true;
				break;

			case WWT_PANEL:
			case WWT_INSET:
			case WWT_FRAME:
				if (*dest != nullptr) return num_used;
				*dest = new NWidgetBackground(parts->type, parts->u.widget.colour, parts->u.widget.index);
				*biggest_index = std::max(*biggest_index, (int)parts->u.widget.index);
				*fill_dest = true;
				break;

			case NWID_VERTICAL:
				if (*dest != nullptr) return num_used;
				*dest = new NWidgetVertical(parts->u.cont_flags);
				*fill_dest = true;
				break;

			case NWID_MATRIX: {
				if (*dest != nullptr) return num_used;
				NWidgetMatrix *nwm = new NWidgetMatrix();
				*dest = nwm;
				*fill_dest = true;
				nwm->SetIndex(parts->u.widget.index);
				nwm->SetColour(parts->u.widget.colour);
				*biggest_index = std::max(*biggest_index, (int)parts->u.widget.index);
				break;
			}

			case WPT_FUNCTION: {
				if (*dest != nullptr) return num_used;
				/* Ensure proper functioning even when the called code simply writes its largest index. */
				int biggest = -1;
				*dest = parts->u.func_ptr(&biggest);
				*biggest_index = std::max(*biggest_index, biggest);
				*fill_dest = false;
				break;
			}

			case WPT_RESIZE: {
				NWidgetResizeBase *nwrb = dynamic_cast<NWidgetResizeBase *>(*dest);
				if (nwrb != nullptr) {
					assert(parts->u.xy.x >= 0 && parts->u.xy.y >= 0);
					nwrb->SetResize(parts->u.xy.x, parts->u.xy.y);
				}
				break;
			}

			case WPT_SIZINGTYPE: {
				NWidgetResizeBase *nwrb = dynamic_cast<NWidgetResizeBase *>(*dest);
				if (nwrb != NULL) {
					assert(parts->u.sizing_type < NWST_END);
					nwrb->sizing_type = parts->u.sizing_type;
					nwrb->SetMinimalSize(0, 0);
				}
				break;
			}

			case WPT_MINSIZE: {
				NWidgetResizeBase *nwrb = dynamic_cast<NWidgetResizeBase *>(*dest);
				if (nwrb != nullptr) {
					assert(parts->u.xy.x >= 0 && parts->u.xy.y >= 0);
					nwrb->SetMinimalSize(parts->u.xy.x, parts->u.xy.y);
				}
				break;
			}

			case WPT_MINTEXTLINES: {
				NWidgetResizeBase *nwrb = dynamic_cast<NWidgetResizeBase *>(*dest);
				if (nwrb != nullptr) {
					assert(parts->u.text_lines.size >= FS_BEGIN && parts->u.text_lines.size < FS_END);
					nwrb->SetMinimalTextLines(parts->u.text_lines.lines, parts->u.text_lines.spacing, parts->u.text_lines.size);
				}
				break;
			}

			case WPT_TEXTCOLOUR: {
				NWidgetCore *nwc = dynamic_cast<NWidgetCore *>(*dest);
				if (nwc != nullptr) {
					nwc->SetTextColour(parts->u.colour.colour);
				}
				break;
			}

			case WPT_ALIGNMENT: {
				NWidgetCore *nwc = dynamic_cast<NWidgetCore *>(*dest);
				if (nwc != nullptr) {
					nwc->SetAlignment(parts->u.align.align);
				}
				break;
			}

			case WPT_FILL: {
				NWidgetResizeBase *nwrb = dynamic_cast<NWidgetResizeBase *>(*dest);
				if (nwrb != nullptr) nwrb->SetFill(parts->u.xy.x, parts->u.xy.y);
				break;
			}

			case WPT_DATATIP: {
				NWidgetCore *nwc = dynamic_cast<NWidgetCore *>(*dest);
				if (nwc != nullptr) {
					nwc->widget_data = parts->u.data_tip.data;
					nwc->tool_tip = parts->u.data_tip.tooltip;
				}
				break;
			}

			case WPT_PADDING:
				if (*dest != nullptr) (*dest)->SetPadding(parts->u.padding);
				break;

			case WPT_PIPSPACE: {
				NWidgetPIPContainer *nwc = dynamic_cast<NWidgetPIPContainer *>(*dest);
				if (nwc != nullptr) nwc->SetPIP(parts->u.pip.pre, parts->u.pip.inter, parts->u.pip.post);

				NWidgetBackground *nwb = dynamic_cast<NWidgetBackground *>(*dest);
				if (nwb != nullptr) nwb->SetPIP(parts->u.pip.pre, parts->u.pip.inter, parts->u.pip.post);
				break;
			}

			case WPT_SCROLLBAR: {
				NWidgetCore *nwc = dynamic_cast<NWidgetCore *>(*dest);
				if (nwc != nullptr) {
					nwc->scrollbar_index = parts->u.widget.index;
				}
				break;
			}

			case WPT_ENDCONTAINER:
				return num_used;

			case NWID_VIEWPORT:
				if (*dest != nullptr) return num_used;
				*dest = new NWidgetViewport(parts->u.widget.index);
				*biggest_index = std::max(*biggest_index, (int)parts->u.widget.index);
				break;

			case NWID_HSCROLLBAR:
			case NWID_VSCROLLBAR:
				if (*dest != nullptr) return num_used;
				*dest = new NWidgetScrollbar(parts->type, parts->u.widget.colour, parts->u.widget.index);
				*biggest_index = std::max(*biggest_index, (int)parts->u.widget.index);
				break;

			case NWID_SELECTION: {
				if (*dest != nullptr) return num_used;
				NWidgetStacked *nws = new NWidgetStacked();
				*dest = nws;
				*fill_dest = true;
				nws->SetIndex(parts->u.widget.index);
				*biggest_index = std::max(*biggest_index, (int)parts->u.widget.index);
				break;
			}

			default:
				if (*dest != nullptr) return num_used;
				assert((parts->type & WWT_MASK) < WWT_LAST || (parts->type & WWT_MASK) == NWID_BUTTON_DROPDOWN);
				*dest = new NWidgetLeaf(parts->type, parts->u.widget.colour, parts->u.widget.index, 0x0, STR_NULL);
				*biggest_index = std::max(*biggest_index, (int)parts->u.widget.index);
				break;
		}
		num_used++;
		parts++;
	}

	return num_used;
}

/**
 * Build a nested widget tree by recursively filling containers with nested widgets read from their parts.
 * @param parts  Array with parts of the nested widgets.
 * @param count  Length of the \a parts array.
 * @param parent Pointer or container to use for storing the child widgets (*parent == nullptr or *parent == container or background widget).
 * @param biggest_index Pointer to biggest nested widget index in the tree.
 * @return Number of widget part elements used to fill the container.
 * @post \c *biggest_index contains the largest widget index of the tree and \c -1 if no index is used.
 */
static int MakeWidgetTree(const NWidgetPart *parts, int count, NWidgetBase **parent, int *biggest_index)
{
	/* If *parent == nullptr, only the first widget is read and returned. Otherwise, *parent must point to either
	 * a #NWidgetContainer or a #NWidgetBackground object, and parts are added as much as possible. */
	NWidgetContainer *nwid_cont = dynamic_cast<NWidgetContainer *>(*parent);
	NWidgetBackground *nwid_parent = dynamic_cast<NWidgetBackground *>(*parent);
	assert(*parent == nullptr || (nwid_cont != nullptr && nwid_parent == nullptr) || (nwid_cont == nullptr && nwid_parent != nullptr));

	int total_used = 0;
	for (;;) {
		NWidgetBase *sub_widget = nullptr;
		bool fill_sub = false;
		int num_used = MakeNWidget(parts, count - total_used, &sub_widget, &fill_sub, biggest_index);
		parts += num_used;
		total_used += num_used;

		/* Break out of loop when end reached */
		if (sub_widget == nullptr) break;

		/* If sub-widget is a container, recursively fill that container. */
		WidgetType tp = sub_widget->type;
		if (fill_sub && (tp == NWID_HORIZONTAL || tp == NWID_HORIZONTAL_LTR || tp == NWID_VERTICAL || tp == NWID_MATRIX
							|| tp == WWT_PANEL || tp == WWT_FRAME || tp == WWT_INSET || tp == NWID_SELECTION)) {
			NWidgetBase *sub_ptr = sub_widget;
			int num_used = MakeWidgetTree(parts, count - total_used, &sub_ptr, biggest_index);
			parts += num_used;
			total_used += num_used;
		}

		/* Add sub_widget to parent container if available, otherwise return the widget to the caller. */
		if (nwid_cont != nullptr) nwid_cont->Add(sub_widget);
		if (nwid_parent != nullptr) nwid_parent->Add(sub_widget);
		if (nwid_cont == nullptr && nwid_parent == nullptr) {
			*parent = sub_widget;
			return total_used;
		}
	}

	if (count == total_used) return total_used; // Reached the end of the array of parts?

	assert(total_used < count);
	assert(parts->type == WPT_ENDCONTAINER);
	return total_used + 1; // *parts is also 'used'
}

/**
 * Construct a nested widget tree from an array of parts.
 * @param parts Array with parts of the widgets.
 * @param count Length of the \a parts array.
 * @param biggest_index Pointer to biggest nested widget index collected in the tree.
 * @param container Container to add the nested widgets to. In case it is nullptr a vertical container is used.
 * @return Root of the nested widget tree, a vertical container containing the entire GUI.
 * @ingroup NestedWidgetParts
 * @pre \c biggest_index != nullptr
 * @post \c *biggest_index contains the largest widget index of the tree and \c -1 if no index is used.
 */
NWidgetContainer *MakeNWidgets(const NWidgetPart *parts, int count, int *biggest_index, NWidgetContainer *container)
{
	*biggest_index = -1;
	if (container == nullptr) container = new NWidgetVertical();
	NWidgetBase *cont_ptr = container;
	MakeWidgetTree(parts, count, &cont_ptr, biggest_index);
	return container;
}

/**
 * Make a nested widget tree for a window from a parts array. Besides loading, it inserts a shading selection widget
 * between the title bar and the window body if the first widget in the parts array looks like a title bar (it is a horizontal
 * container with a caption widget) and has a shade box widget.
 * @param parts Array with parts of the widgets.
 * @param count Length of the \a parts array.
 * @param biggest_index Pointer to biggest nested widget index collected in the tree.
 * @param[out] shade_select Pointer to the inserted shade selection widget (\c nullptr if not unserted).
 * @return Root of the nested widget tree, a vertical container containing the entire GUI.
 * @ingroup NestedWidgetParts
 * @pre \c biggest_index != nullptr
 * @post \c *biggest_index contains the largest widget index of the tree and \c -1 if no index is used.
 */
NWidgetContainer *MakeWindowNWidgetTree(const NWidgetPart *parts, int count, int *biggest_index, NWidgetStacked **shade_select)
{
	*biggest_index = -1;

	/* Read the first widget recursively from the array. */
	NWidgetBase *nwid = nullptr;
	int num_used = MakeWidgetTree(parts, count, &nwid, biggest_index);
	assert(nwid != nullptr);
	parts += num_used;
	count -= num_used;

	NWidgetContainer *root = new NWidgetVertical;
	root->Add(nwid);
	if (count == 0) { // There is no body at all.
		*shade_select = nullptr;
		return root;
	}

	/* If the first widget looks like a titlebar, treat it as such.
	 * If it has a shading box, silently add a shade selection widget in the tree. */
	NWidgetHorizontal *hor_cont = dynamic_cast<NWidgetHorizontal *>(nwid);
	NWidgetContainer *body;
	if (hor_cont != nullptr && hor_cont->GetWidgetOfType(WWT_CAPTION) != nullptr && hor_cont->GetWidgetOfType(WWT_SHADEBOX) != nullptr) {
		*shade_select = new NWidgetStacked;
		root->Add(*shade_select);
		body = new NWidgetVertical;
		(*shade_select)->Add(body);
	} else {
		*shade_select = nullptr;
		body = root;
	}

	/* Load the remaining parts into 'body'. */
	int biggest2 = -1;
	MakeNWidgets(parts, count, &biggest2, body);

	*biggest_index = std::max(*biggest_index, biggest2);
	return root;
}

/**
 * Make a number of rows with button-like graphics, for enabling/disabling each company.
 * @param biggest_index Storage for collecting the biggest index used in the returned tree.
 * @param widget_first The first widget index to use.
 * @param widget_last The last widget index to use.
 * @param colour The colour in which to draw the button.
 * @param max_length Maximal number of company buttons in one row.
 * @param button_tooltip The tooltip-string of every button.
 * @return Panel with rows of company buttons.
 * @post \c *biggest_index contains the largest used index in the tree.
 */
NWidgetBase *MakeCompanyButtonRows(int *biggest_index, int widget_first, int widget_last, Colours button_colour, int max_length, StringID button_tooltip)
{
	assert(max_length >= 1);
	NWidgetVertical *vert = nullptr; // Storage for all rows.
	NWidgetHorizontal *hor = nullptr; // Storage for buttons in one row.
	int hor_length = 0;

	Dimension sprite_size = GetSpriteSize(SPR_COMPANY_ICON, nullptr, ZOOM_LVL_OUT_4X);
	sprite_size.width  += WidgetDimensions::unscaled.matrix.Horizontal();
	sprite_size.height += WidgetDimensions::unscaled.matrix.Vertical() + 1; // 1 for the 'offset' of being pressed

	for (int widnum = widget_first; widnum <= widget_last; widnum++) {
		/* Ensure there is room in 'hor' for another button. */
		if (hor_length == max_length) {
			if (vert == nullptr) vert = new NWidgetVertical();
			vert->Add(hor);
			hor = nullptr;
			hor_length = 0;
		}
		if (hor == nullptr) {
			hor = new NWidgetHorizontal();
			hor_length = 0;
		}

		NWidgetBackground *panel = new NWidgetBackground(WWT_PANEL, button_colour, widnum);
		panel->sizing_type = NWST_BUTTON;
		panel->SetMinimalSize(sprite_size.width, sprite_size.height);
		panel->SetFill(1, 1);
		panel->SetResize(1, 0);
		panel->SetDataTip(0x0, button_tooltip);
		hor->Add(panel);
		hor_length++;
	}
	*biggest_index = widget_last;
	if (vert == nullptr) return hor; // All buttons fit in a single row.

	if (hor_length > 0 && hor_length < max_length) {
		/* Last row is partial, add a spacer at the end to force all buttons to the left. */
		NWidgetSpacer *spc = new NWidgetSpacer(sprite_size.width, sprite_size.height);
		spc->SetFill(1, 1);
		spc->SetResize(1, 0);
		hor->Add(spc);
	}
	if (hor != nullptr) vert->Add(hor);
	return vert;
}

/**
 * Return the minimal automatic size for a widget.
 * @param min_1 Minimal passed value.
 * @return At least the passed value.
 */
uint GetMinButtonSize(uint min_1)
{
	uint min_sizing = _settings_client.gui.min_button;
	min_sizing = RescaleFrom854x480(min_sizing);

	return std::max(min_sizing, min_1);
}<|MERGE_RESOLUTION|>--- conflicted
+++ resolved
@@ -620,16 +620,8 @@
 	int height = NWidgetScrollbar::GetVerticalDimension().height;
 
 	/* draw up/down buttons */
-<<<<<<< HEAD
-	DrawFrameRect(r.left, r.top, r.right, r.top + height - 1, colour, (up_clicked) ? FR_LOWERED : FR_NONE);
-	DrawSpriteCenteredRect(SPR_ARROW_UP, PAL_NONE, r.left + 2 + up_clicked * 2, r.top + 2 + up_clicked * 2, r.right, r.top + height);
-
-	DrawFrameRect(r.left, r.bottom - (height - 1), r.right, r.bottom, colour, (down_clicked) ? FR_LOWERED : FR_NONE);
-	DrawSpriteCenteredRect(SPR_ARROW_DOWN, PAL_NONE, r.left + 2 + down_clicked * 2, r.bottom - height + 2 + down_clicked, r.right, r.bottom);
-=======
 	DrawImageButtons(r.WithHeight(height, false),  NWID_VSCROLLBAR, colour, up_clicked,   SPR_ARROW_UP,   SA_CENTER);
 	DrawImageButtons(r.WithHeight(height, true),   NWID_VSCROLLBAR, colour, down_clicked, SPR_ARROW_DOWN, SA_CENTER);
->>>>>>> 5e227886
 
 	int c1 = _colour_gradient[colour & 0xF][3];
 	int c2 = _colour_gradient[colour & 0xF][7];
@@ -668,16 +660,8 @@
 	int width = NWidgetScrollbar::GetHorizontalDimension().width;
 	int height = NWidgetScrollbar::GetVerticalDimension().height;
 
-<<<<<<< HEAD
-	DrawFrameRect(r.left, r.top, r.left + width - 1, r.bottom, colour, left_clicked ? FR_LOWERED : FR_NONE);
-	DrawSpriteCenteredRect(SPR_ARROW_LEFT, PAL_NONE, r.left + left_clicked * 2, r.top + 2 + left_clicked * 2, r.left + height, r.bottom);
-
-	DrawFrameRect(r.right - (width - 1), r.top, r.right, r.bottom, colour, right_clicked ? FR_LOWERED : FR_NONE);
-	DrawSpriteCenteredRect(SPR_ARROW_RIGHT, PAL_NONE, r.right - width + right_clicked * 2, r.top + 2 + right_clicked * 2, r.right, r.bottom);
-=======
 	DrawImageButtons(r.WithWidth(width, false), NWID_HSCROLLBAR, colour, left_clicked,  SPR_ARROW_LEFT,  SA_CENTER);
 	DrawImageButtons(r.WithWidth(width, true),  NWID_HSCROLLBAR, colour, right_clicked, SPR_ARROW_RIGHT, SA_CENTER);
->>>>>>> 5e227886
 
 	int c1 = _colour_gradient[colour & 0xF][3];
 	int c2 = _colour_gradient[colour & 0xF][7];
@@ -844,12 +828,6 @@
 {
 	bool company_owned = owner < MAX_COMPANIES;
 
-<<<<<<< HEAD
-	GfxFillRect(r.left + 2, r.top + 2, r.right - 2, r.bottom - 2, company_owned ? _colour_gradient[_company_colours[owner]][4] : _colour_gradient[colour][5]);
-	if (widget != NULL && window != NULL) widget->DrawEdgeOrnament(window);
-	DrawFrameRect(r.left, r.top, r.right, r.bottom, colour, FR_BORDERONLY);
-	DrawFrameRect(r.left + 1, r.top + 1, r.right - 1, r.bottom - 1, colour, FR_LOWERED | FR_DARKENED | FR_BORDERONLY);
-=======
 	DrawFrameRect(r, colour, FR_BORDERONLY);
 	Rect ir = r.Shrink(WidgetDimensions::scaled.bevel);
 	DrawFrameRect(ir, colour, company_owned ? FR_LOWERED | FR_DARKENED | FR_BORDERONLY : FR_LOWERED | FR_DARKENED);
@@ -857,7 +835,6 @@
 	if (company_owned) {
 		GfxFillRect(ir.Shrink(WidgetDimensions::scaled.bevel), _colour_gradient[_company_colours[owner]][4]);
 	}
->>>>>>> 5e227886
 
 	if (str != STR_NULL) {
 		Dimension d = GetStringBoundingBox(str);
@@ -879,24 +856,6 @@
  */
 static inline void DrawButtonDropdown(const Rect &r, Colours colour, bool clicked_button, bool clicked_dropdown, StringID str, StringAlignment align)
 {
-<<<<<<< HEAD
-	int text_offset = std::max(0, ((int)(r.bottom - r.top + 1) - FONT_HEIGHT_NORMAL) / 2); // Offset for rendering the text vertically centered
-
-	int dd_width  = GetMinButtonSize(NWidgetLeaf::dropdown_dimension.width);
-	int dd_height = GetMinButtonSize(NWidgetLeaf::dropdown_dimension.height);
-	int image_offset = std::max(0, ((int)(r.bottom - r.top + 1) - dd_height) / 2);
-
-	if (_current_text_dir == TD_LTR) {
-		DrawFrameRect(r.left, r.top, r.right - dd_width, r.bottom, colour, clicked_button ? FR_LOWERED : FR_NONE);
-		DrawFrameRect(r.right + 1 - dd_width, r.top, r.right, r.bottom, colour, clicked_dropdown ? FR_LOWERED : FR_NONE);
-		DrawSpriteCenteredRect(SPR_ARROW_DOWN, PAL_NONE, r.right - (dd_width - 2) + clicked_dropdown * 2, r.top + image_offset + clicked_dropdown * 2, r.right, r.bottom);
-		if (str != STR_NULL) DrawString(r.left + WD_DROPDOWNTEXT_LEFT + clicked_button, r.right - dd_width - WD_DROPDOWNTEXT_RIGHT + clicked_button, r.top + text_offset + clicked_button, str, TC_BLACK, align);
-	} else {
-		DrawFrameRect(r.left + dd_width, r.top, r.right, r.bottom, colour, clicked_button ? FR_LOWERED : FR_NONE);
-		DrawFrameRect(r.left, r.top, r.left + dd_width - 1, r.bottom, colour, clicked_dropdown ? FR_LOWERED : FR_NONE);
-		DrawSpriteCenteredRect(SPR_ARROW_DOWN, PAL_NONE, r.left + 1 + clicked_dropdown * 2, r.top + image_offset + clicked_dropdown * 2, r.left + dd_width, r.bottom);
-		if (str != STR_NULL) DrawString(r.left + dd_width + WD_DROPDOWNTEXT_LEFT + clicked_button, r.right - WD_DROPDOWNTEXT_RIGHT + clicked_button, r.top + text_offset + clicked_button, str, TC_BLACK, align);
-=======
 	int dd_width  = NWidgetLeaf::dropdown_dimension.width;
 
 	if (_current_text_dir == TD_LTR) {
@@ -913,7 +872,6 @@
 			int o = clicked_button ? WidgetDimensions::scaled.pressed : 0;
 			DrawString(r.left + dd_width + WidgetDimensions::scaled.dropdowntext.left + o, r.right - WidgetDimensions::scaled.dropdowntext.right + o, CenterBounds(r.top, r.bottom, FONT_HEIGHT_NORMAL) + o, str, TC_BLACK, align);
 		}
->>>>>>> 5e227886
 	}
 }
 
@@ -965,17 +923,9 @@
 	Rect r = this->GetWidget<NWidgetBase>(widget)->GetCurrentRect();
 
 	/* Sort button uses the same sprites as vertical scrollbar */
-<<<<<<< HEAD
-	int offset = this->IsWidgetLowered(widget) ? 1 : 0;
-	int x = offset + nwid->pos_x + (_current_text_dir == TD_LTR ? nwid->current_x - SETTING_BUTTON_HEIGHT / 2 : SETTING_BUTTON_HEIGHT / 2);
-	int y = offset + Center(nwid->pos_y, nwid->current_y, FONT_HEIGHT_NORMAL / 4);
-
-	DrawSpriteCentered(state == SBS_DOWN ? SPR_ARROW_DOWN : SPR_ARROW_UP, PAL_NONE, x, y);
-=======
 	Dimension dim = NWidgetScrollbar::GetVerticalDimension();
 
 	DrawSpriteIgnorePadding(state == SBS_DOWN ? SPR_ARROW_DOWN : SPR_ARROW_UP, PAL_NONE, r.WithWidth(dim.width, _current_text_dir == TD_LTR), this->IsWidgetLowered(widget), SA_CENTER);
->>>>>>> 5e227886
 }
 
 /**
@@ -2826,17 +2776,9 @@
 /* static */ Dimension NWidgetScrollbar::GetVerticalDimension()
 {
 	if (vertical_dimension.width == 0) {
-<<<<<<< HEAD
-		vertical_dimension = maxdim(GetSpriteSize(SPR_ARROW_UP), GetSpriteSize(SPR_ARROW_DOWN));
-		vertical_dimension.width += extra.width;
-		vertical_dimension.width = GetMinButtonSize(vertical_dimension.width);
-		vertical_dimension.height += extra.height;
-		vertical_dimension.height = GetMinButtonSize(vertical_dimension.height);
-=======
 		vertical_dimension = maxdim(GetScaledSpriteSize(SPR_ARROW_UP), GetScaledSpriteSize(SPR_ARROW_DOWN));
 		vertical_dimension.width += WidgetDimensions::scaled.vscrollbar.Horizontal();
 		vertical_dimension.height += WidgetDimensions::scaled.vscrollbar.Vertical();
->>>>>>> 5e227886
 	}
 	return vertical_dimension;
 }
@@ -2844,17 +2786,9 @@
 /* static */ Dimension NWidgetScrollbar::GetHorizontalDimension()
 {
 	if (horizontal_dimension.width == 0) {
-<<<<<<< HEAD
-		horizontal_dimension = maxdim(GetSpriteSize(SPR_ARROW_LEFT), GetSpriteSize(SPR_ARROW_RIGHT));
-		horizontal_dimension.width += extra.width;
-		horizontal_dimension.width = GetMinButtonSize(horizontal_dimension.width);
-		horizontal_dimension.height += extra.height;
-		horizontal_dimension.height = GetMinButtonSize(horizontal_dimension.height);
-=======
 		horizontal_dimension = maxdim(GetScaledSpriteSize(SPR_ARROW_LEFT), GetScaledSpriteSize(SPR_ARROW_RIGHT));
 		horizontal_dimension.width += WidgetDimensions::scaled.hscrollbar.Horizontal();
 		horizontal_dimension.height += WidgetDimensions::scaled.hscrollbar.Vertical();
->>>>>>> 5e227886
 	}
 	return horizontal_dimension;
 }
@@ -2964,13 +2898,8 @@
 		case WWT_CAPTION:
 			this->SetFill(1, 0);
 			this->SetResize(1, 0);
-<<<<<<< HEAD
-			//this->SetMinimalSize(0, WD_CAPTION_HEIGHT);
-			//this->SetMinimalTextLines(1, WD_FRAMERECT_TOP + WD_FRAMERECT_BOTTOM, FS_NORMAL);
-=======
 			this->SetMinimalSize(0, WD_CAPTION_HEIGHT);
 			this->SetMinimalTextLines(1, WidgetDimensions::unscaled.framerect.Vertical(), FS_NORMAL);
->>>>>>> 5e227886
 			this->SetDataTip(data, STR_TOOLTIP_WINDOW_TITLE_DRAG_THIS);
 			break;
 
@@ -3032,26 +2961,7 @@
 	Dimension size = {this->min_x, this->min_y};
 	Dimension fill = {this->fill_x, this->fill_y};
 	Dimension resize = {this->resize_x, this->resize_y};
-<<<<<<< HEAD
-	/* Get padding, and update size with the real content size if appropriate. */
-	const Dimension *padding = nullptr;
-	if (!_settings_client.gui.windows_titlebars && w->window_class != WC_NEWS_WINDOW &&
-		(this->type == WWT_CAPTION || this->type == WWT_STICKYBOX || this->type == WWT_SHADEBOX ||
-		this->type == WWT_DEFSIZEBOX || this->type == WWT_CLOSEBOX || this->type == WWT_DEBUGBOX)) {
-		static const Dimension extra = {0, 0};
-		padding = &extra;
-		this->sizing_type = NWST_NONE;
-		size = extra;
-		fill = extra;
-		resize = extra;
-		if (this->type == WWT_CAPTION) {
-			fill.width = 1;
-			resize.width = 1;
-		}
-	} else switch (this->type) {
-=======
-	switch (this->type) {
->>>>>>> 5e227886
+  switch (this->type) {
 		case WWT_EMPTY: {
 			break;
 		}
@@ -3119,16 +3029,10 @@
 			break;
 		}
 		case WWT_EDITBOX: {
-<<<<<<< HEAD
-			Dimension sprite_size = GetSpriteSize(_current_text_dir == TD_RTL ? SPR_IMG_DELETE_RIGHT : SPR_IMG_DELETE_LEFT);
-			size.width = std::max(size.width, 30 + sprite_size.width);
-			size.height = std::max(sprite_size.height, GetStringBoundingBox("_").height + WD_FRAMERECT_TOP + WD_FRAMERECT_BOTTOM);
-			size.height = GetMinButtonSize(size.height);
-=======
 			Dimension sprite_size = GetScaledSpriteSize(_current_text_dir == TD_RTL ? SPR_IMG_DELETE_RIGHT : SPR_IMG_DELETE_LEFT);
 			size.width = std::max(size.width, ScaleGUITrad(30) + sprite_size.width);
 			size.height = std::max(sprite_size.height, GetStringBoundingBox("_").height + WidgetDimensions::scaled.framerect.Vertical());
->>>>>>> 5e227886
+			size.height = GetMinButtonSize(size.height);
 		}
 		FALLTHROUGH;
 		case WWT_PUSHBTN: {
@@ -3187,13 +3091,8 @@
 			padding = {WidgetDimensions::scaled.captiontext.Horizontal(), WidgetDimensions::scaled.captiontext.Vertical()};
 			if (this->index >= 0) w->SetStringParameters(this->index);
 			Dimension d2 = GetStringBoundingBox(this->widget_data);
-<<<<<<< HEAD
-			d2.width += extra.width + GetMinButtonSize(11U);
-			d2.height += extra.height;
-=======
 			d2.width += padding.width;
 			d2.height += padding.height;
->>>>>>> 5e227886
 			size = maxdim(size, d2);
 			break;
 		}
@@ -3201,17 +3100,9 @@
 		case NWID_BUTTON_DROPDOWN:
 		case NWID_PUSHBUTTON_DROPDOWN: {
 			if (NWidgetLeaf::dropdown_dimension.width == 0) {
-<<<<<<< HEAD
-				NWidgetLeaf::dropdown_dimension = GetSpriteSize(SPR_ARROW_DOWN);
-				NWidgetLeaf::dropdown_dimension.width = SETTING_BUTTON_HEIGHT;
-				//NWidgetLeaf::dropdown_dimension.width += WD_DROPDOWNTEXT_LEFT + WD_DROPDOWNTEXT_RIGHT;
-				NWidgetLeaf::dropdown_dimension.height += WD_DROPDOWNTEXT_TOP + WD_DROPDOWNTEXT_BOTTOM;
-				extra.width = WD_DROPDOWNTEXT_LEFT + WD_DROPDOWNTEXT_RIGHT + NWidgetLeaf::dropdown_dimension.width;
-=======
 				NWidgetLeaf::dropdown_dimension = GetScaledSpriteSize(SPR_ARROW_DOWN);
 				NWidgetLeaf::dropdown_dimension.width += WidgetDimensions::scaled.vscrollbar.Horizontal();
 				NWidgetLeaf::dropdown_dimension.height += WidgetDimensions::scaled.vscrollbar.Vertical();
->>>>>>> 5e227886
 			}
 			padding = {WidgetDimensions::scaled.dropdowntext.Horizontal() + NWidgetLeaf::dropdown_dimension.width, WidgetDimensions::scaled.dropdowntext.Vertical()};
 			if (this->index >= 0) w->SetStringParameters(this->index);
