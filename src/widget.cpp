/* $Id$ */

/*
 * This file is part of OpenTTD.
 * OpenTTD is free software; you can redistribute it and/or modify it under the terms of the GNU General Public License as published by the Free Software Foundation, version 2.
 * OpenTTD is distributed in the hope that it will be useful, but WITHOUT ANY WARRANTY; without even the implied warranty of MERCHANTABILITY or FITNESS FOR A PARTICULAR PURPOSE.
 * See the GNU General Public License for more details. You should have received a copy of the GNU General Public License along with OpenTTD. If not, see <http://www.gnu.org/licenses/>.
 */

/** @file widget.cpp Handling of the default/simple widgets. */

#include "stdafx.h"
#include "company_func.h"
#include "window_gui.h"
#include "viewport_func.h"
#include "zoom_func.h"
#include "strings_func.h"
#include "transparency.h"
#include "core/geometry_func.hpp"
#include "settings_type.h"
#include "querystring_gui.h"

#include "table/sprites.h"
#include "table/strings.h"
#include "table/palettes.h"

#include "safeguards.h"

/**
 * Compute the vertical position of the draggable part of scrollbar
 * @param sb     Scrollbar list data
 * @param top    Top position of the scrollbar (top position of the up-button)
 * @param bottom Bottom position of the scrollbar (bottom position of the down-button)
 * @param horizontal Whether the scrollbar is horizontal or not
 * @return A Point, with x containing the top coordinate of the draggable part, and
 *                       y containing the bottom coordinate of the draggable part
 */
static Point HandleScrollbarHittest(const Scrollbar *sb, int top, int bottom, bool horizontal)
{
	/* Base for reversion */
	int rev_base = top + bottom;
	int button_size;
	if (horizontal) {
		button_size = NWidgetScrollbar::GetHorizontalDimension().width;
	} else {
		button_size = NWidgetScrollbar::GetVerticalDimension().height;
	}
	top += button_size;    // top    points to just below the up-button
	bottom -= button_size; // bottom points to top of the down-button
	bool wide_enough = false;
	if (bottom > top + button_size * 2) {
		bottom -= button_size; // Slider should be no smaller than a regular button, reserve some size from bottom
		wide_enough = true;
	}

	int height = (bottom - top);
	int pos = sb->GetPosition();
	int count = sb->GetCount();
	int cap = sb->GetCapacity();

	if (count != 0) top += height * pos / count;

	if (cap > count) cap = count;
	if (count != 0) bottom -= (count - pos - cap) * height / count;
	if (wide_enough) bottom += button_size;

	Point pt;
	if (horizontal && _current_text_dir == TD_RTL) {
		pt.x = rev_base - bottom - button_size;
		pt.y = rev_base - top;
	} else {
		pt.x = top;
		pt.y = bottom;
	}
	return pt;
}

/**
 * Compute new position of the scrollbar after a click and updates the window flags.
 * @param w   Window on which a scroll was performed.
 * @param sb  Scrollbar
 * @param mi  Minimum coordinate of the scroll bar.
 * @param ma  Maximum coordinate of the scroll bar.
 * @param x   The X coordinate of the mouse click.
 * @param y   The Y coordinate of the mouse click.
 */
static void ScrollbarClickPositioning(Window *w, NWidgetScrollbar *sb, int x, int y, int mi, int ma)
{
	int pos;
	int button_size;
	bool rtl = false;

	if (sb->type == NWID_HSCROLLBAR) {
		pos = x;
		rtl = _current_text_dir == TD_RTL;
		button_size = NWidgetScrollbar::GetHorizontalDimension().width;
	} else {
		pos = y;
		button_size = NWidgetScrollbar::GetVerticalDimension().height;
	}
	if (pos < mi + button_size) {
		/* Pressing the upper button? */
		SetBit(sb->disp_flags, NDB_SCROLLBAR_UP);
		if (_scroller_click_timeout <= 1) {
			_scroller_click_timeout = SCROLLER_CLICK_DELAY;
			sb->UpdatePosition(rtl ? 1 : -1);
		}
		w->scrolling_scrollbar = sb->index;
	} else if (pos >= ma - button_size) {
		/* Pressing the lower button? */
		SetBit(sb->disp_flags, NDB_SCROLLBAR_DOWN);

		if (_scroller_click_timeout <= 1) {
			_scroller_click_timeout = SCROLLER_CLICK_DELAY;
			sb->UpdatePosition(rtl ? -1 : 1);
		}
		w->scrolling_scrollbar = sb->index;
	} else {
		Point pt = HandleScrollbarHittest(sb, mi, ma, sb->type == NWID_HSCROLLBAR);

		if (pos < pt.x) {
			sb->UpdatePosition(rtl ? 1 : -1, Scrollbar::SS_BIG);
		} else if (pos > pt.y) {
			sb->UpdatePosition(rtl ? -1 : 1, Scrollbar::SS_BIG);
		} else {
			_scrollbar_start_pos = pt.x - mi - button_size;
			_scrollbar_size = ma - mi - button_size * 2;
			if (_scrollbar_size > button_size * 2)
				_scrollbar_size -= button_size;
			w->scrolling_scrollbar = sb->index;
			_cursorpos_drag_start = _cursor.pos;
		}
	}

	w->SetDirty();
}

/**
 * Special handling for the scrollbar widget type.
 * Handles the special scrolling buttons and other scrolling.
 * @param w Window on which a scroll was performed.
 * @param nw Pointer to the scrollbar widget.
 * @param x The X coordinate of the mouse click.
 * @param y The Y coordinate of the mouse click.
 */
void ScrollbarClickHandler(Window *w, NWidgetCore *nw, int x, int y)
{
	int mi, ma;

	if (nw->type == NWID_HSCROLLBAR) {
		mi = nw->pos_x;
		ma = nw->pos_x + nw->current_x;
	} else {
		mi = nw->pos_y;
		ma = nw->pos_y + nw->current_y;
	}
	NWidgetScrollbar *scrollbar = dynamic_cast<NWidgetScrollbar*>(nw);
	assert(scrollbar != NULL);
	ScrollbarClickPositioning(w, scrollbar, x, y, mi, ma);
}

/**
 * Returns the index for the widget located at the given position
 * relative to the window. It includes all widget-corner pixels as well.
 * @param *w Window to look inside
 * @param  x The Window client X coordinate
 * @param  y The Window client y coordinate
 * @return A widget index, or -1 if no widget was found.
 */
int GetWidgetFromPos(const Window *w, int x, int y)
{
	NWidgetCore *nw = w->nested_root->GetWidgetFromPos(x, y);
	return (nw != NULL) ? nw->index : -1;
}

/**
 * Draw frame rectangle.
 * @param left   Left edge of the frame
 * @param top    Top edge of the frame
 * @param right  Right edge of the frame
 * @param bottom Bottom edge of the frame
 * @param colour Colour table to use. @see _colour_gradient
 * @param flags  Flags controlling how to draw the frame. @see FrameFlags
 */
void DrawFrameRect(int left, int top, int right, int bottom, Colours colour, FrameFlags flags)
{
	assert(colour < COLOUR_END);

	uint dark         = _colour_gradient[colour][3];
	uint medium_dark  = _colour_gradient[colour][5];
	uint medium_light = _colour_gradient[colour][6];
	uint light        = _colour_gradient[colour][7];

	if (flags & FR_TRANSPARENT) {
		GfxFillRect(left, top, right, bottom, PALETTE_TO_TRANSPARENT, FILLRECT_RECOLOUR);
	} else {
		uint interior;

		if (flags & FR_LOWERED) {
			GfxFillRect(left,                 top,                left,                   bottom,                   dark);
			GfxFillRect(left + WD_BEVEL_LEFT, top,                right,                  top,                      dark);
			GfxFillRect(right,                top + WD_BEVEL_TOP, right,                  bottom - WD_BEVEL_BOTTOM, light);
			GfxFillRect(left + WD_BEVEL_LEFT, bottom,             right,                  bottom,                   light);
			interior = (flags & FR_DARKENED ? medium_dark : medium_light);
		} else {
			GfxFillRect(left,                 top,                left,                   bottom - WD_BEVEL_BOTTOM, light);
			GfxFillRect(left + WD_BEVEL_LEFT, top,                right - WD_BEVEL_RIGHT, top,                      light);
			GfxFillRect(right,                top,                right,                  bottom - WD_BEVEL_BOTTOM, dark);
			GfxFillRect(left,                 bottom,             right,                  bottom,                   dark);
			interior = medium_dark;
		}
		if (!(flags & FR_BORDERONLY)) {
			GfxFillRect(left + WD_BEVEL_LEFT, top + WD_BEVEL_TOP, right - WD_BEVEL_RIGHT, bottom - WD_BEVEL_BOTTOM, interior);
		}
	}
}

/**
 * Draw an image button.
 * @param r       Rectangle of the button.
 * @param type    Widget type (#WWT_IMGBTN or #WWT_IMGBTN_2).
 * @param colour  Colour of the button.
 * @param clicked Button is lowered.
 * @param img     Sprite to draw.
 */
static inline void DrawImageButtons(const Rect &r, WidgetType type, Colours colour, bool clicked, SpriteID img)
{
	assert(img != 0);
	DrawFrameRect(r.left, r.top, r.right, r.bottom, colour, (clicked) ? FR_LOWERED : FR_NONE);

	if ((type & WWT_MASK) == WWT_IMGBTN_2 && clicked) img++; // Show different image when clicked for #WWT_IMGBTN_2.
	Dimension d2 = GetSpriteSize(img);
	DrawSprite(img, PAL_NONE, Center(r.left + clicked, r.right - r.left, d2.width), Center(r.top + clicked, r.bottom - r.top, d2.height));
}

/**
 * Draw the label-part of a widget.
 * @param r       Rectangle of the label background.
 * @param type    Widget type (#WWT_TEXTBTN, #WWT_TEXTBTN_2, or #WWT_LABEL).
 * @param clicked Label is rendered lowered.
 * @param str     Text to draw.
 */
static inline void DrawLabel(const Rect &r, WidgetType type, bool clicked, StringID str)
{
	if (str == STR_NULL) return;
	if ((type & WWT_MASK) == WWT_TEXTBTN_2 && clicked) str++;
	Dimension d = GetStringBoundingBox(str);
	int offset = max(0, ((int)(r.bottom - r.top + 1) - (int)d.height) / 2); // Offset for rendering the text vertically centered
	DrawString(r.left + clicked, r.right + clicked, r.top + offset + clicked, str, TC_FROMSTRING, SA_HOR_CENTER);
}

/**
 * Draw text.
 * @param r      Rectangle of the background.
 * @param colour Colour of the text.
 * @param str    Text to draw.
 */
static inline void DrawText(const Rect &r, TextColour colour, StringID str)
{
	Dimension d = GetStringBoundingBox(str);
	int offset = max(0, ((int)(r.bottom - r.top + 1) - (int)d.height) / 2); // Offset for rendering the text vertically centered
	if (str != STR_NULL) DrawString(r.left, r.right, r.top + offset, str, colour);
}

/**
 * Draw an inset widget.
 * @param r      Rectangle of the background.
 * @param colour Colour of the inset.
 * @param str    Text to draw.
 */
static inline void DrawInset(const Rect &r, Colours colour, StringID str)
{
	DrawFrameRect(r.left, r.top, r.right, r.bottom, colour, FR_LOWERED | FR_DARKENED);
	if (str != STR_NULL) DrawString(r.left + WD_INSET_LEFT, r.right - WD_INSET_RIGHT, r.top + WD_INSET_TOP, str);
}

/**
 * Draw a matrix widget.
 * @param r       Rectangle of the matrix background.
 * @param colour  Colour of the background.
 * @param clicked Matrix is rendered lowered.
 * @param data    Data of the widget, number of rows and columns of the widget.
 * @param resize_x Matrix resize unit size.
 * @param resize_y Matrix resize unit size.
 */
static inline void DrawMatrix(const Rect &r, Colours colour, bool clicked, uint16 data, uint resize_x, uint resize_y)
{
	DrawFrameRect(r.left, r.top, r.right, r.bottom, colour, (clicked) ? FR_LOWERED : FR_NONE);

	int num_columns = GB(data, MAT_COL_START, MAT_COL_BITS);  // Lower 8 bits of the widget data: Number of columns in the matrix.
	int column_width; // Width of a single column in the matrix.
	if (num_columns == 0) {
		column_width = resize_x;
		num_columns = (r.right - r.left + 1) / column_width;
	} else {
		column_width = (r.right - r.left + 1) / num_columns;
	}

	int num_rows = GB(data, MAT_ROW_START, MAT_ROW_BITS); // Upper 8 bits of the widget data: Number of rows in the matrix.
	int row_height; // Height of a single row in the matrix.
	if (num_rows == 0) {
		row_height = resize_y;
		num_rows = (r.bottom - r.top + 1) / row_height;
	} else {
		row_height = (r.bottom - r.top + 1) / num_rows;
	}

	int col = _colour_gradient[colour & 0xF][6];

	int x = r.left;
	for (int ctr = num_columns; ctr > 1; ctr--) {
		x += column_width;
		GfxFillRect(x, r.top + 1, x, r.bottom - 1, col);
	}

	x = r.top;
	for (int ctr = num_rows; ctr > 1; ctr--) {
		x += row_height;
		GfxFillRect(r.left + 1, x, r.right - 1, x, col);
	}

	col = _colour_gradient[colour & 0xF][4];

	x = r.left - 1;
	for (int ctr = num_columns; ctr > 1; ctr--) {
		x += column_width;
		GfxFillRect(x, r.top + 1, x, r.bottom - 1, col);
	}

	x = r.top - 1;
	for (int ctr = num_rows; ctr > 1; ctr--) {
		x += row_height;
		GfxFillRect(r.left + 1, x, r.right - 1, x, col);
	}
}

/**
 * Draw a vertical scrollbar.
 * @param r            Rectangle of the scrollbar widget.
 * @param colour       Colour of the scrollbar widget.
 * @param up_clicked   Up-arrow is clicked.
 * @param bar_dragged  Bar is dragged.
 * @param down_clicked Down-arrow is clicked.
 * @param scrollbar    Scrollbar size, offset, and capacity information.
 */
static inline void DrawVerticalScrollbar(const Rect &r, Colours colour, bool up_clicked, bool bar_dragged, bool down_clicked, const Scrollbar *scrollbar)
{
	int centre = (r.right - r.left) / 2;
	int height = NWidgetScrollbar::GetVerticalDimension().height;

	/* draw up/down buttons */
	DrawFrameRect(r.left, r.top, r.right, r.top + height - 1, colour, (up_clicked) ? FR_LOWERED : FR_NONE);
<<<<<<< HEAD
	DrawSprite(SPR_ARROW_UP, PAL_NONE, r.left + 1 + up_clicked, r.top + 1 + up_clicked);

	DrawFrameRect(r.left, r.bottom - (height - 1), r.right, r.bottom, colour, (down_clicked) ? FR_LOWERED : FR_NONE);
	DrawSprite(SPR_ARROW_DOWN, PAL_NONE, r.left + 1 + down_clicked, r.bottom - (height - 2) + down_clicked);
=======
	DrawString(r.left + up_clicked, r.right + up_clicked, r.top + height / 2 + up_clicked, UPARROW, TC_BLACK, SA_CENTER);

	DrawFrameRect(r.left, r.bottom - (height - 1), r.right, r.bottom, colour, (down_clicked) ? FR_LOWERED : FR_NONE);
	DrawString(r.left + down_clicked, r.right + down_clicked, r.bottom - height / 2 + down_clicked, DOWNARROW, TC_BLACK, SA_CENTER);
>>>>>>> 6977514f

	int c1 = _colour_gradient[colour & 0xF][3];
	int c2 = _colour_gradient[colour & 0xF][7];

	/* draw "shaded" background */
	GfxFillRect(r.left, r.top + height, r.right, r.bottom - height, c2);
	GfxFillRect(r.left, r.top + height, r.right, r.bottom - height, c1, FILLRECT_CHECKER);

	/* draw shaded lines */
	GfxFillRect(r.left + centre - 3, r.top + height, r.left + centre - 3, r.bottom - height, c1);
	GfxFillRect(r.left + centre - 2, r.top + height, r.left + centre - 2, r.bottom - height, c2);
	GfxFillRect(r.left + centre + 2, r.top + height, r.left + centre + 2, r.bottom - height, c1);
	GfxFillRect(r.left + centre + 3, r.top + height, r.left + centre + 3, r.bottom - height, c2);

	Point pt = HandleScrollbarHittest(scrollbar, r.top, r.bottom, false);
	DrawFrameRect(r.left, pt.x, r.right, pt.y, colour, bar_dragged ? FR_LOWERED : FR_NONE);
}

/**
 * Draw a horizontal scrollbar.
 * @param r             Rectangle of the scrollbar widget.
 * @param colour        Colour of the scrollbar widget.
 * @param left_clicked  Left-arrow is clicked.
 * @param bar_dragged   Bar is dragged.
 * @param right_clicked Right-arrow is clicked.
 * @param scrollbar     Scrollbar size, offset, and capacity information.
 */
static inline void DrawHorizontalScrollbar(const Rect &r, Colours colour, bool left_clicked, bool bar_dragged, bool right_clicked, const Scrollbar *scrollbar)
{
	int centre = (r.bottom - r.top) / 2;
	int width = NWidgetScrollbar::GetHorizontalDimension().width;
	int height = NWidgetScrollbar::GetVerticalDimension().height;

	DrawFrameRect(r.left, r.top, r.left + width - 1, r.bottom, colour, left_clicked ? FR_LOWERED : FR_NONE);
	DrawSprite(SPR_ARROW_LEFT, PAL_NONE, r.left + 1 + left_clicked, r.top + height / 2 + 1 + left_clicked);

	DrawFrameRect(r.right - (width - 1), r.top, r.right, r.bottom, colour, right_clicked ? FR_LOWERED : FR_NONE);
	DrawSprite(SPR_ARROW_RIGHT, PAL_NONE, r.right - (width - 2) + right_clicked, r.top + height / 2 + 1 + right_clicked);

	int c1 = _colour_gradient[colour & 0xF][3];
	int c2 = _colour_gradient[colour & 0xF][7];

	/* draw "shaded" background */
	GfxFillRect(r.left + width, r.top, r.right - width, r.bottom, c2);
	GfxFillRect(r.left + width, r.top, r.right - width, r.bottom, c1, FILLRECT_CHECKER);

	/* draw shaded lines */
	GfxFillRect(r.left + width, r.top + centre - 3, r.right - width, r.top + centre - 3, c1);
	GfxFillRect(r.left + width, r.top + centre - 2, r.right - width, r.top + centre - 2, c2);
	GfxFillRect(r.left + width, r.top + centre + 2, r.right - width, r.top + centre + 2, c1);
	GfxFillRect(r.left + width, r.top + centre + 3, r.right - width, r.top + centre + 3, c2);

	/* draw actual scrollbar */
	Point pt = HandleScrollbarHittest(scrollbar, r.left, r.right, true);
	DrawFrameRect(pt.x, r.top, pt.y, r.bottom, colour, bar_dragged ? FR_LOWERED : FR_NONE);
}

/**
 * Draw a frame widget.
 * @param r      Rectangle of the frame.
 * @param colour Colour of the frame.
 * @param str    Text of the frame.
 */
static inline void DrawFrame(const Rect &r, Colours colour, StringID str)
{
	int x2 = r.left; // by default the left side is the left side of the widget

	if (str != STR_NULL) x2 = DrawString(r.left + WD_FRAMETEXT_LEFT, r.right - WD_FRAMETEXT_RIGHT, r.top, str);

	int c1 = _colour_gradient[colour][3];
	int c2 = _colour_gradient[colour][7];

	/* If the frame has text, adjust the top bar to fit half-way through */
	int dy1 = 4;
	if (str != STR_NULL) dy1 = FONT_HEIGHT_NORMAL / 2 - 1;
	int dy2 = dy1 + 1;

	if (_current_text_dir == TD_LTR) {
		/* Line from upper left corner to start of text */
		GfxFillRect(r.left, r.top + dy1, r.left + 4, r.top + dy1, c1);
		GfxFillRect(r.left + 1, r.top + dy2, r.left + 4, r.top + dy2, c2);

		/* Line from end of text to upper right corner */
		GfxFillRect(x2, r.top + dy1, r.right - 1, r.top + dy1, c1);
		GfxFillRect(x2, r.top + dy2, r.right - 2, r.top + dy2, c2);
	} else {
		/* Line from upper left corner to start of text */
		GfxFillRect(r.left, r.top + dy1, x2 - 2, r.top + dy1, c1);
		GfxFillRect(r.left + 1, r.top + dy2, x2 - 2, r.top + dy2, c2);

		/* Line from end of text to upper right corner */
		GfxFillRect(r.right - 5, r.top + dy1, r.right - 1, r.top + dy1, c1);
		GfxFillRect(r.right - 5, r.top + dy2, r.right - 2, r.top + dy2, c2);
	}

	/* Line from upper left corner to bottom left corner */
	GfxFillRect(r.left, r.top + dy2, r.left, r.bottom - 1, c1);
	GfxFillRect(r.left + 1, r.top + dy2 + 1, r.left + 1, r.bottom - 2, c2);

	/* Line from upper right corner to bottom right corner */
	GfxFillRect(r.right - 1, r.top + dy2, r.right - 1, r.bottom - 2, c1);
	GfxFillRect(r.right, r.top + dy1, r.right, r.bottom - 1, c2);

	GfxFillRect(r.left + 1, r.bottom - 1, r.right - 1, r.bottom - 1, c1);
	GfxFillRect(r.left, r.bottom, r.right, r.bottom, c2);
}

/**
 * Draw a resize box.
 * @param r       Rectangle of the box.
 * @param colour  Colour of the resize box.
 * @param at_left Resize box is at left-side of the window,
 * @param clicked Box is lowered.
 */
static inline void DrawResizeBox(const Rect &r, Colours colour, bool at_left, bool clicked)
{
	DrawFrameRect(r.left, r.top, r.right, r.bottom, colour, (clicked) ? FR_LOWERED : FR_NONE);
	Dimension d = GetSpriteSize(at_left ? SPR_WINDOW_RESIZE_LEFT : SPR_WINDOW_RESIZE_RIGHT);
	if (at_left) {
		DrawSprite(SPR_WINDOW_RESIZE_LEFT, PAL_NONE, r.left + WD_RESIZEBOX_LEFT + clicked,
				 r.bottom - WD_RESIZEBOX_BOTTOM - d.height + clicked);
	} else {
		DrawSprite(SPR_WINDOW_RESIZE_RIGHT, PAL_NONE, r.right - WD_RESIZEBOX_RIGHT - d.width + clicked,
				 r.bottom - WD_RESIZEBOX_BOTTOM - d.height + clicked);
	}
}

/**
 * Draw a close box.
 * @param r      Rectangle of the box.
 * @param colour Colour of the close box.
 */
static inline void DrawCloseBox(const Rect &r, Colours colour)
{
<<<<<<< HEAD
	if (colour != COLOUR_WHITE) DrawFrameRect(r.left, r.top, r.right, r.bottom, colour, FR_NONE);
	DrawSprite(SPR_CLOSEBOX, (colour != COLOUR_WHITE ? TC_BLACK : TC_SILVER) | (1 << PALETTE_TEXT_RECOLOUR), r.left + WD_CLOSEBOX_LEFT, r.top + WD_CLOSEBOX_TOP);
=======
	assert(str == STR_BLACK_CROSS || str == STR_SILVER_CROSS); // black or silver cross
	DrawFrameRect(r.left, r.top, r.right, r.bottom, colour, FR_NONE);
	DrawString(r.left, r.right, (r.top + r.bottom) / 2 - WD_CLOSEBOX_TOP, str, TC_FROMSTRING, SA_CENTER);
>>>>>>> 6977514f
}

/**
 * Draw a caption bar.
 * @param r      Rectangle of the bar.
 * @param colour Colour of the window.
 * @param owner  'Owner' of the window.
 * @param str    Text to draw in the bar.
 */
void DrawCaption(const Rect &r, Colours colour, Owner owner, StringID str)
{
	bool company_owned = owner < MAX_COMPANIES;

	DrawFrameRect(r.left, r.top, r.right, r.bottom, colour, FR_BORDERONLY);
	DrawFrameRect(r.left + 1, r.top + 1, r.right - 1, r.bottom - 1, colour, company_owned ? FR_LOWERED | FR_DARKENED | FR_BORDERONLY : FR_LOWERED | FR_DARKENED);

	if (company_owned) {
		GfxFillRect(r.left + 2, r.top + 2, r.right - 2, r.bottom - 2, _colour_gradient[_company_colours[owner]][4]);
	}

	if (str != STR_NULL) {
		Dimension d = GetStringBoundingBox(str);
		int offset = max(0, ((int)(r.bottom - r.top + 1) - (int)d.height) / 2); // Offset for rendering the text vertically centered
		DrawString(r.left + WD_CAPTIONTEXT_LEFT, r.right - WD_CAPTIONTEXT_RIGHT, r.top + offset, str, TC_FROMSTRING, SA_HOR_CENTER);
	}
}

/**
 * Draw a button with a dropdown (#WWT_DROPDOWN and #NWID_BUTTON_DROPDOWN).
 * @param r                Rectangle containing the widget.
 * @param colour           Background colour of the widget.
 * @param clicked_button   The button-part is lowered.
 * @param clicked_dropdown The drop-down part is lowered.
 * @param str              Text of the button.
 *
 * @note Magic constants are also used in #NWidgetLeaf::ButtonHit.
 */
static inline void DrawButtonDropdown(const Rect &r, Colours colour, bool clicked_button, bool clicked_dropdown, StringID str)
{
	int text_offset = max(0, ((int)(r.bottom - r.top + 1) - FONT_HEIGHT_NORMAL) / 2); // Offset for rendering the text vertically centered

<<<<<<< HEAD
	int dd_width  = NWidgetLeaf::dropdown_dimension.width;
	int dd_height = NWidgetLeaf::dropdown_dimension.height;
	int image_offset = max(0, ((int)(r.bottom - r.top + 1) - dd_height) / 2);
=======
	int dd_width = GetMinSizing(NWST_STEP, NWidgetLeaf::dropdown_dimension.width);
>>>>>>> 6977514f

	if (_current_text_dir == TD_LTR) {
		DrawFrameRect(r.left, r.top, r.right - dd_width, r.bottom, colour, clicked_button ? FR_LOWERED : FR_NONE);
		DrawFrameRect(r.right + 1 - dd_width, r.top, r.right, r.bottom, colour, clicked_dropdown ? FR_LOWERED : FR_NONE);
<<<<<<< HEAD
		DrawSprite(SPR_ARROW_DOWN, PAL_NONE, r.right - (dd_width - 2) + clicked_dropdown, r.top + image_offset + clicked_dropdown);
=======
		DrawString(r.right - dd_width + (clicked_dropdown ? 2 : 1), r.right, (r.top + r.bottom) / 2 + (clicked_dropdown ? 2 : 1), DOWNARROW, TC_BLACK, SA_CENTER);
>>>>>>> 6977514f
		if (str != STR_NULL) DrawString(r.left + WD_DROPDOWNTEXT_LEFT + clicked_button, r.right - dd_width - WD_DROPDOWNTEXT_RIGHT + clicked_button, r.top + text_offset + clicked_button, str, TC_BLACK);
	} else {
		DrawFrameRect(r.left + dd_width, r.top, r.right, r.bottom, colour, clicked_button ? FR_LOWERED : FR_NONE);
		DrawFrameRect(r.left, r.top, r.left + dd_width - 1, r.bottom, colour, clicked_dropdown ? FR_LOWERED : FR_NONE);
<<<<<<< HEAD
		DrawSprite(SPR_ARROW_DOWN, PAL_NONE, r.left + 1 + clicked_dropdown, r.top + image_offset + clicked_dropdown);
=======
		DrawString(r.left + (clicked_dropdown ? 2 : 1), r.left + dd_width, (r.top + r.bottom) / 2 + (clicked_dropdown ? 2 : 1), DOWNARROW, TC_BLACK, SA_CENTER);
>>>>>>> 6977514f
		if (str != STR_NULL) DrawString(r.left + dd_width + WD_DROPDOWNTEXT_LEFT + clicked_button, r.right - WD_DROPDOWNTEXT_RIGHT + clicked_button, r.top + text_offset + clicked_button, str, TC_BLACK);
	}
}

/**
 * Draw a dropdown #WWT_DROPDOWN widget.
 * @param r       Rectangle containing the widget.
 * @param colour  Background colour of the widget.
 * @param clicked The widget is lowered.
 * @param str     Text of the button.
 */
static inline void DrawDropdown(const Rect &r, Colours colour, bool clicked, StringID str)
{
	DrawButtonDropdown(r, colour, false, clicked, str);
}

/**
 * Paint all widgets of a window.
 */
void Window::DrawWidgets() const
{
	this->nested_root->Draw(this);

	if (this->flags & WF_WHITE_BORDER) {
		DrawFrameRect(0, 0, this->width - 1, this->height - 1, COLOUR_WHITE, FR_BORDERONLY);
	}

	if (this->flags & WF_HIGHLIGHTED) {
		extern bool _window_highlight_colour;
		for (uint i = 0; i < this->nested_array_size; i++) {
			const NWidgetBase *widget = this->GetWidget<NWidgetBase>(i);
			if (widget == NULL || !widget->IsHighlighted()) continue;

			int left = widget->pos_x;
			int top  = widget->pos_y;
			int right  = left + widget->current_x - 1;
			int bottom = top  + widget->current_y - 1;

			int colour = _string_colourmap[_window_highlight_colour ? widget->GetHighlightColour() : TC_WHITE];

			GfxFillRect(left,                 top,    left,                   bottom - WD_BEVEL_BOTTOM, colour);
			GfxFillRect(left + WD_BEVEL_LEFT, top,    right - WD_BEVEL_RIGHT, top,                      colour);
			GfxFillRect(right,                top,    right,                  bottom - WD_BEVEL_BOTTOM, colour);
			GfxFillRect(left,                 bottom, right,                  bottom,                   colour);
		}
	}
}

/**
 * Draw a sort button's up or down arrow symbol.
 * @param widget Sort button widget
 * @param state State of sort button
 */
void Window::DrawSortButtonState(int widget, SortButtonState state) const
{
	if (state == SBS_OFF) return;

	assert(this->nested_array != NULL);
	const NWidgetBase *nwid = this->GetWidget<NWidgetBase>(widget);

	/* Sort button uses the same sprites as vertical scrollbar */
	Dimension dim = NWidgetScrollbar::GetVerticalDimension();
	int offset = this->IsWidgetLowered(widget) ? 1 : 0;
	int x = offset + nwid->pos_x + (_current_text_dir == TD_LTR ? nwid->current_x - dim.width : 0);
	int y = offset + nwid->pos_y + (nwid->current_y - dim.height) / 2;

	DrawSprite(state == SBS_DOWN ? SPR_ARROW_DOWN : SPR_ARROW_UP, PAL_NONE, x, y);
}

<<<<<<< HEAD
/**
 * Get width of up/down arrow of sort button state.
 * @return Width of space required by sort button arrow.
 */
int Window::SortButtonWidth()
{
	return NWidgetScrollbar::GetVerticalDimension().width + 1;
=======
	DrawString(base, base + WD_SORTBUTTON_ARROW_WIDTH, top + nwid->current_y / 2 + 1 + offset, state == SBS_DOWN ? DOWNARROW : UPARROW, TC_BLACK, SA_HOR_CENTER);
>>>>>>> 6977514f
}


/**
 * @defgroup NestedWidgets Hierarchical widgets
 * Hierarchical widgets, also known as nested widgets, are widgets stored in a tree. At the leafs of the tree are (mostly) the 'real' widgets
 * visible to the user. At higher levels, widgets get organized in container widgets, until all widgets of the window are merged.
 *
 * \section nestedwidgetkinds Hierarchical widget kinds
 * A leaf widget is one of
 * <ul>
 * <li> #NWidgetLeaf for widgets visible for the user, or
 * <li> #NWidgetSpacer for creating (flexible) empty space between widgets.
 * </ul>
 * The purpose of a leaf widget is to provide interaction with the user by displaying settings, and/or allowing changing the settings.
 *
 * A container widget is one of
 * <ul>
 * <li> #NWidgetHorizontal for organizing child widgets in a (horizontal) row. The row switches order depending on the language setting (thus supporting
 *      right-to-left languages),
 * <li> #NWidgetHorizontalLTR for organizing child widgets in a (horizontal) row, always in the same order. All children below this container will also
 *      never swap order.
 * <li> #NWidgetVertical for organizing child widgets underneath each other.
 * <li> #NWidgetMatrix for organizing child widgets in a matrix form.
 * <li> #NWidgetBackground for adding a background behind its child widget.
 * <li> #NWidgetStacked for stacking child widgets on top of each other.
 * </ul>
 * The purpose of a container widget is to structure its leafs and sub-containers to allow proper resizing.
 *
 * \section nestedwidgetscomputations Hierarchical widget computations
 * The first 'computation' is the creation of the nested widgets tree by calling the constructors of the widgets listed above and calling \c Add() for every child,
 * or by means of specifying the tree as a collection of nested widgets parts and instantiating the tree from the array.
 *
 * After the creation step,
 * - The leafs have their own minimal size (\e min_x, \e min_y), filling (\e fill_x, \e fill_y), and resize steps (\e resize_x, \e resize_y).
 * - Containers only know what their children are, \e fill_x, \e fill_y, \e resize_x, and \e resize_y are not initialized.
 *
 * Computations in the nested widgets take place as follows:
 * <ol>
 * <li> A bottom-up sweep by recursively calling NWidgetBase::SetupSmallestSize() to initialize the smallest size (\e smallest_x, \e smallest_y) and
 *      to propagate filling and resize steps upwards to the root of the tree.
 * <li> A top-down sweep by recursively calling NWidgetBase::AssignSizePosition() with #ST_SMALLEST to make the smallest sizes consistent over
 *      the entire tree, and to assign the top-left (\e pos_x, \e pos_y) position of each widget in the tree. This step uses \e fill_x and \e fill_y at each
 *      node in the tree to decide how to fill each widget towards consistent sizes. Also the current size (\e current_x and \e current_y) is set.
 * <li> After initializing the smallest size in the widget tree with #ST_SMALLEST, the tree can be resized (the current size modified) by calling
 *      NWidgetBase::AssignSizePosition() at the root with #ST_RESIZE and the new size of the window. For proper functioning, the new size should be the smallest
 *      size + a whole number of resize steps in both directions (ie you can only resize in steps of length resize_{x,y} from smallest_{x,y}).
 * </ol>
 * After the second step, the current size of the widgets are set to the smallest size.
 *
 * To resize, perform the last step with the new window size. This can be done as often as desired.
 * When the smallest size of at least one widget changes, the whole procedure has to be redone from the start.
 *
 * @see NestedWidgetParts
 */

/**
 * Base class constructor.
 * @param tp Nested widget type.
 */
NWidgetBase::NWidgetBase(WidgetType tp) : ZeroedMemoryAllocator()
{
	this->type = tp;
}

/* ~NWidgetContainer() takes care of #next and #prev data members. */

/**
 * @fn void NWidgetBase::SetupSmallestSize(Window *w, bool init_array)
 * Compute smallest size needed by the widget.
 *
 * The smallest size of a widget is the smallest size that a widget needs to
 * display itself properly. In addition, filling and resizing of the widget are computed.
 * The function calls #Window::UpdateWidgetSize for each leaf widget and
 * background widget without child with a non-negative index.
 *
 * @param w          Window owning the widget.
 * @param init_array Initialize the \c w->nested_array.
 *
 * @note After the computation, the results can be queried by accessing the #smallest_x and #smallest_y data members of the widget.
 */

/**
 * @fn void NWidgetBase::AssignSizePosition(SizingType sizing, uint x, uint y, uint given_width, uint given_height, bool rtl)
 * Assign size and position to the widget.
 * @param sizing       Type of resizing to perform.
 * @param x            Horizontal offset of the widget relative to the left edge of the window.
 * @param y            Vertical offset of the widget relative to the top edge of the window.
 * @param given_width  Width allocated to the widget.
 * @param given_height Height allocated to the widget.
 * @param rtl          Adapt for right-to-left languages (position contents of horizontal containers backwards).
 *
 * Afterwards, \e pos_x and \e pos_y contain the top-left position of the widget, \e smallest_x and \e smallest_y contain
 * the smallest size such that all widgets of the window are consistent, and \e current_x and \e current_y contain the current size.
 */

/**
 * @fn void FillNestedArray(NWidgetBase **array, uint length)
 * Fill the Window::nested_array array with pointers to nested widgets in the tree.
 * @param array Base pointer of the array.
 * @param length Length of the array.
 */

/**
 * @fn void NWidgetBase::Draw(const Window *w)
 * Draw the widgets of the tree.
 * The function calls #Window::DrawWidget for each widget with a non-negative index, after the widget itself is painted.
 * @param w Window that owns the tree.
 */

/**
 * Mark the widget as 'dirty' (in need of repaint).
 * @param w Window owning the widget.
 */
void NWidgetBase::SetDirty(const Window *w) const
{
	int abs_left = w->left + this->pos_x;
	int abs_top = w->top + this->pos_y;
	SetDirtyBlocks(abs_left, abs_top, abs_left + this->current_x, abs_top + this->current_y);
}

/**
 * @fn NWidgetCore *NWidgetBase::GetWidgetFromPos(int x, int y)
 * Retrieve a widget by its position.
 * @param x Horizontal position relative to the left edge of the window.
 * @param y Vertical position relative to the top edge of the window.
 * @return Returns the deepest nested widget that covers the given position, or \c NULL if no widget can be found.
 */

/**
 * Retrieve a widget by its type.
 * @param tp Widget type to search for.
 * @return Returns the first widget of the specified type, or \c NULL if no widget can be found.
 */
NWidgetBase *NWidgetBase::GetWidgetOfType(WidgetType tp)
{
	return (this->type == tp) ? this : NULL;
}

/**
 * Constructor for resizable nested widgets.
 * @param tp     Nested widget type.
 * @param fill_x Horizontal fill step size, \c 0 means no filling is allowed.
 * @param fill_y Vertical fill step size, \c 0 means no filling is allowed.
 */
NWidgetResizeBase::NWidgetResizeBase(WidgetType tp, uint fill_x, uint fill_y) : NWidgetBase(tp)
{
	this->sizing_type = NWST_NONE;
	this->fill_x = fill_x;
	this->fill_y = fill_y;
}

/**
 * Set minimal size of the widget.
 * @param min_x Horizontal minimal size of the widget.
 * @param min_y Vertical minimal size of the widget.
 */
void NWidgetResizeBase::SetMinimalSize(uint min_x, uint min_y)
{
<<<<<<< HEAD
	this->min_x = max(this->min_x, min_x);
	this->min_y = max(this->min_y, min_y);
=======
	uint min_size = 0;
	switch (this->sizing_type) {
		case NWST_NONE:
		case NWST_OVERRIDE:
			min_size = 0;
			break;
		case NWST_BUTTON:
			min_size = _settings_client.gui.min_button;
			break;
		case NWST_STEP:
			min_size = _settings_client.gui.min_step;
			break;
		case NWST_VIEWPORT:
			min_size = 3 * _settings_client.gui.min_button;
			break;
		default: NOT_REACHED();
	}
	min_size = RescaleFrom854x480(min_size);

	this->min_x = max(min_x, min_size);
	this->min_y = max(min_y, min_size);
>>>>>>> 6977514f
}

/**
 * Set minimal text lines for the widget.
 * @param min_lines Number of text lines of the widget.
 * @param spacing   Extra spacing (eg WD_FRAMERECT_TOP + _BOTTOM) of the widget.
 * @param size      Font size of text.
 */
void NWidgetResizeBase::SetMinimalTextLines(uint8 min_lines, uint8 spacing, FontSize size)
{
	this->min_y = min_lines * GetCharacterHeight(size) + spacing;
}

/**
 * Set the filling of the widget from initial size.
 * @param fill_x Horizontal fill step size, \c 0 means no filling is allowed.
 * @param fill_y Vertical fill step size, \c 0 means no filling is allowed.
 */
void NWidgetResizeBase::SetFill(uint fill_x, uint fill_y)
{
	this->fill_x = fill_x;
	this->fill_y = fill_y;
}

/**
 * Set resize step of the widget.
 * @param resize_x Resize step in horizontal direction, value \c 0 means no resize, otherwise the step size in pixels.
 * @param resize_y Resize step in vertical direction, value \c 0 means no resize, otherwise the step size in pixels.
 */
void NWidgetResizeBase::SetResize(uint resize_x, uint resize_y)
{
	this->resize_x = resize_x;
	this->resize_y = resize_y;
}

void NWidgetResizeBase::AssignSizePosition(SizingType sizing, uint x, uint y, uint given_width, uint given_height, bool rtl)
{
	this->StoreSizePosition(sizing, x, y, given_width, given_height);
}

/**
 * Initialization of a 'real' widget.
 * @param tp          Type of the widget.
 * @param colour      Colour of the widget.
 * @param fill_x      Default horizontal filling.
 * @param fill_y      Default vertical filling.
 * @param widget_data Data component of the widget. @see Widget::data
 * @param tool_tip    Tool tip of the widget. @see Widget::tooltips
 */
NWidgetCore::NWidgetCore(WidgetType tp, Colours colour, uint fill_x, uint fill_y, uint32 widget_data, StringID tool_tip) : NWidgetResizeBase(tp, fill_x, fill_y)
{
	this->sizing_type = NWST_NONE;
	this->colour = colour;
	this->index = -1;
	this->widget_data = widget_data;
	this->tool_tip = tool_tip;
	this->scrollbar_index = -1;
}

/**
 * Set index of the nested widget in the widget array.
 * @param index Index to use.
 */
void NWidgetCore::SetIndex(int index)
{
	assert(index >= 0);
	this->index = index;
}

/**
 * Set data and tool tip of the nested widget.
 * @param widget_data Data to use.
 * @param tool_tip    Tool tip string to use.
 */
void NWidgetCore::SetDataTip(uint32 widget_data, StringID tool_tip)
{
	this->widget_data = widget_data;
	this->tool_tip = tool_tip;
}

void NWidgetCore::FillNestedArray(NWidgetBase **array, uint length)
{
	if (this->index >= 0 && (uint)(this->index) < length) array[this->index] = this;
}

NWidgetCore *NWidgetCore::GetWidgetFromPos(int x, int y)
{
	return (IsInsideBS(x, this->pos_x, this->current_x) && IsInsideBS(y, this->pos_y, this->current_y)) ? this : NULL;
}

/**
 * Constructor container baseclass.
 * @param tp Type of the container.
 */
NWidgetContainer::NWidgetContainer(WidgetType tp) : NWidgetBase(tp)
{
	this->head = NULL;
	this->tail = NULL;
}

NWidgetContainer::~NWidgetContainer()
{
	while (this->head != NULL) {
		NWidgetBase *wid = this->head->next;
		delete this->head;
		this->head = wid;
	}
	this->tail = NULL;
}

NWidgetBase *NWidgetContainer::GetWidgetOfType(WidgetType tp)
{
	if (this->type == tp) return this;
	for (NWidgetBase *child_wid = this->head; child_wid != NULL; child_wid = child_wid->next) {
		NWidgetBase *nwid = child_wid->GetWidgetOfType(tp);
		if (nwid != NULL) return nwid;
	}
	return NULL;
}

/**
 * Append widget \a wid to container.
 * @param wid Widget to append.
 */
void NWidgetContainer::Add(NWidgetBase *wid)
{
	assert(wid->next == NULL && wid->prev == NULL);

	if (this->head == NULL) {
		this->head = wid;
		this->tail = wid;
	} else {
		assert(this->tail != NULL);
		assert(this->tail->next == NULL);

		this->tail->next = wid;
		wid->prev = this->tail;
		this->tail = wid;
	}
}

void NWidgetContainer::FillNestedArray(NWidgetBase **array, uint length)
{
	for (NWidgetBase *child_wid = this->head; child_wid != NULL; child_wid = child_wid->next) {
		child_wid->FillNestedArray(array, length);
	}
}

/**
 * Widgets stacked on top of each other.
 */
NWidgetStacked::NWidgetStacked() : NWidgetContainer(NWID_SELECTION)
{
	this->index = -1;
}

void NWidgetStacked::SetIndex(int index)
{
	this->index = index;
}

void NWidgetStacked::SetupSmallestSize(Window *w, bool init_array)
{
	if (this->index >= 0 && init_array) { // Fill w->nested_array[]
		assert(w->nested_array_size > (uint)this->index);
		w->nested_array[this->index] = this;
	}

	/* Zero size plane selected */
	if (this->shown_plane >= SZSP_BEGIN) {
		Dimension size    = {0, 0};
		Dimension padding = {0, 0};
		Dimension fill    = {(this->shown_plane == SZSP_HORIZONTAL), (this->shown_plane == SZSP_VERTICAL)};
		Dimension resize  = {(this->shown_plane == SZSP_HORIZONTAL), (this->shown_plane == SZSP_VERTICAL)};
		/* Here we're primarily interested in the value of resize */
		if (this->index >= 0) w->UpdateWidgetSize(this->index, &size, padding, &fill, &resize);

		this->smallest_x = size.width;
		this->smallest_y = size.height;
		this->fill_x = fill.width;
		this->fill_y = fill.height;
		this->resize_x = resize.width;
		this->resize_y = resize.height;
		return;
	}

	/* First sweep, recurse down and compute minimal size and filling. */
	this->smallest_x = 0;
	this->smallest_y = 0;
	this->fill_x = (this->head != NULL) ? 1 : 0;
	this->fill_y = (this->head != NULL) ? 1 : 0;
	this->resize_x = (this->head != NULL) ? 1 : 0;
	this->resize_y = (this->head != NULL) ? 1 : 0;
	for (NWidgetBase *child_wid = this->head; child_wid != NULL; child_wid = child_wid->next) {
		child_wid->SetupSmallestSize(w, init_array);

		this->smallest_x = max(this->smallest_x, child_wid->smallest_x + child_wid->padding_left + child_wid->padding_right);
		this->smallest_y = max(this->smallest_y, child_wid->smallest_y + child_wid->padding_top + child_wid->padding_bottom);
		this->fill_x = LeastCommonMultiple(this->fill_x, child_wid->fill_x);
		this->fill_y = LeastCommonMultiple(this->fill_y, child_wid->fill_y);
		this->resize_x = LeastCommonMultiple(this->resize_x, child_wid->resize_x);
		this->resize_y = LeastCommonMultiple(this->resize_y, child_wid->resize_y);
	}
}

void NWidgetStacked::AssignSizePosition(SizingType sizing, uint x, uint y, uint given_width, uint given_height, bool rtl)
{
	assert(given_width >= this->smallest_x && given_height >= this->smallest_y);
	this->StoreSizePosition(sizing, x, y, given_width, given_height);

	if (this->shown_plane >= SZSP_BEGIN) return;

	for (NWidgetBase *child_wid = this->head; child_wid != NULL; child_wid = child_wid->next) {
		uint hor_step = (sizing == ST_SMALLEST) ? 1 : child_wid->GetHorizontalStepSize(sizing);
		uint child_width = ComputeMaxSize(child_wid->smallest_x, given_width - child_wid->padding_left - child_wid->padding_right, hor_step);
		uint child_pos_x = (rtl ? child_wid->padding_right : child_wid->padding_left);

		uint vert_step = (sizing == ST_SMALLEST) ? 1 : child_wid->GetVerticalStepSize(sizing);
		uint child_height = ComputeMaxSize(child_wid->smallest_y, given_height - child_wid->padding_top - child_wid->padding_bottom, vert_step);
		uint child_pos_y = child_wid->padding_top;

		child_wid->AssignSizePosition(sizing, x + child_pos_x, y + child_pos_y, child_width, child_height, rtl);
	}
}

void NWidgetStacked::FillNestedArray(NWidgetBase **array, uint length)
{
	if (this->index >= 0 && (uint)(this->index) < length) array[this->index] = this;
	NWidgetContainer::FillNestedArray(array, length);
}

void NWidgetStacked::Draw(const Window *w)
{
	if (this->shown_plane >= SZSP_BEGIN) return;

	int plane = 0;
	for (NWidgetBase *child_wid = this->head; child_wid != NULL; plane++, child_wid = child_wid->next) {
		if (plane == this->shown_plane) {
			child_wid->Draw(w);
			return;
		}
	}

	NOT_REACHED();
}

NWidgetCore *NWidgetStacked::GetWidgetFromPos(int x, int y)
{
	if (this->shown_plane >= SZSP_BEGIN) return NULL;

	if (!IsInsideBS(x, this->pos_x, this->current_x) || !IsInsideBS(y, this->pos_y, this->current_y)) return NULL;
	int plane = 0;
	for (NWidgetBase *child_wid = this->head; child_wid != NULL; plane++, child_wid = child_wid->next) {
		if (plane == this->shown_plane) {
			return child_wid->GetWidgetFromPos(x, y);
		}
	}
	return NULL;
}

/**
 * Select which plane to show (for #NWID_SELECTION only).
 * @param plane Plane number to display.
 */
void NWidgetStacked::SetDisplayedPlane(int plane)
{
	this->shown_plane = plane;
}

NWidgetPIPContainer::NWidgetPIPContainer(WidgetType tp, NWidContainerFlags flags) : NWidgetContainer(tp)
{
	this->flags = flags;
}

/**
 * Set additional pre/inter/post space for the container.
 *
 * @param pip_pre   Additional space in front of the first child widget (above
 *                  for the vertical container, at the left for the horizontal container).
 * @param pip_inter Additional space between two child widgets.
 * @param pip_post  Additional space after the last child widget (below for the
 *                  vertical container, at the right for the horizontal container).
 */
void NWidgetPIPContainer::SetPIP(uint8 pip_pre, uint8 pip_inter, uint8 pip_post)
{
	this->pip_pre = pip_pre;
	this->pip_inter = pip_inter;
	this->pip_post = pip_post;
}

void NWidgetPIPContainer::Draw(const Window *w)
{
	for (NWidgetBase *child_wid = this->head; child_wid != NULL; child_wid = child_wid->next) {
		child_wid->Draw(w);
	}
}

NWidgetCore *NWidgetPIPContainer::GetWidgetFromPos(int x, int y)
{
	if (!IsInsideBS(x, this->pos_x, this->current_x) || !IsInsideBS(y, this->pos_y, this->current_y)) return NULL;

	for (NWidgetBase *child_wid = this->head; child_wid != NULL; child_wid = child_wid->next) {
		NWidgetCore *nwid = child_wid->GetWidgetFromPos(x, y);
		if (nwid != NULL) return nwid;
	}
	return NULL;
}

/** Horizontal container widget. */
NWidgetHorizontal::NWidgetHorizontal(NWidContainerFlags flags) : NWidgetPIPContainer(NWID_HORIZONTAL, flags)
{
}

void NWidgetHorizontal::SetupSmallestSize(Window *w, bool init_array)
{
	this->smallest_x = 0; // Sum of minimal size of all children.
	this->smallest_y = 0; // Biggest child.
	this->fill_x = 0;     // smallest non-zero child widget fill step.
	this->fill_y = 1;     // smallest common child fill step.
	this->resize_x = 0;   // smallest non-zero child widget resize step.
	this->resize_y = 1;   // smallest common child resize step.

	/* 1a. Forward call, collect biggest nested array index, and longest/widest child length. */
	uint longest = 0; // Longest child found.
	uint max_vert_fill = 0; // Biggest vertical fill step.
	for (NWidgetBase *child_wid = this->head; child_wid != NULL; child_wid = child_wid->next) {
		child_wid->SetupSmallestSize(w, init_array);
		longest = max(longest, child_wid->smallest_x);
		max_vert_fill = max(max_vert_fill, child_wid->GetVerticalStepSize(ST_SMALLEST));
		this->smallest_y = max(this->smallest_y, child_wid->smallest_y + child_wid->padding_top + child_wid->padding_bottom);
	}
	/* 1b. Make the container higher if needed to accommodate all children nicely. */
	uint max_smallest = this->smallest_y + 3 * max_vert_fill; // Upper limit to computing smallest height.
	uint cur_height = this->smallest_y;
	for (;;) {
		for (NWidgetBase *child_wid = this->head; child_wid != NULL; child_wid = child_wid->next) {
			uint step_size = child_wid->GetVerticalStepSize(ST_SMALLEST);
			uint child_height = child_wid->smallest_y + child_wid->padding_top + child_wid->padding_bottom;
			if (step_size > 1 && child_height < cur_height) { // Small step sizes or already fitting children are not interesting.
				uint remainder = (cur_height - child_height) % step_size;
				if (remainder > 0) { // Child did not fit entirely, widen the container.
					cur_height += step_size - remainder;
					assert(cur_height < max_smallest); // Safeguard against infinite height expansion.
					/* Remaining children will adapt to the new cur_height, thus speeding up the computation. */
				}
			}
		}
		if (this->smallest_y == cur_height) break;
		this->smallest_y = cur_height; // Smallest height got changed, try again.
	}
	/* 2. For containers that must maintain equal width, extend child minimal size. */
	if (this->flags & NC_EQUALSIZE) {
		for (NWidgetBase *child_wid = this->head; child_wid != NULL; child_wid = child_wid->next) {
			if (child_wid->fill_x == 1) child_wid->smallest_x = longest;
		}
	}
	/* 3. Move PIP space to the children, compute smallest, fill, and resize values of the container. */
	if (this->head != NULL) this->head->padding_left += this->pip_pre;
	for (NWidgetBase *child_wid = this->head; child_wid != NULL; child_wid = child_wid->next) {
		if (child_wid->next != NULL) {
			child_wid->padding_right += this->pip_inter;
		} else {
			child_wid->padding_right += this->pip_post;
		}

		this->smallest_x += child_wid->smallest_x + child_wid->padding_left + child_wid->padding_right;
		if (child_wid->fill_x > 0) {
			if (this->fill_x == 0 || this->fill_x > child_wid->fill_x) this->fill_x = child_wid->fill_x;
		}
		this->fill_y = LeastCommonMultiple(this->fill_y, child_wid->fill_y);

		if (child_wid->resize_x > 0) {
			if (this->resize_x == 0 || this->resize_x > child_wid->resize_x) this->resize_x = child_wid->resize_x;
		}
		this->resize_y = LeastCommonMultiple(this->resize_y, child_wid->resize_y);
	}
	/* We need to zero the PIP settings so we can re-initialize the tree. */
	this->pip_pre = this->pip_inter = this->pip_post = 0;
}

void NWidgetHorizontal::AssignSizePosition(SizingType sizing, uint x, uint y, uint given_width, uint given_height, bool rtl)
{
	assert(given_width >= this->smallest_x && given_height >= this->smallest_y);

	/* Compute additional width given to us. */
	uint additional_length = given_width;
	if (sizing == ST_SMALLEST && (this->flags & NC_EQUALSIZE)) {
		/* For EQUALSIZE containers this does not sum to smallest_x during initialisation */
		for (NWidgetBase *child_wid = this->head; child_wid != NULL; child_wid = child_wid->next) {
			additional_length -= child_wid->smallest_x + child_wid->padding_right + child_wid->padding_left;
		}
	} else {
		additional_length -= this->smallest_x;
	}

	this->StoreSizePosition(sizing, x, y, given_width, given_height);

	/* In principle, the additional horizontal space is distributed evenly over the available resizable children. Due to step sizes, this may not always be feasible.
	 * To make resizing work as good as possible, first children with biggest step sizes are done. These may get less due to rounding down.
	 * This additional space is then given to children with smaller step sizes. This will give a good result when resize steps of each child is a multiple
	 * of the child with the smallest non-zero stepsize.
	 *
	 * Since child sizes are computed out of order, positions cannot be calculated until all sizes are known. That means it is not possible to compute the child
	 * size and position, and directly call child->AssignSizePosition() with the computed values.
	 * Instead, computed child widths and heights are stored in child->current_x and child->current_y values. That is allowed, since this method overwrites those values
	 * then we call the child.
	 */

	/* First loop: Find biggest stepsize, find number of children that want a piece of the pie, handle vertical size for all children,
	 * handle horizontal size for non-resizing children.
	 */
	int num_changing_childs = 0; // Number of children that can change size.
	uint biggest_stepsize = 0;
	for (NWidgetBase *child_wid = this->head; child_wid != NULL; child_wid = child_wid->next) {
		uint hor_step = child_wid->GetHorizontalStepSize(sizing);
		if (hor_step > 0) {
			num_changing_childs++;
			biggest_stepsize = max(biggest_stepsize, hor_step);
		} else {
			child_wid->current_x = child_wid->smallest_x;
		}

		uint vert_step = (sizing == ST_SMALLEST) ? 1 : child_wid->GetVerticalStepSize(sizing);
		child_wid->current_y = ComputeMaxSize(child_wid->smallest_y, given_height - child_wid->padding_top - child_wid->padding_bottom, vert_step);
	}

	/* Second loop: Allocate the additional horizontal space over the resizing children, starting with the biggest resize steps. */
	while (biggest_stepsize > 0) {
		uint next_biggest_stepsize = 0;
		for (NWidgetBase *child_wid = this->head; child_wid != NULL; child_wid = child_wid->next) {
			uint hor_step = child_wid->GetHorizontalStepSize(sizing);
			if (hor_step > biggest_stepsize) continue; // Already done
			if (hor_step == biggest_stepsize) {
				uint increment = additional_length / num_changing_childs;
				num_changing_childs--;
				if (hor_step > 1) increment -= increment % hor_step;
				child_wid->current_x = child_wid->smallest_x + increment;
				additional_length -= increment;
				continue;
			}
			next_biggest_stepsize = max(next_biggest_stepsize, hor_step);
		}
		biggest_stepsize = next_biggest_stepsize;
	}
	assert(num_changing_childs == 0);

	/* Third loop: Compute position and call the child. */
	uint position = rtl ? this->current_x : 0; // Place to put next child relative to origin of the container.
	NWidgetBase *child_wid = this->head;
	while (child_wid != NULL) {
		uint child_width = child_wid->current_x;
		uint child_x = x + (rtl ? position - child_width - child_wid->padding_left : position + child_wid->padding_left);
		uint child_y = y + child_wid->padding_top;

		child_wid->AssignSizePosition(sizing, child_x, child_y, child_width, child_wid->current_y, rtl);
		uint padded_child_width = child_width + child_wid->padding_right + child_wid->padding_left;
		position = rtl ? position - padded_child_width : position + padded_child_width;

		child_wid = child_wid->next;
	}
}

/** Horizontal left-to-right container widget. */
NWidgetHorizontalLTR::NWidgetHorizontalLTR(NWidContainerFlags flags) : NWidgetHorizontal(flags)
{
	this->type = NWID_HORIZONTAL_LTR;
}

void NWidgetHorizontalLTR::AssignSizePosition(SizingType sizing, uint x, uint y, uint given_width, uint given_height, bool rtl)
{
	NWidgetHorizontal::AssignSizePosition(sizing, x, y, given_width, given_height, false);
}

/** Vertical container widget. */
NWidgetVertical::NWidgetVertical(NWidContainerFlags flags) : NWidgetPIPContainer(NWID_VERTICAL, flags)
{
}

void NWidgetVertical::SetupSmallestSize(Window *w, bool init_array)
{
	this->smallest_x = 0; // Biggest child.
	this->smallest_y = 0; // Sum of minimal size of all children.
	this->fill_x = 1;     // smallest common child fill step.
	this->fill_y = 0;     // smallest non-zero child widget fill step.
	this->resize_x = 1;   // smallest common child resize step.
	this->resize_y = 0;   // smallest non-zero child widget resize step.

	/* 1a. Forward call, collect biggest nested array index, and longest/widest child length. */
	uint highest = 0; // Highest child found.
	uint max_hor_fill = 0; // Biggest horizontal fill step.
	for (NWidgetBase *child_wid = this->head; child_wid != NULL; child_wid = child_wid->next) {
		child_wid->SetupSmallestSize(w, init_array);
		highest = max(highest, child_wid->smallest_y);
		max_hor_fill = max(max_hor_fill, child_wid->GetHorizontalStepSize(ST_SMALLEST));
		this->smallest_x = max(this->smallest_x, child_wid->smallest_x + child_wid->padding_left + child_wid->padding_right);
	}
	/* 1b. Make the container wider if needed to accommodate all children nicely. */
	uint max_smallest = this->smallest_x + 3 * max_hor_fill; // Upper limit to computing smallest height.
	uint cur_width = this->smallest_x;
	for (;;) {
		for (NWidgetBase *child_wid = this->head; child_wid != NULL; child_wid = child_wid->next) {
			uint step_size = child_wid->GetHorizontalStepSize(ST_SMALLEST);
			uint child_width = child_wid->smallest_x + child_wid->padding_left + child_wid->padding_right;
			if (step_size > 1 && child_width < cur_width) { // Small step sizes or already fitting children are not interesting.
				uint remainder = (cur_width - child_width) % step_size;
				if (remainder > 0) { // Child did not fit entirely, widen the container.
					cur_width += step_size - remainder;
					assert(cur_width < max_smallest); // Safeguard against infinite width expansion.
					/* Remaining children will adapt to the new cur_width, thus speeding up the computation. */
				}
			}
		}
		if (this->smallest_x == cur_width) break;
		this->smallest_x = cur_width; // Smallest width got changed, try again.
	}
	/* 2. For containers that must maintain equal width, extend children minimal size. */
	if (this->flags & NC_EQUALSIZE) {
		for (NWidgetBase *child_wid = this->head; child_wid != NULL; child_wid = child_wid->next) {
			if (child_wid->fill_y == 1) child_wid->smallest_y = highest;
		}
	}
	/* 3. Move PIP space to the child, compute smallest, fill, and resize values of the container. */
	if (this->head != NULL) this->head->padding_top += this->pip_pre;
	for (NWidgetBase *child_wid = this->head; child_wid != NULL; child_wid = child_wid->next) {
		if (child_wid->next != NULL) {
			child_wid->padding_bottom += this->pip_inter;
		} else {
			child_wid->padding_bottom += this->pip_post;
		}

		this->smallest_y += child_wid->smallest_y + child_wid->padding_top + child_wid->padding_bottom;
		if (child_wid->fill_y > 0) {
			if (this->fill_y == 0 || this->fill_y > child_wid->fill_y) this->fill_y = child_wid->fill_y;
		}
		this->fill_x = LeastCommonMultiple(this->fill_x, child_wid->fill_x);

		if (child_wid->resize_y > 0) {
			if (this->resize_y == 0 || this->resize_y > child_wid->resize_y) this->resize_y = child_wid->resize_y;
		}
		this->resize_x = LeastCommonMultiple(this->resize_x, child_wid->resize_x);
	}
	/* We need to zero the PIP settings so we can re-initialize the tree. */
	this->pip_pre = this->pip_inter = this->pip_post = 0;
}

void NWidgetVertical::AssignSizePosition(SizingType sizing, uint x, uint y, uint given_width, uint given_height, bool rtl)
{
	assert(given_width >= this->smallest_x && given_height >= this->smallest_y);

	/* Compute additional height given to us. */
	uint additional_length = given_height;
	if (sizing == ST_SMALLEST && (this->flags & NC_EQUALSIZE)) {
		/* For EQUALSIZE containers this does not sum to smallest_y during initialisation */
		for (NWidgetBase *child_wid = this->head; child_wid != NULL; child_wid = child_wid->next) {
			additional_length -= child_wid->smallest_y + child_wid->padding_top + child_wid->padding_bottom;
		}
	} else {
		additional_length -= this->smallest_y;
	}

	this->StoreSizePosition(sizing, x, y, given_width, given_height);

	/* Like the horizontal container, the vertical container also distributes additional height evenly, starting with the children with the biggest resize steps.
	 * It also stores computed widths and heights into current_x and current_y values of the child.
	 */

	/* First loop: Find biggest stepsize, find number of children that want a piece of the pie, handle horizontal size for all children, handle vertical size for non-resizing child. */
	int num_changing_childs = 0; // Number of children that can change size.
	uint biggest_stepsize = 0;
	for (NWidgetBase *child_wid = this->head; child_wid != NULL; child_wid = child_wid->next) {
		uint vert_step = child_wid->GetVerticalStepSize(sizing);
		if (vert_step > 0) {
			num_changing_childs++;
			biggest_stepsize = max(biggest_stepsize, vert_step);
		} else {
			child_wid->current_y = child_wid->smallest_y;
		}

		uint hor_step = (sizing == ST_SMALLEST) ? 1 : child_wid->GetHorizontalStepSize(sizing);
		child_wid->current_x = ComputeMaxSize(child_wid->smallest_x, given_width - child_wid->padding_left - child_wid->padding_right, hor_step);
	}

	/* Second loop: Allocate the additional vertical space over the resizing children, starting with the biggest resize steps. */
	while (biggest_stepsize > 0) {
		uint next_biggest_stepsize = 0;
		for (NWidgetBase *child_wid = this->head; child_wid != NULL; child_wid = child_wid->next) {
			uint vert_step = child_wid->GetVerticalStepSize(sizing);
			if (vert_step > biggest_stepsize) continue; // Already done
			if (vert_step == biggest_stepsize) {
				uint increment = additional_length / num_changing_childs;
				num_changing_childs--;
				if (vert_step > 1) increment -= increment % vert_step;
				child_wid->current_y = child_wid->smallest_y + increment;
				additional_length -= increment;
				continue;
			}
			next_biggest_stepsize = max(next_biggest_stepsize, vert_step);
		}
		biggest_stepsize = next_biggest_stepsize;
	}
	assert(num_changing_childs == 0);

	/* Third loop: Compute position and call the child. */
	uint position = 0; // Place to put next child relative to origin of the container.
	for (NWidgetBase *child_wid = this->head; child_wid != NULL; child_wid = child_wid->next) {
		uint child_x = x + (rtl ? child_wid->padding_right : child_wid->padding_left);
		uint child_height = child_wid->current_y;

		child_wid->AssignSizePosition(sizing, child_x, y + position + child_wid->padding_top, child_wid->current_x, child_height, rtl);
		position += child_height + child_wid->padding_top + child_wid->padding_bottom;
	}
}

/**
 * Generic spacer widget.
 * @param length Horizontal size of the spacer widget.
 * @param height Vertical size of the spacer widget.
 */
NWidgetSpacer::NWidgetSpacer(int length, int height) : NWidgetResizeBase(NWID_SPACER, 0, 0)
{
	this->SetMinimalSize(length, height);
	this->SetResize(0, 0);
}

void NWidgetSpacer::SetupSmallestSize(Window *w, bool init_array)
{
	this->smallest_x = this->min_x;
	this->smallest_y = this->min_y;
}

void NWidgetSpacer::FillNestedArray(NWidgetBase **array, uint length)
{
}

void NWidgetSpacer::Draw(const Window *w)
{
	/* Spacer widget is never visible. */
}

void NWidgetSpacer::SetDirty(const Window *w) const
{
	/* Spacer widget never need repainting. */
}

NWidgetCore *NWidgetSpacer::GetWidgetFromPos(int x, int y)
{
	return NULL;
}

NWidgetMatrix::NWidgetMatrix() : NWidgetPIPContainer(NWID_MATRIX, NC_EQUALSIZE), index(-1), clicked(-1), count(-1)
{
}

void NWidgetMatrix::SetIndex(int index)
{
	this->index = index;
}

void NWidgetMatrix::SetColour(Colours colour)
{
	this->colour = colour;
}

/**
 * Sets the clicked widget in the matrix.
 * @param clicked The clicked widget.
 */
void NWidgetMatrix::SetClicked(int clicked)
{
	this->clicked = clicked;
	if (this->clicked >= 0 && this->sb != NULL && this->widgets_x != 0) {
		int vpos = (this->clicked / this->widgets_x) * this->widget_h; // Vertical position of the top.
		/* Need to scroll down -> Scroll to the bottom.
		 * However, last entry has no 'this->pip_inter' underneath, and we must stay below this->sb->GetCount() */
		if (this->sb->GetPosition() < vpos) vpos += this->widget_h - this->pip_inter - 1;
		this->sb->ScrollTowards(vpos);
	}
}

/**
 * Set the number of elements in this matrix.
 * @note Updates the number of elements/capacity of the real scrollbar.
 * @param count The number of elements.
 */
void NWidgetMatrix::SetCount(int count)
{
	this->count = count;

	if (this->sb == NULL || this->widgets_x == 0) return;

	/* We need to get the number of pixels the matrix is high/wide.
	 * So, determine the number of rows/columns based on the number of
	 * columns/rows (one is constant/unscrollable).
	 * Then multiply that by the height of a widget, and add the pre
	 * and post spacing "offsets". */
	count = CeilDiv(count, this->sb->IsVertical() ? this->widgets_x : this->widgets_y);
	count *= (this->sb->IsVertical() ? this->head->smallest_y : this->head->smallest_x) + this->pip_inter;
	if (count > 0) count -= this->pip_inter; // We counted an inter too much in the multiplication above
	count += this->pip_pre + this->pip_post;
	this->sb->SetCount(count);
	this->sb->SetCapacity(this->sb->IsVertical() ? this->current_y : this->current_x);
	this->sb->SetStepSize(this->sb->IsVertical() ? this->widget_h  : this->widget_w);
}

/**
 * Assign a scrollbar to this matrix.
 * @param sb The scrollbar to assign to us.
 */
void NWidgetMatrix::SetScrollbar(Scrollbar *sb)
{
	this->sb = sb;
}

void NWidgetMatrix::SetupSmallestSize(Window *w, bool init_array)
{
	assert(this->head != NULL);
	assert(this->head->next == NULL);

	if (this->index >= 0 && init_array) { // Fill w->nested_array[]
		assert(w->nested_array_size > (uint)this->index);
		w->nested_array[this->index] = this;
	}

	/* Reset the widget number. */
	NWidgetCore *nw = dynamic_cast<NWidgetCore *>(this->head);
	assert(nw != NULL);
	SB(nw->index, 16, 16, 0);
	this->head->SetupSmallestSize(w, init_array);

	Dimension padding = {this->pip_pre + this->pip_post, this->pip_pre + this->pip_post};
	Dimension size    = {this->head->smallest_x + padding.width, this->head->smallest_y + padding.height};
	Dimension fill    = {0, 0};
	Dimension resize  = {this->pip_inter + this->head->smallest_x, this->pip_inter + this->head->smallest_y};

	if (this->index >= 0) w->UpdateWidgetSize(this->index, &size, padding, &fill, &resize);

	this->smallest_x = size.width;
	this->smallest_y = size.height;
	this->fill_x = fill.width;
	this->fill_y = fill.height;
	this->resize_x = resize.width;
	this->resize_y = resize.height;
}

void NWidgetMatrix::AssignSizePosition(SizingType sizing, uint x, uint y, uint given_width, uint given_height, bool rtl)
{
	assert(given_width >= this->smallest_x && given_height >= this->smallest_y);

	this->pos_x = x;
	this->pos_y = y;
	this->current_x = given_width;
	this->current_y = given_height;

	/* Determine the size of the widgets, and the number of visible widgets on each of the axis. */
	this->widget_w = this->head->smallest_x + this->pip_inter;
	this->widget_h = this->head->smallest_y + this->pip_inter;

	/* Account for the pip_inter is between widgets, so we need to account for that when
	 * the division assumes pip_inter is used for all widgets. */
	this->widgets_x = CeilDiv(this->current_x - this->pip_pre - this->pip_post + this->pip_inter, this->widget_w);
	this->widgets_y = CeilDiv(this->current_y - this->pip_pre - this->pip_post + this->pip_inter, this->widget_h);

	/* When resizing, update the scrollbar's count. E.g. with a vertical
	 * scrollbar becoming wider or narrower means the amount of rows in
	 * the scrollbar becomes respectively smaller or higher. */
	this->SetCount(this->count);
}

void NWidgetMatrix::FillNestedArray(NWidgetBase **array, uint length)
{
	if (this->index >= 0 && (uint)(this->index) < length) array[this->index] = this;
	NWidgetContainer::FillNestedArray(array, length);
}

NWidgetCore *NWidgetMatrix::GetWidgetFromPos(int x, int y)
{
	/* Falls outside of the matrix widget. */
	if (!IsInsideBS(x, this->pos_x, this->current_x) || !IsInsideBS(y, this->pos_y, this->current_y)) return NULL;

	int start_x, start_y, base_offs_x, base_offs_y;
	this->GetScrollOffsets(start_x, start_y, base_offs_x, base_offs_y);

	bool rtl = _current_text_dir == TD_RTL;

	int widget_col = (rtl ?
				-x + (int)this->pip_post + (int)this->pos_x + base_offs_x + (int)this->widget_w - 1 - (int)this->pip_inter :
				 x - (int)this->pip_pre  - (int)this->pos_x - base_offs_x
			) / this->widget_w;

	int widget_row = (y - base_offs_y - (int)this->pip_pre - (int)this->pos_y) / this->widget_h;

	int sub_wid = (widget_row + start_y) * this->widgets_x + start_x + widget_col;
	if (sub_wid >= this->count) return NULL;

	NWidgetCore *child = dynamic_cast<NWidgetCore *>(this->head);
	assert(child != NULL);
	child->AssignSizePosition(ST_RESIZE,
			this->pos_x + (rtl ? this->pip_post - widget_col * this->widget_w : this->pip_pre + widget_col * this->widget_w) + base_offs_x,
			this->pos_y + this->pip_pre + widget_row * this->widget_h + base_offs_y,
			child->smallest_x, child->smallest_y, rtl);

	SB(child->index, 16, 16, sub_wid);

	return child->GetWidgetFromPos(x, y);
}

/* virtual */ void NWidgetMatrix::Draw(const Window *w)
{
	/* Fill the background. */
	GfxFillRect(this->pos_x, this->pos_y, this->pos_x + this->current_x - 1, this->pos_y + this->current_y - 1, _colour_gradient[this->colour & 0xF][5]);

	/* Set up a clipping area for the previews. */
	bool rtl = _current_text_dir == TD_RTL;
	DrawPixelInfo tmp_dpi;
	if (!FillDrawPixelInfo(&tmp_dpi, this->pos_x + (rtl ? this->pip_post : this->pip_pre), this->pos_y + this->pip_pre, this->current_x - this->pip_pre - this->pip_post, this->current_y - this->pip_pre - this->pip_post)) return;
	DrawPixelInfo *old_dpi = _cur_dpi;
	_cur_dpi = &tmp_dpi;

	/* Get the appropriate offsets so we can draw the right widgets. */
	NWidgetCore *child = dynamic_cast<NWidgetCore *>(this->head);
	assert(child != NULL);
	int start_x, start_y, base_offs_x, base_offs_y;
	this->GetScrollOffsets(start_x, start_y, base_offs_x, base_offs_y);

	int offs_y = base_offs_y;
	for (int y = start_y; y < start_y + this->widgets_y + 1; y++, offs_y += this->widget_h) {
		/* Are we within bounds? */
		if (offs_y + child->smallest_y <= 0) continue;
		if (offs_y >= (int)this->current_y) break;

		/* We've passed our amount of widgets. */
		if (y * this->widgets_x >= this->count) break;

		int offs_x = base_offs_x;
		for (int x = start_x; x < start_x + this->widgets_x + 1; x++, offs_x += rtl ? -this->widget_w : this->widget_w) {
			/* Are we within bounds? */
			if (offs_x + child->smallest_x <= 0) continue;
			if (offs_x >= (int)this->current_x) continue;

			/* Do we have this many widgets? */
			int sub_wid = y * this->widgets_x + x;
			if (sub_wid >= this->count) break;

			child->AssignSizePosition(ST_RESIZE, offs_x, offs_y, child->smallest_x, child->smallest_y, rtl);
			child->SetLowered(this->clicked == sub_wid);
			SB(child->index, 16, 16, sub_wid);
			child->Draw(w);
		}
	}

	/* Restore the clipping area. */
	_cur_dpi = old_dpi;
}

/**
 * Get the different offsets that are influenced by scrolling.
 * @param [out] start_x     The start position in columns (index of the left-most column, swapped in RTL).
 * @param [out] start_y     The start position in rows.
 * @param [out] base_offs_x The base horizontal offset in pixels (X position of the column \a start_x).
 * @param [out] base_offs_y The base vertical offset in pixels (Y position of the column \a start_y).
 */
void NWidgetMatrix::GetScrollOffsets(int &start_x, int &start_y, int &base_offs_x, int &base_offs_y)
{
	base_offs_x = _current_text_dir == TD_RTL ? this->widget_w * (this->widgets_x - 1) : 0;
	base_offs_y = 0;
	start_x = 0;
	start_y = 0;
	if (this->sb != NULL) {
		if (this->sb->IsVertical()) {
			start_y = this->sb->GetPosition() / this->widget_h;
			base_offs_y += -this->sb->GetPosition() + start_y * this->widget_h;
		} else {
			start_x = this->sb->GetPosition() / this->widget_w;
			int sub_x = this->sb->GetPosition() - start_x * this->widget_w;
			if (_current_text_dir == TD_RTL) {
				base_offs_x += sub_x;
			} else {
				base_offs_x -= sub_x;
			}
		}
	}
}

/**
 * Constructor parent nested widgets.
 * @param tp     Type of parent widget.
 * @param colour Colour of the parent widget.
 * @param index  Index in the widget array used by the window system.
 * @param child  Child container widget (if supplied). If not supplied, a
 *               vertical container will be inserted while adding the first
 *               child widget.
 */
NWidgetBackground::NWidgetBackground(WidgetType tp, Colours colour, int index, NWidgetPIPContainer *child) : NWidgetCore(tp, colour, 1, 1, 0x0, STR_NULL)
{
	assert(tp == WWT_PANEL || tp == WWT_INSET || tp == WWT_FRAME);
	if (index >= 0) this->SetIndex(index);
	this->child = child;
}

NWidgetBackground::~NWidgetBackground()
{
	if (this->child != NULL) delete this->child;
}

/**
 * Add a child to the parent.
 * @param nwid Nested widget to add to the background widget.
 *
 * Unless a child container has been given in the constructor, a parent behaves as a vertical container.
 * You can add several children to it, and they are put underneath each other.
 */
void NWidgetBackground::Add(NWidgetBase *nwid)
{
	if (this->child == NULL) {
		this->child = new NWidgetVertical();
	}
	this->child->Add(nwid);
}

/**
 * Set additional pre/inter/post space for the background widget.
 *
 * @param pip_pre   Additional space in front of the first child widget (above
 *                  for the vertical container, at the left for the horizontal container).
 * @param pip_inter Additional space between two child widgets.
 * @param pip_post  Additional space after the last child widget (below for the
 *                  vertical container, at the right for the horizontal container).
 * @note Using this function implies that the widget has (or will have) child widgets.
 */
void NWidgetBackground::SetPIP(uint8 pip_pre, uint8 pip_inter, uint8 pip_post)
{
	if (this->child == NULL) {
		this->child = new NWidgetVertical();
	}
	this->child->SetPIP(pip_pre, pip_inter, pip_post);
}

void NWidgetBackground::SetupSmallestSize(Window *w, bool init_array)
{
	if (init_array && this->index >= 0) {
		assert(w->nested_array_size > (uint)this->index);
		w->nested_array[this->index] = this;
	}
	if (this->child != NULL) {
		this->child->SetupSmallestSize(w, init_array);

		this->smallest_x = this->child->smallest_x;
		this->smallest_y = this->child->smallest_y;
		this->fill_x = this->child->fill_x;
		this->fill_y = this->child->fill_y;
		this->resize_x = this->child->resize_x;
		this->resize_y = this->child->resize_y;

		/* Account for the size of the frame's text if that exists */
		if (w != NULL && this->type == WWT_FRAME) {
			this->child->padding_left   = WD_FRAMETEXT_LEFT;
			this->child->padding_right  = WD_FRAMETEXT_RIGHT;
			this->child->padding_top    = max((int)WD_FRAMETEXT_TOP, this->widget_data != STR_NULL ? FONT_HEIGHT_NORMAL + WD_FRAMETEXT_TOP / 2 : 0);
			this->child->padding_bottom = WD_FRAMETEXT_BOTTOM;

			this->smallest_x += this->child->padding_left + this->child->padding_right;
			this->smallest_y += this->child->padding_top + this->child->padding_bottom;

			if (this->index >= 0) w->SetStringParameters(this->index);
			this->smallest_x = max(this->smallest_x, GetStringBoundingBox(this->widget_data).width + WD_FRAMETEXT_LEFT + WD_FRAMETEXT_RIGHT);
		}
	} else {
		Dimension d = {this->min_x, this->min_y};
		Dimension fill = {this->fill_x, this->fill_y};
		Dimension resize  = {this->resize_x, this->resize_y};
		if (w != NULL) { // A non-NULL window pointer acts as switch to turn dynamic widget size on.
			if (this->type == WWT_FRAME || this->type == WWT_INSET) {
				if (this->index >= 0) w->SetStringParameters(this->index);
				Dimension background = GetStringBoundingBox(this->widget_data);
				background.width += (this->type == WWT_FRAME) ? (WD_FRAMETEXT_LEFT + WD_FRAMERECT_RIGHT) : (WD_INSET_LEFT + WD_INSET_RIGHT);
				d = maxdim(d, background);
			}
			if (this->index >= 0) {
				static const Dimension padding = {0, 0};
				w->UpdateWidgetSize(this->index, &d, padding, &fill, &resize);
			}
		}
		this->smallest_x = d.width;
		this->smallest_y = d.height;
		this->fill_x = fill.width;
		this->fill_y = fill.height;
		this->resize_x = resize.width;
		this->resize_y = resize.height;
	}
}

void NWidgetBackground::AssignSizePosition(SizingType sizing, uint x, uint y, uint given_width, uint given_height, bool rtl)
{
	this->StoreSizePosition(sizing, x, y, given_width, given_height);

	if (this->child != NULL) {
		uint x_offset = (rtl ? this->child->padding_right : this->child->padding_left);
		uint width = given_width - this->child->padding_right - this->child->padding_left;
		uint height = given_height - this->child->padding_top - this->child->padding_bottom;
		this->child->AssignSizePosition(sizing, x + x_offset, y + this->child->padding_top, width, height, rtl);
	}
}

void NWidgetBackground::FillNestedArray(NWidgetBase **array, uint length)
{
	if (this->index >= 0 && (uint)(this->index) < length) array[this->index] = this;
	if (this->child != NULL) this->child->FillNestedArray(array, length);
}

void NWidgetBackground::Draw(const Window *w)
{
	if (this->current_x == 0 || this->current_y == 0) return;

	Rect r;
	r.left = this->pos_x;
	r.right = this->pos_x + this->current_x - 1;
	r.top = this->pos_y;
	r.bottom = this->pos_y + this->current_y - 1;

	const DrawPixelInfo *dpi = _cur_dpi;
	if (dpi->left > r.right || dpi->left + dpi->width <= r.left || dpi->top > r.bottom || dpi->top + dpi->height <= r.top) return;

	switch (this->type) {
		case WWT_PANEL:
			assert(this->widget_data == 0);
			DrawFrameRect(r.left, r.top, r.right, r.bottom, this->colour, this->IsLowered() ? FR_LOWERED : FR_NONE);
			break;

		case WWT_FRAME:
			if (this->index >= 0) w->SetStringParameters(this->index);
			DrawFrame(r, this->colour, this->widget_data);
			break;

		case WWT_INSET:
			if (this->index >= 0) w->SetStringParameters(this->index);
			DrawInset(r, this->colour, this->widget_data);
			break;

		default:
			NOT_REACHED();
	}

	if (this->index >= 0) w->DrawWidget(r, this->index);
	if (this->child != NULL) this->child->Draw(w);

	if (this->IsDisabled()) {
		GfxFillRect(r.left + 1, r.top + 1, r.right - 1, r.bottom - 1, _colour_gradient[this->colour & 0xF][2], FILLRECT_CHECKER);
	}
}

NWidgetCore *NWidgetBackground::GetWidgetFromPos(int x, int y)
{
	NWidgetCore *nwid = NULL;
	if (IsInsideBS(x, this->pos_x, this->current_x) && IsInsideBS(y, this->pos_y, this->current_y)) {
		if (this->child != NULL) nwid = this->child->GetWidgetFromPos(x, y);
		if (nwid == NULL) nwid = this;
	}
	return nwid;
}

NWidgetBase *NWidgetBackground::GetWidgetOfType(WidgetType tp)
{
	NWidgetBase *nwid = NULL;
	if (this->child != NULL) nwid = this->child->GetWidgetOfType(tp);
	if (nwid == NULL && this->type == tp) nwid = this;
	return nwid;
}

NWidgetViewport::NWidgetViewport(int index) : NWidgetCore(NWID_VIEWPORT, INVALID_COLOUR, 1, 1, 0x0, STR_NULL)
{
	this->SetIndex(index);
}

void NWidgetViewport::SetupSmallestSize(Window *w, bool init_array)
{
	if (init_array && this->index >= 0) {
		assert(w->nested_array_size > (uint)this->index);
		w->nested_array[this->index] = this;
	}
	this->smallest_x = this->min_x;
	this->smallest_y = this->min_y;
}

void NWidgetViewport::Draw(const Window *w)
{
	if (this->disp_flags & ND_NO_TRANSPARENCY) {
		TransparencyOptionBits to_backup = _transparency_opt;
		_transparency_opt &= (1 << TO_SIGNS) | (1 << TO_LOADING); // Disable all transparency, except textual stuff
		w->DrawViewport();
		_transparency_opt = to_backup;
	} else {
		w->DrawViewport();
	}

	/* Optionally shade the viewport. */
	if (this->disp_flags & (ND_SHADE_GREY | ND_SHADE_DIMMED)) {
		GfxFillRect(this->pos_x, this->pos_y, this->pos_x + this->current_x - 1, this->pos_y + this->current_y - 1,
				(this->disp_flags & ND_SHADE_DIMMED) ? PALETTE_TO_TRANSPARENT : PALETTE_NEWSPAPER, FILLRECT_RECOLOUR);
	}
}

/**
 * Initialize the viewport of the window.
 * @param w            Window owning the viewport.
 * @param follow_flags Type of viewport, see #InitializeWindowViewport().
 * @param zoom         Zoom level.
 */
void NWidgetViewport::InitializeViewport(Window *w, uint32 follow_flags, ZoomLevel zoom)
{
	InitializeWindowViewport(w, this->pos_x, this->pos_y, this->current_x, this->current_y, follow_flags, zoom);
}

/**
 * Update the position and size of the viewport (after eg a resize).
 * @param w Window owning the viewport.
 */
void NWidgetViewport::UpdateViewportCoordinates(Window *w)
{
	ViewPort *vp = w->viewport;
	if (vp != NULL) {
		vp->left = w->left + this->pos_x;
		vp->top  = w->top + this->pos_y;
		vp->width  = this->current_x;
		vp->height = this->current_y;

		vp->virtual_width  = ScaleByZoom(vp->width, vp->zoom);
		vp->virtual_height = ScaleByZoom(vp->height, vp->zoom);
	}
}

/**
 * Compute the row of a scrolled widget that a user clicked in.
 * @param clickpos    Vertical position of the mouse click (without taking scrolling into account).
 * @param w           The window the click was in.
 * @param widget      Widget number of the widget clicked in.
 * @param padding     Amount of empty space between the widget edge and the top of the first row. Default value is \c 0.
 * @param line_height Height of a single row. A negative value means using the vertical resize step of the widget.
 * @return Row number clicked at. If clicked at a wrong position, #INT_MAX is returned.
 */
int Scrollbar::GetScrolledRowFromWidget(int clickpos, const Window * const w, int widget, int padding, int line_height) const
{
	uint pos = w->GetRowFromWidget(clickpos, widget, padding, line_height);
	if (pos != INT_MAX) pos += this->GetPosition();
	return (pos >= this->GetCount()) ? INT_MAX : pos;
}

/**
 * Set capacity of visible elements from the size and resize properties of a widget.
 * @param w       Window.
 * @param widget  Widget with size and resize properties.
 * @param padding Padding to subtract from the size.
 * @note Updates the position if needed.
 */
void Scrollbar::SetCapacityFromWidget(Window *w, int widget, int padding)
{
	NWidgetBase *nwid = w->GetWidget<NWidgetBase>(widget);
	if (this->IsVertical()) {
		this->SetCapacity(((int)nwid->current_y - padding) / (int)nwid->resize_y);
	} else {
		this->SetCapacity(((int)nwid->current_x - padding) / (int)nwid->resize_x);
	}
}

/**
 * Scrollbar widget.
 * @param tp     Scrollbar type. (horizontal/vertical)
 * @param colour Colour of the scrollbar.
 * @param index  Index in the widget array used by the window system.
 */
NWidgetScrollbar::NWidgetScrollbar(WidgetType tp, Colours colour, int index) : NWidgetCore(tp, colour, 1, 1, 0x0, STR_NULL), Scrollbar(tp != NWID_HSCROLLBAR)
{
	assert(tp == NWID_HSCROLLBAR || tp == NWID_VSCROLLBAR);
	this->sizing_type = NWST_STEP;
	this->SetIndex(index);
}

void NWidgetScrollbar::SetupSmallestSize(Window *w, bool init_array)
{
	if (init_array && this->index >= 0) {
		assert(w->nested_array_size > (uint)this->index);
		w->nested_array[this->index] = this;
	}
	this->min_x = 0;
	this->min_y = 0;

	switch (this->type) {
		case NWID_HSCROLLBAR:
			this->SetMinimalSize(NWidgetScrollbar::GetHorizontalDimension().width * 3, NWidgetScrollbar::GetHorizontalDimension().height);
			this->SetResize(1, 0);
			this->SetFill(1, 0);
			this->SetDataTip(0x0, STR_TOOLTIP_HSCROLL_BAR_SCROLLS_LIST);
			break;

		case NWID_VSCROLLBAR:
			this->SetMinimalSize(NWidgetScrollbar::GetVerticalDimension().width, NWidgetScrollbar::GetVerticalDimension().height * 3);
			this->SetResize(0, 1);
			this->SetFill(0, 1);
			this->SetDataTip(0x0, STR_TOOLTIP_VSCROLL_BAR_SCROLLS_LIST);
			break;

		default: NOT_REACHED();
	}

	this->smallest_x = this->min_x;
	this->smallest_y = this->min_y;
}

void NWidgetScrollbar::Draw(const Window *w)
{
	if (this->current_x == 0 || this->current_y == 0) return;

	Rect r;
	r.left = this->pos_x;
	r.right = this->pos_x + this->current_x - 1;
	r.top = this->pos_y;
	r.bottom = this->pos_y + this->current_y - 1;

	const DrawPixelInfo *dpi = _cur_dpi;
	if (dpi->left > r.right || dpi->left + dpi->width <= r.left || dpi->top > r.bottom || dpi->top + dpi->height <= r.top) return;

	bool up_lowered = HasBit(this->disp_flags, NDB_SCROLLBAR_UP);
	bool down_lowered = HasBit(this->disp_flags, NDB_SCROLLBAR_DOWN);
	bool middle_lowered = !(this->disp_flags & ND_SCROLLBAR_BTN) && w->scrolling_scrollbar == this->index;

	if (this->type == NWID_HSCROLLBAR) {
		DrawHorizontalScrollbar(r, this->colour, up_lowered, middle_lowered, down_lowered, this);
	} else {
		DrawVerticalScrollbar(r, this->colour, up_lowered, middle_lowered, down_lowered, this);
	}

	if (this->IsDisabled()) {
		GfxFillRect(r.left + 1, r.top + 1, r.right - 1, r.bottom - 1, _colour_gradient[this->colour & 0xF][2], FILLRECT_CHECKER);
	}
}

/* static */ void NWidgetScrollbar::InvalidateDimensionCache()
{
	vertical_dimension.width   = vertical_dimension.height   = 0;
	horizontal_dimension.width = horizontal_dimension.height = 0;
}

/* static */ Dimension NWidgetScrollbar::GetVerticalDimension()
{
	static const Dimension extra = {WD_SCROLLBAR_LEFT + WD_SCROLLBAR_RIGHT, WD_SCROLLBAR_TOP + WD_SCROLLBAR_BOTTOM};
	if (vertical_dimension.width == 0) {
		vertical_dimension = maxdim(GetSpriteSize(SPR_ARROW_UP), GetSpriteSize(SPR_ARROW_DOWN));
		vertical_dimension.width += extra.width;
		vertical_dimension.width = GetMinSizing(NWST_STEP, vertical_dimension.width);
		vertical_dimension.height += extra.height;
		vertical_dimension.height = GetMinSizing(NWST_STEP, vertical_dimension.height);
	}
	return vertical_dimension;
}

/* static */ Dimension NWidgetScrollbar::GetHorizontalDimension()
{
	static const Dimension extra = {WD_SCROLLBAR_LEFT + WD_SCROLLBAR_RIGHT, WD_SCROLLBAR_TOP + WD_SCROLLBAR_BOTTOM};
	if (horizontal_dimension.width == 0) {
		horizontal_dimension = maxdim(GetSpriteSize(SPR_ARROW_LEFT), GetSpriteSize(SPR_ARROW_RIGHT));
		horizontal_dimension.width += extra.width;
		horizontal_dimension.width = GetMinSizing(NWST_STEP, horizontal_dimension.width);
		horizontal_dimension.height += extra.height;
		horizontal_dimension.height = GetMinSizing(NWST_STEP, horizontal_dimension.height);
	}
	return horizontal_dimension;
}

Dimension NWidgetScrollbar::vertical_dimension = {0, 0};
Dimension NWidgetScrollbar::horizontal_dimension = {0, 0};

/** Reset the cached dimensions. */
/* static */ void NWidgetLeaf::InvalidateDimensionCache()
{
	shadebox_dimension.width   = shadebox_dimension.height   = 0;
	debugbox_dimension.width   = debugbox_dimension.height   = 0;
	defsizebox_dimension.width = defsizebox_dimension.height = 0;
	stickybox_dimension.width  = stickybox_dimension.height  = 0;
	resizebox_dimension.width  = resizebox_dimension.height  = 0;
	closebox_dimension.width   = closebox_dimension.height   = 0;
	dropdown_dimension.width   = dropdown_dimension.height   = 0;
}

Dimension NWidgetLeaf::shadebox_dimension   = {0, 0};
Dimension NWidgetLeaf::debugbox_dimension   = {0, 0};
Dimension NWidgetLeaf::defsizebox_dimension = {0, 0};
Dimension NWidgetLeaf::stickybox_dimension  = {0, 0};
Dimension NWidgetLeaf::resizebox_dimension  = {0, 0};
Dimension NWidgetLeaf::closebox_dimension   = {0, 0};
Dimension NWidgetLeaf::dropdown_dimension   = {0, 0};

/**
 * Nested leaf widget.
 * @param tp     Type of leaf widget.
 * @param colour Colour of the leaf widget.
 * @param index  Index in the widget array used by the window system.
 * @param data   Data of the widget.
 * @param tip    Tooltip of the widget.
 */
NWidgetLeaf::NWidgetLeaf(WidgetType tp, Colours colour, int index, uint32 data, StringID tip) : NWidgetCore(tp, colour, 1, 1, data, tip)
{
	assert(this->sizing_type < NWST_END);
	assert(index >= 0 || tp == WWT_LABEL || tp == WWT_TEXT || tp == WWT_CAPTION || tp == WWT_RESIZEBOX || tp == WWT_SHADEBOX || tp == WWT_DEFSIZEBOX || tp == WWT_DEBUGBOX || tp == WWT_STICKYBOX || tp == WWT_CLOSEBOX);
	if (index >= 0) this->SetIndex(index);
<<<<<<< HEAD
	this->min_x = 0;
	this->min_y = 0;
=======

	if (this->sizing_type == NWST_NONE) {
		switch (tp) {
			case WWT_PUSHBTN:
			case WWT_IMGBTN:
			case WWT_PUSHIMGBTN:
			case WWT_IMGBTN_2:
			case WWT_TEXTBTN:
			case WWT_PUSHTXTBTN:
			case WWT_TEXTBTN_2:
			case WWT_PUSHARROWBTN:
			case WWT_EDITBOX:
			case WWT_CAPTION:
			case WWT_STICKYBOX:
			case WWT_SHADEBOX:
			case WWT_DEBUGBOX:
			case WWT_DEFSIZEBOX:
			case WWT_RESIZEBOX:
			case WWT_CLOSEBOX:
				this->sizing_type = NWST_BUTTON;
				break;
			case NWID_PUSHBUTTON_DROPDOWN:
			case NWID_BUTTON_DROPDOWN:
			case WWT_DROPDOWN:
				this->sizing_type = NWST_STEP;
				break;
			default:
				this->sizing_type = NWST_OVERRIDE;
		}
	}

	this->SetMinimalSize(0, 0);
>>>>>>> 6977514f
	this->SetResize(0, 0);

	switch (tp) {
		case WWT_EMPTY:
			break;

		case WWT_PUSHBTN:
		case WWT_IMGBTN:
		case WWT_PUSHIMGBTN:
		case WWT_IMGBTN_2:
		case WWT_TEXTBTN:
		case WWT_PUSHTXTBTN:
		case WWT_TEXTBTN_2:
		case WWT_LABEL:
		case WWT_TEXT:
		case WWT_MATRIX:
		case NWID_BUTTON_DROPDOWN:
		case NWID_PUSHBUTTON_DROPDOWN:
		case WWT_ARROWBTN:
		case WWT_PUSHARROWBTN:
			this->SetFill(0, 0);
			break;

<<<<<<< HEAD
		case WWT_EDITBOX:
=======
		case WWT_EDITBOX: {
			Dimension sprite_size = GetSpriteSize(_current_text_dir == TD_RTL ? SPR_IMG_DELETE_RIGHT : SPR_IMG_DELETE_LEFT);
			this->SetMinimalSize(30 + GetMinSizing(NWST_BUTTON, sprite_size.width), sprite_size.height);
>>>>>>> 6977514f
			this->SetFill(0, 0);
			break;

		case WWT_CAPTION:
			this->SetFill(1, 0);
			this->SetResize(1, 0);
			this->min_y = WD_CAPTION_HEIGHT;
			this->SetDataTip(data, STR_TOOLTIP_WINDOW_TITLE_DRAG_THIS);
			break;

		case WWT_STICKYBOX:
			this->SetFill(0, 0);
			this->SetMinimalSize(WD_STICKYBOX_WIDTH, WD_CAPTION_HEIGHT);
			this->SetDataTip(STR_NULL, STR_TOOLTIP_STICKY);
			break;

		case WWT_SHADEBOX:
			this->SetFill(0, 0);
			this->SetMinimalSize(WD_SHADEBOX_TOP, WD_CAPTION_HEIGHT);
			this->SetDataTip(STR_NULL, STR_TOOLTIP_SHADE);
			break;

		case WWT_DEBUGBOX:
			this->SetFill(0, 0);
			this->SetMinimalSize(WD_DEBUGBOX_TOP, WD_CAPTION_HEIGHT);
			this->SetDataTip(STR_NULL, STR_TOOLTIP_DEBUG);
			break;

		case WWT_DEFSIZEBOX:
			this->SetFill(0, 0);
			this->SetMinimalSize(WD_DEFSIZEBOX_TOP, WD_CAPTION_HEIGHT);
			this->SetDataTip(STR_NULL, STR_TOOLTIP_DEFSIZE);
			break;

		case WWT_RESIZEBOX:
			this->SetFill(0, 0);
			this->SetMinimalSize(WD_RESIZEBOX_WIDTH, 12);
			this->SetDataTip(STR_NULL, STR_TOOLTIP_RESIZE);
			break;

		case WWT_CLOSEBOX:
			this->SetFill(0, 0);
			this->SetMinimalSize(WD_CLOSEBOX_WIDTH, WD_CAPTION_HEIGHT);
			this->SetDataTip(STR_NULL, STR_TOOLTIP_CLOSE_WINDOW);
			break;

		case WWT_DROPDOWN:
			this->SetFill(0, 0);
			this->min_y = WD_DROPDOWN_HEIGHT;
			break;

		default:
			NOT_REACHED();
	}
}

void NWidgetLeaf::SetupSmallestSize(Window *w, bool init_array)
{
	if (this->index >= 0 && init_array) { // Fill w->nested_array[]
		assert(w->nested_array_size > (uint)this->index);
		w->nested_array[this->index] = this;
	}

	Dimension size = {this->min_x, this->min_y};
	Dimension fill = {this->fill_x, this->fill_y};
	Dimension resize = {this->resize_x, this->resize_y};
	/* Get padding, and update size with the real content size if appropriate. */
	const Dimension *padding = NULL;
	switch (this->type) {
		case WWT_EMPTY: {
			static const Dimension extra = {0, 0};
			padding = &extra;
			break;
		}
		case WWT_MATRIX: {
			static const Dimension extra = {WD_MATRIX_LEFT + WD_MATRIX_RIGHT, WD_MATRIX_TOP + WD_MATRIX_BOTTOM};
			padding = &extra;
			break;
		}
		case WWT_SHADEBOX: {
			static const Dimension extra = {WD_SHADEBOX_LEFT + WD_SHADEBOX_RIGHT, WD_SHADEBOX_TOP + WD_SHADEBOX_BOTTOM};
			padding = &extra;
			if (NWidgetLeaf::shadebox_dimension.width == 0) {
				NWidgetLeaf::shadebox_dimension = maxdim(GetSpriteSize(SPR_WINDOW_SHADE), GetSpriteSize(SPR_WINDOW_UNSHADE));
				NWidgetLeaf::shadebox_dimension.width += extra.width;
				NWidgetLeaf::shadebox_dimension.height += extra.height;
			}
			size = maxdim(size, NWidgetLeaf::shadebox_dimension);
			break;
		}
		case WWT_DEBUGBOX:
			if (_settings_client.gui.newgrf_developer_tools && w->IsNewGRFInspectable()) {
				static const Dimension extra = {WD_DEBUGBOX_LEFT + WD_DEBUGBOX_RIGHT, WD_DEBUGBOX_TOP + WD_DEBUGBOX_BOTTOM};
				padding = &extra;
				if (NWidgetLeaf::debugbox_dimension.width == 0) {
					NWidgetLeaf::debugbox_dimension = GetSpriteSize(SPR_WINDOW_DEBUG);
					NWidgetLeaf::debugbox_dimension.width += extra.width;
					NWidgetLeaf::debugbox_dimension.height += extra.height;
				}
				size = maxdim(size, NWidgetLeaf::debugbox_dimension);
			} else {
				/* If the setting is disabled we don't want to see it! */
				size.width = 0;
				fill.width = 0;
				resize.width = 0;
			}
			break;

		case WWT_STICKYBOX: {
			static const Dimension extra = {WD_STICKYBOX_LEFT + WD_STICKYBOX_RIGHT, WD_STICKYBOX_TOP + WD_STICKYBOX_BOTTOM};
			padding = &extra;
			if (NWidgetLeaf::stickybox_dimension.width == 0) {
				NWidgetLeaf::stickybox_dimension = maxdim(GetSpriteSize(SPR_PIN_UP), GetSpriteSize(SPR_PIN_DOWN));
				NWidgetLeaf::stickybox_dimension.width += extra.width;
				NWidgetLeaf::stickybox_dimension.height += extra.height;
			}
			size = maxdim(size, NWidgetLeaf::stickybox_dimension);
			break;
		}

		case WWT_DEFSIZEBOX: {
			static const Dimension extra = {WD_DEFSIZEBOX_LEFT + WD_DEFSIZEBOX_RIGHT, WD_DEFSIZEBOX_TOP + WD_DEFSIZEBOX_BOTTOM};
			padding = &extra;
			if (NWidgetLeaf::defsizebox_dimension.width == 0) {
				NWidgetLeaf::defsizebox_dimension = GetSpriteSize(SPR_WINDOW_DEFSIZE);
				NWidgetLeaf::defsizebox_dimension.width += extra.width;
				NWidgetLeaf::defsizebox_dimension.height += extra.height;
			}
			size = maxdim(size, NWidgetLeaf::defsizebox_dimension);
			break;
		}

		case WWT_RESIZEBOX: {
			static const Dimension extra = {WD_RESIZEBOX_LEFT + WD_RESIZEBOX_RIGHT, WD_RESIZEBOX_TOP + WD_RESIZEBOX_BOTTOM};
			padding = &extra;
			if (NWidgetLeaf::resizebox_dimension.width == 0) {
				NWidgetLeaf::resizebox_dimension = maxdim(GetSpriteSize(SPR_WINDOW_RESIZE_LEFT), GetSpriteSize(SPR_WINDOW_RESIZE_RIGHT));
				NWidgetLeaf::resizebox_dimension.width += extra.width;
				NWidgetLeaf::resizebox_dimension.height += extra.height;
			}
			size = maxdim(size, NWidgetLeaf::resizebox_dimension);
			break;
		}
		case WWT_EDITBOX: {
			Dimension sprite_size = GetSpriteSize(_current_text_dir == TD_RTL ? SPR_IMG_DELETE_RIGHT : SPR_IMG_DELETE_LEFT);
			size.width = 30 + sprite_size.width;
			size.height = max(sprite_size.height, GetStringBoundingBox("_").height + WD_FRAMERECT_TOP + WD_FRAMERECT_BOTTOM);
			/* FALL THROUGH */
		}
		case WWT_PUSHBTN: {
			static const Dimension extra = {WD_FRAMERECT_LEFT + WD_FRAMERECT_RIGHT, WD_FRAMERECT_TOP + WD_FRAMERECT_BOTTOM};
			padding = &extra;
			break;
		}
		case WWT_IMGBTN:
		case WWT_IMGBTN_2:
		case WWT_PUSHIMGBTN: {
			static const Dimension extra = {WD_IMGBTN_LEFT + WD_IMGBTN_RIGHT,  WD_IMGBTN_TOP + WD_IMGBTN_BOTTOM};
			padding = &extra;
			Dimension d2 = GetSpriteSize(this->widget_data);
			if (this->type == WWT_IMGBTN_2) d2 = maxdim(d2, GetSpriteSize(this->widget_data + 1));
			d2.width += extra.width;
			d2.height += extra.height;
			size = maxdim(size, d2);
			break;
		}
		case WWT_ARROWBTN:
		case WWT_PUSHARROWBTN: {
			static const Dimension extra = {WD_IMGBTN_LEFT + WD_IMGBTN_RIGHT,  WD_IMGBTN_TOP + WD_IMGBTN_BOTTOM};
			padding = &extra;
			Dimension d2 = maxdim(GetSpriteSize(SPR_ARROW_LEFT), GetSpriteSize(SPR_ARROW_RIGHT));
			d2.width += extra.width;
			d2.height += extra.height;
			size = maxdim(size, d2);
			break;
		}

		case WWT_CLOSEBOX: {
			static const Dimension extra = {WD_CLOSEBOX_LEFT + WD_CLOSEBOX_RIGHT, WD_CLOSEBOX_TOP + WD_CLOSEBOX_BOTTOM};
			padding = &extra;
			if (NWidgetLeaf::closebox_dimension.width == 0) {
				NWidgetLeaf::closebox_dimension = GetSpriteSize(SPR_CLOSEBOX);
				NWidgetLeaf::closebox_dimension.width += extra.width;
				NWidgetLeaf::closebox_dimension.height += extra.height;
			}
			size = maxdim(size, NWidgetLeaf::closebox_dimension);
			break;
		}
		case WWT_TEXTBTN:
		case WWT_PUSHTXTBTN:
		case WWT_TEXTBTN_2: {
			static const Dimension extra = {WD_FRAMERECT_LEFT + WD_FRAMERECT_RIGHT,  WD_FRAMERECT_TOP + WD_FRAMERECT_BOTTOM};
			padding = &extra;
			if (this->index >= 0) w->SetStringParameters(this->index);
			Dimension d2 = GetStringBoundingBox(this->widget_data);
			d2.width += extra.width;
			d2.height += extra.height;
			size = maxdim(size, d2);
			break;
		}
		case WWT_LABEL:
		case WWT_TEXT: {
			static const Dimension extra = {0, 0};
			padding = &extra;
			if (this->index >= 0) w->SetStringParameters(this->index);
			size = maxdim(size, GetStringBoundingBox(this->widget_data));
			break;
		}
		case WWT_CAPTION: {
			static const Dimension extra = {WD_CAPTIONTEXT_LEFT + WD_CAPTIONTEXT_RIGHT, WD_CAPTIONTEXT_TOP + WD_CAPTIONTEXT_BOTTOM};
			padding = &extra;
			if (this->index >= 0) w->SetStringParameters(this->index);
			Dimension d2 = GetStringBoundingBox(this->widget_data);
			d2.width += extra.width + GetMinSizing(NWST_STEP, 11U);
			d2.height += extra.height;
			size = maxdim(size, d2);
			break;
		}
		case WWT_DROPDOWN:
		case NWID_BUTTON_DROPDOWN:
		case NWID_PUSHBUTTON_DROPDOWN: {
			static Dimension extra = {WD_DROPDOWNTEXT_LEFT + WD_DROPDOWNTEXT_RIGHT, WD_DROPDOWNTEXT_TOP + WD_DROPDOWNTEXT_BOTTOM};
			padding = &extra;
			if (NWidgetLeaf::dropdown_dimension.width == 0) {
				NWidgetLeaf::dropdown_dimension = GetSpriteSize(SPR_ARROW_DOWN);
				NWidgetLeaf::dropdown_dimension.width += WD_DROPDOWNTEXT_LEFT + WD_DROPDOWNTEXT_RIGHT;
				NWidgetLeaf::dropdown_dimension.height += WD_DROPDOWNTEXT_TOP + WD_DROPDOWNTEXT_BOTTOM;
				extra.width = WD_DROPDOWNTEXT_LEFT + WD_DROPDOWNTEXT_RIGHT + NWidgetLeaf::dropdown_dimension.width;
			}
			if (this->index >= 0) w->SetStringParameters(this->index);
			Dimension d2 = GetStringBoundingBox(this->widget_data);
			d2.width += extra.width;
			d2.height = max(d2.height, NWidgetLeaf::dropdown_dimension.height) + extra.height;
			size = maxdim(size, d2);
			break;
		}
		default:
			NOT_REACHED();
	}

	if (this->index >= 0) w->UpdateWidgetSize(this->index, &size, *padding, &fill, &resize);

	this->smallest_x = size.width;
	this->smallest_y = size.height;
	this->fill_x = fill.width;
	this->fill_y = fill.height;
	this->resize_x = resize.width;
	this->resize_y = resize.height;
}

void NWidgetLeaf::Draw(const Window *w)
{
	if (this->current_x == 0 || this->current_y == 0) return;

	Rect r;
	r.left = this->pos_x;
	r.right = this->pos_x + this->current_x - 1;
	r.top = this->pos_y;
	r.bottom = this->pos_y + this->current_y - 1;

	const DrawPixelInfo *dpi = _cur_dpi;
	if (dpi->left > r.right || dpi->left + dpi->width <= r.left || dpi->top > r.bottom || dpi->top + dpi->height <= r.top) return;

	bool clicked = this->IsLowered();
	switch (this->type) {
		case WWT_EMPTY:
			break;

		case WWT_PUSHBTN:
			assert(this->widget_data == 0);
			DrawFrameRect(r.left, r.top, r.right, r.bottom, this->colour, (clicked) ? FR_LOWERED : FR_NONE);
			break;

		case WWT_IMGBTN:
		case WWT_PUSHIMGBTN:
		case WWT_IMGBTN_2:
			DrawImageButtons(r, this->type, this->colour, clicked, this->widget_data);
			break;

		case WWT_TEXTBTN:
		case WWT_PUSHTXTBTN:
		case WWT_TEXTBTN_2:
			if (this->index >= 0) w->SetStringParameters(this->index);
			DrawFrameRect(r.left, r.top, r.right, r.bottom, this->colour, (clicked) ? FR_LOWERED : FR_NONE);
			DrawLabel(r, this->type, clicked, this->widget_data);
			break;

		case WWT_ARROWBTN:
		case WWT_PUSHARROWBTN: {
			SpriteID sprite;
			switch (this->widget_data) {
				case AWV_DECREASE: sprite = _current_text_dir != TD_RTL ? SPR_ARROW_LEFT : SPR_ARROW_RIGHT; break;
				case AWV_INCREASE: sprite = _current_text_dir == TD_RTL ? SPR_ARROW_LEFT : SPR_ARROW_RIGHT; break;
				case AWV_LEFT:     sprite = SPR_ARROW_LEFT;  break;
				case AWV_RIGHT:    sprite = SPR_ARROW_RIGHT; break;
				default: NOT_REACHED();
			}
			DrawImageButtons(r, WWT_PUSHIMGBTN, this->colour, clicked, sprite);
			break;
		}

		case WWT_LABEL:
			if (this->index >= 0) w->SetStringParameters(this->index);
			DrawLabel(r, this->type, clicked, this->widget_data);
			break;

		case WWT_TEXT:
			if (this->index >= 0) w->SetStringParameters(this->index);
			DrawText(r, (TextColour)this->colour, this->widget_data);
			break;

		case WWT_MATRIX:
			DrawMatrix(r, this->colour, clicked, this->widget_data, this->resize_x, this->resize_y);
			break;

		case WWT_EDITBOX: {
			const QueryString *query = w->GetQueryString(this->index);
			if (query != NULL) query->DrawEditBox(w, this->index);
			break;
		}

		case WWT_CAPTION:
			if (this->index >= 0) w->SetStringParameters(this->index);
			DrawCaption(r, this->colour, w->owner, this->widget_data);
			break;

		case WWT_SHADEBOX:
			assert(this->widget_data == 0);
			DrawImageButtons(r, WWT_SHADEBOX, this->colour, w->IsShaded(), w->IsShaded() ? SPR_WINDOW_SHADE : SPR_WINDOW_UNSHADE);
			break;

		case WWT_DEBUGBOX:
			DrawImageButtons(r, WWT_DEBUGBOX, this->colour, clicked, SPR_WINDOW_DEBUG);
			break;

		case WWT_STICKYBOX: {
			assert(this->widget_data == 0);
			bool clicked = !!(w->flags & WF_STICKY);
			DrawImageButtons(r, WWT_STICKYBOX, this->colour, clicked, clicked ? SPR_PIN_DOWN : SPR_PIN_UP);
			break;
		}

		case WWT_DEFSIZEBOX:
			assert(this->widget_data == 0);
			DrawImageButtons(r, WWT_DEFSIZEBOX, this->colour, clicked, SPR_WINDOW_DEFSIZE);
			break;

		case WWT_RESIZEBOX:
			assert(this->widget_data == 0);
			DrawResizeBox(r, this->colour, this->pos_x < (uint)(w->width / 2), !!(w->flags & WF_SIZING));
			break;

		case WWT_CLOSEBOX:
			DrawCloseBox(r, this->colour);
			break;

		case WWT_DROPDOWN:
			if (this->index >= 0) w->SetStringParameters(this->index);
			DrawDropdown(r, this->colour, clicked, this->widget_data);
			break;

		case NWID_BUTTON_DROPDOWN:
		case NWID_PUSHBUTTON_DROPDOWN:
			if (this->index >= 0) w->SetStringParameters(this->index);
			DrawButtonDropdown(r, this->colour, clicked, (this->disp_flags & ND_DROPDOWN_ACTIVE) != 0, this->widget_data);
			break;

		default:
			NOT_REACHED();
	}
	if (this->index >= 0) w->DrawWidget(r, this->index);

	if (this->IsDisabled()) {
		GfxFillRect(r.left + 1, r.top + 1, r.right - 1, r.bottom - 1, _colour_gradient[this->colour & 0xF][2], FILLRECT_CHECKER);
	}
}

/**
 * For a #NWID_BUTTON_DROPDOWN, test whether \a pt refers to the button or to the drop-down.
 * @param pt Point in the widget.
 * @return The point refers to the button.
 *
 * @note The magic constants are also used at #DrawButtonDropdown.
 */
bool NWidgetLeaf::ButtonHit(const Point &pt)
{
	uint button_size = GetMinSizing(NWST_STEP, 12);
	if (_current_text_dir == TD_LTR) {
		int button_width = this->pos_x + this->current_x - button_size;
		return pt.x < button_width;
	} else {
		int button_left = this->pos_x + button_size;
		return pt.x >= button_left;
	}
}

/* == Conversion code from NWidgetPart array to NWidgetBase* tree == */

/**
 * Construct a single nested widget in \a *dest from its parts.
 *
 * Construct a NWidgetBase object from a #NWidget function, and apply all
 * settings that follow it, until encountering a #EndContainer, another
 * #NWidget, or the end of the parts array.
 *
 * @param parts Array with parts of the nested widget.
 * @param count Length of the \a parts array.
 * @param dest  Address of pointer to use for returning the composed widget.
 * @param fill_dest Fill the composed widget with child widgets.
 * @param biggest_index Pointer to biggest nested widget index in the tree encountered so far.
 * @return Number of widget part elements used to compose the widget.
 * @pre \c biggest_index != NULL.
 */
static int MakeNWidget(const NWidgetPart *parts, int count, NWidgetBase **dest, bool *fill_dest, int *biggest_index)
{
	int num_used = 0;

	*dest = NULL;
	*fill_dest = false;

	while (count > num_used) {
		switch (parts->type) {
			case NWID_SPACER:
				if (*dest != NULL) return num_used;
				*dest = new NWidgetSpacer(0, 0);
				break;

			case NWID_HORIZONTAL:
				if (*dest != NULL) return num_used;
				*dest = new NWidgetHorizontal(parts->u.cont_flags);
				*fill_dest = true;
				break;

			case NWID_HORIZONTAL_LTR:
				if (*dest != NULL) return num_used;
				*dest = new NWidgetHorizontalLTR(parts->u.cont_flags);
				*fill_dest = true;
				break;

			case WWT_PANEL:
			case WWT_INSET:
			case WWT_FRAME:
				if (*dest != NULL) return num_used;
				*dest = new NWidgetBackground(parts->type, parts->u.widget.colour, parts->u.widget.index);
				*biggest_index = max(*biggest_index, (int)parts->u.widget.index);
				*fill_dest = true;
				break;

			case NWID_VERTICAL:
				if (*dest != NULL) return num_used;
				*dest = new NWidgetVertical(parts->u.cont_flags);
				*fill_dest = true;
				break;

			case NWID_MATRIX: {
				if (*dest != NULL) return num_used;
				NWidgetMatrix *nwm = new NWidgetMatrix();
				*dest = nwm;
				*fill_dest = true;
				nwm->SetIndex(parts->u.widget.index);
				nwm->SetColour(parts->u.widget.colour);
				*biggest_index = max(*biggest_index, (int)parts->u.widget.index);
				break;
			}

			case WPT_FUNCTION: {
				if (*dest != NULL) return num_used;
				/* Ensure proper functioning even when the called code simply writes its largest index. */
				int biggest = -1;
				*dest = parts->u.func_ptr(&biggest);
				*biggest_index = max(*biggest_index, biggest);
				*fill_dest = false;
				break;
			}

			case WPT_RESIZE: {
				NWidgetResizeBase *nwrb = dynamic_cast<NWidgetResizeBase *>(*dest);
				if (nwrb != NULL) {
					assert(parts->u.xy.x >= 0 && parts->u.xy.y >= 0);
					nwrb->SetResize(parts->u.xy.x, parts->u.xy.y);
				}
				break;
			}

			case WPT_SIZINGTYPE: {
				NWidgetResizeBase *nwrb = dynamic_cast<NWidgetResizeBase *>(*dest);
				if (nwrb != NULL) {
					assert(parts->u.sizing_type < NWST_END);
					nwrb->sizing_type = parts->u.sizing_type;
					nwrb->SetMinimalSize(0, 0);
				}
				break;
			}

			case WPT_MINSIZE: {
				NWidgetResizeBase *nwrb = dynamic_cast<NWidgetResizeBase *>(*dest);
				if (nwrb != NULL) {
					assert(parts->u.xy.x >= 0 && parts->u.xy.y >= 0);
					nwrb->SetMinimalSize(parts->u.xy.x, parts->u.xy.y);
				}
				break;
			}

			case WPT_MINTEXTLINES: {
				NWidgetResizeBase *nwrb = dynamic_cast<NWidgetResizeBase *>(*dest);
				if (nwrb != NULL) {
					assert(parts->u.text_lines.size >= FS_BEGIN && parts->u.text_lines.size < FS_END);
					nwrb->SetMinimalTextLines(parts->u.text_lines.lines, parts->u.text_lines.spacing, parts->u.text_lines.size);
				}
				break;
			}

			case WPT_FILL: {
				NWidgetResizeBase *nwrb = dynamic_cast<NWidgetResizeBase *>(*dest);
				if (nwrb != NULL) nwrb->SetFill(parts->u.xy.x, parts->u.xy.y);
				break;
			}

			case WPT_DATATIP: {
				NWidgetCore *nwc = dynamic_cast<NWidgetCore *>(*dest);
				if (nwc != NULL) {
					nwc->widget_data = parts->u.data_tip.data;
					nwc->tool_tip = parts->u.data_tip.tooltip;
				}
				break;
			}

			case WPT_PADDING:
				if (*dest != NULL) (*dest)->SetPadding(parts->u.padding.top, parts->u.padding.right, parts->u.padding.bottom, parts->u.padding.left);
				break;

			case WPT_PIPSPACE: {
				NWidgetPIPContainer *nwc = dynamic_cast<NWidgetPIPContainer *>(*dest);
				if (nwc != NULL) nwc->SetPIP(parts->u.pip.pre,  parts->u.pip.inter, parts->u.pip.post);

				NWidgetBackground *nwb = dynamic_cast<NWidgetBackground *>(*dest);
				if (nwb != NULL) nwb->SetPIP(parts->u.pip.pre,  parts->u.pip.inter, parts->u.pip.post);
				break;
			}

			case WPT_SCROLLBAR: {
				NWidgetCore *nwc = dynamic_cast<NWidgetCore *>(*dest);
				if (nwc != NULL) {
					nwc->scrollbar_index = parts->u.widget.index;
				}
				break;
			}

			case WPT_ENDCONTAINER:
				return num_used;

			case NWID_VIEWPORT:
				if (*dest != NULL) return num_used;
				*dest = new NWidgetViewport(parts->u.widget.index);
				*biggest_index = max(*biggest_index, (int)parts->u.widget.index);
				break;

			case NWID_HSCROLLBAR:
			case NWID_VSCROLLBAR:
				if (*dest != NULL) return num_used;
				*dest = new NWidgetScrollbar(parts->type, parts->u.widget.colour, parts->u.widget.index);
				*biggest_index = max(*biggest_index, (int)parts->u.widget.index);
				break;

			case NWID_SELECTION: {
				if (*dest != NULL) return num_used;
				NWidgetStacked *nws = new NWidgetStacked();
				*dest = nws;
				*fill_dest = true;
				nws->SetIndex(parts->u.widget.index);
				*biggest_index = max(*biggest_index, (int)parts->u.widget.index);
				break;
			}

			default:
				if (*dest != NULL) return num_used;
				assert((parts->type & WWT_MASK) < WWT_LAST || (parts->type & WWT_MASK) == NWID_BUTTON_DROPDOWN);
				*dest = new NWidgetLeaf(parts->type, parts->u.widget.colour, parts->u.widget.index, 0x0, STR_NULL);
				*biggest_index = max(*biggest_index, (int)parts->u.widget.index);
				break;
		}
		num_used++;
		parts++;
	}

	return num_used;
}

/**
 * Build a nested widget tree by recursively filling containers with nested widgets read from their parts.
 * @param parts  Array with parts of the nested widgets.
 * @param count  Length of the \a parts array.
 * @param parent Pointer or container to use for storing the child widgets (*parent == NULL or *parent == container or background widget).
 * @param biggest_index Pointer to biggest nested widget index in the tree.
 * @return Number of widget part elements used to fill the container.
 * @post \c *biggest_index contains the largest widget index of the tree and \c -1 if no index is used.
 */
static int MakeWidgetTree(const NWidgetPart *parts, int count, NWidgetBase **parent, int *biggest_index)
{
	/* If *parent == NULL, only the first widget is read and returned. Otherwise, *parent must point to either
	 * a #NWidgetContainer or a #NWidgetBackground object, and parts are added as much as possible. */
	NWidgetContainer *nwid_cont = dynamic_cast<NWidgetContainer *>(*parent);
	NWidgetBackground *nwid_parent = dynamic_cast<NWidgetBackground *>(*parent);
	assert(*parent == NULL || (nwid_cont != NULL && nwid_parent == NULL) || (nwid_cont == NULL && nwid_parent != NULL));

	int total_used = 0;
	for (;;) {
		NWidgetBase *sub_widget = NULL;
		bool fill_sub = false;
		int num_used = MakeNWidget(parts, count - total_used, &sub_widget, &fill_sub, biggest_index);
		parts += num_used;
		total_used += num_used;

		/* Break out of loop when end reached */
		if (sub_widget == NULL) break;

		/* If sub-widget is a container, recursively fill that container. */
		WidgetType tp = sub_widget->type;
		if (fill_sub && (tp == NWID_HORIZONTAL || tp == NWID_HORIZONTAL_LTR || tp == NWID_VERTICAL || tp == NWID_MATRIX
							|| tp == WWT_PANEL || tp == WWT_FRAME || tp == WWT_INSET || tp == NWID_SELECTION)) {
			NWidgetBase *sub_ptr = sub_widget;
			int num_used = MakeWidgetTree(parts, count - total_used, &sub_ptr, biggest_index);
			parts += num_used;
			total_used += num_used;
		}

		/* Add sub_widget to parent container if available, otherwise return the widget to the caller. */
		if (nwid_cont != NULL) nwid_cont->Add(sub_widget);
		if (nwid_parent != NULL) nwid_parent->Add(sub_widget);
		if (nwid_cont == NULL && nwid_parent == NULL) {
			*parent = sub_widget;
			return total_used;
		}
	}

	if (count == total_used) return total_used; // Reached the end of the array of parts?

	assert(total_used < count);
	assert(parts->type == WPT_ENDCONTAINER);
	return total_used + 1; // *parts is also 'used'
}

/**
 * Construct a nested widget tree from an array of parts.
 * @param parts Array with parts of the widgets.
 * @param count Length of the \a parts array.
 * @param biggest_index Pointer to biggest nested widget index collected in the tree.
 * @param container Container to add the nested widgets to. In case it is NULL a vertical container is used.
 * @return Root of the nested widget tree, a vertical container containing the entire GUI.
 * @ingroup NestedWidgetParts
 * @pre \c biggest_index != NULL
 * @post \c *biggest_index contains the largest widget index of the tree and \c -1 if no index is used.
 */
NWidgetContainer *MakeNWidgets(const NWidgetPart *parts, int count, int *biggest_index, NWidgetContainer *container)
{
	*biggest_index = -1;
	if (container == NULL) container = new NWidgetVertical();
	NWidgetBase *cont_ptr = container;
	MakeWidgetTree(parts, count, &cont_ptr, biggest_index);
	return container;
}

/**
 * Make a nested widget tree for a window from a parts array. Besides loading, it inserts a shading selection widget
 * between the title bar and the window body if the first widget in the parts array looks like a title bar (it is a horizontal
 * container with a caption widget) and has a shade box widget.
 * @param parts Array with parts of the widgets.
 * @param count Length of the \a parts array.
 * @param biggest_index Pointer to biggest nested widget index collected in the tree.
 * @param [out] shade_select Pointer to the inserted shade selection widget (\c NULL if not unserted).
 * @return Root of the nested widget tree, a vertical container containing the entire GUI.
 * @ingroup NestedWidgetParts
 * @pre \c biggest_index != NULL
 * @post \c *biggest_index contains the largest widget index of the tree and \c -1 if no index is used.
 */
NWidgetContainer *MakeWindowNWidgetTree(const NWidgetPart *parts, int count, int *biggest_index, NWidgetStacked **shade_select)
{
	*biggest_index = -1;

	/* Read the first widget recursively from the array. */
	NWidgetBase *nwid = NULL;
	int num_used = MakeWidgetTree(parts, count, &nwid, biggest_index);
	assert(nwid != NULL);
	parts += num_used;
	count -= num_used;

	NWidgetContainer *root = new NWidgetVertical;
	root->Add(nwid);
	if (count == 0) { // There is no body at all.
		*shade_select = NULL;
		return root;
	}

	/* If the first widget looks like a titlebar, treat it as such.
	 * If it has a shading box, silently add a shade selection widget in the tree. */
	NWidgetHorizontal *hor_cont = dynamic_cast<NWidgetHorizontal *>(nwid);
	NWidgetContainer *body;
	if (hor_cont != NULL && hor_cont->GetWidgetOfType(WWT_CAPTION) != NULL && hor_cont->GetWidgetOfType(WWT_SHADEBOX) != NULL) {
		*shade_select = new NWidgetStacked;
		root->Add(*shade_select);
		body = new NWidgetVertical;
		(*shade_select)->Add(body);
	} else {
		*shade_select = NULL;
		body = root;
	}

	/* Load the remaining parts into 'body'. */
	int biggest2 = -1;
	MakeNWidgets(parts, count, &biggest2, body);

	*biggest_index = max(*biggest_index, biggest2);
	return root;
}

/**
 * Make a number of rows with button-like graphics, for enabling/disabling each company.
 * @param biggest_index Storage for collecting the biggest index used in the returned tree.
 * @param widget_first The first widget index to use.
 * @param widget_last The last widget index to use.
 * @param max_length Maximal number of company buttons in one row.
 * @param button_tooltip The tooltip-string of every button.
 * @return Panel with rows of company buttons.
 * @post \c *biggest_index contains the largest used index in the tree.
 */
NWidgetBase *MakeCompanyButtonRows(int *biggest_index, int widget_first, int widget_last, int max_length, StringID button_tooltip)
{
	assert(max_length >= 1);
	NWidgetVertical *vert = NULL; // Storage for all rows.
	NWidgetHorizontal *hor = NULL; // Storage for buttons in one row.
	int hor_length = 0;

	Dimension sprite_size = GetSpriteSize(SPR_COMPANY_ICON);
	sprite_size.width  += WD_MATRIX_LEFT + WD_MATRIX_RIGHT;
	sprite_size.height += WD_MATRIX_TOP + WD_MATRIX_BOTTOM + 1; // 1 for the 'offset' of being pressed

	for (int widnum = widget_first; widnum <= widget_last; widnum++) {
		/* Ensure there is room in 'hor' for another button. */
		if (hor_length == max_length) {
			if (vert == NULL) vert = new NWidgetVertical();
			vert->Add(hor);
			hor = NULL;
			hor_length = 0;
		}
		if (hor == NULL) {
			hor = new NWidgetHorizontal();
			hor_length = 0;
		}

		NWidgetBackground *panel = new NWidgetBackground(WWT_PANEL, COLOUR_GREY, widnum);
		panel->sizing_type = NWST_STEP;
		panel->SetMinimalSize(sprite_size.width, sprite_size.height);
		panel->SetFill(1, 1);
		panel->SetResize(1, 0);
		panel->SetDataTip(0x0, button_tooltip);
		hor->Add(panel);
		hor_length++;
	}
	*biggest_index = widget_last;
	if (vert == NULL) return hor; // All buttons fit in a single row.

	if (hor_length > 0 && hor_length < max_length) {
		/* Last row is partial, add a spacer at the end to force all buttons to the left. */
		NWidgetSpacer *spc = new NWidgetSpacer(sprite_size.width, sprite_size.height);
		spc->SetFill(1, 1);
		spc->SetResize(1, 0);
		hor->Add(spc);
	}
	if (hor != NULL) vert->Add(hor);
	return vert;
}

/**
 * Return the minimal automatic size for a widget.
 * @param type The automatic sizing type to use.
 * @param min_1 Minimal passed value.
 * @return At least the passed value, or the minimal size for the associated sizing type.
 */
uint GetMinSizing(NWidSizingType type, uint min_1)
{
	uint min_sizing;
	switch (type) {
		case NWST_NONE:
		case NWST_OVERRIDE:
			return min_1;
		case NWST_BUTTON:
			min_sizing = _settings_client.gui.min_button;
			break;
		case NWST_STEP:
			min_sizing = _settings_client.gui.min_step;
			break;
		case NWST_KEYBOARD:
			min_sizing = 2 * _settings_client.gui.min_button;
			break;
		case NWST_WINDOW_LENGTH:
			min_sizing = 8 * _settings_client.gui.min_button;
			break;
		default: NOT_REACHED();
	}
	min_sizing = RescaleFrom854x480(min_sizing);

	return max(min_sizing, min_1);
}<|MERGE_RESOLUTION|>--- conflicted
+++ resolved
@@ -350,17 +350,10 @@
 
 	/* draw up/down buttons */
 	DrawFrameRect(r.left, r.top, r.right, r.top + height - 1, colour, (up_clicked) ? FR_LOWERED : FR_NONE);
-<<<<<<< HEAD
 	DrawSprite(SPR_ARROW_UP, PAL_NONE, r.left + 1 + up_clicked, r.top + 1 + up_clicked);
 
 	DrawFrameRect(r.left, r.bottom - (height - 1), r.right, r.bottom, colour, (down_clicked) ? FR_LOWERED : FR_NONE);
 	DrawSprite(SPR_ARROW_DOWN, PAL_NONE, r.left + 1 + down_clicked, r.bottom - (height - 2) + down_clicked);
-=======
-	DrawString(r.left + up_clicked, r.right + up_clicked, r.top + height / 2 + up_clicked, UPARROW, TC_BLACK, SA_CENTER);
-
-	DrawFrameRect(r.left, r.bottom - (height - 1), r.right, r.bottom, colour, (down_clicked) ? FR_LOWERED : FR_NONE);
-	DrawString(r.left + down_clicked, r.right + down_clicked, r.bottom - height / 2 + down_clicked, DOWNARROW, TC_BLACK, SA_CENTER);
->>>>>>> 6977514f
 
 	int c1 = _colour_gradient[colour & 0xF][3];
 	int c2 = _colour_gradient[colour & 0xF][7];
@@ -495,14 +488,8 @@
  */
 static inline void DrawCloseBox(const Rect &r, Colours colour)
 {
-<<<<<<< HEAD
 	if (colour != COLOUR_WHITE) DrawFrameRect(r.left, r.top, r.right, r.bottom, colour, FR_NONE);
 	DrawSprite(SPR_CLOSEBOX, (colour != COLOUR_WHITE ? TC_BLACK : TC_SILVER) | (1 << PALETTE_TEXT_RECOLOUR), r.left + WD_CLOSEBOX_LEFT, r.top + WD_CLOSEBOX_TOP);
-=======
-	assert(str == STR_BLACK_CROSS || str == STR_SILVER_CROSS); // black or silver cross
-	DrawFrameRect(r.left, r.top, r.right, r.bottom, colour, FR_NONE);
-	DrawString(r.left, r.right, (r.top + r.bottom) / 2 - WD_CLOSEBOX_TOP, str, TC_FROMSTRING, SA_CENTER);
->>>>>>> 6977514f
 }
 
 /**
@@ -544,31 +531,19 @@
 {
 	int text_offset = max(0, ((int)(r.bottom - r.top + 1) - FONT_HEIGHT_NORMAL) / 2); // Offset for rendering the text vertically centered
 
-<<<<<<< HEAD
-	int dd_width  = NWidgetLeaf::dropdown_dimension.width;
-	int dd_height = NWidgetLeaf::dropdown_dimension.height;
+	int dd_width  = GetMinSizing(NWST_STEP, NWidgetLeaf::dropdown_dimension.width);
+	int dd_height = GetMinSizing(NWST_STEP, NWidgetLeaf::dropdown_dimension.height);
 	int image_offset = max(0, ((int)(r.bottom - r.top + 1) - dd_height) / 2);
-=======
-	int dd_width = GetMinSizing(NWST_STEP, NWidgetLeaf::dropdown_dimension.width);
->>>>>>> 6977514f
 
 	if (_current_text_dir == TD_LTR) {
 		DrawFrameRect(r.left, r.top, r.right - dd_width, r.bottom, colour, clicked_button ? FR_LOWERED : FR_NONE);
 		DrawFrameRect(r.right + 1 - dd_width, r.top, r.right, r.bottom, colour, clicked_dropdown ? FR_LOWERED : FR_NONE);
-<<<<<<< HEAD
 		DrawSprite(SPR_ARROW_DOWN, PAL_NONE, r.right - (dd_width - 2) + clicked_dropdown, r.top + image_offset + clicked_dropdown);
-=======
-		DrawString(r.right - dd_width + (clicked_dropdown ? 2 : 1), r.right, (r.top + r.bottom) / 2 + (clicked_dropdown ? 2 : 1), DOWNARROW, TC_BLACK, SA_CENTER);
->>>>>>> 6977514f
 		if (str != STR_NULL) DrawString(r.left + WD_DROPDOWNTEXT_LEFT + clicked_button, r.right - dd_width - WD_DROPDOWNTEXT_RIGHT + clicked_button, r.top + text_offset + clicked_button, str, TC_BLACK);
 	} else {
 		DrawFrameRect(r.left + dd_width, r.top, r.right, r.bottom, colour, clicked_button ? FR_LOWERED : FR_NONE);
 		DrawFrameRect(r.left, r.top, r.left + dd_width - 1, r.bottom, colour, clicked_dropdown ? FR_LOWERED : FR_NONE);
-<<<<<<< HEAD
 		DrawSprite(SPR_ARROW_DOWN, PAL_NONE, r.left + 1 + clicked_dropdown, r.top + image_offset + clicked_dropdown);
-=======
-		DrawString(r.left + (clicked_dropdown ? 2 : 1), r.left + dd_width, (r.top + r.bottom) / 2 + (clicked_dropdown ? 2 : 1), DOWNARROW, TC_BLACK, SA_CENTER);
->>>>>>> 6977514f
 		if (str != STR_NULL) DrawString(r.left + dd_width + WD_DROPDOWNTEXT_LEFT + clicked_button, r.right - WD_DROPDOWNTEXT_RIGHT + clicked_button, r.top + text_offset + clicked_button, str, TC_BLACK);
 	}
 }
@@ -638,7 +613,6 @@
 	DrawSprite(state == SBS_DOWN ? SPR_ARROW_DOWN : SPR_ARROW_UP, PAL_NONE, x, y);
 }
 
-<<<<<<< HEAD
 /**
  * Get width of up/down arrow of sort button state.
  * @return Width of space required by sort button arrow.
@@ -646,9 +620,6 @@
 int Window::SortButtonWidth()
 {
 	return NWidgetScrollbar::GetVerticalDimension().width + 1;
-=======
-	DrawString(base, base + WD_SORTBUTTON_ARROW_WIDTH, top + nwid->current_y / 2 + 1 + offset, state == SBS_DOWN ? DOWNARROW : UPARROW, TC_BLACK, SA_HOR_CENTER);
->>>>>>> 6977514f
 }
 
 
@@ -808,10 +779,8 @@
  */
 void NWidgetResizeBase::SetMinimalSize(uint min_x, uint min_y)
 {
-<<<<<<< HEAD
 	this->min_x = max(this->min_x, min_x);
 	this->min_y = max(this->min_y, min_y);
-=======
 	uint min_size = 0;
 	switch (this->sizing_type) {
 		case NWST_NONE:
@@ -833,7 +802,6 @@
 
 	this->min_x = max(min_x, min_size);
 	this->min_y = max(min_y, min_size);
->>>>>>> 6977514f
 }
 
 /**
@@ -2099,6 +2067,9 @@
 		horizontal_dimension.height = GetMinSizing(NWST_STEP, horizontal_dimension.height);
 	}
 	return horizontal_dimension;
+	SETTING_BUTTON_HEIGHT = max<int>(GetMinSizing(NWST_STEP) - 10, 10);
+	SETTING_BUTTON_WIDTH  = 2 * SETTING_BUTTON_HEIGHT;
+
 }
 
 Dimension NWidgetScrollbar::vertical_dimension = {0, 0};
@@ -2137,10 +2108,8 @@
 	assert(this->sizing_type < NWST_END);
 	assert(index >= 0 || tp == WWT_LABEL || tp == WWT_TEXT || tp == WWT_CAPTION || tp == WWT_RESIZEBOX || tp == WWT_SHADEBOX || tp == WWT_DEFSIZEBOX || tp == WWT_DEBUGBOX || tp == WWT_STICKYBOX || tp == WWT_CLOSEBOX);
 	if (index >= 0) this->SetIndex(index);
-<<<<<<< HEAD
 	this->min_x = 0;
 	this->min_y = 0;
-=======
 
 	if (this->sizing_type == NWST_NONE) {
 		switch (tp) {
@@ -2165,6 +2134,8 @@
 			case NWID_PUSHBUTTON_DROPDOWN:
 			case NWID_BUTTON_DROPDOWN:
 			case WWT_DROPDOWN:
+			case WWT_ARROWBTN:
+			case WWT_PUSHARROWBTN:
 				this->sizing_type = NWST_STEP;
 				break;
 			default:
@@ -2172,8 +2143,6 @@
 		}
 	}
 
-	this->SetMinimalSize(0, 0);
->>>>>>> 6977514f
 	this->SetResize(0, 0);
 
 	switch (tp) {
@@ -2197,13 +2166,7 @@
 			this->SetFill(0, 0);
 			break;
 
-<<<<<<< HEAD
 		case WWT_EDITBOX:
-=======
-		case WWT_EDITBOX: {
-			Dimension sprite_size = GetSpriteSize(_current_text_dir == TD_RTL ? SPR_IMG_DELETE_RIGHT : SPR_IMG_DELETE_LEFT);
-			this->SetMinimalSize(30 + GetMinSizing(NWST_BUTTON, sprite_size.width), sprite_size.height);
->>>>>>> 6977514f
 			this->SetFill(0, 0);
 			break;
 
