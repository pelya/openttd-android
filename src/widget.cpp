/* $Id$ */

/*
 * This file is part of OpenTTD.
 * OpenTTD is free software; you can redistribute it and/or modify it under the terms of the GNU General Public License as published by the Free Software Foundation, version 2.
 * OpenTTD is distributed in the hope that it will be useful, but WITHOUT ANY WARRANTY; without even the implied warranty of MERCHANTABILITY or FITNESS FOR A PARTICULAR PURPOSE.
 * See the GNU General Public License for more details. You should have received a copy of the GNU General Public License along with OpenTTD. If not, see <http://www.gnu.org/licenses/>.
 */

/** @file widget.cpp Handling of the default/simple widgets. */

#include "stdafx.h"
#include "company_func.h"
#include "window_gui.h"
#include "viewport_func.h"
#include "zoom_func.h"
#include "strings_func.h"
#include "transparency.h"
#include "core/geometry_func.hpp"
#include "settings_type.h"
#include "querystring_gui.h"

#include "table/sprites.h"
#include "table/strings.h"
#include "table/string_colours.h"

#include "safeguards.h"

/**
 * Compute the vertical position of the draggable part of scrollbar
 * @param sb     Scrollbar list data
 * @param top    Top position of the scrollbar (top position of the up-button)
 * @param bottom Bottom position of the scrollbar (bottom position of the down-button)
 * @param horizontal Whether the scrollbar is horizontal or not
 * @return A Point, with x containing the top coordinate of the draggable part, and
 *                       y containing the bottom coordinate of the draggable part
 */
static Point HandleScrollbarHittest(const Scrollbar *sb, int top, int bottom, bool horizontal)
{
	/* Base for reversion */
	int rev_base = top + bottom;
	int button_size;
	if (horizontal) {
		button_size = NWidgetScrollbar::GetHorizontalDimension().width;
	} else {
		button_size = NWidgetScrollbar::GetVerticalDimension().height;
	}
	top += button_size;    // top    points to just below the up-button
	bottom -= button_size; // bottom points to top of the down-button
	bool wide_enough = false;
	if (bottom > top + button_size * 2) {
		bottom -= button_size; // Slider should be no smaller than a regular button, reserve some size from bottom
		wide_enough = true;
	}

	int height = (bottom - top);
	int pos = sb->GetPosition();
	int count = sb->GetCount();
	int cap = sb->GetCapacity();

	if (count != 0) top += height * pos / count;

	if (cap > count) cap = count;
	if (count != 0) bottom -= (count - pos - cap) * height / count;
	if (wide_enough) bottom += button_size;

	Point pt;
	if (horizontal && _current_text_dir == TD_RTL) {
		pt.x = rev_base - bottom - button_size;
		pt.y = rev_base - top;
	} else {
		pt.x = top;
		pt.y = bottom;
	}
	return pt;
}

/**
 * Compute new position of the scrollbar after a click and updates the window flags.
 * @param w   Window on which a scroll was performed.
 * @param sb  Scrollbar
 * @param mi  Minimum coordinate of the scroll bar.
 * @param ma  Maximum coordinate of the scroll bar.
 * @param x   The X coordinate of the mouse click.
 * @param y   The Y coordinate of the mouse click.
 */
static void ScrollbarClickPositioning(Window *w, NWidgetScrollbar *sb, int x, int y, int mi, int ma)
{
	int pos;
	int button_size;
	bool rtl = false;

	if (sb->type == NWID_HSCROLLBAR) {
		pos = x;
		rtl = _current_text_dir == TD_RTL;
		button_size = NWidgetScrollbar::GetHorizontalDimension().width;
	} else {
		pos = y;
		button_size = NWidgetScrollbar::GetVerticalDimension().height;
	}
	if (pos < mi + button_size) {
		/* Pressing the upper button? */
		SetBit(sb->disp_flags, NDB_SCROLLBAR_UP);
		if (_scroller_click_timeout <= 1) {
			_scroller_click_timeout = SCROLLER_CLICK_DELAY;
			sb->UpdatePosition(rtl ? 1 : -1);
		}
		w->scrolling_scrollbar = sb->index;
	} else if (pos >= ma - button_size) {
		/* Pressing the lower button? */
		SetBit(sb->disp_flags, NDB_SCROLLBAR_DOWN);

		if (_scroller_click_timeout <= 1) {
			_scroller_click_timeout = SCROLLER_CLICK_DELAY;
			sb->UpdatePosition(rtl ? -1 : 1);
		}
		w->scrolling_scrollbar = sb->index;
	} else {
		Point pt = HandleScrollbarHittest(sb, mi, ma, sb->type == NWID_HSCROLLBAR);

		if (pos < pt.x) {
			sb->UpdatePosition(rtl ? 1 : -1, Scrollbar::SS_BIG);
		} else if (pos > pt.y) {
			sb->UpdatePosition(rtl ? -1 : 1, Scrollbar::SS_BIG);
		} else {
			_scrollbar_start_pos = pt.x - mi - button_size;
			_scrollbar_size = ma - mi - button_size * 2;
			if (_scrollbar_size > button_size * 2)
				_scrollbar_size -= button_size;
			w->scrolling_scrollbar = sb->index;
			_cursorpos_drag_start = _cursor.pos;
		}
	}

	w->SetDirty();
}

/**
 * Special handling for the scrollbar widget type.
 * Handles the special scrolling buttons and other scrolling.
 * @param w Window on which a scroll was performed.
 * @param nw Pointer to the scrollbar widget.
 * @param x The X coordinate of the mouse click.
 * @param y The Y coordinate of the mouse click.
 */
void ScrollbarClickHandler(Window *w, NWidgetCore *nw, int x, int y)
{
	int mi, ma;

	if (nw->type == NWID_HSCROLLBAR) {
		mi = nw->pos_x;
		ma = nw->pos_x + nw->current_x;
	} else {
		mi = nw->pos_y;
		ma = nw->pos_y + nw->current_y;
	}
	NWidgetScrollbar *scrollbar = dynamic_cast<NWidgetScrollbar*>(nw);
	assert(scrollbar != NULL);
	ScrollbarClickPositioning(w, scrollbar, x, y, mi, ma);
}

/**
 * Returns the index for the widget located at the given position
 * relative to the window. It includes all widget-corner pixels as well.
 * @param *w Window to look inside
 * @param  x The Window client X coordinate
 * @param  y The Window client y coordinate
 * @return A widget index, or -1 if no widget was found.
 */
int GetWidgetFromPos(const Window *w, int x, int y)
{
	NWidgetCore *nw = w->nested_root->GetWidgetFromPos(x, y);
	return (nw != NULL) ? nw->index : -1;
}

/**
 * Draw frame rectangle.
 * @param left   Left edge of the frame
 * @param top    Top edge of the frame
 * @param right  Right edge of the frame
 * @param bottom Bottom edge of the frame
 * @param colour Colour table to use. @see _colour_gradient
 * @param flags  Flags controlling how to draw the frame. @see FrameFlags
 */
void DrawFrameRect(int left, int top, int right, int bottom, Colours colour, FrameFlags flags)
{
	assert(colour < COLOUR_END);

	uint dark         = _colour_gradient[colour][3];
	uint medium_dark  = _colour_gradient[colour][5];
	uint medium_light = _colour_gradient[colour][6];
	uint light        = _colour_gradient[colour][7];

	if (flags & FR_TRANSPARENT) {
		GfxFillRect(left, top, right, bottom, PALETTE_TO_TRANSPARENT, FILLRECT_RECOLOUR);
	} else {
		uint interior;

		if (flags & FR_LOWERED) {
			GfxFillRect(left,                 top,                left,                   bottom,                   dark);
			GfxFillRect(left + WD_BEVEL_LEFT, top,                right,                  top,                      dark);
			GfxFillRect(right,                top + WD_BEVEL_TOP, right,                  bottom - WD_BEVEL_BOTTOM, light);
			GfxFillRect(left + WD_BEVEL_LEFT, bottom,             right,                  bottom,                   light);
			interior = (flags & FR_DARKENED ? medium_dark : medium_light);
		} else {
			GfxFillRect(left,                 top,                left,                   bottom - WD_BEVEL_BOTTOM, light);
			GfxFillRect(left + WD_BEVEL_LEFT, top,                right - WD_BEVEL_RIGHT, top,                      light);
			GfxFillRect(right,                top,                right,                  bottom - WD_BEVEL_BOTTOM, dark);
			GfxFillRect(left,                 bottom,             right,                  bottom,                   dark);
			interior = medium_dark;
		}
		if (!(flags & FR_BORDERONLY)) {
			GfxFillRect(left + WD_BEVEL_LEFT, top + WD_BEVEL_TOP, right - WD_BEVEL_RIGHT, bottom - WD_BEVEL_BOTTOM, interior);
		}
	}
}

/**
 * Draw an image button.
 * @param r       Rectangle of the button.
 * @param type    Widget type (#WWT_IMGBTN or #WWT_IMGBTN_2).
 * @param colour  Colour of the button.
 * @param clicked Button is lowered.
 * @param img     Sprite to draw.
 */
static inline void DrawImageButtons(const Rect &r, WidgetType type, Colours colour, bool clicked, SpriteID img)
{
	assert(img != 0);
	DrawFrameRect(r.left, r.top, r.right, r.bottom, colour, (clicked) ? FR_LOWERED : FR_NONE);

	if ((type & WWT_MASK) == WWT_IMGBTN_2 && clicked) img++; // Show different image when clicked for #WWT_IMGBTN_2.
	Dimension d2 = GetSpriteSize(img);
	DrawSprite(img, PAL_NONE, Center(r.left + clicked, r.right - r.left, d2.width), Center(r.top + clicked, r.bottom - r.top, d2.height));
}

/**
 * Draw the label-part of a widget.
 * @param r       Rectangle of the label background.
 * @param type    Widget type (#WWT_TEXTBTN, #WWT_TEXTBTN_2, or #WWT_LABEL).
 * @param clicked Label is rendered lowered.
 * @param str     Text to draw.
 */
static inline void DrawLabel(const Rect &r, WidgetType type, bool clicked, StringID str)
{
	if (str == STR_NULL) return;
	if ((type & WWT_MASK) == WWT_TEXTBTN_2 && clicked) str++;
	Dimension d = GetStringBoundingBox(str);
	int offset = max(0, ((int)(r.bottom - r.top + 1) - (int)d.height) / 2); // Offset for rendering the text vertically centered
	DrawString(r.left + clicked, r.right + clicked, r.top + offset + clicked, str, TC_FROMSTRING, SA_HOR_CENTER);
}

/**
 * Draw text.
 * @param r      Rectangle of the background.
 * @param colour Colour of the text.
 * @param str    Text to draw.
 */
static inline void DrawText(const Rect &r, TextColour colour, StringID str)
{
	Dimension d = GetStringBoundingBox(str);
	int offset = max(0, ((int)(r.bottom - r.top + 1) - (int)d.height) / 2); // Offset for rendering the text vertically centered
	if (str != STR_NULL) DrawString(r.left, r.right, r.top + offset, str, colour);
}

/**
 * Draw an inset widget.
 * @param r      Rectangle of the background.
 * @param colour Colour of the inset.
 * @param str    Text to draw.
 */
static inline void DrawInset(const Rect &r, Colours colour, StringID str)
{
	DrawFrameRect(r.left, r.top, r.right, r.bottom, colour, FR_LOWERED | FR_DARKENED);
	if (str != STR_NULL) DrawString(r.left + WD_INSET_LEFT, r.right - WD_INSET_RIGHT, r.top + WD_INSET_TOP, str);
}

/**
 * Draw a matrix widget.
 * @param r       Rectangle of the matrix background.
 * @param colour  Colour of the background.
 * @param clicked Matrix is rendered lowered.
 * @param data    Data of the widget, number of rows and columns of the widget.
 * @param resize_x Matrix resize unit size.
 * @param resize_y Matrix resize unit size.
 */
static inline void DrawMatrix(const Rect &r, Colours colour, bool clicked, uint16 data, uint resize_x, uint resize_y)
{
	DrawFrameRect(r.left, r.top, r.right, r.bottom, colour, (clicked) ? FR_LOWERED : FR_NONE);

	int num_columns = GB(data, MAT_COL_START, MAT_COL_BITS);  // Lower 8 bits of the widget data: Number of columns in the matrix.
	int column_width; // Width of a single column in the matrix.
	if (num_columns == 0) {
		column_width = resize_x;
		num_columns = (r.right - r.left + 1) / column_width;
	} else {
		column_width = (r.right - r.left + 1) / num_columns;
	}

	int num_rows = GB(data, MAT_ROW_START, MAT_ROW_BITS); // Upper 8 bits of the widget data: Number of rows in the matrix.
	int row_height; // Height of a single row in the matrix.
	if (num_rows == 0) {
		row_height = resize_y;
		num_rows = (r.bottom - r.top + 1) / row_height;
	} else {
		row_height = (r.bottom - r.top + 1) / num_rows;
	}

	int col = _colour_gradient[colour & 0xF][6];

	int x = r.left;
	for (int ctr = num_columns; ctr > 1; ctr--) {
		x += column_width;
		GfxFillRect(x, r.top + 1, x, r.bottom - 1, col);
	}

	x = r.top;
	for (int ctr = num_rows; ctr > 1; ctr--) {
		x += row_height;
		GfxFillRect(r.left + 1, x, r.right - 1, x, col);
	}

	col = _colour_gradient[colour & 0xF][4];

	x = r.left - 1;
	for (int ctr = num_columns; ctr > 1; ctr--) {
		x += column_width;
		GfxFillRect(x, r.top + 1, x, r.bottom - 1, col);
	}

	x = r.top - 1;
	for (int ctr = num_rows; ctr > 1; ctr--) {
		x += row_height;
		GfxFillRect(r.left + 1, x, r.right - 1, x, col);
	}
}

/**
 * Draw a vertical scrollbar.
 * @param r            Rectangle of the scrollbar widget.
 * @param colour       Colour of the scrollbar widget.
 * @param up_clicked   Up-arrow is clicked.
 * @param bar_dragged  Bar is dragged.
 * @param down_clicked Down-arrow is clicked.
 * @param scrollbar    Scrollbar size, offset, and capacity information.
 */
static inline void DrawVerticalScrollbar(const Rect &r, Colours colour, bool up_clicked, bool bar_dragged, bool down_clicked, const Scrollbar *scrollbar)
{
	int centre = (r.right - r.left) / 2;
	int height = NWidgetScrollbar::GetVerticalDimension().height;

	/* draw up/down buttons */
	DrawFrameRect(r.left, r.top, r.right, r.top + height - 1, colour, (up_clicked) ? FR_LOWERED : FR_NONE);
<<<<<<< HEAD
	DrawString(r.left + up_clicked, r.right + up_clicked, r.top + height / 2 + up_clicked, UPARROW, TC_BLACK, SA_CENTER);

	DrawFrameRect(r.left, r.bottom - (height - 1), r.right, r.bottom, colour, (down_clicked) ? FR_LOWERED : FR_NONE);
	DrawString(r.left + down_clicked, r.right + down_clicked, r.bottom - height / 2 + down_clicked, DOWNARROW, TC_BLACK, SA_CENTER);
=======
	DrawSprite(SPR_ARROW_UP, PAL_NONE, r.left + 1 + up_clicked, r.top + 1 + up_clicked);

	DrawFrameRect(r.left, r.bottom - (height - 1), r.right, r.bottom, colour, (down_clicked) ? FR_LOWERED : FR_NONE);
	DrawSprite(SPR_ARROW_DOWN, PAL_NONE, r.left + 1 + down_clicked, r.bottom - (height - 2) + down_clicked);
>>>>>>> a8b57567

	int c1 = _colour_gradient[colour & 0xF][3];
	int c2 = _colour_gradient[colour & 0xF][7];

	/* draw "shaded" background */
	GfxFillRect(r.left, r.top + height, r.right, r.bottom - height, c2);
	GfxFillRect(r.left, r.top + height, r.right, r.bottom - height, c1, FILLRECT_CHECKER);

	/* draw shaded lines */
	GfxFillRect(r.left + centre - 3, r.top + height, r.left + centre - 3, r.bottom - height, c1);
	GfxFillRect(r.left + centre - 2, r.top + height, r.left + centre - 2, r.bottom - height, c2);
	GfxFillRect(r.left + centre + 2, r.top + height, r.left + centre + 2, r.bottom - height, c1);
	GfxFillRect(r.left + centre + 3, r.top + height, r.left + centre + 3, r.bottom - height, c2);

	Point pt = HandleScrollbarHittest(scrollbar, r.top, r.bottom, false);
	DrawFrameRect(r.left, pt.x, r.right, pt.y, colour, bar_dragged ? FR_LOWERED : FR_NONE);
}

/**
 * Draw a horizontal scrollbar.
 * @param r             Rectangle of the scrollbar widget.
 * @param colour        Colour of the scrollbar widget.
 * @param left_clicked  Left-arrow is clicked.
 * @param bar_dragged   Bar is dragged.
 * @param right_clicked Right-arrow is clicked.
 * @param scrollbar     Scrollbar size, offset, and capacity information.
 */
static inline void DrawHorizontalScrollbar(const Rect &r, Colours colour, bool left_clicked, bool bar_dragged, bool right_clicked, const Scrollbar *scrollbar)
{
	int centre = (r.bottom - r.top) / 2;
	int width = NWidgetScrollbar::GetHorizontalDimension().width;
	int height = NWidgetScrollbar::GetVerticalDimension().height;

	DrawFrameRect(r.left, r.top, r.left + width - 1, r.bottom, colour, left_clicked ? FR_LOWERED : FR_NONE);
	DrawSprite(SPR_ARROW_LEFT, PAL_NONE, r.left + 1 + left_clicked, r.top + height / 2 + 1 + left_clicked);

	DrawFrameRect(r.right - (width - 1), r.top, r.right, r.bottom, colour, right_clicked ? FR_LOWERED : FR_NONE);
	DrawSprite(SPR_ARROW_RIGHT, PAL_NONE, r.right - (width - 2) + right_clicked, r.top + height / 2 + 1 + right_clicked);

	int c1 = _colour_gradient[colour & 0xF][3];
	int c2 = _colour_gradient[colour & 0xF][7];

	/* draw "shaded" background */
	GfxFillRect(r.left + width, r.top, r.right - width, r.bottom, c2);
	GfxFillRect(r.left + width, r.top, r.right - width, r.bottom, c1, FILLRECT_CHECKER);

	/* draw shaded lines */
	GfxFillRect(r.left + width, r.top + centre - 3, r.right - width, r.top + centre - 3, c1);
	GfxFillRect(r.left + width, r.top + centre - 2, r.right - width, r.top + centre - 2, c2);
	GfxFillRect(r.left + width, r.top + centre + 2, r.right - width, r.top + centre + 2, c1);
	GfxFillRect(r.left + width, r.top + centre + 3, r.right - width, r.top + centre + 3, c2);

	/* draw actual scrollbar */
	Point pt = HandleScrollbarHittest(scrollbar, r.left, r.right, true);
	DrawFrameRect(pt.x, r.top, pt.y, r.bottom, colour, bar_dragged ? FR_LOWERED : FR_NONE);
}

/**
 * Draw a frame widget.
 * @param r      Rectangle of the frame.
 * @param colour Colour of the frame.
 * @param str    Text of the frame.
 */
static inline void DrawFrame(const Rect &r, Colours colour, StringID str)
{
	int x2 = r.left; // by default the left side is the left side of the widget

	if (str != STR_NULL) x2 = DrawString(r.left + WD_FRAMETEXT_LEFT, r.right - WD_FRAMETEXT_RIGHT, r.top, str);

	int c1 = _colour_gradient[colour][3];
	int c2 = _colour_gradient[colour][7];

	/* If the frame has text, adjust the top bar to fit half-way through */
	int dy1 = 4;
	if (str != STR_NULL) dy1 = FONT_HEIGHT_NORMAL / 2 - 1;
	int dy2 = dy1 + 1;

	if (_current_text_dir == TD_LTR) {
		/* Line from upper left corner to start of text */
		GfxFillRect(r.left, r.top + dy1, r.left + 4, r.top + dy1, c1);
		GfxFillRect(r.left + 1, r.top + dy2, r.left + 4, r.top + dy2, c2);

		/* Line from end of text to upper right corner */
		GfxFillRect(x2, r.top + dy1, r.right - 1, r.top + dy1, c1);
		GfxFillRect(x2, r.top + dy2, r.right - 2, r.top + dy2, c2);
	} else {
		/* Line from upper left corner to start of text */
		GfxFillRect(r.left, r.top + dy1, x2 - 2, r.top + dy1, c1);
		GfxFillRect(r.left + 1, r.top + dy2, x2 - 2, r.top + dy2, c2);

		/* Line from end of text to upper right corner */
		GfxFillRect(r.right - 5, r.top + dy1, r.right - 1, r.top + dy1, c1);
		GfxFillRect(r.right - 5, r.top + dy2, r.right - 2, r.top + dy2, c2);
	}

	/* Line from upper left corner to bottom left corner */
	GfxFillRect(r.left, r.top + dy2, r.left, r.bottom - 1, c1);
	GfxFillRect(r.left + 1, r.top + dy2 + 1, r.left + 1, r.bottom - 2, c2);

	/* Line from upper right corner to bottom right corner */
	GfxFillRect(r.right - 1, r.top + dy2, r.right - 1, r.bottom - 2, c1);
	GfxFillRect(r.right, r.top + dy1, r.right, r.bottom - 1, c2);

	GfxFillRect(r.left + 1, r.bottom - 1, r.right - 1, r.bottom - 1, c1);
	GfxFillRect(r.left, r.bottom, r.right, r.bottom, c2);
}

/**
 * Draw a resize box.
 * @param r       Rectangle of the box.
 * @param colour  Colour of the resize box.
 * @param at_left Resize box is at left-side of the window,
 * @param clicked Box is lowered.
 */
static inline void DrawResizeBox(const Rect &r, Colours colour, bool at_left, bool clicked)
{
	DrawFrameRect(r.left, r.top, r.right, r.bottom, colour, (clicked) ? FR_LOWERED : FR_NONE);
	Dimension d = GetSpriteSize(at_left ? SPR_WINDOW_RESIZE_LEFT : SPR_WINDOW_RESIZE_RIGHT);
	if (at_left) {
		DrawSprite(SPR_WINDOW_RESIZE_LEFT, PAL_NONE, r.left + WD_RESIZEBOX_LEFT + clicked,
				 r.bottom - WD_RESIZEBOX_BOTTOM - d.height + clicked);
	} else {
		DrawSprite(SPR_WINDOW_RESIZE_RIGHT, PAL_NONE, r.right - WD_RESIZEBOX_RIGHT - d.width + clicked,
				 r.bottom - WD_RESIZEBOX_BOTTOM - d.height + clicked);
	}
}

/**
 * Draw a close box.
 * @param r      Rectangle of the box.
 * @param colour Colour of the close box.
 */
static inline void DrawCloseBox(const Rect &r, Colours colour)
{
<<<<<<< HEAD
	assert(str == STR_BLACK_CROSS || str == STR_SILVER_CROSS); // black or silver cross
	DrawFrameRect(r.left, r.top, r.right, r.bottom, colour, FR_NONE);
	DrawString(r.left, r.right, (r.top + r.bottom) / 2 - WD_CLOSEBOX_TOP, str, TC_FROMSTRING, SA_CENTER);
=======
	if (colour != COLOUR_WHITE) DrawFrameRect(r.left, r.top, r.right, r.bottom, colour, FR_NONE);
	DrawSprite(SPR_CLOSEBOX, (colour != COLOUR_WHITE ? TC_BLACK : TC_SILVER) | (1 << PALETTE_TEXT_RECOLOUR), r.left + WD_CLOSEBOX_LEFT, r.top + WD_CLOSEBOX_TOP);
>>>>>>> a8b57567
}

/**
 * Draw a caption bar.
 * @param r      Rectangle of the bar.
 * @param colour Colour of the window.
 * @param owner  'Owner' of the window.
 * @param str    Text to draw in the bar.
 */
void DrawCaption(const Rect &r, Colours colour, Owner owner, StringID str)
{
	bool company_owned = owner < MAX_COMPANIES;

	DrawFrameRect(r.left, r.top, r.right, r.bottom, colour, FR_BORDERONLY);
	DrawFrameRect(r.left + 1, r.top + 1, r.right - 1, r.bottom - 1, colour, company_owned ? FR_LOWERED | FR_DARKENED | FR_BORDERONLY : FR_LOWERED | FR_DARKENED);

	if (company_owned) {
		GfxFillRect(r.left + 2, r.top + 2, r.right - 2, r.bottom - 2, _colour_gradient[_company_colours[owner]][4]);
	}

	if (str != STR_NULL) {
		Dimension d = GetStringBoundingBox(str);
		int offset = max(0, ((int)(r.bottom - r.top + 1) - (int)d.height) / 2); // Offset for rendering the text vertically centered
		DrawString(r.left + WD_CAPTIONTEXT_LEFT, r.right - WD_CAPTIONTEXT_RIGHT, r.top + offset, str, TC_FROMSTRING, SA_HOR_CENTER);
	}
}

/**
 * Draw a button with a dropdown (#WWT_DROPDOWN and #NWID_BUTTON_DROPDOWN).
 * @param r                Rectangle containing the widget.
 * @param colour           Background colour of the widget.
 * @param clicked_button   The button-part is lowered.
 * @param clicked_dropdown The drop-down part is lowered.
 * @param str              Text of the button.
 *
 * @note Magic constants are also used in #NWidgetLeaf::ButtonHit.
 */
static inline void DrawButtonDropdown(const Rect &r, Colours colour, bool clicked_button, bool clicked_dropdown, StringID str)
{
	int text_offset = max(0, ((int)(r.bottom - r.top + 1) - FONT_HEIGHT_NORMAL) / 2); // Offset for rendering the text vertically centered

<<<<<<< HEAD
	int dd_width = GetMinSizing(NWST_STEP, NWidgetLeaf::dropdown_dimension.width);
=======
	int dd_width  = NWidgetLeaf::dropdown_dimension.width;
	int dd_height = NWidgetLeaf::dropdown_dimension.height;
	int image_offset = max(0, ((int)(r.bottom - r.top + 1) - dd_height) / 2);
>>>>>>> a8b57567

	if (_current_text_dir == TD_LTR) {
		DrawFrameRect(r.left, r.top, r.right - dd_width, r.bottom, colour, clicked_button ? FR_LOWERED : FR_NONE);
		DrawFrameRect(r.right + 1 - dd_width, r.top, r.right, r.bottom, colour, clicked_dropdown ? FR_LOWERED : FR_NONE);
<<<<<<< HEAD
		DrawString(r.right - dd_width + (clicked_dropdown ? 2 : 1), r.right, (r.top + r.bottom) / 2 + (clicked_dropdown ? 2 : 1), DOWNARROW, TC_BLACK, SA_CENTER);
=======
		DrawSprite(SPR_ARROW_DOWN, PAL_NONE, r.right - (dd_width - 2) + clicked_dropdown, r.top + image_offset + clicked_dropdown);
>>>>>>> a8b57567
		if (str != STR_NULL) DrawString(r.left + WD_DROPDOWNTEXT_LEFT + clicked_button, r.right - dd_width - WD_DROPDOWNTEXT_RIGHT + clicked_button, r.top + text_offset + clicked_button, str, TC_BLACK);
	} else {
		DrawFrameRect(r.left + dd_width, r.top, r.right, r.bottom, colour, clicked_button ? FR_LOWERED : FR_NONE);
		DrawFrameRect(r.left, r.top, r.left + dd_width - 1, r.bottom, colour, clicked_dropdown ? FR_LOWERED : FR_NONE);
<<<<<<< HEAD
		DrawString(r.left + (clicked_dropdown ? 2 : 1), r.left + dd_width, (r.top + r.bottom) / 2 + (clicked_dropdown ? 2 : 1), DOWNARROW, TC_BLACK, SA_CENTER);
=======
		DrawSprite(SPR_ARROW_DOWN, PAL_NONE, r.left + 1 + clicked_dropdown, r.top + image_offset + clicked_dropdown);
>>>>>>> a8b57567
		if (str != STR_NULL) DrawString(r.left + dd_width + WD_DROPDOWNTEXT_LEFT + clicked_button, r.right - WD_DROPDOWNTEXT_RIGHT + clicked_button, r.top + text_offset + clicked_button, str, TC_BLACK);
	}
}

/**
 * Draw a dropdown #WWT_DROPDOWN widget.
 * @param r       Rectangle containing the widget.
 * @param colour  Background colour of the widget.
 * @param clicked The widget is lowered.
 * @param str     Text of the button.
 */
static inline void DrawDropdown(const Rect &r, Colours colour, bool clicked, StringID str)
{
	DrawButtonDropdown(r, colour, false, clicked, str);
}

/**
 * Paint all widgets of a window.
 */
void Window::DrawWidgets() const
{
	this->nested_root->Draw(this);

	if (this->flags & WF_WHITE_BORDER) {
		DrawFrameRect(0, 0, this->width - 1, this->height - 1, COLOUR_WHITE, FR_BORDERONLY);
	}

	if (this->flags & WF_HIGHLIGHTED) {
		extern bool _window_highlight_colour;
		for (uint i = 0; i < this->nested_array_size; i++) {
			const NWidgetBase *widget = this->GetWidget<NWidgetBase>(i);
			if (widget == NULL || !widget->IsHighlighted()) continue;

			int left = widget->pos_x;
			int top  = widget->pos_y;
			int right  = left + widget->current_x - 1;
			int bottom = top  + widget->current_y - 1;

			int colour = _string_colourmap[_window_highlight_colour ? widget->GetHighlightColour() : TC_WHITE];

			GfxFillRect(left,                 top,    left,                   bottom - WD_BEVEL_BOTTOM, colour);
			GfxFillRect(left + WD_BEVEL_LEFT, top,    right - WD_BEVEL_RIGHT, top,                      colour);
			GfxFillRect(right,                top,    right,                  bottom - WD_BEVEL_BOTTOM, colour);
			GfxFillRect(left,                 bottom, right,                  bottom,                   colour);
		}
	}
}

/**
 * Draw a sort button's up or down arrow symbol.
 * @param widget Sort button widget
 * @param state State of sort button
 */
void Window::DrawSortButtonState(int widget, SortButtonState state) const
{
	if (state == SBS_OFF) return;

	assert(this->nested_array != NULL);
	const NWidgetBase *nwid = this->GetWidget<NWidgetBase>(widget);

	/* Sort button uses the same sprites as vertical scrollbar */
	Dimension dim = NWidgetScrollbar::GetVerticalDimension();
	int offset = this->IsWidgetLowered(widget) ? 1 : 0;
	int x = offset + nwid->pos_x + (_current_text_dir == TD_LTR ? nwid->current_x - dim.width : 0);
	int y = offset + nwid->pos_y + (nwid->current_y - dim.height) / 2;

	DrawSprite(state == SBS_DOWN ? SPR_ARROW_DOWN : SPR_ARROW_UP, PAL_NONE, x, y);
}

<<<<<<< HEAD
	DrawString(base, base + WD_SORTBUTTON_ARROW_WIDTH, top + nwid->current_y / 2 + 1 + offset, state == SBS_DOWN ? DOWNARROW : UPARROW, TC_BLACK, SA_HOR_CENTER);
=======
/**
 * Get width of up/down arrow of sort button state.
 * @return Width of space required by sort button arrow.
 */
int Window::SortButtonWidth()
{
	return NWidgetScrollbar::GetVerticalDimension().width + 1;
>>>>>>> a8b57567
}


/**
 * @defgroup NestedWidgets Hierarchical widgets
 * Hierarchical widgets, also known as nested widgets, are widgets stored in a tree. At the leafs of the tree are (mostly) the 'real' widgets
 * visible to the user. At higher levels, widgets get organized in container widgets, until all widgets of the window are merged.
 *
 * \section nestedwidgetkinds Hierarchical widget kinds
 * A leaf widget is one of
 * <ul>
 * <li> #NWidgetLeaf for widgets visible for the user, or
 * <li> #NWidgetSpacer for creating (flexible) empty space between widgets.
 * </ul>
 * The purpose of a leaf widget is to provide interaction with the user by displaying settings, and/or allowing changing the settings.
 *
 * A container widget is one of
 * <ul>
 * <li> #NWidgetHorizontal for organizing child widgets in a (horizontal) row. The row switches order depending on the language setting (thus supporting
 *      right-to-left languages),
 * <li> #NWidgetHorizontalLTR for organizing child widgets in a (horizontal) row, always in the same order. All children below this container will also
 *      never swap order.
 * <li> #NWidgetVertical for organizing child widgets underneath each other.
 * <li> #NWidgetMatrix for organizing child widgets in a matrix form.
 * <li> #NWidgetBackground for adding a background behind its child widget.
 * <li> #NWidgetStacked for stacking child widgets on top of each other.
 * </ul>
 * The purpose of a container widget is to structure its leafs and sub-containers to allow proper resizing.
 *
 * \section nestedwidgetscomputations Hierarchical widget computations
 * The first 'computation' is the creation of the nested widgets tree by calling the constructors of the widgets listed above and calling \c Add() for every child,
 * or by means of specifying the tree as a collection of nested widgets parts and instantiating the tree from the array.
 *
 * After the creation step,
 * - The leafs have their own minimal size (\e min_x, \e min_y), filling (\e fill_x, \e fill_y), and resize steps (\e resize_x, \e resize_y).
 * - Containers only know what their children are, \e fill_x, \e fill_y, \e resize_x, and \e resize_y are not initialized.
 *
 * Computations in the nested widgets take place as follows:
 * <ol>
 * <li> A bottom-up sweep by recursively calling NWidgetBase::SetupSmallestSize() to initialize the smallest size (\e smallest_x, \e smallest_y) and
 *      to propagate filling and resize steps upwards to the root of the tree.
 * <li> A top-down sweep by recursively calling NWidgetBase::AssignSizePosition() with #ST_SMALLEST to make the smallest sizes consistent over
 *      the entire tree, and to assign the top-left (\e pos_x, \e pos_y) position of each widget in the tree. This step uses \e fill_x and \e fill_y at each
 *      node in the tree to decide how to fill each widget towards consistent sizes. Also the current size (\e current_x and \e current_y) is set.
 * <li> After initializing the smallest size in the widget tree with #ST_SMALLEST, the tree can be resized (the current size modified) by calling
 *      NWidgetBase::AssignSizePosition() at the root with #ST_RESIZE and the new size of the window. For proper functioning, the new size should be the smallest
 *      size + a whole number of resize steps in both directions (ie you can only resize in steps of length resize_{x,y} from smallest_{x,y}).
 * </ol>
 * After the second step, the current size of the widgets are set to the smallest size.
 *
 * To resize, perform the last step with the new window size. This can be done as often as desired.
 * When the smallest size of at least one widget changes, the whole procedure has to be redone from the start.
 *
 * @see NestedWidgetParts
 */

/**
 * Base class constructor.
 * @param tp Nested widget type.
 */
NWidgetBase::NWidgetBase(WidgetType tp) : ZeroedMemoryAllocator()
{
	this->type = tp;
}

/* ~NWidgetContainer() takes care of #next and #prev data members. */

/**
 * @fn void NWidgetBase::SetupSmallestSize(Window *w, bool init_array)
 * Compute smallest size needed by the widget.
 *
 * The smallest size of a widget is the smallest size that a widget needs to
 * display itself properly. In addition, filling and resizing of the widget are computed.
 * The function calls #Window::UpdateWidgetSize for each leaf widget and
 * background widget without child with a non-negative index.
 *
 * @param w          Window owning the widget.
 * @param init_array Initialize the \c w->nested_array.
 *
 * @note After the computation, the results can be queried by accessing the #smallest_x and #smallest_y data members of the widget.
 */

/**
 * @fn void NWidgetBase::AssignSizePosition(SizingType sizing, uint x, uint y, uint given_width, uint given_height, bool rtl)
 * Assign size and position to the widget.
 * @param sizing       Type of resizing to perform.
 * @param x            Horizontal offset of the widget relative to the left edge of the window.
 * @param y            Vertical offset of the widget relative to the top edge of the window.
 * @param given_width  Width allocated to the widget.
 * @param given_height Height allocated to the widget.
 * @param rtl          Adapt for right-to-left languages (position contents of horizontal containers backwards).
 *
 * Afterwards, \e pos_x and \e pos_y contain the top-left position of the widget, \e smallest_x and \e smallest_y contain
 * the smallest size such that all widgets of the window are consistent, and \e current_x and \e current_y contain the current size.
 */

/**
 * @fn void FillNestedArray(NWidgetBase **array, uint length)
 * Fill the Window::nested_array array with pointers to nested widgets in the tree.
 * @param array Base pointer of the array.
 * @param length Length of the array.
 */

/**
 * @fn void NWidgetBase::Draw(const Window *w)
 * Draw the widgets of the tree.
 * The function calls #Window::DrawWidget for each widget with a non-negative index, after the widget itself is painted.
 * @param w Window that owns the tree.
 */

/**
 * Mark the widget as 'dirty' (in need of repaint).
 * @param w Window owning the widget.
 */
void NWidgetBase::SetDirty(const Window *w) const
{
	int abs_left = w->left + this->pos_x;
	int abs_top = w->top + this->pos_y;
	SetDirtyBlocks(abs_left, abs_top, abs_left + this->current_x, abs_top + this->current_y);
}

/**
 * @fn NWidgetCore *NWidgetBase::GetWidgetFromPos(int x, int y)
 * Retrieve a widget by its position.
 * @param x Horizontal position relative to the left edge of the window.
 * @param y Vertical position relative to the top edge of the window.
 * @return Returns the deepest nested widget that covers the given position, or \c NULL if no widget can be found.
 */

/**
 * Retrieve a widget by its type.
 * @param tp Widget type to search for.
 * @return Returns the first widget of the specified type, or \c NULL if no widget can be found.
 */
NWidgetBase *NWidgetBase::GetWidgetOfType(WidgetType tp)
{
	return (this->type == tp) ? this : NULL;
}

/**
 * Constructor for resizable nested widgets.
 * @param tp     Nested widget type.
 * @param fill_x Horizontal fill step size, \c 0 means no filling is allowed.
 * @param fill_y Vertical fill step size, \c 0 means no filling is allowed.
 */
NWidgetResizeBase::NWidgetResizeBase(WidgetType tp, uint fill_x, uint fill_y) : NWidgetBase(tp)
{
	this->sizing_type = NWST_NONE;
	this->fill_x = fill_x;
	this->fill_y = fill_y;
}

/**
 * Set minimal size of the widget.
 * @param min_x Horizontal minimal size of the widget.
 * @param min_y Vertical minimal size of the widget.
 */
void NWidgetResizeBase::SetMinimalSize(uint min_x, uint min_y)
{
<<<<<<< HEAD
	uint min_size = 0;
	switch (this->sizing_type) {
		case NWST_NONE:
		case NWST_OVERRIDE:
			min_size = 0;
			break;
		case NWST_BUTTON:
			min_size = _settings_client.gui.min_button;
			break;
		case NWST_STEP:
			min_size = _settings_client.gui.min_step;
			break;
		case NWST_VIEWPORT:
			min_size = 3 * _settings_client.gui.min_button;
			break;
		default: NOT_REACHED();
	}
	min_size = RescaleFrom854x480(min_size);

	this->min_x = max(min_x, min_size);
	this->min_y = max(min_y, min_size);
=======
	this->min_x = max(this->min_x, min_x);
	this->min_y = max(this->min_y, min_y);
>>>>>>> a8b57567
}

/**
 * Set minimal text lines for the widget.
 * @param min_lines Number of text lines of the widget.
 * @param spacing   Extra spacing (eg WD_FRAMERECT_TOP + _BOTTOM) of the widget.
 * @param size      Font size of text.
 */
void NWidgetResizeBase::SetMinimalTextLines(uint8 min_lines, uint8 spacing, FontSize size)
{
	this->min_y = min_lines * GetCharacterHeight(size) + spacing;
}

/**
 * Set the filling of the widget from initial size.
 * @param fill_x Horizontal fill step size, \c 0 means no filling is allowed.
 * @param fill_y Vertical fill step size, \c 0 means no filling is allowed.
 */
void NWidgetResizeBase::SetFill(uint fill_x, uint fill_y)
{
	this->fill_x = fill_x;
	this->fill_y = fill_y;
}

/**
 * Set resize step of the widget.
 * @param resize_x Resize step in horizontal direction, value \c 0 means no resize, otherwise the step size in pixels.
 * @param resize_y Resize step in vertical direction, value \c 0 means no resize, otherwise the step size in pixels.
 */
void NWidgetResizeBase::SetResize(uint resize_x, uint resize_y)
{
	this->resize_x = resize_x;
	this->resize_y = resize_y;
}

void NWidgetResizeBase::AssignSizePosition(SizingType sizing, uint x, uint y, uint given_width, uint given_height, bool rtl)
{
	this->StoreSizePosition(sizing, x, y, given_width, given_height);
}

/**
 * Initialization of a 'real' widget.
 * @param tp          Type of the widget.
 * @param colour      Colour of the widget.
 * @param fill_x      Default horizontal filling.
 * @param fill_y      Default vertical filling.
 * @param widget_data Data component of the widget. @see Widget::data
 * @param tool_tip    Tool tip of the widget. @see Widget::tooltips
 */
NWidgetCore::NWidgetCore(WidgetType tp, Colours colour, uint fill_x, uint fill_y, uint32 widget_data, StringID tool_tip) : NWidgetResizeBase(tp, fill_x, fill_y)
{
	this->sizing_type = NWST_NONE;
	this->colour = colour;
	this->index = -1;
	this->widget_data = widget_data;
	this->tool_tip = tool_tip;
	this->scrollbar_index = -1;
}

/**
 * Set index of the nested widget in the widget array.
 * @param index Index to use.
 */
void NWidgetCore::SetIndex(int index)
{
	assert(index >= 0);
	this->index = index;
}

/**
 * Set data and tool tip of the nested widget.
 * @param widget_data Data to use.
 * @param tool_tip    Tool tip string to use.
 */
void NWidgetCore::SetDataTip(uint32 widget_data, StringID tool_tip)
{
	this->widget_data = widget_data;
	this->tool_tip = tool_tip;
}

void NWidgetCore::FillNestedArray(NWidgetBase **array, uint length)
{
	if (this->index >= 0 && (uint)(this->index) < length) array[this->index] = this;
}

NWidgetCore *NWidgetCore::GetWidgetFromPos(int x, int y)
{
	return (IsInsideBS(x, this->pos_x, this->current_x) && IsInsideBS(y, this->pos_y, this->current_y)) ? this : NULL;
}

/**
 * Constructor container baseclass.
 * @param tp Type of the container.
 */
NWidgetContainer::NWidgetContainer(WidgetType tp) : NWidgetBase(tp)
{
	this->head = NULL;
	this->tail = NULL;
}

NWidgetContainer::~NWidgetContainer()
{
	while (this->head != NULL) {
		NWidgetBase *wid = this->head->next;
		delete this->head;
		this->head = wid;
	}
	this->tail = NULL;
}

NWidgetBase *NWidgetContainer::GetWidgetOfType(WidgetType tp)
{
	if (this->type == tp) return this;
	for (NWidgetBase *child_wid = this->head; child_wid != NULL; child_wid = child_wid->next) {
		NWidgetBase *nwid = child_wid->GetWidgetOfType(tp);
		if (nwid != NULL) return nwid;
	}
	return NULL;
}

/**
 * Append widget \a wid to container.
 * @param wid Widget to append.
 */
void NWidgetContainer::Add(NWidgetBase *wid)
{
	assert(wid->next == NULL && wid->prev == NULL);

	if (this->head == NULL) {
		this->head = wid;
		this->tail = wid;
	} else {
		assert(this->tail != NULL);
		assert(this->tail->next == NULL);

		this->tail->next = wid;
		wid->prev = this->tail;
		this->tail = wid;
	}
}

void NWidgetContainer::FillNestedArray(NWidgetBase **array, uint length)
{
	for (NWidgetBase *child_wid = this->head; child_wid != NULL; child_wid = child_wid->next) {
		child_wid->FillNestedArray(array, length);
	}
}

/**
 * Widgets stacked on top of each other.
 */
NWidgetStacked::NWidgetStacked() : NWidgetContainer(NWID_SELECTION)
{
	this->index = -1;
}

void NWidgetStacked::SetIndex(int index)
{
	this->index = index;
}

void NWidgetStacked::SetupSmallestSize(Window *w, bool init_array)
{
	if (this->index >= 0 && init_array) { // Fill w->nested_array[]
		assert(w->nested_array_size > (uint)this->index);
		w->nested_array[this->index] = this;
	}

	/* Zero size plane selected */
	if (this->shown_plane >= SZSP_BEGIN) {
		Dimension size    = {0, 0};
		Dimension padding = {0, 0};
		Dimension fill    = {(this->shown_plane == SZSP_HORIZONTAL), (this->shown_plane == SZSP_VERTICAL)};
		Dimension resize  = {(this->shown_plane == SZSP_HORIZONTAL), (this->shown_plane == SZSP_VERTICAL)};
		/* Here we're primarily interested in the value of resize */
		if (this->index >= 0) w->UpdateWidgetSize(this->index, &size, padding, &fill, &resize);

		this->smallest_x = size.width;
		this->smallest_y = size.height;
		this->fill_x = fill.width;
		this->fill_y = fill.height;
		this->resize_x = resize.width;
		this->resize_y = resize.height;
		return;
	}

	/* First sweep, recurse down and compute minimal size and filling. */
	this->smallest_x = 0;
	this->smallest_y = 0;
	this->fill_x = (this->head != NULL) ? 1 : 0;
	this->fill_y = (this->head != NULL) ? 1 : 0;
	this->resize_x = (this->head != NULL) ? 1 : 0;
	this->resize_y = (this->head != NULL) ? 1 : 0;
	for (NWidgetBase *child_wid = this->head; child_wid != NULL; child_wid = child_wid->next) {
		child_wid->SetupSmallestSize(w, init_array);

		this->smallest_x = max(this->smallest_x, child_wid->smallest_x + child_wid->padding_left + child_wid->padding_right);
		this->smallest_y = max(this->smallest_y, child_wid->smallest_y + child_wid->padding_top + child_wid->padding_bottom);
		this->fill_x = LeastCommonMultiple(this->fill_x, child_wid->fill_x);
		this->fill_y = LeastCommonMultiple(this->fill_y, child_wid->fill_y);
		this->resize_x = LeastCommonMultiple(this->resize_x, child_wid->resize_x);
		this->resize_y = LeastCommonMultiple(this->resize_y, child_wid->resize_y);
	}
}

void NWidgetStacked::AssignSizePosition(SizingType sizing, uint x, uint y, uint given_width, uint given_height, bool rtl)
{
	assert(given_width >= this->smallest_x && given_height >= this->smallest_y);
	this->StoreSizePosition(sizing, x, y, given_width, given_height);

	if (this->shown_plane >= SZSP_BEGIN) return;

	for (NWidgetBase *child_wid = this->head; child_wid != NULL; child_wid = child_wid->next) {
		uint hor_step = (sizing == ST_SMALLEST) ? 1 : child_wid->GetHorizontalStepSize(sizing);
		uint child_width = ComputeMaxSize(child_wid->smallest_x, given_width - child_wid->padding_left - child_wid->padding_right, hor_step);
		uint child_pos_x = (rtl ? child_wid->padding_right : child_wid->padding_left);

		uint vert_step = (sizing == ST_SMALLEST) ? 1 : child_wid->GetVerticalStepSize(sizing);
		uint child_height = ComputeMaxSize(child_wid->smallest_y, given_height - child_wid->padding_top - child_wid->padding_bottom, vert_step);
		uint child_pos_y = child_wid->padding_top;

		child_wid->AssignSizePosition(sizing, x + child_pos_x, y + child_pos_y, child_width, child_height, rtl);
	}
}

void NWidgetStacked::FillNestedArray(NWidgetBase **array, uint length)
{
	if (this->index >= 0 && (uint)(this->index) < length) array[this->index] = this;
	NWidgetContainer::FillNestedArray(array, length);
}

void NWidgetStacked::Draw(const Window *w)
{
	if (this->shown_plane >= SZSP_BEGIN) return;

	int plane = 0;
	for (NWidgetBase *child_wid = this->head; child_wid != NULL; plane++, child_wid = child_wid->next) {
		if (plane == this->shown_plane) {
			child_wid->Draw(w);
			return;
		}
	}

	NOT_REACHED();
}

NWidgetCore *NWidgetStacked::GetWidgetFromPos(int x, int y)
{
	if (this->shown_plane >= SZSP_BEGIN) return NULL;

	if (!IsInsideBS(x, this->pos_x, this->current_x) || !IsInsideBS(y, this->pos_y, this->current_y)) return NULL;
	int plane = 0;
	for (NWidgetBase *child_wid = this->head; child_wid != NULL; plane++, child_wid = child_wid->next) {
		if (plane == this->shown_plane) {
			return child_wid->GetWidgetFromPos(x, y);
		}
	}
	return NULL;
}

/**
 * Select which plane to show (for #NWID_SELECTION only).
 * @param plane Plane number to display.
 */
void NWidgetStacked::SetDisplayedPlane(int plane)
{
	this->shown_plane = plane;
}

NWidgetPIPContainer::NWidgetPIPContainer(WidgetType tp, NWidContainerFlags flags) : NWidgetContainer(tp)
{
	this->flags = flags;
}

/**
 * Set additional pre/inter/post space for the container.
 *
 * @param pip_pre   Additional space in front of the first child widget (above
 *                  for the vertical container, at the left for the horizontal container).
 * @param pip_inter Additional space between two child widgets.
 * @param pip_post  Additional space after the last child widget (below for the
 *                  vertical container, at the right for the horizontal container).
 */
void NWidgetPIPContainer::SetPIP(uint8 pip_pre, uint8 pip_inter, uint8 pip_post)
{
	this->pip_pre = pip_pre;
	this->pip_inter = pip_inter;
	this->pip_post = pip_post;
}

void NWidgetPIPContainer::Draw(const Window *w)
{
	for (NWidgetBase *child_wid = this->head; child_wid != NULL; child_wid = child_wid->next) {
		child_wid->Draw(w);
	}
}

NWidgetCore *NWidgetPIPContainer::GetWidgetFromPos(int x, int y)
{
	if (!IsInsideBS(x, this->pos_x, this->current_x) || !IsInsideBS(y, this->pos_y, this->current_y)) return NULL;

	for (NWidgetBase *child_wid = this->head; child_wid != NULL; child_wid = child_wid->next) {
		NWidgetCore *nwid = child_wid->GetWidgetFromPos(x, y);
		if (nwid != NULL) return nwid;
	}
	return NULL;
}

/** Horizontal container widget. */
NWidgetHorizontal::NWidgetHorizontal(NWidContainerFlags flags) : NWidgetPIPContainer(NWID_HORIZONTAL, flags)
{
}

void NWidgetHorizontal::SetupSmallestSize(Window *w, bool init_array)
{
	this->smallest_x = 0; // Sum of minimal size of all children.
	this->smallest_y = 0; // Biggest child.
	this->fill_x = 0;     // smallest non-zero child widget fill step.
	this->fill_y = 1;     // smallest common child fill step.
	this->resize_x = 0;   // smallest non-zero child widget resize step.
	this->resize_y = 1;   // smallest common child resize step.

	/* 1a. Forward call, collect biggest nested array index, and longest/widest child length. */
	uint longest = 0; // Longest child found.
	uint max_vert_fill = 0; // Biggest vertical fill step.
	for (NWidgetBase *child_wid = this->head; child_wid != NULL; child_wid = child_wid->next) {
		child_wid->SetupSmallestSize(w, init_array);
		longest = max(longest, child_wid->smallest_x);
		max_vert_fill = max(max_vert_fill, child_wid->GetVerticalStepSize(ST_SMALLEST));
		this->smallest_y = max(this->smallest_y, child_wid->smallest_y + child_wid->padding_top + child_wid->padding_bottom);
	}
	/* 1b. Make the container higher if needed to accommodate all children nicely. */
	uint max_smallest = this->smallest_y + 3 * max_vert_fill; // Upper limit to computing smallest height.
	uint cur_height = this->smallest_y;
	for (;;) {
		for (NWidgetBase *child_wid = this->head; child_wid != NULL; child_wid = child_wid->next) {
			uint step_size = child_wid->GetVerticalStepSize(ST_SMALLEST);
			uint child_height = child_wid->smallest_y + child_wid->padding_top + child_wid->padding_bottom;
			if (step_size > 1 && child_height < cur_height) { // Small step sizes or already fitting children are not interesting.
				uint remainder = (cur_height - child_height) % step_size;
				if (remainder > 0) { // Child did not fit entirely, widen the container.
					cur_height += step_size - remainder;
					assert(cur_height < max_smallest); // Safeguard against infinite height expansion.
					/* Remaining children will adapt to the new cur_height, thus speeding up the computation. */
				}
			}
		}
		if (this->smallest_y == cur_height) break;
		this->smallest_y = cur_height; // Smallest height got changed, try again.
	}
	/* 2. For containers that must maintain equal width, extend child minimal size. */
	if (this->flags & NC_EQUALSIZE) {
		for (NWidgetBase *child_wid = this->head; child_wid != NULL; child_wid = child_wid->next) {
			if (child_wid->fill_x == 1) child_wid->smallest_x = longest;
		}
	}
	/* 3. Move PIP space to the children, compute smallest, fill, and resize values of the container. */
	if (this->head != NULL) this->head->padding_left += this->pip_pre;
	for (NWidgetBase *child_wid = this->head; child_wid != NULL; child_wid = child_wid->next) {
		if (child_wid->next != NULL) {
			child_wid->padding_right += this->pip_inter;
		} else {
			child_wid->padding_right += this->pip_post;
		}

		this->smallest_x += child_wid->smallest_x + child_wid->padding_left + child_wid->padding_right;
		if (child_wid->fill_x > 0) {
			if (this->fill_x == 0 || this->fill_x > child_wid->fill_x) this->fill_x = child_wid->fill_x;
		}
		this->fill_y = LeastCommonMultiple(this->fill_y, child_wid->fill_y);

		if (child_wid->resize_x > 0) {
			if (this->resize_x == 0 || this->resize_x > child_wid->resize_x) this->resize_x = child_wid->resize_x;
		}
		this->resize_y = LeastCommonMultiple(this->resize_y, child_wid->resize_y);
	}
	/* We need to zero the PIP settings so we can re-initialize the tree. */
	this->pip_pre = this->pip_inter = this->pip_post = 0;
}

void NWidgetHorizontal::AssignSizePosition(SizingType sizing, uint x, uint y, uint given_width, uint given_height, bool rtl)
{
	assert(given_width >= this->smallest_x && given_height >= this->smallest_y);

	/* Compute additional width given to us. */
	uint additional_length = given_width;
	if (sizing == ST_SMALLEST && (this->flags & NC_EQUALSIZE)) {
		/* For EQUALSIZE containers this does not sum to smallest_x during initialisation */
		for (NWidgetBase *child_wid = this->head; child_wid != NULL; child_wid = child_wid->next) {
			additional_length -= child_wid->smallest_x + child_wid->padding_right + child_wid->padding_left;
		}
	} else {
		additional_length -= this->smallest_x;
	}

	this->StoreSizePosition(sizing, x, y, given_width, given_height);

	/* In principle, the additional horizontal space is distributed evenly over the available resizable children. Due to step sizes, this may not always be feasible.
	 * To make resizing work as good as possible, first children with biggest step sizes are done. These may get less due to rounding down.
	 * This additional space is then given to children with smaller step sizes. This will give a good result when resize steps of each child is a multiple
	 * of the child with the smallest non-zero stepsize.
	 *
	 * Since child sizes are computed out of order, positions cannot be calculated until all sizes are known. That means it is not possible to compute the child
	 * size and position, and directly call child->AssignSizePosition() with the computed values.
	 * Instead, computed child widths and heights are stored in child->current_x and child->current_y values. That is allowed, since this method overwrites those values
	 * then we call the child.
	 */

	/* First loop: Find biggest stepsize, find number of children that want a piece of the pie, handle vertical size for all children,
	 * handle horizontal size for non-resizing children.
	 */
	int num_changing_childs = 0; // Number of children that can change size.
	uint biggest_stepsize = 0;
	for (NWidgetBase *child_wid = this->head; child_wid != NULL; child_wid = child_wid->next) {
		uint hor_step = child_wid->GetHorizontalStepSize(sizing);
		if (hor_step > 0) {
			num_changing_childs++;
			biggest_stepsize = max(biggest_stepsize, hor_step);
		} else {
			child_wid->current_x = child_wid->smallest_x;
		}

		uint vert_step = (sizing == ST_SMALLEST) ? 1 : child_wid->GetVerticalStepSize(sizing);
		child_wid->current_y = ComputeMaxSize(child_wid->smallest_y, given_height - child_wid->padding_top - child_wid->padding_bottom, vert_step);
	}

	/* Second loop: Allocate the additional horizontal space over the resizing children, starting with the biggest resize steps. */
	while (biggest_stepsize > 0) {
		uint next_biggest_stepsize = 0;
		for (NWidgetBase *child_wid = this->head; child_wid != NULL; child_wid = child_wid->next) {
			uint hor_step = child_wid->GetHorizontalStepSize(sizing);
			if (hor_step > biggest_stepsize) continue; // Already done
			if (hor_step == biggest_stepsize) {
				uint increment = additional_length / num_changing_childs;
				num_changing_childs--;
				if (hor_step > 1) increment -= increment % hor_step;
				child_wid->current_x = child_wid->smallest_x + increment;
				additional_length -= increment;
				continue;
			}
			next_biggest_stepsize = max(next_biggest_stepsize, hor_step);
		}
		biggest_stepsize = next_biggest_stepsize;
	}
	assert(num_changing_childs == 0);

	/* Third loop: Compute position and call the child. */
	uint position = rtl ? this->current_x : 0; // Place to put next child relative to origin of the container.
	NWidgetBase *child_wid = this->head;
	while (child_wid != NULL) {
		uint child_width = child_wid->current_x;
		uint child_x = x + (rtl ? position - child_width - child_wid->padding_left : position + child_wid->padding_left);
		uint child_y = y + child_wid->padding_top;

		child_wid->AssignSizePosition(sizing, child_x, child_y, child_width, child_wid->current_y, rtl);
		uint padded_child_width = child_width + child_wid->padding_right + child_wid->padding_left;
		position = rtl ? position - padded_child_width : position + padded_child_width;

		child_wid = child_wid->next;
	}
}

/** Horizontal left-to-right container widget. */
NWidgetHorizontalLTR::NWidgetHorizontalLTR(NWidContainerFlags flags) : NWidgetHorizontal(flags)
{
	this->type = NWID_HORIZONTAL_LTR;
}

void NWidgetHorizontalLTR::AssignSizePosition(SizingType sizing, uint x, uint y, uint given_width, uint given_height, bool rtl)
{
	NWidgetHorizontal::AssignSizePosition(sizing, x, y, given_width, given_height, false);
}

/** Vertical container widget. */
NWidgetVertical::NWidgetVertical(NWidContainerFlags flags) : NWidgetPIPContainer(NWID_VERTICAL, flags)
{
}

void NWidgetVertical::SetupSmallestSize(Window *w, bool init_array)
{
	this->smallest_x = 0; // Biggest child.
	this->smallest_y = 0; // Sum of minimal size of all children.
	this->fill_x = 1;     // smallest common child fill step.
	this->fill_y = 0;     // smallest non-zero child widget fill step.
	this->resize_x = 1;   // smallest common child resize step.
	this->resize_y = 0;   // smallest non-zero child widget resize step.

	/* 1a. Forward call, collect biggest nested array index, and longest/widest child length. */
	uint highest = 0; // Highest child found.
	uint max_hor_fill = 0; // Biggest horizontal fill step.
	for (NWidgetBase *child_wid = this->head; child_wid != NULL; child_wid = child_wid->next) {
		child_wid->SetupSmallestSize(w, init_array);
		highest = max(highest, child_wid->smallest_y);
		max_hor_fill = max(max_hor_fill, child_wid->GetHorizontalStepSize(ST_SMALLEST));
		this->smallest_x = max(this->smallest_x, child_wid->smallest_x + child_wid->padding_left + child_wid->padding_right);
	}
	/* 1b. Make the container wider if needed to accommodate all children nicely. */
	uint max_smallest = this->smallest_x + 3 * max_hor_fill; // Upper limit to computing smallest height.
	uint cur_width = this->smallest_x;
	for (;;) {
		for (NWidgetBase *child_wid = this->head; child_wid != NULL; child_wid = child_wid->next) {
			uint step_size = child_wid->GetHorizontalStepSize(ST_SMALLEST);
			uint child_width = child_wid->smallest_x + child_wid->padding_left + child_wid->padding_right;
			if (step_size > 1 && child_width < cur_width) { // Small step sizes or already fitting children are not interesting.
				uint remainder = (cur_width - child_width) % step_size;
				if (remainder > 0) { // Child did not fit entirely, widen the container.
					cur_width += step_size - remainder;
					assert(cur_width < max_smallest); // Safeguard against infinite width expansion.
					/* Remaining children will adapt to the new cur_width, thus speeding up the computation. */
				}
			}
		}
		if (this->smallest_x == cur_width) break;
		this->smallest_x = cur_width; // Smallest width got changed, try again.
	}
	/* 2. For containers that must maintain equal width, extend children minimal size. */
	if (this->flags & NC_EQUALSIZE) {
		for (NWidgetBase *child_wid = this->head; child_wid != NULL; child_wid = child_wid->next) {
			if (child_wid->fill_y == 1) child_wid->smallest_y = highest;
		}
	}
	/* 3. Move PIP space to the child, compute smallest, fill, and resize values of the container. */
	if (this->head != NULL) this->head->padding_top += this->pip_pre;
	for (NWidgetBase *child_wid = this->head; child_wid != NULL; child_wid = child_wid->next) {
		if (child_wid->next != NULL) {
			child_wid->padding_bottom += this->pip_inter;
		} else {
			child_wid->padding_bottom += this->pip_post;
		}

		this->smallest_y += child_wid->smallest_y + child_wid->padding_top + child_wid->padding_bottom;
		if (child_wid->fill_y > 0) {
			if (this->fill_y == 0 || this->fill_y > child_wid->fill_y) this->fill_y = child_wid->fill_y;
		}
		this->fill_x = LeastCommonMultiple(this->fill_x, child_wid->fill_x);

		if (child_wid->resize_y > 0) {
			if (this->resize_y == 0 || this->resize_y > child_wid->resize_y) this->resize_y = child_wid->resize_y;
		}
		this->resize_x = LeastCommonMultiple(this->resize_x, child_wid->resize_x);
	}
	/* We need to zero the PIP settings so we can re-initialize the tree. */
	this->pip_pre = this->pip_inter = this->pip_post = 0;
}

void NWidgetVertical::AssignSizePosition(SizingType sizing, uint x, uint y, uint given_width, uint given_height, bool rtl)
{
	assert(given_width >= this->smallest_x && given_height >= this->smallest_y);

	/* Compute additional height given to us. */
	uint additional_length = given_height;
	if (sizing == ST_SMALLEST && (this->flags & NC_EQUALSIZE)) {
		/* For EQUALSIZE containers this does not sum to smallest_y during initialisation */
		for (NWidgetBase *child_wid = this->head; child_wid != NULL; child_wid = child_wid->next) {
			additional_length -= child_wid->smallest_y + child_wid->padding_top + child_wid->padding_bottom;
		}
	} else {
		additional_length -= this->smallest_y;
	}

	this->StoreSizePosition(sizing, x, y, given_width, given_height);

	/* Like the horizontal container, the vertical container also distributes additional height evenly, starting with the children with the biggest resize steps.
	 * It also stores computed widths and heights into current_x and current_y values of the child.
	 */

	/* First loop: Find biggest stepsize, find number of children that want a piece of the pie, handle horizontal size for all children, handle vertical size for non-resizing child. */
	int num_changing_childs = 0; // Number of children that can change size.
	uint biggest_stepsize = 0;
	for (NWidgetBase *child_wid = this->head; child_wid != NULL; child_wid = child_wid->next) {
		uint vert_step = child_wid->GetVerticalStepSize(sizing);
		if (vert_step > 0) {
			num_changing_childs++;
			biggest_stepsize = max(biggest_stepsize, vert_step);
		} else {
			child_wid->current_y = child_wid->smallest_y;
		}

		uint hor_step = (sizing == ST_SMALLEST) ? 1 : child_wid->GetHorizontalStepSize(sizing);
		child_wid->current_x = ComputeMaxSize(child_wid->smallest_x, given_width - child_wid->padding_left - child_wid->padding_right, hor_step);
	}

	/* Second loop: Allocate the additional vertical space over the resizing children, starting with the biggest resize steps. */
	while (biggest_stepsize > 0) {
		uint next_biggest_stepsize = 0;
		for (NWidgetBase *child_wid = this->head; child_wid != NULL; child_wid = child_wid->next) {
			uint vert_step = child_wid->GetVerticalStepSize(sizing);
			if (vert_step > biggest_stepsize) continue; // Already done
			if (vert_step == biggest_stepsize) {
				uint increment = additional_length / num_changing_childs;
				num_changing_childs--;
				if (vert_step > 1) increment -= increment % vert_step;
				child_wid->current_y = child_wid->smallest_y + increment;
				additional_length -= increment;
				continue;
			}
			next_biggest_stepsize = max(next_biggest_stepsize, vert_step);
		}
		biggest_stepsize = next_biggest_stepsize;
	}
	assert(num_changing_childs == 0);

	/* Third loop: Compute position and call the child. */
	uint position = 0; // Place to put next child relative to origin of the container.
	for (NWidgetBase *child_wid = this->head; child_wid != NULL; child_wid = child_wid->next) {
		uint child_x = x + (rtl ? child_wid->padding_right : child_wid->padding_left);
		uint child_height = child_wid->current_y;

		child_wid->AssignSizePosition(sizing, child_x, y + position + child_wid->padding_top, child_wid->current_x, child_height, rtl);
		position += child_height + child_wid->padding_top + child_wid->padding_bottom;
	}
}

/**
 * Generic spacer widget.
 * @param length Horizontal size of the spacer widget.
 * @param height Vertical size of the spacer widget.
 */
NWidgetSpacer::NWidgetSpacer(int length, int height) : NWidgetResizeBase(NWID_SPACER, 0, 0)
{
	this->SetMinimalSize(length, height);
	this->SetResize(0, 0);
}

void NWidgetSpacer::SetupSmallestSize(Window *w, bool init_array)
{
	this->smallest_x = this->min_x;
	this->smallest_y = this->min_y;
}

void NWidgetSpacer::FillNestedArray(NWidgetBase **array, uint length)
{
}

void NWidgetSpacer::Draw(const Window *w)
{
	/* Spacer widget is never visible. */
}

void NWidgetSpacer::SetDirty(const Window *w) const
{
	/* Spacer widget never need repainting. */
}

NWidgetCore *NWidgetSpacer::GetWidgetFromPos(int x, int y)
{
	return NULL;
}

NWidgetMatrix::NWidgetMatrix() : NWidgetPIPContainer(NWID_MATRIX, NC_EQUALSIZE), index(-1), clicked(-1), count(-1)
{
}

void NWidgetMatrix::SetIndex(int index)
{
	this->index = index;
}

void NWidgetMatrix::SetColour(Colours colour)
{
	this->colour = colour;
}

/**
 * Sets the clicked widget in the matrix.
 * @param clicked The clicked widget.
 */
void NWidgetMatrix::SetClicked(int clicked)
{
	this->clicked = clicked;
	if (this->clicked >= 0 && this->sb != NULL && this->widgets_x != 0) {
		int vpos = (this->clicked / this->widgets_x) * this->widget_h; // Vertical position of the top.
		/* Need to scroll down -> Scroll to the bottom.
		 * However, last entry has no 'this->pip_inter' underneath, and we must stay below this->sb->GetCount() */
		if (this->sb->GetPosition() < vpos) vpos += this->widget_h - this->pip_inter - 1;
		this->sb->ScrollTowards(vpos);
	}
}

/**
 * Set the number of elements in this matrix.
 * @note Updates the number of elements/capacity of the real scrollbar.
 * @param count The number of elements.
 */
void NWidgetMatrix::SetCount(int count)
{
	this->count = count;

	if (this->sb == NULL || this->widgets_x == 0) return;

	/* We need to get the number of pixels the matrix is high/wide.
	 * So, determine the number of rows/columns based on the number of
	 * columns/rows (one is constant/unscrollable).
	 * Then multiply that by the height of a widget, and add the pre
	 * and post spacing "offsets". */
	count = CeilDiv(count, this->sb->IsVertical() ? this->widgets_x : this->widgets_y);
	count *= (this->sb->IsVertical() ? this->head->smallest_y : this->head->smallest_x) + this->pip_inter;
	if (count > 0) count -= this->pip_inter; // We counted an inter too much in the multiplication above
	count += this->pip_pre + this->pip_post;
	this->sb->SetCount(count);
	this->sb->SetCapacity(this->sb->IsVertical() ? this->current_y : this->current_x);
	this->sb->SetStepSize(this->sb->IsVertical() ? this->widget_h  : this->widget_w);
}

/**
 * Assign a scrollbar to this matrix.
 * @param sb The scrollbar to assign to us.
 */
void NWidgetMatrix::SetScrollbar(Scrollbar *sb)
{
	this->sb = sb;
}

void NWidgetMatrix::SetupSmallestSize(Window *w, bool init_array)
{
	assert(this->head != NULL);
	assert(this->head->next == NULL);

	if (this->index >= 0 && init_array) { // Fill w->nested_array[]
		assert(w->nested_array_size > (uint)this->index);
		w->nested_array[this->index] = this;
	}

	/* Reset the widget number. */
	NWidgetCore *nw = dynamic_cast<NWidgetCore *>(this->head);
	assert(nw != NULL);
	SB(nw->index, 16, 16, 0);
	this->head->SetupSmallestSize(w, init_array);

	Dimension padding = { (uint)this->pip_pre + this->pip_post, (uint)this->pip_pre + this->pip_post};
	Dimension size    = {this->head->smallest_x + padding.width, this->head->smallest_y + padding.height};
	Dimension fill    = {0, 0};
	Dimension resize  = {this->pip_inter + this->head->smallest_x, this->pip_inter + this->head->smallest_y};

	if (this->index >= 0) w->UpdateWidgetSize(this->index, &size, padding, &fill, &resize);

	this->smallest_x = size.width;
	this->smallest_y = size.height;
	this->fill_x = fill.width;
	this->fill_y = fill.height;
	this->resize_x = resize.width;
	this->resize_y = resize.height;
}

void NWidgetMatrix::AssignSizePosition(SizingType sizing, uint x, uint y, uint given_width, uint given_height, bool rtl)
{
	assert(given_width >= this->smallest_x && given_height >= this->smallest_y);

	this->pos_x = x;
	this->pos_y = y;
	this->current_x = given_width;
	this->current_y = given_height;

	/* Determine the size of the widgets, and the number of visible widgets on each of the axis. */
	this->widget_w = this->head->smallest_x + this->pip_inter;
	this->widget_h = this->head->smallest_y + this->pip_inter;

	/* Account for the pip_inter is between widgets, so we need to account for that when
	 * the division assumes pip_inter is used for all widgets. */
	this->widgets_x = CeilDiv(this->current_x - this->pip_pre - this->pip_post + this->pip_inter, this->widget_w);
	this->widgets_y = CeilDiv(this->current_y - this->pip_pre - this->pip_post + this->pip_inter, this->widget_h);

	/* When resizing, update the scrollbar's count. E.g. with a vertical
	 * scrollbar becoming wider or narrower means the amount of rows in
	 * the scrollbar becomes respectively smaller or higher. */
	this->SetCount(this->count);
}

void NWidgetMatrix::FillNestedArray(NWidgetBase **array, uint length)
{
	if (this->index >= 0 && (uint)(this->index) < length) array[this->index] = this;
	NWidgetContainer::FillNestedArray(array, length);
}

NWidgetCore *NWidgetMatrix::GetWidgetFromPos(int x, int y)
{
	/* Falls outside of the matrix widget. */
	if (!IsInsideBS(x, this->pos_x, this->current_x) || !IsInsideBS(y, this->pos_y, this->current_y)) return NULL;

	int start_x, start_y, base_offs_x, base_offs_y;
	this->GetScrollOffsets(start_x, start_y, base_offs_x, base_offs_y);

	bool rtl = _current_text_dir == TD_RTL;

	int widget_col = (rtl ?
				-x + (int)this->pip_post + (int)this->pos_x + base_offs_x + (int)this->widget_w - 1 - (int)this->pip_inter :
				 x - (int)this->pip_pre  - (int)this->pos_x - base_offs_x
			) / this->widget_w;

	int widget_row = (y - base_offs_y - (int)this->pip_pre - (int)this->pos_y) / this->widget_h;

	int sub_wid = (widget_row + start_y) * this->widgets_x + start_x + widget_col;
	if (sub_wid >= this->count) return NULL;

	NWidgetCore *child = dynamic_cast<NWidgetCore *>(this->head);
	assert(child != NULL);
	child->AssignSizePosition(ST_RESIZE,
			this->pos_x + (rtl ? this->pip_post - widget_col * this->widget_w : this->pip_pre + widget_col * this->widget_w) + base_offs_x,
			this->pos_y + this->pip_pre + widget_row * this->widget_h + base_offs_y,
			child->smallest_x, child->smallest_y, rtl);

	SB(child->index, 16, 16, sub_wid);

	return child->GetWidgetFromPos(x, y);
}

/* virtual */ void NWidgetMatrix::Draw(const Window *w)
{
	/* Fill the background. */
	GfxFillRect(this->pos_x, this->pos_y, this->pos_x + this->current_x - 1, this->pos_y + this->current_y - 1, _colour_gradient[this->colour & 0xF][5]);

	/* Set up a clipping area for the previews. */
	bool rtl = _current_text_dir == TD_RTL;
	DrawPixelInfo tmp_dpi;
	if (!FillDrawPixelInfo(&tmp_dpi, this->pos_x + (rtl ? this->pip_post : this->pip_pre), this->pos_y + this->pip_pre, this->current_x - this->pip_pre - this->pip_post, this->current_y - this->pip_pre - this->pip_post)) return;
	DrawPixelInfo *old_dpi = _cur_dpi;
	_cur_dpi = &tmp_dpi;

	/* Get the appropriate offsets so we can draw the right widgets. */
	NWidgetCore *child = dynamic_cast<NWidgetCore *>(this->head);
	assert(child != NULL);
	int start_x, start_y, base_offs_x, base_offs_y;
	this->GetScrollOffsets(start_x, start_y, base_offs_x, base_offs_y);

	int offs_y = base_offs_y;
	for (int y = start_y; y < start_y + this->widgets_y + 1; y++, offs_y += this->widget_h) {
		/* Are we within bounds? */
		if (offs_y + child->smallest_y <= 0) continue;
		if (offs_y >= (int)this->current_y) break;

		/* We've passed our amount of widgets. */
		if (y * this->widgets_x >= this->count) break;

		int offs_x = base_offs_x;
		for (int x = start_x; x < start_x + this->widgets_x + 1; x++, offs_x += rtl ? -this->widget_w : this->widget_w) {
			/* Are we within bounds? */
			if (offs_x + child->smallest_x <= 0) continue;
			if (offs_x >= (int)this->current_x) continue;

			/* Do we have this many widgets? */
			int sub_wid = y * this->widgets_x + x;
			if (sub_wid >= this->count) break;

			child->AssignSizePosition(ST_RESIZE, offs_x, offs_y, child->smallest_x, child->smallest_y, rtl);
			child->SetLowered(this->clicked == sub_wid);
			SB(child->index, 16, 16, sub_wid);
			child->Draw(w);
		}
	}

	/* Restore the clipping area. */
	_cur_dpi = old_dpi;
}

/**
 * Get the different offsets that are influenced by scrolling.
 * @param [out] start_x     The start position in columns (index of the left-most column, swapped in RTL).
 * @param [out] start_y     The start position in rows.
 * @param [out] base_offs_x The base horizontal offset in pixels (X position of the column \a start_x).
 * @param [out] base_offs_y The base vertical offset in pixels (Y position of the column \a start_y).
 */
void NWidgetMatrix::GetScrollOffsets(int &start_x, int &start_y, int &base_offs_x, int &base_offs_y)
{
	base_offs_x = _current_text_dir == TD_RTL ? this->widget_w * (this->widgets_x - 1) : 0;
	base_offs_y = 0;
	start_x = 0;
	start_y = 0;
	if (this->sb != NULL) {
		if (this->sb->IsVertical()) {
			start_y = this->sb->GetPosition() / this->widget_h;
			base_offs_y += -this->sb->GetPosition() + start_y * this->widget_h;
		} else {
			start_x = this->sb->GetPosition() / this->widget_w;
			int sub_x = this->sb->GetPosition() - start_x * this->widget_w;
			if (_current_text_dir == TD_RTL) {
				base_offs_x += sub_x;
			} else {
				base_offs_x -= sub_x;
			}
		}
	}
}

/**
 * Constructor parent nested widgets.
 * @param tp     Type of parent widget.
 * @param colour Colour of the parent widget.
 * @param index  Index in the widget array used by the window system.
 * @param child  Child container widget (if supplied). If not supplied, a
 *               vertical container will be inserted while adding the first
 *               child widget.
 */
NWidgetBackground::NWidgetBackground(WidgetType tp, Colours colour, int index, NWidgetPIPContainer *child) : NWidgetCore(tp, colour, 1, 1, 0x0, STR_NULL)
{
	assert(tp == WWT_PANEL || tp == WWT_INSET || tp == WWT_FRAME);
	if (index >= 0) this->SetIndex(index);
	this->child = child;
}

NWidgetBackground::~NWidgetBackground()
{
	if (this->child != NULL) delete this->child;
}

/**
 * Add a child to the parent.
 * @param nwid Nested widget to add to the background widget.
 *
 * Unless a child container has been given in the constructor, a parent behaves as a vertical container.
 * You can add several children to it, and they are put underneath each other.
 */
void NWidgetBackground::Add(NWidgetBase *nwid)
{
	if (this->child == NULL) {
		this->child = new NWidgetVertical();
	}
	this->child->Add(nwid);
}

/**
 * Set additional pre/inter/post space for the background widget.
 *
 * @param pip_pre   Additional space in front of the first child widget (above
 *                  for the vertical container, at the left for the horizontal container).
 * @param pip_inter Additional space between two child widgets.
 * @param pip_post  Additional space after the last child widget (below for the
 *                  vertical container, at the right for the horizontal container).
 * @note Using this function implies that the widget has (or will have) child widgets.
 */
void NWidgetBackground::SetPIP(uint8 pip_pre, uint8 pip_inter, uint8 pip_post)
{
	if (this->child == NULL) {
		this->child = new NWidgetVertical();
	}
	this->child->SetPIP(pip_pre, pip_inter, pip_post);
}

void NWidgetBackground::SetupSmallestSize(Window *w, bool init_array)
{
	if (init_array && this->index >= 0) {
		assert(w->nested_array_size > (uint)this->index);
		w->nested_array[this->index] = this;
	}
	if (this->child != NULL) {
		this->child->SetupSmallestSize(w, init_array);

		this->smallest_x = this->child->smallest_x;
		this->smallest_y = this->child->smallest_y;
		this->fill_x = this->child->fill_x;
		this->fill_y = this->child->fill_y;
		this->resize_x = this->child->resize_x;
		this->resize_y = this->child->resize_y;

		/* Account for the size of the frame's text if that exists */
		if (w != NULL && this->type == WWT_FRAME) {
			this->child->padding_left   = WD_FRAMETEXT_LEFT;
			this->child->padding_right  = WD_FRAMETEXT_RIGHT;
			this->child->padding_top    = max((int)WD_FRAMETEXT_TOP, this->widget_data != STR_NULL ? FONT_HEIGHT_NORMAL + WD_FRAMETEXT_TOP / 2 : 0);
			this->child->padding_bottom = WD_FRAMETEXT_BOTTOM;

			this->smallest_x += this->child->padding_left + this->child->padding_right;
			this->smallest_y += this->child->padding_top + this->child->padding_bottom;

			if (this->index >= 0) w->SetStringParameters(this->index);
			this->smallest_x = max(this->smallest_x, GetStringBoundingBox(this->widget_data).width + WD_FRAMETEXT_LEFT + WD_FRAMETEXT_RIGHT);
		}
	} else {
		Dimension d = {this->min_x, this->min_y};
		Dimension fill = {this->fill_x, this->fill_y};
		Dimension resize  = {this->resize_x, this->resize_y};
		if (w != NULL) { // A non-NULL window pointer acts as switch to turn dynamic widget size on.
			if (this->type == WWT_FRAME || this->type == WWT_INSET) {
				if (this->index >= 0) w->SetStringParameters(this->index);
				Dimension background = GetStringBoundingBox(this->widget_data);
				background.width += (this->type == WWT_FRAME) ? (WD_FRAMETEXT_LEFT + WD_FRAMERECT_RIGHT) : (WD_INSET_LEFT + WD_INSET_RIGHT);
				d = maxdim(d, background);
			}
			if (this->index >= 0) {
				static const Dimension padding = {0, 0};
				w->UpdateWidgetSize(this->index, &d, padding, &fill, &resize);
			}
		}
		this->smallest_x = d.width;
		this->smallest_y = d.height;
		this->fill_x = fill.width;
		this->fill_y = fill.height;
		this->resize_x = resize.width;
		this->resize_y = resize.height;
	}
}

void NWidgetBackground::AssignSizePosition(SizingType sizing, uint x, uint y, uint given_width, uint given_height, bool rtl)
{
	this->StoreSizePosition(sizing, x, y, given_width, given_height);

	if (this->child != NULL) {
		uint x_offset = (rtl ? this->child->padding_right : this->child->padding_left);
		uint width = given_width - this->child->padding_right - this->child->padding_left;
		uint height = given_height - this->child->padding_top - this->child->padding_bottom;
		this->child->AssignSizePosition(sizing, x + x_offset, y + this->child->padding_top, width, height, rtl);
	}
}

void NWidgetBackground::FillNestedArray(NWidgetBase **array, uint length)
{
	if (this->index >= 0 && (uint)(this->index) < length) array[this->index] = this;
	if (this->child != NULL) this->child->FillNestedArray(array, length);
}

void NWidgetBackground::Draw(const Window *w)
{
	if (this->current_x == 0 || this->current_y == 0) return;

	Rect r;
	r.left = this->pos_x;
	r.right = this->pos_x + this->current_x - 1;
	r.top = this->pos_y;
	r.bottom = this->pos_y + this->current_y - 1;

	const DrawPixelInfo *dpi = _cur_dpi;
	if (dpi->left > r.right || dpi->left + dpi->width <= r.left || dpi->top > r.bottom || dpi->top + dpi->height <= r.top) return;

	switch (this->type) {
		case WWT_PANEL:
			assert(this->widget_data == 0);
			DrawFrameRect(r.left, r.top, r.right, r.bottom, this->colour, this->IsLowered() ? FR_LOWERED : FR_NONE);
			break;

		case WWT_FRAME:
			if (this->index >= 0) w->SetStringParameters(this->index);
			DrawFrame(r, this->colour, this->widget_data);
			break;

		case WWT_INSET:
			if (this->index >= 0) w->SetStringParameters(this->index);
			DrawInset(r, this->colour, this->widget_data);
			break;

		default:
			NOT_REACHED();
	}

	if (this->index >= 0) w->DrawWidget(r, this->index);
	if (this->child != NULL) this->child->Draw(w);

	if (this->IsDisabled()) {
		GfxFillRect(r.left + 1, r.top + 1, r.right - 1, r.bottom - 1, _colour_gradient[this->colour & 0xF][2], FILLRECT_CHECKER);
	}
}

NWidgetCore *NWidgetBackground::GetWidgetFromPos(int x, int y)
{
	NWidgetCore *nwid = NULL;
	if (IsInsideBS(x, this->pos_x, this->current_x) && IsInsideBS(y, this->pos_y, this->current_y)) {
		if (this->child != NULL) nwid = this->child->GetWidgetFromPos(x, y);
		if (nwid == NULL) nwid = this;
	}
	return nwid;
}

NWidgetBase *NWidgetBackground::GetWidgetOfType(WidgetType tp)
{
	NWidgetBase *nwid = NULL;
	if (this->child != NULL) nwid = this->child->GetWidgetOfType(tp);
	if (nwid == NULL && this->type == tp) nwid = this;
	return nwid;
}

NWidgetViewport::NWidgetViewport(int index) : NWidgetCore(NWID_VIEWPORT, INVALID_COLOUR, 1, 1, 0x0, STR_NULL)
{
	this->SetIndex(index);
}

void NWidgetViewport::SetupSmallestSize(Window *w, bool init_array)
{
	if (init_array && this->index >= 0) {
		assert(w->nested_array_size > (uint)this->index);
		w->nested_array[this->index] = this;
	}
	this->smallest_x = this->min_x;
	this->smallest_y = this->min_y;
}

void NWidgetViewport::Draw(const Window *w)
{
	if (this->disp_flags & ND_NO_TRANSPARENCY) {
		TransparencyOptionBits to_backup = _transparency_opt;
		_transparency_opt &= (1 << TO_SIGNS) | (1 << TO_LOADING); // Disable all transparency, except textual stuff
		w->DrawViewport();
		_transparency_opt = to_backup;
	} else {
		w->DrawViewport();
	}

	/* Optionally shade the viewport. */
	if (this->disp_flags & (ND_SHADE_GREY | ND_SHADE_DIMMED)) {
		GfxFillRect(this->pos_x, this->pos_y, this->pos_x + this->current_x - 1, this->pos_y + this->current_y - 1,
				(this->disp_flags & ND_SHADE_DIMMED) ? PALETTE_TO_TRANSPARENT : PALETTE_NEWSPAPER, FILLRECT_RECOLOUR);
	}
}

/**
 * Initialize the viewport of the window.
 * @param w            Window owning the viewport.
 * @param follow_flags Type of viewport, see #InitializeWindowViewport().
 * @param zoom         Zoom level.
 */
void NWidgetViewport::InitializeViewport(Window *w, uint32 follow_flags, ZoomLevel zoom)
{
	InitializeWindowViewport(w, this->pos_x, this->pos_y, this->current_x, this->current_y, follow_flags, zoom);
}

/**
 * Update the position and size of the viewport (after eg a resize).
 * @param w Window owning the viewport.
 */
void NWidgetViewport::UpdateViewportCoordinates(Window *w)
{
	ViewPort *vp = w->viewport;
	if (vp != NULL) {
		vp->left = w->left + this->pos_x;
		vp->top  = w->top + this->pos_y;
		vp->width  = this->current_x;
		vp->height = this->current_y;

		vp->virtual_width  = ScaleByZoom(vp->width, vp->zoom);
		vp->virtual_height = ScaleByZoom(vp->height, vp->zoom);
	}
}

/**
 * Compute the row of a scrolled widget that a user clicked in.
 * @param clickpos    Vertical position of the mouse click (without taking scrolling into account).
 * @param w           The window the click was in.
 * @param widget      Widget number of the widget clicked in.
 * @param padding     Amount of empty space between the widget edge and the top of the first row. Default value is \c 0.
 * @param line_height Height of a single row. A negative value means using the vertical resize step of the widget.
 * @return Row number clicked at. If clicked at a wrong position, #INT_MAX is returned.
 */
int Scrollbar::GetScrolledRowFromWidget(int clickpos, const Window * const w, int widget, int padding, int line_height) const
{
	uint pos = w->GetRowFromWidget(clickpos, widget, padding, line_height);
	if (pos != INT_MAX) pos += this->GetPosition();
	return (pos >= this->GetCount()) ? INT_MAX : pos;
}

/**
 * Set capacity of visible elements from the size and resize properties of a widget.
 * @param w       Window.
 * @param widget  Widget with size and resize properties.
 * @param padding Padding to subtract from the size.
 * @note Updates the position if needed.
 */
void Scrollbar::SetCapacityFromWidget(Window *w, int widget, int padding)
{
	NWidgetBase *nwid = w->GetWidget<NWidgetBase>(widget);
	if (this->IsVertical()) {
		this->SetCapacity(((int)nwid->current_y - padding) / (int)nwid->resize_y);
	} else {
		this->SetCapacity(((int)nwid->current_x - padding) / (int)nwid->resize_x);
	}
}

/**
 * Scrollbar widget.
 * @param tp     Scrollbar type. (horizontal/vertical)
 * @param colour Colour of the scrollbar.
 * @param index  Index in the widget array used by the window system.
 */
NWidgetScrollbar::NWidgetScrollbar(WidgetType tp, Colours colour, int index) : NWidgetCore(tp, colour, 1, 1, 0x0, STR_NULL), Scrollbar(tp != NWID_HSCROLLBAR)
{
	assert(tp == NWID_HSCROLLBAR || tp == NWID_VSCROLLBAR);
	this->sizing_type = NWST_STEP;
	this->SetIndex(index);
}

void NWidgetScrollbar::SetupSmallestSize(Window *w, bool init_array)
{
	if (init_array && this->index >= 0) {
		assert(w->nested_array_size > (uint)this->index);
		w->nested_array[this->index] = this;
	}
	this->min_x = 0;
	this->min_y = 0;

	switch (this->type) {
		case NWID_HSCROLLBAR:
			this->SetMinimalSize(NWidgetScrollbar::GetHorizontalDimension().width * 3, NWidgetScrollbar::GetHorizontalDimension().height);
			this->SetResize(1, 0);
			this->SetFill(1, 0);
			this->SetDataTip(0x0, STR_TOOLTIP_HSCROLL_BAR_SCROLLS_LIST);
			break;

		case NWID_VSCROLLBAR:
			this->SetMinimalSize(NWidgetScrollbar::GetVerticalDimension().width, NWidgetScrollbar::GetVerticalDimension().height * 3);
			this->SetResize(0, 1);
			this->SetFill(0, 1);
			this->SetDataTip(0x0, STR_TOOLTIP_VSCROLL_BAR_SCROLLS_LIST);
			break;

		default: NOT_REACHED();
	}

	this->smallest_x = this->min_x;
	this->smallest_y = this->min_y;
}

void NWidgetScrollbar::Draw(const Window *w)
{
	if (this->current_x == 0 || this->current_y == 0) return;

	Rect r;
	r.left = this->pos_x;
	r.right = this->pos_x + this->current_x - 1;
	r.top = this->pos_y;
	r.bottom = this->pos_y + this->current_y - 1;

	const DrawPixelInfo *dpi = _cur_dpi;
	if (dpi->left > r.right || dpi->left + dpi->width <= r.left || dpi->top > r.bottom || dpi->top + dpi->height <= r.top) return;

	bool up_lowered = HasBit(this->disp_flags, NDB_SCROLLBAR_UP);
	bool down_lowered = HasBit(this->disp_flags, NDB_SCROLLBAR_DOWN);
	bool middle_lowered = !(this->disp_flags & ND_SCROLLBAR_BTN) && w->scrolling_scrollbar == this->index;

	if (this->type == NWID_HSCROLLBAR) {
		DrawHorizontalScrollbar(r, this->colour, up_lowered, middle_lowered, down_lowered, this);
	} else {
		DrawVerticalScrollbar(r, this->colour, up_lowered, middle_lowered, down_lowered, this);
	}

	if (this->IsDisabled()) {
		GfxFillRect(r.left + 1, r.top + 1, r.right - 1, r.bottom - 1, _colour_gradient[this->colour & 0xF][2], FILLRECT_CHECKER);
	}
}

/* static */ void NWidgetScrollbar::InvalidateDimensionCache()
{
	vertical_dimension.width   = vertical_dimension.height   = 0;
	horizontal_dimension.width = horizontal_dimension.height = 0;
}

/* static */ Dimension NWidgetScrollbar::GetVerticalDimension()
{
	static const Dimension extra = {WD_SCROLLBAR_LEFT + WD_SCROLLBAR_RIGHT, WD_SCROLLBAR_TOP + WD_SCROLLBAR_BOTTOM};
	if (vertical_dimension.width == 0) {
		vertical_dimension = maxdim(GetSpriteSize(SPR_ARROW_UP), GetSpriteSize(SPR_ARROW_DOWN));
		vertical_dimension.width += extra.width;
		vertical_dimension.width = GetMinSizing(NWST_STEP, vertical_dimension.width);
		vertical_dimension.height += extra.height;
		vertical_dimension.height = GetMinSizing(NWST_STEP, vertical_dimension.height);
	}
	return vertical_dimension;
}

/* static */ Dimension NWidgetScrollbar::GetHorizontalDimension()
{
	static const Dimension extra = {WD_SCROLLBAR_LEFT + WD_SCROLLBAR_RIGHT, WD_SCROLLBAR_TOP + WD_SCROLLBAR_BOTTOM};
	if (horizontal_dimension.width == 0) {
		horizontal_dimension = maxdim(GetSpriteSize(SPR_ARROW_LEFT), GetSpriteSize(SPR_ARROW_RIGHT));
		horizontal_dimension.width += extra.width;
		horizontal_dimension.width = GetMinSizing(NWST_STEP, horizontal_dimension.width);
		horizontal_dimension.height += extra.height;
		horizontal_dimension.height = GetMinSizing(NWST_STEP, horizontal_dimension.height);
	}
	return horizontal_dimension;
}

Dimension NWidgetScrollbar::vertical_dimension = {0, 0};
Dimension NWidgetScrollbar::horizontal_dimension = {0, 0};

/** Reset the cached dimensions. */
/* static */ void NWidgetLeaf::InvalidateDimensionCache()
{
	shadebox_dimension.width   = shadebox_dimension.height   = 0;
	debugbox_dimension.width   = debugbox_dimension.height   = 0;
	defsizebox_dimension.width = defsizebox_dimension.height = 0;
	stickybox_dimension.width  = stickybox_dimension.height  = 0;
	resizebox_dimension.width  = resizebox_dimension.height  = 0;
	closebox_dimension.width   = closebox_dimension.height   = 0;
	dropdown_dimension.width   = dropdown_dimension.height   = 0;
}

Dimension NWidgetLeaf::shadebox_dimension   = {0, 0};
Dimension NWidgetLeaf::debugbox_dimension   = {0, 0};
Dimension NWidgetLeaf::defsizebox_dimension = {0, 0};
Dimension NWidgetLeaf::stickybox_dimension  = {0, 0};
Dimension NWidgetLeaf::resizebox_dimension  = {0, 0};
Dimension NWidgetLeaf::closebox_dimension   = {0, 0};
Dimension NWidgetLeaf::dropdown_dimension   = {0, 0};

/**
 * Nested leaf widget.
 * @param tp     Type of leaf widget.
 * @param colour Colour of the leaf widget.
 * @param index  Index in the widget array used by the window system.
 * @param data   Data of the widget.
 * @param tip    Tooltip of the widget.
 */
NWidgetLeaf::NWidgetLeaf(WidgetType tp, Colours colour, int index, uint32 data, StringID tip) : NWidgetCore(tp, colour, 1, 1, data, tip)
{
	assert(this->sizing_type < NWST_END);
	assert(index >= 0 || tp == WWT_LABEL || tp == WWT_TEXT || tp == WWT_CAPTION || tp == WWT_RESIZEBOX || tp == WWT_SHADEBOX || tp == WWT_DEFSIZEBOX || tp == WWT_DEBUGBOX || tp == WWT_STICKYBOX || tp == WWT_CLOSEBOX);
	if (index >= 0) this->SetIndex(index);
<<<<<<< HEAD

	if (this->sizing_type == NWST_NONE) {
		switch (tp) {
			case WWT_PUSHBTN:
			case WWT_IMGBTN:
			case WWT_PUSHIMGBTN:
			case WWT_IMGBTN_2:
			case WWT_TEXTBTN:
			case WWT_PUSHTXTBTN:
			case WWT_TEXTBTN_2:
			case WWT_PUSHARROWBTN:
			case WWT_EDITBOX:
			case WWT_CAPTION:
			case WWT_STICKYBOX:
			case WWT_SHADEBOX:
			case WWT_DEBUGBOX:
			case WWT_DEFSIZEBOX:
			case WWT_RESIZEBOX:
			case WWT_CLOSEBOX:
				this->sizing_type = NWST_BUTTON;
				break;
			case NWID_PUSHBUTTON_DROPDOWN:
			case NWID_BUTTON_DROPDOWN:
			case WWT_DROPDOWN:
				this->sizing_type = NWST_STEP;
				break;
			default:
				this->sizing_type = NWST_OVERRIDE;
		}
	}

	this->SetMinimalSize(0, 0);
=======
	this->min_x = 0;
	this->min_y = 0;
>>>>>>> a8b57567
	this->SetResize(0, 0);

	switch (tp) {
		case WWT_EMPTY:
			break;

		case WWT_PUSHBTN:
		case WWT_IMGBTN:
		case WWT_PUSHIMGBTN:
		case WWT_IMGBTN_2:
		case WWT_TEXTBTN:
		case WWT_PUSHTXTBTN:
		case WWT_TEXTBTN_2:
		case WWT_LABEL:
		case WWT_TEXT:
		case WWT_MATRIX:
		case NWID_BUTTON_DROPDOWN:
		case NWID_PUSHBUTTON_DROPDOWN:
		case WWT_ARROWBTN:
		case WWT_PUSHARROWBTN:
			this->SetFill(0, 0);
			break;

<<<<<<< HEAD
		case WWT_EDITBOX: {
			Dimension sprite_size = GetSpriteSize(_current_text_dir == TD_RTL ? SPR_IMG_DELETE_RIGHT : SPR_IMG_DELETE_LEFT);
			this->SetMinimalSize(30 + GetMinSizing(NWST_BUTTON, sprite_size.width), sprite_size.height);
=======
		case WWT_EDITBOX:
>>>>>>> a8b57567
			this->SetFill(0, 0);
			break;

		case WWT_CAPTION:
			this->SetFill(1, 0);
			this->SetResize(1, 0);
			this->min_y = WD_CAPTION_HEIGHT;
			this->SetDataTip(data, STR_TOOLTIP_WINDOW_TITLE_DRAG_THIS);
			break;

		case WWT_STICKYBOX:
			this->SetFill(0, 0);
			this->SetMinimalSize(WD_STICKYBOX_WIDTH, WD_CAPTION_HEIGHT);
			this->SetDataTip(STR_NULL, STR_TOOLTIP_STICKY);
			break;

		case WWT_SHADEBOX:
			this->SetFill(0, 0);
			this->SetMinimalSize(WD_SHADEBOX_TOP, WD_CAPTION_HEIGHT);
			this->SetDataTip(STR_NULL, STR_TOOLTIP_SHADE);
			break;

		case WWT_DEBUGBOX:
			this->SetFill(0, 0);
			this->SetMinimalSize(WD_DEBUGBOX_TOP, WD_CAPTION_HEIGHT);
			this->SetDataTip(STR_NULL, STR_TOOLTIP_DEBUG);
			break;

		case WWT_DEFSIZEBOX:
			this->SetFill(0, 0);
			this->SetMinimalSize(WD_DEFSIZEBOX_TOP, WD_CAPTION_HEIGHT);
			this->SetDataTip(STR_NULL, STR_TOOLTIP_DEFSIZE);
			break;

		case WWT_RESIZEBOX:
			this->SetFill(0, 0);
			this->SetMinimalSize(WD_RESIZEBOX_WIDTH, 12);
			this->SetDataTip(STR_NULL, STR_TOOLTIP_RESIZE);
			break;

		case WWT_CLOSEBOX:
			this->SetFill(0, 0);
			this->SetMinimalSize(WD_CLOSEBOX_WIDTH, WD_CAPTION_HEIGHT);
			this->SetDataTip(STR_NULL, STR_TOOLTIP_CLOSE_WINDOW);
			break;

		case WWT_DROPDOWN:
			this->SetFill(0, 0);
			this->min_y = WD_DROPDOWN_HEIGHT;
			break;

		default:
			NOT_REACHED();
	}
}

void NWidgetLeaf::SetupSmallestSize(Window *w, bool init_array)
{
	if (this->index >= 0 && init_array) { // Fill w->nested_array[]
		assert(w->nested_array_size > (uint)this->index);
		w->nested_array[this->index] = this;
	}

	Dimension size = {this->min_x, this->min_y};
	Dimension fill = {this->fill_x, this->fill_y};
	Dimension resize = {this->resize_x, this->resize_y};
	/* Get padding, and update size with the real content size if appropriate. */
	const Dimension *padding = NULL;
	switch (this->type) {
		case WWT_EMPTY: {
			static const Dimension extra = {0, 0};
			padding = &extra;
			break;
		}
		case WWT_MATRIX: {
			static const Dimension extra = {WD_MATRIX_LEFT + WD_MATRIX_RIGHT, WD_MATRIX_TOP + WD_MATRIX_BOTTOM};
			padding = &extra;
			break;
		}
		case WWT_SHADEBOX: {
			static const Dimension extra = {WD_SHADEBOX_LEFT + WD_SHADEBOX_RIGHT, WD_SHADEBOX_TOP + WD_SHADEBOX_BOTTOM};
			padding = &extra;
			if (NWidgetLeaf::shadebox_dimension.width == 0) {
				NWidgetLeaf::shadebox_dimension = maxdim(GetSpriteSize(SPR_WINDOW_SHADE), GetSpriteSize(SPR_WINDOW_UNSHADE));
				NWidgetLeaf::shadebox_dimension.width += extra.width;
				NWidgetLeaf::shadebox_dimension.height += extra.height;
			}
			size = maxdim(size, NWidgetLeaf::shadebox_dimension);
			break;
		}
		case WWT_DEBUGBOX:
			if (_settings_client.gui.newgrf_developer_tools && w->IsNewGRFInspectable()) {
				static const Dimension extra = {WD_DEBUGBOX_LEFT + WD_DEBUGBOX_RIGHT, WD_DEBUGBOX_TOP + WD_DEBUGBOX_BOTTOM};
				padding = &extra;
				if (NWidgetLeaf::debugbox_dimension.width == 0) {
					NWidgetLeaf::debugbox_dimension = GetSpriteSize(SPR_WINDOW_DEBUG);
					NWidgetLeaf::debugbox_dimension.width += extra.width;
					NWidgetLeaf::debugbox_dimension.height += extra.height;
				}
				size = maxdim(size, NWidgetLeaf::debugbox_dimension);
			} else {
				/* If the setting is disabled we don't want to see it! */
				size.width = 0;
				fill.width = 0;
				resize.width = 0;
			}
			break;

		case WWT_STICKYBOX: {
			static const Dimension extra = {WD_STICKYBOX_LEFT + WD_STICKYBOX_RIGHT, WD_STICKYBOX_TOP + WD_STICKYBOX_BOTTOM};
			padding = &extra;
			if (NWidgetLeaf::stickybox_dimension.width == 0) {
				NWidgetLeaf::stickybox_dimension = maxdim(GetSpriteSize(SPR_PIN_UP), GetSpriteSize(SPR_PIN_DOWN));
				NWidgetLeaf::stickybox_dimension.width += extra.width;
				NWidgetLeaf::stickybox_dimension.height += extra.height;
			}
			size = maxdim(size, NWidgetLeaf::stickybox_dimension);
			break;
		}

		case WWT_DEFSIZEBOX: {
			static const Dimension extra = {WD_DEFSIZEBOX_LEFT + WD_DEFSIZEBOX_RIGHT, WD_DEFSIZEBOX_TOP + WD_DEFSIZEBOX_BOTTOM};
			padding = &extra;
			if (NWidgetLeaf::defsizebox_dimension.width == 0) {
				NWidgetLeaf::defsizebox_dimension = GetSpriteSize(SPR_WINDOW_DEFSIZE);
				NWidgetLeaf::defsizebox_dimension.width += extra.width;
				NWidgetLeaf::defsizebox_dimension.height += extra.height;
			}
			size = maxdim(size, NWidgetLeaf::defsizebox_dimension);
			break;
		}

		case WWT_RESIZEBOX: {
			static const Dimension extra = {WD_RESIZEBOX_LEFT + WD_RESIZEBOX_RIGHT, WD_RESIZEBOX_TOP + WD_RESIZEBOX_BOTTOM};
			padding = &extra;
			if (NWidgetLeaf::resizebox_dimension.width == 0) {
				NWidgetLeaf::resizebox_dimension = maxdim(GetSpriteSize(SPR_WINDOW_RESIZE_LEFT), GetSpriteSize(SPR_WINDOW_RESIZE_RIGHT));
				NWidgetLeaf::resizebox_dimension.width += extra.width;
				NWidgetLeaf::resizebox_dimension.height += extra.height;
			}
			size = maxdim(size, NWidgetLeaf::resizebox_dimension);
			break;
		}
		case WWT_EDITBOX: {
			Dimension sprite_size = GetSpriteSize(_current_text_dir == TD_RTL ? SPR_IMG_DELETE_RIGHT : SPR_IMG_DELETE_LEFT);
			size.width = max(size.width, 30 + sprite_size.width);
			size.height = max(sprite_size.height, GetStringBoundingBox("_").height + WD_FRAMERECT_TOP + WD_FRAMERECT_BOTTOM);
			/* FALL THROUGH */
		}
		case WWT_PUSHBTN: {
			static const Dimension extra = {WD_FRAMERECT_LEFT + WD_FRAMERECT_RIGHT, WD_FRAMERECT_TOP + WD_FRAMERECT_BOTTOM};
			padding = &extra;
			break;
		}
		case WWT_IMGBTN:
		case WWT_IMGBTN_2:
		case WWT_PUSHIMGBTN: {
			static const Dimension extra = {WD_IMGBTN_LEFT + WD_IMGBTN_RIGHT,  WD_IMGBTN_TOP + WD_IMGBTN_BOTTOM};
			padding = &extra;
			Dimension d2 = GetSpriteSize(this->widget_data);
			if (this->type == WWT_IMGBTN_2) d2 = maxdim(d2, GetSpriteSize(this->widget_data + 1));
			d2.width += extra.width;
			d2.height += extra.height;
			size = maxdim(size, d2);
			break;
		}
		case WWT_ARROWBTN:
		case WWT_PUSHARROWBTN: {
			static const Dimension extra = {WD_IMGBTN_LEFT + WD_IMGBTN_RIGHT,  WD_IMGBTN_TOP + WD_IMGBTN_BOTTOM};
			padding = &extra;
			Dimension d2 = maxdim(GetSpriteSize(SPR_ARROW_LEFT), GetSpriteSize(SPR_ARROW_RIGHT));
			d2.width += extra.width;
			d2.height += extra.height;
			size = maxdim(size, d2);
			break;
		}

		case WWT_CLOSEBOX: {
			static const Dimension extra = {WD_CLOSEBOX_LEFT + WD_CLOSEBOX_RIGHT, WD_CLOSEBOX_TOP + WD_CLOSEBOX_BOTTOM};
			padding = &extra;
			if (NWidgetLeaf::closebox_dimension.width == 0) {
				NWidgetLeaf::closebox_dimension = GetSpriteSize(SPR_CLOSEBOX);
				NWidgetLeaf::closebox_dimension.width += extra.width;
				NWidgetLeaf::closebox_dimension.height += extra.height;
			}
			size = maxdim(size, NWidgetLeaf::closebox_dimension);
			break;
		}
		case WWT_TEXTBTN:
		case WWT_PUSHTXTBTN:
		case WWT_TEXTBTN_2: {
			static const Dimension extra = {WD_FRAMERECT_LEFT + WD_FRAMERECT_RIGHT,  WD_FRAMERECT_TOP + WD_FRAMERECT_BOTTOM};
			padding = &extra;
			if (this->index >= 0) w->SetStringParameters(this->index);
			Dimension d2 = GetStringBoundingBox(this->widget_data);
			d2.width += extra.width;
			d2.height += extra.height;
			size = maxdim(size, d2);
			break;
		}
		case WWT_LABEL:
		case WWT_TEXT: {
			static const Dimension extra = {0, 0};
			padding = &extra;
			if (this->index >= 0) w->SetStringParameters(this->index);
			size = maxdim(size, GetStringBoundingBox(this->widget_data));
			break;
		}
		case WWT_CAPTION: {
			static const Dimension extra = {WD_CAPTIONTEXT_LEFT + WD_CAPTIONTEXT_RIGHT, WD_CAPTIONTEXT_TOP + WD_CAPTIONTEXT_BOTTOM};
			padding = &extra;
			if (this->index >= 0) w->SetStringParameters(this->index);
			Dimension d2 = GetStringBoundingBox(this->widget_data);
			d2.width += extra.width + GetMinSizing(NWST_STEP, 11U);
			d2.height += extra.height;
			size = maxdim(size, d2);
			break;
		}
		case WWT_DROPDOWN:
		case NWID_BUTTON_DROPDOWN:
		case NWID_PUSHBUTTON_DROPDOWN: {
			static Dimension extra = {WD_DROPDOWNTEXT_LEFT + WD_DROPDOWNTEXT_RIGHT, WD_DROPDOWNTEXT_TOP + WD_DROPDOWNTEXT_BOTTOM};
			padding = &extra;
			if (NWidgetLeaf::dropdown_dimension.width == 0) {
				NWidgetLeaf::dropdown_dimension = GetSpriteSize(SPR_ARROW_DOWN);
				NWidgetLeaf::dropdown_dimension.width += WD_DROPDOWNTEXT_LEFT + WD_DROPDOWNTEXT_RIGHT;
				NWidgetLeaf::dropdown_dimension.height += WD_DROPDOWNTEXT_TOP + WD_DROPDOWNTEXT_BOTTOM;
				extra.width = WD_DROPDOWNTEXT_LEFT + WD_DROPDOWNTEXT_RIGHT + NWidgetLeaf::dropdown_dimension.width;
			}
			if (this->index >= 0) w->SetStringParameters(this->index);
			Dimension d2 = GetStringBoundingBox(this->widget_data);
			d2.width += extra.width;
			d2.height = max(d2.height, NWidgetLeaf::dropdown_dimension.height) + extra.height;
			size = maxdim(size, d2);
			break;
		}
		default:
			NOT_REACHED();
	}

	if (this->index >= 0) w->UpdateWidgetSize(this->index, &size, *padding, &fill, &resize);

	this->smallest_x = size.width;
	this->smallest_y = size.height;
	this->fill_x = fill.width;
	this->fill_y = fill.height;
	this->resize_x = resize.width;
	this->resize_y = resize.height;
}

void NWidgetLeaf::Draw(const Window *w)
{
	if (this->current_x == 0 || this->current_y == 0) return;

	Rect r;
	r.left = this->pos_x;
	r.right = this->pos_x + this->current_x - 1;
	r.top = this->pos_y;
	r.bottom = this->pos_y + this->current_y - 1;

	const DrawPixelInfo *dpi = _cur_dpi;
	if (dpi->left > r.right || dpi->left + dpi->width <= r.left || dpi->top > r.bottom || dpi->top + dpi->height <= r.top) return;

	bool clicked = this->IsLowered();
	switch (this->type) {
		case WWT_EMPTY:
			break;

		case WWT_PUSHBTN:
			assert(this->widget_data == 0);
			DrawFrameRect(r.left, r.top, r.right, r.bottom, this->colour, (clicked) ? FR_LOWERED : FR_NONE);
			break;

		case WWT_IMGBTN:
		case WWT_PUSHIMGBTN:
		case WWT_IMGBTN_2:
			DrawImageButtons(r, this->type, this->colour, clicked, this->widget_data);
			break;

		case WWT_TEXTBTN:
		case WWT_PUSHTXTBTN:
		case WWT_TEXTBTN_2:
			if (this->index >= 0) w->SetStringParameters(this->index);
			DrawFrameRect(r.left, r.top, r.right, r.bottom, this->colour, (clicked) ? FR_LOWERED : FR_NONE);
			DrawLabel(r, this->type, clicked, this->widget_data);
			break;

		case WWT_ARROWBTN:
		case WWT_PUSHARROWBTN: {
			SpriteID sprite;
			switch (this->widget_data) {
				case AWV_DECREASE: sprite = _current_text_dir != TD_RTL ? SPR_ARROW_LEFT : SPR_ARROW_RIGHT; break;
				case AWV_INCREASE: sprite = _current_text_dir == TD_RTL ? SPR_ARROW_LEFT : SPR_ARROW_RIGHT; break;
				case AWV_LEFT:     sprite = SPR_ARROW_LEFT;  break;
				case AWV_RIGHT:    sprite = SPR_ARROW_RIGHT; break;
				default: NOT_REACHED();
			}
			DrawImageButtons(r, WWT_PUSHIMGBTN, this->colour, clicked, sprite);
			break;
		}

		case WWT_LABEL:
			if (this->index >= 0) w->SetStringParameters(this->index);
			DrawLabel(r, this->type, clicked, this->widget_data);
			break;

		case WWT_TEXT:
			if (this->index >= 0) w->SetStringParameters(this->index);
			DrawText(r, (TextColour)this->colour, this->widget_data);
			break;

		case WWT_MATRIX:
			DrawMatrix(r, this->colour, clicked, this->widget_data, this->resize_x, this->resize_y);
			break;

		case WWT_EDITBOX: {
			const QueryString *query = w->GetQueryString(this->index);
			if (query != NULL) query->DrawEditBox(w, this->index);
			break;
		}

		case WWT_CAPTION:
			if (this->index >= 0) w->SetStringParameters(this->index);
			DrawCaption(r, this->colour, w->owner, this->widget_data);
			break;

		case WWT_SHADEBOX:
			assert(this->widget_data == 0);
			DrawImageButtons(r, WWT_SHADEBOX, this->colour, w->IsShaded(), w->IsShaded() ? SPR_WINDOW_SHADE : SPR_WINDOW_UNSHADE);
			break;

		case WWT_DEBUGBOX:
			DrawImageButtons(r, WWT_DEBUGBOX, this->colour, clicked, SPR_WINDOW_DEBUG);
			break;

		case WWT_STICKYBOX: {
			assert(this->widget_data == 0);
			bool clicked = !!(w->flags & WF_STICKY);
			DrawImageButtons(r, WWT_STICKYBOX, this->colour, clicked, clicked ? SPR_PIN_DOWN : SPR_PIN_UP);
			break;
		}

		case WWT_DEFSIZEBOX:
			assert(this->widget_data == 0);
			DrawImageButtons(r, WWT_DEFSIZEBOX, this->colour, clicked, SPR_WINDOW_DEFSIZE);
			break;

		case WWT_RESIZEBOX:
			assert(this->widget_data == 0);
			DrawResizeBox(r, this->colour, this->pos_x < (uint)(w->width / 2), !!(w->flags & WF_SIZING));
			break;

		case WWT_CLOSEBOX:
			DrawCloseBox(r, this->colour);
			break;

		case WWT_DROPDOWN:
			if (this->index >= 0) w->SetStringParameters(this->index);
			DrawDropdown(r, this->colour, clicked, this->widget_data);
			break;

		case NWID_BUTTON_DROPDOWN:
		case NWID_PUSHBUTTON_DROPDOWN:
			if (this->index >= 0) w->SetStringParameters(this->index);
			DrawButtonDropdown(r, this->colour, clicked, (this->disp_flags & ND_DROPDOWN_ACTIVE) != 0, this->widget_data);
			break;

		default:
			NOT_REACHED();
	}
	if (this->index >= 0) w->DrawWidget(r, this->index);

	if (this->IsDisabled()) {
		GfxFillRect(r.left + 1, r.top + 1, r.right - 1, r.bottom - 1, _colour_gradient[this->colour & 0xF][2], FILLRECT_CHECKER);
	}
}

/**
 * For a #NWID_BUTTON_DROPDOWN, test whether \a pt refers to the button or to the drop-down.
 * @param pt Point in the widget.
 * @return The point refers to the button.
 *
 * @note The magic constants are also used at #DrawButtonDropdown.
 */
bool NWidgetLeaf::ButtonHit(const Point &pt)
{
	uint button_size = GetMinSizing(NWST_STEP, 12);
	if (_current_text_dir == TD_LTR) {
<<<<<<< HEAD
		int button_width = this->pos_x + this->current_x - button_size;
		return pt.x < button_width;
	} else {
		int button_left = this->pos_x + button_size;
=======
		int button_width = this->pos_x + this->current_x - NWidgetLeaf::dropdown_dimension.width;
		return pt.x < button_width;
	} else {
		int button_left = this->pos_x + NWidgetLeaf::dropdown_dimension.width;
>>>>>>> a8b57567
		return pt.x >= button_left;
	}
}

/* == Conversion code from NWidgetPart array to NWidgetBase* tree == */

/**
 * Construct a single nested widget in \a *dest from its parts.
 *
 * Construct a NWidgetBase object from a #NWidget function, and apply all
 * settings that follow it, until encountering a #EndContainer, another
 * #NWidget, or the end of the parts array.
 *
 * @param parts Array with parts of the nested widget.
 * @param count Length of the \a parts array.
 * @param dest  Address of pointer to use for returning the composed widget.
 * @param fill_dest Fill the composed widget with child widgets.
 * @param biggest_index Pointer to biggest nested widget index in the tree encountered so far.
 * @return Number of widget part elements used to compose the widget.
 * @pre \c biggest_index != NULL.
 */
static int MakeNWidget(const NWidgetPart *parts, int count, NWidgetBase **dest, bool *fill_dest, int *biggest_index)
{
	int num_used = 0;

	*dest = NULL;
	*fill_dest = false;

	while (count > num_used) {
		switch (parts->type) {
			case NWID_SPACER:
				if (*dest != NULL) return num_used;
				*dest = new NWidgetSpacer(0, 0);
				break;

			case NWID_HORIZONTAL:
				if (*dest != NULL) return num_used;
				*dest = new NWidgetHorizontal(parts->u.cont_flags);
				*fill_dest = true;
				break;

			case NWID_HORIZONTAL_LTR:
				if (*dest != NULL) return num_used;
				*dest = new NWidgetHorizontalLTR(parts->u.cont_flags);
				*fill_dest = true;
				break;

			case WWT_PANEL:
			case WWT_INSET:
			case WWT_FRAME:
				if (*dest != NULL) return num_used;
				*dest = new NWidgetBackground(parts->type, parts->u.widget.colour, parts->u.widget.index);
				*biggest_index = max(*biggest_index, (int)parts->u.widget.index);
				*fill_dest = true;
				break;

			case NWID_VERTICAL:
				if (*dest != NULL) return num_used;
				*dest = new NWidgetVertical(parts->u.cont_flags);
				*fill_dest = true;
				break;

			case NWID_MATRIX: {
				if (*dest != NULL) return num_used;
				NWidgetMatrix *nwm = new NWidgetMatrix();
				*dest = nwm;
				*fill_dest = true;
				nwm->SetIndex(parts->u.widget.index);
				nwm->SetColour(parts->u.widget.colour);
				*biggest_index = max(*biggest_index, (int)parts->u.widget.index);
				break;
			}

			case WPT_FUNCTION: {
				if (*dest != NULL) return num_used;
				/* Ensure proper functioning even when the called code simply writes its largest index. */
				int biggest = -1;
				*dest = parts->u.func_ptr(&biggest);
				*biggest_index = max(*biggest_index, biggest);
				*fill_dest = false;
				break;
			}

			case WPT_RESIZE: {
				NWidgetResizeBase *nwrb = dynamic_cast<NWidgetResizeBase *>(*dest);
				if (nwrb != NULL) {
					assert(parts->u.xy.x >= 0 && parts->u.xy.y >= 0);
					nwrb->SetResize(parts->u.xy.x, parts->u.xy.y);
				}
				break;
			}

			case WPT_SIZINGTYPE: {
				NWidgetResizeBase *nwrb = dynamic_cast<NWidgetResizeBase *>(*dest);
				if (nwrb != NULL) {
					assert(parts->u.sizing_type < NWST_END);
					nwrb->sizing_type = parts->u.sizing_type;
					nwrb->SetMinimalSize(0, 0);
				}
				break;
			}

			case WPT_MINSIZE: {
				NWidgetResizeBase *nwrb = dynamic_cast<NWidgetResizeBase *>(*dest);
				if (nwrb != NULL) {
					assert(parts->u.xy.x >= 0 && parts->u.xy.y >= 0);
					nwrb->SetMinimalSize(parts->u.xy.x, parts->u.xy.y);
				}
				break;
			}

			case WPT_MINTEXTLINES: {
				NWidgetResizeBase *nwrb = dynamic_cast<NWidgetResizeBase *>(*dest);
				if (nwrb != NULL) {
					assert(parts->u.text_lines.size >= FS_BEGIN && parts->u.text_lines.size < FS_END);
					nwrb->SetMinimalTextLines(parts->u.text_lines.lines, parts->u.text_lines.spacing, parts->u.text_lines.size);
				}
				break;
			}

			case WPT_FILL: {
				NWidgetResizeBase *nwrb = dynamic_cast<NWidgetResizeBase *>(*dest);
				if (nwrb != NULL) nwrb->SetFill(parts->u.xy.x, parts->u.xy.y);
				break;
			}

			case WPT_DATATIP: {
				NWidgetCore *nwc = dynamic_cast<NWidgetCore *>(*dest);
				if (nwc != NULL) {
					nwc->widget_data = parts->u.data_tip.data;
					nwc->tool_tip = parts->u.data_tip.tooltip;
				}
				break;
			}

			case WPT_PADDING:
				if (*dest != NULL) (*dest)->SetPadding(parts->u.padding.top, parts->u.padding.right, parts->u.padding.bottom, parts->u.padding.left);
				break;

			case WPT_PIPSPACE: {
				NWidgetPIPContainer *nwc = dynamic_cast<NWidgetPIPContainer *>(*dest);
				if (nwc != NULL) nwc->SetPIP(parts->u.pip.pre,  parts->u.pip.inter, parts->u.pip.post);

				NWidgetBackground *nwb = dynamic_cast<NWidgetBackground *>(*dest);
				if (nwb != NULL) nwb->SetPIP(parts->u.pip.pre,  parts->u.pip.inter, parts->u.pip.post);
				break;
			}

			case WPT_SCROLLBAR: {
				NWidgetCore *nwc = dynamic_cast<NWidgetCore *>(*dest);
				if (nwc != NULL) {
					nwc->scrollbar_index = parts->u.widget.index;
				}
				break;
			}

			case WPT_ENDCONTAINER:
				return num_used;

			case NWID_VIEWPORT:
				if (*dest != NULL) return num_used;
				*dest = new NWidgetViewport(parts->u.widget.index);
				*biggest_index = max(*biggest_index, (int)parts->u.widget.index);
				break;

			case NWID_HSCROLLBAR:
			case NWID_VSCROLLBAR:
				if (*dest != NULL) return num_used;
				*dest = new NWidgetScrollbar(parts->type, parts->u.widget.colour, parts->u.widget.index);
				*biggest_index = max(*biggest_index, (int)parts->u.widget.index);
				break;

			case NWID_SELECTION: {
				if (*dest != NULL) return num_used;
				NWidgetStacked *nws = new NWidgetStacked();
				*dest = nws;
				*fill_dest = true;
				nws->SetIndex(parts->u.widget.index);
				*biggest_index = max(*biggest_index, (int)parts->u.widget.index);
				break;
			}

			default:
				if (*dest != NULL) return num_used;
				assert((parts->type & WWT_MASK) < WWT_LAST || (parts->type & WWT_MASK) == NWID_BUTTON_DROPDOWN);
				*dest = new NWidgetLeaf(parts->type, parts->u.widget.colour, parts->u.widget.index, 0x0, STR_NULL);
				*biggest_index = max(*biggest_index, (int)parts->u.widget.index);
				break;
		}
		num_used++;
		parts++;
	}

	return num_used;
}

/**
 * Build a nested widget tree by recursively filling containers with nested widgets read from their parts.
 * @param parts  Array with parts of the nested widgets.
 * @param count  Length of the \a parts array.
 * @param parent Pointer or container to use for storing the child widgets (*parent == NULL or *parent == container or background widget).
 * @param biggest_index Pointer to biggest nested widget index in the tree.
 * @return Number of widget part elements used to fill the container.
 * @post \c *biggest_index contains the largest widget index of the tree and \c -1 if no index is used.
 */
static int MakeWidgetTree(const NWidgetPart *parts, int count, NWidgetBase **parent, int *biggest_index)
{
	/* If *parent == NULL, only the first widget is read and returned. Otherwise, *parent must point to either
	 * a #NWidgetContainer or a #NWidgetBackground object, and parts are added as much as possible. */
	NWidgetContainer *nwid_cont = dynamic_cast<NWidgetContainer *>(*parent);
	NWidgetBackground *nwid_parent = dynamic_cast<NWidgetBackground *>(*parent);
	assert(*parent == NULL || (nwid_cont != NULL && nwid_parent == NULL) || (nwid_cont == NULL && nwid_parent != NULL));

	int total_used = 0;
	for (;;) {
		NWidgetBase *sub_widget = NULL;
		bool fill_sub = false;
		int num_used = MakeNWidget(parts, count - total_used, &sub_widget, &fill_sub, biggest_index);
		parts += num_used;
		total_used += num_used;

		/* Break out of loop when end reached */
		if (sub_widget == NULL) break;

		/* If sub-widget is a container, recursively fill that container. */
		WidgetType tp = sub_widget->type;
		if (fill_sub && (tp == NWID_HORIZONTAL || tp == NWID_HORIZONTAL_LTR || tp == NWID_VERTICAL || tp == NWID_MATRIX
							|| tp == WWT_PANEL || tp == WWT_FRAME || tp == WWT_INSET || tp == NWID_SELECTION)) {
			NWidgetBase *sub_ptr = sub_widget;
			int num_used = MakeWidgetTree(parts, count - total_used, &sub_ptr, biggest_index);
			parts += num_used;
			total_used += num_used;
		}

		/* Add sub_widget to parent container if available, otherwise return the widget to the caller. */
		if (nwid_cont != NULL) nwid_cont->Add(sub_widget);
		if (nwid_parent != NULL) nwid_parent->Add(sub_widget);
		if (nwid_cont == NULL && nwid_parent == NULL) {
			*parent = sub_widget;
			return total_used;
		}
	}

	if (count == total_used) return total_used; // Reached the end of the array of parts?

	assert(total_used < count);
	assert(parts->type == WPT_ENDCONTAINER);
	return total_used + 1; // *parts is also 'used'
}

/**
 * Construct a nested widget tree from an array of parts.
 * @param parts Array with parts of the widgets.
 * @param count Length of the \a parts array.
 * @param biggest_index Pointer to biggest nested widget index collected in the tree.
 * @param container Container to add the nested widgets to. In case it is NULL a vertical container is used.
 * @return Root of the nested widget tree, a vertical container containing the entire GUI.
 * @ingroup NestedWidgetParts
 * @pre \c biggest_index != NULL
 * @post \c *biggest_index contains the largest widget index of the tree and \c -1 if no index is used.
 */
NWidgetContainer *MakeNWidgets(const NWidgetPart *parts, int count, int *biggest_index, NWidgetContainer *container)
{
	*biggest_index = -1;
	if (container == NULL) container = new NWidgetVertical();
	NWidgetBase *cont_ptr = container;
	MakeWidgetTree(parts, count, &cont_ptr, biggest_index);
	return container;
}

/**
 * Make a nested widget tree for a window from a parts array. Besides loading, it inserts a shading selection widget
 * between the title bar and the window body if the first widget in the parts array looks like a title bar (it is a horizontal
 * container with a caption widget) and has a shade box widget.
 * @param parts Array with parts of the widgets.
 * @param count Length of the \a parts array.
 * @param biggest_index Pointer to biggest nested widget index collected in the tree.
 * @param [out] shade_select Pointer to the inserted shade selection widget (\c NULL if not unserted).
 * @return Root of the nested widget tree, a vertical container containing the entire GUI.
 * @ingroup NestedWidgetParts
 * @pre \c biggest_index != NULL
 * @post \c *biggest_index contains the largest widget index of the tree and \c -1 if no index is used.
 */
NWidgetContainer *MakeWindowNWidgetTree(const NWidgetPart *parts, int count, int *biggest_index, NWidgetStacked **shade_select)
{
	*biggest_index = -1;

	/* Read the first widget recursively from the array. */
	NWidgetBase *nwid = NULL;
	int num_used = MakeWidgetTree(parts, count, &nwid, biggest_index);
	assert(nwid != NULL);
	parts += num_used;
	count -= num_used;

	NWidgetContainer *root = new NWidgetVertical;
	root->Add(nwid);
	if (count == 0) { // There is no body at all.
		*shade_select = NULL;
		return root;
	}

	/* If the first widget looks like a titlebar, treat it as such.
	 * If it has a shading box, silently add a shade selection widget in the tree. */
	NWidgetHorizontal *hor_cont = dynamic_cast<NWidgetHorizontal *>(nwid);
	NWidgetContainer *body;
	if (hor_cont != NULL && hor_cont->GetWidgetOfType(WWT_CAPTION) != NULL && hor_cont->GetWidgetOfType(WWT_SHADEBOX) != NULL) {
		*shade_select = new NWidgetStacked;
		root->Add(*shade_select);
		body = new NWidgetVertical;
		(*shade_select)->Add(body);
	} else {
		*shade_select = NULL;
		body = root;
	}

	/* Load the remaining parts into 'body'. */
	int biggest2 = -1;
	MakeNWidgets(parts, count, &biggest2, body);

	*biggest_index = max(*biggest_index, biggest2);
	return root;
}

/**
 * Make a number of rows with button-like graphics, for enabling/disabling each company.
 * @param biggest_index Storage for collecting the biggest index used in the returned tree.
 * @param widget_first The first widget index to use.
 * @param widget_last The last widget index to use.
 * @param max_length Maximal number of company buttons in one row.
 * @param button_tooltip The tooltip-string of every button.
 * @return Panel with rows of company buttons.
 * @post \c *biggest_index contains the largest used index in the tree.
 */
NWidgetBase *MakeCompanyButtonRows(int *biggest_index, int widget_first, int widget_last, int max_length, StringID button_tooltip)
{
	assert(max_length >= 1);
	NWidgetVertical *vert = NULL; // Storage for all rows.
	NWidgetHorizontal *hor = NULL; // Storage for buttons in one row.
	int hor_length = 0;

	Dimension sprite_size = GetSpriteSize(SPR_COMPANY_ICON);
	sprite_size.width  += WD_MATRIX_LEFT + WD_MATRIX_RIGHT;
	sprite_size.height += WD_MATRIX_TOP + WD_MATRIX_BOTTOM + 1; // 1 for the 'offset' of being pressed

	for (int widnum = widget_first; widnum <= widget_last; widnum++) {
		/* Ensure there is room in 'hor' for another button. */
		if (hor_length == max_length) {
			if (vert == NULL) vert = new NWidgetVertical();
			vert->Add(hor);
			hor = NULL;
			hor_length = 0;
		}
		if (hor == NULL) {
			hor = new NWidgetHorizontal();
			hor_length = 0;
		}

		NWidgetBackground *panel = new NWidgetBackground(WWT_PANEL, COLOUR_GREY, widnum);
		panel->sizing_type = NWST_STEP;
		panel->SetMinimalSize(sprite_size.width, sprite_size.height);
		panel->SetFill(1, 1);
		panel->SetResize(1, 0);
		panel->SetDataTip(0x0, button_tooltip);
		hor->Add(panel);
		hor_length++;
	}
	*biggest_index = widget_last;
	if (vert == NULL) return hor; // All buttons fit in a single row.

	if (hor_length > 0 && hor_length < max_length) {
		/* Last row is partial, add a spacer at the end to force all buttons to the left. */
		NWidgetSpacer *spc = new NWidgetSpacer(sprite_size.width, sprite_size.height);
		spc->SetFill(1, 1);
		spc->SetResize(1, 0);
		hor->Add(spc);
	}
	if (hor != NULL) vert->Add(hor);
	return vert;
}

/**
 * Return the minimal automatic size for a widget.
 * @param type The automatic sizing type to use.
 * @param min_1 Minimal passed value.
 * @return At least the passed value, or the minimal size for the associated sizing type.
 */
uint GetMinSizing(NWidSizingType type, uint min_1)
{
	uint min_sizing;
	switch (type) {
		case NWST_NONE:
		case NWST_OVERRIDE:
			return min_1;
		case NWST_BUTTON:
			min_sizing = _settings_client.gui.min_button;
			break;
		case NWST_STEP:
			min_sizing = _settings_client.gui.min_step;
			break;
		case NWST_KEYBOARD:
			min_sizing = 2 * _settings_client.gui.min_button;
			break;
		case NWST_WINDOW_LENGTH:
			min_sizing = 8 * _settings_client.gui.min_button;
			break;
		default: NOT_REACHED();
	}
	min_sizing = RescaleFrom854x480(min_sizing);

	return max(min_sizing, min_1);
}<|MERGE_RESOLUTION|>--- conflicted
+++ resolved
@@ -350,17 +350,10 @@
 
 	/* draw up/down buttons */
 	DrawFrameRect(r.left, r.top, r.right, r.top + height - 1, colour, (up_clicked) ? FR_LOWERED : FR_NONE);
-<<<<<<< HEAD
-	DrawString(r.left + up_clicked, r.right + up_clicked, r.top + height / 2 + up_clicked, UPARROW, TC_BLACK, SA_CENTER);
-
-	DrawFrameRect(r.left, r.bottom - (height - 1), r.right, r.bottom, colour, (down_clicked) ? FR_LOWERED : FR_NONE);
-	DrawString(r.left + down_clicked, r.right + down_clicked, r.bottom - height / 2 + down_clicked, DOWNARROW, TC_BLACK, SA_CENTER);
-=======
 	DrawSprite(SPR_ARROW_UP, PAL_NONE, r.left + 1 + up_clicked, r.top + 1 + up_clicked);
 
 	DrawFrameRect(r.left, r.bottom - (height - 1), r.right, r.bottom, colour, (down_clicked) ? FR_LOWERED : FR_NONE);
 	DrawSprite(SPR_ARROW_DOWN, PAL_NONE, r.left + 1 + down_clicked, r.bottom - (height - 2) + down_clicked);
->>>>>>> a8b57567
 
 	int c1 = _colour_gradient[colour & 0xF][3];
 	int c2 = _colour_gradient[colour & 0xF][7];
@@ -495,14 +488,8 @@
  */
 static inline void DrawCloseBox(const Rect &r, Colours colour)
 {
-<<<<<<< HEAD
-	assert(str == STR_BLACK_CROSS || str == STR_SILVER_CROSS); // black or silver cross
-	DrawFrameRect(r.left, r.top, r.right, r.bottom, colour, FR_NONE);
-	DrawString(r.left, r.right, (r.top + r.bottom) / 2 - WD_CLOSEBOX_TOP, str, TC_FROMSTRING, SA_CENTER);
-=======
 	if (colour != COLOUR_WHITE) DrawFrameRect(r.left, r.top, r.right, r.bottom, colour, FR_NONE);
 	DrawSprite(SPR_CLOSEBOX, (colour != COLOUR_WHITE ? TC_BLACK : TC_SILVER) | (1 << PALETTE_TEXT_RECOLOUR), r.left + WD_CLOSEBOX_LEFT, r.top + WD_CLOSEBOX_TOP);
->>>>>>> a8b57567
 }
 
 /**
@@ -544,31 +531,19 @@
 {
 	int text_offset = max(0, ((int)(r.bottom - r.top + 1) - FONT_HEIGHT_NORMAL) / 2); // Offset for rendering the text vertically centered
 
-<<<<<<< HEAD
-	int dd_width = GetMinSizing(NWST_STEP, NWidgetLeaf::dropdown_dimension.width);
-=======
-	int dd_width  = NWidgetLeaf::dropdown_dimension.width;
-	int dd_height = NWidgetLeaf::dropdown_dimension.height;
+	int dd_width  = GetMinSizing(NWST_STEP, NWidgetLeaf::dropdown_dimension.width);
+	int dd_height = GetMinSizing(NWST_STEP, NWidgetLeaf::dropdown_dimension.height);
 	int image_offset = max(0, ((int)(r.bottom - r.top + 1) - dd_height) / 2);
->>>>>>> a8b57567
 
 	if (_current_text_dir == TD_LTR) {
 		DrawFrameRect(r.left, r.top, r.right - dd_width, r.bottom, colour, clicked_button ? FR_LOWERED : FR_NONE);
 		DrawFrameRect(r.right + 1 - dd_width, r.top, r.right, r.bottom, colour, clicked_dropdown ? FR_LOWERED : FR_NONE);
-<<<<<<< HEAD
-		DrawString(r.right - dd_width + (clicked_dropdown ? 2 : 1), r.right, (r.top + r.bottom) / 2 + (clicked_dropdown ? 2 : 1), DOWNARROW, TC_BLACK, SA_CENTER);
-=======
 		DrawSprite(SPR_ARROW_DOWN, PAL_NONE, r.right - (dd_width - 2) + clicked_dropdown, r.top + image_offset + clicked_dropdown);
->>>>>>> a8b57567
 		if (str != STR_NULL) DrawString(r.left + WD_DROPDOWNTEXT_LEFT + clicked_button, r.right - dd_width - WD_DROPDOWNTEXT_RIGHT + clicked_button, r.top + text_offset + clicked_button, str, TC_BLACK);
 	} else {
 		DrawFrameRect(r.left + dd_width, r.top, r.right, r.bottom, colour, clicked_button ? FR_LOWERED : FR_NONE);
 		DrawFrameRect(r.left, r.top, r.left + dd_width - 1, r.bottom, colour, clicked_dropdown ? FR_LOWERED : FR_NONE);
-<<<<<<< HEAD
-		DrawString(r.left + (clicked_dropdown ? 2 : 1), r.left + dd_width, (r.top + r.bottom) / 2 + (clicked_dropdown ? 2 : 1), DOWNARROW, TC_BLACK, SA_CENTER);
-=======
 		DrawSprite(SPR_ARROW_DOWN, PAL_NONE, r.left + 1 + clicked_dropdown, r.top + image_offset + clicked_dropdown);
->>>>>>> a8b57567
 		if (str != STR_NULL) DrawString(r.left + dd_width + WD_DROPDOWNTEXT_LEFT + clicked_button, r.right - WD_DROPDOWNTEXT_RIGHT + clicked_button, r.top + text_offset + clicked_button, str, TC_BLACK);
 	}
 }
@@ -638,9 +613,6 @@
 	DrawSprite(state == SBS_DOWN ? SPR_ARROW_DOWN : SPR_ARROW_UP, PAL_NONE, x, y);
 }
 
-<<<<<<< HEAD
-	DrawString(base, base + WD_SORTBUTTON_ARROW_WIDTH, top + nwid->current_y / 2 + 1 + offset, state == SBS_DOWN ? DOWNARROW : UPARROW, TC_BLACK, SA_HOR_CENTER);
-=======
 /**
  * Get width of up/down arrow of sort button state.
  * @return Width of space required by sort button arrow.
@@ -648,7 +620,6 @@
 int Window::SortButtonWidth()
 {
 	return NWidgetScrollbar::GetVerticalDimension().width + 1;
->>>>>>> a8b57567
 }
 
 
@@ -808,32 +779,8 @@
  */
 void NWidgetResizeBase::SetMinimalSize(uint min_x, uint min_y)
 {
-<<<<<<< HEAD
-	uint min_size = 0;
-	switch (this->sizing_type) {
-		case NWST_NONE:
-		case NWST_OVERRIDE:
-			min_size = 0;
-			break;
-		case NWST_BUTTON:
-			min_size = _settings_client.gui.min_button;
-			break;
-		case NWST_STEP:
-			min_size = _settings_client.gui.min_step;
-			break;
-		case NWST_VIEWPORT:
-			min_size = 3 * _settings_client.gui.min_button;
-			break;
-		default: NOT_REACHED();
-	}
-	min_size = RescaleFrom854x480(min_size);
-
-	this->min_x = max(min_x, min_size);
-	this->min_y = max(min_y, min_size);
-=======
 	this->min_x = max(this->min_x, min_x);
 	this->min_y = max(this->min_y, min_y);
->>>>>>> a8b57567
 }
 
 /**
@@ -2137,43 +2084,8 @@
 	assert(this->sizing_type < NWST_END);
 	assert(index >= 0 || tp == WWT_LABEL || tp == WWT_TEXT || tp == WWT_CAPTION || tp == WWT_RESIZEBOX || tp == WWT_SHADEBOX || tp == WWT_DEFSIZEBOX || tp == WWT_DEBUGBOX || tp == WWT_STICKYBOX || tp == WWT_CLOSEBOX);
 	if (index >= 0) this->SetIndex(index);
-<<<<<<< HEAD
-
-	if (this->sizing_type == NWST_NONE) {
-		switch (tp) {
-			case WWT_PUSHBTN:
-			case WWT_IMGBTN:
-			case WWT_PUSHIMGBTN:
-			case WWT_IMGBTN_2:
-			case WWT_TEXTBTN:
-			case WWT_PUSHTXTBTN:
-			case WWT_TEXTBTN_2:
-			case WWT_PUSHARROWBTN:
-			case WWT_EDITBOX:
-			case WWT_CAPTION:
-			case WWT_STICKYBOX:
-			case WWT_SHADEBOX:
-			case WWT_DEBUGBOX:
-			case WWT_DEFSIZEBOX:
-			case WWT_RESIZEBOX:
-			case WWT_CLOSEBOX:
-				this->sizing_type = NWST_BUTTON;
-				break;
-			case NWID_PUSHBUTTON_DROPDOWN:
-			case NWID_BUTTON_DROPDOWN:
-			case WWT_DROPDOWN:
-				this->sizing_type = NWST_STEP;
-				break;
-			default:
-				this->sizing_type = NWST_OVERRIDE;
-		}
-	}
-
-	this->SetMinimalSize(0, 0);
-=======
 	this->min_x = 0;
 	this->min_y = 0;
->>>>>>> a8b57567
 	this->SetResize(0, 0);
 
 	switch (tp) {
@@ -2197,13 +2109,7 @@
 			this->SetFill(0, 0);
 			break;
 
-<<<<<<< HEAD
-		case WWT_EDITBOX: {
-			Dimension sprite_size = GetSpriteSize(_current_text_dir == TD_RTL ? SPR_IMG_DELETE_RIGHT : SPR_IMG_DELETE_LEFT);
-			this->SetMinimalSize(30 + GetMinSizing(NWST_BUTTON, sprite_size.width), sprite_size.height);
-=======
 		case WWT_EDITBOX:
->>>>>>> a8b57567
 			this->SetFill(0, 0);
 			break;
 
@@ -2592,17 +2498,10 @@
 {
 	uint button_size = GetMinSizing(NWST_STEP, 12);
 	if (_current_text_dir == TD_LTR) {
-<<<<<<< HEAD
-		int button_width = this->pos_x + this->current_x - button_size;
-		return pt.x < button_width;
-	} else {
-		int button_left = this->pos_x + button_size;
-=======
 		int button_width = this->pos_x + this->current_x - NWidgetLeaf::dropdown_dimension.width;
 		return pt.x < button_width;
 	} else {
 		int button_left = this->pos_x + NWidgetLeaf::dropdown_dimension.width;
->>>>>>> a8b57567
 		return pt.x >= button_left;
 	}
 }
