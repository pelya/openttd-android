--- conflicted
+++ resolved
@@ -128,13 +128,10 @@
 		} else {
 			_scrollbar_start_pos = pt.x - mi - button_size;
 			_scrollbar_size = ma - mi - button_size * 2;
-<<<<<<< HEAD
-			w->mouse_capture_widget = sb->index;
-=======
 			if (_scrollbar_size > button_size * 2)
 				_scrollbar_size -= button_size;
+			w->mouse_capture_widget = sb->index;
 			w->scrolling_scrollbar = sb->index;
->>>>>>> 405eba8a
 			_cursorpos_drag_start = _cursor.pos;
 		}
 	}
