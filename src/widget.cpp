--- conflicted
+++ resolved
@@ -588,15 +588,9 @@
 {
 	int text_offset = std::max(0, ((int)(r.bottom - r.top + 1) - FONT_HEIGHT_NORMAL) / 2); // Offset for rendering the text vertically centered
 
-<<<<<<< HEAD
 	int dd_width  = GetMinSizing(NWST_STEP, NWidgetLeaf::dropdown_dimension.width);
 	int dd_height = GetMinSizing(NWST_STEP, NWidgetLeaf::dropdown_dimension.height);
-	int image_offset = max(0, ((int)(r.bottom - r.top + 1) - dd_height) / 2);
-=======
-	int dd_width  = NWidgetLeaf::dropdown_dimension.width;
-	int dd_height = NWidgetLeaf::dropdown_dimension.height;
 	int image_offset = std::max(0, ((int)(r.bottom - r.top + 1) - dd_height) / 2);
->>>>>>> b2d9a2dc
 
 	if (_current_text_dir == TD_LTR) {
 		DrawFrameRect(r.left, r.top, r.right - dd_width, r.bottom, colour, clicked_button ? FR_LOWERED : FR_NONE);
@@ -846,9 +840,8 @@
  */
 void NWidgetResizeBase::SetMinimalSize(uint min_x, uint min_y)
 {
-<<<<<<< HEAD
-	this->min_x = max(this->min_x, min_x);
-	this->min_y = max(this->min_y, min_y);
+	this->min_x = std::max(this->min_x, min_x);
+	this->min_y = std::max(this->min_y, min_y);
 	uint min_size = 0;
 	switch (this->sizing_type) {
 		case NWST_NONE:
@@ -868,12 +861,8 @@
 	}
 	min_size = RescaleFrom854x480(min_size);
 
-	this->min_x = max(min_x, min_size);
-	this->min_y = max(min_y, min_size);
-=======
-	this->min_x = std::max(this->min_x, min_x);
-	this->min_y = std::max(this->min_y, min_y);
->>>>>>> b2d9a2dc
+	this->min_x = std::max(this->min_x, min_size);
+	this->min_y = std::max(this->min_y, min_size);
 }
 
 /**
@@ -2603,14 +2592,9 @@
 		}
 		case WWT_EDITBOX: {
 			Dimension sprite_size = GetSpriteSize(_current_text_dir == TD_RTL ? SPR_IMG_DELETE_RIGHT : SPR_IMG_DELETE_LEFT);
-<<<<<<< HEAD
-			size.width = max(size.width, 30 + sprite_size.width);
-			size.height = max(sprite_size.height, GetStringBoundingBox("_").height + WD_FRAMERECT_TOP + WD_FRAMERECT_BOTTOM);
-			size.height = GetMinSizing(NWST_BUTTON, size.height);
-=======
 			size.width = std::max(size.width, 30 + sprite_size.width);
 			size.height = std::max(sprite_size.height, GetStringBoundingBox("_").height + WD_FRAMERECT_TOP + WD_FRAMERECT_BOTTOM);
->>>>>>> b2d9a2dc
+			size.height = GetMinSizing(NWST_BUTTON, size.height);
 		}
 		FALLTHROUGH;
 		case WWT_PUSHBTN: {
