--- conflicted
+++ resolved
@@ -2492,8 +2492,7 @@
 	Dimension fill = {this->fill_x, this->fill_y};
 	Dimension resize = {this->resize_x, this->resize_y};
 	/* Get padding, and update size with the real content size if appropriate. */
-<<<<<<< HEAD
-	const Dimension *padding = NULL;
+	const Dimension *padding = nullptr;
 	if (!_settings_client.gui.windows_titlebars && w->window_class != WC_NEWS_WINDOW &&
 		(this->type == WWT_CAPTION || this->type == WWT_STICKYBOX || this->type == WWT_SHADEBOX ||
 		this->type == WWT_DEFSIZEBOX || this->type == WWT_CLOSEBOX || this->type == WWT_DEBUGBOX)) {
@@ -2508,10 +2507,6 @@
 			resize.width = 1;
 		}
 	} else switch (this->type) {
-=======
-	const Dimension *padding = nullptr;
-	switch (this->type) {
->>>>>>> a499e9ac
 		case WWT_EMPTY: {
 			static const Dimension extra = {0, 0};
 			padding = &extra;
