/*
 * This file is part of OpenTTD.
 * OpenTTD is free software; you can redistribute it and/or modify it under the terms of the GNU General Public License as published by the Free Software Foundation, version 2.
 * OpenTTD is distributed in the hope that it will be useful, but WITHOUT ANY WARRANTY; without even the implied warranty of MERCHANTABILITY or FITNESS FOR A PARTICULAR PURPOSE.
 * See the GNU General Public License for more details. You should have received a copy of the GNU General Public License along with OpenTTD. If not, see <http://www.gnu.org/licenses/>.
 */

/** @file intro_gui.cpp The main menu GUI. */

#include "stdafx.h"
#include "error.h"
#include "gui.h"
#include "window_gui.h"
#include "window_func.h"
#include "textbuf_gui.h"
#include "network/network.h"
#include "genworld.h"
#include "network/network_gui.h"
#include "network/network_content.h"
#include "landscape_type.h"
#include "landscape.h"
#include "strings_func.h"
#include "fios.h"
#include "ai/ai_gui.hpp"
#include "game/game_gui.hpp"
#include "gfx_func.h"
#include "core/geometry_func.hpp"
#include "language.h"
#include "rev.h"
#include "highscore.h"
#include "signs_base.h"
#include "tutorial_gui.h"
#include "viewport_func.h"
#include "vehicle_base.h"
#include <regex>

#include "widgets/intro_widget.h"

#include "table/strings.h"
#include "table/sprites.h"

#include "safeguards.h"


/**
 * A viewport command for the main menu background (intro game).
 */
struct IntroGameViewportCommand {
	/** Horizontal alignment value. */
	enum AlignmentH : byte {
		LEFT,
		CENTRE,
		RIGHT,
	};
	/** Vertical alignment value. */
	enum AlignmentV : byte {
		TOP,
		MIDDLE,
		BOTTOM,
	};

	int command_index = 0;               ///< Sequence number of the command (order they are performed in).
	Point position{ 0, 0 };              ///< Calculated world coordinate to position viewport top-left at.
	VehicleID vehicle = INVALID_VEHICLE; ///< Vehicle to follow, or INVALID_VEHICLE if not following a vehicle.
	uint delay = 0;                      ///< Delay until next command.
	int zoom_adjust = 0;                 ///< Adjustment to zoom level from base zoom level.
	bool pan_to_next = false;            ///< If true, do a smooth pan from this position to the next.
	AlignmentH align_h = CENTRE;         ///< Horizontal alignment.
	AlignmentV align_v = MIDDLE;         ///< Vertical alignment.

	/**
	 * Calculate effective position.
	 * This will update the position field if a vehicle is followed.
	 * @param vp Viewport to calculate position for.
	 * @return Calculated position in the viewport.
	 */
	Point PositionForViewport(const Viewport *vp)
	{
		if (this->vehicle != INVALID_VEHICLE) {
			const Vehicle *v = Vehicle::Get(this->vehicle);
			this->position = RemapCoords(v->x_pos, v->y_pos, v->z_pos);
		}

		Point p;
		switch (this->align_h) {
			case LEFT: p.x = this->position.x; break;
			case CENTRE: p.x = this->position.x - vp->virtual_width / 2; break;
			case RIGHT: p.x = this->position.x - vp->virtual_width; break;
		}
		switch (this->align_v) {
			case TOP: p.y = this->position.y; break;
			case MIDDLE: p.y = this->position.y - vp->virtual_height / 2; break;
			case BOTTOM: p.y = this->position.y - vp->virtual_height; break;
		}
		return p;
	}
};


struct SelectGameWindow : public Window {
	/** Vector of viewport commands parsed. */
	std::vector<IntroGameViewportCommand> intro_viewport_commands;
	/** Index of currently active viewport command. */
	size_t cur_viewport_command_index;
	/** Time spent (milliseconds) on current viewport command. */
	uint cur_viewport_command_time;
	uint mouse_idle_time;
	Point mouse_idle_pos;

	/**
	 * Find and parse all viewport command signs.
	 * Fills the intro_viewport_commands vector and deletes parsed signs from the world.
	 */
	void ReadIntroGameViewportCommands()
	{
		intro_viewport_commands.clear();

		/* Regular expression matching the commands: T, spaces, integer, spaces, flags, spaces, integer */
		const char *sign_langauge = "^T\\s*([0-9]+)\\s*([-+A-Z0-9]+)\\s*([0-9]+)";
		std::regex re(sign_langauge, std::regex_constants::icase);

		/* List of signs successfully parsed to delete afterwards. */
		std::vector<SignID> signs_to_delete;

		for (const Sign *sign : Sign::Iterate()) {
			std::smatch match;
			if (std::regex_search(sign->name, match, re)) {
				IntroGameViewportCommand vc;
				/* Sequence index from the first matching group. */
				vc.command_index = std::stoi(match[1].str());
				/* Sign coordinates for positioning. */
				vc.position = RemapCoords(sign->x, sign->y, sign->z);
				/* Delay from the third matching group. */
				vc.delay = std::stoi(match[3].str()) * 1000; // milliseconds

				/* Parse flags from second matching group. */
				enum IdType {
					ID_NONE, ID_VEHICLE
				} id_type = ID_NONE;
				for (char c : match[2].str()) {
					if (isdigit(c)) {
						if (id_type == ID_VEHICLE) {
							vc.vehicle = vc.vehicle * 10 + (c - '0');
						}
					} else {
						id_type = ID_NONE;
						switch (toupper(c)) {
							case '-': vc.zoom_adjust = +1; break;
							case '+': vc.zoom_adjust = -1; break;
							case 'T': vc.align_v = IntroGameViewportCommand::TOP; break;
							case 'M': vc.align_v = IntroGameViewportCommand::MIDDLE; break;
							case 'B': vc.align_v = IntroGameViewportCommand::BOTTOM; break;
							case 'L': vc.align_h = IntroGameViewportCommand::LEFT; break;
							case 'C': vc.align_h = IntroGameViewportCommand::CENTRE; break;
							case 'R': vc.align_h = IntroGameViewportCommand::RIGHT; break;
							case 'P': vc.pan_to_next = true; break;
							case 'V': id_type = ID_VEHICLE; vc.vehicle = 0; break;
						}
					}
				}

				/* Successfully parsed, store. */
				intro_viewport_commands.push_back(vc);
				signs_to_delete.push_back(sign->index);
			}
		}

		/* Sort the commands by sequence index. */
		std::sort(intro_viewport_commands.begin(), intro_viewport_commands.end(), [](const IntroGameViewportCommand &a, const IntroGameViewportCommand &b) { return a.command_index < b.command_index; });

		/* Delete all the consumed signs, from last ID to first ID. */
		std::sort(signs_to_delete.begin(), signs_to_delete.end(), [](SignID a, SignID b) { return a > b; });
		for (SignID sign_id : signs_to_delete) {
			delete Sign::Get(sign_id);
		}
	}

	SelectGameWindow(WindowDesc *desc) : Window(desc)
	{
		this->CreateNestedTree();
		this->FinishInitNested(0);
		this->OnInvalidateData();

		this->ReadIntroGameViewportCommands();

		this->cur_viewport_command_index = (size_t)-1;
		this->cur_viewport_command_time = 0;
		this->mouse_idle_time = 0;
		this->mouse_idle_pos = _cursor.pos;
	}

	void OnRealtimeTick(uint delta_ms) override
	{
		/* Move the main game viewport according to intro viewport commands. */

		if (intro_viewport_commands.empty()) return;

		bool suppress_panning = true;
		if (this->mouse_idle_pos.x != _cursor.pos.x || this->mouse_idle_pos.y != _cursor.pos.y) {
			this->mouse_idle_pos = _cursor.pos;
			this->mouse_idle_time = 2000;
		} else if (this->mouse_idle_time > delta_ms) {
			this->mouse_idle_time -= delta_ms;
		} else {
			this->mouse_idle_time = 0;
			suppress_panning = false;
		}

		/* Determine whether to move to the next command or stay at current. */
		bool changed_command = false;
		if (this->cur_viewport_command_index >= intro_viewport_commands.size()) {
			/* Reached last, rotate back to start of the list. */
			this->cur_viewport_command_index = 0;
			changed_command = true;
		} else {
			/* Check if current command has elapsed and switch to next. */
			this->cur_viewport_command_time += delta_ms;
			if (this->cur_viewport_command_time >= intro_viewport_commands[this->cur_viewport_command_index].delay) {
				this->cur_viewport_command_index = (this->cur_viewport_command_index + 1) % intro_viewport_commands.size();
				this->cur_viewport_command_time = 0;
				changed_command = true;
			}
		}

		IntroGameViewportCommand &vc = intro_viewport_commands[this->cur_viewport_command_index];
		Window *mw = FindWindowByClass(WC_MAIN_WINDOW);
		Viewport *vp = mw->viewport;

		/* Early exit if the current command hasn't elapsed and isn't animated. */
		if (!changed_command && !vc.pan_to_next && vc.vehicle == INVALID_VEHICLE) return;

		/* Suppress panning commands, while user interacts with GUIs. */
		if (!changed_command && suppress_panning) return;

		/* Reset the zoom level. */
		if (changed_command) FixTitleGameZoom(vc.zoom_adjust);

		/* Calculate current command position (updates followed vehicle coordinates). */
		Point pos = vc.PositionForViewport(vp);

		/* Calculate panning (linear interpolation between current and next command position). */
		if (vc.pan_to_next) {
			size_t next_command_index = (this->cur_viewport_command_index + 1) % intro_viewport_commands.size();
			IntroGameViewportCommand &nvc = intro_viewport_commands[next_command_index];
			Point pos2 = nvc.PositionForViewport(vp);
			const double t = this->cur_viewport_command_time / (double)vc.delay;
			pos.x = pos.x + (int)(t * (pos2.x - pos.x));
			pos.y = pos.y + (int)(t * (pos2.y - pos.y));
		}

		/* Update the viewport position. */
		mw->viewport->dest_scrollpos_x = mw->viewport->scrollpos_x = pos.x;
		mw->viewport->dest_scrollpos_y = mw->viewport->scrollpos_y = pos.y;
		UpdateViewportPosition(mw);
		mw->SetDirty(); // Required during panning, otherwise logo graphics disappears

		/* If there is only one command, we just executed it and don't need to do any more */
		if (intro_viewport_commands.size() == 1 && vc.vehicle == INVALID_VEHICLE) intro_viewport_commands.clear();
	}

	/**
	 * Some data on this window has become invalid.
	 * @param data Information about the changed data.
	 * @param gui_scope Whether the call is done from GUI scope. You may not do everything when not in GUI scope. See #InvalidateWindowData() for details.
	 */
	void OnInvalidateData(int data = 0, bool gui_scope = true) override
	{
		if (!gui_scope) return;
		this->SetWidgetLoweredState(WID_SGI_TEMPERATE_LANDSCAPE, _settings_newgame.game_creation.landscape == LT_TEMPERATE);
		this->SetWidgetLoweredState(WID_SGI_ARCTIC_LANDSCAPE,    _settings_newgame.game_creation.landscape == LT_ARCTIC);
		this->SetWidgetLoweredState(WID_SGI_TROPIC_LANDSCAPE,    _settings_newgame.game_creation.landscape == LT_TROPIC);
		this->SetWidgetLoweredState(WID_SGI_TOYLAND_LANDSCAPE,   _settings_newgame.game_creation.landscape == LT_TOYLAND);
	}

	void OnInit() override
	{
		bool missing_sprites = _missing_extra_graphics > 0 && !IsReleasedVersion();
		missing_sprites = false;
		this->GetWidget<NWidgetStacked>(WID_SGI_BASESET_SELECTION)->SetDisplayedPlane(missing_sprites ? 0 : SZSP_NONE);

		bool missing_lang = _current_language->missing >= _settings_client.gui.missing_strings_threshold && !IsReleasedVersion();
#ifdef __ANDROID__
		missing_lang = false;
#endif
		this->GetWidget<NWidgetStacked>(WID_SGI_TRANSLATION_SELECTION)->SetDisplayedPlane(missing_lang ? 0 : SZSP_NONE);
	}

	void DrawWidget(const Rect &r, int widget) const override
	{
		switch (widget) {
			case WID_SGI_BASESET:
				SetDParam(0, _missing_extra_graphics);
				DrawStringMultiLine(r.left, r.right, r.top,  r.bottom, STR_INTRO_BASESET, TC_FROMSTRING, SA_CENTER);
				break;

			case WID_SGI_TRANSLATION:
				SetDParam(0, _current_language->missing);
				DrawStringMultiLine(r.left, r.right, r.top,  r.bottom, STR_INTRO_TRANSLATION, TC_FROMSTRING, SA_CENTER);
				break;
		}
	}

	void UpdateWidgetSize(int widget, Dimension *size, const Dimension &padding, Dimension *fill, Dimension *resize) override
	{
		StringID str = 0;
		switch (widget) {
			case WID_SGI_BASESET:
				SetDParam(0, _missing_extra_graphics);
				str = STR_INTRO_BASESET;
				break;

			case WID_SGI_TRANSLATION:
				SetDParam(0, _current_language->missing);
				str = STR_INTRO_TRANSLATION;
				break;
		}

		if (str != 0) {
			int height = GetStringHeight(str, size->width);
			if (height > 3 * FONT_HEIGHT_NORMAL) {
				/* Don't let the window become too high. */
				Dimension textdim = GetStringBoundingBox(str);
				textdim.height *= 3;
				textdim.width -= textdim.width / 2;
				*size = maxdim(*size, textdim);
			} else {
				size->height = height + padding.height;
			}
		}
	}

	void OnClick(Point pt, int widget, int click_count) override
	{
		/* Do not create a network server when you (just) have closed one of the game
		 * creation/load windows for the network server. */
		if (IsInsideMM(widget, WID_SGI_GENERATE_GAME, WID_SGI_EDIT_SCENARIO + 1)) _is_network_server = false;

		switch (widget) {
			case WID_SGI_GENERATE_GAME:
				if (_ctrl_pressed) {
					StartNewGameWithoutGUI(GENERATE_NEW_SEED);
				} else {
					ShowGenerateLandscape();
				}
				break;

			case WID_SGI_LOAD_GAME:      ShowSaveLoadDialog(FT_SAVEGAME, SLO_LOAD); break;
			case WID_SGI_PLAY_SCENARIO:  ShowSaveLoadDialog(FT_SCENARIO, SLO_LOAD); break;
			case WID_SGI_PLAY_HEIGHTMAP: ShowSaveLoadDialog(FT_HEIGHTMAP,SLO_LOAD); break;
			case WID_SGI_EDIT_SCENARIO:  StartScenarioEditor(); break;

			case WID_SGI_PLAY_NETWORK:
				if (!_network_available) {
					ShowErrorMessage(STR_NETWORK_ERROR_NOTAVAILABLE, INVALID_STRING_ID, WL_ERROR);
				} else {
					ShowNetworkGameWindow();
				}
				break;

			case WID_SGI_TEMPERATE_LANDSCAPE: case WID_SGI_ARCTIC_LANDSCAPE:
			case WID_SGI_TROPIC_LANDSCAPE: case WID_SGI_TOYLAND_LANDSCAPE:
				SetNewLandscapeType(widget - WID_SGI_TEMPERATE_LANDSCAPE);
				break;

			case WID_SGI_OPTIONS:         ShowGameOptions(); break;
			case WID_SGI_HIGHSCORE:       ShowHighscoreTable(); break;
			case WID_SGI_SETTINGS_OPTIONS:ShowGameSettings(); break;
			case WID_SGI_GRF_SETTINGS:    ShowNewGRFSettings(true, true, false, &_grfconfig_newgame); break;
			case WID_SGI_CONTENT_DOWNLOAD:
				if (!_network_available) {
					ShowErrorMessage(STR_NETWORK_ERROR_NOTAVAILABLE, INVALID_STRING_ID, WL_ERROR);
				} else {
					ShowNetworkContentListWindow();
				}
				break;
			case WID_SGI_AI_SETTINGS:     ShowAIConfigWindow(); break;
<<<<<<< HEAD
			case WID_SGI_TUTORIAL:        ShowTutorialWindow(); break;
=======
			case WID_SGI_GS_SETTINGS:     ShowGSConfigWindow(); break;
>>>>>>> 5e227886
			case WID_SGI_EXIT:            HandleExitGameRequest(); break;
		}
	}
};

static const NWidgetPart _nested_select_game_widgets[] = {
	NWidget(WWT_CAPTION, COLOUR_BROWN), SetSizingType(NWST_BUTTON), SetDataTip(STR_INTRO_CAPTION, STR_NULL),
	NWidget(WWT_PANEL, COLOUR_BROWN),
	NWidget(NWID_SPACER), SetMinimalSize(0, 8),

	/* 'New Game' and 'Load Game' buttons */
	NWidget(NWID_HORIZONTAL, NC_EQUALSIZE),
		NWidget(WWT_PUSHTXTBTN, COLOUR_ORANGE, WID_SGI_GENERATE_GAME), SetMinimalSize(158, 12),
							SetDataTip(STR_INTRO_NEW_GAME, STR_INTRO_TOOLTIP_NEW_GAME), SetPadding(0, 0, 0, 10), SetFill(1, 0),
		NWidget(WWT_PUSHTXTBTN, COLOUR_ORANGE, WID_SGI_LOAD_GAME), SetMinimalSize(158, 12),
							SetDataTip(STR_INTRO_LOAD_GAME, STR_INTRO_TOOLTIP_LOAD_GAME), SetPadding(0, 10, 0, 0), SetFill(1, 0),
	EndContainer(),

	NWidget(NWID_SPACER), SetMinimalSize(0, 6),

	/* 'Play Scenario' and 'Play Heightmap' buttons */
	NWidget(NWID_HORIZONTAL, NC_EQUALSIZE),
		NWidget(WWT_PUSHTXTBTN, COLOUR_ORANGE, WID_SGI_PLAY_SCENARIO), SetMinimalSize(158, 12),
							SetDataTip(STR_INTRO_PLAY_SCENARIO, STR_INTRO_TOOLTIP_PLAY_SCENARIO), SetPadding(0, 0, 0, 10), SetFill(1, 0),
		NWidget(WWT_PUSHTXTBTN, COLOUR_ORANGE, WID_SGI_PLAY_HEIGHTMAP), SetMinimalSize(158, 12),
							SetDataTip(STR_INTRO_PLAY_HEIGHTMAP, STR_INTRO_TOOLTIP_PLAY_HEIGHTMAP), SetPadding(0, 10, 0, 0), SetFill(1, 0),
	EndContainer(),

	NWidget(NWID_SPACER), SetMinimalSize(0, 6),

	/* 'Scenario Editor' and 'Multiplayer' buttons */
	NWidget(NWID_HORIZONTAL, NC_EQUALSIZE),
		NWidget(WWT_PUSHTXTBTN, COLOUR_ORANGE, WID_SGI_EDIT_SCENARIO), SetMinimalSize(158, 12),
							SetDataTip(STR_INTRO_SCENARIO_EDITOR, STR_INTRO_TOOLTIP_SCENARIO_EDITOR), SetPadding(0, 0, 0, 10), SetFill(1, 0),
		NWidget(WWT_PUSHTXTBTN, COLOUR_ORANGE, WID_SGI_PLAY_NETWORK), SetMinimalSize(158, 12),
							SetDataTip(STR_INTRO_MULTIPLAYER, STR_INTRO_TOOLTIP_MULTIPLAYER), SetPadding(0, 10, 0, 0), SetFill(1, 0),
	EndContainer(),

	NWidget(NWID_SPACER), SetMinimalSize(0, 7),

	/* Climate selection buttons */
	NWidget(NWID_HORIZONTAL),
		NWidget(NWID_SPACER), SetMinimalSize(10, 0), SetFill(1, 0),
		NWidget(WWT_IMGBTN_2, COLOUR_ORANGE, WID_SGI_TEMPERATE_LANDSCAPE), SetMinimalSize(77, 55),
							SetDataTip(SPR_SELECT_TEMPERATE, STR_INTRO_TOOLTIP_TEMPERATE),
		NWidget(NWID_SPACER), SetMinimalSize(3, 0), SetFill(1, 0),
		NWidget(WWT_IMGBTN_2, COLOUR_ORANGE, WID_SGI_ARCTIC_LANDSCAPE), SetMinimalSize(77, 55),
							SetDataTip(SPR_SELECT_SUB_ARCTIC, STR_INTRO_TOOLTIP_SUB_ARCTIC_LANDSCAPE),
		NWidget(NWID_SPACER), SetMinimalSize(3, 0), SetFill(1, 0),
		NWidget(WWT_IMGBTN_2, COLOUR_ORANGE, WID_SGI_TROPIC_LANDSCAPE), SetMinimalSize(77, 55),
							SetDataTip(SPR_SELECT_SUB_TROPICAL, STR_INTRO_TOOLTIP_SUB_TROPICAL_LANDSCAPE),
		NWidget(NWID_SPACER), SetMinimalSize(3, 0), SetFill(1, 0),
		NWidget(WWT_IMGBTN_2, COLOUR_ORANGE, WID_SGI_TOYLAND_LANDSCAPE), SetMinimalSize(77, 55),
							SetDataTip(SPR_SELECT_TOYLAND, STR_INTRO_TOOLTIP_TOYLAND_LANDSCAPE),
		NWidget(NWID_SPACER), SetMinimalSize(10, 0), SetFill(1, 0),
	EndContainer(),

	NWidget(NWID_SPACER), SetMinimalSize(0, 7),
	NWidget(NWID_SELECTION, INVALID_COLOUR, WID_SGI_BASESET_SELECTION),
		NWidget(NWID_VERTICAL),
			NWidget(WWT_EMPTY, COLOUR_ORANGE, WID_SGI_BASESET), SetMinimalSize(316, 12), SetFill(1, 0), SetPadding(0, 10, 7, 10),
		EndContainer(),
	EndContainer(),
	NWidget(NWID_SELECTION, INVALID_COLOUR, WID_SGI_TRANSLATION_SELECTION),
		NWidget(NWID_VERTICAL),
			NWidget(WWT_EMPTY, COLOUR_ORANGE, WID_SGI_TRANSLATION), SetMinimalSize(316, 12), SetFill(1, 0), SetPadding(0, 10, 7, 10),
		EndContainer(),
	EndContainer(),

	/* 'Game Options' and 'Settings' buttons */
	NWidget(NWID_HORIZONTAL, NC_EQUALSIZE),
		NWidget(WWT_PUSHTXTBTN, COLOUR_ORANGE, WID_SGI_OPTIONS), SetMinimalSize(158, 12),
							SetDataTip(STR_INTRO_GAME_OPTIONS, STR_INTRO_TOOLTIP_GAME_OPTIONS), SetPadding(0, 0, 0, 10), SetFill(1, 0),
		NWidget(WWT_PUSHTXTBTN, COLOUR_ORANGE, WID_SGI_SETTINGS_OPTIONS), SetMinimalSize(158, 12),
							SetDataTip(STR_INTRO_CONFIG_SETTINGS_TREE, STR_INTRO_TOOLTIP_CONFIG_SETTINGS_TREE), SetPadding(0, 10, 0, 0), SetFill(1, 0),
	EndContainer(),

	NWidget(NWID_SPACER), SetMinimalSize(0, 6),

	/* 'AI Settings' and 'Game Script Settings' buttons */
	NWidget(NWID_HORIZONTAL, NC_EQUALSIZE),
		NWidget(WWT_PUSHTXTBTN, COLOUR_ORANGE, WID_SGI_AI_SETTINGS), SetMinimalSize(158, 12),
							SetDataTip(STR_INTRO_AI_SETTINGS, STR_INTRO_TOOLTIP_AI_SETTINGS), SetPadding(0, 0, 0, 10), SetFill(1, 0),
		NWidget(WWT_PUSHTXTBTN, COLOUR_ORANGE, WID_SGI_GS_SETTINGS), SetMinimalSize(158, 12),
							SetDataTip(STR_INTRO_GAMESCRIPT_SETTINGS, STR_INTRO_TOOLTIP_GAMESCRIPT_SETTINGS), SetPadding(0, 10, 0, 0), SetFill(1, 0),
	EndContainer(),

	NWidget(NWID_SPACER), SetMinimalSize(0, 6),

	/* 'Check Online Content' and 'NewGRF Settings' buttons */
	NWidget(NWID_HORIZONTAL, NC_EQUALSIZE),
		NWidget(WWT_PUSHTXTBTN, COLOUR_ORANGE, WID_SGI_CONTENT_DOWNLOAD), SetMinimalSize(158, 12),
							SetDataTip(STR_INTRO_ONLINE_CONTENT, STR_INTRO_TOOLTIP_ONLINE_CONTENT), SetPadding(0, 0, 0, 10), SetFill(1, 0),
		NWidget(WWT_PUSHTXTBTN, COLOUR_ORANGE, WID_SGI_GRF_SETTINGS), SetMinimalSize(158, 12),
							SetDataTip(STR_INTRO_NEWGRF_SETTINGS, STR_INTRO_TOOLTIP_NEWGRF_SETTINGS), SetPadding(0, 10, 0, 0), SetFill(1, 0),
	EndContainer(),

	NWidget(NWID_SPACER), SetMinimalSize(0, 6),

	/* 'Highscore Table' button */
	NWidget(NWID_HORIZONTAL),
		NWidget(WWT_PUSHTXTBTN, COLOUR_ORANGE, WID_SGI_HIGHSCORE), SetMinimalSize(316, 12),
							SetDataTip(STR_INTRO_HIGHSCORE, STR_INTRO_TOOLTIP_HIGHSCORE), SetPadding(0, 10, 0, 10), SetFill(1, 0),
	EndContainer(),

	NWidget(NWID_SPACER), SetMinimalSize(0, 6),

<<<<<<< HEAD
	/* 'exit program' button */
	NWidget(NWID_HORIZONTAL, NC_EQUALSIZE),
		NWidget(WWT_PUSHTXTBTN, COLOUR_ORANGE, WID_SGI_TUTORIAL), SetMinimalSize(158, 12),
							SetDataTip(STR_ABOUT_MENU_TUTORIAL, STR_TUTORIAL_WINDOW_TOOLTIP), SetPadding(0, 0, 0, 10), SetFill(1, 0),
		NWidget(WWT_PUSHTXTBTN, COLOUR_ORANGE, WID_SGI_EXIT), SetMinimalSize(158, 12),
							SetDataTip(STR_INTRO_QUIT, STR_INTRO_TOOLTIP_QUIT), SetPadding(0, 10, 0, 0), SetFill(1, 0),
=======
	/* 'Exit' button */
	NWidget(NWID_HORIZONTAL),
		NWidget(NWID_SPACER), SetFill(1, 0),
		NWidget(WWT_PUSHTXTBTN, COLOUR_ORANGE, WID_SGI_EXIT), SetMinimalSize(128, 12),
							SetDataTip(STR_INTRO_QUIT, STR_INTRO_TOOLTIP_QUIT),
		NWidget(NWID_SPACER), SetFill(1, 0),
>>>>>>> 5e227886
	EndContainer(),

	NWidget(NWID_SPACER), SetMinimalSize(0, 8),

	EndContainer(),
};

static WindowDesc _select_game_desc(
	WDP_CENTER, nullptr, 0, 0,
	WC_SELECT_GAME, WC_NONE,
	0,
	_nested_select_game_widgets, lengthof(_nested_select_game_widgets)
);

void ShowSelectGameWindow()
{
	new SelectGameWindow(&_select_game_desc);
}

static void AskExitGameCallback(Window *w, bool confirmed)
{
	if (confirmed) _exit_game = true;
}

void AskExitGame()
{
	ShowQuery(
		STR_QUIT_CAPTION,
		STR_QUIT_ARE_YOU_SURE_YOU_WANT_TO_EXIT_OPENTTD,
		nullptr,
		AskExitGameCallback
	);
}


static void AskExitToGameMenuCallback(Window *w, bool confirmed)
{
	if (confirmed) {
		_switch_mode = SM_MENU;
		ClearErrorMessages();
	}
}

void AskExitToGameMenu()
{
	ShowQuery(
		STR_ABANDON_GAME_CAPTION,
		(_game_mode != GM_EDITOR) ? STR_ABANDON_GAME_QUERY : STR_ABANDON_SCENARIO_QUERY,
		nullptr,
		AskExitToGameMenuCallback
	);
}<|MERGE_RESOLUTION|>--- conflicted
+++ resolved
@@ -374,18 +374,15 @@
 				}
 				break;
 			case WID_SGI_AI_SETTINGS:     ShowAIConfigWindow(); break;
-<<<<<<< HEAD
 			case WID_SGI_TUTORIAL:        ShowTutorialWindow(); break;
-=======
 			case WID_SGI_GS_SETTINGS:     ShowGSConfigWindow(); break;
->>>>>>> 5e227886
 			case WID_SGI_EXIT:            HandleExitGameRequest(); break;
 		}
 	}
 };
 
 static const NWidgetPart _nested_select_game_widgets[] = {
-	NWidget(WWT_CAPTION, COLOUR_BROWN), SetSizingType(NWST_BUTTON), SetDataTip(STR_INTRO_CAPTION, STR_NULL),
+	NWidget(WWT_CAPTION, COLOUR_BROWN), SetDataTip(STR_INTRO_CAPTION, STR_NULL),
 	NWidget(WWT_PANEL, COLOUR_BROWN),
 	NWidget(NWID_SPACER), SetMinimalSize(0, 8),
 
@@ -478,29 +475,22 @@
 
 	NWidget(NWID_SPACER), SetMinimalSize(0, 6),
 
-	/* 'Highscore Table' button */
-	NWidget(NWID_HORIZONTAL),
-		NWidget(WWT_PUSHTXTBTN, COLOUR_ORANGE, WID_SGI_HIGHSCORE), SetMinimalSize(316, 12),
-							SetDataTip(STR_INTRO_HIGHSCORE, STR_INTRO_TOOLTIP_HIGHSCORE), SetPadding(0, 10, 0, 10), SetFill(1, 0),
+	/* 'Highscore Table' and 'Tutorial' button */
+	NWidget(NWID_HORIZONTAL, NC_EQUALSIZE),
+		NWidget(WWT_PUSHTXTBTN, COLOUR_ORANGE, WID_SGI_HIGHSCORE), SetMinimalSize(158, 12),
+							SetDataTip(STR_INTRO_HIGHSCORE, STR_INTRO_TOOLTIP_HIGHSCORE), SetPadding(0, 0, 0, 10), SetFill(1, 0),
+        NWidget(WWT_PUSHTXTBTN, COLOUR_ORANGE, WID_SGI_TUTORIAL), SetMinimalSize(158, 12),
+							SetDataTip(STR_ABOUT_MENU_TUTORIAL, STR_TUTORIAL_WINDOW_TOOLTIP), SetPadding(0, 10, 0, 0), SetFill(1, 0),
 	EndContainer(),
 
 	NWidget(NWID_SPACER), SetMinimalSize(0, 6),
 
-<<<<<<< HEAD
-	/* 'exit program' button */
-	NWidget(NWID_HORIZONTAL, NC_EQUALSIZE),
-		NWidget(WWT_PUSHTXTBTN, COLOUR_ORANGE, WID_SGI_TUTORIAL), SetMinimalSize(158, 12),
-							SetDataTip(STR_ABOUT_MENU_TUTORIAL, STR_TUTORIAL_WINDOW_TOOLTIP), SetPadding(0, 0, 0, 10), SetFill(1, 0),
-		NWidget(WWT_PUSHTXTBTN, COLOUR_ORANGE, WID_SGI_EXIT), SetMinimalSize(158, 12),
-							SetDataTip(STR_INTRO_QUIT, STR_INTRO_TOOLTIP_QUIT), SetPadding(0, 10, 0, 0), SetFill(1, 0),
-=======
 	/* 'Exit' button */
 	NWidget(NWID_HORIZONTAL),
 		NWidget(NWID_SPACER), SetFill(1, 0),
 		NWidget(WWT_PUSHTXTBTN, COLOUR_ORANGE, WID_SGI_EXIT), SetMinimalSize(128, 12),
 							SetDataTip(STR_INTRO_QUIT, STR_INTRO_TOOLTIP_QUIT),
 		NWidget(NWID_SPACER), SetFill(1, 0),
->>>>>>> 5e227886
 	EndContainer(),
 
 	NWidget(NWID_SPACER), SetMinimalSize(0, 8),
