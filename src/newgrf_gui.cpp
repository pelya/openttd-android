/*
 * This file is part of OpenTTD.
 * OpenTTD is free software; you can redistribute it and/or modify it under the terms of the GNU General Public License as published by the Free Software Foundation, version 2.
 * OpenTTD is distributed in the hope that it will be useful, but WITHOUT ANY WARRANTY; without even the implied warranty of MERCHANTABILITY or FITNESS FOR A PARTICULAR PURPOSE.
 * See the GNU General Public License for more details. You should have received a copy of the GNU General Public License along with OpenTTD. If not, see <http://www.gnu.org/licenses/>.
 */

/** @file newgrf_gui.cpp GUI to change NewGRF settings. */

#include "stdafx.h"
#include "error.h"
#include "settings_gui.h"
#include "newgrf.h"
#include "strings_func.h"
#include "window_func.h"
#include "gamelog.h"
#include "settings_type.h"
#include "settings_func.h"
#include "widgets/dropdown_type.h"
#include "widgets/dropdown_func.h"
#include "network/network.h"
#include "network/network_content.h"
#include "sortlist_type.h"
#include "stringfilter_type.h"
#include "querystring_gui.h"
#include "core/geometry_func.hpp"
#include "newgrf_text.h"
#include "textfile_gui.h"
#include "tilehighlight_func.h"
#include "fios.h"
#include "guitimer_func.h"

#include "widgets/newgrf_widget.h"
#include "widgets/misc_widget.h"

#include "table/sprites.h"

#include <map>
#include "safeguards.h"

/**
 * Show the first NewGRF error we can find.
 */
void ShowNewGRFError()
{
	/* Do not show errors when entering the main screen */
	if (_game_mode == GM_MENU) return;

	for (const GRFConfig *c = _grfconfig; c != nullptr; c = c->next) {
		/* We only want to show fatal errors */
		if (c->error == nullptr || c->error->severity != STR_NEWGRF_ERROR_MSG_FATAL) continue;

		SetDParam   (0, c->error->custom_message == nullptr ? c->error->message : STR_JUST_RAW_STRING);
		SetDParamStr(1, c->error->custom_message);
		SetDParamStr(2, c->filename);
		SetDParamStr(3, c->error->data);
		for (uint i = 0; i < lengthof(c->error->param_value); i++) {
			SetDParam(4 + i, c->error->param_value[i]);
		}
		ShowErrorMessage(STR_NEWGRF_ERROR_FATAL_POPUP, INVALID_STRING_ID, WL_CRITICAL);
		break;
	}
}

static void ShowNewGRFInfo(const GRFConfig *c, uint x, uint y, uint right, uint bottom, bool show_params)
{
	if (c->error != nullptr) {
		char message[512];
		SetDParamStr(0, c->error->custom_message); // is skipped by built-in messages
		SetDParamStr(1, c->filename);
		SetDParamStr(2, c->error->data);
		for (uint i = 0; i < lengthof(c->error->param_value); i++) {
			SetDParam(3 + i, c->error->param_value[i]);
		}
		GetString(message, c->error->custom_message == nullptr ? c->error->message : STR_JUST_RAW_STRING, lastof(message));

		SetDParamStr(0, message);
		y = DrawStringMultiLine(x, right, y, bottom, c->error->severity);
	}

	/* Draw filename or not if it is not known (GRF sent over internet) */
	if (c->filename != nullptr) {
		SetDParamStr(0, c->filename);
		y = DrawStringMultiLine(x, right, y, bottom, STR_NEWGRF_SETTINGS_FILENAME);
	}

	/* Prepare and draw GRF ID */
	char buff[256];
	seprintf(buff, lastof(buff), "%08X", BSWAP32(c->ident.grfid));
	SetDParamStr(0, buff);
	y = DrawStringMultiLine(x, right, y, bottom, STR_NEWGRF_SETTINGS_GRF_ID);

	if ((_settings_client.gui.newgrf_developer_tools || _settings_client.gui.newgrf_show_old_versions) && c->version != 0) {
		SetDParam(0, c->version);
		y = DrawStringMultiLine(x, right, y, bottom, STR_NEWGRF_SETTINGS_VERSION);
	}
	if ((_settings_client.gui.newgrf_developer_tools || _settings_client.gui.newgrf_show_old_versions) && c->min_loadable_version != 0) {
		SetDParam(0, c->min_loadable_version);
		y = DrawStringMultiLine(x, right, y, bottom, STR_NEWGRF_SETTINGS_MIN_VERSION);
	}

	/* Prepare and draw MD5 sum */
	md5sumToString(buff, lastof(buff), c->ident.md5sum);
	SetDParamStr(0, buff);
	y = DrawStringMultiLine(x, right, y, bottom, STR_NEWGRF_SETTINGS_MD5SUM);

	/* Show GRF parameter list */
	if (show_params) {
		if (c->num_params > 0) {
			GRFBuildParamList(buff, c, lastof(buff));
			SetDParam(0, STR_JUST_RAW_STRING);
			SetDParamStr(1, buff);
		} else {
			SetDParam(0, STR_NEWGRF_SETTINGS_PARAMETER_NONE);
		}
		y = DrawStringMultiLine(x, right, y, bottom, STR_NEWGRF_SETTINGS_PARAMETER);

		/* Draw the palette of the NewGRF */
		if (c->palette & GRFP_BLT_32BPP) {
			SetDParam(0, (c->palette & GRFP_USE_WINDOWS) ? STR_NEWGRF_SETTINGS_PALETTE_LEGACY_32BPP : STR_NEWGRF_SETTINGS_PALETTE_DEFAULT_32BPP);
		} else {
			SetDParam(0, (c->palette & GRFP_USE_WINDOWS) ? STR_NEWGRF_SETTINGS_PALETTE_LEGACY : STR_NEWGRF_SETTINGS_PALETTE_DEFAULT);
		}
		y = DrawStringMultiLine(x, right, y, bottom, STR_NEWGRF_SETTINGS_PALETTE);
	}

	/* Show flags */
	if (c->status == GCS_NOT_FOUND)       y = DrawStringMultiLine(x, right, y, bottom, STR_NEWGRF_SETTINGS_NOT_FOUND);
	if (c->status == GCS_DISABLED)        y = DrawStringMultiLine(x, right, y, bottom, STR_NEWGRF_SETTINGS_DISABLED);
	if (HasBit(c->flags, GCF_INVALID))    y = DrawStringMultiLine(x, right, y, bottom, STR_NEWGRF_SETTINGS_INCOMPATIBLE);
	if (HasBit(c->flags, GCF_COMPATIBLE)) y = DrawStringMultiLine(x, right, y, bottom, STR_NEWGRF_COMPATIBLE_LOADED);

	/* Draw GRF info if it exists */
	if (!StrEmpty(c->GetDescription())) {
		SetDParamStr(0, c->GetDescription());
		y = DrawStringMultiLine(x, right, y, bottom, STR_BLACK_RAW_STRING);
	} else {
		y = DrawStringMultiLine(x, right, y, bottom, STR_NEWGRF_SETTINGS_NO_INFO);
	}
}

/**
 * Window for setting the parameters of a NewGRF.
 */
struct NewGRFParametersWindow : public Window {
	static GRFParameterInfo dummy_parameter_info; ///< Dummy info in case a newgrf didn't provide info about some parameter.
	GRFConfig *grf_config; ///< Set the parameters of this GRFConfig.
	uint clicked_button;   ///< The row in which a button was clicked or UINT_MAX.
	bool clicked_increase; ///< True if the increase button was clicked, false for the decrease button.
	bool clicked_dropdown; ///< Whether the dropdown is open.
	bool closing_dropdown; ///< True, if the dropdown list is currently closing.
	GUITimer timeout;      ///< How long before we unpress the last-pressed button?
	uint clicked_row;      ///< The selected parameter
	int line_height;       ///< Height of a row in the matrix widget.
	Scrollbar *vscroll;
	bool action14present;  ///< True if action14 information is present.
	bool editable;         ///< Allow editing parameters.

	NewGRFParametersWindow(WindowDesc *desc, GRFConfig *c, bool editable) : Window(desc),
		grf_config(c),
		clicked_button(UINT_MAX),
		clicked_dropdown(false),
		closing_dropdown(false),
		clicked_row(UINT_MAX),
		editable(editable)
	{
		this->action14present = (c->num_valid_params != lengthof(c->param) || c->param_info.size() != 0);

		this->CreateNestedTree();
		this->vscroll = this->GetScrollbar(WID_NP_SCROLLBAR);
		this->GetWidget<NWidgetStacked>(WID_NP_SHOW_NUMPAR)->SetDisplayedPlane(this->action14present ? SZSP_HORIZONTAL : 0);
		this->GetWidget<NWidgetStacked>(WID_NP_SHOW_DESCRIPTION)->SetDisplayedPlane(this->action14present ? 0 : SZSP_HORIZONTAL);
		this->FinishInitNested();  // Initializes 'this->line_height' as side effect.

		this->SetWidgetDisabledState(WID_NP_RESET, !this->editable);

		this->InvalidateData();
	}

	/**
	 * Get a dummy parameter-info object with default information.
	 * @param nr The param number that should be changed.
	 * @return GRFParameterInfo with dummy information about the given parameter.
	 */
	static GRFParameterInfo *GetDummyParameterInfo(uint nr)
	{
		dummy_parameter_info.param_nr = nr;
		return &dummy_parameter_info;
	}

	void UpdateWidgetSize(int widget, Dimension *size, const Dimension &padding, Dimension *fill, Dimension *resize) override
	{
		switch (widget) {
			case WID_NP_NUMPAR_DEC:
			case WID_NP_NUMPAR_INC: {
				size->width  = max(SETTING_BUTTON_WIDTH / 2, FONT_HEIGHT_NORMAL);
				size->height = max(SETTING_BUTTON_HEIGHT, FONT_HEIGHT_NORMAL);
				break;
			}

			case WID_NP_NUMPAR: {
				SetDParamMaxValue(0, lengthof(this->grf_config->param));
				Dimension d = GetStringBoundingBox(this->GetWidget<NWidgetCore>(widget)->widget_data);
				d.width += padding.width;
				d.height += padding.height;
				*size = maxdim(*size, d);
				break;
			}

			case WID_NP_BACKGROUND:
				this->line_height = max(SETTING_BUTTON_HEIGHT, FONT_HEIGHT_NORMAL) + WD_MATRIX_TOP + WD_MATRIX_BOTTOM;

				resize->width = 1;
				resize->height = this->line_height;
				size->height = 5 * this->line_height;
				break;

			case WID_NP_DESCRIPTION:
				/* Minimum size of 4 lines. The 500 is the default size of the window. */
				Dimension suggestion = {500 - WD_FRAMERECT_LEFT - WD_FRAMERECT_RIGHT, (uint)FONT_HEIGHT_NORMAL * 4 + WD_TEXTPANEL_TOP + WD_TEXTPANEL_BOTTOM};
				for (uint i = 0; i < this->grf_config->param_info.size(); i++) {
					const GRFParameterInfo *par_info = this->grf_config->param_info[i];
					if (par_info == nullptr) continue;
					const char *desc = GetGRFStringFromGRFText(par_info->desc);
					if (desc == nullptr) continue;
					Dimension d = GetStringMultiLineBoundingBox(desc, suggestion);
					d.height += WD_TEXTPANEL_TOP + WD_TEXTPANEL_BOTTOM;
					suggestion = maxdim(d, suggestion);
				}
				size->height = suggestion.height;
				break;
		}
	}

	void SetStringParameters(int widget) const override
	{
		switch (widget) {
			case WID_NP_NUMPAR:
				SetDParam(0, this->vscroll->GetCount());
				break;
		}
	}

	void DrawWidget(const Rect &r, int widget) const override
	{
		if (widget == WID_NP_DESCRIPTION) {
			const GRFParameterInfo *par_info = (this->clicked_row < this->grf_config->param_info.size()) ? this->grf_config->param_info[this->clicked_row] : nullptr;
			if (par_info == nullptr) return;
			const char *desc = GetGRFStringFromGRFText(par_info->desc);
			if (desc == nullptr) return;
			DrawStringMultiLine(r.left + WD_FRAMERECT_LEFT, r.right - WD_FRAMERECT_RIGHT, r.top + WD_TEXTPANEL_TOP, r.bottom - WD_TEXTPANEL_BOTTOM, desc, TC_BLACK);
			return;
		} else if (widget != WID_NP_BACKGROUND) {
			return;
		}

		bool rtl = _current_text_dir == TD_RTL;
		uint buttons_left = rtl ? r.right - SETTING_BUTTON_WIDTH - 3 : r.left + 4;
		uint text_left    = r.left + (rtl ? WD_FRAMERECT_LEFT : SETTING_BUTTON_WIDTH + 8);
		uint text_right   = r.right - (rtl ? SETTING_BUTTON_WIDTH + 8 : WD_FRAMERECT_RIGHT);

		int y = r.top;
		int button_y_offset = (this->line_height - SETTING_BUTTON_HEIGHT) / 2;
		int text_y_offset = (this->line_height - FONT_HEIGHT_NORMAL) / 2;
		for (uint i = this->vscroll->GetPosition(); this->vscroll->IsVisible(i) && i < this->vscroll->GetCount(); i++) {
			GRFParameterInfo *par_info = (i < this->grf_config->param_info.size()) ? this->grf_config->param_info[i] : nullptr;
			if (par_info == nullptr) par_info = GetDummyParameterInfo(i);
			uint32 current_value = par_info->GetValue(this->grf_config);
			bool selected = (i == this->clicked_row);

			if (par_info->type == PTYPE_BOOL) {
				DrawBoolButton(buttons_left, y + button_y_offset, current_value != 0, this->editable);
				SetDParam(2, par_info->GetValue(this->grf_config) == 0 ? STR_CONFIG_SETTING_OFF : STR_CONFIG_SETTING_ON);
			} else if (par_info->type == PTYPE_UINT_ENUM) {
				if (par_info->complete_labels) {
					DrawDropDownButton(buttons_left, y + button_y_offset, COLOUR_YELLOW, this->clicked_row == i && this->clicked_dropdown, this->editable);
				} else {
					DrawArrowButtons(buttons_left, y + button_y_offset, COLOUR_YELLOW, (this->clicked_button == i) ? 1 + (this->clicked_increase != rtl) : 0, this->editable && current_value > par_info->min_value, this->editable && current_value < par_info->max_value);
				}
				SetDParam(2, STR_JUST_INT);
				SetDParam(3, current_value);
				if (par_info->value_names.Contains(current_value)) {
					const char *label = GetGRFStringFromGRFText(par_info->value_names.Find(current_value)->second);
					if (label != nullptr) {
						SetDParam(2, STR_JUST_RAW_STRING);
						SetDParamStr(3, label);
					}
				}
			}

			const char *name = GetGRFStringFromGRFText(par_info->name);
			if (name != nullptr) {
				SetDParam(0, STR_JUST_RAW_STRING);
				SetDParamStr(1, name);
			} else {
				SetDParam(0, STR_NEWGRF_PARAMETERS_DEFAULT_NAME);
				SetDParam(1, i + 1);
			}

			DrawString(text_left, text_right, y + text_y_offset, STR_NEWGRF_PARAMETERS_SETTING, selected ? TC_WHITE : TC_LIGHT_BLUE);
			y += this->line_height;
		}
	}

	void OnPaint() override
	{
		if (this->closing_dropdown) {
			this->closing_dropdown = false;
			this->clicked_dropdown = false;
		}
		this->DrawWidgets();
	}

	void OnClick(Point pt, int widget, int click_count) override
	{
		switch (widget) {
			case WID_NP_NUMPAR_DEC:
				if (this->editable && !this->action14present && this->grf_config->num_params > 0) {
					this->grf_config->num_params--;
					this->InvalidateData();
					SetWindowDirty(WC_GAME_OPTIONS, WN_GAME_OPTIONS_NEWGRF_STATE);
				}
				break;

			case WID_NP_NUMPAR_INC: {
				GRFConfig *c = this->grf_config;
				if (this->editable && !this->action14present && c->num_params < c->num_valid_params) {
					c->param[c->num_params++] = 0;
					this->InvalidateData();
					SetWindowDirty(WC_GAME_OPTIONS, WN_GAME_OPTIONS_NEWGRF_STATE);
				}
				break;
			}

			case WID_NP_BACKGROUND: {
				if (!this->editable) break;
				uint num = this->vscroll->GetScrolledRowFromWidget(pt.y, this, WID_NP_BACKGROUND);
				if (num >= this->vscroll->GetCount()) break;
				if (this->clicked_row != num) {
					DeleteChildWindows(WC_QUERY_STRING);
					HideDropDownMenu(this);
					this->clicked_row = num;
					this->clicked_dropdown = false;
				}

				const NWidgetBase *wid = this->GetWidget<NWidgetBase>(WID_NP_BACKGROUND);
				int x = pt.x - wid->pos_x;
				if (_current_text_dir == TD_RTL) x = wid->current_x - 1 - x;
				x -= 4;

				GRFParameterInfo *par_info = (num < this->grf_config->param_info.size()) ? this->grf_config->param_info[num] : nullptr;
				if (par_info == nullptr) par_info = GetDummyParameterInfo(num);

				/* One of the arrows is clicked */
				uint32 old_val = par_info->GetValue(this->grf_config);
				if (par_info->type != PTYPE_BOOL && IsInsideMM(x, 0, SETTING_BUTTON_WIDTH) && par_info->complete_labels) {
					if (this->clicked_dropdown) {
						/* unclick the dropdown */
						HideDropDownMenu(this);
						this->clicked_dropdown = false;
						this->closing_dropdown = false;
					} else {
						const NWidgetBase *wid = this->GetWidget<NWidgetBase>(WID_NP_BACKGROUND);
						int rel_y = (pt.y - (int)wid->pos_y) % this->line_height;

						Rect wi_rect;
						wi_rect.left = pt.x - (_current_text_dir == TD_RTL ? SETTING_BUTTON_WIDTH - 1 - x : x);;
						wi_rect.right = wi_rect.left + SETTING_BUTTON_WIDTH - 1;
						wi_rect.top = pt.y - rel_y + (this->line_height - SETTING_BUTTON_HEIGHT) / 2;
						wi_rect.bottom = wi_rect.top + SETTING_BUTTON_HEIGHT - 1;

						/* For dropdowns we also have to check the y position thoroughly, the mouse may not above the just opening dropdown */
						if (pt.y >= wi_rect.top && pt.y <= wi_rect.bottom) {
							this->clicked_dropdown = true;
							this->closing_dropdown = false;

							DropDownList list;
							for (uint32 i = par_info->min_value; i <= par_info->max_value; i++) {
								list.emplace_back(new DropDownListCharStringItem(GetGRFStringFromGRFText(par_info->value_names.Find(i)->second), i, false));
							}

							ShowDropDownListAt(this, std::move(list), old_val, -1, wi_rect, COLOUR_ORANGE, true);
						}
					}
				} else if (IsInsideMM(x, 0, SETTING_BUTTON_WIDTH)) {
					uint32 val = old_val;
					if (par_info->type == PTYPE_BOOL) {
						val = !val;
					} else {
						if (x >= SETTING_BUTTON_WIDTH / 2) {
							/* Increase button clicked */
							if (val < par_info->max_value) val++;
							this->clicked_increase = true;
						} else {
							/* Decrease button clicked */
							if (val > par_info->min_value) val--;
							this->clicked_increase = false;
						}
					}
					if (val != old_val) {
						par_info->SetValue(this->grf_config, val);

						this->clicked_button = num;
						this->timeout.SetInterval(150);
					}
				} else if (par_info->type == PTYPE_UINT_ENUM && !par_info->complete_labels && click_count >= 2) {
					/* Display a query box so users can enter a custom value. */
					SetDParam(0, old_val);
					ShowQueryString(STR_JUST_INT, STR_CONFIG_SETTING_QUERY_CAPTION, 10, this, CS_NUMERAL, QSF_NONE);
				}
				this->SetDirty();
				break;
			}

			case WID_NP_RESET:
				if (!this->editable) break;
				this->grf_config->SetParameterDefaults();
				this->InvalidateData();
				SetWindowDirty(WC_GAME_OPTIONS, WN_GAME_OPTIONS_NEWGRF_STATE);
				break;

			case WID_NP_ACCEPT:
				delete this;
				break;
		}
	}

	void OnQueryTextFinished(char *str) override
	{
		if (StrEmpty(str)) return;
		int32 value = atoi(str);
		GRFParameterInfo *par_info = ((uint)this->clicked_row < this->grf_config->param_info.size()) ? this->grf_config->param_info[this->clicked_row] : nullptr;
		if (par_info == nullptr) par_info = GetDummyParameterInfo(this->clicked_row);
		uint32 val = Clamp<uint32>(value, par_info->min_value, par_info->max_value);
		par_info->SetValue(this->grf_config, val);
		this->SetDirty();
	}

	void OnDropdownSelect(int widget, int index) override
	{
		assert(this->clicked_dropdown);
		GRFParameterInfo *par_info = ((uint)this->clicked_row < this->grf_config->param_info.size()) ? this->grf_config->param_info[this->clicked_row] : nullptr;
		if (par_info == nullptr) par_info = GetDummyParameterInfo(this->clicked_row);
		par_info->SetValue(this->grf_config, index);
		this->SetDirty();
	}

	void OnDropdownClose(Point pt, int widget, int index, bool instant_close) override
	{
		/* We cannot raise the dropdown button just yet. OnClick needs some hint, whether
		 * the same dropdown button was clicked again, and then not open the dropdown again.
		 * So, we only remember that it was closed, and process it on the next OnPaint, which is
		 * after OnClick. */
		assert(this->clicked_dropdown);
		this->closing_dropdown = true;
		this->SetDirty();
	}

	void OnResize() override
	{
		this->vscroll->SetCapacityFromWidget(this, WID_NP_BACKGROUND);
	}

	/**
	 * Some data on this window has become invalid.
	 * @param data Information about the changed data.
	 * @param gui_scope Whether the call is done from GUI scope. You may not do everything when not in GUI scope. See #InvalidateWindowData() for details.
	 */
	void OnInvalidateData(int data = 0, bool gui_scope = true) override
	{
		if (!gui_scope) return;
		if (!this->action14present) {
			this->SetWidgetDisabledState(WID_NP_NUMPAR_DEC, !this->editable || this->grf_config->num_params == 0);
			this->SetWidgetDisabledState(WID_NP_NUMPAR_INC, !this->editable || this->grf_config->num_params >= this->grf_config->num_valid_params);
		}

		this->vscroll->SetCount(this->action14present ? this->grf_config->num_valid_params : this->grf_config->num_params);
		if (this->clicked_row != UINT_MAX && this->clicked_row >= this->vscroll->GetCount()) {
			this->clicked_row = UINT_MAX;
			DeleteChildWindows(WC_QUERY_STRING);
		}
	}

	void OnRealtimeTick(uint delta_ms) override
	{
		if (timeout.Elapsed(delta_ms)) {
			this->clicked_button = UINT_MAX;
			this->SetDirty();
		}
	}
};
GRFParameterInfo NewGRFParametersWindow::dummy_parameter_info(0);


static const NWidgetPart _nested_newgrf_parameter_widgets[] = {
	NWidget(NWID_HORIZONTAL),
		NWidget(WWT_CLOSEBOX, COLOUR_MAUVE),
		NWidget(WWT_CAPTION, COLOUR_MAUVE), SetDataTip(STR_NEWGRF_PARAMETERS_CAPTION, STR_TOOLTIP_WINDOW_TITLE_DRAG_THIS),
		NWidget(WWT_DEFSIZEBOX, COLOUR_MAUVE),
	EndContainer(),
	NWidget(NWID_SELECTION, INVALID_COLOUR, WID_NP_SHOW_NUMPAR),
		NWidget(WWT_PANEL, COLOUR_MAUVE), SetResize(1, 0), SetFill(1, 0), SetPIP(4, 0, 4),
			NWidget(NWID_HORIZONTAL), SetPIP(4, 0, 4),
				NWidget(WWT_PUSHARROWBTN, COLOUR_YELLOW, WID_NP_NUMPAR_DEC), SetMinimalSize(12, 12), SetDataTip(AWV_DECREASE, STR_NULL),
				NWidget(WWT_PUSHARROWBTN, COLOUR_YELLOW, WID_NP_NUMPAR_INC), SetMinimalSize(12, 12), SetDataTip(AWV_INCREASE, STR_NULL),
				NWidget(WWT_TEXT, COLOUR_MAUVE, WID_NP_NUMPAR), SetResize(1, 0), SetFill(1, 0), SetPadding(0, 0, 0, 4), SetDataTip(STR_NEWGRF_PARAMETERS_NUM_PARAM, STR_NULL),
			EndContainer(),
		EndContainer(),
	EndContainer(),
	NWidget(NWID_HORIZONTAL),
		NWidget(WWT_MATRIX, COLOUR_MAUVE, WID_NP_BACKGROUND), SetMinimalSize(188, 182), SetResize(1, 1), SetFill(1, 0), SetMatrixDataTip(1, 0, STR_NULL), SetScrollbar(WID_NP_SCROLLBAR),
		NWidget(NWID_VSCROLLBAR, COLOUR_MAUVE, WID_NP_SCROLLBAR),
	EndContainer(),
	NWidget(NWID_SELECTION, INVALID_COLOUR, WID_NP_SHOW_DESCRIPTION),
		NWidget(WWT_PANEL, COLOUR_MAUVE, WID_NP_DESCRIPTION), SetResize(1, 0), SetFill(1, 0),
		EndContainer(),
	EndContainer(),
	NWidget(NWID_HORIZONTAL),
		NWidget(NWID_HORIZONTAL, NC_EQUALSIZE),
			NWidget(WWT_PUSHTXTBTN, COLOUR_MAUVE, WID_NP_ACCEPT), SetResize(1, 0), SetFill(1, 0), SetDataTip(STR_NEWGRF_PARAMETERS_CLOSE, STR_NULL),
			NWidget(WWT_PUSHTXTBTN, COLOUR_MAUVE, WID_NP_RESET), SetResize(1, 0), SetFill(1, 0), SetDataTip(STR_NEWGRF_PARAMETERS_RESET, STR_NEWGRF_PARAMETERS_RESET_TOOLTIP),
		EndContainer(),
		NWidget(WWT_RESIZEBOX, COLOUR_MAUVE),
	EndContainer(),
};

/** Window definition for the change grf parameters window */
static WindowDesc _newgrf_parameters_desc(
	WDP_CENTER, "settings_newgrf_config", 500, 208,
	WC_GRF_PARAMETERS, WC_NONE,
	0,
	_nested_newgrf_parameter_widgets, lengthof(_nested_newgrf_parameter_widgets)
);

static void OpenGRFParameterWindow(GRFConfig *c, bool editable)
{
	DeleteWindowByClass(WC_GRF_PARAMETERS);
	new NewGRFParametersWindow(&_newgrf_parameters_desc, c, editable);
}

/** Window for displaying the textfile of a NewGRF. */
struct NewGRFTextfileWindow : public TextfileWindow {
	const GRFConfig *grf_config; ///< View the textfile of this GRFConfig.

	NewGRFTextfileWindow(TextfileType file_type, const GRFConfig *c) : TextfileWindow(file_type), grf_config(c)
	{
		const char *textfile = this->grf_config->GetTextfile(file_type);
		this->LoadTextfile(textfile, NEWGRF_DIR);
	}

	void SetStringParameters(int widget) const override
	{
		if (widget == WID_TF_CAPTION) {
			SetDParam(0, STR_CONTENT_TYPE_NEWGRF);
			SetDParamStr(1, this->grf_config->GetName());
		}
	}
};

void ShowNewGRFTextfileWindow(TextfileType file_type, const GRFConfig *c)
{
	DeleteWindowById(WC_TEXTFILE, file_type);
	new NewGRFTextfileWindow(file_type, c);
}

typedef std::map<uint32, const GRFConfig *> GrfIdMap; ///< Map of grfid to the grf config.

/**
 * Add all grf configs from \a c into the map.
 * @param c Grf list to add.
 * @param grfid_map Map to add them to.
 */
static void FillGrfidMap(const GRFConfig *c, GrfIdMap *grfid_map)
{
	while (c != nullptr) {
		std::pair<uint32, const GRFConfig *> p(c->ident.grfid, c);
		grfid_map->insert(p);
		c = c->next;
	}
}

static void NewGRFConfirmationCallback(Window *w, bool confirmed);
static void ShowSavePresetWindow(const char *initial_text);

/**
 * Window for showing NewGRF files
 */
struct NewGRFWindow : public Window, NewGRFScanCallback {
	typedef GUIList<const GRFConfig *, StringFilter &> GUIGRFConfigList;

	static const uint EDITBOX_MAX_SIZE   =  50;

	static Listing   last_sorting;   ///< Default sorting of #GUIGRFConfigList.
	static Filtering last_filtering; ///< Default filtering of #GUIGRFConfigList.
	static GUIGRFConfigList::SortFunction   * const sorter_funcs[]; ///< Sort functions of the #GUIGRFConfigList.
	static GUIGRFConfigList::FilterFunction * const filter_funcs[]; ///< Filter functions of the #GUIGRFConfigList.

	GUIGRFConfigList avails;    ///< Available (non-active) grfs.
	const GRFConfig *avail_sel; ///< Currently selected available grf. \c nullptr is none is selected.
	int avail_pos;              ///< Index of #avail_sel if existing, else \c -1.
	StringFilter string_filter; ///< Filter for available grf.
	QueryString filter_editbox; ///< Filter editbox;

	StringList grf_presets;     ///< List of known NewGRF presets.

	GRFConfig *actives;         ///< Temporary active grf list to which changes are made.
	GRFConfig *active_sel;      ///< Selected active grf item.

	GRFConfig **orig_list;      ///< List active grfs in the game. Used as initial value, may be updated by the window.
	bool editable;              ///< Is the window editable?
	bool show_params;           ///< Are the grf-parameters shown in the info-panel?
	bool execute;               ///< On pressing 'apply changes' are grf changes applied immediately, or only list is updated.
	int preset;                 ///< Selected preset or \c -1 if none selected.
	int active_over;            ///< Active GRF item over which another one is dragged, \c -1 if none.

	Scrollbar *vscroll;
	Scrollbar *vscroll2;

	NewGRFWindow(WindowDesc *desc, bool editable, bool show_params, bool execute, GRFConfig **orig_list) : Window(desc), filter_editbox(EDITBOX_MAX_SIZE)
	{
		this->avail_sel   = nullptr;
		this->avail_pos   = -1;
		this->active_sel  = nullptr;
		this->actives     = nullptr;
		this->orig_list   = orig_list;
		this->editable    = editable;
		this->execute     = execute;
		this->show_params = show_params;
		this->preset      = -1;
		this->active_over = -1;

		CopyGRFConfigList(&this->actives, *orig_list, false);
		this->grf_presets = GetGRFPresetList();

		this->CreateNestedTree();
		this->vscroll = this->GetScrollbar(WID_NS_SCROLLBAR);
		this->vscroll2 = this->editable ? this->GetScrollbar(WID_NS_SCROLL2BAR) : NULL;

		this->GetWidget<NWidgetStacked>(WID_NS_SHOW_REMOVE)->SetDisplayedPlane(this->editable ? 0 : 1);
		this->FinishInitNested(WN_GAME_OPTIONS_NEWGRF_STATE);

		this->querystrings[WID_NS_FILTER] = &this->filter_editbox;
		this->filter_editbox.cancel_button = QueryString::ACTION_CLEAR;
		if (editable) {
			this->SetFocusedWidget(WID_NS_FILTER);
		} else {
			this->DisableWidget(WID_NS_FILTER);
		}

		this->avails.SetListing(this->last_sorting);
		this->avails.SetFiltering(this->last_filtering);
		this->avails.SetSortFuncs(this->sorter_funcs);
		this->avails.SetFilterFuncs(this->filter_funcs);
		this->avails.ForceRebuild();

		this->OnInvalidateData(GOID_NEWGRF_LIST_EDITED);
	}

	~NewGRFWindow()
	{
		DeleteWindowByClass(WC_GRF_PARAMETERS);
		DeleteWindowByClass(WC_TEXTFILE);
		DeleteWindowByClass(WC_SAVE_PRESET);

		if (this->editable && !this->execute) {
			CopyGRFConfigList(this->orig_list, this->actives, true);
			ResetGRFConfig(false);
			ReloadNewGRFData();
		}

		/* Remove the temporary copy of grf-list used in window */
		ClearGRFConfigList(&this->actives);
	}

	/**
	 * Test whether the currently active set of NewGRFs can be upgraded with the available NewGRFs.
	 * @return Whether an upgrade is possible.
	 */
	bool CanUpgradeCurrent()
	{
		GrfIdMap grfid_map;
		FillGrfidMap(this->actives, &grfid_map);

		for (const GRFConfig *a = _all_grfs; a != nullptr; a = a->next) {
			GrfIdMap::const_iterator iter = grfid_map.find(a->ident.grfid);
			if (iter != grfid_map.end() && a->version > iter->second->version) return true;
		}
		return false;
	}

	/** Upgrade the currently active set of NewGRFs. */
	void UpgradeCurrent()
	{
		GrfIdMap grfid_map;
		FillGrfidMap(this->actives, &grfid_map);

		for (const GRFConfig *a = _all_grfs; a != nullptr; a = a->next) {
			GrfIdMap::iterator iter = grfid_map.find(a->ident.grfid);
			if (iter == grfid_map.end() || iter->second->version >= a->version) continue;

			GRFConfig **c = &this->actives;
			while (*c != iter->second) c = &(*c)->next;
			GRFConfig *d = new GRFConfig(*a);
			d->next = (*c)->next;
			d->CopyParams(**c);
			if (this->active_sel == *c) {
				DeleteWindowByClass(WC_GRF_PARAMETERS);
				DeleteWindowByClass(WC_TEXTFILE);
				this->active_sel = nullptr;
			}
			delete *c;
			*c = d;
			iter->second = d;
		}
	}

	void UpdateWidgetSize(int widget, Dimension *size, const Dimension &padding, Dimension *fill, Dimension *resize) override
	{
		switch (widget) {
			case WID_NS_FILE_LIST:
			{
				Dimension d = maxdim(GetSpriteSize(SPR_SQUARE), GetSpriteSize(SPR_WARNING_SIGN));
				resize->height = GetMinSizing(NWST_STEP, max(d.height + 2U, FONT_HEIGHT_NORMAL + 2U));
				size->height = max(size->height, WD_FRAMERECT_TOP + 4 * resize->height + WD_FRAMERECT_BOTTOM);
				break;
			}

			case WID_NS_AVAIL_LIST:
				resize->height = GetMinSizing(NWST_STEP, max(12, FONT_HEIGHT_NORMAL + 2));
				size->height = max(size->height, WD_FRAMERECT_TOP + 4 * resize->height + WD_FRAMERECT_BOTTOM);
				break;

			case WID_NS_NEWGRF_INFO_TITLE: {
				Dimension dim = GetStringBoundingBox(STR_NEWGRF_SETTINGS_INFO_TITLE);
				size->height = max(size->height, dim.height + WD_FRAMETEXT_TOP + WD_FRAMETEXT_BOTTOM);
				size->width  = max(size->width,  dim.width  + WD_FRAMETEXT_LEFT + WD_FRAMETEXT_RIGHT);
				break;
			}

			case WID_NS_NEWGRF_INFO:
				size->height = max(size->height, WD_FRAMERECT_TOP + 10 * FONT_HEIGHT_NORMAL + WD_FRAMERECT_BOTTOM + padding.height + 2);
				break;

			case WID_NS_PRESET_LIST: {
				Dimension d = GetStringBoundingBox(STR_NUM_CUSTOM);
				for (const auto &i : this->grf_presets) {
					SetDParamStr(0, i.c_str());
					d = maxdim(d, GetStringBoundingBox(STR_JUST_RAW_STRING));
				}
				d.width += padding.width;
				d.height = GetMinSizing(NWST_BUTTON, d.height);
				*size = maxdim(d, *size);
				break;
			}

			case WID_NS_CONTENT_DOWNLOAD:
			case WID_NS_CONTENT_DOWNLOAD2: {
				Dimension d = GetStringBoundingBox(STR_NEWGRF_SETTINGS_FIND_MISSING_CONTENT_BUTTON);
				*size = maxdim(d, GetStringBoundingBox(STR_INTRO_ONLINE_CONTENT));
				size->width  += padding.width;
				size->height += padding.height;
				size->height = GetMinSizing(NWST_BUTTON, size->height);
				break;
			}
		}
	}

	void OnResize() override
	{
		this->vscroll->SetCapacityFromWidget(this, WID_NS_FILE_LIST);
		if (this->vscroll2) this->vscroll2->SetCapacityFromWidget(this, WID_NS_AVAIL_LIST);
	}

	void SetStringParameters(int widget) const override
	{
		switch (widget) {
			case WID_NS_PRESET_LIST:
				if (this->preset == -1) {
					SetDParam(0, STR_NUM_CUSTOM);
				} else {
					SetDParam(0, STR_JUST_RAW_STRING);
					SetDParamStr(1, this->grf_presets[this->preset].c_str());
				}
				break;
		}
	}

	/**
	 * Pick the palette for the sprite of the grf to display.
	 * @param c grf to display.
	 * @return Palette for the sprite.
	 */
	inline PaletteID GetPalette(const GRFConfig *c) const
	{
		PaletteID pal;

		/* Pick a colour */
		switch (c->status) {
			case GCS_NOT_FOUND:
			case GCS_DISABLED:
				pal = PALETTE_TO_RED;
				break;
			case GCS_ACTIVATED:
				pal = PALETTE_TO_GREEN;
				break;
			default:
				pal = PALETTE_TO_BLUE;
				break;
		}

		/* Do not show a "not-failure" colour when it actually failed to load */
		if (pal != PALETTE_TO_RED) {
			if (HasBit(c->flags, GCF_STATIC)) {
				pal = PALETTE_TO_GREY;
			} else if (HasBit(c->flags, GCF_COMPATIBLE)) {
				pal = PALETTE_TO_ORANGE;
			}
		}

		return pal;
	}

	void DrawWidget(const Rect &r, int widget) const override
	{
		switch (widget) {
			case WID_NS_FILE_LIST: {
				GfxFillRect(r.left + 1, r.top + 1, r.right - 1, r.bottom - 1, PC_BLACK);

				uint step_height = this->GetWidget<NWidgetBase>(WID_NS_FILE_LIST)->resize_y;
				uint y = r.top + WD_FRAMERECT_TOP;
				Dimension square = GetSpriteSize(SPR_SQUARE);
				Dimension warning = GetSpriteSize(SPR_WARNING_SIGN);
				int square_offset_y = (step_height - square.height) / 2;
				int warning_offset_y = (step_height - warning.height) / 2;
				int offset_y = (step_height - FONT_HEIGHT_NORMAL) / 2;

				bool rtl = _current_text_dir == TD_RTL;
				uint text_left    = rtl ? r.left + WD_FRAMERECT_LEFT : r.left + square.width + 15;
				uint text_right   = rtl ? r.right - square.width - 15 : r.right - WD_FRAMERECT_RIGHT;
				uint square_left  = rtl ? r.right - square.width - 5 : r.left + 5;
				uint warning_left = rtl ? r.right - square.width - warning.width - 10 : r.left + square.width + 10;

				int i = 0;
				for (const GRFConfig *c = this->actives; c != nullptr; c = c->next, i++) {
					if (this->vscroll->IsVisible(i)) {
						const char *text = c->GetName();
						bool h = (this->active_sel == c);
						PaletteID pal = this->GetPalette(c);

						if (h) {
							GfxFillRect(r.left + 1, y, r.right - 1, y + step_height - 1, PC_DARK_BLUE);
						} else if (i == this->active_over) {
							/* Get index of current selection. */
							int active_sel_pos = 0;
							for (GRFConfig *c = this->actives; c != nullptr && c != this->active_sel; c = c->next, active_sel_pos++) {}
							if (active_sel_pos != this->active_over) {
								uint top = this->active_over < active_sel_pos ? y + 1 : y + step_height - 2;
								GfxFillRect(r.left + WD_FRAMERECT_LEFT, top - 1, r.right - WD_FRAMERECT_RIGHT, top + 1, PC_GREY);
							}
						}
						DrawSprite(SPR_SQUARE, pal, square_left, y + square_offset_y);
						if (c->error != nullptr) DrawSprite(SPR_WARNING_SIGN, 0, warning_left, y + warning_offset_y);
						uint txtoffset = c->error == nullptr ? 0 : warning.width;
						DrawString(text_left + (rtl ? 0 : txtoffset), text_right - (rtl ? txtoffset : 0), y + offset_y, text, h ? TC_WHITE : TC_ORANGE);
						y += step_height;
					}
				}
				if (i == this->active_over && this->vscroll->IsVisible(i)) { // Highlight is after the last GRF entry.
					GfxFillRect(r.left + WD_FRAMERECT_LEFT, y, r.right - WD_FRAMERECT_RIGHT, y + 2, PC_GREY);
				}
				break;
			}

			case WID_NS_AVAIL_LIST: {
				GfxFillRect(r.left + 1, r.top + 1, r.right - 1, r.bottom - 1, this->active_over == -2 ? PC_DARK_GREY : PC_BLACK);

				uint step_height = this->GetWidget<NWidgetBase>(WID_NS_AVAIL_LIST)->resize_y;
				int offset_y = (step_height - FONT_HEIGHT_NORMAL) / 2;
				uint y = r.top + WD_FRAMERECT_TOP;
				uint min_index = this->vscroll2->GetPosition();
				uint max_index = min(min_index + this->vscroll2->GetCapacity(), (uint)this->avails.size());

				for (uint i = min_index; i < max_index; i++) {
					const GRFConfig *c = this->avails[i];
					bool h = (c == this->avail_sel);
					const char *text = c->GetName();

					if (h) GfxFillRect(r.left + 1, y, r.right - 1, y + step_height - 1, PC_DARK_BLUE);
					DrawString(r.left + WD_FRAMERECT_LEFT, r.right - WD_FRAMERECT_RIGHT, y + offset_y, text, h ? TC_WHITE : TC_SILVER);
					y += step_height;
				}
				break;
			}

			case WID_NS_NEWGRF_INFO_TITLE:
				/* Create the nice grayish rectangle at the details top. */
				GfxFillRect(r.left + 1, r.top + 1, r.right - 1, r.bottom - 1, PC_DARK_BLUE);
				DrawString(r.left, r.right, (r.top + r.bottom - FONT_HEIGHT_NORMAL) / 2, STR_NEWGRF_SETTINGS_INFO_TITLE, TC_FROMSTRING, SA_HOR_CENTER);
				break;

			case WID_NS_NEWGRF_INFO: {
				const GRFConfig *selected = this->active_sel;
				if (selected == nullptr) selected = this->avail_sel;
				if (selected != nullptr) {
					ShowNewGRFInfo(selected, r.left + WD_FRAMERECT_LEFT, r.top + WD_FRAMERECT_TOP, r.right - WD_FRAMERECT_RIGHT, r.bottom - WD_FRAMERECT_BOTTOM, this->show_params);
				}
				break;
			}
		}
	}

	void OnClick(Point pt, int widget, int click_count) override
	{
		if (widget >= WID_NS_NEWGRF_TEXTFILE && widget < WID_NS_NEWGRF_TEXTFILE + TFT_END) {
			if (this->active_sel == nullptr && this->avail_sel == nullptr) return;

			ShowNewGRFTextfileWindow((TextfileType)(widget - WID_NS_NEWGRF_TEXTFILE), this->active_sel != nullptr ? this->active_sel : this->avail_sel);
			return;
		}

		switch (widget) {
			case WID_NS_PRESET_LIST: {
				DropDownList list;

				/* Add 'None' option for clearing list */
				list.emplace_back(new DropDownListStringItem(STR_NONE, -1, false));

				for (uint i = 0; i < this->grf_presets.size(); i++) {
					list.emplace_back(new DropDownListCharStringItem(this->grf_presets[i].c_str(), i, false));
				}

				this->DeleteChildWindows(WC_QUERY_STRING); // Remove the parameter query window
				ShowDropDownList(this, std::move(list), this->preset, WID_NS_PRESET_LIST);
				break;
			}

			case WID_NS_OPEN_URL: {
				const GRFConfig *c = (this->avail_sel == nullptr) ? this->active_sel : this->avail_sel;

				extern void OpenBrowser(const char *url);
				OpenBrowser(c->GetURL());
				break;
			}

			case WID_NS_PRESET_SAVE:
				ShowSavePresetWindow((this->preset == -1) ? nullptr : this->grf_presets[this->preset].c_str());
				break;

			case WID_NS_PRESET_DELETE:
				if (this->preset == -1) return;

				DeleteGRFPresetFromConfig(this->grf_presets[this->preset].c_str());
				this->grf_presets = GetGRFPresetList();
				this->preset = -1;
				this->InvalidateData();
				this->DeleteChildWindows(WC_QUERY_STRING); // Remove the parameter query window
				break;

			case WID_NS_MOVE_UP: { // Move GRF up
				if (this->active_sel == nullptr || !this->editable) break;

				int pos = 0;
				for (GRFConfig **pc = &this->actives; *pc != nullptr; pc = &(*pc)->next, pos++) {
					GRFConfig *c = *pc;
					if (c->next == this->active_sel) {
						c->next = this->active_sel->next;
						this->active_sel->next = c;
						*pc = this->active_sel;
						break;
					}
				}
				this->vscroll->ScrollTowards(pos);
				this->preset = -1;
				this->InvalidateData();
				break;
			}

			case WID_NS_MOVE_DOWN: { // Move GRF down
				if (this->active_sel == nullptr || !this->editable) break;

				int pos = 1; // Start at 1 as we swap the selected newgrf with the next one
				for (GRFConfig **pc = &this->actives; *pc != nullptr; pc = &(*pc)->next, pos++) {
					GRFConfig *c = *pc;
					if (c == this->active_sel) {
						*pc = c->next;
						c->next = c->next->next;
						(*pc)->next = c;
						break;
					}
				}
				this->vscroll->ScrollTowards(pos);
				this->preset = -1;
				this->InvalidateData();
				break;
			}

			case WID_NS_FILE_LIST: { // Select an active GRF.
				ResetObjectToPlace();

				uint i = this->vscroll->GetScrolledRowFromWidget(pt.y, this, WID_NS_FILE_LIST);

				GRFConfig *c;
				for (c = this->actives; c != nullptr && i > 0; c = c->next, i--) {}

				if (this->active_sel != c) {
					DeleteWindowByClass(WC_GRF_PARAMETERS);
					DeleteWindowByClass(WC_TEXTFILE);
				}
				this->active_sel = c;
				this->avail_sel = nullptr;
				this->avail_pos = -1;

				this->InvalidateData();
				if (click_count == 1) {
					if (this->editable && this->active_sel != nullptr) SetObjectToPlaceWnd(SPR_CURSOR_MOUSE, PAL_NONE, HT_DRAG, this);
					break;
				}
				/* With double click, continue */
				FALLTHROUGH;
			}

			case WID_NS_REMOVE: { // Remove GRF
				if (this->active_sel == nullptr || !this->editable) break;
				DeleteWindowByClass(WC_GRF_PARAMETERS);
				DeleteWindowByClass(WC_TEXTFILE);

				/* Choose the next GRF file to be the selected file. */
				GRFConfig *newsel = this->active_sel->next;
				for (GRFConfig **pc = &this->actives; *pc != nullptr; pc = &(*pc)->next) {
					GRFConfig *c = *pc;
					/* If the new selection is empty (i.e. we're deleting the last item
					 * in the list, pick the file just before the selected file */
					if (newsel == nullptr && c->next == this->active_sel) newsel = c;

					if (c == this->active_sel) {
						if (newsel == c) newsel = nullptr;

						*pc = c->next;
						delete c;
						break;
					}
				}

				this->active_sel = newsel;
				this->preset = -1;
				this->avail_pos = -1;
				this->avail_sel = nullptr;
				this->avails.ForceRebuild();
				this->InvalidateData(GOID_NEWGRF_LIST_EDITED);
				break;
			}

			case WID_NS_UPGRADE: { // Upgrade GRF.
				if (!this->editable || this->actives == nullptr) break;
				UpgradeCurrent();
				this->InvalidateData(GOID_NEWGRF_LIST_EDITED);
				break;
			}

			case WID_NS_AVAIL_LIST: { // Select a non-active GRF.
				ResetObjectToPlace();

				uint i = this->vscroll2->GetScrolledRowFromWidget(pt.y, this, WID_NS_AVAIL_LIST);
				this->active_sel = nullptr;
				DeleteWindowByClass(WC_GRF_PARAMETERS);
				if (i < this->avails.size()) {
					if (this->avail_sel != this->avails[i]) DeleteWindowByClass(WC_TEXTFILE);
					this->avail_sel = this->avails[i];
					this->avail_pos = i;
				}
				this->InvalidateData();
				if (click_count == 1) {
					if (this->editable && this->avail_sel != nullptr && !HasBit(this->avail_sel->flags, GCF_INVALID)) SetObjectToPlaceWnd(SPR_CURSOR_MOUSE, PAL_NONE, HT_DRAG, this);
					break;
				}
				/* With double click, continue */
				FALLTHROUGH;
			}

			case WID_NS_ADD:
				if (this->avail_sel == nullptr || !this->editable || HasBit(this->avail_sel->flags, GCF_INVALID)) break;

				this->AddGRFToActive();
				break;

			case WID_NS_APPLY_CHANGES: // Apply changes made to GRF list
				if (!this->editable) break;
				if (this->execute) {
					ShowQuery(
						STR_NEWGRF_POPUP_CAUTION_CAPTION,
						STR_NEWGRF_CONFIRMATION_TEXT,
						this,
						NewGRFConfirmationCallback
					);
				} else {
					CopyGRFConfigList(this->orig_list, this->actives, true);
					ResetGRFConfig(false);
					ReloadNewGRFData();
				}
				this->DeleteChildWindows(WC_QUERY_STRING); // Remove the parameter query window
				break;

			case WID_NS_VIEW_PARAMETERS:
			case WID_NS_SET_PARAMETERS: { // Edit parameters
				if (this->active_sel == nullptr || !this->show_params || this->active_sel->num_valid_params == 0) break;

				OpenGRFParameterWindow(this->active_sel, this->editable);
				break;
			}

			case WID_NS_TOGGLE_PALETTE:
				if (this->active_sel != nullptr && this->editable) {
					this->active_sel->palette ^= GRFP_USE_MASK;
					this->SetDirty();
				}
				break;

			case WID_NS_CONTENT_DOWNLOAD:
			case WID_NS_CONTENT_DOWNLOAD2:
				if (!_network_available) {
					ShowErrorMessage(STR_NETWORK_ERROR_NOTAVAILABLE, INVALID_STRING_ID, WL_ERROR);
				} else {
					this->DeleteChildWindows(WC_QUERY_STRING); // Remove the parameter query window

					ShowMissingContentWindow(this->actives);
				}
				break;

			case WID_NS_RESCAN_FILES:
			case WID_NS_RESCAN_FILES2:
				ScanNewGRFFiles(this);
				break;
		}
	}

	void OnNewGRFsScanned() override
	{
		if (this->active_sel == nullptr) DeleteWindowByClass(WC_TEXTFILE);
		this->avail_sel = nullptr;
		this->avail_pos = -1;
		this->avails.ForceRebuild();
		this->DeleteChildWindows(WC_QUERY_STRING); // Remove the parameter query window
	}

	void OnDropdownSelect(int widget, int index) override
	{
		if (!this->editable) return;

		ClearGRFConfigList(&this->actives);
		this->preset = index;

		if (index != -1) {
			this->actives = LoadGRFPresetFromConfig(this->grf_presets[index].c_str());
		}
		this->avails.ForceRebuild();

		ResetObjectToPlace();
		DeleteWindowByClass(WC_GRF_PARAMETERS);
		DeleteWindowByClass(WC_TEXTFILE);
		this->active_sel = nullptr;
		this->InvalidateData(GOID_NEWGRF_PRESET_LOADED);
	}

	void OnQueryTextFinished(char *str) override
	{
		if (str == nullptr) return;

		SaveGRFPresetToConfig(str, this->actives);
		this->grf_presets = GetGRFPresetList();

		/* Switch to this preset */
		for (uint i = 0; i < this->grf_presets.size(); i++) {
			if (this->grf_presets[i] == str) {
				this->preset = i;
				break;
			}
		}

		this->InvalidateData();
	}

	/**
	 * Some data on this window has become invalid.
	 * @param data Information about the changed data. @see GameOptionsInvalidationData
	 * @param gui_scope Whether the call is done from GUI scope. You may not do everything when not in GUI scope. See #InvalidateWindowData() for details.
	 */
	void OnInvalidateData(int data = 0, bool gui_scope = true) override
	{
		if (!gui_scope) return;
		switch (data) {
			default:
				/* Nothing important to do */
				break;

			case GOID_NEWGRF_RESCANNED:
				/* Search the list for items that are now found and mark them as such. */
				for (GRFConfig **l = &this->actives; *l != nullptr; l = &(*l)->next) {
					GRFConfig *c = *l;
					bool compatible = HasBit(c->flags, GCF_COMPATIBLE);
					if (c->status != GCS_NOT_FOUND && !compatible) continue;

					const GRFConfig *f = FindGRFConfig(c->ident.grfid, FGCM_EXACT, compatible ? c->original_md5sum : c->ident.md5sum);
					if (f == nullptr || HasBit(f->flags, GCF_INVALID)) continue;

					*l = new GRFConfig(*f);
					(*l)->next = c->next;

					if (this->active_sel == c) this->active_sel = *l;

					delete c;
				}

				this->avails.ForceRebuild();
				FALLTHROUGH;

			case GOID_NEWGRF_LIST_EDITED:
				this->preset = -1;
				FALLTHROUGH;

			case GOID_NEWGRF_PRESET_LOADED: {
				/* Update scrollbars */
				int i = 0;
				for (const GRFConfig *c = this->actives; c != nullptr; c = c->next, i++) {}

				this->vscroll->SetCount(i + 1); // Reserve empty space for drag and drop handling.

				if (this->avail_pos >= 0) this->vscroll2->ScrollTowards(this->avail_pos);
				break;
			}
		}

		this->BuildAvailables();

		this->SetWidgetsDisabledState(!this->editable,
			WID_NS_PRESET_LIST,
			WID_NS_APPLY_CHANGES,
			WID_NS_TOGGLE_PALETTE,
			WIDGET_LIST_END
		);
		this->SetWidgetDisabledState(WID_NS_ADD, !this->editable || this->avail_sel == nullptr || HasBit(this->avail_sel->flags, GCF_INVALID));
		this->SetWidgetDisabledState(WID_NS_UPGRADE, !this->editable || this->actives == nullptr || !this->CanUpgradeCurrent());

		bool disable_all = this->active_sel == nullptr || !this->editable;
		this->SetWidgetsDisabledState(disable_all,
			WID_NS_REMOVE,
			WID_NS_MOVE_UP,
			WID_NS_MOVE_DOWN,
			WIDGET_LIST_END
		);

		const GRFConfig *c = (this->avail_sel == nullptr) ? this->active_sel : this->avail_sel;
		for (TextfileType tft = TFT_BEGIN; tft < TFT_END; tft++) {
			this->SetWidgetDisabledState(WID_NS_NEWGRF_TEXTFILE + tft, c == nullptr || c->GetTextfile(tft) == nullptr);
		}
		this->SetWidgetDisabledState(WID_NS_OPEN_URL, c == nullptr || StrEmpty(c->GetURL()));

		this->SetWidgetDisabledState(WID_NS_SET_PARAMETERS, !this->show_params || this->active_sel == nullptr || this->active_sel->num_valid_params == 0);
		this->SetWidgetDisabledState(WID_NS_VIEW_PARAMETERS, !this->show_params || this->active_sel == nullptr || this->active_sel->num_valid_params == 0);
		this->SetWidgetDisabledState(WID_NS_TOGGLE_PALETTE, disable_all ||
				(!(_settings_client.gui.newgrf_developer_tools || _settings_client.gui.scenario_developer) && ((c->palette & GRFP_GRF_MASK) != GRFP_GRF_UNSET)));

		if (!disable_all) {
			/* All widgets are now enabled, so disable widgets we can't use */
			if (this->active_sel == this->actives)    this->DisableWidget(WID_NS_MOVE_UP);
			if (this->active_sel->next == nullptr)       this->DisableWidget(WID_NS_MOVE_DOWN);
		}

		this->SetWidgetDisabledState(WID_NS_PRESET_DELETE, this->preset == -1);

		bool has_missing = false;
		bool has_compatible = false;
		for (const GRFConfig *c = this->actives; !has_missing && c != nullptr; c = c->next) {
			has_missing    |= c->status == GCS_NOT_FOUND;
			has_compatible |= HasBit(c->flags, GCF_COMPATIBLE);
		}
		uint32 widget_data;
		StringID tool_tip;
		if (has_missing || has_compatible) {
			widget_data = STR_NEWGRF_SETTINGS_FIND_MISSING_CONTENT_BUTTON;
			tool_tip    = STR_NEWGRF_SETTINGS_FIND_MISSING_CONTENT_TOOLTIP;
		} else {
			widget_data = STR_INTRO_ONLINE_CONTENT;
			tool_tip    = STR_INTRO_TOOLTIP_ONLINE_CONTENT;
		}
		if (this->editable) {
			this->GetWidget<NWidgetCore>(WID_NS_CONTENT_DOWNLOAD)->widget_data  = widget_data;
			this->GetWidget<NWidgetCore>(WID_NS_CONTENT_DOWNLOAD)->tool_tip     = tool_tip;
		}
		this->GetWidget<NWidgetCore>(WID_NS_CONTENT_DOWNLOAD2)->widget_data = widget_data;
		this->GetWidget<NWidgetCore>(WID_NS_CONTENT_DOWNLOAD2)->tool_tip    = tool_tip;

		this->SetWidgetDisabledState(WID_NS_PRESET_SAVE, has_missing);
	}

	EventState OnKeyPress(WChar key, uint16 keycode) override
	{
		if (!this->editable) return ES_NOT_HANDLED;

		switch (keycode) {
			case WKC_UP:
				/* scroll up by one */
				if (this->avail_pos > 0) this->avail_pos--;
				break;

			case WKC_DOWN:
				/* scroll down by one */
				if (this->avail_pos < (int)this->avails.size() - 1) this->avail_pos++;
				break;

			case WKC_PAGEUP:
				/* scroll up a page */
				this->avail_pos = (this->avail_pos < this->vscroll2->GetCapacity()) ? 0 : this->avail_pos - this->vscroll2->GetCapacity();
				break;

			case WKC_PAGEDOWN:
				/* scroll down a page */
				this->avail_pos = min(this->avail_pos + this->vscroll2->GetCapacity(), (int)this->avails.size() - 1);
				break;

			case WKC_HOME:
				/* jump to beginning */
				this->avail_pos = 0;
				break;

			case WKC_END:
				/* jump to end */
				this->avail_pos = (uint)this->avails.size() - 1;
				break;

			default:
				return ES_NOT_HANDLED;
		}

		if (this->avails.size() == 0) this->avail_pos = -1;
		if (this->avail_pos >= 0) {
			this->active_sel = nullptr;
			DeleteWindowByClass(WC_GRF_PARAMETERS);
			if (this->avail_sel != this->avails[this->avail_pos]) DeleteWindowByClass(WC_TEXTFILE);
			this->avail_sel = this->avails[this->avail_pos];
			this->vscroll2->ScrollTowards(this->avail_pos);
			this->InvalidateData(0);
		}

		return ES_HANDLED;
	}

	void OnEditboxChanged(int wid) override
	{
		if (!this->editable) return;

		string_filter.SetFilterTerm(this->filter_editbox.text.buf);
		this->avails.SetFilterState(!string_filter.IsEmpty());
		this->avails.ForceRebuild();
		this->InvalidateData(0);
	}

	void OnDragDrop(Point pt, int widget) override
	{
		if (!this->editable) return;

		if (widget == WID_NS_FILE_LIST) {
			if (this->active_sel != nullptr) {
				/* Get pointer to the selected file in the active list. */
				int from_pos = 0;
				GRFConfig **from_prev;
				for (from_prev = &this->actives; *from_prev != this->active_sel; from_prev = &(*from_prev)->next, from_pos++) {}

				/* Gets the drag-and-drop destination offset. Ignore the last dummy line. */
				int to_pos = min(this->vscroll->GetScrolledRowFromWidget(pt.y, this, WID_NS_FILE_LIST), this->vscroll->GetCount() - 2);
				if (to_pos != from_pos) { // Don't move NewGRF file over itself.
					/* Get pointer to destination position. */
					GRFConfig **to_prev = &this->actives;
					for (int i = from_pos < to_pos ? -1 : 0; *to_prev != nullptr && i < to_pos; to_prev = &(*to_prev)->next, i++) {}

					/* Detach NewGRF file from its original position. */
					*from_prev = this->active_sel->next;

					/* Attach NewGRF file to its new position. */
					this->active_sel->next = *to_prev;
					*to_prev = this->active_sel;

					this->vscroll->ScrollTowards(to_pos);
					this->preset = -1;
					this->InvalidateData();
				}
			} else if (this->avail_sel != nullptr) {
				int to_pos = min(this->vscroll->GetScrolledRowFromWidget(pt.y, this, WID_NS_FILE_LIST), this->vscroll->GetCount() - 1);
				this->AddGRFToActive(to_pos);
			}
		} else if (widget == WID_NS_AVAIL_LIST && this->active_sel != nullptr) {
			/* Remove active NewGRF file by dragging it over available list. */
			Point dummy = {-1, -1};
			this->OnClick(dummy, WID_NS_REMOVE, 1);
		}

		ResetObjectToPlace();

		if (this->active_over != -1) {
			/* End of drag-and-drop, hide dragged destination highlight. */
			this->SetWidgetDirty(this->active_over == -2 ? WID_NS_AVAIL_LIST : WID_NS_FILE_LIST);
			this->active_over = -1;
		}
	}

	void OnMouseDrag(Point pt, int widget) override
	{
		if (!this->editable) return;

		if (widget == WID_NS_FILE_LIST && (this->active_sel != nullptr || this->avail_sel != nullptr)) {
			/* An NewGRF file is dragged over the active list. */
			int to_pos = this->vscroll->GetScrolledRowFromWidget(pt.y, this, WID_NS_FILE_LIST);
			/* Skip the last dummy line if the source is from the active list. */
			to_pos = min(to_pos, this->vscroll->GetCount() - (this->active_sel != nullptr ? 2 : 1));

			if (to_pos != this->active_over) {
				this->active_over = to_pos;
				this->SetWidgetDirty(WID_NS_FILE_LIST);
			}
		} else if (widget == WID_NS_AVAIL_LIST && this->active_sel != nullptr) {
			this->active_over = -2;
			this->SetWidgetDirty(WID_NS_AVAIL_LIST);
		} else if (this->active_over != -1) {
			this->SetWidgetDirty(this->active_over == -2 ? WID_NS_AVAIL_LIST : WID_NS_FILE_LIST);
			this->active_over = -1;
		}
	}

private:
	/** Sort grfs by name. */
	static bool NameSorter(const GRFConfig * const &a, const GRFConfig * const &b)
	{
		int i = strnatcmp(a->GetName(), b->GetName(), true); // Sort by name (natural sorting).
		if (i != 0) return i < 0;

		i = a->version - b->version;
		if (i != 0) return i < 0;

		return memcmp(a->ident.md5sum, b->ident.md5sum, lengthof(b->ident.md5sum)) < 0;
	}

	/** Filter grfs by tags/name */
	static bool CDECL TagNameFilter(const GRFConfig * const *a, StringFilter &filter)
	{
		filter.ResetState();
		filter.AddLine((*a)->GetName());
		filter.AddLine((*a)->filename);
		filter.AddLine((*a)->GetDescription());
		return filter.GetState();;
	}

	void BuildAvailables()
	{
		if (!this->avails.NeedRebuild()) return;

		this->avails.clear();

		for (const GRFConfig *c = _all_grfs; c != nullptr; c = c->next) {
			bool found = false;
			for (const GRFConfig *grf = this->actives; grf != nullptr && !found; grf = grf->next) found = grf->ident.HasGrfIdentifier(c->ident.grfid, c->ident.md5sum);
			if (found) continue;

			if (_settings_client.gui.newgrf_show_old_versions) {
				this->avails.push_back(c);
			} else {
				const GRFConfig *best = FindGRFConfig(c->ident.grfid, HasBit(c->flags, GCF_INVALID) ? FGCM_NEWEST : FGCM_NEWEST_VALID);
				/*
				 * If the best version is 0, then all NewGRF with this GRF ID
				 * have version 0, so for backward compatibility reasons we
				 * want to show them all.
				 * If we are the best version, then we definitely want to
				 * show that NewGRF!.
				 */
				if (best->version == 0 || best->ident.HasGrfIdentifier(c->ident.grfid, c->ident.md5sum)) {
					this->avails.push_back(c);
				}
			}
		}

		this->avails.Filter(this->string_filter);
		this->avails.shrink_to_fit();
		this->avails.RebuildDone();
		this->avails.Sort();

		if (this->avail_sel != nullptr) {
			this->avail_pos = find_index(this->avails, this->avail_sel);
			if (this->avail_pos == -1) {
				this->avail_sel = nullptr;
			}
		}

<<<<<<< HEAD
		if (this->vscroll2) this->vscroll2->SetCount(this->avails.Length()); // Update the scrollbar
=======
		this->vscroll2->SetCount((uint)this->avails.size()); // Update the scrollbar
>>>>>>> a499e9ac
	}

	/**
	 * Insert a GRF into the active list.
	 * @param ins_pos Insert GRF at this position.
	 * @return True if the GRF was successfully added.
	 */
	bool AddGRFToActive(int ins_pos = -1)
	{
		if (this->avail_sel == nullptr || !this->editable || HasBit(this->avail_sel->flags, GCF_INVALID)) return false;

		DeleteWindowByClass(WC_TEXTFILE);

		uint count = 0;
		GRFConfig **entry = nullptr;
		GRFConfig **list;
		/* Find last entry in the list, checking for duplicate grfid on the way */
		for (list = &this->actives; *list != nullptr; list = &(*list)->next, ins_pos--) {
			if (ins_pos == 0) entry = list; // Insert position? Save.
			if ((*list)->ident.grfid == this->avail_sel->ident.grfid) {
				ShowErrorMessage(STR_NEWGRF_DUPLICATE_GRFID, INVALID_STRING_ID, WL_INFO);
				return false;
			}
			if (!HasBit((*list)->flags, GCF_STATIC)) count++;
		}
		if (entry == nullptr) entry = list;
		if (count >= NETWORK_MAX_GRF_COUNT) {
			ShowErrorMessage(STR_NEWGRF_TOO_MANY_NEWGRFS, INVALID_STRING_ID, WL_INFO);
			return false;
		}

		GRFConfig *c = new GRFConfig(*this->avail_sel); // Copy GRF details from scanned list.
		c->SetParameterDefaults();

		/* Insert GRF config to configuration list. */
		c->next = *entry;
		*entry = c;

		/* Select next (or previous, if last one) item in the list. */
		int new_pos = this->avail_pos + 1;
		if (new_pos >= (int)this->avails.size()) new_pos = this->avail_pos - 1;
		this->avail_pos = new_pos;
		if (new_pos >= 0) this->avail_sel = this->avails[new_pos];

		this->avails.ForceRebuild();
		this->InvalidateData(GOID_NEWGRF_LIST_EDITED);
		return true;
	}
};

/**
 * Show the content list window with all missing grfs from the given list.
 * @param list The list of grfs to check for missing / not exactly matching ones.
 */
void ShowMissingContentWindow(const GRFConfig *list)
{
	/* Only show the things in the current list, or everything when nothing's selected */
	ContentVector cv;
	for (const GRFConfig *c = list; c != nullptr; c = c->next) {
		if (c->status != GCS_NOT_FOUND && !HasBit(c->flags, GCF_COMPATIBLE)) continue;

		ContentInfo *ci = new ContentInfo();
		ci->type = CONTENT_TYPE_NEWGRF;
		ci->state = ContentInfo::DOES_NOT_EXIST;
		strecpy(ci->name, c->GetName(), lastof(ci->name));
		ci->unique_id = BSWAP32(c->ident.grfid);
		memcpy(ci->md5sum, HasBit(c->flags, GCF_COMPATIBLE) ? c->original_md5sum : c->ident.md5sum, sizeof(ci->md5sum));
		cv.push_back(ci);
	}
	ShowNetworkContentListWindow(cv.size() == 0 ? nullptr : &cv, CONTENT_TYPE_NEWGRF);
}

Listing NewGRFWindow::last_sorting     = {false, 0};
Filtering NewGRFWindow::last_filtering = {false, 0};

NewGRFWindow::GUIGRFConfigList::SortFunction * const NewGRFWindow::sorter_funcs[] = {
	&NameSorter,
};

NewGRFWindow::GUIGRFConfigList::FilterFunction * const NewGRFWindow::filter_funcs[] = {
	&TagNameFilter,
};

/**
 * Custom nested widget container for the NewGRF gui.
 * Depending on the space in the gui, it uses either
 * - two column mode, put the #acs and the #avs underneath each other and the #inf next to it, or
 * - three column mode, put the #avs, #acs, and #inf each in its own column.
 */
class NWidgetNewGRFDisplay : public NWidgetContainer {
public:
	static const uint INTER_LIST_SPACING;      ///< Empty vertical space between both lists in the 2 column mode.
	static const uint INTER_COLUMN_SPACING;    ///< Empty horizontal space between two columns.
	static const uint MAX_EXTRA_INFO_WIDTH;    ///< Maximal additional width given to the panel.
	static const uint MIN_EXTRA_FOR_3_COLUMNS; ///< Minimal additional width needed before switching to 3 columns.

	NWidgetBase *avs; ///< Widget with the available grfs list and buttons.
	NWidgetBase *acs; ///< Widget with the active grfs list and buttons.
	NWidgetBase *inf; ///< Info panel.
	bool editable;    ///< Editable status of the parent NewGRF window (if \c false, drop all widgets that make the window editable).

	NWidgetNewGRFDisplay(NWidgetBase *avs, NWidgetBase *acs, NWidgetBase *inf) : NWidgetContainer(NWID_HORIZONTAL)
	{
		this->avs = avs;
		this->acs = acs;
		this->inf = inf;

		this->Add(this->avs);
		this->Add(this->acs);
		this->Add(this->inf);

		this->editable = true; // Temporary setting, 'real' value is set in SetupSmallestSize().
	}

	void SetupSmallestSize(Window *w, bool init_array) override
	{
		/* Copy state flag from the window. */
		assert(dynamic_cast<NewGRFWindow *>(w) != nullptr);
		NewGRFWindow *ngw = (NewGRFWindow *)w;
		this->editable = ngw->editable;

		this->avs->SetupSmallestSize(w, init_array);
		this->acs->SetupSmallestSize(w, init_array);
		this->inf->SetupSmallestSize(w, init_array);

		uint min_avs_width = this->avs->smallest_x + this->avs->padding_left + this->avs->padding_right;
		uint min_acs_width = this->acs->smallest_x + this->acs->padding_left + this->acs->padding_right;
		uint min_inf_width = this->inf->smallest_x + this->inf->padding_left + this->inf->padding_right;

		uint min_avs_height = this->avs->smallest_y + this->avs->padding_top + this->avs->padding_bottom;
		uint min_acs_height = this->acs->smallest_y + this->acs->padding_top + this->acs->padding_bottom;
		uint min_inf_height = this->inf->smallest_y + this->inf->padding_top + this->inf->padding_bottom;

		/* Smallest window is in two column mode. */
		this->smallest_x = min_avs_width + min_acs_width + min_inf_width + INTER_COLUMN_SPACING * 2;
		this->smallest_y = max(max(min_inf_height, min_acs_height), min_avs_height);

		/* Filling. */
		this->fill_x = LeastCommonMultiple(this->avs->fill_x, this->acs->fill_x);
		if (this->inf->fill_x > 0 && (this->fill_x == 0 || this->fill_x > this->inf->fill_x)) this->fill_x = this->inf->fill_x;

		this->fill_y = this->avs->fill_y;
		if (this->acs->fill_y > 0 && (this->fill_y == 0 || this->fill_y > this->acs->fill_y)) this->fill_y = this->acs->fill_y;
		this->fill_y = LeastCommonMultiple(this->fill_y, this->inf->fill_y);

		/* Resizing. */
		this->resize_x = LeastCommonMultiple(this->avs->resize_x, this->acs->resize_x);
		if (this->inf->resize_x > 0 && (this->resize_x == 0 || this->resize_x > this->inf->resize_x)) this->resize_x = this->inf->resize_x;

		this->resize_y = this->avs->resize_y;
		if (this->acs->resize_y > 0 && (this->resize_y == 0 || this->resize_y > this->acs->resize_y)) this->resize_y = this->acs->resize_y;
		this->resize_y = LeastCommonMultiple(this->resize_y, this->inf->resize_y);

		/* Make sure the height suits the 3 column (resp. not-editable) format; the 2 column format can easily fill space between the lists */
		this->smallest_y = ComputeMaxSize(min_acs_height, this->smallest_y + this->resize_y - 1, this->resize_y);
	}

	void AssignSizePosition(SizingType sizing, uint x, uint y, uint given_width, uint given_height, bool rtl) override
	{
		this->StoreSizePosition(sizing, x, y, given_width, given_height);

		uint min_avs_width = this->avs->smallest_x + this->avs->padding_left + this->avs->padding_right;
		uint min_acs_width = this->acs->smallest_x + this->acs->padding_left + this->acs->padding_right;
		uint min_inf_width = this->inf->smallest_x + this->inf->padding_left + this->inf->padding_right;

		uint min_list_width = max(min_avs_width, min_acs_width); // Smallest width of the lists such that they have equal width (incl padding).
		uint avs_extra_width = min_list_width - min_avs_width;   // Additional width needed for avs to reach min_list_width.
		uint acs_extra_width = min_list_width - min_acs_width;   // Additional width needed for acs to reach min_list_width.

		/* Use 2 or 3 columns? */
		uint min_three_columns = min_avs_width + min_acs_width + min_inf_width + 2 * INTER_COLUMN_SPACING;
		uint min_two_columns   = min_list_width + min_inf_width + INTER_COLUMN_SPACING;
		bool use_three_columns = true; // this->editable;

		/* Info panel is a separate column in both modes. Compute its width first. */
		uint extra_width, inf_width;
		if (use_three_columns) {
			extra_width = given_width - min_three_columns;
			inf_width = min(MAX_EXTRA_INFO_WIDTH, extra_width / 2);
		} else {
			extra_width = given_width - min_two_columns;
			inf_width = min(MAX_EXTRA_INFO_WIDTH, extra_width / 2);
		}
		inf_width = ComputeMaxSize(this->inf->smallest_x, this->inf->smallest_x + inf_width, this->inf->GetHorizontalStepSize(sizing));
		extra_width -= inf_width - this->inf->smallest_x;

		uint inf_height = ComputeMaxSize(this->inf->smallest_y, given_height, this->inf->GetVerticalStepSize(sizing));

		if (use_three_columns) {
			/* Three column display, first make both lists equally wide, then divide whatever is left between both lists.
			 * Only keep track of what avs gets, all other space goes to acs. */
			uint avs_width = min(avs_extra_width, extra_width);
			extra_width -= avs_width;
			extra_width -= min(acs_extra_width, extra_width);
			avs_width += extra_width / 2;

			avs_width = ComputeMaxSize(this->avs->smallest_x, this->avs->smallest_x + avs_width, this->avs->GetHorizontalStepSize(sizing));

			uint acs_width = given_width - // Remaining space, including horizontal padding.
					inf_width - this->inf->padding_left - this->inf->padding_right -
					avs_width - this->avs->padding_left - this->avs->padding_right - 2 * INTER_COLUMN_SPACING;
			acs_width = ComputeMaxSize(min_acs_width, acs_width, this->acs->GetHorizontalStepSize(sizing)) -
					this->acs->padding_left - this->acs->padding_right;

			/* Never use fill_y on these; the minimal size is chosen, so that the 3 column view looks nice */
			uint avs_height = ComputeMaxSize(this->avs->smallest_y, given_height, this->avs->resize_y);
			uint acs_height = ComputeMaxSize(this->acs->smallest_y, given_height, this->acs->resize_y);

			/* Assign size and position to the children. */
			if (rtl) {
				x += this->inf->padding_left;
				this->inf->AssignSizePosition(sizing, x, y + this->inf->padding_top, inf_width, inf_height, rtl);
				x += inf_width + this->inf->padding_right + INTER_COLUMN_SPACING;
			} else {
				x += this->avs->padding_left;
				this->avs->AssignSizePosition(sizing, x, y + this->avs->padding_top, avs_width, avs_height, rtl);
				x += avs_width + this->avs->padding_right + INTER_COLUMN_SPACING;
			}

			x += this->acs->padding_left;
			this->acs->AssignSizePosition(sizing, x, y + this->acs->padding_top, acs_width, acs_height, rtl);
			x += acs_width + this->acs->padding_right + INTER_COLUMN_SPACING;

			if (rtl) {
				x += this->avs->padding_left;
				this->avs->AssignSizePosition(sizing, x, y + this->avs->padding_top, avs_width, avs_height, rtl);
			} else {
				x += this->inf->padding_left;
				this->inf->AssignSizePosition(sizing, x, y + this->inf->padding_top, inf_width, inf_height, rtl);
			}
		} else {
			/* Two columns, all space in extra_width goes to both lists. Since the lists are underneath each other,
			 * the column is min_list_width wide at least. */
			uint avs_width = ComputeMaxSize(this->avs->smallest_x, this->avs->smallest_x + avs_extra_width + extra_width,
					this->avs->GetHorizontalStepSize(sizing));
			uint acs_width = ComputeMaxSize(this->acs->smallest_x, this->acs->smallest_x + acs_extra_width + extra_width,
					this->acs->GetHorizontalStepSize(sizing));

			uint min_avs_height = (!this->editable) ? 0 : this->avs->smallest_y + this->avs->padding_top + this->avs->padding_bottom + INTER_LIST_SPACING;
			uint min_acs_height = this->acs->smallest_y + this->acs->padding_top + this->acs->padding_bottom;
			uint extra_height = given_height - min_acs_height - min_avs_height;

			/* Never use fill_y on these; instead use the INTER_LIST_SPACING as filler */
			uint avs_height = ComputeMaxSize(this->avs->smallest_y, this->avs->smallest_y + extra_height / 2, this->avs->resize_y);
			if (this->editable) extra_height -= avs_height - this->avs->smallest_y;
			uint acs_height = ComputeMaxSize(this->acs->smallest_y, this->acs->smallest_y + extra_height, this->acs->resize_y);

			/* Assign size and position to the children. */
			if (rtl) {
				x += this->inf->padding_left;
				this->inf->AssignSizePosition(sizing, x, y + this->inf->padding_top, inf_width, inf_height, rtl);
				x += inf_width + this->inf->padding_right + INTER_COLUMN_SPACING;

				this->acs->AssignSizePosition(sizing, x + this->acs->padding_left, y + this->acs->padding_top, acs_width, acs_height, rtl);
				if (this->editable) {
					this->avs->AssignSizePosition(sizing, x + this->avs->padding_left, y + given_height - avs_height - this->avs->padding_bottom, avs_width, avs_height, rtl);
				} else {
					this->avs->AssignSizePosition(sizing, 0, 0, this->avs->smallest_x, this->avs->smallest_y, rtl);
				}
			} else {
				this->acs->AssignSizePosition(sizing, x + this->acs->padding_left, y + this->acs->padding_top, acs_width, acs_height, rtl);
				if (this->editable) {
					this->avs->AssignSizePosition(sizing, x + this->avs->padding_left, y + given_height - avs_height - this->avs->padding_bottom, avs_width, avs_height, rtl);
				} else {
					this->avs->AssignSizePosition(sizing, 0, 0, this->avs->smallest_x, this->avs->smallest_y, rtl);
				}
				uint dx = this->acs->current_x + this->acs->padding_left + this->acs->padding_right;
				if (this->editable) {
					dx = max(dx, this->avs->current_x + this->avs->padding_left + this->avs->padding_right);
				}
				x += dx + INTER_COLUMN_SPACING + this->inf->padding_left;
				this->inf->AssignSizePosition(sizing, x, y + this->inf->padding_top, inf_width, inf_height, rtl);
			}
		}
	}

	NWidgetCore *GetWidgetFromPos(int x, int y) override
	{
		if (!IsInsideBS(x, this->pos_x, this->current_x) || !IsInsideBS(y, this->pos_y, this->current_y)) return nullptr;

<<<<<<< HEAD
		NWidgetCore *nw = this->avs->GetWidgetFromPos(x, y);
		if (nw == NULL) nw = this->acs->GetWidgetFromPos(x, y);
		if (nw == NULL) nw = this->inf->GetWidgetFromPos(x, y);
=======
		NWidgetCore *nw = (this->editable) ? this->avs->GetWidgetFromPos(x, y) : nullptr;
		if (nw == nullptr) nw = this->acs->GetWidgetFromPos(x, y);
		if (nw == nullptr) nw = this->inf->GetWidgetFromPos(x, y);
>>>>>>> a499e9ac
		return nw;
	}

	void Draw(const Window *w) override
	{
		this->avs->Draw(w);
		this->acs->Draw(w);
		this->inf->Draw(w);
	}
};

const uint NWidgetNewGRFDisplay::INTER_LIST_SPACING      = WD_RESIZEBOX_WIDTH + 1;
const uint NWidgetNewGRFDisplay::INTER_COLUMN_SPACING    = WD_RESIZEBOX_WIDTH;
const uint NWidgetNewGRFDisplay::MAX_EXTRA_INFO_WIDTH    = 150;
const uint NWidgetNewGRFDisplay::MIN_EXTRA_FOR_3_COLUMNS = 50;

static const NWidgetPart _nested_newgrf_actives_widgets[] = {
	/* Left side, presets. */
	NWidget(NWID_HORIZONTAL),
		NWidget(WWT_TEXT, COLOUR_MAUVE), SetDataTip(STR_NEWGRF_SETTINGS_SELECT_PRESET, STR_NULL),
				SetPadding(0, WD_FRAMETEXT_RIGHT, 0, 0),
		NWidget(WWT_DROPDOWN, COLOUR_YELLOW, WID_NS_PRESET_LIST), SetFill(1, 0), SetResize(1, 0),
				SetDataTip(STR_JUST_STRING, STR_NEWGRF_SETTINGS_PRESET_LIST_TOOLTIP),
	EndContainer(),
	NWidget(NWID_HORIZONTAL, NC_EQUALSIZE),
		NWidget(WWT_PUSHTXTBTN, COLOUR_YELLOW, WID_NS_PRESET_SAVE), SetFill(1, 0), SetResize(1, 0),
				SetDataTip(STR_NEWGRF_SETTINGS_PRESET_SAVE, STR_NEWGRF_SETTINGS_PRESET_SAVE_TOOLTIP),
		NWidget(WWT_PUSHTXTBTN, COLOUR_YELLOW, WID_NS_PRESET_DELETE), SetFill(1, 0), SetResize(1, 0),
				SetDataTip(STR_NEWGRF_SETTINGS_PRESET_DELETE, STR_NEWGRF_SETTINGS_PRESET_DELETE_TOOLTIP),
	EndContainer(),

	NWidget(NWID_SPACER), SetMinimalSize(0, WD_RESIZEBOX_WIDTH), SetResize(1, 0), SetFill(1, 0),
	NWidget(WWT_PANEL, COLOUR_MAUVE),
		NWidget(WWT_LABEL, COLOUR_MAUVE), SetDataTip(STR_NEWGRF_SETTINGS_ACTIVE_LIST, STR_NULL),
				SetFill(1, 0), SetResize(1, 0), SetPadding(3, WD_FRAMETEXT_RIGHT, 0, WD_FRAMETEXT_LEFT),
		/* Left side, active grfs. */
		NWidget(NWID_HORIZONTAL), SetPadding(0, 2, 0, 2),
			NWidget(WWT_PANEL, COLOUR_MAUVE),
				NWidget(WWT_INSET, COLOUR_MAUVE, WID_NS_FILE_LIST), SetMinimalSize(100, 1), SetPadding(2, 2, 2, 2),
						SetFill(1, 1), SetResize(1, 1), SetScrollbar(WID_NS_SCROLLBAR), SetDataTip(STR_NULL, STR_NEWGRF_SETTINGS_FILE_TOOLTIP),
				EndContainer(),
			EndContainer(),
			NWidget(NWID_VSCROLLBAR, COLOUR_MAUVE, WID_NS_SCROLLBAR),
		EndContainer(),
		/* Buttons. */
		NWidget(NWID_SELECTION, INVALID_COLOUR, WID_NS_SHOW_REMOVE),
			NWidget(NWID_HORIZONTAL, NC_EQUALSIZE), SetPadding(2, 2, 2, 2), SetPIP(0, WD_RESIZEBOX_WIDTH, 0),
				NWidget(WWT_PUSHTXTBTN, COLOUR_YELLOW, WID_NS_REMOVE), SetFill(1, 0), SetResize(1, 0),
						SetDataTip(STR_NEWGRF_SETTINGS_REMOVE, STR_NEWGRF_SETTINGS_REMOVE_TOOLTIP),
				NWidget(NWID_VERTICAL),
					NWidget(WWT_PUSHTXTBTN, COLOUR_YELLOW, WID_NS_MOVE_UP), SetFill(1, 0), SetResize(1, 0),
							SetDataTip(STR_NEWGRF_SETTINGS_MOVEUP, STR_NEWGRF_SETTINGS_MOVEUP_TOOLTIP),
					NWidget(WWT_PUSHTXTBTN, COLOUR_YELLOW, WID_NS_MOVE_DOWN), SetFill(1, 0), SetResize(1, 0),
							SetDataTip(STR_NEWGRF_SETTINGS_MOVEDOWN, STR_NEWGRF_SETTINGS_MOVEDOWN_TOOLTIP),
				EndContainer(),
				NWidget(WWT_PUSHTXTBTN, COLOUR_YELLOW, WID_NS_UPGRADE), SetFill(1, 0), SetResize(1, 0),
						SetDataTip(STR_NEWGRF_SETTINGS_UPGRADE, STR_NEWGRF_SETTINGS_UPGRADE_TOOLTIP),
			EndContainer(),

			NWidget(NWID_VERTICAL, NC_EQUALSIZE), SetPadding(2, 2, 2, 2),
				NWidget(WWT_PUSHTXTBTN, COLOUR_YELLOW, WID_NS_RESCAN_FILES2), SetFill(1, 0), SetResize(1, 0),
						SetDataTip(STR_NEWGRF_SETTINGS_RESCAN_FILES, STR_NEWGRF_SETTINGS_RESCAN_FILES_TOOLTIP),
				NWidget(WWT_PUSHTXTBTN, COLOUR_YELLOW, WID_NS_CONTENT_DOWNLOAD2), SetFill(1, 0), SetResize(1, 0),
						SetDataTip(STR_INTRO_ONLINE_CONTENT, STR_INTRO_TOOLTIP_ONLINE_CONTENT),
			EndContainer(),
		EndContainer(),
	EndContainer(),
};

static const NWidgetPart _nested_newgrf_availables_widgets[] = {
	NWidget(WWT_PANEL, COLOUR_MAUVE),
		NWidget(WWT_LABEL, COLOUR_MAUVE), SetDataTip(STR_NEWGRF_SETTINGS_INACTIVE_LIST, STR_NULL),
				SetFill(1, 0), SetResize(1, 0), SetPadding(3, WD_FRAMETEXT_RIGHT, 0, WD_FRAMETEXT_LEFT),
		/* Left side, available grfs, filter edit box. */
		NWidget(NWID_HORIZONTAL), SetPadding(WD_TEXTPANEL_TOP, 0, WD_TEXTPANEL_BOTTOM, 0),
				SetPIP(WD_FRAMETEXT_LEFT, WD_FRAMETEXT_RIGHT, WD_FRAMETEXT_RIGHT),
			NWidget(WWT_TEXT, COLOUR_MAUVE), SetFill(0, 1), SetDataTip(STR_NEWGRF_FILTER_TITLE, STR_NULL),
			NWidget(WWT_EDITBOX, COLOUR_MAUVE, WID_NS_FILTER), SetFill(1, 0), SetMinimalSize(50, 12), SetResize(1, 0),
					SetDataTip(STR_LIST_FILTER_OSKTITLE, STR_LIST_FILTER_TOOLTIP),
		EndContainer(),
		/* Left side, available grfs. */
		NWidget(NWID_HORIZONTAL), SetPadding(0, 2, 0, 2),
			NWidget(WWT_PANEL, COLOUR_MAUVE),
				NWidget(WWT_INSET, COLOUR_MAUVE, WID_NS_AVAIL_LIST), SetMinimalSize(100, 1), SetPadding(2, 2, 2, 2),
						SetFill(1, 1), SetResize(1, 1), SetScrollbar(WID_NS_SCROLL2BAR),
				EndContainer(),
			EndContainer(),
			NWidget(NWID_VSCROLLBAR, COLOUR_MAUVE, WID_NS_SCROLL2BAR),
		EndContainer(),
		/* Left side, available grfs, buttons. */
		NWidget(NWID_HORIZONTAL, NC_EQUALSIZE), SetPadding(2, 2, 2, 2), SetPIP(0, WD_RESIZEBOX_WIDTH, 0),
			NWidget(WWT_PUSHTXTBTN, COLOUR_YELLOW, WID_NS_ADD), SetFill(1, 0), SetResize(1, 0),
					SetDataTip(STR_NEWGRF_SETTINGS_ADD, STR_NEWGRF_SETTINGS_ADD_FILE_TOOLTIP),
			NWidget(NWID_VERTICAL),
				NWidget(WWT_PUSHTXTBTN, COLOUR_YELLOW, WID_NS_RESCAN_FILES), SetFill(1, 0), SetResize(1, 0),
						SetDataTip(STR_NEWGRF_SETTINGS_RESCAN_FILES, STR_NEWGRF_SETTINGS_RESCAN_FILES_TOOLTIP),
				NWidget(WWT_PUSHTXTBTN, COLOUR_YELLOW, WID_NS_CONTENT_DOWNLOAD), SetFill(1, 0), SetResize(1, 0),
						SetDataTip(STR_INTRO_ONLINE_CONTENT, STR_INTRO_TOOLTIP_ONLINE_CONTENT),
			EndContainer(),
		EndContainer(),
	EndContainer(),
};

static const NWidgetPart _nested_newgrf_infopanel_widgets[] = {
	/* Right side, info panel. */
	NWidget(NWID_VERTICAL), SetPadding(0, 0, 2, 0),
		NWidget(WWT_PANEL, COLOUR_MAUVE), SetPadding(0, 0, 2, 0),
			NWidget(WWT_EMPTY, COLOUR_MAUVE, WID_NS_NEWGRF_INFO_TITLE), SetFill(1, 0), SetResize(1, 0),
			NWidget(WWT_EMPTY, COLOUR_MAUVE, WID_NS_NEWGRF_INFO), SetFill(1, 1), SetResize(1, 1), SetMinimalSize(150, 100),
		EndContainer(),
		NWidget(WWT_PUSHTXTBTN, COLOUR_YELLOW, WID_NS_OPEN_URL), SetFill(1, 0), SetResize(1, 0),
				SetDataTip(STR_CONTENT_OPEN_URL, STR_CONTENT_OPEN_URL_TOOLTIP),
		NWidget(WWT_PUSHTXTBTN, COLOUR_YELLOW, WID_NS_NEWGRF_TEXTFILE + TFT_README), SetFill(1, 0), SetResize(1, 0),
				SetDataTip(STR_TEXTFILE_VIEW_README, STR_NULL),
		NWidget(NWID_HORIZONTAL, NC_EQUALSIZE),
			NWidget(WWT_PUSHTXTBTN, COLOUR_YELLOW, WID_NS_NEWGRF_TEXTFILE + TFT_CHANGELOG), SetFill(1, 0), SetResize(1, 0),
					SetDataTip(STR_TEXTFILE_VIEW_CHANGELOG, STR_NULL),
			NWidget(WWT_PUSHTXTBTN, COLOUR_YELLOW, WID_NS_NEWGRF_TEXTFILE + TFT_LICENSE), SetFill(1, 0), SetResize(1, 0),
					SetDataTip(STR_TEXTFILE_VIEW_LICENCE, STR_NULL),
		EndContainer(),
	EndContainer(),
	/* Right side, buttons. */
	NWidget(NWID_HORIZONTAL, NC_EQUALSIZE), SetPIP(0, WD_RESIZEBOX_WIDTH, 0),
		NWidget(NWID_VERTICAL),
			NWidget(WWT_PUSHTXTBTN, COLOUR_YELLOW, WID_NS_SET_PARAMETERS), SetFill(1, 0), SetResize(1, 0),
					SetDataTip(STR_NEWGRF_SETTINGS_SET_PARAMETERS, STR_NULL),
			NWidget(WWT_PUSHTXTBTN, COLOUR_YELLOW, WID_NS_TOGGLE_PALETTE), SetFill(1, 0), SetResize(1, 0),
					SetDataTip(STR_NEWGRF_SETTINGS_TOGGLE_PALETTE, STR_NEWGRF_SETTINGS_TOGGLE_PALETTE_TOOLTIP),
		EndContainer(),
		NWidget(WWT_PUSHTXTBTN, COLOUR_YELLOW, WID_NS_APPLY_CHANGES), SetFill(1, 0), SetResize(1, 0),
				SetDataTip(STR_NEWGRF_SETTINGS_APPLY_CHANGES, STR_NULL),
	EndContainer(),
};

static const NWidgetPart _nested_newgrf_actives_wide_widgets[] = {
	/* Left side, presets. */
	NWidget(NWID_VERTICAL),
		NWidget(WWT_LABEL, COLOUR_MAUVE), SetDataTip(STR_NEWGRF_SETTINGS_ACTIVE_LIST, STR_NULL),
				SetFill(1, 0), SetResize(1, 0), SetPadding(3, WD_FRAMETEXT_RIGHT, 0, WD_FRAMETEXT_LEFT),
		/* Left side, active grfs. */
		NWidget(NWID_HORIZONTAL), SetPadding(0, 2, 0, 2),
			NWidget(WWT_PANEL, COLOUR_MAUVE),
				NWidget(WWT_INSET, COLOUR_MAUVE, WID_NS_FILE_LIST), SetMinimalSize(100, 1), SetPadding(2, 2, 2, 2),
						SetFill(1, 1), SetResize(1, 1), SetScrollbar(WID_NS_SCROLLBAR), SetDataTip(STR_NULL, STR_NEWGRF_SETTINGS_FILE_TOOLTIP),
				EndContainer(),
			EndContainer(),
			NWidget(NWID_VSCROLLBAR, COLOUR_MAUVE, WID_NS_SCROLLBAR),
		EndContainer(),
	EndContainer(),
};

static const NWidgetPart _nested_newgrf_buttons_wide_widgets[] = {
	NWidget(NWID_VERTICAL),
		NWidget(NWID_HORIZONTAL),
			NWidget(WWT_TEXT, COLOUR_MAUVE), SetDataTip(STR_NEWGRF_SETTINGS_SELECT_PRESET, STR_NULL),
					SetPadding(0, WD_FRAMETEXT_RIGHT, 0, 0),
			NWidget(WWT_DROPDOWN, COLOUR_YELLOW, WID_NS_PRESET_LIST), SetFill(1, 0), SetResize(1, 0),
					SetDataTip(STR_JUST_STRING, STR_NEWGRF_SETTINGS_PRESET_LIST_TOOLTIP),
		EndContainer(),
		NWidget(NWID_HORIZONTAL, NC_EQUALSIZE),
			NWidget(WWT_PUSHTXTBTN, COLOUR_YELLOW, WID_NS_PRESET_SAVE), SetFill(1, 0), SetResize(1, 0),
					SetDataTip(STR_NEWGRF_SETTINGS_PRESET_SAVE, STR_NEWGRF_SETTINGS_PRESET_SAVE_TOOLTIP),
			NWidget(WWT_PUSHTXTBTN, COLOUR_YELLOW, WID_NS_PRESET_DELETE), SetFill(1, 0), SetResize(1, 0),
					SetDataTip(STR_NEWGRF_SETTINGS_PRESET_DELETE, STR_NEWGRF_SETTINGS_PRESET_DELETE_TOOLTIP),
		EndContainer(),

		NWidget(NWID_SELECTION, INVALID_COLOUR, WID_NS_SHOW_REMOVE),
			NWidget(NWID_HORIZONTAL, NC_EQUALSIZE), SetPadding(0, 2, 0, 2), SetPIP(0, WD_RESIZEBOX_WIDTH, 0),
				NWidget(WWT_PUSHTXTBTN, COLOUR_YELLOW, WID_NS_REMOVE), SetFill(1, 0), SetResize(1, 0),
						SetDataTip(STR_NEWGRF_SETTINGS_REMOVE, STR_NEWGRF_SETTINGS_REMOVE_TOOLTIP),
				NWidget(NWID_VERTICAL),
					NWidget(WWT_PUSHTXTBTN, COLOUR_YELLOW, WID_NS_MOVE_UP), SetFill(1, 0), SetResize(1, 0),
							SetDataTip(STR_NEWGRF_SETTINGS_MOVEUP, STR_NEWGRF_SETTINGS_MOVEUP_TOOLTIP),
					NWidget(WWT_PUSHTXTBTN, COLOUR_YELLOW, WID_NS_MOVE_DOWN), SetFill(1, 0), SetResize(1, 0),
							SetDataTip(STR_NEWGRF_SETTINGS_MOVEDOWN, STR_NEWGRF_SETTINGS_MOVEDOWN_TOOLTIP),
				EndContainer(),
			EndContainer(),
			NWidget(NWID_VERTICAL, NC_EQUALSIZE), SetPadding(0, 0, 0, 0),
				NWidget(WWT_PUSHTXTBTN, COLOUR_YELLOW, WID_NS_RESCAN_FILES2), SetFill(1, 0), SetResize(1, 0),
						SetDataTip(STR_NEWGRF_SETTINGS_RESCAN_FILES, STR_NEWGRF_SETTINGS_RESCAN_FILES_TOOLTIP),
				NWidget(WWT_PUSHTXTBTN, COLOUR_YELLOW, WID_NS_CONTENT_DOWNLOAD2), SetFill(1, 0), SetResize(1, 0),
						SetDataTip(STR_INTRO_ONLINE_CONTENT, STR_INTRO_TOOLTIP_ONLINE_CONTENT),
			EndContainer(),
		EndContainer(),

		NWidget(WWT_PUSHTXTBTN, COLOUR_YELLOW, WID_NS_OPEN_URL), SetFill(1, 0), SetResize(1, 0),
				SetDataTip(STR_CONTENT_OPEN_URL, STR_CONTENT_OPEN_URL_TOOLTIP),
		NWidget(WWT_PUSHTXTBTN, COLOUR_YELLOW, WID_NS_NEWGRF_TEXTFILE + TFT_README), SetFill(1, 0), SetResize(1, 0),
				SetDataTip(STR_TEXTFILE_VIEW_README, STR_NULL),
		NWidget(NWID_HORIZONTAL, NC_EQUALSIZE),
			NWidget(WWT_PUSHTXTBTN, COLOUR_YELLOW, WID_NS_NEWGRF_TEXTFILE + TFT_CHANGELOG), SetFill(1, 0), SetResize(1, 0),
					SetDataTip(STR_TEXTFILE_VIEW_CHANGELOG, STR_NULL),
			NWidget(WWT_PUSHTXTBTN, COLOUR_YELLOW, WID_NS_NEWGRF_TEXTFILE + TFT_LICENSE), SetFill(1, 0), SetResize(1, 0),
					SetDataTip(STR_TEXTFILE_VIEW_LICENCE, STR_NULL),
		EndContainer(),

		NWidget(WWT_PUSHTXTBTN, COLOUR_YELLOW, WID_NS_VIEW_PARAMETERS), SetFill(1, 0), SetResize(1, 0),
			SetDataTip(STR_NEWGRF_SETTINGS_SHOW_PARAMETERS, STR_NULL),
	EndContainer(),
};

static const NWidgetPart _nested_newgrf_infopanel_wide_widgets[] = {
	/* Right side, info panel. */
	NWidget(WWT_PANEL, COLOUR_MAUVE),
		NWidget(WWT_EMPTY, COLOUR_MAUVE, WID_NS_NEWGRF_INFO_TITLE), SetFill(1, 0), SetResize(1, 0),
		NWidget(WWT_EMPTY, COLOUR_MAUVE, WID_NS_NEWGRF_INFO), SetFill(1, 1), SetResize(1, 1), SetMinimalSize(100, 100),
	EndContainer(),
};

/** Construct nested container widget for managing the lists and the info panel of the NewGRF GUI. */
static bool _newgrf_display_editable = false; // Quick hack
NWidgetBase* NewGRFDisplay(int *biggest_index)
{
<<<<<<< HEAD
	NWidgetBase *avs = _newgrf_display_editable ?
						MakeNWidgets(_nested_newgrf_availables_widgets, lengthof(_nested_newgrf_availables_widgets), biggest_index, NULL) :
						MakeNWidgets(_nested_newgrf_actives_wide_widgets, lengthof(_nested_newgrf_actives_wide_widgets), biggest_index, NULL);

	int biggest2;
	NWidgetBase *acs = _newgrf_display_editable ?
						MakeNWidgets(_nested_newgrf_actives_widgets, lengthof(_nested_newgrf_actives_widgets), &biggest2, NULL) :
						MakeNWidgets(_nested_newgrf_buttons_wide_widgets, lengthof(_nested_newgrf_buttons_wide_widgets), &biggest2, NULL);
	*biggest_index = max(*biggest_index, biggest2);

	NWidgetBase *inf = _newgrf_display_editable ?
						MakeNWidgets(_nested_newgrf_infopanel_widgets, lengthof(_nested_newgrf_infopanel_widgets), &biggest2, NULL) :
						MakeNWidgets(_nested_newgrf_infopanel_wide_widgets, lengthof(_nested_newgrf_infopanel_wide_widgets), &biggest2, NULL);
=======
	NWidgetBase *avs = MakeNWidgets(_nested_newgrf_availables_widgets, lengthof(_nested_newgrf_availables_widgets), biggest_index, nullptr);

	int biggest2;
	NWidgetBase *acs = MakeNWidgets(_nested_newgrf_actives_widgets, lengthof(_nested_newgrf_actives_widgets), &biggest2, nullptr);
	*biggest_index = max(*biggest_index, biggest2);

	NWidgetBase *inf = MakeNWidgets(_nested_newgrf_infopanel_widgets, lengthof(_nested_newgrf_infopanel_widgets), &biggest2, nullptr);
>>>>>>> a499e9ac
	*biggest_index = max(*biggest_index, biggest2);

	return new NWidgetNewGRFDisplay(avs, acs, inf);
}

/* Widget definition of the manage newgrfs window */
static const NWidgetPart _nested_newgrf_widgets[] = {
	NWidget(NWID_HORIZONTAL),
		NWidget(WWT_CLOSEBOX, COLOUR_MAUVE),
		NWidget(WWT_CAPTION, COLOUR_MAUVE), SetDataTip(STR_NEWGRF_SETTINGS_CAPTION, STR_TOOLTIP_WINDOW_TITLE_DRAG_THIS),
		NWidget(WWT_DEFSIZEBOX, COLOUR_MAUVE),
	EndContainer(),
	NWidget(WWT_PANEL, COLOUR_MAUVE),
		NWidgetFunction(NewGRFDisplay), SetPadding(WD_RESIZEBOX_WIDTH, WD_RESIZEBOX_WIDTH, 2, WD_RESIZEBOX_WIDTH),
		/* Resize button. */
		NWidget(NWID_HORIZONTAL),
			NWidget(NWID_SPACER), SetFill(1, 0), SetResize(1, 0),
			NWidget(WWT_RESIZEBOX, COLOUR_MAUVE),
		EndContainer(),
	EndContainer(),
};

/* Window definition of the manage newgrfs window */
static WindowDesc _newgrf_desc(
	WDP_CENTER, "settings_newgrf", 300, 263,
	WC_GAME_OPTIONS, WC_NONE,
	0,
	_nested_newgrf_widgets, lengthof(_nested_newgrf_widgets)
);

/**
 * Callback function for the newgrf 'apply changes' confirmation window
 * @param w Window which is calling this callback
 * @param confirmed boolean value, true when yes was clicked, false otherwise
 */
static void NewGRFConfirmationCallback(Window *w, bool confirmed)
{
	if (confirmed) {
		DeleteWindowByClass(WC_GRF_PARAMETERS);
		DeleteWindowByClass(WC_TEXTFILE);
		NewGRFWindow *nw = dynamic_cast<NewGRFWindow*>(w);

		GamelogStartAction(GLAT_GRF);
		GamelogGRFUpdate(_grfconfig, nw->actives); // log GRF changes
		CopyGRFConfigList(nw->orig_list, nw->actives, false);
		ReloadNewGRFData();
		GamelogStopAction();

		/* Show new, updated list */
		GRFConfig *c;
		int i = 0;
		for (c = nw->actives; c != nullptr && c != nw->active_sel; c = c->next, i++) {}
		CopyGRFConfigList(&nw->actives, *nw->orig_list, false);
		for (c = nw->actives; c != nullptr && i > 0; c = c->next, i--) {}
		nw->active_sel = c;
		nw->avails.ForceRebuild();

		w->InvalidateData();

		ReInitAllWindows();
		DeleteWindowByClass(WC_BUILD_OBJECT);
	}
}



/**
 * Setup the NewGRF gui
 * @param editable allow the user to make changes to the grfconfig in the window
 * @param show_params show information about what parameters are set for the grf files
 * @param exec_changes if changes are made to the list (editable is true), apply these
 *        changes immediately or only update the list
 * @param config pointer to a linked-list of grfconfig's that will be shown
 */
void ShowNewGRFSettings(bool editable, bool show_params, bool exec_changes, GRFConfig **config)
{
	DeleteWindowByClass(WC_GAME_OPTIONS);
	_newgrf_display_editable = editable;
	new NewGRFWindow(&_newgrf_desc, editable, show_params, exec_changes, config);
}

/** Widget parts of the save preset window. */
static const NWidgetPart _nested_save_preset_widgets[] = {
	NWidget(NWID_HORIZONTAL),
		NWidget(WWT_CLOSEBOX, COLOUR_GREY),
		NWidget(WWT_CAPTION, COLOUR_GREY), SetDataTip(STR_SAVE_PRESET_CAPTION, STR_TOOLTIP_WINDOW_TITLE_DRAG_THIS),
		NWidget(WWT_DEFSIZEBOX, COLOUR_GREY),
	EndContainer(),
	NWidget(WWT_PANEL, COLOUR_GREY),
		NWidget(NWID_HORIZONTAL),
			NWidget(WWT_INSET, COLOUR_GREY, WID_SVP_PRESET_LIST), SetPadding(2, 1, 0, 2),
					SetDataTip(0x0, STR_SAVE_PRESET_LIST_TOOLTIP), SetResize(1, 10), SetScrollbar(WID_SVP_SCROLLBAR), EndContainer(),
			NWidget(NWID_VSCROLLBAR, COLOUR_GREY, WID_SVP_SCROLLBAR),
		EndContainer(),
		NWidget(WWT_EDITBOX, COLOUR_GREY, WID_SVP_EDITBOX), SetPadding(3, 2, 2, 2), SetFill(1, 0), SetResize(1, 0),
				SetDataTip(STR_SAVE_PRESET_TITLE, STR_SAVE_PRESET_EDITBOX_TOOLTIP),
	EndContainer(),
	NWidget(NWID_HORIZONTAL),
		NWidget(WWT_PUSHTXTBTN, COLOUR_GREY, WID_SVP_CANCEL), SetDataTip(STR_SAVE_PRESET_CANCEL, STR_SAVE_PRESET_CANCEL_TOOLTIP), SetFill(1, 0), SetResize(1, 0),
		NWidget(WWT_PUSHTXTBTN, COLOUR_GREY, WID_SVP_SAVE), SetDataTip(STR_SAVE_PRESET_SAVE, STR_SAVE_PRESET_SAVE_TOOLTIP), SetFill(1, 0), SetResize(1, 0),
		NWidget(WWT_RESIZEBOX, COLOUR_GREY),
	EndContainer(),
};

/** Window description of the preset save window. */
static WindowDesc _save_preset_desc(
	WDP_CENTER, "save_preset", 140, 110,
	WC_SAVE_PRESET, WC_GAME_OPTIONS,
	WDF_MODAL,
	_nested_save_preset_widgets, lengthof(_nested_save_preset_widgets)
);

/** Class for the save preset window. */
struct SavePresetWindow : public Window {
	QueryString presetname_editbox; ///< Edit box of the save preset.
	StringList presets; ///< Available presets.
	Scrollbar *vscroll; ///< Pointer to the scrollbar widget.
	int selected; ///< Selected entry in the preset list, or \c -1 if none selected.

	/**
	 * Constructor of the save preset window.
	 * @param initial_text Initial text to display in the edit box, or \c nullptr.
	 */
	SavePresetWindow(const char *initial_text) : Window(&_save_preset_desc), presetname_editbox(32)
	{
		this->presets = GetGRFPresetList();
		this->selected = -1;
		if (initial_text != nullptr) {
			for (uint i = 0; i < this->presets.size(); i++) {
				if (this->presets[i] == initial_text) {
					this->selected = i;
					break;
				}
			}
		}

		this->querystrings[WID_SVP_EDITBOX] = &this->presetname_editbox;
		this->presetname_editbox.ok_button = WID_SVP_SAVE;
		this->presetname_editbox.cancel_button = WID_SVP_CANCEL;

		this->CreateNestedTree();
		this->vscroll = this->GetScrollbar(WID_SVP_SCROLLBAR);
		this->FinishInitNested(0);

		this->vscroll->SetCount((uint)this->presets.size());
		this->SetFocusedWidget(WID_SVP_EDITBOX);
		if (initial_text != nullptr) this->presetname_editbox.text.Assign(initial_text);
	}

	~SavePresetWindow()
	{
	}

	void UpdateWidgetSize(int widget, Dimension *size, const Dimension &padding, Dimension *fill, Dimension *resize) override
	{
		switch (widget) {
			case WID_SVP_PRESET_LIST: {
				resize->height = FONT_HEIGHT_NORMAL + 2U;
				size->height = 0;
				for (uint i = 0; i < this->presets.size(); i++) {
					Dimension d = GetStringBoundingBox(this->presets[i].c_str());
					size->width = max(size->width, d.width + WD_FRAMETEXT_LEFT + WD_FRAMETEXT_RIGHT);
					resize->height = max(resize->height, d.height);
				}
				size->height = ClampU((uint)this->presets.size(), 5, 20) * resize->height + 1;
				break;
			}
		}
	}

	void DrawWidget(const Rect &r, int widget) const override
	{
		switch (widget) {
			case WID_SVP_PRESET_LIST: {
				GfxFillRect(r.left + 1, r.top + 1, r.right - 1, r.bottom - 1, PC_BLACK);

				uint step_height = this->GetWidget<NWidgetBase>(WID_SVP_PRESET_LIST)->resize_y;
				int offset_y = (step_height - FONT_HEIGHT_NORMAL) / 2;
				uint y = r.top + WD_FRAMERECT_TOP;
				uint min_index = this->vscroll->GetPosition();
				uint max_index = min(min_index + this->vscroll->GetCapacity(), (uint)this->presets.size());

				for (uint i = min_index; i < max_index; i++) {
					if ((int)i == this->selected) GfxFillRect(r.left + 1, y, r.right - 1, y + step_height - 2, PC_DARK_BLUE);

					const char *text = this->presets[i].c_str();
					DrawString(r.left + WD_FRAMERECT_LEFT, r.right, y + offset_y, text, ((int)i == this->selected) ? TC_WHITE : TC_SILVER);
					y += step_height;
				}
				break;
			}
		}
	}

	void OnClick(Point pt, int widget, int click_count) override
	{
		switch (widget) {
			case WID_SVP_PRESET_LIST: {
				uint row = this->vscroll->GetScrolledRowFromWidget(pt.y, this, WID_SVP_PRESET_LIST);
				if (row < this->presets.size()) {
					this->selected = row;
					this->presetname_editbox.text.Assign(this->presets[row].c_str());
					this->SetWidgetDirty(WID_SVP_PRESET_LIST);
					this->SetWidgetDirty(WID_SVP_EDITBOX);
				}
				break;
			}

			case WID_SVP_CANCEL:
				delete this;
				break;

			case WID_SVP_SAVE: {
				Window *w = FindWindowById(WC_GAME_OPTIONS, WN_GAME_OPTIONS_NEWGRF_STATE);
				if (w != nullptr && !StrEmpty(this->presetname_editbox.text.buf)) w->OnQueryTextFinished(this->presetname_editbox.text.buf);
				delete this;
				break;
			}
		}
	}

	void OnResize() override
	{
		this->vscroll->SetCapacityFromWidget(this, WID_SVP_PRESET_LIST);
	}
};

/**
 * Open the window for saving a preset.
 * @param initial_text Initial text to display in the edit box, or \c nullptr.
 */
static void ShowSavePresetWindow(const char *initial_text)
{
	DeleteWindowByClass(WC_SAVE_PRESET);
	new SavePresetWindow(initial_text);
}

/** Widgets for the progress window. */
static const NWidgetPart _nested_scan_progress_widgets[] = {
	NWidget(WWT_CAPTION, COLOUR_GREY), SetDataTip(STR_NEWGRF_SCAN_CAPTION, STR_TOOLTIP_WINDOW_TITLE_DRAG_THIS),
			SetSizingType(NWST_BUTTON),
	NWidget(WWT_PANEL, COLOUR_GREY),
		NWidget(NWID_HORIZONTAL), SetPIP(20, 0, 20),
			NWidget(NWID_VERTICAL), SetPIP(11, 8, 11),
				NWidget(WWT_LABEL, INVALID_COLOUR), SetDataTip(STR_NEWGRF_SCAN_MESSAGE, STR_NULL), SetFill(1, 0),
				NWidget(WWT_EMPTY, INVALID_COLOUR, WID_SP_PROGRESS_BAR), SetFill(1, 0),
				NWidget(WWT_EMPTY, INVALID_COLOUR, WID_SP_PROGRESS_TEXT), SetFill(1, 0),
			EndContainer(),
		EndContainer(),
	EndContainer(),
};

/** Description of the widgets and other settings of the window. */
static WindowDesc _scan_progress_desc(
	WDP_CENTER, nullptr, 0, 0,
	WC_MODAL_PROGRESS, WC_NONE,
	0,
	_nested_scan_progress_widgets, lengthof(_nested_scan_progress_widgets)
);

/** Window for showing the progress of NewGRF scanning. */
struct ScanProgressWindow : public Window {
	char *last_name; ///< The name of the last 'seen' NewGRF.
	int scanned;     ///< The number of NewGRFs that we have seen.

	/** Create the window. */
	ScanProgressWindow() : Window(&_scan_progress_desc), last_name(nullptr), scanned(0)
	{
		this->InitNested(1);
	}

	/** Free the last name buffer. */
	~ScanProgressWindow()
	{
		free(last_name);
	}

	void UpdateWidgetSize(int widget, Dimension *size, const Dimension &padding, Dimension *fill, Dimension *resize) override
	{
		switch (widget) {
			case WID_SP_PROGRESS_BAR: {
				SetDParamMaxValue(0, 100);
				*size = GetStringBoundingBox(STR_GENERATION_PROGRESS);
				/* We need some spacing for the 'border' */
				size->height += 8;
				size->width += 8;
				break;
			}

			case WID_SP_PROGRESS_TEXT:
				SetDParamMaxDigits(0, 4);
				SetDParamMaxDigits(1, 4);
				/* We really don't know the width. We could determine it by scanning the NewGRFs,
				 * but this is the status window for scanning them... */
				size->width = max(400U, GetStringBoundingBox(STR_NEWGRF_SCAN_STATUS).width);
				size->height = FONT_HEIGHT_NORMAL * 2 + WD_PAR_VSEP_NORMAL;
				break;
		}
	}

	void DrawWidget(const Rect &r, int widget) const override
	{
		switch (widget) {
			case WID_SP_PROGRESS_BAR: {
				/* Draw the % complete with a bar and a text */
				DrawFrameRect(r.left, r.top, r.right, r.bottom, COLOUR_GREY, FR_BORDERONLY);
				uint percent = scanned * 100 / max(1U, _settings_client.gui.last_newgrf_count);
				DrawFrameRect(r.left + 1, r.top + 1, (int)((r.right - r.left - 2) * percent / 100) + r.left + 1, r.bottom - 1, COLOUR_MAUVE, FR_NONE);
				SetDParam(0, percent);
				DrawString(r.left, r.right, r.top + 5, STR_GENERATION_PROGRESS, TC_FROMSTRING, SA_HOR_CENTER);
				break;
			}

			case WID_SP_PROGRESS_TEXT:
				SetDParam(0, this->scanned);
				SetDParam(1, _settings_client.gui.last_newgrf_count);
				DrawString(r.left, r.right, r.top, STR_NEWGRF_SCAN_STATUS, TC_FROMSTRING, SA_HOR_CENTER);

				DrawString(r.left, r.right, r.top + FONT_HEIGHT_NORMAL + WD_PAR_VSEP_NORMAL, this->last_name == nullptr ? "" : this->last_name, TC_BLACK, SA_HOR_CENTER);
				break;
		}
	}

	/**
	 * Update the NewGRF scan status.
	 * @param num  The number of NewGRFs scanned so far.
	 * @param name The name of the last scanned NewGRF.
	 */
	void UpdateNewGRFScanStatus(uint num, const char *name)
	{
		free(this->last_name);
		if (name == nullptr) {
			char buf[256];
			GetString(buf, STR_NEWGRF_SCAN_ARCHIVES, lastof(buf));
			this->last_name = stredup(buf);
		} else {
			this->last_name = stredup(name);
		}
		this->scanned = num;
		if (num > _settings_client.gui.last_newgrf_count) _settings_client.gui.last_newgrf_count = num;

		this->SetDirty();
	}
};

/**
 * Update the NewGRF scan status.
 * @param num  The number of NewGRFs scanned so far.
 * @param name The name of the last scanned NewGRF.
 */
void UpdateNewGRFScanStatus(uint num, const char *name)
{
	ScanProgressWindow *w  = dynamic_cast<ScanProgressWindow *>(FindWindowByClass(WC_MODAL_PROGRESS));
	if (w == nullptr) w = new ScanProgressWindow();
	w->UpdateNewGRFScanStatus(num, name);
}<|MERGE_RESOLUTION|>--- conflicted
+++ resolved
@@ -1488,11 +1488,7 @@
 			}
 		}
 
-<<<<<<< HEAD
-		if (this->vscroll2) this->vscroll2->SetCount(this->avails.Length()); // Update the scrollbar
-=======
-		this->vscroll2->SetCount((uint)this->avails.size()); // Update the scrollbar
->>>>>>> a499e9ac
+		if (this->vscroll2) this->vscroll2->SetCount((uint)this->avails.size()); // Update the scrollbar
 	}
 
 	/**
@@ -1773,15 +1769,9 @@
 	{
 		if (!IsInsideBS(x, this->pos_x, this->current_x) || !IsInsideBS(y, this->pos_y, this->current_y)) return nullptr;
 
-<<<<<<< HEAD
-		NWidgetCore *nw = this->avs->GetWidgetFromPos(x, y);
-		if (nw == NULL) nw = this->acs->GetWidgetFromPos(x, y);
-		if (nw == NULL) nw = this->inf->GetWidgetFromPos(x, y);
-=======
 		NWidgetCore *nw = (this->editable) ? this->avs->GetWidgetFromPos(x, y) : nullptr;
 		if (nw == nullptr) nw = this->acs->GetWidgetFromPos(x, y);
 		if (nw == nullptr) nw = this->inf->GetWidgetFromPos(x, y);
->>>>>>> a499e9ac
 		return nw;
 	}
 
@@ -1995,21 +1985,6 @@
 static bool _newgrf_display_editable = false; // Quick hack
 NWidgetBase* NewGRFDisplay(int *biggest_index)
 {
-<<<<<<< HEAD
-	NWidgetBase *avs = _newgrf_display_editable ?
-						MakeNWidgets(_nested_newgrf_availables_widgets, lengthof(_nested_newgrf_availables_widgets), biggest_index, NULL) :
-						MakeNWidgets(_nested_newgrf_actives_wide_widgets, lengthof(_nested_newgrf_actives_wide_widgets), biggest_index, NULL);
-
-	int biggest2;
-	NWidgetBase *acs = _newgrf_display_editable ?
-						MakeNWidgets(_nested_newgrf_actives_widgets, lengthof(_nested_newgrf_actives_widgets), &biggest2, NULL) :
-						MakeNWidgets(_nested_newgrf_buttons_wide_widgets, lengthof(_nested_newgrf_buttons_wide_widgets), &biggest2, NULL);
-	*biggest_index = max(*biggest_index, biggest2);
-
-	NWidgetBase *inf = _newgrf_display_editable ?
-						MakeNWidgets(_nested_newgrf_infopanel_widgets, lengthof(_nested_newgrf_infopanel_widgets), &biggest2, NULL) :
-						MakeNWidgets(_nested_newgrf_infopanel_wide_widgets, lengthof(_nested_newgrf_infopanel_wide_widgets), &biggest2, NULL);
-=======
 	NWidgetBase *avs = MakeNWidgets(_nested_newgrf_availables_widgets, lengthof(_nested_newgrf_availables_widgets), biggest_index, nullptr);
 
 	int biggest2;
@@ -2017,7 +1992,6 @@
 	*biggest_index = max(*biggest_index, biggest2);
 
 	NWidgetBase *inf = MakeNWidgets(_nested_newgrf_infopanel_widgets, lengthof(_nested_newgrf_infopanel_widgets), &biggest2, nullptr);
->>>>>>> a499e9ac
 	*biggest_index = max(*biggest_index, biggest2);
 
 	return new NWidgetNewGRFDisplay(avs, acs, inf);
