--- conflicted
+++ resolved
@@ -720,24 +720,16 @@
 			case WID_NS_FILE_LIST:
 			{
 				Dimension d = maxdim(GetSpriteSize(SPR_SQUARE), GetSpriteSize(SPR_WARNING_SIGN));
-<<<<<<< HEAD
-				resize->height = GetMinSizing(NWST_STEP, max(d.height + 2U, FONT_HEIGHT_NORMAL + 2U));
-				size->height = max(size->height, WD_FRAMERECT_TOP + 4 * resize->height + WD_FRAMERECT_BOTTOM);
-=======
 				resize->height = std::max(d.height + 2U, FONT_HEIGHT_NORMAL + 2U);
-				size->height = std::max(size->height, WD_FRAMERECT_TOP + 6 * resize->height + WD_FRAMERECT_BOTTOM);
->>>>>>> b2d9a2dc
+				resize->height = GetMinSizing(NWST_STEP, resize->height);
+				size->height = std::max(size->height, WD_FRAMERECT_TOP + 4 * resize->height + WD_FRAMERECT_BOTTOM);
 				break;
 			}
 
 			case WID_NS_AVAIL_LIST:
-<<<<<<< HEAD
-				resize->height = GetMinSizing(NWST_STEP, max(12, FONT_HEIGHT_NORMAL + 2));
-				size->height = max(size->height, WD_FRAMERECT_TOP + 4 * resize->height + WD_FRAMERECT_BOTTOM);
-=======
 				resize->height = std::max(12, FONT_HEIGHT_NORMAL + 2);
-				size->height = std::max(size->height, WD_FRAMERECT_TOP + 8 * resize->height + WD_FRAMERECT_BOTTOM);
->>>>>>> b2d9a2dc
+				resize->height = GetMinSizing(NWST_STEP, resize->height);
+				size->height = std::max(size->height, WD_FRAMERECT_TOP + 4 * resize->height + WD_FRAMERECT_BOTTOM);
 				break;
 
 			case WID_NS_NEWGRF_INFO_TITLE: {
@@ -1633,13 +1625,8 @@
 		uint min_inf_height = this->inf->smallest_y + this->inf->padding_top + this->inf->padding_bottom;
 
 		/* Smallest window is in two column mode. */
-<<<<<<< HEAD
 		this->smallest_x = min_avs_width + min_acs_width + min_inf_width + INTER_COLUMN_SPACING * 2;
-		this->smallest_y = max(max(min_inf_height, min_acs_height), min_avs_height);
-=======
-		this->smallest_x = std::max(min_avs_width, min_acs_width) + INTER_COLUMN_SPACING + min_inf_width;
-		this->smallest_y = std::max(min_inf_height, min_acs_height + INTER_LIST_SPACING + min_avs_height);
->>>>>>> b2d9a2dc
+		this->smallest_y = std::max(std::max(min_inf_height, min_acs_height), min_avs_height);
 
 		/* Filling. */
 		this->fill_x = LeastCommonMultiple(this->avs->fill_x, this->acs->fill_x);
