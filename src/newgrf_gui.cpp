--- conflicted
+++ resolved
@@ -640,6 +640,7 @@
 		this->vscroll2 = this->GetScrollbar(WID_NS_SCROLL2BAR);
 
 		this->GetWidget<NWidgetStacked>(WID_NS_SHOW_REMOVE)->SetDisplayedPlane(this->editable ? 0 : 1);
+		this->GetWidget<NWidgetStacked>(WID_NS_SHOW_APPLY)->SetDisplayedPlane(this->editable ? 0 : this->show_params ? 1 : SZSP_HORIZONTAL);
 		this->FinishInitNested(WN_GAME_OPTIONS_NEWGRF_STATE);
 
 		this->querystrings[WID_NS_FILTER] = &this->filter_editbox;
@@ -727,30 +728,17 @@
 		switch (widget) {
 			case WID_NS_FILE_LIST:
 			{
-<<<<<<< HEAD
-				Dimension d = maxdim(GetSpriteSize(SPR_SQUARE), GetSpriteSize(SPR_WARNING_SIGN));
-				resize->height = std::max(d.height + 2U, FONT_HEIGHT_NORMAL + 2U);
-				resize->height = GetMinButtonSize(resize->height);
-				size->height = std::max(size->height, WD_FRAMERECT_TOP + 4 * resize->height + WD_FRAMERECT_BOTTOM);
-=======
 				Dimension d = maxdim(GetScaledSpriteSize(SPR_SQUARE), GetScaledSpriteSize(SPR_WARNING_SIGN));
 				resize->height = std::max<uint>(d.height + 2U, FONT_HEIGHT_NORMAL);
 				size->height = std::max(size->height, padding.height + 6 * resize->height);
->>>>>>> 5e227886
 				break;
 			}
 
 			case WID_NS_AVAIL_LIST:
-<<<<<<< HEAD
-				resize->height = std::max(12, FONT_HEIGHT_NORMAL + 2);
-				resize->height = GetMinButtonSize(resize->height);
-				size->height = std::max(size->height, WD_FRAMERECT_TOP + 4 * resize->height + WD_FRAMERECT_BOTTOM);
-=======
 			{
 				Dimension d = maxdim(GetScaledSpriteSize(SPR_SQUARE), GetScaledSpriteSize(SPR_WARNING_SIGN));
 				resize->height = std::max<uint>(d.height + 2U, FONT_HEIGHT_NORMAL);
 				size->height = std::max(size->height, padding.height + 8 * resize->height);
->>>>>>> 5e227886
 				break;
 			}
 
@@ -772,7 +760,6 @@
 					d = maxdim(d, GetStringBoundingBox(STR_JUST_RAW_STRING));
 				}
 				d.width += padding.width;
-				d.height = GetMinButtonSize(d.height);
 				*size = maxdim(d, *size);
 				break;
 			}
@@ -783,7 +770,6 @@
 				*size = maxdim(d, GetStringBoundingBox(STR_INTRO_ONLINE_CONTENT));
 				size->width  += padding.width;
 				size->height += padding.height;
-				size->height = GetMinButtonSize(size->height);
 				break;
 			}
 		}
@@ -1638,8 +1624,8 @@
 		uint min_inf_height = this->inf->smallest_y + this->inf->padding.Vertical();
 
 		/* Smallest window is in two column mode. */
-		this->smallest_x = min_avs_width + min_acs_width + min_inf_width + INTER_COLUMN_SPACING * 2;
-		this->smallest_y = std::max(std::max(min_inf_height, min_acs_height), min_avs_height);
+		this->smallest_x = std::max(min_avs_width, min_acs_width) + INTER_COLUMN_SPACING + min_inf_width;
+		this->smallest_y = std::max(min_inf_height, min_acs_height + INTER_LIST_SPACING + min_avs_height);
 
 		/* Filling. */
 		this->fill_x = LeastCommonMultiple(this->avs->fill_x, this->acs->fill_x);
@@ -1676,7 +1662,7 @@
 		/* Use 2 or 3 columns? */
 		uint min_three_columns = min_avs_width + min_acs_width + min_inf_width + 2 * INTER_COLUMN_SPACING;
 		uint min_two_columns   = min_list_width + min_inf_width + INTER_COLUMN_SPACING;
-		bool use_three_columns = true; // this->editable;
+		bool use_three_columns = this->editable && (min_three_columns + MIN_EXTRA_FOR_3_COLUMNS <= given_width);
 
 		/* Info panel is a separate column in both modes. Compute its width first. */
 		uint extra_width, inf_width;
@@ -1792,7 +1778,7 @@
 
 	void Draw(const Window *w) override
 	{
-		this->avs->Draw(w);
+		if (this->editable) this->avs->Draw(w);
 		this->acs->Draw(w);
 		this->inf->Draw(w);
 	}
@@ -1908,17 +1894,6 @@
 					SetDataTip(STR_TEXTFILE_VIEW_LICENCE, STR_NULL),
 		EndContainer(),
 	EndContainer(),
-<<<<<<< HEAD
-	/* Right side, buttons. */
-	NWidget(NWID_HORIZONTAL, NC_EQUALSIZE), SetPIP(0, WD_RESIZEBOX_WIDTH, 0),
-		NWidget(NWID_VERTICAL),
-			NWidget(WWT_PUSHTXTBTN, COLOUR_YELLOW, WID_NS_SET_PARAMETERS), SetFill(1, 0), SetResize(1, 0),
-					SetDataTip(STR_NEWGRF_SETTINGS_SET_PARAMETERS, STR_NULL),
-			NWidget(WWT_PUSHTXTBTN, COLOUR_YELLOW, WID_NS_TOGGLE_PALETTE), SetFill(1, 0), SetResize(1, 0),
-					SetDataTip(STR_NEWGRF_SETTINGS_TOGGLE_PALETTE, STR_NEWGRF_SETTINGS_TOGGLE_PALETTE_TOOLTIP),
-		EndContainer(),
-		NWidget(NWID_VERTICAL),
-=======
 	NWidget(NWID_SELECTION, INVALID_COLOUR, WID_NS_SHOW_APPLY),
 		/* Right side, buttons. */
 		NWidget(NWID_HORIZONTAL, NC_EQUALSIZE), SetPIP(0, NWidgetNewGRFDisplay::INTER_COLUMN_SPACING, 0),
@@ -1928,15 +1903,11 @@
 				NWidget(WWT_PUSHTXTBTN, COLOUR_YELLOW, WID_NS_TOGGLE_PALETTE), SetFill(1, 0), SetResize(1, 0),
 						SetDataTip(STR_NEWGRF_SETTINGS_TOGGLE_PALETTE, STR_NEWGRF_SETTINGS_TOGGLE_PALETTE_TOOLTIP),
 			EndContainer(),
->>>>>>> 5e227886
 			NWidget(WWT_PUSHTXTBTN, COLOUR_YELLOW, WID_NS_APPLY_CHANGES), SetFill(1, 0), SetResize(1, 0),
 					SetDataTip(STR_NEWGRF_SETTINGS_APPLY_CHANGES, STR_NULL),
-			/* Resize button. */
-			NWidget(NWID_HORIZONTAL),
-				NWidget(NWID_SPACER), SetFill(1, 0), SetResize(1, 0),
-				NWidget(WWT_RESIZEBOX, COLOUR_MAUVE),
-			EndContainer(),
 		EndContainer(),
+		NWidget(WWT_PUSHTXTBTN, COLOUR_YELLOW, WID_NS_VIEW_PARAMETERS), SetFill(1, 0), SetResize(1, 0),
+			SetDataTip(STR_NEWGRF_SETTINGS_SHOW_PARAMETERS, STR_NULL),
 	EndContainer(),
 };
 
@@ -1963,16 +1934,12 @@
 		NWidget(WWT_DEFSIZEBOX, COLOUR_MAUVE),
 	EndContainer(),
 	NWidget(WWT_PANEL, COLOUR_MAUVE),
-<<<<<<< HEAD
-		NWidgetFunction(NewGRFDisplay), SetPadding(WD_RESIZEBOX_WIDTH, WD_RESIZEBOX_WIDTH, 2, WD_RESIZEBOX_WIDTH),
-=======
 		NWidgetFunction(NewGRFDisplay), SetPadding(NWidgetNewGRFDisplay::INTER_COLUMN_SPACING, NWidgetNewGRFDisplay::INTER_COLUMN_SPACING, 2, NWidgetNewGRFDisplay::INTER_COLUMN_SPACING),
 		/* Resize button. */
 		NWidget(NWID_HORIZONTAL),
 			NWidget(NWID_SPACER), SetFill(1, 0), SetResize(1, 0),
 			NWidget(WWT_RESIZEBOX, COLOUR_MAUVE),
 		EndContainer(),
->>>>>>> 5e227886
 	EndContainer(),
 };
 
@@ -2197,7 +2164,6 @@
 /** Widgets for the progress window. */
 static const NWidgetPart _nested_scan_progress_widgets[] = {
 	NWidget(WWT_CAPTION, COLOUR_GREY), SetDataTip(STR_NEWGRF_SCAN_CAPTION, STR_TOOLTIP_WINDOW_TITLE_DRAG_THIS),
-			SetSizingType(NWST_BUTTON),
 	NWidget(WWT_PANEL, COLOUR_GREY),
 		NWidget(NWID_VERTICAL), SetPIP(0, WidgetDimensions::unscaled.vsep_wide, 0), SetPadding(WidgetDimensions::unscaled.modalpopup),
 			NWidget(WWT_LABEL, INVALID_COLOUR), SetDataTip(STR_NEWGRF_SCAN_MESSAGE, STR_NULL), SetFill(1, 0),
