--- conflicted
+++ resolved
@@ -214,11 +214,7 @@
 			}
 
 			case WID_NP_BACKGROUND:
-<<<<<<< HEAD
 				this->line_height = max(SETTING_BUTTON_HEIGHT, FONT_HEIGHT_NORMAL) + WD_MATRIX_TOP + WD_MATRIX_BOTTOM;
-=======
-				this->line_height = _settings_client.gui.min_step + WD_MATRIX_TOP + WD_MATRIX_BOTTOM;
->>>>>>> 6977514f
 
 				resize->width = 1;
 				resize->height = this->line_height;
@@ -307,11 +303,7 @@
 				SetDParam(1, i + 1);
 			}
 
-<<<<<<< HEAD
 			DrawString(text_left, text_right, y + text_y_offset, STR_NEWGRF_PARAMETERS_SETTING, selected ? TC_WHITE : TC_LIGHT_BLUE);
-=======
-			DrawString(text_left, text_right, Center(y + WD_MATRIX_TOP, this->line_height), STR_NEWGRF_PARAMETERS_SETTING, selected ? TC_WHITE : TC_LIGHT_BLUE);
->>>>>>> 6977514f
 			y += this->line_height;
 		}
 	}
