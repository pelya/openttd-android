--- conflicted
+++ resolved
@@ -53,12 +53,7 @@
 
 extern GameMode _game_mode;
 extern SwitchMode _switch_mode;
-<<<<<<< HEAD
-extern bool _exit_game;
-extern bool _restart_game;
-=======
 extern std::atomic<bool> _exit_game;
->>>>>>> 39662aab
 extern bool _save_config;
 
 /** Modes of pausing we've got */
