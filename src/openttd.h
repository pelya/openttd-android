--- conflicted
+++ resolved
@@ -52,11 +52,8 @@
 extern GameMode _game_mode;
 extern SwitchMode _switch_mode;
 extern bool _exit_game;
-<<<<<<< HEAD
 extern bool _restart_game;
-=======
 extern bool _save_config;
->>>>>>> b2d9a2dc
 
 /** Modes of pausing we've got */
 enum PauseMode : byte {
