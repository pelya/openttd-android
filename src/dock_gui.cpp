/*
 * This file is part of OpenTTD.
 * OpenTTD is free software; you can redistribute it and/or modify it under the terms of the GNU General Public License as published by the Free Software Foundation, version 2.
 * OpenTTD is distributed in the hope that it will be useful, but WITHOUT ANY WARRANTY; without even the implied warranty of MERCHANTABILITY or FITNESS FOR A PARTICULAR PURPOSE.
 * See the GNU General Public License for more details. You should have received a copy of the GNU General Public License along with OpenTTD. If not, see <http://www.gnu.org/licenses/>.
 */

/** @file dock_gui.cpp GUI to create amazing water objects. */

#include "stdafx.h"
#include "terraform_gui.h"
#include "window_gui.h"
#include "station_gui.h"
#include "command_func.h"
#include "water.h"
#include "window_func.h"
#include "vehicle_func.h"
#include "sound_func.h"
#include "viewport_func.h"
#include "gfx_func.h"
#include "company_func.h"
#include "slope_func.h"
#include "tilehighlight_func.h"
#include "company_base.h"
#include "hotkeys.h"
#include "gui.h"
#include "zoom_func.h"
<<<<<<< HEAD
#include "build_confirmation_func.h"
=======
#include "tunnelbridge_cmd.h"
#include "dock_cmd.h"
#include "station_cmd.h"
#include "water_cmd.h"
#include "waypoint_cmd.h"
>>>>>>> 5e227886

#include "widgets/dock_widget.h"

#include "table/sprites.h"
#include "table/strings.h"

#include "safeguards.h"

static void ShowBuildDockStationPicker(Window *parent);
static void ShowBuildDocksDepotPicker(Window *parent);

static Axis _ship_depot_direction;

void CcBuildDocks(Commands cmd, const CommandCost &result, TileIndex tile)
{
	if (result.Failed()) return;

	if (_settings_client.sound.confirm) SndPlayTileFx(SND_02_CONSTRUCTION_WATER, tile);
	if (!_settings_client.gui.persistent_buildingtools) ResetObjectToPlace();
}

void CcPlaySound_CONSTRUCTION_WATER(Commands cmd, const CommandCost &result, TileIndex tile)
{
	if (result.Succeeded() && _settings_client.sound.confirm) SndPlayTileFx(SND_02_CONSTRUCTION_WATER, tile);
}


/**
 * Gets the other end of the aqueduct, if possible.
 * @param      tile_from The begin tile for the aqueduct.
 * @param[out] tile_to   The tile till where to show a selection for the aqueduct.
 * @return The other end of the aqueduct, or otherwise a tile in line with the aqueduct to cause the right error message.
 */
static TileIndex GetOtherAqueductEnd(TileIndex tile_from, TileIndex *tile_to = nullptr)
{
	int z;
	DiagDirection dir = GetInclinedSlopeDirection(GetTileSlope(tile_from, &z));

	/* If the direction isn't right, just return the next tile so the command
	 * complains about the wrong slope instead of the ends not matching up.
	 * Make sure the coordinate is always a valid tile within the map, so we
	 * don't go "off" the map. That would cause the wrong error message. */
	if (!IsValidDiagDirection(dir)) return TILE_ADDXY(tile_from, TileX(tile_from) > 2 ? -1 : 1, 0);

	/* Direction the aqueduct is built to. */
	TileIndexDiff offset = TileOffsByDiagDir(ReverseDiagDir(dir));
	/* The maximum length of the aqueduct. */
	int max_length = std::min<int>(_settings_game.construction.max_bridge_length, DistanceFromEdgeDir(tile_from, ReverseDiagDir(dir)) - 1);

	TileIndex endtile = tile_from;
	for (int length = 0; IsValidTile(endtile) && TileX(endtile) != 0 && TileY(endtile) != 0; length++) {
		endtile = TILE_ADD(endtile, offset);

		if (length > max_length) break;

		if (GetTileMaxZ(endtile) > z) {
			if (tile_to != nullptr) *tile_to = endtile;
			break;
		}
	}

	return endtile;
}

/** Toolbar window for constructing water infrastructure. */
struct BuildDocksToolbarWindow : Window {
	DockToolbarWidgets last_clicked_widget; ///< Contains the last widget that has been clicked on this toolbar.

	BuildDocksToolbarWindow(WindowDesc *desc, WindowNumber window_number) : Window(desc)
	{
		this->last_clicked_widget = WID_DT_INVALID;
		this->InitNested(window_number);
		this->OnInvalidateData();
		if (_settings_client.gui.link_terraform_toolbar || _settings_client.gui.compact_vertical_toolbar) ShowTerraformToolbar();
	}

	void Close() override
	{
		if (_thd.GetCallbackWnd() == this) this->OnPlaceObjectAbort();
		if (_game_mode == GM_NORMAL && this->IsWidgetLowered(WID_DT_STATION)) SetViewportCatchmentStation(nullptr, true);
		if (_settings_client.gui.link_terraform_toolbar) CloseWindowById(WC_SCEN_LAND_GEN, 0, false);
		this->Window::Close();
	}

	/**
	 * Some data on this window has become invalid.
	 * @param data Information about the changed data.
	 * @param gui_scope Whether the call is done from GUI scope. You may not do everything when not in GUI scope. See #InvalidateWindowData() for details.
	 */
	void OnInvalidateData(int data = 0, bool gui_scope = true) override
	{
		if (!gui_scope) return;

		bool can_build = CanBuildVehicleInfrastructure(VEH_SHIP);
		this->SetWidgetsDisabledState(!can_build,
			WID_DT_DEPOT,
			WID_DT_STATION,
			WID_DT_BUOY,
			WIDGET_LIST_END);
		if (!can_build) {
			CloseWindowById(WC_BUILD_STATION, TRANSPORT_WATER);
			CloseWindowById(WC_BUILD_DEPOT, TRANSPORT_WATER);
		}

		if (_game_mode != GM_EDITOR) {
			if (!can_build) {
				/* Show in the tooltip why this button is disabled. */
				this->GetWidget<NWidgetCore>(WID_DT_DEPOT)->SetToolTip(STR_TOOLBAR_DISABLED_NO_VEHICLE_AVAILABLE);
				this->GetWidget<NWidgetCore>(WID_DT_STATION)->SetToolTip(STR_TOOLBAR_DISABLED_NO_VEHICLE_AVAILABLE);
				this->GetWidget<NWidgetCore>(WID_DT_BUOY)->SetToolTip(STR_TOOLBAR_DISABLED_NO_VEHICLE_AVAILABLE);
			} else {
				this->GetWidget<NWidgetCore>(WID_DT_DEPOT)->SetToolTip(STR_WATERWAYS_TOOLBAR_BUILD_DEPOT_TOOLTIP);
				this->GetWidget<NWidgetCore>(WID_DT_STATION)->SetToolTip(STR_WATERWAYS_TOOLBAR_BUILD_DOCK_TOOLTIP);
				this->GetWidget<NWidgetCore>(WID_DT_BUOY)->SetToolTip(STR_WATERWAYS_TOOLBAR_BUOY_TOOLTIP);
			}
		}
	}

	void OnClick(Point pt, int widget, int click_count) override
	{
		switch (widget) {
			case WID_DT_CANAL: // Build canal button
				HandlePlacePushButton(this, WID_DT_CANAL, SPR_CURSOR_CANAL, HT_RECT);
				break;

			case WID_DT_LOCK: // Build lock button
				HandlePlacePushButton(this, WID_DT_LOCK, SPR_CURSOR_LOCK, HT_SPECIAL);
				break;

			case WID_DT_DEMOLISH: // Demolish aka dynamite button
				HandlePlacePushButton(this, WID_DT_DEMOLISH, ANIMCURSOR_DEMOLISH, HT_RECT | HT_DIAGONAL);
				break;

			case WID_DT_DEPOT: // Build depot button
				if (HandlePlacePushButton(this, WID_DT_DEPOT, SPR_CURSOR_SHIP_DEPOT, HT_RECT | HT_SCROLL_VIEWPORT)) ShowBuildDocksDepotPicker(this);
				break;

			case WID_DT_STATION: // Build station button
				if (HandlePlacePushButton(this, WID_DT_STATION, SPR_CURSOR_DOCK, HT_SPECIAL)) ShowBuildDockStationPicker(this);
				break;

			case WID_DT_BUOY: // Build buoy button
				HandlePlacePushButton(this, WID_DT_BUOY, SPR_CURSOR_BUOY, HT_RECT | HT_SCROLL_VIEWPORT);
				break;

			case WID_DT_RIVER: // Build river button (in scenario editor)
				if (_game_mode != GM_EDITOR) return;
				HandlePlacePushButton(this, WID_DT_RIVER, SPR_CURSOR_RIVER, HT_RECT | HT_DIAGONAL);
				break;

			case WID_DT_BUILD_AQUEDUCT: // Build aqueduct button
				HandlePlacePushButton(this, WID_DT_BUILD_AQUEDUCT, SPR_CURSOR_AQUEDUCT, HT_SPECIAL);
				break;

			default: return;
		}
		this->last_clicked_widget = (DockToolbarWidgets)widget;
	}

	void OnPlaceObject(Point pt, TileIndex tile) override
	{
		switch (this->last_clicked_widget) {
			case WID_DT_CANAL: // Build canal button
				VpStartPlaceSizing(tile, VPM_X_AND_Y, DDSP_CREATE_WATER);
				break;

			case WID_DT_LOCK: // Build lock button
<<<<<<< HEAD
				/* Reuse DDSP_REMOVE_TRUCKSTOP. */
				VpStartPlaceSizing(tile, VPM_SINGLE_TILE, DDSP_REMOVE_TRUCKSTOP);
=======
				Command<CMD_BUILD_LOCK>::Post(STR_ERROR_CAN_T_BUILD_LOCKS, CcBuildDocks, tile);
>>>>>>> 5e227886
				break;

			case WID_DT_DEMOLISH: // Demolish aka dynamite button
				PlaceProc_DemolishArea(tile);
				break;

<<<<<<< HEAD
			case WID_DT_STATION: { // Build station button
				VpStartPlaceSizing(tile, VPM_SINGLE_TILE, DDSP_BUILD_STATION);
=======
			case WID_DT_DEPOT: // Build depot button
				Command<CMD_BUILD_SHIP_DEPOT>::Post(STR_ERROR_CAN_T_BUILD_SHIP_DEPOT, CcBuildDocks, tile, _ship_depot_direction);
				break;

			case WID_DT_STATION: { // Build station button
				/* Determine the watery part of the dock. */
				DiagDirection dir = GetInclinedSlopeDirection(GetTileSlope(tile));
				TileIndex tile_to = (dir != INVALID_DIAGDIR ? TileAddByDiagDir(tile, ReverseDiagDir(dir)) : tile);

				bool adjacent = _ctrl_pressed;
				auto proc = [=](bool test, StationID to_join) -> bool {
					if (test) {
						return Command<CMD_BUILD_DOCK>::Do(CommandFlagsToDCFlags(GetCommandFlags<CMD_BUILD_DOCK>()), tile, INVALID_STATION, adjacent).Succeeded();
					} else {
						return Command<CMD_BUILD_DOCK>::Post(STR_ERROR_CAN_T_BUILD_DOCK_HERE, CcBuildDocks, tile, to_join, adjacent);
					}
				};

				ShowSelectStationIfNeeded(TileArea(tile, tile_to), proc);
>>>>>>> 5e227886
				break;
			}

			case WID_DT_DEPOT: // Build depot button
			case WID_DT_BUOY: // Build buoy button
<<<<<<< HEAD
				VpStartPlaceSizing(tile, VPM_SINGLE_TILE, DDSP_SINGLE_TILE);
=======
				Command<CMD_BUILD_BUOY>::Post(STR_ERROR_CAN_T_POSITION_BUOY_HERE, CcBuildDocks, tile);
>>>>>>> 5e227886
				break;

			case WID_DT_RIVER: // Build river button (in scenario editor)
				VpStartPlaceSizing(tile, VPM_X_AND_Y, DDSP_CREATE_RIVER);
				break;

			case WID_DT_BUILD_AQUEDUCT: // Build aqueduct button
<<<<<<< HEAD
				VpStartPlaceSizing(tile, VPM_SINGLE_TILE, DDSP_BUILD_BRIDGE);
=======
				Command<CMD_BUILD_BRIDGE>::Post(STR_ERROR_CAN_T_BUILD_AQUEDUCT_HERE, CcBuildBridge, tile, GetOtherAqueductEnd(tile), TRANSPORT_WATER, 0, 0);
>>>>>>> 5e227886
				break;

			default: NOT_REACHED();
		}
		MoveAllWindowsOffScreen();
	}

	void OnPlaceDrag(ViewportPlaceMethod select_method, ViewportDragDropSelectionProcess select_proc, Point pt) override
	{
		switch (last_clicked_widget) {
			case WID_DT_BUILD_AQUEDUCT:
			case WID_DT_LOCK:
			case WID_DT_STATION:
				this->OnPlacePresize(pt, TileVirtXY(pt.x, pt.y));
				break;
			default:
				VpSelectTilesWithMethod(pt.x, pt.y, select_method);
				break;
		}
	}

	void OnPlaceMouseUp(ViewportPlaceMethod select_method, ViewportDragDropSelectionProcess select_proc, Point pt, TileIndex start_tile, TileIndex end_tile) override
	{
		if (pt.x != -1) {
			switch (select_proc) {
				case DDSP_DEMOLISH_AREA:
					GUIPlaceProcDragXY(select_proc, start_tile, end_tile);
					break;
				case DDSP_CREATE_WATER:
					Command<CMD_BUILD_CANAL>::Post(STR_ERROR_CAN_T_BUILD_CANALS, CcPlaySound_CONSTRUCTION_WATER, end_tile, start_tile, (_game_mode == GM_EDITOR && _ctrl_pressed) ? WATER_CLASS_SEA : WATER_CLASS_CANAL, false);
					break;
				case DDSP_CREATE_RIVER:
					Command<CMD_BUILD_CANAL>::Post(STR_ERROR_CAN_T_PLACE_RIVERS, CcPlaySound_CONSTRUCTION_WATER, end_tile, start_tile, WATER_CLASS_RIVER, _ctrl_pressed);
					break;
				case DDSP_BUILD_STATION: {
					uint32 p2 = (uint32)INVALID_STATION << 16; // no station to join

					/* Tile is always the land tile, so need to evaluate _thd.pos. */
					CommandContainer cmdcont = { start_tile, _ctrl_pressed, p2, CMD_BUILD_DOCK | CMD_MSG(STR_ERROR_CAN_T_BUILD_DOCK_HERE), CcBuildDocks, "" };

					//SetObjectToPlace(SPR_CURSOR_DOCK, PAL_NONE, HT_SPECIAL, this->window_class, this->window_number);
					ShowSelectStationIfNeeded(cmdcont, TileArea(start_tile, end_tile));
					VpStartPreSizing();
					break;
				}

				case DDSP_BUILD_BRIDGE:
					DoCommandP(start_tile, GetOtherAqueductEnd(start_tile), TRANSPORT_WATER << 15, CMD_BUILD_BRIDGE | CMD_MSG(STR_ERROR_CAN_T_BUILD_AQUEDUCT_HERE), CcBuildBridge);
					VpStartPreSizing();
					break;

				case DDSP_REMOVE_TRUCKSTOP: { // Reusing for locks.
					TileIndex middle_tile = start_tile;
					if (start_tile != end_tile) middle_tile = TileAddByDiagDir(start_tile, DiagdirBetweenTiles(start_tile, end_tile));
					DoCommandP(middle_tile, 0, 0, CMD_BUILD_LOCK | CMD_MSG(STR_ERROR_CAN_T_BUILD_LOCKS), CcBuildDocks);
					VpStartPreSizing();
					break;
				}

				case DDSP_SINGLE_TILE:
					assert(start_tile == end_tile);
					switch (last_clicked_widget) {
						case WID_DT_BUOY:
							DoCommandP(end_tile, 0, 0, CMD_BUILD_BUOY | CMD_MSG(STR_ERROR_CAN_T_POSITION_BUOY_HERE), CcBuildDocks);
							break;
						case WID_DT_DEPOT: // Build depot button
							DoCommandP(end_tile, _ship_depot_direction, 0, CMD_BUILD_SHIP_DEPOT | CMD_MSG(STR_ERROR_CAN_T_BUILD_SHIP_DEPOT), CcBuildDocks);
							break;
						default: NOT_REACHED();
					}

				default: break;
			}
			MoveAllHiddenWindowsBackToScreen();
		}
	}

	void OnPlaceObjectAbort() override
	{
		if (_game_mode != GM_EDITOR && this->IsWidgetLowered(WID_DT_STATION)) SetViewportCatchmentStation(nullptr, true);

		MoveAllHiddenWindowsBackToScreen();
		this->RaiseButtons();

		if (ConfirmationWindowShown() && _ctrl_pressed) return;
		CloseWindowById(WC_BUILD_STATION, TRANSPORT_WATER);
		CloseWindowById(WC_BUILD_DEPOT, TRANSPORT_WATER);
		CloseWindowById(WC_SELECT_STATION, 0);
		CloseWindowByClass(WC_BUILD_BRIDGE);
	}

	void SelectLastTool() override
	{
		// User misplaced something - activate last selected tool again
		if (this->last_clicked_widget == WID_DT_INVALID)
			return;
		Point dummy = {0, 0};
		this->RaiseWidget(this->last_clicked_widget);
		this->OnClick(dummy, this->last_clicked_widget, 0);
	}

	void OnPlacePresize(Point pt, TileIndex tile_from) override
	{
		if (!IsValidTile(tile_from)) return;
		TileIndex tile_to = tile_from;

		if (this->last_clicked_widget == WID_DT_BUILD_AQUEDUCT) {
			GetOtherAqueductEnd(tile_from, &tile_to);
		} else {
			DiagDirection dir = GetInclinedSlopeDirection(GetTileSlope(tile_from));
			if (IsValidDiagDirection(dir)) {
				/* Locks and docks always select the tile "down" the slope. */
				tile_to = TileAddByDiagDir(tile_from, ReverseDiagDir(dir));
				/* Locks also select the tile "up" the slope. */
				if (this->last_clicked_widget == WID_DT_LOCK) tile_from = TileAddByDiagDir(tile_from, dir);
			}
		}

		VpSetPresizeRange(tile_from, tile_to);
	}

	static HotkeyList hotkeys;
};

/**
 * Handler for global hotkeys of the BuildDocksToolbarWindow.
 * @param hotkey Hotkey
 * @return ES_HANDLED if hotkey was accepted.
 */
static EventState DockToolbarGlobalHotkeys(int hotkey)
{
	if (_game_mode != GM_NORMAL) return ES_NOT_HANDLED;
	Window *w = ShowBuildDocksToolbar();
	if (w == nullptr) return ES_NOT_HANDLED;
	return w->OnHotkey(hotkey);
}

const uint16 _dockstoolbar_aqueduct_keys[] = {'B', '8', 0};

static Hotkey dockstoolbar_hotkeys[] = {
	Hotkey('1', "canal", WID_DT_CANAL),
	Hotkey('2', "lock", WID_DT_LOCK),
	Hotkey('3', "demolish", WID_DT_DEMOLISH),
	Hotkey('4', "depot", WID_DT_DEPOT),
	Hotkey('5', "dock", WID_DT_STATION),
	Hotkey('6', "buoy", WID_DT_BUOY),
	Hotkey('7', "river", WID_DT_RIVER),
	Hotkey(_dockstoolbar_aqueduct_keys, "aqueduct", WID_DT_BUILD_AQUEDUCT),
	HOTKEY_LIST_END
};
HotkeyList BuildDocksToolbarWindow::hotkeys("dockstoolbar", dockstoolbar_hotkeys, DockToolbarGlobalHotkeys);

/**
 * Nested widget parts of docks toolbar, game version.
 * Position of #WID_DT_RIVER widget has changed.
 */
static const NWidgetPart _nested_build_docks_toolbar_widgets[] = {
	NWidget(NWID_HORIZONTAL),
		NWidget(WWT_CLOSEBOX, COLOUR_DARK_GREEN),
		NWidget(WWT_CAPTION, COLOUR_DARK_GREEN), SetDataTip(STR_WATERWAYS_TOOLBAR_CAPTION, STR_TOOLTIP_WINDOW_TITLE_DRAG_THIS),
		NWidget(WWT_STICKYBOX, COLOUR_DARK_GREEN),
	EndContainer(),
	NWidget(NWID_HORIZONTAL_LTR),
		NWidget(WWT_IMGBTN, COLOUR_DARK_GREEN, WID_DT_CANAL), SetMinimalSize(22, 22), SetFill(0, 1), SetDataTip(SPR_IMG_BUILD_CANAL, STR_WATERWAYS_TOOLBAR_BUILD_CANALS_TOOLTIP),
		NWidget(WWT_IMGBTN, COLOUR_DARK_GREEN, WID_DT_LOCK), SetMinimalSize(22, 22), SetFill(0, 1), SetDataTip(SPR_IMG_BUILD_LOCK, STR_WATERWAYS_TOOLBAR_BUILD_LOCKS_TOOLTIP),
		NWidget(WWT_PANEL, COLOUR_DARK_GREEN), SetMinimalSize(5, 22), SetFill(1, 1), EndContainer(),
		NWidget(WWT_IMGBTN, COLOUR_DARK_GREEN, WID_DT_DEMOLISH), SetMinimalSize(22, 22), SetFill(0, 1), SetDataTip(SPR_IMG_DYNAMITE, STR_TOOLTIP_DEMOLISH_BUILDINGS_ETC),
		NWidget(WWT_IMGBTN, COLOUR_DARK_GREEN, WID_DT_DEPOT), SetMinimalSize(22, 22), SetFill(0, 1), SetDataTip(SPR_IMG_SHIP_DEPOT, STR_WATERWAYS_TOOLBAR_BUILD_DEPOT_TOOLTIP),
		NWidget(WWT_IMGBTN, COLOUR_DARK_GREEN, WID_DT_STATION), SetMinimalSize(22, 22), SetFill(0, 1), SetDataTip(SPR_IMG_SHIP_DOCK, STR_WATERWAYS_TOOLBAR_BUILD_DOCK_TOOLTIP),
		NWidget(WWT_IMGBTN, COLOUR_DARK_GREEN, WID_DT_BUOY), SetMinimalSize(22, 22), SetFill(0, 1), SetDataTip(SPR_IMG_BUOY, STR_WATERWAYS_TOOLBAR_BUOY_TOOLTIP),
		NWidget(WWT_IMGBTN, COLOUR_DARK_GREEN, WID_DT_BUILD_AQUEDUCT), SetMinimalSize(23, 22), SetFill(0, 1), SetDataTip(SPR_IMG_AQUEDUCT, STR_WATERWAYS_TOOLBAR_BUILD_AQUEDUCT_TOOLTIP),
	EndContainer(),
};

static WindowDesc _build_docks_toolbar_desc(
	WDP_ALIGN_TOOLBAR, "toolbar_water", 0, 0,
	WC_BUILD_TOOLBAR, WC_NONE,
	WDF_CONSTRUCTION,
	_nested_build_docks_toolbar_widgets, lengthof(_nested_build_docks_toolbar_widgets),
	&BuildDocksToolbarWindow::hotkeys
);

/**
 * Open the build water toolbar window
 *
 * If the terraform toolbar is linked to the toolbar, that window is also opened.
 *
 * @return newly opened water toolbar, or nullptr if the toolbar could not be opened.
 */
Window *ShowBuildDocksToolbar()
{
	if (!Company::IsValidID(_local_company)) return nullptr;

	CloseToolbarLinkedWindows();
	return AllocateWindowDescFront<BuildDocksToolbarWindow>(&_build_docks_toolbar_desc, TRANSPORT_WATER);
}

/**
 * Nested widget parts of docks toolbar, scenario editor version.
 * Positions of #WID_DT_DEPOT, #WID_DT_STATION, and #WID_DT_BUOY widgets have changed.
 */
static const NWidgetPart _nested_build_docks_scen_toolbar_widgets[] = {
	NWidget(NWID_HORIZONTAL),
		NWidget(WWT_CLOSEBOX, COLOUR_DARK_GREEN),
		NWidget(WWT_CAPTION, COLOUR_DARK_GREEN), SetDataTip(STR_WATERWAYS_TOOLBAR_CAPTION_SE, STR_TOOLTIP_WINDOW_TITLE_DRAG_THIS),
		NWidget(WWT_STICKYBOX, COLOUR_DARK_GREEN),
	EndContainer(),
	NWidget(NWID_HORIZONTAL),
		NWidget(WWT_IMGBTN, COLOUR_DARK_GREEN, WID_DT_CANAL), SetMinimalSize(22, 22), SetFill(0, 1), SetDataTip(SPR_IMG_BUILD_CANAL, STR_WATERWAYS_TOOLBAR_CREATE_LAKE_TOOLTIP),
		NWidget(WWT_IMGBTN, COLOUR_DARK_GREEN, WID_DT_LOCK), SetMinimalSize(22, 22), SetFill(0, 1), SetDataTip(SPR_IMG_BUILD_LOCK, STR_WATERWAYS_TOOLBAR_BUILD_LOCKS_TOOLTIP),
		NWidget(WWT_PANEL, COLOUR_DARK_GREEN), SetMinimalSize(5, 22), SetFill(1, 1), EndContainer(),
		NWidget(WWT_IMGBTN, COLOUR_DARK_GREEN, WID_DT_DEMOLISH), SetMinimalSize(22, 22), SetFill(0, 1), SetDataTip(SPR_IMG_DYNAMITE, STR_TOOLTIP_DEMOLISH_BUILDINGS_ETC),
		NWidget(WWT_IMGBTN, COLOUR_DARK_GREEN, WID_DT_RIVER), SetMinimalSize(22, 22), SetFill(0, 1), SetDataTip(SPR_IMG_BUILD_RIVER, STR_WATERWAYS_TOOLBAR_CREATE_RIVER_TOOLTIP),
		NWidget(WWT_IMGBTN, COLOUR_DARK_GREEN, WID_DT_BUILD_AQUEDUCT), SetMinimalSize(22, 22), SetFill(0, 1), SetDataTip(SPR_IMG_AQUEDUCT, STR_WATERWAYS_TOOLBAR_BUILD_AQUEDUCT_TOOLTIP),
	EndContainer(),
};

/** Window definition for the build docks in scenario editor window. */
static WindowDesc _build_docks_scen_toolbar_desc(
	WDP_ALIGN_TOOLBAR, "toolbar_water_scen", 0, 0,
	WC_SCEN_BUILD_TOOLBAR, WC_NONE,
	WDF_CONSTRUCTION,
	_nested_build_docks_scen_toolbar_widgets, lengthof(_nested_build_docks_scen_toolbar_widgets)
);

/**
 * Open the build water toolbar window for the scenario editor.
 *
 * @return newly opened water toolbar, or nullptr if the toolbar could not be opened.
 */
Window *ShowBuildDocksScenToolbar()
{
	CloseToolbarLinkedWindows();
	return AllocateWindowDescFront<BuildDocksToolbarWindow>(&_build_docks_scen_toolbar_desc, TRANSPORT_WATER);
}

/** Widget numbers of the build-dock GUI. */
enum BuildDockStationWidgets {
	BDSW_BACKGROUND, ///< Background panel.
	BDSW_LT_OFF,     ///< 'Off' button of coverage high light.
	BDSW_LT_ON,      ///< 'On' button of coverage high light.
	BDSW_INFO,       ///< 'Coverage highlight' label.
	BDSW_ACCEPTANCE, ///< Acceptance info.
};

struct BuildDocksStationWindow : public PickerWindowBase {
public:
	BuildDocksStationWindow(WindowDesc *desc, Window *parent) : PickerWindowBase(desc, parent)
	{
		this->InitNested(TRANSPORT_WATER);
		this->LowerWidget(_settings_client.gui.station_show_coverage + BDSW_LT_OFF);
	}

	void Close() override
	{
		CloseWindowById(WC_SELECT_STATION, 0);
		this->PickerWindowBase::Close();
	}

	void OnPaint() override
	{
		int rad = (_settings_game.station.modified_catchment) ? CA_DOCK : CA_UNMODIFIED;

		this->DrawWidgets();

		if (_settings_client.gui.station_show_coverage) {
			SetTileSelectBigSize(-rad, -rad, 2 * rad, 2 * rad);
		} else {
			SetTileSelectSize(1, 1);
		}

		/* strings such as 'Size' and 'Coverage Area' */
		Rect r = this->GetWidget<NWidgetBase>(BDSW_ACCEPTANCE)->GetCurrentRect();
		int top = r.top + WidgetDimensions::scaled.vsep_normal;
		top = DrawStationCoverageAreaText(r.left, r.right, top, SCT_ALL, rad, false) + WidgetDimensions::scaled.vsep_normal;
		top = DrawStationCoverageAreaText(r.left, r.right, top, SCT_ALL, rad, true) + WidgetDimensions::scaled.vsep_normal;
		/* Resize background if the window is too small.
		 * Never make the window smaller to avoid oscillating if the size change affects the acceptance.
		 * (This is the case, if making the window bigger moves the mouse into the window.) */
		if (top > r.bottom) {
			ResizeWindow(this, 0, top - r.bottom, false);
		}
	}

	void OnClick(Point pt, int widget, int click_count) override
	{
		switch (widget) {
			case BDSW_LT_OFF:
			case BDSW_LT_ON:
				this->RaiseWidget(_settings_client.gui.station_show_coverage + BDSW_LT_OFF);
				_settings_client.gui.station_show_coverage = (widget != BDSW_LT_OFF);
				this->LowerWidget(_settings_client.gui.station_show_coverage + BDSW_LT_OFF);
				if (_settings_client.sound.click_beep) SndPlayFx(SND_15_BEEP);
				this->SetDirty();
				SetViewportCatchmentStation(nullptr, true);
				break;
		}
	}

	void OnRealtimeTick(uint delta_ms) override
	{
		CheckRedrawStationCoverage(this);
	}
};

/** Nested widget parts of a build dock station window. */
static const NWidgetPart _nested_build_dock_station_widgets[] = {
	NWidget(NWID_HORIZONTAL),
		NWidget(WWT_CLOSEBOX, COLOUR_DARK_GREEN),
		NWidget(WWT_CAPTION, COLOUR_DARK_GREEN), SetDataTip(STR_STATION_BUILD_DOCK_CAPTION, STR_TOOLTIP_WINDOW_TITLE_DRAG_THIS),
	EndContainer(),
	NWidget(WWT_PANEL, COLOUR_DARK_GREEN, BDSW_BACKGROUND),
		NWidget(WWT_LABEL, COLOUR_DARK_GREEN, BDSW_INFO), SetPadding(WidgetDimensions::unscaled.framerect), SetDataTip(STR_STATION_BUILD_COVERAGE_AREA_TITLE, STR_NULL), SetFill(1, 0),
		NWidget(NWID_HORIZONTAL, NC_EQUALSIZE), SetPIP(14, 0, 14),
			NWidget(WWT_TEXTBTN, COLOUR_GREY, BDSW_LT_OFF), SetMinimalSize(60, 12), SetFill(1, 0), SetDataTip(STR_STATION_BUILD_COVERAGE_OFF, STR_STATION_BUILD_COVERAGE_AREA_OFF_TOOLTIP),
			NWidget(WWT_TEXTBTN, COLOUR_GREY, BDSW_LT_ON), SetMinimalSize(60, 12), SetFill(1, 0), SetDataTip(STR_STATION_BUILD_COVERAGE_ON, STR_STATION_BUILD_COVERAGE_AREA_ON_TOOLTIP),
		EndContainer(),
		NWidget(WWT_EMPTY, COLOUR_GREY, BDSW_ACCEPTANCE), SetPadding(WidgetDimensions::unscaled.framerect), SetResize(0, 1),
	EndContainer(),
};

static WindowDesc _build_dock_station_desc(
	WDP_AUTO, nullptr, 0, 0,
	WC_BUILD_STATION, WC_BUILD_TOOLBAR,
	WDF_CONSTRUCTION,
	_nested_build_dock_station_widgets, lengthof(_nested_build_dock_station_widgets)
);

static void ShowBuildDockStationPicker(Window *parent)
{
	new BuildDocksStationWindow(&_build_dock_station_desc, parent);
}

struct BuildDocksDepotWindow : public PickerWindowBase {
private:
	static void UpdateDocksDirection()
	{
		if (_ship_depot_direction != AXIS_X) {
			SetTileSelectSize(1, 2);
		} else {
			SetTileSelectSize(2, 1);
		}
	}

public:
	BuildDocksDepotWindow(WindowDesc *desc, Window *parent) : PickerWindowBase(desc, parent)
	{
		this->InitNested(TRANSPORT_WATER);
		this->LowerWidget(_ship_depot_direction + WID_BDD_X);
		UpdateDocksDirection();
	}

	void UpdateWidgetSize(int widget, Dimension *size, const Dimension &padding, Dimension *fill, Dimension *resize) override
	{
		switch (widget) {
			case WID_BDD_X:
			case WID_BDD_Y:
				size->width  = ScaleGUITrad(96) + WidgetDimensions::scaled.fullbevel.Horizontal();
				size->height = ScaleGUITrad(64) + WidgetDimensions::scaled.fullbevel.Vertical();
				break;
		}
	}

	void DrawWidget(const Rect &r, int widget) const override
	{
		DrawPixelInfo tmp_dpi;

		switch (widget) {
			case WID_BDD_X:
			case WID_BDD_Y: {
				Axis axis = widget == WID_BDD_X ? AXIS_X : AXIS_Y;

				if (FillDrawPixelInfo(&tmp_dpi, r.left, r.top, r.Width(), r.Height())) {
					DrawPixelInfo *old_dpi = _cur_dpi;
					_cur_dpi = &tmp_dpi;
					int x = (r.Width()  - ScaleSpriteTrad(96)) / 2;
					int y = (r.Height() - ScaleSpriteTrad(64)) / 2;
					int x1 = ScaleSpriteTrad(63);
					int x2 = ScaleSpriteTrad(31);
					DrawShipDepotSprite(x + (axis == AXIS_X ? x1 : x2), y + ScaleSpriteTrad(17), axis, DEPOT_PART_NORTH);
					DrawShipDepotSprite(x + (axis == AXIS_X ? x2 : x1), y + ScaleSpriteTrad(33), axis, DEPOT_PART_SOUTH);
					_cur_dpi = old_dpi;
				}
				break;
			}
		}
	}

	void OnClick(Point pt, int widget, int click_count) override
	{
		switch (widget) {
			case WID_BDD_X:
			case WID_BDD_Y:
				this->RaiseWidget(_ship_depot_direction + WID_BDD_X);
				_ship_depot_direction = (widget == WID_BDD_X ? AXIS_X : AXIS_Y);
				this->LowerWidget(_ship_depot_direction + WID_BDD_X);
				if (_settings_client.sound.click_beep) SndPlayFx(SND_15_BEEP);
				UpdateDocksDirection();
				this->SetDirty();
				break;
		}
	}
};

static const NWidgetPart _nested_build_docks_depot_widgets[] = {
	NWidget(NWID_HORIZONTAL),
		NWidget(WWT_CLOSEBOX, COLOUR_DARK_GREEN),
		NWidget(WWT_CAPTION, COLOUR_DARK_GREEN), SetDataTip(STR_DEPOT_BUILD_SHIP_CAPTION, STR_TOOLTIP_WINDOW_TITLE_DRAG_THIS),
	EndContainer(),
	NWidget(WWT_PANEL, COLOUR_DARK_GREEN, WID_BDD_BACKGROUND),
<<<<<<< HEAD
		NWidget(NWID_SPACER), SetMinimalSize(0, 3),
		NWidget(NWID_HORIZONTAL_LTR),
			NWidget(NWID_SPACER), SetMinimalSize(3, 0),
			NWidget(WWT_PANEL, COLOUR_GREY, WID_BDD_X), SetSizingType(NWST_BUTTON), SetMinimalSize(98, 66), SetDataTip(0x0, STR_DEPOT_BUILD_SHIP_ORIENTATION_TOOLTIP),
			EndContainer(),
			NWidget(NWID_SPACER), SetMinimalSize(2, 0),
			NWidget(WWT_PANEL, COLOUR_GREY, WID_BDD_Y), SetSizingType(NWST_BUTTON), SetMinimalSize(98, 66), SetDataTip(0x0, STR_DEPOT_BUILD_SHIP_ORIENTATION_TOOLTIP),
=======
		NWidget(NWID_HORIZONTAL), SetPadding(3),
			NWidget(NWID_SPACER), SetFill(1, 0),
			NWidget(NWID_HORIZONTAL_LTR), SetPIP(0, 2, 0),
				NWidget(WWT_PANEL, COLOUR_GREY, WID_BDD_X), SetMinimalSize(98, 66), SetDataTip(0x0, STR_DEPOT_BUILD_SHIP_ORIENTATION_TOOLTIP), EndContainer(),
				NWidget(WWT_PANEL, COLOUR_GREY, WID_BDD_Y), SetMinimalSize(98, 66), SetDataTip(0x0, STR_DEPOT_BUILD_SHIP_ORIENTATION_TOOLTIP), EndContainer(),
>>>>>>> 5e227886
			EndContainer(),
			NWidget(NWID_SPACER), SetFill(1, 0),
		EndContainer(),
	EndContainer(),
};

static WindowDesc _build_docks_depot_desc(
	WDP_AUTO, nullptr, 0, 0,
	WC_BUILD_DEPOT, WC_BUILD_TOOLBAR,
	WDF_CONSTRUCTION,
	_nested_build_docks_depot_widgets, lengthof(_nested_build_docks_depot_widgets)
);


static void ShowBuildDocksDepotPicker(Window *parent)
{
	new BuildDocksDepotWindow(&_build_docks_depot_desc, parent);
}


void InitializeDockGui()
{
	_ship_depot_direction = AXIS_X;
}<|MERGE_RESOLUTION|>--- conflicted
+++ resolved
@@ -25,15 +25,12 @@
 #include "hotkeys.h"
 #include "gui.h"
 #include "zoom_func.h"
-<<<<<<< HEAD
-#include "build_confirmation_func.h"
-=======
 #include "tunnelbridge_cmd.h"
 #include "dock_cmd.h"
 #include "station_cmd.h"
 #include "water_cmd.h"
 #include "waypoint_cmd.h"
->>>>>>> 5e227886
+#include "build_confirmation_func.h"
 
 #include "widgets/dock_widget.h"
 
@@ -107,7 +104,7 @@
 		this->last_clicked_widget = WID_DT_INVALID;
 		this->InitNested(window_number);
 		this->OnInvalidateData();
-		if (_settings_client.gui.link_terraform_toolbar || _settings_client.gui.compact_vertical_toolbar) ShowTerraformToolbar();
+		if (_settings_client.gui.link_terraform_toolbar || _settings_client.gui.compact_vertical_toolbar) ShowTerraformToolbar(this);
 	}
 
 	void Close() override
@@ -201,52 +198,21 @@
 				break;
 
 			case WID_DT_LOCK: // Build lock button
-<<<<<<< HEAD
-				/* Reuse DDSP_REMOVE_TRUCKSTOP. */
-				VpStartPlaceSizing(tile, VPM_SINGLE_TILE, DDSP_REMOVE_TRUCKSTOP);
-=======
 				Command<CMD_BUILD_LOCK>::Post(STR_ERROR_CAN_T_BUILD_LOCKS, CcBuildDocks, tile);
->>>>>>> 5e227886
 				break;
 
 			case WID_DT_DEMOLISH: // Demolish aka dynamite button
 				PlaceProc_DemolishArea(tile);
 				break;
 
-<<<<<<< HEAD
 			case WID_DT_STATION: { // Build station button
 				VpStartPlaceSizing(tile, VPM_SINGLE_TILE, DDSP_BUILD_STATION);
-=======
-			case WID_DT_DEPOT: // Build depot button
-				Command<CMD_BUILD_SHIP_DEPOT>::Post(STR_ERROR_CAN_T_BUILD_SHIP_DEPOT, CcBuildDocks, tile, _ship_depot_direction);
-				break;
-
-			case WID_DT_STATION: { // Build station button
-				/* Determine the watery part of the dock. */
-				DiagDirection dir = GetInclinedSlopeDirection(GetTileSlope(tile));
-				TileIndex tile_to = (dir != INVALID_DIAGDIR ? TileAddByDiagDir(tile, ReverseDiagDir(dir)) : tile);
-
-				bool adjacent = _ctrl_pressed;
-				auto proc = [=](bool test, StationID to_join) -> bool {
-					if (test) {
-						return Command<CMD_BUILD_DOCK>::Do(CommandFlagsToDCFlags(GetCommandFlags<CMD_BUILD_DOCK>()), tile, INVALID_STATION, adjacent).Succeeded();
-					} else {
-						return Command<CMD_BUILD_DOCK>::Post(STR_ERROR_CAN_T_BUILD_DOCK_HERE, CcBuildDocks, tile, to_join, adjacent);
-					}
-				};
-
-				ShowSelectStationIfNeeded(TileArea(tile, tile_to), proc);
->>>>>>> 5e227886
 				break;
 			}
 
 			case WID_DT_DEPOT: // Build depot button
 			case WID_DT_BUOY: // Build buoy button
-<<<<<<< HEAD
 				VpStartPlaceSizing(tile, VPM_SINGLE_TILE, DDSP_SINGLE_TILE);
-=======
-				Command<CMD_BUILD_BUOY>::Post(STR_ERROR_CAN_T_POSITION_BUOY_HERE, CcBuildDocks, tile);
->>>>>>> 5e227886
 				break;
 
 			case WID_DT_RIVER: // Build river button (in scenario editor)
@@ -254,11 +220,7 @@
 				break;
 
 			case WID_DT_BUILD_AQUEDUCT: // Build aqueduct button
-<<<<<<< HEAD
 				VpStartPlaceSizing(tile, VPM_SINGLE_TILE, DDSP_BUILD_BRIDGE);
-=======
-				Command<CMD_BUILD_BRIDGE>::Post(STR_ERROR_CAN_T_BUILD_AQUEDUCT_HERE, CcBuildBridge, tile, GetOtherAqueductEnd(tile), TRANSPORT_WATER, 0, 0);
->>>>>>> 5e227886
 				break;
 
 			default: NOT_REACHED();
@@ -270,7 +232,6 @@
 	{
 		switch (last_clicked_widget) {
 			case WID_DT_BUILD_AQUEDUCT:
-			case WID_DT_LOCK:
 			case WID_DT_STATION:
 				this->OnPlacePresize(pt, TileVirtXY(pt.x, pt.y));
 				break;
@@ -294,38 +255,35 @@
 					Command<CMD_BUILD_CANAL>::Post(STR_ERROR_CAN_T_PLACE_RIVERS, CcPlaySound_CONSTRUCTION_WATER, end_tile, start_tile, WATER_CLASS_RIVER, _ctrl_pressed);
 					break;
 				case DDSP_BUILD_STATION: {
-					uint32 p2 = (uint32)INVALID_STATION << 16; // no station to join
-
-					/* Tile is always the land tile, so need to evaluate _thd.pos. */
-					CommandContainer cmdcont = { start_tile, _ctrl_pressed, p2, CMD_BUILD_DOCK | CMD_MSG(STR_ERROR_CAN_T_BUILD_DOCK_HERE), CcBuildDocks, "" };
-
-					//SetObjectToPlace(SPR_CURSOR_DOCK, PAL_NONE, HT_SPECIAL, this->window_class, this->window_number);
-					ShowSelectStationIfNeeded(cmdcont, TileArea(start_tile, end_tile));
+				    /* Determine the watery part of the dock. */
+				    DiagDirection dir = GetInclinedSlopeDirection(GetTileSlope(end_tile));
+				    TileIndex tile_to = (dir != INVALID_DIAGDIR ? TileAddByDiagDir(end_tile, ReverseDiagDir(dir)) : end_tile);
+
+				    bool adjacent = _ctrl_pressed;
+				    auto proc = [=](bool test, StationID to_join) -> bool {
+					    if (test) {
+						    return Command<CMD_BUILD_DOCK>::Do(CommandFlagsToDCFlags(GetCommandFlags<CMD_BUILD_DOCK>()), end_tile, INVALID_STATION, adjacent).Succeeded();
+					    } else {
+						    return Command<CMD_BUILD_DOCK>::Post(STR_ERROR_CAN_T_BUILD_DOCK_HERE, CcBuildDocks, end_tile, to_join, adjacent);
+					    }
+				    };
 					VpStartPreSizing();
 					break;
 				}
 
 				case DDSP_BUILD_BRIDGE:
-					DoCommandP(start_tile, GetOtherAqueductEnd(start_tile), TRANSPORT_WATER << 15, CMD_BUILD_BRIDGE | CMD_MSG(STR_ERROR_CAN_T_BUILD_AQUEDUCT_HERE), CcBuildBridge);
+				    Command<CMD_BUILD_BRIDGE>::Post(STR_ERROR_CAN_T_BUILD_AQUEDUCT_HERE, CcBuildBridge, end_tile, GetOtherAqueductEnd(end_tile), TRANSPORT_WATER, 0, 0);
 					VpStartPreSizing();
 					break;
-
-				case DDSP_REMOVE_TRUCKSTOP: { // Reusing for locks.
-					TileIndex middle_tile = start_tile;
-					if (start_tile != end_tile) middle_tile = TileAddByDiagDir(start_tile, DiagdirBetweenTiles(start_tile, end_tile));
-					DoCommandP(middle_tile, 0, 0, CMD_BUILD_LOCK | CMD_MSG(STR_ERROR_CAN_T_BUILD_LOCKS), CcBuildDocks);
-					VpStartPreSizing();
-					break;
-				}
 
 				case DDSP_SINGLE_TILE:
 					assert(start_tile == end_tile);
 					switch (last_clicked_widget) {
 						case WID_DT_BUOY:
-							DoCommandP(end_tile, 0, 0, CMD_BUILD_BUOY | CMD_MSG(STR_ERROR_CAN_T_POSITION_BUOY_HERE), CcBuildDocks);
+				            Command<CMD_BUILD_BUOY>::Post(STR_ERROR_CAN_T_POSITION_BUOY_HERE, CcBuildDocks, end_tile);
 							break;
 						case WID_DT_DEPOT: // Build depot button
-							DoCommandP(end_tile, _ship_depot_direction, 0, CMD_BUILD_SHIP_DEPOT | CMD_MSG(STR_ERROR_CAN_T_BUILD_SHIP_DEPOT), CcBuildDocks);
+				            Command<CMD_BUILD_SHIP_DEPOT>::Post(STR_ERROR_CAN_T_BUILD_SHIP_DEPOT, CcBuildDocks, end_tile, _ship_depot_direction);
 							break;
 						default: NOT_REACHED();
 					}
@@ -669,21 +627,11 @@
 		NWidget(WWT_CAPTION, COLOUR_DARK_GREEN), SetDataTip(STR_DEPOT_BUILD_SHIP_CAPTION, STR_TOOLTIP_WINDOW_TITLE_DRAG_THIS),
 	EndContainer(),
 	NWidget(WWT_PANEL, COLOUR_DARK_GREEN, WID_BDD_BACKGROUND),
-<<<<<<< HEAD
-		NWidget(NWID_SPACER), SetMinimalSize(0, 3),
-		NWidget(NWID_HORIZONTAL_LTR),
-			NWidget(NWID_SPACER), SetMinimalSize(3, 0),
-			NWidget(WWT_PANEL, COLOUR_GREY, WID_BDD_X), SetSizingType(NWST_BUTTON), SetMinimalSize(98, 66), SetDataTip(0x0, STR_DEPOT_BUILD_SHIP_ORIENTATION_TOOLTIP),
-			EndContainer(),
-			NWidget(NWID_SPACER), SetMinimalSize(2, 0),
-			NWidget(WWT_PANEL, COLOUR_GREY, WID_BDD_Y), SetSizingType(NWST_BUTTON), SetMinimalSize(98, 66), SetDataTip(0x0, STR_DEPOT_BUILD_SHIP_ORIENTATION_TOOLTIP),
-=======
 		NWidget(NWID_HORIZONTAL), SetPadding(3),
 			NWidget(NWID_SPACER), SetFill(1, 0),
 			NWidget(NWID_HORIZONTAL_LTR), SetPIP(0, 2, 0),
 				NWidget(WWT_PANEL, COLOUR_GREY, WID_BDD_X), SetMinimalSize(98, 66), SetDataTip(0x0, STR_DEPOT_BUILD_SHIP_ORIENTATION_TOOLTIP), EndContainer(),
 				NWidget(WWT_PANEL, COLOUR_GREY, WID_BDD_Y), SetMinimalSize(98, 66), SetDataTip(0x0, STR_DEPOT_BUILD_SHIP_ORIENTATION_TOOLTIP), EndContainer(),
->>>>>>> 5e227886
 			EndContainer(),
 			NWidget(NWID_SPACER), SetFill(1, 0),
 		EndContainer(),
