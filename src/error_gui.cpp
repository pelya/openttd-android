/*
 * This file is part of OpenTTD.
 * OpenTTD is free software; you can redistribute it and/or modify it under the terms of the GNU General Public License as published by the Free Software Foundation, version 2.
 * OpenTTD is distributed in the hope that it will be useful, but WITHOUT ANY WARRANTY; without even the implied warranty of MERCHANTABILITY or FITNESS FOR A PARTICULAR PURPOSE.
 * See the GNU General Public License for more details. You should have received a copy of the GNU General Public License along with OpenTTD. If not, see <http://www.gnu.org/licenses/>.
 */

/** @file error_gui.cpp GUI related to errors. */

#include "stdafx.h"
#include "landscape.h"
#include "newgrf_text.h"
#include "error.h"
#include "viewport_func.h"
#include "gfx_func.h"
#include "string_func.h"
#include "company_base.h"
#include "company_manager_face.h"
#include "strings_func.h"
#include "zoom_func.h"
#include "window_func.h"
#include "console_func.h"
#include "window_gui.h"

#include "widgets/error_widget.h"

#include "table/strings.h"
#include <list>

#include "safeguards.h"

static const NWidgetPart _nested_errmsg_widgets[] = {
	NWidget(NWID_HORIZONTAL),
		NWidget(WWT_CLOSEBOX, COLOUR_RED),
		NWidget(WWT_CAPTION, COLOUR_RED, WID_EM_CAPTION), SetDataTip(STR_ERROR_MESSAGE_CAPTION, STR_NULL),
	EndContainer(),
	NWidget(WWT_PANEL, COLOUR_RED),
		NWidget(WWT_TEXT, COLOUR_RED), SetDataTip(STR_EMPTY, STR_NULL), // Add some borders
		NWidget(WWT_EMPTY, COLOUR_RED, WID_EM_MESSAGE), SetPadding(4, 4, 4, 4), SetMinimalSize(236, 32),
		NWidget(WWT_TEXT, COLOUR_RED), SetDataTip(STR_EMPTY, STR_NULL),
		NWidget(WWT_PUSHTXTBTN, COLOUR_RED, WID_EM_CLOSE), SetPadding(4, 4, 4, 4), SetDataTip(STR_BUTTON_OK, STR_NULL),
	EndContainer(),
};

static WindowDesc _errmsg_desc(
	WDP_MANUAL, "error", 0, 0,
	WC_ERRMSG, WC_NONE,
	0,
	_nested_errmsg_widgets, lengthof(_nested_errmsg_widgets)
);

static const NWidgetPart _nested_errmsg_face_widgets[] = {
	NWidget(NWID_HORIZONTAL),
		NWidget(WWT_CLOSEBOX, COLOUR_RED),
		NWidget(WWT_CAPTION, COLOUR_RED, WID_EM_CAPTION), SetDataTip(STR_ERROR_MESSAGE_CAPTION_OTHER_COMPANY, STR_NULL),
	EndContainer(),
	NWidget(WWT_PANEL, COLOUR_RED),
		NWidget(WWT_TEXT, COLOUR_RED), SetDataTip(STR_EMPTY, STR_NULL), // Add some borders
		NWidget(NWID_HORIZONTAL), SetPIP(2, 1, 2),
			NWidget(WWT_EMPTY, COLOUR_RED, WID_EM_FACE), SetMinimalSize(92, 119), SetFill(0, 1), SetPadding(4, 4, 4, 4),
			NWidget(WWT_EMPTY, COLOUR_RED, WID_EM_MESSAGE), SetFill(0, 1), SetMinimalSize(238, 123), SetPadding(4, 4, 4, 4),
		EndContainer(),
		NWidget(WWT_TEXT, COLOUR_RED), SetDataTip(STR_EMPTY, STR_NULL),
		NWidget(WWT_PUSHTXTBTN, COLOUR_RED, WID_EM_CLOSE), SetPadding(4, 4, 4, 4), SetDataTip(STR_BUTTON_OK, STR_NULL),
	EndContainer(),
};

static WindowDesc _errmsg_face_desc(
	WDP_MANUAL, "error_face", 0, 0,
	WC_ERRMSG, WC_NONE,
	0,
	_nested_errmsg_face_widgets, lengthof(_nested_errmsg_face_widgets)
);

/**
 * Copy the given data into our instance.
 * @param data The data to copy.
 */
ErrorMessageData::ErrorMessageData(const ErrorMessageData &data) :
	display_timer(data.display_timer), textref_stack_grffile(data.textref_stack_grffile), textref_stack_size(data.textref_stack_size),
	summary_msg(data.summary_msg), detailed_msg(data.detailed_msg), position(data.position), face(data.face)
{
	memcpy(this->textref_stack, data.textref_stack, sizeof(this->textref_stack));
	memcpy(this->decode_params, data.decode_params, sizeof(this->decode_params));
	memcpy(this->strings,       data.strings,       sizeof(this->strings));
	for (size_t i = 0; i < lengthof(this->strings); i++) {
		if (this->strings[i] != nullptr) {
			this->strings[i] = stredup(this->strings[i]);
			this->decode_params[i] = (size_t)this->strings[i];
		}
	}
}

/** Free all the strings. */
ErrorMessageData::~ErrorMessageData()
{
	for (size_t i = 0; i < lengthof(this->strings); i++) free(this->strings[i]);
}

/**
 * Display an error message in a window.
 * @param summary_msg  General error message showed in first line. Must be valid.
 * @param detailed_msg Detailed error message showed in second line. Can be INVALID_STRING_ID.
 * @param duration     The amount of time to show this error message.
 * @param x            World X position (TileVirtX) of the error location. Set both x and y to 0 to just center the message when there is no related error tile.
 * @param y            World Y position (TileVirtY) of the error location. Set both x and y to 0 to just center the message when there is no related error tile.
 * @param textref_stack_grffile NewGRF that provides the #TextRefStack for the error message.
 * @param textref_stack_size Number of uint32 values to put on the #TextRefStack for the error message; 0 if the #TextRefStack shall not be used.
 * @param textref_stack Values to put on the #TextRefStack.
 */
ErrorMessageData::ErrorMessageData(StringID summary_msg, StringID detailed_msg, uint duration, int x, int y, const GRFFile *textref_stack_grffile, uint textref_stack_size, const uint32 *textref_stack) :
	textref_stack_grffile(textref_stack_grffile),
	textref_stack_size(textref_stack_size),
	summary_msg(summary_msg),
	detailed_msg(detailed_msg),
	face(INVALID_COMPANY)
{
	this->position.x = x;
	this->position.y = y;

	memset(this->decode_params, 0, sizeof(this->decode_params));
	memset(this->strings, 0, sizeof(this->strings));

	if (textref_stack_size > 0) MemCpyT(this->textref_stack, textref_stack, textref_stack_size);

	assert(summary_msg != INVALID_STRING_ID);

	this->display_timer.SetInterval(duration * 3000);
}

/**
 * Copy error parameters from current DParams.
 */
void ErrorMessageData::CopyOutDParams()
{
	/* Reset parameters */
	for (size_t i = 0; i < lengthof(this->strings); i++) free(this->strings[i]);
	memset(this->decode_params, 0, sizeof(this->decode_params));
	memset(this->strings, 0, sizeof(this->strings));

	/* Get parameters using type information */
	if (this->textref_stack_size > 0) StartTextRefStackUsage(this->textref_stack_grffile, this->textref_stack_size, this->textref_stack);
	CopyOutDParam(this->decode_params, this->strings, this->detailed_msg == INVALID_STRING_ID ? this->summary_msg : this->detailed_msg, lengthof(this->decode_params));
	if (this->textref_stack_size > 0) StopTextRefStackUsage();

	if (this->detailed_msg == STR_ERROR_OWNED_BY) {
		CompanyID company = (CompanyID)GetDParamX(this->decode_params, 2);
		if (company < MAX_COMPANIES) face = company;
	}
}

/**
 * Set a error string parameter.
 * @param n Parameter index
 * @param v Parameter value
 */
void ErrorMessageData::SetDParam(uint n, uint64 v)
{
	this->decode_params[n] = v;
}

/**
 * Set a rawstring parameter.
 * @param n Parameter index
 * @param str Raw string
 */
void ErrorMessageData::SetDParamStr(uint n, const char *str)
{
	free(this->strings[n]);
	this->strings[n] = stredup(str);
}

/** Define a queue with errors. */
typedef std::list<ErrorMessageData> ErrorList;
/** The actual queue with errors. */
ErrorList _error_list;
/** Whether the window system is initialized or not. */
bool _window_system_initialized = false;

/** Window class for displaying an error message window. */
struct ErrmsgWindow : public Window, ErrorMessageData {
private:
	uint height_summary;            ///< Height of the #summary_msg string in pixels in the #WID_EM_MESSAGE widget.
	uint height_detailed;           ///< Height of the #detailed_msg string in pixels in the #WID_EM_MESSAGE widget.

public:
	ErrmsgWindow(const ErrorMessageData &data) : Window(data.HasFace() ? &_errmsg_face_desc : &_errmsg_desc), ErrorMessageData(data)
	{
		this->InitNested();
	}

	void UpdateWidgetSize(int widget, Dimension *size, const Dimension &padding, Dimension *fill, Dimension *resize) override
	{
		switch (widget) {
			case WID_EM_MESSAGE: {
				CopyInDParam(0, this->decode_params, lengthof(this->decode_params));
				if (this->textref_stack_size > 0) StartTextRefStackUsage(this->textref_stack_grffile, this->textref_stack_size, this->textref_stack);

				int text_width = std::max(0, (int)size->width - WD_FRAMETEXT_LEFT - WD_FRAMETEXT_RIGHT);
				this->height_summary = GetStringHeight(this->summary_msg, text_width);
				this->height_detailed = (this->detailed_msg == INVALID_STRING_ID) ? 0 : GetStringHeight(this->detailed_msg, text_width);

				if (this->textref_stack_size > 0) StopTextRefStackUsage();

				uint panel_height = WD_FRAMERECT_TOP + this->height_summary + WD_FRAMERECT_BOTTOM;
				if (this->detailed_msg != INVALID_STRING_ID) panel_height += this->height_detailed + WD_PAR_VSEP_WIDE;

				size->height = std::max(size->height, panel_height);
				break;
			}
			case WID_EM_FACE: {
				Dimension face_size = GetSpriteSize(SPR_GRADIENT);
				size->width = std::max(size->width, face_size.width);
				size->height = std::max(size->height, face_size.height);
				break;
			}
		}
	}

	Point OnInitialPosition(int16 sm_width, int16 sm_height, int window_number) override
	{
		/* Position (0, 0) given, center the window. */
		if (this->position.x == 0 && this->position.y == 0) {
			Point pt = {(_screen.width - sm_width) >> 1, (_screen.height - sm_height) >> 1};
			return pt;
		}

		/* Find the free screen space between the main toolbar at the top, and the statusbar at the bottom.
		 * Add a fixed distance 20 to make it less cluttered.
		 */
		int scr_top = GetMainViewTop() + 20;
		int scr_bot = GetMainViewBottom() - 20;

		Point pt = RemapCoords(this->position.x, this->position.y, GetSlopePixelZOutsideMap(this->position.x, this->position.y));
		const Viewport *vp = FindWindowById(WC_MAIN_WINDOW, 0)->viewport;
		if (this->face == INVALID_COMPANY) {
			/* move x pos to opposite corner */
			pt.x = UnScaleByZoom(pt.x - vp->virtual_left, vp->zoom) + vp->left;
			pt.x = (pt.x < (_screen.width >> 1)) ? _screen.width - sm_width - 20 : 20; // Stay 20 pixels away from the edge of the screen.

			/* move y pos to opposite corner */
			pt.y = UnScaleByZoom(pt.y - vp->virtual_top, vp->zoom) + vp->top;
			pt.y = (pt.y < (_screen.height >> 1)) ? scr_bot - sm_height : scr_top;
		} else {
			pt.x = Clamp(UnScaleByZoom(pt.x - vp->virtual_left, vp->zoom) + vp->left - (sm_width / 2),  0, _screen.width  - sm_width);
			pt.y = Clamp(UnScaleByZoom(pt.y - vp->virtual_top,  vp->zoom) + vp->top  - (sm_height / 2), scr_top, scr_bot - sm_height);
		}
		return pt;
	}

	/**
	 * Some data on this window has become invalid.
	 * @param data Information about the changed data.
	 * @param gui_scope Whether the call is done from GUI scope. You may not do everything when not in GUI scope. See #InvalidateWindowData() for details.
	 */
	void OnInvalidateData(int data = 0, bool gui_scope = true) override
	{
		/* If company gets shut down, while displaying an error about it, remove the error message. */
		if (this->face != INVALID_COMPANY && !Company::IsValidID(this->face)) delete this;
	}

	void SetStringParameters(int widget) const override
	{
		if (widget == WID_EM_CAPTION) CopyInDParam(0, this->decode_params, lengthof(this->decode_params));
	}

	void DrawWidget(const Rect &r, int widget) const override
	{
		switch (widget) {
			case WID_EM_FACE: {
				const Company *c = Company::Get(this->face);
				DrawCompanyManagerFace(c->face, c->colour, r.left, r.top);
				break;
			}

			case WID_EM_MESSAGE:
				CopyInDParam(0, this->decode_params, lengthof(this->decode_params));
				if (this->textref_stack_size > 0) StartTextRefStackUsage(this->textref_stack_grffile, this->textref_stack_size, this->textref_stack);

				if (this->detailed_msg == INVALID_STRING_ID) {
					DrawStringMultiLine(r.left + WD_FRAMETEXT_LEFT, r.right - WD_FRAMETEXT_RIGHT, r.top + WD_FRAMERECT_TOP, r.bottom - WD_FRAMERECT_BOTTOM,
							this->summary_msg, TC_FROMSTRING, SA_CENTER);
				} else {
					int extra = (r.bottom - r.top + 1 - this->height_summary - this->height_detailed - WD_PAR_VSEP_WIDE) / 2;

					/* Note: NewGRF supplied error message often do not start with a colour code, so default to white. */
					int top = r.top + WD_FRAMERECT_TOP;
					int bottom = top + this->height_summary + extra;
					DrawStringMultiLine(r.left + WD_FRAMETEXT_LEFT, r.right - WD_FRAMETEXT_RIGHT, top, bottom, this->summary_msg, TC_WHITE, SA_CENTER);

					bottom = r.bottom - WD_FRAMERECT_BOTTOM;
					top = bottom - this->height_detailed - extra;
					DrawStringMultiLine(r.left + WD_FRAMETEXT_LEFT, r.right - WD_FRAMETEXT_RIGHT, top, bottom, this->detailed_msg, TC_WHITE, SA_CENTER);
				}

				if (this->textref_stack_size > 0) StopTextRefStackUsage();
				break;

			default:
				break;
		}
	}

	void OnMouseLoop() override
	{
		/* Disallow closing the window too easily, if timeout is disabled */
		if (_right_button_down && !this->display_timer.HasElapsed()) delete this;
	}

	void OnRealtimeTick(uint delta_ms) override
	{
		if (this->display_timer.CountElapsed(delta_ms) == 0) return;

		delete this;
	}

	~ErrmsgWindow()
	{
		SetRedErrorSquare(INVALID_TILE);
		if (_window_system_initialized) ShowFirstError();
	}

<<<<<<< HEAD
	EventState OnKeyPress(WChar key, uint16 keycode) override
	{
		if (keycode != WKC_SPACE) return ES_NOT_HANDLED;
		delete this;
		return ES_HANDLED;
	}

	virtual void OnClick(Point pt, int widget, int click_count)
	{
		switch (widget) {
			case WID_EM_CLOSE:
				delete this;
				break;

			default:
				break;
		}
	}

=======
>>>>>>> b2d9a2dc
	/**
	 * Check whether the currently shown error message was critical or not.
	 * @return True iff the message was critical.
	 */
	bool IsCritical()
	{
		return this->display_timer.HasElapsed();
	}
};

/**
 * Clear all errors from the queue.
 */
void ClearErrorMessages()
{
	UnshowCriticalError();
	_error_list.clear();
}

/** Show the first error of the queue. */
void ShowFirstError()
{
	_window_system_initialized = true;
	if (!_error_list.empty()) {
		new ErrmsgWindow(_error_list.front());
		_error_list.pop_front();
	}
}

/**
 * Unshow the critical error. This has to happen when a critical
 * error is shown and we uninitialise the window system, i.e.
 * remove all the windows.
 */
void UnshowCriticalError()
{
	ErrmsgWindow *w = (ErrmsgWindow*)FindWindowById(WC_ERRMSG, 0);
	if (_window_system_initialized && w != nullptr) {
		if (w->IsCritical()) _error_list.push_front(*w);
		_window_system_initialized = false;
		delete w;
	}
}

/**
 * Display an error message in a window.
 * @param summary_msg  General error message showed in first line. Must be valid.
 * @param detailed_msg Detailed error message showed in second line. Can be INVALID_STRING_ID.
 * @param wl           Message severity.
 * @param x            World X position (TileVirtX) of the error location. Set both x and y to 0 to just center the message when there is no related error tile.
 * @param y            World Y position (TileVirtY) of the error location. Set both x and y to 0 to just center the message when there is no related error tile.
 * @param textref_stack_grffile NewGRF providing the #TextRefStack for the error message.
 * @param textref_stack_size Number of uint32 values to put on the #TextRefStack for the error message; 0 if the #TextRefStack shall not be used.
 * @param textref_stack Values to put on the #TextRefStack.
 */
void ShowErrorMessage(StringID summary_msg, StringID detailed_msg, WarningLevel wl, int x, int y, const GRFFile *textref_stack_grffile, uint textref_stack_size, const uint32 *textref_stack)
{
	assert(textref_stack_size == 0 || (textref_stack_grffile != nullptr && textref_stack != nullptr));
	if (summary_msg == STR_NULL) summary_msg = STR_EMPTY;

	if (wl != WL_INFO) {
		/* Print message to console */
		char buf[DRAW_STRING_BUFFER];

		if (textref_stack_size > 0) StartTextRefStackUsage(textref_stack_grffile, textref_stack_size, textref_stack);

		char *b = GetString(buf, summary_msg, lastof(buf));
		if (detailed_msg != INVALID_STRING_ID) {
			b += seprintf(b, lastof(buf), " ");
			GetString(b, detailed_msg, lastof(buf));
		}

		if (textref_stack_size > 0) StopTextRefStackUsage();

		switch (wl) {
			case WL_WARNING: IConsolePrint(CC_WARNING, buf); break;
			default:         IConsoleError(buf); break;
		}
	}

	bool no_timeout = wl == WL_CRITICAL;

	if (_settings_client.gui.errmsg_duration == 0 && !no_timeout) return;

	ErrorMessageData data(summary_msg, detailed_msg, no_timeout ? 0 : _settings_client.gui.errmsg_duration, x, y, textref_stack_grffile, textref_stack_size, textref_stack);
	data.CopyOutDParams();

	ErrmsgWindow *w = (ErrmsgWindow*)FindWindowById(WC_ERRMSG, 0);
	if (w != nullptr && w->IsCritical()) {
		/* A critical error is currently shown. */
		if (wl == WL_CRITICAL) {
			/* Push another critical error in the queue of errors,
			 * but do not put other errors in the queue. */
			_error_list.push_back(data);
		}
	} else {
		/* Nothing or a non-critical error was shown. */
		delete w;
		new ErrmsgWindow(data);
	}
}


/**
 * Close active error message window
 * @return true if a window was closed.
 */
bool HideActiveErrorMessage() {
	ErrmsgWindow *w = (ErrmsgWindow*)FindWindowById(WC_ERRMSG, 0);
	if (w == nullptr) return false;
	delete w;
	return true;
}

/**
 * Schedule a list of errors.
 * Note: This does not try to display the error now. This is useful if the window system is not yet running.
 * @param datas Error message datas; cleared afterwards
 */
void ScheduleErrorMessage(ErrorList &datas)
{
	_error_list.splice(_error_list.end(), datas);
}

/**
 * Schedule an error.
 * Note: This does not try to display the error now. This is useful if the window system is not yet running.
 * @param data Error message data; cleared afterwards
 */
void ScheduleErrorMessage(const ErrorMessageData &data)
{
	_error_list.push_back(data);
}<|MERGE_RESOLUTION|>--- conflicted
+++ resolved
@@ -320,15 +320,7 @@
 		if (_window_system_initialized) ShowFirstError();
 	}
 
-<<<<<<< HEAD
-	EventState OnKeyPress(WChar key, uint16 keycode) override
-	{
-		if (keycode != WKC_SPACE) return ES_NOT_HANDLED;
-		delete this;
-		return ES_HANDLED;
-	}
-
-	virtual void OnClick(Point pt, int widget, int click_count)
+	void OnClick(Point pt, int widget, int click_count) override
 	{
 		switch (widget) {
 			case WID_EM_CLOSE:
@@ -340,8 +332,6 @@
 		}
 	}
 
-=======
->>>>>>> b2d9a2dc
 	/**
 	 * Check whether the currently shown error message was critical or not.
 	 * @return True iff the message was critical.
