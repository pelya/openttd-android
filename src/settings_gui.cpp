--- conflicted
+++ resolved
@@ -38,14 +38,11 @@
 #include "querystring_gui.h"
 #include "fontcache.h"
 
-<<<<<<< HEAD
+#include <vector>
+
+#include "safeguards.h"
+
 enum { MIN_BUTTON_SIZE = 10, MAX_BUTTON_SIZE = 40 };
-=======
-#include <vector>
-
-#include "safeguards.h"
-
->>>>>>> bb3544e0
 
 static const StringID _driveside_dropdown[] = {
 	STR_GAME_OPTIONS_ROAD_VEHICLES_DROPDOWN_LEFT,
@@ -279,16 +276,6 @@
 				*selected_index = GetCurRes();
 				for (int i = 0; i < _num_resolutions; i++) {
 					*list->Append() = new DropDownListStringItem(SPECSTR_RESOLUTION_START + i, i, false);
-				}
-				break;
-
-<<<<<<< HEAD
-			case WID_GO_SCREENSHOT_DROPDOWN: // Setup screenshot format dropdown
-				list = new DropDownList();
-				*selected_index = _cur_screenshot_format;
-				for (uint i = 0; i < _num_screenshot_formats; i++) {
-					if (!GetScreenshotFormatSupports_32bpp(i) && BlitterFactory::GetCurrentBlitter()->GetScreenDepth() == 32) continue;
-					*list->Append() = new DropDownListStringItem(SPECSTR_SCREENSHOT_START + i, i, false);
 				}
 				break;
 
@@ -305,8 +292,6 @@
 				}
 				break;
 
-=======
->>>>>>> bb3544e0
 			case WID_GO_BASE_GRF_DROPDOWN:
 				list = BuiltSetDropDownList<BaseGraphics>(selected_index);
 				break;
@@ -335,12 +320,8 @@
 			case WID_GO_AUTOSAVE_DROPDOWN:   SetDParam(0, _autosave_dropdown[_settings_client.gui.autosave]); break;
 			case WID_GO_LANG_DROPDOWN:       SetDParamStr(0, _current_language->own_name); break;
 			case WID_GO_RESOLUTION_DROPDOWN: SetDParam(0, GetCurRes() == _num_resolutions ? STR_GAME_OPTIONS_RESOLUTION_OTHER : SPECSTR_RESOLUTION_START + GetCurRes()); break;
-<<<<<<< HEAD
-			case WID_GO_SCREENSHOT_DROPDOWN: SetDParam(0, SPECSTR_SCREENSHOT_START + _cur_screenshot_format); break;
 			case WID_GO_BUTTON_SIZE_DROPDOWN:SetDParam(0, _settings_client.gui.min_button); break;
 			case WID_GO_TEXT_SIZE_DROPDOWN:  SetDParam(0, _freetype.medium.size); break;
-=======
->>>>>>> bb3544e0
 			case WID_GO_BASE_GRF_DROPDOWN:   SetDParamStr(0, BaseGraphics::GetUsedSet()->name); break;
 			case WID_GO_BASE_GRF_STATUS:     SetDParam(0, BaseGraphics::GetUsedSet()->GetNumInvalid()); break;
 			case WID_GO_BASE_SFX_DROPDOWN:   SetDParamStr(0, BaseSounds::GetUsedSet()->name); break;
@@ -549,12 +530,6 @@
 				}
 				break;
 
-<<<<<<< HEAD
-			case WID_GO_SCREENSHOT_DROPDOWN: // Change screenshot format
-				SetScreenshotFormat(index);
-				this->SetDirty();
-				break;
-
 			case WID_GO_BUTTON_SIZE_DROPDOWN: // Setup screenshot format dropdown
 				_settings_client.gui.min_button = index;
 				_settings_client.gui.min_step = index;
@@ -569,8 +544,6 @@
 				ReconstructUserInterface();
 				break;
 
-=======
->>>>>>> bb3544e0
 			case WID_GO_BASE_GRF_DROPDOWN:
 				this->SetMediaSet<BaseGraphics>(index);
 				break;
@@ -640,7 +613,6 @@
 				NWidget(WWT_FRAME, COLOUR_GREY), SetDataTip(STR_GAME_OPTIONS_LANGUAGE, STR_NULL),
 					NWidget(WWT_DROPDOWN, COLOUR_GREY, WID_GO_LANG_DROPDOWN), SetMinimalSize(150, 12), SetDataTip(STR_BLACK_RAW_STRING, STR_GAME_OPTIONS_LANGUAGE_TOOLTIP), SetFill(1, 0),
 				EndContainer(),
-<<<<<<< HEAD
 				NWidget(WWT_FRAME, COLOUR_GREY), SetDataTip(STR_CONFIG_SETTING_BUTTON_SIZE, STR_NULL),
 					NWidget(WWT_DROPDOWN, COLOUR_GREY, WID_GO_BUTTON_SIZE_DROPDOWN), SetMinimalSize(150, 12), SetDataTip(STR_JUST_INT, STR_CONFIG_SETTING_BUTTON_SIZE_TOOLTIP), SetFill(1, 0),
 				EndContainer(),
@@ -652,10 +624,8 @@
 						NWidget(WWT_TEXT, COLOUR_GREY), SetMinimalSize(0, 12), SetFill(1, 0), SetDataTip(STR_CONFIG_SETTING_VERTICAL_TOOLBAR, STR_NULL),
 						NWidget(WWT_TEXTBTN, COLOUR_GREY, WID_GO_VERTICAL_TOOLBAR), SetMinimalSize(21, 9), SetDataTip(STR_EMPTY, STR_CONFIG_SETTING_VERTICAL_TOOLBAR_HELPTEXT),
 					EndContainer(),
-=======
 				NWidget(WWT_FRAME, COLOUR_GREY), SetDataTip(STR_GAME_OPTIONS_CURRENCY_UNITS_FRAME, STR_NULL),
 					NWidget(WWT_DROPDOWN, COLOUR_GREY, WID_GO_CURRENCY_DROPDOWN), SetMinimalSize(150, 12), SetDataTip(STR_BLACK_STRING, STR_GAME_OPTIONS_CURRENCY_UNITS_DROPDOWN_TOOLTIP), SetFill(1, 0),
->>>>>>> bb3544e0
 				EndContainer(),
 				NWidget(NWID_SPACER), SetMinimalSize(0, 0), SetFill(0, 1),
 			EndContainer(),
@@ -1113,96 +1083,6 @@
 	return visible;
 }
 
-
-<<<<<<< HEAD
-
-/**
- * Draw a row in the settings panel.
- *
- * See SettingsPage::Draw() for an explanation about how drawing is performed.
- *
- * The \a parent_last parameter ensures that the vertical lines at the left are
- * only drawn when another entry follows, that it prevents output like
- * \verbatim
- *  |-- setting
- *  |-- (-) - Title
- *  |    |-- setting
- *  |    |-- setting
- * \endverbatim
- * The left-most vertical line is not wanted. It is prevented by setting the
- * appropriate bit in the \a parent_last parameter.
- *
- * @param settings_ptr Pointer to current values of all settings
- * @param left         Left-most position in window/panel to start drawing \a first_row
- * @param right        Right-most x position to draw strings at.
- * @param base_y       Upper-most position in window/panel to start drawing \a first_row
- * @param first_row    First row number to draw
- * @param max_row      Row-number to stop drawing (the row-number of the row below the last row to draw)
- * @param cur_row      Current row number (internal variable)
- * @param parent_last  Last-field booleans of parent page level (page level \e i sets bit \e i to 1 if it is its last field)
- * @param selected     Selected entry by the user.
- * @return Row number of the next row to draw
- */
-uint SettingEntry::Draw(GameSettings *settings_ptr, int left, int right, int base_y, uint first_row, uint max_row, uint cur_row, uint parent_last, SettingEntry *selected)
-{
-	if (this->IsFiltered()) return cur_row;
-	if (cur_row >= max_row) return cur_row;
-
-	bool rtl = _current_text_dir == TD_RTL;
-	int offset = rtl ? -4 : 4;
-	int level_width = rtl ? -LEVEL_WIDTH : LEVEL_WIDTH;
-
-	int x = rtl ? right : left;
-	int y = base_y;
-	if (cur_row >= first_row) {
-		int colour = _colour_gradient[COLOUR_ORANGE][4];
-		y = base_y + (cur_row - first_row) * SETTING_HEIGHT; // Compute correct y start position
-
-		/* Draw vertical for parent nesting levels */
-		for (uint lvl = 0; lvl < this->level; lvl++) {
-			if (!HasBit(parent_last, lvl)) GfxDrawLine(x + offset, y, x + offset, y + SETTING_HEIGHT - 1, colour);
-			x += level_width;
-		}
-		/* draw own |- prefix */
-		int halfway_y = y + SETTING_HEIGHT / 2;
-		int bottom_y = (flags & SEF_LAST_FIELD) ? halfway_y : y + SETTING_HEIGHT - 1;
-		GfxDrawLine(x + offset, y, x + offset, bottom_y, colour);
-		/* Small horizontal line from the last vertical line */
-		GfxDrawLine(x + offset, halfway_y, x + level_width - offset, halfway_y, colour);
-		x += level_width;
-	}
-
-	switch (this->flags & SEF_KIND_MASK) {
-		case SEF_SETTING_KIND:
-			if (cur_row >= first_row) {
-				this->DrawSetting(settings_ptr, rtl ? left : x, rtl ? x : right, y, this->flags & SEF_BUTTONS_MASK,
-						this == selected);
-			}
-			cur_row++;
-			break;
-		case SEF_SUBTREE_KIND:
-			if (cur_row >= first_row) {
-				Dimension d = GetSpriteSize(SPR_CIRCLE_UNFOLDED);
-				DrawSprite((this->d.sub.folded ? SPR_CIRCLE_FOLDED : SPR_CIRCLE_UNFOLDED), PAL_NONE, rtl ? x - d.width : x, Center(y, SETTING_HEIGHT, d.height));
-				DrawString(rtl ? left : x + d.width + 2, rtl ? x - (d.width + 2) : right, Center(y, SETTING_HEIGHT), this->d.sub.title);
-			}
-			cur_row++;
-			if (!this->d.sub.folded) {
-				if (this->flags & SEF_LAST_FIELD) {
-					assert(this->level < sizeof(parent_last));
-					SetBit(parent_last, this->level); // Add own last-field state
-				}
-
-				cur_row = this->d.sub.page->Draw(settings_ptr, left, right, base_y, first_row, max_row, selected, cur_row, parent_last);
-			}
-			break;
-		default: NOT_REACHED();
-	}
-	return cur_row;
-}
-
-=======
->>>>>>> bb3544e0
 static const void *ResolveVariableAddress(const GameSettings *settings_ptr, const SettingDesc *sd)
 {
 	if ((sd->desc.flags & SGF_PER_COMPANY) != 0) {
@@ -1658,96 +1538,6 @@
 				/* We might need to emulate a right mouse button on mac */
 				viewports->Add(new SettingEntry("gui.right_mouse_btn_emulation"));
 #endif
-<<<<<<< HEAD
-};
-/** Interaction sub-page */
-static SettingsPage _settings_ui_interaction_page = {_settings_ui_interaction, lengthof(_settings_ui_interaction)};
-
-static SettingEntry _settings_ui_sound[] = {
-	SettingEntry("sound.click_beep"),
-	SettingEntry("sound.confirm"),
-	SettingEntry("sound.news_ticker"),
-	SettingEntry("sound.news_full"),
-	SettingEntry("sound.new_year"),
-	SettingEntry("sound.disaster"),
-	SettingEntry("sound.vehicle"),
-	SettingEntry("sound.ambient"),
-};
-/** Sound effects sub-page */
-static SettingsPage _settings_ui_sound_page = {_settings_ui_sound, lengthof(_settings_ui_sound)};
-
-static SettingEntry _settings_ui_news[] = {
-	SettingEntry("news_display.arrival_player"),
-	SettingEntry("news_display.arrival_other"),
-	SettingEntry("news_display.accident"),
-	SettingEntry("news_display.company_info"),
-	SettingEntry("news_display.open"),
-	SettingEntry("news_display.close"),
-	SettingEntry("news_display.economy"),
-	SettingEntry("news_display.production_player"),
-	SettingEntry("news_display.production_other"),
-	SettingEntry("news_display.production_nobody"),
-	SettingEntry("news_display.advice"),
-	SettingEntry("news_display.new_vehicles"),
-	SettingEntry("news_display.acceptance"),
-	SettingEntry("news_display.subsidies"),
-	SettingEntry("news_display.general"),
-	SettingEntry("gui.coloured_news_year"),
-};
-/** News sub-page */
-static SettingsPage _settings_ui_news_page = {_settings_ui_news, lengthof(_settings_ui_news)};
-
-static SettingEntry _settings_ui[] = {
-	SettingEntry(&_settings_ui_localisation_page, STR_CONFIG_SETTING_LOCALISATION),
-	SettingEntry(&_settings_ui_display_page, STR_CONFIG_SETTING_DISPLAY_OPTIONS),
-	SettingEntry(&_settings_ui_interaction_page, STR_CONFIG_SETTING_INTERACTION),
-	SettingEntry(&_settings_ui_sound_page, STR_CONFIG_SETTING_SOUND),
-	SettingEntry(&_settings_ui_news_page, STR_CONFIG_SETTING_NEWS),
-	SettingEntry("gui.vertical_toolbar"),
-	SettingEntry("gui.show_finances"),
-	SettingEntry("gui.errmsg_duration"),
-	SettingEntry("gui.hover_delay"),
-	SettingEntry("gui.toolbar_pos"),
-	SettingEntry("gui.statusbar_pos"),
-	SettingEntry("gui.newgrf_default_palette"),
-	SettingEntry("gui.pause_on_newgame"),
-	SettingEntry("gui.advanced_vehicle_list"),
-	SettingEntry("gui.timetable_in_ticks"),
-	SettingEntry("gui.timetable_arrival_departure"),
-	SettingEntry("gui.quick_goto"),
-	SettingEntry("gui.default_rail_type"),
-	SettingEntry("gui.disable_unsuitable_building"),
-	SettingEntry("gui.persistent_buildingtools"),
-};
-/** Interface subpage */
-static SettingsPage _settings_ui_page = {_settings_ui, lengthof(_settings_ui)};
-
-static SettingEntry _settings_construction_signals[] = {
-	SettingEntry("construction.train_signal_side"),
-	SettingEntry("gui.enable_signal_gui"),
-	SettingEntry("gui.drag_signals_fixed_distance"),
-	SettingEntry("gui.semaphore_build_before"),
-	SettingEntry("gui.default_signal_type"),
-	SettingEntry("gui.cycle_signal_types"),
-};
-/** Signals subpage */
-static SettingsPage _settings_construction_signals_page = {_settings_construction_signals, lengthof(_settings_construction_signals)};
-
-static SettingEntry _settings_construction[] = {
-	SettingEntry(&_settings_construction_signals_page, STR_CONFIG_SETTING_CONSTRUCTION_SIGNALS),
-	SettingEntry("construction.build_on_slopes"),
-	SettingEntry("construction.autoslope"),
-	SettingEntry("construction.extra_dynamite"),
-	SettingEntry("construction.max_bridge_length"),
-	SettingEntry("construction.max_tunnel_length"),
-	SettingEntry("station.never_expire_airports"),
-	SettingEntry("construction.freeform_edges"),
-	SettingEntry("construction.extra_tree_placement"),
-	SettingEntry("construction.command_pause_level"),
-};
-/** Construction sub-page */
-static SettingsPage _settings_construction_page = {_settings_construction, lengthof(_settings_construction)};
-=======
 				viewports->Add(new SettingEntry("gui.population_in_label"));
 				viewports->Add(new SettingEntry("gui.liveries"));
 				viewports->Add(new SettingEntry("construction.train_signal_side"));
@@ -1755,7 +1545,6 @@
 				viewports->Add(new SettingEntry("gui.loading_indicators"));
 				viewports->Add(new SettingEntry("gui.show_track_reservation"));
 			}
->>>>>>> bb3544e0
 
 			SettingsPage *construction = interface->Add(new SettingsPage(STR_CONFIG_SETTING_INTERFACE_CONSTRUCTION));
 			{
