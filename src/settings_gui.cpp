--- conflicted
+++ resolved
@@ -280,40 +280,6 @@
 				}
 				break;
 
-<<<<<<< HEAD
-			case WID_GO_BUTTON_SIZE_DROPDOWN: // Dropdowns for size of all GUI elements and fonts
-			case WID_GO_TEXT_SIZE_DROPDOWN:
-				list = DropDownList();
-				*selected_index = (widget == WID_GO_BUTTON_SIZE_DROPDOWN) ?
-									_settings_client.gui.min_button :
-									_freetype.medium.size;
-				for (uint i = MIN_BUTTON_SIZE; i <= MAX_BUTTON_SIZE; i++) {
-					DropDownListParamStringItem *item = new DropDownListParamStringItem(STR_JUST_INT, i, false);
-					item->SetParam(0, i);
-					list.emplace_back(item);
-				}
-				break;
-
-			case WID_GO_GUI_ZOOM_DROPDOWN: {
-				*selected_index = _gui_zoom_cfg != ZOOM_LVL_CFG_AUTO ? ZOOM_LVL_OUT_4X - _gui_zoom + 1 : 0;
-				const StringID *items = _gui_zoom_dropdown;
-				for (int i = 0; *items != INVALID_STRING_ID; items++, i++) {
-					list.emplace_back(new DropDownListStringItem(*items, i, i != 0 && _settings_client.gui.zoom_min > ZOOM_LVL_OUT_4X - i + 1));
-				}
-				break;
-			}
-
-			case WID_GO_FONT_ZOOM_DROPDOWN: {
-				*selected_index = _font_zoom_cfg != ZOOM_LVL_CFG_AUTO ? ZOOM_LVL_OUT_4X - _font_zoom + 1 : 0;
-				const StringID *items = _font_zoom_dropdown;
-				for (int i = 0; *items != INVALID_STRING_ID; items++, i++) {
-					list.emplace_back(new DropDownListStringItem(*items, i, false));
-				}
-				break;
-			}
-
-=======
->>>>>>> 5e227886
 			case WID_GO_BASE_GRF_DROPDOWN:
 				list = BuildSetDropDownList<BaseGraphics>(selected_index, (_game_mode == GM_MENU));
 				break;
@@ -336,13 +302,6 @@
 			case WID_GO_CURRENCY_DROPDOWN:     SetDParam(0, _currency_specs[this->opt->locale.currency].name); break;
 			case WID_GO_AUTOSAVE_DROPDOWN:     SetDParam(0, _autosave_dropdown[_settings_client.gui.autosave]); break;
 			case WID_GO_LANG_DROPDOWN:         SetDParamStr(0, _current_language->own_name); break;
-<<<<<<< HEAD
-			case WID_GO_BUTTON_SIZE_DROPDOWN:  SetDParam(0, _settings_client.gui.min_button); break;
-			case WID_GO_TEXT_SIZE_DROPDOWN:    SetDParam(0, _freetype.medium.size); break;
-			case WID_GO_GUI_ZOOM_DROPDOWN:     SetDParam(0, _gui_zoom_dropdown[_gui_zoom_cfg != ZOOM_LVL_CFG_AUTO ? ZOOM_LVL_OUT_4X - _gui_zoom_cfg + 1 : 0]); break;
-			case WID_GO_FONT_ZOOM_DROPDOWN:    SetDParam(0, _font_zoom_dropdown[_font_zoom_cfg != ZOOM_LVL_CFG_AUTO ? ZOOM_LVL_OUT_4X - _font_zoom_cfg + 1 : 0]); break;
-=======
->>>>>>> 5e227886
 			case WID_GO_BASE_GRF_DROPDOWN:     SetDParamStr(0, BaseGraphics::GetUsedSet()->name); break;
 			case WID_GO_BASE_GRF_STATUS:       SetDParam(0, BaseGraphics::GetUsedSet()->GetNumInvalid()); break;
 			case WID_GO_BASE_SFX_DROPDOWN:     SetDParamStr(0, BaseSounds::GetUsedSet()->name); break;
@@ -370,17 +329,17 @@
 		switch (widget) {
 			case WID_GO_BASE_GRF_DESCRIPTION:
 				SetDParamStr(0, BaseGraphics::GetUsedSet()->GetDescription(GetCurrentLanguageIsoCode()));
-				DrawString(r.left, r.right, r.top, STR_BLACK_RAW_STRING);
+				DrawStringMultiLine(r.left, r.right, r.top, UINT16_MAX, STR_BLACK_RAW_STRING);
 				break;
 
 			case WID_GO_BASE_SFX_DESCRIPTION:
 				SetDParamStr(0, BaseSounds::GetUsedSet()->GetDescription(GetCurrentLanguageIsoCode()));
-				DrawString(r.left, r.right, r.top, STR_BLACK_RAW_STRING);
+				DrawStringMultiLine(r.left, r.right, r.top, UINT16_MAX, STR_BLACK_RAW_STRING);
 				break;
 
 			case WID_GO_BASE_MUSIC_DESCRIPTION:
 				SetDParamStr(0, BaseMusic::GetUsedSet()->GetDescription(GetCurrentLanguageIsoCode()));
-				DrawString(r.left, r.right, r.top, STR_BLACK_RAW_STRING);
+				DrawStringMultiLine(r.left, r.right, r.top, UINT16_MAX, STR_BLACK_RAW_STRING);
 				break;
 
 			case WID_GO_GUI_SCALE:
@@ -403,7 +362,7 @@
 			case WID_GO_BASE_GRF_DESCRIPTION:
 				/* Find the biggest description for the default size. */
 				for (int i = 0; i < BaseGraphics::GetNumSets(); i++) {
-					SetDParamStr(0, "123");
+					SetDParamStr(0, BaseGraphics::GetSet(i)->GetDescription(GetCurrentLanguageIsoCode()));
 					size->height = std::max(size->height, (uint)GetStringHeight(STR_BLACK_RAW_STRING, size->width));
 				}
 				break;
@@ -422,7 +381,7 @@
 			case WID_GO_BASE_SFX_DESCRIPTION:
 				/* Find the biggest description for the default size. */
 				for (int i = 0; i < BaseSounds::GetNumSets(); i++) {
-					SetDParamStr(0, "123");
+					SetDParamStr(0, BaseSounds::GetSet(i)->GetDescription(GetCurrentLanguageIsoCode()));
 					size->height = std::max(size->height, (uint)GetStringHeight(STR_BLACK_RAW_STRING, size->width));
 				}
 				break;
@@ -430,7 +389,7 @@
 			case WID_GO_BASE_MUSIC_DESCRIPTION:
 				/* Find the biggest description for the default size. */
 				for (int i = 0; i < BaseMusic::GetNumSets(); i++) {
-					SetDParamStr(0, "123");
+					SetDParamStr(0, BaseMusic::GetSet(i)->GetDescription(GetCurrentLanguageIsoCode()));
 					size->height = std::max(size->height, (uint)GetStringHeight(STR_BLACK_RAW_STRING, size->width));
 				}
 				break;
@@ -493,28 +452,6 @@
 				this->SetWidgetDirty(WID_GO_FULLSCREEN_BUTTON);
 				break;
 
-			case WID_GO_WINDOWS_TITLEBARS:
-				_settings_client.gui.windows_titlebars = !_settings_client.gui.windows_titlebars;
-				this->SetWidgetLoweredState(WID_GO_WINDOWS_TITLEBARS, _settings_client.gui.windows_titlebars);
-				this->SetDirty();
-				if (_settings_client.gui.min_button == 48 && _settings_client.gui.windows_titlebars) {
-					_settings_client.gui.min_button = 40;
-				}
-				if (_settings_client.gui.min_button == 40 && !_settings_client.gui.windows_titlebars) {
-					_settings_client.gui.min_button = 48;
-				}
-				ReconstructUserInterface();
-				break;
-
-			case WID_GO_MOUSE_CURSOR:
-				if (_settings_client.gui.draw_mouse_cursor) {
-					UndrawMouseCursor();
-				}
-				_settings_client.gui.draw_mouse_cursor = !_settings_client.gui.draw_mouse_cursor;
-				this->SetWidgetLoweredState(WID_GO_MOUSE_CURSOR, _settings_client.gui.draw_mouse_cursor);
-				this->SetDirty();
-				break;
-
 			case WID_GO_VIDEO_ACCEL_BUTTON:
 				_video_hw_accel = !_video_hw_accel;
 				ShowErrorMessage(STR_GAME_OPTIONS_VIDEO_ACCELERATION_RESTART, INVALID_STRING_ID, WL_INFO);
@@ -536,8 +473,6 @@
 				this->SetWidgetDirty(WID_GO_VIDEO_VSYNC_BUTTON);
 				this->SetWidgetDisabledState(WID_GO_REFRESH_RATE_DROPDOWN, _video_vsync);
 				this->SetWidgetDirty(WID_GO_REFRESH_RATE_DROPDOWN);
-<<<<<<< HEAD
-=======
 				break;
 
 			case WID_GO_GUI_SCALE_BEVEL_BUTTON: {
@@ -572,7 +507,6 @@
 					this->gui_scale = _gui_scale;
 				}
 				this->SetWidgetDirty(widget);
->>>>>>> 5e227886
 				break;
 			}
 
@@ -670,21 +604,7 @@
 			case WID_GO_RESOLUTION_DROPDOWN: // Change resolution
 				if ((uint)index < _resolutions.size() && ChangeResInGame(_resolutions[index].width, _resolutions[index].height)) {
 					this->SetDirty();
-					ReconstructUserInterface();
-				}
-				break;
-
-			case WID_GO_BUTTON_SIZE_DROPDOWN: // Setup screenshot format dropdown
-				_settings_client.gui.min_button = index;
-				ReconstructUserInterface();
-				break;
-
-			case WID_GO_TEXT_SIZE_DROPDOWN: // Setup screenshot format dropdown
-				_freetype.medium.size = index;
-				_freetype.small.size = _freetype.medium.size * 10 / 12;
-				_freetype.large.size = _freetype.medium.size * 16 / 12;
-				_freetype.mono.size = _freetype.medium.size;
-				ReconstructUserInterface();
+				}
 				break;
 
 			case WID_GO_REFRESH_RATE_DROPDOWN: {
@@ -719,24 +639,15 @@
 	void OnInvalidateData(int data = 0, bool gui_scope = true) override
 	{
 		if (!gui_scope) return;
-		this->SetWidgetLoweredState(WID_GO_WINDOWS_TITLEBARS, _settings_client.gui.windows_titlebars);
+		this->SetWidgetLoweredState(WID_GO_FULLSCREEN_BUTTON, _fullscreen);
+		this->SetWidgetLoweredState(WID_GO_VIDEO_ACCEL_BUTTON, _video_hw_accel);
+		this->SetWidgetDisabledState(WID_GO_REFRESH_RATE_DROPDOWN, _video_vsync);
 #ifndef __ANDROID__
 		this->SetWidgetLoweredState(WID_GO_FULLSCREEN_BUTTON, _fullscreen);
-<<<<<<< HEAD
-		//this->SetWidgetLoweredState(WID_GO_VIDEO_ACCEL_BUTTON, _video_hw_accel);
-		//this->SetWidgetDisabledState(WID_GO_REFRESH_RATE_DROPDOWN, _video_vsync);
 #endif
-		this->SetWidgetLoweredState(WID_GO_MOUSE_CURSOR, _settings_client.gui.draw_mouse_cursor);
-=======
-		this->SetWidgetLoweredState(WID_GO_VIDEO_ACCEL_BUTTON, _video_hw_accel);
-		this->SetWidgetDisabledState(WID_GO_REFRESH_RATE_DROPDOWN, _video_vsync);
->>>>>>> 5e227886
-
-#if 0
 #ifndef __APPLE__
 		this->SetWidgetLoweredState(WID_GO_VIDEO_VSYNC_BUTTON, _video_vsync);
 		this->SetWidgetDisabledState(WID_GO_VIDEO_VSYNC_BUTTON, !_video_hw_accel);
-#endif
 #endif
 
 		this->SetWidgetLoweredState(WID_GO_GUI_SCALE_AUTO, _gui_scale_cfg == -1);
@@ -767,24 +678,8 @@
 				NWidget(WWT_FRAME, COLOUR_GREY), SetDataTip(STR_GAME_OPTIONS_AUTOSAVE_FRAME, STR_NULL),
 					NWidget(WWT_DROPDOWN, COLOUR_GREY, WID_GO_AUTOSAVE_DROPDOWN), SetMinimalSize(150, 12), SetDataTip(STR_BLACK_STRING, STR_GAME_OPTIONS_AUTOSAVE_DROPDOWN_TOOLTIP), SetFill(1, 0),
 				EndContainer(),
-<<<<<<< HEAD
-				NWidget(WWT_FRAME, COLOUR_GREY), SetDataTip(STR_GAME_OPTIONS_GUI_ZOOM_FRAME, STR_NULL),
-					NWidget(WWT_DROPDOWN, COLOUR_GREY, WID_GO_BUTTON_SIZE_DROPDOWN), SetMinimalSize(150, 12), SetDataTip(STR_JUST_INT, STR_CONFIG_SETTING_BUTTON_SIZE_TOOLTIP), SetFill(1, 0),
-					NWidget(WWT_DROPDOWN, COLOUR_GREY, WID_GO_GUI_ZOOM_DROPDOWN), SetMinimalSize(150, 12), SetDataTip(STR_BLACK_STRING, STR_GAME_OPTIONS_GUI_ZOOM_DROPDOWN_TOOLTIP), SetFill(1, 0),
-				EndContainer(),
-				NWidget(WWT_FRAME, COLOUR_GREY), SetDataTip(STR_GAME_OPTIONS_FONT_ZOOM, STR_NULL),
-					NWidget(WWT_DROPDOWN, COLOUR_GREY, WID_GO_TEXT_SIZE_DROPDOWN), SetMinimalSize(150, 12), SetDataTip(STR_JUST_INT, STR_CONFIG_SETTING_FONT_SIZE_TOOLTIP), SetFill(1, 0),
-					NWidget(WWT_DROPDOWN, COLOUR_GREY, WID_GO_FONT_ZOOM_DROPDOWN), SetMinimalSize(150, 12), SetDataTip(STR_BLACK_STRING, STR_GAME_OPTIONS_FONT_ZOOM_DROPDOWN_TOOLTIP), SetFill(1, 0),
-				EndContainer(),
-				NWidget(WWT_FRAME, COLOUR_GREY), SetDataTip(STR_CONFIG_SETTING_WINDOWS_TITLEBARS, STR_NULL),
-					NWidget(NWID_HORIZONTAL),
-						NWidget(WWT_TEXT, COLOUR_GREY), SetMinimalSize(0, 12), SetFill(1, 0), SetDataTip(STR_CONFIG_SETTING_WINDOWS_TITLEBARS, STR_NULL),
-						NWidget(WWT_TEXTBTN, COLOUR_GREY, WID_GO_WINDOWS_TITLEBARS), SetMinimalSize(21, 9), SetDataTip(STR_EMPTY, STR_CONFIG_SETTING_WINDOWS_TITLEBARS_HELPTEXT),
-					EndContainer(),
-=======
 				NWidget(WWT_FRAME, COLOUR_GREY), SetDataTip(STR_GAME_OPTIONS_CURRENCY_UNITS_FRAME, STR_NULL),
 					NWidget(WWT_DROPDOWN, COLOUR_GREY, WID_GO_CURRENCY_DROPDOWN), SetMinimalSize(150, 12), SetDataTip(STR_BLACK_STRING, STR_GAME_OPTIONS_CURRENCY_UNITS_DROPDOWN_TOOLTIP), SetFill(1, 0),
->>>>>>> 5e227886
 				EndContainer(),
 			EndContainer(),
 
@@ -792,10 +687,6 @@
 				NWidget(WWT_FRAME, COLOUR_GREY), SetDataTip(STR_GAME_OPTIONS_LANGUAGE, STR_NULL),
 					NWidget(WWT_DROPDOWN, COLOUR_GREY, WID_GO_LANG_DROPDOWN), SetMinimalSize(150, 12), SetDataTip(STR_BLACK_RAW_STRING, STR_GAME_OPTIONS_LANGUAGE_TOOLTIP), SetFill(1, 0),
 				EndContainer(),
-<<<<<<< HEAD
-				NWidget(WWT_FRAME, COLOUR_GREY), SetDataTip(STR_GAME_OPTIONS_CURRENCY_UNITS_FRAME, STR_NULL),
-					NWidget(WWT_DROPDOWN, COLOUR_GREY, WID_GO_CURRENCY_DROPDOWN), SetMinimalSize(150, 12), SetDataTip(STR_BLACK_STRING, STR_GAME_OPTIONS_CURRENCY_UNITS_DROPDOWN_TOOLTIP), SetFill(1, 0),
-=======
 				NWidget(WWT_FRAME, COLOUR_GREY), SetDataTip(STR_GAME_OPTIONS_GUI_SCALE_FRAME, STR_NULL),
 					NWidget(NWID_VERTICAL), SetPIP(0, WidgetDimensions::unscaled.vsep_normal, 0),
 						NWidget(WWT_EMPTY, COLOUR_GREY, WID_GO_GUI_SCALE), SetMinimalSize(67, 0), SetMinimalTextLines(1, 12 + WidgetDimensions::unscaled.vsep_normal, FS_SMALL), SetFill(0, 0), SetDataTip(0x0, STR_GAME_OPTIONS_GUI_SCALE_TOOLTIP),
@@ -810,75 +701,74 @@
 							NWidget(WWT_TEXTBTN, COLOUR_GREY, WID_GO_GUI_SCALE_BEVEL_BUTTON), SetMinimalSize(21, 9), SetDataTip(STR_EMPTY, STR_GAME_OPTIONS_GUI_SCALE_BEVELS_TOOLTIP),
 						EndContainer(),
 					EndContainer(),
->>>>>>> 5e227886
 				EndContainer(),
-				NWidget(WWT_FRAME, COLOUR_GREY), SetDataTip(STR_GAME_OPTIONS_RESOLUTION, STR_NULL),
-					NWidget(WWT_DROPDOWN, COLOUR_GREY, WID_GO_RESOLUTION_DROPDOWN), SetMinimalSize(150, 12), SetDataTip(STR_BLACK_STRING, STR_GAME_OPTIONS_RESOLUTION_TOOLTIP), SetFill(1, 0), SetPadding(0, 0, 3, 0),
-				EndContainer(),
-#ifndef __ANDROID__
-				NWidget(WWT_FRAME, COLOUR_GREY), SetDataTip(STR_GAME_OPTIONS_FULLSCREEN, STR_NULL),
+			EndContainer(),
+		EndContainer(),
+
+		NWidget(WWT_FRAME, COLOUR_GREY), SetDataTip(STR_GAME_OPTIONS_GRAPHICS, STR_NULL), SetPadding(0, 10, 0, 10),
+			NWidget(NWID_HORIZONTAL),
+				NWidget(NWID_VERTICAL), SetPIP(0, 2, 0),
 					NWidget(NWID_HORIZONTAL),
-						NWidget(WWT_TEXT, COLOUR_GREY), SetMinimalSize(0, 12), SetFill(1, 0), SetDataTip(STR_GAME_OPTIONS_FULLSCREEN, STR_NULL),
+						NWidget(WWT_TEXT, COLOUR_GREY), SetMinimalSize(0, 12),SetDataTip(STR_GAME_OPTIONS_RESOLUTION, STR_NULL),
+						NWidget(NWID_SPACER), SetMinimalSize(1, 0), SetFill(1, 0),
+						NWidget(WWT_DROPDOWN, COLOUR_GREY, WID_GO_RESOLUTION_DROPDOWN), SetMinimalSize(200, 12), SetDataTip(STR_BLACK_STRING, STR_GAME_OPTIONS_RESOLUTION_TOOLTIP),
+					EndContainer(),
+					NWidget(NWID_HORIZONTAL),
+						NWidget(WWT_TEXT, COLOUR_GREY), SetMinimalSize(0, 12), SetDataTip(STR_GAME_OPTIONS_REFRESH_RATE, STR_NULL),
+						NWidget(NWID_SPACER), SetMinimalSize(1, 0), SetFill(1, 0),
+						NWidget(WWT_DROPDOWN, COLOUR_GREY, WID_GO_REFRESH_RATE_DROPDOWN), SetMinimalSize(200, 12), SetDataTip(STR_GAME_OPTIONS_REFRESH_RATE_ITEM, STR_GAME_OPTIONS_REFRESH_RATE_TOOLTIP),
+					EndContainer(),
+					NWidget(NWID_HORIZONTAL),
+						NWidget(WWT_TEXT, COLOUR_GREY), SetMinimalSize(0, 12), SetDataTip(STR_GAME_OPTIONS_FULLSCREEN, STR_NULL),
+						NWidget(NWID_SPACER), SetMinimalSize(1, 0), SetFill(1, 0),
 						NWidget(WWT_TEXTBTN, COLOUR_GREY, WID_GO_FULLSCREEN_BUTTON), SetMinimalSize(21, 9), SetDataTip(STR_EMPTY, STR_GAME_OPTIONS_FULLSCREEN_TOOLTIP),
 					EndContainer(),
-				EndContainer(),
-#endif
-				NWidget(WWT_FRAME, COLOUR_GREY), SetDataTip(STR_CONFIG_SETTING_MOUSE_CURSOR, STR_NULL),
 					NWidget(NWID_HORIZONTAL),
-						NWidget(WWT_TEXT, COLOUR_GREY), SetMinimalSize(0, 12), SetFill(1, 0), SetDataTip(STR_CONFIG_SETTING_MOUSE_CURSOR, STR_NULL),
-						NWidget(WWT_TEXTBTN, COLOUR_GREY, WID_GO_MOUSE_CURSOR), SetMinimalSize(21, 9), SetDataTip(STR_EMPTY, STR_CONFIG_SETTING_MOUSE_CURSOR_HELPTEXT),
+						NWidget(WWT_TEXT, COLOUR_GREY), SetMinimalSize(0, 12), SetDataTip(STR_GAME_OPTIONS_VIDEO_ACCELERATION, STR_NULL),
+						NWidget(NWID_SPACER), SetMinimalSize(1, 0), SetFill(1, 0),
+						NWidget(WWT_TEXTBTN, COLOUR_GREY, WID_GO_VIDEO_ACCEL_BUTTON), SetMinimalSize(21, 9), SetDataTip(STR_EMPTY, STR_GAME_OPTIONS_VIDEO_ACCELERATION_TOOLTIP),
 					EndContainer(),
-<<<<<<< HEAD
-=======
+#ifndef __APPLE__
+					NWidget(NWID_HORIZONTAL),
+						NWidget(WWT_TEXT, COLOUR_GREY), SetMinimalSize(0, 12), SetDataTip(STR_GAME_OPTIONS_VIDEO_VSYNC, STR_NULL),
+						NWidget(NWID_SPACER), SetMinimalSize(1, 0), SetFill(1, 0),
+						NWidget(WWT_TEXTBTN, COLOUR_GREY, WID_GO_VIDEO_VSYNC_BUTTON), SetMinimalSize(21, 9), SetDataTip(STR_EMPTY, STR_GAME_OPTIONS_VIDEO_VSYNC_TOOLTIP),
+					EndContainer(),
 #endif
 					NWidget(NWID_HORIZONTAL),
 						NWidget(WWT_TEXT, COLOUR_GREY, WID_GO_VIDEO_DRIVER_INFO), SetMinimalSize(0, 12), SetFill(1, 0), SetDataTip(STR_GAME_OPTIONS_VIDEO_DRIVER_INFO, STR_NULL),
 					EndContainer(),
->>>>>>> 5e227886
 				EndContainer(),
 			EndContainer(),
-
-			NWidget(NWID_VERTICAL), SetPIP(0, 6, 0),
-				NWidget(WWT_FRAME, COLOUR_GREY), SetDataTip(STR_GAME_OPTIONS_BASE_GRF, STR_NULL), SetPadding(0, 10, 0, 10),
-					NWidget(NWID_HORIZONTAL), SetPIP(0, 30, 0),
-						NWidget(WWT_DROPDOWN, COLOUR_GREY, WID_GO_BASE_GRF_DROPDOWN), SetMinimalSize(150, 12), SetDataTip(STR_BLACK_RAW_STRING, STR_GAME_OPTIONS_BASE_GRF_TOOLTIP),
-						NWidget(WWT_TEXT, COLOUR_GREY, WID_GO_BASE_GRF_STATUS), SetMinimalSize(150, 12), SetDataTip(STR_EMPTY, STR_NULL), SetFill(1, 0),
-					EndContainer(),
-					NWidget(WWT_TEXT, COLOUR_GREY, WID_GO_BASE_GRF_DESCRIPTION), SetMinimalSize(330, 0), SetDataTip(STR_EMPTY, STR_GAME_OPTIONS_BASE_GRF_DESCRIPTION_TOOLTIP), SetFill(1, 0), SetPadding(6, 0, 6, 0),
-					NWidget(NWID_HORIZONTAL, NC_EQUALSIZE), SetPIP(7, 0, 7),
-						NWidget(WWT_PUSHTXTBTN, COLOUR_GREY, WID_GO_BASE_GRF_TEXTFILE + TFT_README), SetFill(1, 0), SetResize(1, 0), SetDataTip(STR_TEXTFILE_VIEW_README, STR_NULL),
-						NWidget(WWT_PUSHTXTBTN, COLOUR_GREY, WID_GO_BASE_GRF_TEXTFILE + TFT_CHANGELOG), SetFill(1, 0), SetResize(1, 0), SetDataTip(STR_TEXTFILE_VIEW_CHANGELOG, STR_NULL),
-						NWidget(WWT_PUSHTXTBTN, COLOUR_GREY, WID_GO_BASE_GRF_TEXTFILE + TFT_LICENSE), SetFill(1, 0), SetResize(1, 0), SetDataTip(STR_TEXTFILE_VIEW_LICENCE, STR_NULL),
-					EndContainer(),
-				EndContainer(),
-
-				NWidget(WWT_FRAME, COLOUR_GREY), SetDataTip(STR_GAME_OPTIONS_BASE_SFX, STR_NULL), SetPadding(0, 10, 0, 10),
-					NWidget(NWID_HORIZONTAL), SetPIP(0, 30, 0),
-						NWidget(WWT_DROPDOWN, COLOUR_GREY, WID_GO_BASE_SFX_DROPDOWN), SetMinimalSize(150, 12), SetDataTip(STR_BLACK_RAW_STRING, STR_GAME_OPTIONS_BASE_SFX_TOOLTIP),
-						NWidget(NWID_SPACER), SetFill(1, 0),
-					EndContainer(),
-					NWidget(WWT_TEXT, COLOUR_GREY, WID_GO_BASE_SFX_DESCRIPTION), SetMinimalSize(330, 0), SetDataTip(STR_EMPTY, STR_GAME_OPTIONS_BASE_SFX_DESCRIPTION_TOOLTIP), SetFill(1, 0), SetPadding(6, 0, 6, 0),
-					NWidget(NWID_HORIZONTAL, NC_EQUALSIZE), SetPIP(7, 0, 7),
-						NWidget(WWT_PUSHTXTBTN, COLOUR_GREY, WID_GO_BASE_SFX_TEXTFILE + TFT_README), SetFill(1, 0), SetResize(1, 0), SetDataTip(STR_TEXTFILE_VIEW_README, STR_NULL),
-						NWidget(WWT_PUSHTXTBTN, COLOUR_GREY, WID_GO_BASE_SFX_TEXTFILE + TFT_CHANGELOG), SetFill(1, 0), SetResize(1, 0), SetDataTip(STR_TEXTFILE_VIEW_CHANGELOG, STR_NULL),
-						NWidget(WWT_PUSHTXTBTN, COLOUR_GREY, WID_GO_BASE_SFX_TEXTFILE + TFT_LICENSE), SetFill(1, 0), SetResize(1, 0), SetDataTip(STR_TEXTFILE_VIEW_LICENCE, STR_NULL),
-					EndContainer(),
-				EndContainer(),
-
-<<<<<<< HEAD
-				NWidget(WWT_FRAME, COLOUR_GREY), SetDataTip(STR_GAME_OPTIONS_BASE_MUSIC, STR_NULL), SetPadding(0, 10, 0, 10),
-					NWidget(NWID_HORIZONTAL), SetPIP(0, 30, 0),
-						NWidget(WWT_DROPDOWN, COLOUR_GREY, WID_GO_BASE_MUSIC_DROPDOWN), SetMinimalSize(150, 12), SetDataTip(STR_BLACK_RAW_STRING, STR_GAME_OPTIONS_BASE_MUSIC_TOOLTIP),
-						NWidget(WWT_TEXT, COLOUR_GREY, WID_GO_BASE_MUSIC_STATUS), SetMinimalSize(150, 12), SetDataTip(STR_EMPTY, STR_NULL), SetFill(1, 0),
-					EndContainer(),
-					NWidget(WWT_TEXT, COLOUR_GREY, WID_GO_BASE_MUSIC_DESCRIPTION), SetMinimalSize(330, 0), SetDataTip(STR_EMPTY, STR_GAME_OPTIONS_BASE_MUSIC_DESCRIPTION_TOOLTIP), SetFill(1, 0), SetPadding(6, 0, 6, 0),
-					NWidget(NWID_HORIZONTAL, NC_EQUALSIZE), SetPIP(7, 0, 7),
-						NWidget(WWT_PUSHTXTBTN, COLOUR_GREY, WID_GO_BASE_MUSIC_TEXTFILE + TFT_README), SetFill(1, 0), SetResize(1, 0), SetDataTip(STR_TEXTFILE_VIEW_README, STR_NULL),
-						NWidget(WWT_PUSHTXTBTN, COLOUR_GREY, WID_GO_BASE_MUSIC_TEXTFILE + TFT_CHANGELOG), SetFill(1, 0), SetResize(1, 0), SetDataTip(STR_TEXTFILE_VIEW_CHANGELOG, STR_NULL),
-						NWidget(WWT_PUSHTXTBTN, COLOUR_GREY, WID_GO_BASE_MUSIC_TEXTFILE + TFT_LICENSE), SetFill(1, 0), SetResize(1, 0), SetDataTip(STR_TEXTFILE_VIEW_LICENCE, STR_NULL),
-					EndContainer(),
-				EndContainer(),
-=======
+		EndContainer(),
+
+		NWidget(WWT_FRAME, COLOUR_GREY), SetDataTip(STR_GAME_OPTIONS_BASE_GRF, STR_NULL), SetPadding(0, 10, 0, 10),
+			NWidget(NWID_HORIZONTAL), SetPIP(0, 30, 0),
+				NWidget(WWT_DROPDOWN, COLOUR_GREY, WID_GO_BASE_GRF_DROPDOWN), SetMinimalSize(150, 12), SetDataTip(STR_BLACK_RAW_STRING, STR_GAME_OPTIONS_BASE_GRF_TOOLTIP),
+				NWidget(WWT_TEXT, COLOUR_GREY, WID_GO_BASE_GRF_STATUS), SetMinimalSize(150, 12), SetDataTip(STR_EMPTY, STR_NULL), SetFill(1, 0),
+			EndContainer(),
+			NWidget(WWT_TEXT, COLOUR_GREY, WID_GO_BASE_GRF_DESCRIPTION), SetMinimalSize(330, 0), SetDataTip(STR_EMPTY, STR_GAME_OPTIONS_BASE_GRF_DESCRIPTION_TOOLTIP), SetFill(1, 0), SetPadding(6, 0, 6, 0),
+			NWidget(NWID_HORIZONTAL, NC_EQUALSIZE), SetPIP(7, 0, 7),
+				NWidget(WWT_PUSHTXTBTN, COLOUR_GREY, WID_GO_BASE_GRF_TEXTFILE + TFT_README), SetFill(1, 0), SetResize(1, 0), SetDataTip(STR_TEXTFILE_VIEW_README, STR_NULL),
+				NWidget(WWT_PUSHTXTBTN, COLOUR_GREY, WID_GO_BASE_GRF_TEXTFILE + TFT_CHANGELOG), SetFill(1, 0), SetResize(1, 0), SetDataTip(STR_TEXTFILE_VIEW_CHANGELOG, STR_NULL),
+				NWidget(WWT_PUSHTXTBTN, COLOUR_GREY, WID_GO_BASE_GRF_TEXTFILE + TFT_LICENSE), SetFill(1, 0), SetResize(1, 0), SetDataTip(STR_TEXTFILE_VIEW_LICENCE, STR_NULL),
+			EndContainer(),
+		EndContainer(),
+
+		NWidget(WWT_FRAME, COLOUR_GREY), SetDataTip(STR_GAME_OPTIONS_BASE_SFX, STR_NULL), SetPadding(0, 10, 0, 10),
+			NWidget(NWID_HORIZONTAL), SetPIP(0, 30, 7),
+				NWidget(WWT_DROPDOWN, COLOUR_GREY, WID_GO_BASE_SFX_DROPDOWN), SetMinimalSize(150, 12), SetDataTip(STR_BLACK_RAW_STRING, STR_GAME_OPTIONS_BASE_SFX_TOOLTIP),
+				NWidget(NWID_SPACER), SetMinimalSize(150, 12), SetFill(1, 0),
+				NWidget(WWT_EMPTY, COLOUR_GREY, WID_GO_BASE_SFX_VOLUME), SetMinimalSize(67, 12), SetFill(0, 0), SetDataTip(0x0, STR_MUSIC_TOOLTIP_DRAG_SLIDERS_TO_SET_MUSIC),
+			EndContainer(),
+			NWidget(WWT_TEXT, COLOUR_GREY, WID_GO_BASE_SFX_DESCRIPTION), SetMinimalSize(330, 0), SetDataTip(STR_EMPTY, STR_GAME_OPTIONS_BASE_SFX_DESCRIPTION_TOOLTIP), SetFill(1, 0), SetPadding(6, 0, 6, 0),
+			NWidget(NWID_HORIZONTAL, NC_EQUALSIZE), SetPIP(7, 0, 7),
+				NWidget(WWT_PUSHTXTBTN, COLOUR_GREY, WID_GO_BASE_SFX_TEXTFILE + TFT_README), SetFill(1, 0), SetResize(1, 0), SetDataTip(STR_TEXTFILE_VIEW_README, STR_NULL),
+				NWidget(WWT_PUSHTXTBTN, COLOUR_GREY, WID_GO_BASE_SFX_TEXTFILE + TFT_CHANGELOG), SetFill(1, 0), SetResize(1, 0), SetDataTip(STR_TEXTFILE_VIEW_CHANGELOG, STR_NULL),
+				NWidget(WWT_PUSHTXTBTN, COLOUR_GREY, WID_GO_BASE_SFX_TEXTFILE + TFT_LICENSE), SetFill(1, 0), SetResize(1, 0), SetDataTip(STR_TEXTFILE_VIEW_LICENCE, STR_NULL),
+			EndContainer(),
+		EndContainer(),
+
 		NWidget(WWT_FRAME, COLOUR_GREY), SetDataTip(STR_GAME_OPTIONS_BASE_MUSIC, STR_NULL), SetPadding(0, 10, 0, 10),
 			NWidget(NWID_HORIZONTAL), SetPIP(0, 30, 7),
 				NWidget(WWT_DROPDOWN, COLOUR_GREY, WID_GO_BASE_MUSIC_DROPDOWN), SetMinimalSize(150, 12), SetDataTip(STR_BLACK_RAW_STRING, STR_GAME_OPTIONS_BASE_MUSIC_TOOLTIP),
@@ -895,7 +785,6 @@
 				NWidget(WWT_PUSHTXTBTN, COLOUR_GREY, WID_GO_BASE_MUSIC_TEXTFILE + TFT_README), SetFill(1, 0), SetResize(1, 0), SetDataTip(STR_TEXTFILE_VIEW_README, STR_NULL),
 				NWidget(WWT_PUSHTXTBTN, COLOUR_GREY, WID_GO_BASE_MUSIC_TEXTFILE + TFT_CHANGELOG), SetFill(1, 0), SetResize(1, 0), SetDataTip(STR_TEXTFILE_VIEW_CHANGELOG, STR_NULL),
 				NWidget(WWT_PUSHTXTBTN, COLOUR_GREY, WID_GO_BASE_MUSIC_TEXTFILE + TFT_LICENSE), SetFill(1, 0), SetResize(1, 0), SetDataTip(STR_TEXTFILE_VIEW_LICENCE, STR_NULL),
->>>>>>> 5e227886
 			EndContainer(),
 		EndContainer(),
 	EndContainer(),
@@ -2107,28 +1996,22 @@
 		this->InvalidateData();
 	}
 
-<<<<<<< HEAD
 	~GameSettingsWindow()
 	{
 		SaveToConfig(); // save all settins immediately on Android, because users tend to kill the app instead of pressing 'Quit' button
-=======
+	}
+
 	void OnInit() override
 	{
 		_circle_size = maxdim(GetSpriteSize(SPR_CIRCLE_FOLDED), GetSpriteSize(SPR_CIRCLE_UNFOLDED));
->>>>>>> 5e227886
 	}
 
 	void UpdateWidgetSize(int widget, Dimension *size, const Dimension &padding, Dimension *fill, Dimension *resize) override
 	{
 		switch (widget) {
 			case WID_GS_OPTIONSPANEL:
-<<<<<<< HEAD
-				resize->height = SETTING_HEIGHT = GetMinButtonSize(std::max({(int)_circle_size.height, SETTING_BUTTON_HEIGHT, FONT_HEIGHT_NORMAL}) + 1);
-				resize->width  = 1;
-=======
 				resize->height = SETTING_HEIGHT = std::max({(int)_circle_size.height, SETTING_BUTTON_HEIGHT, FONT_HEIGHT_NORMAL}) + WidgetDimensions::scaled.vsep_normal;
 				resize->width = 1;
->>>>>>> 5e227886
 
 				size->height = 5 * resize->height + WidgetDimensions::scaled.framerect.Vertical();
 				break;
@@ -2622,18 +2505,6 @@
 				NWidget(WWT_TEXT, COLOUR_MAUVE, WID_GS_RESTRICT_CATEGORY), SetDataTip(STR_CONFIG_SETTING_RESTRICT_CATEGORY, STR_NULL),
 				NWidget(WWT_DROPDOWN, COLOUR_MAUVE, WID_GS_RESTRICT_DROPDOWN), SetMinimalSize(100, 12), SetDataTip(STR_BLACK_STRING, STR_CONFIG_SETTING_RESTRICT_DROPDOWN_HELPTEXT), SetFill(1, 0), SetResize(1, 0),
 			EndContainer(),
-<<<<<<< HEAD
-			//NWidget(NWID_HORIZONTAL), SetPIP(WD_FRAMETEXT_LEFT, WD_FRAMETEXT_RIGHT, WD_FRAMETEXT_RIGHT),
-			//	NWidget(WWT_TEXT, COLOUR_MAUVE, WID_GS_RESTRICT_TYPE), SetDataTip(STR_CONFIG_SETTING_RESTRICT_TYPE, STR_NULL),
-			//	NWidget(WWT_DROPDOWN, COLOUR_MAUVE, WID_GS_TYPE_DROPDOWN), SetMinimalSize(100, 12), SetDataTip(STR_BLACK_STRING, STR_CONFIG_SETTING_TYPE_DROPDOWN_HELPTEXT), SetFill(1, 0), SetResize(1, 0),
-			//EndContainer(),
-		EndContainer(),
-		NWidget(NWID_HORIZONTAL), SetPadding(0, 0, WD_TEXTPANEL_BOTTOM, 0),
-				SetPIP(WD_FRAMETEXT_LEFT, WD_FRAMETEXT_RIGHT, WD_FRAMETEXT_RIGHT),
-			NWidget(WWT_TEXT, COLOUR_MAUVE), SetFill(0, 1), SetDataTip(STR_CONFIG_SETTING_FILTER_TITLE, STR_NULL),
-			NWidget(WWT_EDITBOX, COLOUR_MAUVE, WID_GS_FILTER), SetFill(1, 0), SetMinimalSize(50, 12), SetResize(1, 0),
-					SetDataTip(STR_LIST_FILTER_OSKTITLE, STR_LIST_FILTER_TOOLTIP),
-=======
 			NWidget(NWID_HORIZONTAL), SetPIP(WidgetDimensions::unscaled.frametext.left, WidgetDimensions::unscaled.hsep_wide, WidgetDimensions::unscaled.frametext.right),
 				NWidget(WWT_TEXT, COLOUR_MAUVE, WID_GS_RESTRICT_TYPE), SetDataTip(STR_CONFIG_SETTING_RESTRICT_TYPE, STR_NULL),
 				NWidget(WWT_DROPDOWN, COLOUR_MAUVE, WID_GS_TYPE_DROPDOWN), SetMinimalSize(100, 12), SetDataTip(STR_BLACK_STRING, STR_CONFIG_SETTING_TYPE_DROPDOWN_HELPTEXT), SetFill(1, 0), SetResize(1, 0),
@@ -2642,7 +2513,6 @@
 				NWidget(WWT_TEXT, COLOUR_MAUVE), SetFill(0, 1), SetDataTip(STR_CONFIG_SETTING_FILTER_TITLE, STR_NULL),
 				NWidget(WWT_EDITBOX, COLOUR_MAUVE, WID_GS_FILTER), SetMinimalSize(50, 12), SetDataTip(STR_LIST_FILTER_OSKTITLE, STR_LIST_FILTER_TOOLTIP), SetFill(1, 0), SetResize(1, 0),
 			EndContainer(),
->>>>>>> 5e227886
 		EndContainer(),
 	EndContainer(),
 	NWidget(NWID_HORIZONTAL),
@@ -2692,12 +2562,6 @@
 	int colour = _colour_gradient[button_colour][2];
 	Dimension dim = NWidgetScrollbar::GetHorizontalDimension();
 
-<<<<<<< HEAD
-	DrawFrameRect(x,             y, x + dim.width - 1,             y + dim.height - 1, button_colour, (state == 1) ? FR_LOWERED : FR_NONE);
-	DrawFrameRect(x + dim.width, y, x + dim.width + dim.width - 1, y + dim.height - 1, button_colour, (state == 2) ? FR_LOWERED : FR_NONE);
-	DrawSprite(SPR_ARROW_LEFT, PAL_NONE, Center(x + WD_IMGBTN_LEFT, dim.width - 1), Center(y + WD_IMGBTN_TOP, dim.height - 1));
-	DrawSprite(SPR_ARROW_RIGHT, PAL_NONE, Center(x + WD_IMGBTN_LEFT + dim.width, dim.width - 1), Center(y + WD_IMGBTN_TOP, dim.height - 1));
-=======
 	Rect lr = {x,                  y, x + (int)dim.width     - 1, y + (int)dim.height - 1};
 	Rect rr = {x + (int)dim.width, y, x + (int)dim.width * 2 - 1, y + (int)dim.height - 1};
 
@@ -2705,7 +2569,6 @@
 	DrawFrameRect(rr, button_colour, (state == 2) ? FR_LOWERED : FR_NONE);
 	DrawSpriteIgnorePadding(SPR_ARROW_LEFT,  PAL_NONE, lr, (state == 1), SA_CENTER);
 	DrawSpriteIgnorePadding(SPR_ARROW_RIGHT, PAL_NONE, rr, (state == 2), SA_CENTER);
->>>>>>> 5e227886
 
 	/* Grey out the buttons that aren't clickable */
 	bool rtl = _current_text_dir == TD_RTL;
@@ -2729,15 +2592,10 @@
 {
 	int colour = _colour_gradient[button_colour][2];
 
-<<<<<<< HEAD
-	DrawFrameRect(x, y, x + SETTING_BUTTON_WIDTH - 1, y + SETTING_BUTTON_HEIGHT - 1, button_colour, state ? FR_LOWERED : FR_NONE);
-	DrawSpriteCentered(SPR_ARROW_DOWN, PAL_NONE, x + (SETTING_BUTTON_WIDTH - NWidgetScrollbar::GetVerticalDimension().width) + state, y + state + SETTING_BUTTON_HEIGHT / 2);
-=======
 	Rect r = {x, y, x + SETTING_BUTTON_WIDTH - 1, y + SETTING_BUTTON_HEIGHT - 1};
 
 	DrawFrameRect(r, button_colour, state ? FR_LOWERED : FR_NONE);
 	DrawSpriteIgnorePadding(SPR_ARROW_DOWN, PAL_NONE, r, state, SA_CENTER);
->>>>>>> 5e227886
 
 	if (!clickable) {
 		GfxFillRect(r.Shrink(WidgetDimensions::scaled.bevel), colour, FILLRECT_CHECKER);
@@ -2986,36 +2844,4 @@
 {
 	CloseWindowById(WC_CUSTOM_CURRENCY, 0);
 	new CustomCurrencyWindow(&_cust_currency_desc);
-}
-
-void ReconstructUserInterface()
-{
-	// Reinit all GUI elements and fonts, so they will rescale
-	InitFreeType(true);
-	CheckForMissingGlyphs();
-
-	CloseAllNonVitalWindows();
-
-	switch (_game_mode) {
-		case GM_MENU:
-			CloseWindowById(WC_SELECT_GAME, 0);
-			extern void ShowSelectGameWindow();
-			ShowSelectGameWindow();
-			break;
-
-		case GM_NORMAL:
-		case GM_EDITOR:
-			HideVitalWindows();
-			ShowVitalWindows();
-			break;
-
-		default:
-			break;
-	}
-
-	ReInitAllWindows(false);
-	if (_settings_client.gui.windows_titlebars) {
-		// Hack to prevent second click on the same button via button-up event
-		ShowGameOptions();
-	}
 }