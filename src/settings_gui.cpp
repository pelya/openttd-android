/*
 * This file is part of OpenTTD.
 * OpenTTD is free software; you can redistribute it and/or modify it under the terms of the GNU General Public License as published by the Free Software Foundation, version 2.
 * OpenTTD is distributed in the hope that it will be useful, but WITHOUT ANY WARRANTY; without even the implied warranty of MERCHANTABILITY or FITNESS FOR A PARTICULAR PURPOSE.
 * See the GNU General Public License for more details. You should have received a copy of the GNU General Public License along with OpenTTD. If not, see <http://www.gnu.org/licenses/>.
 */

/** @file settings_gui.cpp GUI for settings. */

#include "stdafx.h"
#include "currency.h"
#include "error.h"
#include "settings_gui.h"
#include "textbuf_gui.h"
#include "command_func.h"
#include "network/network.h"
#include "town.h"
#include "settings_internal.h"
#include "strings_func.h"
#include "window_func.h"
#include "string_func.h"
#include "widgets/dropdown_type.h"
#include "widgets/dropdown_func.h"
#include "highscore.h"
#include "base_media_base.h"
#include "company_base.h"
#include "company_func.h"
#include "viewport_func.h"
#include "core/geometry_func.hpp"
#include "ai/ai.hpp"
#include "blitter/factory.hpp"
#include "language.h"
#include "textfile_gui.h"
#include "stringfilter_type.h"
#include "querystring_gui.h"
#include "fontcache.h"
#include "settings_func.h"
#include "zoom_func.h"
#include "video/video_driver.hpp"

#include <vector>
#include <iterator>

#include "safeguards.h"
#include "video/video_driver.hpp"

#ifdef __ANDROID__
#include <SDL_android.h>
#endif

enum { MIN_BUTTON_SIZE = 10, MAX_BUTTON_SIZE = 100 };

static const StringID _autosave_dropdown[] = {
	STR_GAME_OPTIONS_AUTOSAVE_DROPDOWN_OFF,
	STR_GAME_OPTIONS_AUTOSAVE_DROPDOWN_EVERY_1_MONTH,
	STR_GAME_OPTIONS_AUTOSAVE_DROPDOWN_EVERY_3_MONTHS,
	STR_GAME_OPTIONS_AUTOSAVE_DROPDOWN_EVERY_6_MONTHS,
	STR_GAME_OPTIONS_AUTOSAVE_DROPDOWN_EVERY_12_MONTHS,
	INVALID_STRING_ID,
};

static const StringID _gui_zoom_dropdown[] = {
	STR_GAME_OPTIONS_GUI_ZOOM_DROPDOWN_AUTO,
	STR_GAME_OPTIONS_GUI_ZOOM_DROPDOWN_NORMAL,
	STR_GAME_OPTIONS_GUI_ZOOM_DROPDOWN_2X_ZOOM,
	STR_GAME_OPTIONS_GUI_ZOOM_DROPDOWN_4X_ZOOM,
	INVALID_STRING_ID,
};

static const StringID _font_zoom_dropdown[] = {
	STR_GAME_OPTIONS_FONT_ZOOM_DROPDOWN_AUTO,
	STR_GAME_OPTIONS_FONT_ZOOM_DROPDOWN_NORMAL,
	STR_GAME_OPTIONS_FONT_ZOOM_DROPDOWN_2X_ZOOM,
	STR_GAME_OPTIONS_FONT_ZOOM_DROPDOWN_4X_ZOOM,
	INVALID_STRING_ID,
};

static Dimension _circle_size; ///< Dimension of the circle +/- icon. This is here as not all users are within the class of the settings window.

static const void *ResolveVariableAddress(const GameSettings *settings_ptr, const SettingDesc *sd);

/**
 * Get index of the current screen resolution.
 * @return Index of the current screen resolution if it is a known resolution, _resolutions.size() otherwise.
 */
static uint GetCurrentResolutionIndex()
{
	auto it = std::find(_resolutions.begin(), _resolutions.end(), Dimension(_screen.width, _screen.height));
	return std::distance(_resolutions.begin(), it);
}

static void ShowCustCurrency();

static void ReconstructUserInterface();

template <class T>
static DropDownList BuildSetDropDownList(int *selected_index, bool allow_selection)
{
	int n = T::GetNumSets();
	*selected_index = T::GetIndexOfUsedSet();

	DropDownList list;
	for (int i = 0; i < n; i++) {
		list.emplace_back(new DropDownListCharStringItem(T::GetSet(i)->name, i, !allow_selection && (*selected_index != i)));
	}

	return list;
}

DropDownList BuildMusicSetDropDownList(int *selected_index)
{
	return BuildSetDropDownList<BaseMusic>(selected_index, true);
}

/** Window for displaying the textfile of a BaseSet. */
template <class TBaseSet>
struct BaseSetTextfileWindow : public TextfileWindow {
	const TBaseSet* baseset; ///< View the textfile of this BaseSet.
	StringID content_type;   ///< STR_CONTENT_TYPE_xxx for title.

	BaseSetTextfileWindow(TextfileType file_type, const TBaseSet* baseset, StringID content_type) : TextfileWindow(file_type), baseset(baseset), content_type(content_type)
	{
		const char *textfile = this->baseset->GetTextfile(file_type);
		this->LoadTextfile(textfile, BASESET_DIR);
	}

	void SetStringParameters(int widget) const override
	{
		if (widget == WID_TF_CAPTION) {
			SetDParam(0, content_type);
			SetDParamStr(1, this->baseset->name.c_str());
		}
	}
};

/**
 * Open the BaseSet version of the textfile window.
 * @param file_type The type of textfile to display.
 * @param baseset The BaseSet to use.
 * @param content_type STR_CONTENT_TYPE_xxx for title.
 */
template <class TBaseSet>
void ShowBaseSetTextfileWindow(TextfileType file_type, const TBaseSet* baseset, StringID content_type)
{
	DeleteWindowById(WC_TEXTFILE, file_type);
	new BaseSetTextfileWindow<TBaseSet>(file_type, baseset, content_type);
}

std::set<int> _refresh_rates = { 30, 60, 75, 90, 100, 120, 144, 240 };

/**
 * Add the refresh rate from the config and the refresh rates from all the monitors to
 * our list of refresh rates shown in the GUI.
 */
static void AddCustomRefreshRates()
{
	/* Add the refresh rate as selected in the config. */
	_refresh_rates.insert(_settings_client.gui.refresh_rate);

	/* Add all the refresh rates of all monitors connected to the machine.  */
	std::vector<int> monitorRates = VideoDriver::GetInstance()->GetListOfMonitorRefreshRates();
	std::copy(monitorRates.begin(), monitorRates.end(), std::inserter(_refresh_rates, _refresh_rates.end()));
}

struct GameOptionsWindow : Window {
	GameSettings *opt;
	bool reload;

	GameOptionsWindow(WindowDesc *desc) : Window(desc)
	{
		this->opt = &GetGameSettings();
		this->reload = false;

		AddCustomRefreshRates();

		this->InitNested(WN_GAME_OPTIONS_GAME_OPTIONS);
		this->OnInvalidateData(0);
	}

	~GameOptionsWindow()
	{
		DeleteWindowById(WC_CUSTOM_CURRENCY, 0);
		DeleteWindowByClass(WC_TEXTFILE);
		if (this->reload) _switch_mode = SM_MENU;
		if (!_exit_game) SaveToConfig(); // Save all settings immediately on Android, because users tend to kill the app instead of pressing 'Quit' button
	}

	/**
	 * Build the dropdown list for a specific widget.
	 * @param widget         Widget to build list for
	 * @param selected_index Currently selected item
	 * @return the built dropdown list, or nullptr if the widget has no dropdown menu.
	 */
	DropDownList BuildDropDownList(int widget, int *selected_index) const
	{
		DropDownList list;
		switch (widget) {
			case WID_GO_CURRENCY_DROPDOWN: { // Setup currencies dropdown
				*selected_index = this->opt->locale.currency;
				StringID *items = BuildCurrencyDropdown();
				uint64 disabled = _game_mode == GM_MENU ? 0LL : ~GetMaskOfAllowedCurrencies();

				/* Add non-custom currencies; sorted naturally */
				for (uint i = 0; i < CURRENCY_END; items++, i++) {
					if (i == CURRENCY_CUSTOM) continue;
					list.emplace_back(new DropDownListStringItem(*items, i, HasBit(disabled, i)));
				}
				std::sort(list.begin(), list.end(), DropDownListStringItem::NatSortFunc);

				/* Append custom currency at the end */
				list.emplace_back(new DropDownListItem(-1, false)); // separator line
				list.emplace_back(new DropDownListStringItem(STR_GAME_OPTIONS_CURRENCY_CUSTOM, CURRENCY_CUSTOM, HasBit(disabled, CURRENCY_CUSTOM)));
				break;
			}

			case WID_GO_AUTOSAVE_DROPDOWN: { // Setup autosave dropdown
				*selected_index = _settings_client.gui.autosave;
				const StringID *items = _autosave_dropdown;
				for (uint i = 0; *items != INVALID_STRING_ID; items++, i++) {
					list.emplace_back(new DropDownListStringItem(*items, i, false));
				}
				break;
			}

			case WID_GO_LANG_DROPDOWN: { // Setup interface language dropdown
				for (uint i = 0; i < _languages.size(); i++) {
					auto item = new DropDownListParamStringItem(STR_JUST_RAW_STRING, i, false);
					if (&_languages[i] == _current_language) {
						*selected_index = i;
						item->SetParamStr(0, _languages[i].own_name);
					} else {
						/* Especially with sprite-fonts, not all localized
						 * names can be rendered. So instead, we use the
						 * international names for anything but the current
						 * selected language. This avoids showing a few ????
						 * entries in the dropdown list. */
						item->SetParamStr(0, _languages[i].name);
					}
					list.emplace_back(item);
				}
				std::sort(list.begin(), list.end(), DropDownListStringItem::NatSortFunc);
				break;
			}

			case WID_GO_RESOLUTION_DROPDOWN: // Setup resolution dropdown
				if (_resolutions.empty()) break;

				*selected_index = GetCurrentResolutionIndex();
				for (uint i = 0; i < _resolutions.size(); i++) {
					auto item = new DropDownListParamStringItem(STR_GAME_OPTIONS_RESOLUTION_ITEM, i, false);
					item->SetParam(0, _resolutions[i].width);
					item->SetParam(1, _resolutions[i].height);
					list.emplace_back(item);
				}
				break;

			case WID_GO_REFRESH_RATE_DROPDOWN: // Setup refresh rate dropdown
				for (auto it = _refresh_rates.begin(); it != _refresh_rates.end(); it++) {
					auto i = std::distance(_refresh_rates.begin(), it);
					if (*it == _settings_client.gui.refresh_rate) *selected_index = i;
					auto item = new DropDownListParamStringItem(STR_GAME_OPTIONS_REFRESH_RATE_ITEM, i, false);
					item->SetParam(0, *it);
					list.emplace_back(item);
				}
				break;

			case WID_GO_BUTTON_SIZE_DROPDOWN: // Dropdowns for size of all GUI elements and fonts
			case WID_GO_TEXT_SIZE_DROPDOWN:
				list = DropDownList();
				*selected_index = (widget == WID_GO_BUTTON_SIZE_DROPDOWN) ?
									_settings_client.gui.min_button :
									_freetype.medium.size;
				for (uint i = MIN_BUTTON_SIZE; i <= MAX_BUTTON_SIZE; i++) {
					DropDownListParamStringItem *item = new DropDownListParamStringItem(STR_JUST_INT, i, false);
					item->SetParam(0, i);
					list.emplace_back(item);
				}
				break;

			case WID_GO_GUI_ZOOM_DROPDOWN: {
				*selected_index = _gui_zoom_cfg != ZOOM_LVL_CFG_AUTO ? ZOOM_LVL_OUT_4X - _gui_zoom + 1 : 0;
				const StringID *items = _gui_zoom_dropdown;
				for (int i = 0; *items != INVALID_STRING_ID; items++, i++) {
					list.emplace_back(new DropDownListStringItem(*items, i, i != 0 && _settings_client.gui.zoom_min > ZOOM_LVL_OUT_4X - i + 1));
				}
				break;
			}

			case WID_GO_FONT_ZOOM_DROPDOWN: {
				*selected_index = _font_zoom_cfg != ZOOM_LVL_CFG_AUTO ? ZOOM_LVL_OUT_4X - _font_zoom + 1 : 0;
				const StringID *items = _font_zoom_dropdown;
				for (int i = 0; *items != INVALID_STRING_ID; items++, i++) {
					list.emplace_back(new DropDownListStringItem(*items, i, false));
				}
				break;
			}

			case WID_GO_BASE_GRF_DROPDOWN:
				list = BuildSetDropDownList<BaseGraphics>(selected_index, (_game_mode == GM_MENU));
				break;

			case WID_GO_BASE_SFX_DROPDOWN:
				list = BuildSetDropDownList<BaseSounds>(selected_index, (_game_mode == GM_MENU));
				break;

			case WID_GO_BASE_MUSIC_DROPDOWN:
				list = BuildMusicSetDropDownList(selected_index);
				break;
		}

		return list;
	}

	void SetStringParameters(int widget) const override
	{
		switch (widget) {
<<<<<<< HEAD
			case WID_GO_CURRENCY_DROPDOWN:   SetDParam(0, _currency_specs[this->opt->locale.currency].name); break;
			case WID_GO_AUTOSAVE_DROPDOWN:   SetDParam(0, _autosave_dropdown[_settings_client.gui.autosave]); break;
			case WID_GO_LANG_DROPDOWN:       SetDParamStr(0, _current_language->own_name); break;
			case WID_GO_RESOLUTION_DROPDOWN: SetDParam(0, GetCurRes() == _resolutions.size() ? STR_GAME_OPTIONS_RESOLUTION_OTHER : SPECSTR_RESOLUTION_START + GetCurRes()); break;
			case WID_GO_BUTTON_SIZE_DROPDOWN:SetDParam(0, _settings_client.gui.min_button); break;
			case WID_GO_TEXT_SIZE_DROPDOWN:  SetDParam(0, _freetype.medium.size); break;
			case WID_GO_GUI_ZOOM_DROPDOWN:   SetDParam(0, _gui_zoom_dropdown[_gui_zoom_cfg != ZOOM_LVL_CFG_AUTO ? ZOOM_LVL_OUT_4X - _gui_zoom_cfg + 1 : 0]); break;
			case WID_GO_FONT_ZOOM_DROPDOWN:  SetDParam(0, _font_zoom_dropdown[_font_zoom_cfg != ZOOM_LVL_CFG_AUTO ? ZOOM_LVL_OUT_4X - _font_zoom_cfg + 1 : 0]); break;
			case WID_GO_BASE_GRF_DROPDOWN:   SetDParamStr(0, BaseGraphics::GetUsedSet()->name.c_str()); break;
			case WID_GO_BASE_GRF_STATUS:     SetDParam(0, BaseGraphics::GetUsedSet()->GetNumInvalid()); break;
			case WID_GO_BASE_SFX_DROPDOWN:   SetDParamStr(0, BaseSounds::GetUsedSet()->name.c_str()); break;
			case WID_GO_BASE_MUSIC_DROPDOWN: SetDParamStr(0, BaseMusic::GetUsedSet()->name.c_str()); break;
			case WID_GO_BASE_MUSIC_STATUS:   SetDParam(0, BaseMusic::GetUsedSet()->GetNumInvalid()); break;
=======
			case WID_GO_CURRENCY_DROPDOWN:     SetDParam(0, _currency_specs[this->opt->locale.currency].name); break;
			case WID_GO_AUTOSAVE_DROPDOWN:     SetDParam(0, _autosave_dropdown[_settings_client.gui.autosave]); break;
			case WID_GO_LANG_DROPDOWN:         SetDParamStr(0, _current_language->own_name); break;
			case WID_GO_GUI_ZOOM_DROPDOWN:     SetDParam(0, _gui_zoom_dropdown[_gui_zoom_cfg != ZOOM_LVL_CFG_AUTO ? ZOOM_LVL_OUT_4X - _gui_zoom_cfg + 1 : 0]); break;
			case WID_GO_FONT_ZOOM_DROPDOWN:    SetDParam(0, _font_zoom_dropdown[_font_zoom_cfg != ZOOM_LVL_CFG_AUTO ? ZOOM_LVL_OUT_4X - _font_zoom_cfg + 1 : 0]); break;
			case WID_GO_BASE_GRF_DROPDOWN:     SetDParamStr(0, BaseGraphics::GetUsedSet()->name.c_str()); break;
			case WID_GO_BASE_GRF_STATUS:       SetDParam(0, BaseGraphics::GetUsedSet()->GetNumInvalid()); break;
			case WID_GO_BASE_SFX_DROPDOWN:     SetDParamStr(0, BaseSounds::GetUsedSet()->name.c_str()); break;
			case WID_GO_BASE_MUSIC_DROPDOWN:   SetDParamStr(0, BaseMusic::GetUsedSet()->name.c_str()); break;
			case WID_GO_BASE_MUSIC_STATUS:     SetDParam(0, BaseMusic::GetUsedSet()->GetNumInvalid()); break;
			case WID_GO_REFRESH_RATE_DROPDOWN: SetDParam(0, _settings_client.gui.refresh_rate); break;
			case WID_GO_RESOLUTION_DROPDOWN: {
				auto current_resolution = GetCurrentResolutionIndex();

				if (current_resolution == _resolutions.size()) {
					SetDParam(0, STR_GAME_OPTIONS_RESOLUTION_OTHER);
				} else {
					SetDParam(0, STR_GAME_OPTIONS_RESOLUTION_ITEM);
					SetDParam(1, _resolutions[current_resolution].width);
					SetDParam(2, _resolutions[current_resolution].height);
				}
				break;
			}
>>>>>>> ad256b5c
		}
	}

	void DrawWidget(const Rect &r, int widget) const override
	{
		switch (widget) {
			case WID_GO_BASE_GRF_DESCRIPTION:
				SetDParamStr(0, BaseGraphics::GetUsedSet()->GetDescription(GetCurrentLanguageIsoCode()));
				DrawString(r.left, r.right, r.top, STR_BLACK_RAW_STRING);
				break;

			case WID_GO_BASE_SFX_DESCRIPTION:
				SetDParamStr(0, BaseSounds::GetUsedSet()->GetDescription(GetCurrentLanguageIsoCode()));
				DrawString(r.left, r.right, r.top, STR_BLACK_RAW_STRING);
				break;

			case WID_GO_BASE_MUSIC_DESCRIPTION:
				SetDParamStr(0, BaseMusic::GetUsedSet()->GetDescription(GetCurrentLanguageIsoCode()));
				DrawString(r.left, r.right, r.top, STR_BLACK_RAW_STRING);
				break;
		}
	}

	void UpdateWidgetSize(int widget, Dimension *size, const Dimension &padding, Dimension *fill, Dimension *resize) override
	{
		switch (widget) {
			case WID_GO_BASE_GRF_DESCRIPTION:
				/* Find the biggest description for the default size. */
				for (int i = 0; i < BaseGraphics::GetNumSets(); i++) {
					SetDParamStr(0, "123");
					size->height = std::max(size->height, (uint)GetStringHeight(STR_BLACK_RAW_STRING, size->width));
				}
				break;

			case WID_GO_BASE_GRF_STATUS:
				/* Find the biggest description for the default size. */
				for (int i = 0; i < BaseGraphics::GetNumSets(); i++) {
					uint invalid_files = BaseGraphics::GetSet(i)->GetNumInvalid();
					if (invalid_files == 0) continue;

					SetDParam(0, invalid_files);
					*size = maxdim(*size, GetStringBoundingBox(STR_GAME_OPTIONS_BASE_GRF_STATUS));
				}
				break;

			case WID_GO_BASE_SFX_DESCRIPTION:
				/* Find the biggest description for the default size. */
				for (int i = 0; i < BaseSounds::GetNumSets(); i++) {
					SetDParamStr(0, "123");
					size->height = std::max(size->height, (uint)GetStringHeight(STR_BLACK_RAW_STRING, size->width));
				}
				break;

			case WID_GO_BASE_MUSIC_DESCRIPTION:
				/* Find the biggest description for the default size. */
				for (int i = 0; i < BaseMusic::GetNumSets(); i++) {
					SetDParamStr(0, "123");
					size->height = std::max(size->height, (uint)GetStringHeight(STR_BLACK_RAW_STRING, size->width));
				}
				break;

			case WID_GO_BASE_MUSIC_STATUS:
				/* Find the biggest description for the default size. */
				for (int i = 0; i < BaseMusic::GetNumSets(); i++) {
					uint invalid_files = BaseMusic::GetSet(i)->GetNumInvalid();
					if (invalid_files == 0) continue;

					SetDParam(0, invalid_files);
					*size = maxdim(*size, GetStringBoundingBox(STR_GAME_OPTIONS_BASE_MUSIC_STATUS));
				}
				break;

			default: {
				int selected;
				DropDownList list = this->BuildDropDownList(widget, &selected);
				if (!list.empty()) {
					/* Find the biggest item for the default size. */
					for (const auto &ddli : list) {
						Dimension string_dim;
						int width = ddli->Width();
						string_dim.width = width + padding.width;
						string_dim.height = ddli->Height(width) + padding.height;
						*size = maxdim(*size, string_dim);
					}
				}
			}
		}
	}

	void OnClick(Point pt, int widget, int click_count) override
	{
		if (widget >= WID_GO_BASE_GRF_TEXTFILE && widget < WID_GO_BASE_GRF_TEXTFILE + TFT_END) {
			if (BaseGraphics::GetUsedSet() == nullptr) return;

			ShowBaseSetTextfileWindow((TextfileType)(widget - WID_GO_BASE_GRF_TEXTFILE), BaseGraphics::GetUsedSet(), STR_CONTENT_TYPE_BASE_GRAPHICS);
			return;
		}
		if (widget >= WID_GO_BASE_SFX_TEXTFILE && widget < WID_GO_BASE_SFX_TEXTFILE + TFT_END) {
			if (BaseSounds::GetUsedSet() == nullptr) return;

			ShowBaseSetTextfileWindow((TextfileType)(widget - WID_GO_BASE_SFX_TEXTFILE), BaseSounds::GetUsedSet(), STR_CONTENT_TYPE_BASE_SOUNDS);
			return;
		}
		if (widget >= WID_GO_BASE_MUSIC_TEXTFILE && widget < WID_GO_BASE_MUSIC_TEXTFILE + TFT_END) {
			if (BaseMusic::GetUsedSet() == nullptr) return;

			ShowBaseSetTextfileWindow((TextfileType)(widget - WID_GO_BASE_MUSIC_TEXTFILE), BaseMusic::GetUsedSet(), STR_CONTENT_TYPE_BASE_MUSIC);
			return;
		}
		switch (widget) {
			case WID_GO_FULLSCREEN_BUTTON: // Click fullscreen on/off
				/* try to toggle full-screen on/off */
				if (!ToggleFullScreen(!_fullscreen)) {
					ShowErrorMessage(STR_ERROR_FULLSCREEN_FAILED, INVALID_STRING_ID, WL_ERROR);
				}
				this->SetWidgetLoweredState(WID_GO_FULLSCREEN_BUTTON, _fullscreen);
				this->SetDirty();
				break;

<<<<<<< HEAD
			case WID_GO_WINDOWS_TITLEBARS:
				_settings_client.gui.windows_titlebars = !_settings_client.gui.windows_titlebars;
				this->SetWidgetLoweredState(WID_GO_WINDOWS_TITLEBARS, _settings_client.gui.windows_titlebars);
				this->SetDirty();
				if (_settings_client.gui.min_button == 48 && _settings_client.gui.windows_titlebars) {
					_settings_client.gui.min_button = 40;
					_settings_client.gui.min_step = 40;
				}
				if (_settings_client.gui.min_button == 40 && !_settings_client.gui.windows_titlebars) {
					_settings_client.gui.min_button = 48;
					_settings_client.gui.min_step = 48;
				}
				ReconstructUserInterface();
				break;

			case WID_GO_8BPP_BUTTON:
				if (this->IsWidgetLowered(WID_GO_8BPP_BUTTON)) break;
				_ini_blitter = "8bpp-optimized";
				_exit_game = true;
				_restart_game = true;
				#ifdef __ANDROID__
				SDL_ANDROID_SetConfigOption(SDL_ANDROID_CONFIG_VIDEO_DEPTH_BPP, 16);
				#endif
				break;

			case WID_GO_16BPP_BUTTON:
				if (this->IsWidgetLowered(WID_GO_16BPP_BUTTON)) break;
				_ini_blitter = "16bpp-simple";
				_exit_game = true;
				_restart_game = true;
				#ifdef __ANDROID__
				SDL_ANDROID_SetConfigOption(SDL_ANDROID_CONFIG_VIDEO_DEPTH_BPP, 16);
				#endif
				break;

			case WID_GO_32BPP_BUTTON:
				if (this->IsWidgetLowered(WID_GO_32BPP_BUTTON)) break;
				_ini_blitter = "32bpp-anim";
				_exit_game = true;
				_restart_game = true;
				#ifdef __ANDROID__
				SDL_ANDROID_SetConfigOption(SDL_ANDROID_CONFIG_VIDEO_DEPTH_BPP, 24);
				#endif
=======
			case WID_GO_VIDEO_ACCEL_BUTTON:
				_video_hw_accel = !_video_hw_accel;
				ShowErrorMessage(STR_GAME_OPTIONS_VIDEO_ACCELERATION_RESTART, INVALID_STRING_ID, WL_INFO);
				this->SetWidgetLoweredState(WID_GO_VIDEO_ACCEL_BUTTON, _video_hw_accel);
				this->SetDirty();
>>>>>>> ad256b5c
				break;

			default: {
				int selected;
				DropDownList list = this->BuildDropDownList(widget, &selected);
				if (!list.empty()) {
					ShowDropDownList(this, std::move(list), selected, widget);
				} else {
					if (widget == WID_GO_RESOLUTION_DROPDOWN) ShowErrorMessage(STR_ERROR_RESOLUTION_LIST_FAILED, INVALID_STRING_ID, WL_ERROR);
				}
				break;
			}
		}
	}

	/**
	 * Set the base media set.
	 * @param index the index of the media set
	 * @tparam T class of media set
	 */
	template <class T>
	void SetMediaSet(int index)
	{
		if (_game_mode == GM_MENU) {
			auto name = T::GetSet(index)->name;

			T::ini_set = name;

			T::SetSet(name);
			this->reload = true;
			this->InvalidateData();
		}
	}

	void OnDropdownSelect(int widget, int index) override
	{
		switch (widget) {
			case WID_GO_CURRENCY_DROPDOWN: // Currency
				if (index == CURRENCY_CUSTOM) ShowCustCurrency();
				this->opt->locale.currency = index;
				ReInitAllWindows();
				break;

			case WID_GO_AUTOSAVE_DROPDOWN: // Autosave options
				_settings_client.gui.autosave = index;
				this->SetDirty();
				break;

			case WID_GO_LANG_DROPDOWN: // Change interface language
				ReadLanguagePack(&_languages[index]);
				DeleteWindowByClass(WC_QUERY_STRING);
				CheckForMissingGlyphs();
				ClearAllCachedNames();
				UpdateAllVirtCoords();
				CheckBlitter();
				ReInitAllWindows();
				break;

			case WID_GO_RESOLUTION_DROPDOWN: // Change resolution
				if ((uint)index < _resolutions.size() && ChangeResInGame(_resolutions[index].width, _resolutions[index].height)) {
					this->SetDirty();
					ReconstructUserInterface();
				}
				break;

<<<<<<< HEAD
			case WID_GO_BUTTON_SIZE_DROPDOWN: // Setup screenshot format dropdown
				_settings_client.gui.min_button = index;
				_settings_client.gui.min_step = index;
				ReconstructUserInterface();
				break;

			case WID_GO_TEXT_SIZE_DROPDOWN: // Setup screenshot format dropdown
				_freetype.medium.size = index;
				_freetype.small.size = _freetype.medium.size * 10 / 12;
				_freetype.large.size = _freetype.medium.size * 16 / 12;
				_freetype.mono.size = _freetype.medium.size;
				ReconstructUserInterface();
				break;
=======
			case WID_GO_REFRESH_RATE_DROPDOWN: {
				_settings_client.gui.refresh_rate = *std::next(_refresh_rates.begin(), index);
				if (_settings_client.gui.refresh_rate > 60) {
					/* Show warning to the user that this refresh rate might not be suitable on
					 * larger maps with many NewGRFs and vehicles. */
					ShowErrorMessage(STR_GAME_OPTIONS_REFRESH_RATE_WARNING, INVALID_STRING_ID, WL_INFO);
				}
				break;
			}
>>>>>>> ad256b5c

			case WID_GO_GUI_ZOOM_DROPDOWN: {
				int8 new_zoom = index > 0 ? ZOOM_LVL_OUT_4X - index + 1 : ZOOM_LVL_CFG_AUTO;
				if (new_zoom != _gui_zoom_cfg) {
					GfxClearSpriteCache();
					_gui_zoom_cfg = new_zoom;
					UpdateGUIZoom();
					UpdateCursorSize();
					UpdateAllVirtCoords();
					FixTitleGameZoom();
					ReInitAllWindows();
				}
				break;
			}

			case WID_GO_FONT_ZOOM_DROPDOWN: {
				int8 new_zoom = index > 0 ? ZOOM_LVL_OUT_4X - index + 1 : ZOOM_LVL_CFG_AUTO;
				if (new_zoom != _font_zoom_cfg) {
					GfxClearSpriteCache();
					_font_zoom_cfg = new_zoom;
					UpdateGUIZoom();
					ClearFontCache();
					LoadStringWidthTable();
					UpdateAllVirtCoords();
				}
				break;
			}

			case WID_GO_BASE_GRF_DROPDOWN:
				this->SetMediaSet<BaseGraphics>(index);
				break;

			case WID_GO_BASE_SFX_DROPDOWN:
				this->SetMediaSet<BaseSounds>(index);
				break;

			case WID_GO_BASE_MUSIC_DROPDOWN:
				ChangeMusicSet(index);
				break;
		}
	}

	/**
	 * Some data on this window has become invalid.
	 * @param data Information about the changed data. @see GameOptionsInvalidationData
	 * @param gui_scope Whether the call is done from GUI scope. You may not do everything when not in GUI scope. See #InvalidateWindowData() for details.
	 */
	void OnInvalidateData(int data = 0, bool gui_scope = true) override
	{
		if (!gui_scope) return;
		this->SetWidgetLoweredState(WID_GO_WINDOWS_TITLEBARS, _settings_client.gui.windows_titlebars);
#ifdef WIN32
		this->SetWidgetLoweredState(WID_GO_FULLSCREEN_BUTTON, _fullscreen);
<<<<<<< HEAD
#else
		this->SetWidgetLoweredState(WID_GO_8BPP_BUTTON, _ini_blitter == "8bpp-optimized");
		this->SetWidgetLoweredState(WID_GO_16BPP_BUTTON, _ini_blitter == "16bpp-simple");
		this->SetWidgetLoweredState(WID_GO_32BPP_BUTTON, _ini_blitter == "32bpp-anim" || _ini_blitter == "");
#endif
=======
		this->SetWidgetLoweredState(WID_GO_VIDEO_ACCEL_BUTTON, _video_hw_accel);
>>>>>>> ad256b5c

		bool missing_files = BaseGraphics::GetUsedSet()->GetNumMissing() == 0;
		this->GetWidget<NWidgetCore>(WID_GO_BASE_GRF_STATUS)->SetDataTip(missing_files ? STR_EMPTY : STR_GAME_OPTIONS_BASE_GRF_STATUS, STR_NULL);

		for (TextfileType tft = TFT_BEGIN; tft < TFT_END; tft++) {
			this->SetWidgetDisabledState(WID_GO_BASE_GRF_TEXTFILE + tft, BaseGraphics::GetUsedSet() == nullptr || BaseGraphics::GetUsedSet()->GetTextfile(tft) == nullptr);
			this->SetWidgetDisabledState(WID_GO_BASE_SFX_TEXTFILE + tft, BaseSounds::GetUsedSet() == nullptr || BaseSounds::GetUsedSet()->GetTextfile(tft) == nullptr);
			this->SetWidgetDisabledState(WID_GO_BASE_MUSIC_TEXTFILE + tft, BaseMusic::GetUsedSet() == nullptr || BaseMusic::GetUsedSet()->GetTextfile(tft) == nullptr);
		}

		missing_files = BaseMusic::GetUsedSet()->GetNumInvalid() == 0;
		this->GetWidget<NWidgetCore>(WID_GO_BASE_MUSIC_STATUS)->SetDataTip(missing_files ? STR_EMPTY : STR_GAME_OPTIONS_BASE_MUSIC_STATUS, STR_NULL);
	}
};

static const NWidgetPart _nested_game_options_widgets[] = {
	NWidget(NWID_HORIZONTAL),
		NWidget(WWT_CLOSEBOX, COLOUR_GREY),
		NWidget(WWT_CAPTION, COLOUR_GREY), SetDataTip(STR_GAME_OPTIONS_CAPTION, STR_TOOLTIP_WINDOW_TITLE_DRAG_THIS),
	EndContainer(),
	NWidget(WWT_PANEL, COLOUR_GREY, WID_GO_BACKGROUND), SetPIP(6, 6, 10),
		NWidget(NWID_HORIZONTAL), SetPIP(10, 10, 10),
			NWidget(NWID_VERTICAL), SetPIP(0, 6, 0),
				NWidget(WWT_FRAME, COLOUR_GREY), SetDataTip(STR_GAME_OPTIONS_AUTOSAVE_FRAME, STR_NULL),
					NWidget(WWT_DROPDOWN, COLOUR_GREY, WID_GO_AUTOSAVE_DROPDOWN), SetMinimalSize(150, 12), SetDataTip(STR_BLACK_STRING, STR_GAME_OPTIONS_AUTOSAVE_DROPDOWN_TOOLTIP), SetFill(1, 0),
				EndContainer(),
<<<<<<< HEAD
				NWidget(WWT_FRAME, COLOUR_GREY), SetDataTip(STR_GAME_OPTIONS_RESOLUTION, STR_NULL),
					NWidget(WWT_DROPDOWN, COLOUR_GREY, WID_GO_RESOLUTION_DROPDOWN), SetMinimalSize(150, 12), SetDataTip(STR_BLACK_STRING, STR_GAME_OPTIONS_RESOLUTION_TOOLTIP), SetFill(1, 0), SetPadding(0, 0, 3, 0),
					NWidget(NWID_HORIZONTAL),
#ifdef WIN32
						NWidget(WWT_TEXT, COLOUR_GREY), SetMinimalSize(0, 12), SetFill(1, 0), SetDataTip(STR_GAME_OPTIONS_FULLSCREEN, STR_NULL),
						NWidget(WWT_TEXTBTN, COLOUR_GREY, WID_GO_FULLSCREEN_BUTTON), SetMinimalSize(21, 9), SetDataTip(STR_EMPTY, STR_GAME_OPTIONS_FULLSCREEN_TOOLTIP),
#else
						NWidget(WWT_TEXTBTN, COLOUR_GREY, WID_GO_8BPP_BUTTON), SetMinimalSize(9, 9), SetDataTip(STR_CONFIG_SETTING_VIDEO_8BPP, STR_CONFIG_SETTING_VIDEO_8BPP_HELPTEXT),
						NWidget(WWT_TEXTBTN, COLOUR_GREY, WID_GO_16BPP_BUTTON), SetMinimalSize(9, 9), SetDataTip(STR_CONFIG_SETTING_VIDEO_16BPP, STR_CONFIG_SETTING_VIDEO_16BPP_HELPTEXT),
						NWidget(WWT_TEXTBTN, COLOUR_GREY, WID_GO_32BPP_BUTTON), SetMinimalSize(9, 9), SetDataTip(STR_CONFIG_SETTING_VIDEO_24BPP, STR_CONFIG_SETTING_VIDEO_24BPP_HELPTEXT),
#endif
					EndContainer(),
				EndContainer(),
				NWidget(WWT_FRAME, COLOUR_GREY), SetDataTip(STR_GAME_OPTIONS_GUI_ZOOM_FRAME, STR_NULL),
					NWidget(WWT_DROPDOWN, COLOUR_GREY, WID_GO_GUI_ZOOM_DROPDOWN), SetMinimalSize(150, 12), SetDataTip(STR_BLACK_STRING, STR_GAME_OPTIONS_GUI_ZOOM_DROPDOWN_TOOLTIP), SetFill(1, 0),
				EndContainer(),
				NWidget(WWT_FRAME, COLOUR_GREY),
					NWidget(NWID_HORIZONTAL),
						NWidget(WWT_TEXTBTN, COLOUR_GREY, WID_GO_WINDOWS_TITLEBARS), SetMinimalSize(21, 9), SetDataTip(STR_CONFIG_SETTING_WINDOWS_TITLEBARS, STR_CONFIG_SETTING_WINDOWS_TITLEBARS_HELPTEXT), SetFill(1, 0),
					EndContainer(),
=======
				NWidget(WWT_FRAME, COLOUR_GREY), SetDataTip(STR_GAME_OPTIONS_GUI_ZOOM_FRAME, STR_NULL),
					NWidget(WWT_DROPDOWN, COLOUR_GREY, WID_GO_GUI_ZOOM_DROPDOWN), SetMinimalSize(150, 12), SetDataTip(STR_BLACK_STRING, STR_GAME_OPTIONS_GUI_ZOOM_DROPDOWN_TOOLTIP), SetFill(1, 0),
				EndContainer(),
				NWidget(WWT_FRAME, COLOUR_GREY), SetDataTip(STR_GAME_OPTIONS_CURRENCY_UNITS_FRAME, STR_NULL),
					NWidget(WWT_DROPDOWN, COLOUR_GREY, WID_GO_CURRENCY_DROPDOWN), SetMinimalSize(150, 12), SetDataTip(STR_BLACK_STRING, STR_GAME_OPTIONS_CURRENCY_UNITS_DROPDOWN_TOOLTIP), SetFill(1, 0),
>>>>>>> ad256b5c
				EndContainer(),
			EndContainer(),

			NWidget(NWID_VERTICAL), SetPIP(0, 6, 0),
				NWidget(WWT_FRAME, COLOUR_GREY), SetDataTip(STR_GAME_OPTIONS_LANGUAGE, STR_NULL),
					NWidget(WWT_DROPDOWN, COLOUR_GREY, WID_GO_LANG_DROPDOWN), SetMinimalSize(150, 12), SetDataTip(STR_BLACK_RAW_STRING, STR_GAME_OPTIONS_LANGUAGE_TOOLTIP), SetFill(1, 0),
				EndContainer(),
<<<<<<< HEAD
				NWidget(WWT_FRAME, COLOUR_GREY), SetDataTip(STR_GAME_OPTIONS_CURRENCY_UNITS_FRAME, STR_NULL),
					NWidget(WWT_DROPDOWN, COLOUR_GREY, WID_GO_CURRENCY_DROPDOWN), SetMinimalSize(150, 12), SetDataTip(STR_BLACK_STRING, STR_GAME_OPTIONS_CURRENCY_UNITS_DROPDOWN_TOOLTIP), SetFill(1, 0),
				EndContainer(),
				NWidget(WWT_FRAME, COLOUR_GREY), SetDataTip(STR_CONFIG_SETTING_BUTTON_SIZE, STR_NULL),
					NWidget(WWT_DROPDOWN, COLOUR_GREY, WID_GO_BUTTON_SIZE_DROPDOWN), SetMinimalSize(150, 12), SetDataTip(STR_JUST_INT, STR_CONFIG_SETTING_BUTTON_SIZE_TOOLTIP), SetFill(1, 0),
				EndContainer(),
				NWidget(WWT_FRAME, COLOUR_GREY), SetDataTip(STR_CONFIG_SETTING_FONT_SIZE, STR_NULL),
					NWidget(WWT_DROPDOWN, COLOUR_GREY, WID_GO_TEXT_SIZE_DROPDOWN), SetMinimalSize(150, 12), SetDataTip(STR_JUST_INT, STR_CONFIG_SETTING_FONT_SIZE_TOOLTIP), SetFill(1, 0),
=======
				NWidget(WWT_FRAME, COLOUR_GREY), SetDataTip(STR_GAME_OPTIONS_FONT_ZOOM, STR_NULL),
					NWidget(WWT_DROPDOWN, COLOUR_GREY, WID_GO_FONT_ZOOM_DROPDOWN), SetMinimalSize(150, 12), SetDataTip(STR_BLACK_STRING, STR_GAME_OPTIONS_FONT_ZOOM_DROPDOWN_TOOLTIP), SetFill(1, 0),
>>>>>>> ad256b5c
				EndContainer(),
			EndContainer(),

<<<<<<< HEAD
			NWidget(NWID_VERTICAL), SetPIP(0, 6, 0),
				NWidget(WWT_FRAME, COLOUR_GREY), SetDataTip(STR_GAME_OPTIONS_BASE_GRF, STR_NULL), SetPadding(0, 10, 0, 10),
					NWidget(NWID_HORIZONTAL), SetPIP(0, 30, 0),
						NWidget(WWT_DROPDOWN, COLOUR_GREY, WID_GO_BASE_GRF_DROPDOWN), SetMinimalSize(150, 12), SetDataTip(STR_BLACK_RAW_STRING, STR_GAME_OPTIONS_BASE_GRF_TOOLTIP),
						NWidget(WWT_TEXT, COLOUR_GREY, WID_GO_BASE_GRF_STATUS), SetMinimalSize(150, 12), SetDataTip(STR_EMPTY, STR_NULL), SetFill(1, 0),
					EndContainer(),
					NWidget(WWT_TEXT, COLOUR_GREY, WID_GO_BASE_GRF_DESCRIPTION), SetMinimalSize(330, 0), SetDataTip(STR_EMPTY, STR_GAME_OPTIONS_BASE_GRF_DESCRIPTION_TOOLTIP), SetFill(1, 0), SetPadding(6, 0, 6, 0),
					NWidget(NWID_HORIZONTAL, NC_EQUALSIZE), SetPIP(7, 0, 7),
						NWidget(WWT_PUSHTXTBTN, COLOUR_GREY, WID_GO_BASE_GRF_TEXTFILE + TFT_README), SetFill(1, 0), SetResize(1, 0), SetDataTip(STR_TEXTFILE_VIEW_README, STR_NULL),
						NWidget(WWT_PUSHTXTBTN, COLOUR_GREY, WID_GO_BASE_GRF_TEXTFILE + TFT_CHANGELOG), SetFill(1, 0), SetResize(1, 0), SetDataTip(STR_TEXTFILE_VIEW_CHANGELOG, STR_NULL),
						NWidget(WWT_PUSHTXTBTN, COLOUR_GREY, WID_GO_BASE_GRF_TEXTFILE + TFT_LICENSE), SetFill(1, 0), SetResize(1, 0), SetDataTip(STR_TEXTFILE_VIEW_LICENCE, STR_NULL),
					EndContainer(),
				EndContainer(),
=======
		NWidget(WWT_FRAME, COLOUR_GREY), SetDataTip(STR_GAME_OPTIONS_GRAPHICS, STR_NULL), SetPadding(0, 10, 0, 10),
			NWidget(NWID_HORIZONTAL),
				NWidget(NWID_VERTICAL),
					NWidget(WWT_TEXT, COLOUR_GREY), SetMinimalSize(0, 12), SetFill(1, 0), SetDataTip(STR_GAME_OPTIONS_RESOLUTION, STR_NULL), SetPadding(0, 0, 2, 0),
					NWidget(WWT_TEXT, COLOUR_GREY), SetMinimalSize(0, 12), SetFill(1, 0), SetDataTip(STR_GAME_OPTIONS_REFRESH_RATE, STR_NULL), SetPadding(0, 0, 2, 0),
					NWidget(WWT_TEXT, COLOUR_GREY), SetMinimalSize(0, 12), SetFill(1, 0), SetDataTip(STR_GAME_OPTIONS_FULLSCREEN, STR_NULL), SetPadding(0, 0, 2, 0),
					NWidget(WWT_TEXT, COLOUR_GREY), SetMinimalSize(0, 12), SetFill(1, 0), SetDataTip(STR_GAME_OPTIONS_VIDEO_ACCELERATION, STR_NULL),
				EndContainer(),
				NWidget(NWID_VERTICAL),
					NWidget(WWT_DROPDOWN, COLOUR_GREY, WID_GO_RESOLUTION_DROPDOWN), SetMinimalSize(100, 12), SetDataTip(STR_BLACK_STRING, STR_GAME_OPTIONS_RESOLUTION_TOOLTIP), SetFill(1, 0), SetPadding(0, 0, 2, 0),
					NWidget(WWT_DROPDOWN, COLOUR_GREY, WID_GO_REFRESH_RATE_DROPDOWN), SetMinimalSize(100, 12), SetDataTip(STR_GAME_OPTIONS_REFRESH_RATE_ITEM, STR_GAME_OPTIONS_REFRESH_RATE_TOOLTIP), SetFill(1, 0), SetPadding(0, 0, 2, 0),
					NWidget(NWID_HORIZONTAL), SetPadding(0, 0, 2, 0),
						NWidget(NWID_SPACER), SetMinimalSize(1, 0), SetFill(1, 0),
						NWidget(WWT_TEXTBTN, COLOUR_GREY, WID_GO_FULLSCREEN_BUTTON), SetMinimalSize(21, 9), SetDataTip(STR_EMPTY, STR_GAME_OPTIONS_FULLSCREEN_TOOLTIP),
					EndContainer(),
					NWidget(NWID_HORIZONTAL),
						NWidget(NWID_SPACER), SetMinimalSize(1, 0), SetFill(1, 0),
						NWidget(WWT_TEXTBTN, COLOUR_GREY, WID_GO_VIDEO_ACCEL_BUTTON), SetMinimalSize(21, 9), SetDataTip(STR_EMPTY, STR_GAME_OPTIONS_VIDEO_ACCELERATION_TOOLTIP),
					EndContainer(),
				EndContainer(),
			EndContainer(),
		EndContainer(),

		NWidget(WWT_FRAME, COLOUR_GREY), SetDataTip(STR_GAME_OPTIONS_BASE_GRF, STR_NULL), SetPadding(0, 10, 0, 10),
			NWidget(NWID_HORIZONTAL), SetPIP(0, 30, 0),
				NWidget(WWT_DROPDOWN, COLOUR_GREY, WID_GO_BASE_GRF_DROPDOWN), SetMinimalSize(150, 12), SetDataTip(STR_BLACK_RAW_STRING, STR_GAME_OPTIONS_BASE_GRF_TOOLTIP),
				NWidget(WWT_TEXT, COLOUR_GREY, WID_GO_BASE_GRF_STATUS), SetMinimalSize(150, 12), SetDataTip(STR_EMPTY, STR_NULL), SetFill(1, 0),
			EndContainer(),
			NWidget(WWT_TEXT, COLOUR_GREY, WID_GO_BASE_GRF_DESCRIPTION), SetMinimalSize(330, 0), SetDataTip(STR_EMPTY, STR_GAME_OPTIONS_BASE_GRF_DESCRIPTION_TOOLTIP), SetFill(1, 0), SetPadding(6, 0, 6, 0),
			NWidget(NWID_HORIZONTAL, NC_EQUALSIZE), SetPIP(7, 0, 7),
				NWidget(WWT_PUSHTXTBTN, COLOUR_GREY, WID_GO_BASE_GRF_TEXTFILE + TFT_README), SetFill(1, 0), SetResize(1, 0), SetDataTip(STR_TEXTFILE_VIEW_README, STR_NULL),
				NWidget(WWT_PUSHTXTBTN, COLOUR_GREY, WID_GO_BASE_GRF_TEXTFILE + TFT_CHANGELOG), SetFill(1, 0), SetResize(1, 0), SetDataTip(STR_TEXTFILE_VIEW_CHANGELOG, STR_NULL),
				NWidget(WWT_PUSHTXTBTN, COLOUR_GREY, WID_GO_BASE_GRF_TEXTFILE + TFT_LICENSE), SetFill(1, 0), SetResize(1, 0), SetDataTip(STR_TEXTFILE_VIEW_LICENCE, STR_NULL),
			EndContainer(),
		EndContainer(),
>>>>>>> ad256b5c

				NWidget(WWT_FRAME, COLOUR_GREY), SetDataTip(STR_GAME_OPTIONS_BASE_SFX, STR_NULL), SetPadding(0, 10, 0, 10),
					NWidget(NWID_HORIZONTAL), SetPIP(0, 30, 0),
						NWidget(WWT_DROPDOWN, COLOUR_GREY, WID_GO_BASE_SFX_DROPDOWN), SetMinimalSize(150, 12), SetDataTip(STR_BLACK_RAW_STRING, STR_GAME_OPTIONS_BASE_SFX_TOOLTIP),
						NWidget(NWID_SPACER), SetFill(1, 0),
					EndContainer(),
					NWidget(WWT_TEXT, COLOUR_GREY, WID_GO_BASE_SFX_DESCRIPTION), SetMinimalSize(330, 0), SetDataTip(STR_EMPTY, STR_GAME_OPTIONS_BASE_SFX_DESCRIPTION_TOOLTIP), SetFill(1, 0), SetPadding(6, 0, 6, 0),
					NWidget(NWID_HORIZONTAL, NC_EQUALSIZE), SetPIP(7, 0, 7),
						NWidget(WWT_PUSHTXTBTN, COLOUR_GREY, WID_GO_BASE_SFX_TEXTFILE + TFT_README), SetFill(1, 0), SetResize(1, 0), SetDataTip(STR_TEXTFILE_VIEW_README, STR_NULL),
						NWidget(WWT_PUSHTXTBTN, COLOUR_GREY, WID_GO_BASE_SFX_TEXTFILE + TFT_CHANGELOG), SetFill(1, 0), SetResize(1, 0), SetDataTip(STR_TEXTFILE_VIEW_CHANGELOG, STR_NULL),
						NWidget(WWT_PUSHTXTBTN, COLOUR_GREY, WID_GO_BASE_SFX_TEXTFILE + TFT_LICENSE), SetFill(1, 0), SetResize(1, 0), SetDataTip(STR_TEXTFILE_VIEW_LICENCE, STR_NULL),
					EndContainer(),
				EndContainer(),

				NWidget(WWT_FRAME, COLOUR_GREY), SetDataTip(STR_GAME_OPTIONS_BASE_MUSIC, STR_NULL), SetPadding(0, 10, 0, 10),
					NWidget(NWID_HORIZONTAL), SetPIP(0, 30, 0),
						NWidget(WWT_DROPDOWN, COLOUR_GREY, WID_GO_BASE_MUSIC_DROPDOWN), SetMinimalSize(150, 12), SetDataTip(STR_BLACK_RAW_STRING, STR_GAME_OPTIONS_BASE_MUSIC_TOOLTIP),
						NWidget(WWT_TEXT, COLOUR_GREY, WID_GO_BASE_MUSIC_STATUS), SetMinimalSize(150, 12), SetDataTip(STR_EMPTY, STR_NULL), SetFill(1, 0),
					EndContainer(),
					NWidget(WWT_TEXT, COLOUR_GREY, WID_GO_BASE_MUSIC_DESCRIPTION), SetMinimalSize(330, 0), SetDataTip(STR_EMPTY, STR_GAME_OPTIONS_BASE_MUSIC_DESCRIPTION_TOOLTIP), SetFill(1, 0), SetPadding(6, 0, 6, 0),
					NWidget(NWID_HORIZONTAL, NC_EQUALSIZE), SetPIP(7, 0, 7),
						NWidget(WWT_PUSHTXTBTN, COLOUR_GREY, WID_GO_BASE_MUSIC_TEXTFILE + TFT_README), SetFill(1, 0), SetResize(1, 0), SetDataTip(STR_TEXTFILE_VIEW_README, STR_NULL),
						NWidget(WWT_PUSHTXTBTN, COLOUR_GREY, WID_GO_BASE_MUSIC_TEXTFILE + TFT_CHANGELOG), SetFill(1, 0), SetResize(1, 0), SetDataTip(STR_TEXTFILE_VIEW_CHANGELOG, STR_NULL),
						NWidget(WWT_PUSHTXTBTN, COLOUR_GREY, WID_GO_BASE_MUSIC_TEXTFILE + TFT_LICENSE), SetFill(1, 0), SetResize(1, 0), SetDataTip(STR_TEXTFILE_VIEW_LICENCE, STR_NULL),
					EndContainer(),
				EndContainer(),
			EndContainer(),
		EndContainer(),
	EndContainer(),
};

static WindowDesc _game_options_desc(
	WDP_CENTER, "settings_game", 0, 0,
	WC_GAME_OPTIONS, WC_NONE,
	0,
	_nested_game_options_widgets, lengthof(_nested_game_options_widgets)
);

/** Open the game options window. */
void ShowGameOptions()
{
	DeleteWindowByClass(WC_GAME_OPTIONS);
	new GameOptionsWindow(&_game_options_desc);
}

static int SETTING_HEIGHT = 11;    ///< Height of a single setting in the tree view in pixels
static const int LEVEL_WIDTH = 15; ///< Indenting width of a sub-page in pixels

/**
 * Flags for #SettingEntry
 * @note The #SEF_BUTTONS_MASK matches expectations of the formal parameter 'state' of #DrawArrowButtons
 */
enum SettingEntryFlags {
	SEF_LEFT_DEPRESSED  = 0x01, ///< Of a numeric setting entry, the left button is depressed
	SEF_RIGHT_DEPRESSED = 0x02, ///< Of a numeric setting entry, the right button is depressed
	SEF_BUTTONS_MASK = (SEF_LEFT_DEPRESSED | SEF_RIGHT_DEPRESSED), ///< Bit-mask for button flags

	SEF_LAST_FIELD = 0x04, ///< This entry is the last one in a (sub-)page
	SEF_FILTERED   = 0x08, ///< Entry is hidden by the string filter
};

/** How the list of advanced settings is filtered. */
enum RestrictionMode {
	RM_BASIC,                            ///< Display settings associated to the "basic" list.
	RM_ADVANCED,                         ///< Display settings associated to the "advanced" list.
	RM_ALL,                              ///< List all settings regardless of the default/newgame/... values.
	RM_CHANGED_AGAINST_DEFAULT,          ///< Show only settings which are different compared to default values.
	RM_CHANGED_AGAINST_NEW,              ///< Show only settings which are different compared to the user's new game setting values.
	RM_END,                              ///< End for iteration.
};
DECLARE_POSTFIX_INCREMENT(RestrictionMode)

/** Filter for settings list. */
struct SettingFilter {
	StringFilter string;     ///< Filter string.
	RestrictionMode min_cat; ///< Minimum category needed to display all filtered strings (#RM_BASIC, #RM_ADVANCED, or #RM_ALL).
	bool type_hides;         ///< Whether the type hides filtered strings.
	RestrictionMode mode;    ///< Filter based on category.
	SettingType type;        ///< Filter based on type.
};

/** Data structure describing a single setting in a tab */
struct BaseSettingEntry {
	byte flags; ///< Flags of the setting entry. @see SettingEntryFlags
	byte level; ///< Nesting level of this setting entry

	BaseSettingEntry() : flags(0), level(0) {}
	virtual ~BaseSettingEntry() {}

	virtual void Init(byte level = 0);
	virtual void FoldAll() {}
	virtual void UnFoldAll() {}

	/**
	 * Set whether this is the last visible entry of the parent node.
	 * @param last_field Value to set
	 */
	void SetLastField(bool last_field) { if (last_field) SETBITS(this->flags, SEF_LAST_FIELD); else CLRBITS(this->flags, SEF_LAST_FIELD); }

	virtual uint Length() const = 0;
	virtual void GetFoldingState(bool &all_folded, bool &all_unfolded) const {}
	virtual bool IsVisible(const BaseSettingEntry *item) const;
	virtual BaseSettingEntry *FindEntry(uint row, uint *cur_row);
	virtual uint GetMaxHelpHeight(int maxw) { return 0; }

	/**
	 * Check whether an entry is hidden due to filters
	 * @return true if hidden.
	 */
	bool IsFiltered() const { return (this->flags & SEF_FILTERED) != 0; }

	virtual bool UpdateFilterState(SettingFilter &filter, bool force_visible) = 0;

	virtual uint Draw(GameSettings *settings_ptr, int left, int right, int y, uint first_row, uint max_row, BaseSettingEntry *selected, uint cur_row = 0, uint parent_last = 0) const;

protected:
	virtual void DrawSetting(GameSettings *settings_ptr, int left, int right, int y, bool highlight) const = 0;
};

/** Standard setting */
struct SettingEntry : BaseSettingEntry {
	const char *name;           ///< Name of the setting
	const SettingDesc *setting; ///< Setting description of the setting
	uint index;                 ///< Index of the setting in the settings table

	SettingEntry(const char *name);

	virtual void Init(byte level = 0);
	virtual uint Length() const;
	virtual uint GetMaxHelpHeight(int maxw);
	virtual bool UpdateFilterState(SettingFilter &filter, bool force_visible);

	void SetButtons(byte new_val);

	/**
	 * Get the help text of a single setting.
	 * @return The requested help text.
	 */
	inline StringID GetHelpText() const
	{
		return this->setting->desc.str_help;
	}

	void SetValueDParams(uint first_param, int32 value) const;

protected:
	virtual void DrawSetting(GameSettings *settings_ptr, int left, int right, int y, bool highlight) const;

private:
	bool IsVisibleByRestrictionMode(RestrictionMode mode) const;
};

/** Containers for BaseSettingEntry */
struct SettingsContainer {
	typedef std::vector<BaseSettingEntry*> EntryVector;
	EntryVector entries; ///< Settings on this page

	template<typename T>
	T *Add(T *item)
	{
		this->entries.push_back(item);
		return item;
	}

	void Init(byte level = 0);
	void FoldAll();
	void UnFoldAll();

	uint Length() const;
	void GetFoldingState(bool &all_folded, bool &all_unfolded) const;
	bool IsVisible(const BaseSettingEntry *item) const;
	BaseSettingEntry *FindEntry(uint row, uint *cur_row);
	uint GetMaxHelpHeight(int maxw);

	bool UpdateFilterState(SettingFilter &filter, bool force_visible);

	uint Draw(GameSettings *settings_ptr, int left, int right, int y, uint first_row, uint max_row, BaseSettingEntry *selected, uint cur_row = 0, uint parent_last = 0) const;
};

/** Data structure describing one page of settings in the settings window. */
struct SettingsPage : BaseSettingEntry, SettingsContainer {
	StringID title;     ///< Title of the sub-page
	bool folded;        ///< Sub-page is folded (not visible except for its title)

	SettingsPage(StringID title);

	virtual void Init(byte level = 0);
	virtual void FoldAll();
	virtual void UnFoldAll();

	virtual uint Length() const;
	virtual void GetFoldingState(bool &all_folded, bool &all_unfolded) const;
	virtual bool IsVisible(const BaseSettingEntry *item) const;
	virtual BaseSettingEntry *FindEntry(uint row, uint *cur_row);
	virtual uint GetMaxHelpHeight(int maxw) { return SettingsContainer::GetMaxHelpHeight(maxw); }

	virtual bool UpdateFilterState(SettingFilter &filter, bool force_visible);

	virtual uint Draw(GameSettings *settings_ptr, int left, int right, int y, uint first_row, uint max_row, BaseSettingEntry *selected, uint cur_row = 0, uint parent_last = 0) const;

protected:
	virtual void DrawSetting(GameSettings *settings_ptr, int left, int right, int y, bool highlight) const;
};

/* == BaseSettingEntry methods == */

/**
 * Initialization of a setting entry
 * @param level      Page nesting level of this entry
 */
void BaseSettingEntry::Init(byte level)
{
	this->level = level;
}

/**
 * Check whether an entry is visible and not folded or filtered away.
 * Note: This does not consider the scrolling range; it might still require scrolling to make the setting really visible.
 * @param item Entry to search for.
 * @return true if entry is visible.
 */
bool BaseSettingEntry::IsVisible(const BaseSettingEntry *item) const
{
	if (this->IsFiltered()) return false;
	if (this == item) return true;
	return false;
}

/**
 * Find setting entry at row \a row_num
 * @param row_num Index of entry to return
 * @param cur_row Current row number
 * @return The requested setting entry or \c nullptr if it not found (folded or filtered)
 */
BaseSettingEntry *BaseSettingEntry::FindEntry(uint row_num, uint *cur_row)
{
	if (this->IsFiltered()) return nullptr;
	if (row_num == *cur_row) return this;
	(*cur_row)++;
	return nullptr;
}

/**
 * Draw a row in the settings panel.
 *
 * The scrollbar uses rows of the page, while the page data structure is a tree of #SettingsPage and #SettingEntry objects.
 * As a result, the drawing routing traverses the tree from top to bottom, counting rows in \a cur_row until it reaches \a first_row.
 * Then it enables drawing rows while traversing until \a max_row is reached, at which point drawing is terminated.
 *
 * The \a parent_last parameter ensures that the vertical lines at the left are
 * only drawn when another entry follows, that it prevents output like
 * \verbatim
 *  |-- setting
 *  |-- (-) - Title
 *  |    |-- setting
 *  |    |-- setting
 * \endverbatim
 * The left-most vertical line is not wanted. It is prevented by setting the
 * appropriate bit in the \a parent_last parameter.
 *
 * @param settings_ptr Pointer to current values of all settings
 * @param left         Left-most position in window/panel to start drawing \a first_row
 * @param right        Right-most x position to draw strings at.
 * @param y            Upper-most position in window/panel to start drawing \a first_row
 * @param first_row    First row number to draw
 * @param max_row      Row-number to stop drawing (the row-number of the row below the last row to draw)
 * @param selected     Selected entry by the user.
 * @param cur_row      Current row number (internal variable)
 * @param parent_last  Last-field booleans of parent page level (page level \e i sets bit \e i to 1 if it is its last field)
 * @return Row number of the next row to draw
 */
uint BaseSettingEntry::Draw(GameSettings *settings_ptr, int left, int right, int y, uint first_row, uint max_row, BaseSettingEntry *selected, uint cur_row, uint parent_last) const
{
	if (this->IsFiltered()) return cur_row;
	if (cur_row >= max_row) return cur_row;

	bool rtl = _current_text_dir == TD_RTL;
	int offset = rtl ? -4 : 4;
	int level_width = rtl ? -LEVEL_WIDTH : LEVEL_WIDTH;

	int x = rtl ? right : left;
	if (cur_row >= first_row) {
		int colour = _colour_gradient[COLOUR_ORANGE][4];
		y += (cur_row - first_row) * SETTING_HEIGHT; // Compute correct y start position

		/* Draw vertical for parent nesting levels */
		for (uint lvl = 0; lvl < this->level; lvl++) {
			if (!HasBit(parent_last, lvl)) GfxDrawLine(x + offset, y, x + offset, y + SETTING_HEIGHT - 1, colour);
			x += level_width;
		}
		/* draw own |- prefix */
		int halfway_y = y + SETTING_HEIGHT / 2;
		int bottom_y = (flags & SEF_LAST_FIELD) ? halfway_y : y + SETTING_HEIGHT - 1;
		GfxDrawLine(x + offset, y, x + offset, bottom_y, colour);
		/* Small horizontal line from the last vertical line */
		GfxDrawLine(x + offset, halfway_y, x + level_width - offset, halfway_y, colour);
		x += level_width;

		this->DrawSetting(settings_ptr, rtl ? left : x, rtl ? x : right, y, this == selected);
	}
	cur_row++;

	return cur_row;
}

/* == SettingEntry methods == */

/**
 * Constructor for a single setting in the 'advanced settings' window
 * @param name Name of the setting in the setting table
 */
SettingEntry::SettingEntry(const char *name)
{
	this->name = name;
	this->setting = nullptr;
	this->index = 0;
}

/**
 * Initialization of a setting entry
 * @param level      Page nesting level of this entry
 */
void SettingEntry::Init(byte level)
{
	BaseSettingEntry::Init(level);
	this->setting = GetSettingFromName(this->name, &this->index);
	assert(this->setting != nullptr);
}

/**
 * Set the button-depressed flags (#SEF_LEFT_DEPRESSED and #SEF_RIGHT_DEPRESSED) to a specified value
 * @param new_val New value for the button flags
 * @see SettingEntryFlags
 */
void SettingEntry::SetButtons(byte new_val)
{
	assert((new_val & ~SEF_BUTTONS_MASK) == 0); // Should not touch any flags outside the buttons
	this->flags = (this->flags & ~SEF_BUTTONS_MASK) | new_val;
}

/** Return number of rows needed to display the (filtered) entry */
uint SettingEntry::Length() const
{
	return this->IsFiltered() ? 0 : 1;
}

/**
 * Get the biggest height of the help text(s), if the width is at least \a maxw. Help text gets wrapped if needed.
 * @param maxw Maximal width of a line help text.
 * @return Biggest height needed to display any help text of this node (and its descendants).
 */
uint SettingEntry::GetMaxHelpHeight(int maxw)
{
	return GetStringHeight(this->GetHelpText(), maxw);
}

/**
 * Checks whether an entry shall be made visible based on the restriction mode.
 * @param mode The current status of the restriction drop down box.
 * @return true if the entry shall be visible.
 */
bool SettingEntry::IsVisibleByRestrictionMode(RestrictionMode mode) const
{
	/* There shall not be any restriction, i.e. all settings shall be visible. */
	if (mode == RM_ALL) return true;

	GameSettings *settings_ptr = &GetGameSettings();
	const SettingDesc *sd = this->setting;

	if (mode == RM_BASIC) return (this->setting->desc.cat & SC_BASIC_LIST) != 0;
	if (mode == RM_ADVANCED) return (this->setting->desc.cat & SC_ADVANCED_LIST) != 0;

	/* Read the current value. */
	const void *var = ResolveVariableAddress(settings_ptr, sd);
	int64 current_value = ReadValue(var, sd->save.conv);

	int64 filter_value;

	if (mode == RM_CHANGED_AGAINST_DEFAULT) {
		/* This entry shall only be visible, if the value deviates from its default value. */

		/* Read the default value. */
		filter_value = ReadValue(&sd->desc.def, sd->save.conv);
	} else {
		assert(mode == RM_CHANGED_AGAINST_NEW);
		/* This entry shall only be visible, if the value deviates from
		 * its value is used when starting a new game. */

		/* Make sure we're not comparing the new game settings against itself. */
		assert(settings_ptr != &_settings_newgame);

		/* Read the new game's value. */
		var = ResolveVariableAddress(&_settings_newgame, sd);
		filter_value = ReadValue(var, sd->save.conv);
	}

	return current_value != filter_value;
}

/**
 * Update the filter state.
 * @param filter Filter
 * @param force_visible Whether to force all items visible, no matter what (due to filter text; not affected by restriction drop down box).
 * @return true if item remains visible
 */
bool SettingEntry::UpdateFilterState(SettingFilter &filter, bool force_visible)
{
	CLRBITS(this->flags, SEF_FILTERED);

	bool visible = true;

	const SettingDesc *sd = this->setting;
	if (!force_visible && !filter.string.IsEmpty()) {
		/* Process the search text filter for this item. */
		filter.string.ResetState();

		const SettingDescBase *sdb = &sd->desc;

		SetDParam(0, STR_EMPTY);
		filter.string.AddLine(sdb->str);
		filter.string.AddLine(this->GetHelpText());

		visible = filter.string.GetState();
	}

	if (visible) {
		if (filter.type != ST_ALL && sd->GetType() != filter.type) {
			filter.type_hides = true;
			visible = false;
		}
		if (!this->IsVisibleByRestrictionMode(filter.mode)) {
			while (filter.min_cat < RM_ALL && (filter.min_cat == filter.mode || !this->IsVisibleByRestrictionMode(filter.min_cat))) filter.min_cat++;
			visible = false;
		}
	}

	if (!visible) SETBITS(this->flags, SEF_FILTERED);
	return visible;
}

static const void *ResolveVariableAddress(const GameSettings *settings_ptr, const SettingDesc *sd)
{
	if ((sd->desc.flags & SGF_PER_COMPANY) != 0) {
		if (Company::IsValidID(_local_company) && _game_mode != GM_MENU) {
			return GetVariableAddress(&Company::Get(_local_company)->settings, &sd->save);
		} else {
			return GetVariableAddress(&_settings_client.company, &sd->save);
		}
	} else {
		return GetVariableAddress(settings_ptr, &sd->save);
	}
}

/**
 * Set the DParams for drawing the value of a setting.
 * @param first_param First DParam to use
 * @param value Setting value to set params for.
 */
void SettingEntry::SetValueDParams(uint first_param, int32 value) const
{
	const SettingDescBase *sdb = &this->setting->desc;
	if (sdb->cmd == SDT_BOOLX) {
		SetDParam(first_param++, value != 0 ? STR_CONFIG_SETTING_ON : STR_CONFIG_SETTING_OFF);
	} else {
		if ((sdb->flags & SGF_MULTISTRING) != 0) {
			SetDParam(first_param++, sdb->str_val - sdb->min + value);
		} else if ((sdb->flags & SGF_DISPLAY_ABS) != 0) {
			SetDParam(first_param++, sdb->str_val + ((value >= 0) ? 1 : 0));
			value = abs(value);
		} else {
			SetDParam(first_param++, sdb->str_val + ((value == 0 && (sdb->flags & SGF_0ISDISABLED) != 0) ? 1 : 0));
		}
		SetDParam(first_param++, value);
	}
}

/**
 * Function to draw setting value (button + text + current value)
 * @param settings_ptr Pointer to current values of all settings
 * @param left         Left-most position in window/panel to start drawing
 * @param right        Right-most position in window/panel to draw
 * @param y            Upper-most position in window/panel to start drawing
 * @param highlight    Highlight entry.
 */
void SettingEntry::DrawSetting(GameSettings *settings_ptr, int left, int right, int y, bool highlight) const
{
	const SettingDesc *sd = this->setting;
	const SettingDescBase *sdb = &sd->desc;
	const void *var = ResolveVariableAddress(settings_ptr, sd);
	int state = this->flags & SEF_BUTTONS_MASK;

	bool rtl = _current_text_dir == TD_RTL;
	uint buttons_left = rtl ? right + 1 - SETTING_BUTTON_WIDTH : left;
	uint text_left  = left + (rtl ? 0 : SETTING_BUTTON_WIDTH + 5);
	uint text_right = right - (rtl ? SETTING_BUTTON_WIDTH + 5 : 0);
	uint button_y = y + (SETTING_HEIGHT - SETTING_BUTTON_HEIGHT) / 2;

	/* We do not allow changes of some items when we are a client in a networkgame */
	bool editable = sd->IsEditable();

	SetDParam(0, highlight ? STR_ORANGE_STRING1_WHITE : STR_ORANGE_STRING1_LTBLUE);
	int32 value = (int32)ReadValue(var, sd->save.conv);
	if (sdb->cmd == SDT_BOOLX) {
		/* Draw checkbox for boolean-value either on/off */
		DrawBoolButton(buttons_left, button_y, value != 0, editable);
	} else if ((sdb->flags & SGF_MULTISTRING) != 0) {
		/* Draw [v] button for settings of an enum-type */
		DrawDropDownButton(buttons_left, button_y, COLOUR_YELLOW, state != 0, editable);
	} else {
		/* Draw [<][>] boxes for settings of an integer-type */
		DrawArrowButtons(buttons_left, button_y, COLOUR_YELLOW, state,
				editable && value != (sdb->flags & SGF_0ISDISABLED ? 0 : sdb->min), editable && (uint32)value != sdb->max);
	}
	this->SetValueDParams(1, value);
	DrawString(text_left, text_right, y + (SETTING_HEIGHT - FONT_HEIGHT_NORMAL) / 2, sdb->str, highlight ? TC_WHITE : TC_LIGHT_BLUE);
}

/* == SettingsContainer methods == */

/**
 * Initialization of an entire setting page
 * @param level Nesting level of this page (internal variable, do not provide a value for it when calling)
 */
void SettingsContainer::Init(byte level)
{
	for (EntryVector::iterator it = this->entries.begin(); it != this->entries.end(); ++it) {
		(*it)->Init(level);
	}
}

/** Recursively close all folds of sub-pages */
void SettingsContainer::FoldAll()
{
	for (EntryVector::iterator it = this->entries.begin(); it != this->entries.end(); ++it) {
		(*it)->FoldAll();
	}
}

/** Recursively open all folds of sub-pages */
void SettingsContainer::UnFoldAll()
{
	for (EntryVector::iterator it = this->entries.begin(); it != this->entries.end(); ++it) {
		(*it)->UnFoldAll();
	}
}

/**
 * Recursively accumulate the folding state of the tree.
 * @param[in,out] all_folded Set to false, if one entry is not folded.
 * @param[in,out] all_unfolded Set to false, if one entry is folded.
 */
void SettingsContainer::GetFoldingState(bool &all_folded, bool &all_unfolded) const
{
	for (EntryVector::const_iterator it = this->entries.begin(); it != this->entries.end(); ++it) {
		(*it)->GetFoldingState(all_folded, all_unfolded);
	}
}

/**
 * Update the filter state.
 * @param filter Filter
 * @param force_visible Whether to force all items visible, no matter what
 * @return true if item remains visible
 */
bool SettingsContainer::UpdateFilterState(SettingFilter &filter, bool force_visible)
{
	bool visible = false;
	bool first_visible = true;
	for (EntryVector::reverse_iterator it = this->entries.rbegin(); it != this->entries.rend(); ++it) {
		visible |= (*it)->UpdateFilterState(filter, force_visible);
		(*it)->SetLastField(first_visible);
		if (visible && first_visible) first_visible = false;
	}
	return visible;
}


/**
 * Check whether an entry is visible and not folded or filtered away.
 * Note: This does not consider the scrolling range; it might still require scrolling to make the setting really visible.
 * @param item Entry to search for.
 * @return true if entry is visible.
 */
bool SettingsContainer::IsVisible(const BaseSettingEntry *item) const
{
	for (EntryVector::const_iterator it = this->entries.begin(); it != this->entries.end(); ++it) {
		if ((*it)->IsVisible(item)) return true;
	}
	return false;
}

/** Return number of rows needed to display the whole page */
uint SettingsContainer::Length() const
{
	uint length = 0;
	for (EntryVector::const_iterator it = this->entries.begin(); it != this->entries.end(); ++it) {
		length += (*it)->Length();
	}
	return length;
}

/**
 * Find the setting entry at row number \a row_num
 * @param row_num Index of entry to return
 * @param cur_row Variable used for keeping track of the current row number. Should point to memory initialized to \c 0 when first called.
 * @return The requested setting entry or \c nullptr if it does not exist
 */
BaseSettingEntry *SettingsContainer::FindEntry(uint row_num, uint *cur_row)
{
	BaseSettingEntry *pe = nullptr;
	for (EntryVector::iterator it = this->entries.begin(); it != this->entries.end(); ++it) {
		pe = (*it)->FindEntry(row_num, cur_row);
		if (pe != nullptr) {
			break;
		}
	}
	return pe;
}

/**
 * Get the biggest height of the help texts, if the width is at least \a maxw. Help text gets wrapped if needed.
 * @param maxw Maximal width of a line help text.
 * @return Biggest height needed to display any help text of this (sub-)tree.
 */
uint SettingsContainer::GetMaxHelpHeight(int maxw)
{
	uint biggest = 0;
	for (EntryVector::const_iterator it = this->entries.begin(); it != this->entries.end(); ++it) {
		biggest = std::max(biggest, (*it)->GetMaxHelpHeight(maxw));
	}
	return biggest;
}


/**
 * Draw a row in the settings panel.
 *
 * @param settings_ptr Pointer to current values of all settings
 * @param left         Left-most position in window/panel to start drawing \a first_row
 * @param right        Right-most x position to draw strings at.
 * @param y            Upper-most position in window/panel to start drawing \a first_row
 * @param first_row    First row number to draw
 * @param max_row      Row-number to stop drawing (the row-number of the row below the last row to draw)
 * @param selected     Selected entry by the user.
 * @param cur_row      Current row number (internal variable)
 * @param parent_last  Last-field booleans of parent page level (page level \e i sets bit \e i to 1 if it is its last field)
 * @return Row number of the next row to draw
 */
uint SettingsContainer::Draw(GameSettings *settings_ptr, int left, int right, int y, uint first_row, uint max_row, BaseSettingEntry *selected, uint cur_row, uint parent_last) const
{
	for (EntryVector::const_iterator it = this->entries.begin(); it != this->entries.end(); ++it) {
		cur_row = (*it)->Draw(settings_ptr, left, right, y, first_row, max_row, selected, cur_row, parent_last);
		if (cur_row >= max_row) {
			break;
		}
	}
	return cur_row;
}

/* == SettingsPage methods == */

/**
 * Constructor for a sub-page in the 'advanced settings' window
 * @param title Title of the sub-page
 */
SettingsPage::SettingsPage(StringID title)
{
	this->title = title;
	this->folded = true;
}

/**
 * Initialization of an entire setting page
 * @param level Nesting level of this page (internal variable, do not provide a value for it when calling)
 */
void SettingsPage::Init(byte level)
{
	BaseSettingEntry::Init(level);
	SettingsContainer::Init(level + 1);
}

/** Recursively close all (filtered) folds of sub-pages */
void SettingsPage::FoldAll()
{
	if (this->IsFiltered()) return;
	this->folded = true;

	SettingsContainer::FoldAll();
}

/** Recursively open all (filtered) folds of sub-pages */
void SettingsPage::UnFoldAll()
{
	if (this->IsFiltered()) return;
	this->folded = false;

	SettingsContainer::UnFoldAll();
}

/**
 * Recursively accumulate the folding state of the (filtered) tree.
 * @param[in,out] all_folded Set to false, if one entry is not folded.
 * @param[in,out] all_unfolded Set to false, if one entry is folded.
 */
void SettingsPage::GetFoldingState(bool &all_folded, bool &all_unfolded) const
{
	if (this->IsFiltered()) return;

	if (this->folded) {
		all_unfolded = false;
	} else {
		all_folded = false;
	}

	SettingsContainer::GetFoldingState(all_folded, all_unfolded);
}

/**
 * Update the filter state.
 * @param filter Filter
 * @param force_visible Whether to force all items visible, no matter what (due to filter text; not affected by restriction drop down box).
 * @return true if item remains visible
 */
bool SettingsPage::UpdateFilterState(SettingFilter &filter, bool force_visible)
{
	if (!force_visible && !filter.string.IsEmpty()) {
		filter.string.ResetState();
		filter.string.AddLine(this->title);
		force_visible = filter.string.GetState();
	}

	bool visible = SettingsContainer::UpdateFilterState(filter, force_visible);
	if (visible) {
		CLRBITS(this->flags, SEF_FILTERED);
	} else {
		SETBITS(this->flags, SEF_FILTERED);
	}
	return visible;
}

/**
 * Check whether an entry is visible and not folded or filtered away.
 * Note: This does not consider the scrolling range; it might still require scrolling to make the setting really visible.
 * @param item Entry to search for.
 * @return true if entry is visible.
 */
bool SettingsPage::IsVisible(const BaseSettingEntry *item) const
{
	if (this->IsFiltered()) return false;
	if (this == item) return true;
	if (this->folded) return false;

	return SettingsContainer::IsVisible(item);
}

/** Return number of rows needed to display the (filtered) entry */
uint SettingsPage::Length() const
{
	if (this->IsFiltered()) return 0;
	if (this->folded) return 1; // Only displaying the title

	return 1 + SettingsContainer::Length();
}

/**
 * Find setting entry at row \a row_num
 * @param row_num Index of entry to return
 * @param cur_row Current row number
 * @return The requested setting entry or \c nullptr if it not found (folded or filtered)
 */
BaseSettingEntry *SettingsPage::FindEntry(uint row_num, uint *cur_row)
{
	if (this->IsFiltered()) return nullptr;
	if (row_num == *cur_row) return this;
	(*cur_row)++;
	if (this->folded) return nullptr;

	return SettingsContainer::FindEntry(row_num, cur_row);
}

/**
 * Draw a row in the settings panel.
 *
 * @param settings_ptr Pointer to current values of all settings
 * @param left         Left-most position in window/panel to start drawing \a first_row
 * @param right        Right-most x position to draw strings at.
 * @param y            Upper-most position in window/panel to start drawing \a first_row
 * @param first_row    First row number to draw
 * @param max_row      Row-number to stop drawing (the row-number of the row below the last row to draw)
 * @param selected     Selected entry by the user.
 * @param cur_row      Current row number (internal variable)
 * @param parent_last  Last-field booleans of parent page level (page level \e i sets bit \e i to 1 if it is its last field)
 * @return Row number of the next row to draw
 */
uint SettingsPage::Draw(GameSettings *settings_ptr, int left, int right, int y, uint first_row, uint max_row, BaseSettingEntry *selected, uint cur_row, uint parent_last) const
{
	if (this->IsFiltered()) return cur_row;
	if (cur_row >= max_row) return cur_row;

	cur_row = BaseSettingEntry::Draw(settings_ptr, left, right, y, first_row, max_row, selected, cur_row, parent_last);

	if (!this->folded) {
		if (this->flags & SEF_LAST_FIELD) {
			assert(this->level < 8 * sizeof(parent_last));
			SetBit(parent_last, this->level); // Add own last-field state
		}

		cur_row = SettingsContainer::Draw(settings_ptr, left, right, y, first_row, max_row, selected, cur_row, parent_last);
	}

	return cur_row;
}

/**
 * Function to draw setting value (button + text + current value)
 * @param settings_ptr Pointer to current values of all settings
 * @param left         Left-most position in window/panel to start drawing
 * @param right        Right-most position in window/panel to draw
 * @param y            Upper-most position in window/panel to start drawing
 * @param highlight    Highlight entry.
 */
void SettingsPage::DrawSetting(GameSettings *settings_ptr, int left, int right, int y, bool highlight) const
{
	bool rtl = _current_text_dir == TD_RTL;
	DrawSprite((this->folded ? SPR_CIRCLE_FOLDED : SPR_CIRCLE_UNFOLDED), PAL_NONE, rtl ? right - _circle_size.width : left, y + (SETTING_HEIGHT - _circle_size.height) / 2);
	DrawString(rtl ? left : left + _circle_size.width + 2, rtl ? right - _circle_size.width - 2 : right, y + (SETTING_HEIGHT - FONT_HEIGHT_NORMAL) / 2, this->title);
}

/** Construct settings tree */
static SettingsContainer &GetSettingsTree()
{
	static SettingsContainer *main = nullptr;

	if (main == nullptr)
	{
		/* Build up the dynamic settings-array only once per OpenTTD session */
		main = new SettingsContainer();

		SettingsPage *localisation = main->Add(new SettingsPage(STR_CONFIG_SETTING_LOCALISATION));
		{
			localisation->Add(new SettingEntry("locale.units_velocity"));
			localisation->Add(new SettingEntry("locale.units_power"));
			localisation->Add(new SettingEntry("locale.units_weight"));
			localisation->Add(new SettingEntry("locale.units_volume"));
			localisation->Add(new SettingEntry("locale.units_force"));
			localisation->Add(new SettingEntry("locale.units_height"));
			localisation->Add(new SettingEntry("gui.date_format_in_default_names"));
		}

		SettingsPage *graphics = main->Add(new SettingsPage(STR_CONFIG_SETTING_GRAPHICS));
		{
			graphics->Add(new SettingEntry("gui.zoom_min"));
			graphics->Add(new SettingEntry("gui.zoom_max"));
			graphics->Add(new SettingEntry("gui.sprite_zoom_min"));
			graphics->Add(new SettingEntry("gui.smallmap_land_colour"));
			graphics->Add(new SettingEntry("gui.graph_line_thickness"));
		}

		SettingsPage *sound = main->Add(new SettingsPage(STR_CONFIG_SETTING_SOUND));
		{
			sound->Add(new SettingEntry("sound.click_beep"));
			sound->Add(new SettingEntry("sound.confirm"));
			sound->Add(new SettingEntry("sound.news_ticker"));
			sound->Add(new SettingEntry("sound.news_full"));
			sound->Add(new SettingEntry("sound.new_year"));
			sound->Add(new SettingEntry("sound.disaster"));
			sound->Add(new SettingEntry("sound.vehicle"));
			sound->Add(new SettingEntry("sound.ambient"));
		}

		SettingsPage *interface = main->Add(new SettingsPage(STR_CONFIG_SETTING_INTERFACE));
		{
			SettingsPage *general = interface->Add(new SettingsPage(STR_CONFIG_SETTING_INTERFACE_GENERAL));
			{
				general->Add(new SettingEntry("gui.osk_activation"));
				general->Add(new SettingEntry("gui.hover_delay_ms"));
				general->Add(new SettingEntry("gui.errmsg_duration"));
				general->Add(new SettingEntry("gui.window_snap_radius"));
				general->Add(new SettingEntry("gui.window_soft_limit"));
				general->Add(new SettingEntry("gui.right_mouse_wnd_close"));
			}

			SettingsPage *viewports = interface->Add(new SettingsPage(STR_CONFIG_SETTING_INTERFACE_VIEWPORTS));
			{
				viewports->Add(new SettingEntry("gui.auto_scrolling"));
				viewports->Add(new SettingEntry("gui.scroll_mode"));
				viewports->Add(new SettingEntry("gui.smooth_scroll"));
				/* While the horizontal scrollwheel scrolling is written as general code, only
				 *  the cocoa (OSX) driver generates input for it.
				 *  Since it's also able to completely disable the scrollwheel will we display it on all platforms anyway */
				viewports->Add(new SettingEntry("gui.scrollwheel_scrolling"));
				viewports->Add(new SettingEntry("gui.scrollwheel_multiplier"));
#ifdef __APPLE__
				/* We might need to emulate a right mouse button on mac */
				viewports->Add(new SettingEntry("gui.right_mouse_btn_emulation"));
#endif
				viewports->Add(new SettingEntry("gui.population_in_label"));
				viewports->Add(new SettingEntry("gui.liveries"));
				viewports->Add(new SettingEntry("construction.train_signal_side"));
				viewports->Add(new SettingEntry("gui.measure_tooltip"));
				viewports->Add(new SettingEntry("gui.loading_indicators"));
				viewports->Add(new SettingEntry("gui.show_track_reservation"));
			}

			SettingsPage *construction = interface->Add(new SettingsPage(STR_CONFIG_SETTING_INTERFACE_CONSTRUCTION));
			{
				construction->Add(new SettingEntry("gui.link_terraform_toolbar"));
				construction->Add(new SettingEntry("gui.enable_signal_gui"));
				construction->Add(new SettingEntry("gui.persistent_buildingtools"));
				construction->Add(new SettingEntry("gui.quick_goto"));
				construction->Add(new SettingEntry("gui.default_rail_type"));
			}

			interface->Add(new SettingEntry("gui.fast_forward_speed_limit"));
			interface->Add(new SettingEntry("gui.autosave"));
			interface->Add(new SettingEntry("gui.vertical_toolbar"));
			interface->Add(new SettingEntry("gui.compact_vertical_toolbar"));
			interface->Add(new SettingEntry("gui.build_confirmation"));
			interface->Add(new SettingEntry("gui.windows_titlebars"));
			interface->Add(new SettingEntry("gui.windows_decorations"));
			interface->Add(new SettingEntry("gui.toolbar_pos"));
			interface->Add(new SettingEntry("gui.statusbar_pos"));
			interface->Add(new SettingEntry("gui.prefer_teamchat"));
			interface->Add(new SettingEntry("gui.advanced_vehicle_list"));
			interface->Add(new SettingEntry("gui.timetable_in_ticks"));
			interface->Add(new SettingEntry("gui.timetable_arrival_departure"));
			interface->Add(new SettingEntry("gui.expenses_layout"));
			interface->Add(new SettingEntry("gui.show_newgrf_name"));
		}

		SettingsPage *advisors = main->Add(new SettingsPage(STR_CONFIG_SETTING_ADVISORS));
		{
			advisors->Add(new SettingEntry("gui.coloured_news_year"));
			advisors->Add(new SettingEntry("news_display.general"));
			advisors->Add(new SettingEntry("news_display.new_vehicles"));
			advisors->Add(new SettingEntry("news_display.accident"));
			advisors->Add(new SettingEntry("news_display.company_info"));
			advisors->Add(new SettingEntry("news_display.acceptance"));
			advisors->Add(new SettingEntry("news_display.arrival_player"));
			advisors->Add(new SettingEntry("news_display.arrival_other"));
			advisors->Add(new SettingEntry("news_display.advice"));
			advisors->Add(new SettingEntry("gui.order_review_system"));
			advisors->Add(new SettingEntry("gui.vehicle_income_warn"));
			advisors->Add(new SettingEntry("gui.lost_vehicle_warn"));
			advisors->Add(new SettingEntry("gui.show_finances"));
			advisors->Add(new SettingEntry("news_display.economy"));
			advisors->Add(new SettingEntry("news_display.subsidies"));
			advisors->Add(new SettingEntry("news_display.open"));
			advisors->Add(new SettingEntry("news_display.close"));
			advisors->Add(new SettingEntry("news_display.production_player"));
			advisors->Add(new SettingEntry("news_display.production_other"));
			advisors->Add(new SettingEntry("news_display.production_nobody"));
		}

		SettingsPage *company = main->Add(new SettingsPage(STR_CONFIG_SETTING_COMPANY));
		{
			company->Add(new SettingEntry("gui.semaphore_build_before"));
			company->Add(new SettingEntry("gui.default_signal_type"));
			company->Add(new SettingEntry("gui.cycle_signal_types"));
			company->Add(new SettingEntry("gui.drag_signals_fixed_distance"));
			company->Add(new SettingEntry("gui.auto_remove_signals"));
			company->Add(new SettingEntry("gui.new_nonstop"));
			company->Add(new SettingEntry("gui.stop_location"));
			company->Add(new SettingEntry("gui.starting_colour"));
			company->Add(new SettingEntry("company.engine_renew"));
			company->Add(new SettingEntry("company.engine_renew_months"));
			company->Add(new SettingEntry("company.engine_renew_money"));
			company->Add(new SettingEntry("vehicle.servint_ispercent"));
			company->Add(new SettingEntry("vehicle.servint_trains"));
			company->Add(new SettingEntry("vehicle.servint_roadveh"));
			company->Add(new SettingEntry("vehicle.servint_ships"));
			company->Add(new SettingEntry("vehicle.servint_aircraft"));
		}

		SettingsPage *accounting = main->Add(new SettingsPage(STR_CONFIG_SETTING_ACCOUNTING));
		{
			accounting->Add(new SettingEntry("economy.inflation"));
			accounting->Add(new SettingEntry("difficulty.initial_interest"));
			accounting->Add(new SettingEntry("difficulty.max_loan"));
			accounting->Add(new SettingEntry("difficulty.subsidy_multiplier"));
			accounting->Add(new SettingEntry("economy.feeder_payment_share"));
			accounting->Add(new SettingEntry("economy.infrastructure_maintenance"));
			accounting->Add(new SettingEntry("difficulty.vehicle_costs"));
			accounting->Add(new SettingEntry("difficulty.construction_cost"));
		}

		SettingsPage *vehicles = main->Add(new SettingsPage(STR_CONFIG_SETTING_VEHICLES));
		{
			SettingsPage *physics = vehicles->Add(new SettingsPage(STR_CONFIG_SETTING_VEHICLES_PHYSICS));
			{
				physics->Add(new SettingEntry("vehicle.train_acceleration_model"));
				physics->Add(new SettingEntry("vehicle.train_slope_steepness"));
				physics->Add(new SettingEntry("vehicle.wagon_speed_limits"));
				physics->Add(new SettingEntry("vehicle.freight_trains"));
				physics->Add(new SettingEntry("vehicle.roadveh_acceleration_model"));
				physics->Add(new SettingEntry("vehicle.roadveh_slope_steepness"));
				physics->Add(new SettingEntry("vehicle.smoke_amount"));
				physics->Add(new SettingEntry("vehicle.plane_speed"));
			}

			SettingsPage *routing = vehicles->Add(new SettingsPage(STR_CONFIG_SETTING_VEHICLES_ROUTING));
			{
				routing->Add(new SettingEntry("pf.pathfinder_for_trains"));
				routing->Add(new SettingEntry("difficulty.line_reverse_mode"));
				routing->Add(new SettingEntry("pf.reverse_at_signals"));
				routing->Add(new SettingEntry("pf.forbid_90_deg"));
				routing->Add(new SettingEntry("pf.pathfinder_for_roadvehs"));
				routing->Add(new SettingEntry("pf.pathfinder_for_ships"));
			}

			vehicles->Add(new SettingEntry("order.no_servicing_if_no_breakdowns"));
			vehicles->Add(new SettingEntry("order.serviceathelipad"));
		}

		SettingsPage *limitations = main->Add(new SettingsPage(STR_CONFIG_SETTING_LIMITATIONS));
		{
			limitations->Add(new SettingEntry("construction.command_pause_level"));
			limitations->Add(new SettingEntry("construction.autoslope"));
			limitations->Add(new SettingEntry("construction.extra_dynamite"));
			limitations->Add(new SettingEntry("construction.max_heightlevel"));
			limitations->Add(new SettingEntry("construction.max_bridge_length"));
			limitations->Add(new SettingEntry("construction.max_bridge_height"));
			limitations->Add(new SettingEntry("construction.max_tunnel_length"));
			limitations->Add(new SettingEntry("station.never_expire_airports"));
			limitations->Add(new SettingEntry("vehicle.never_expire_vehicles"));
			limitations->Add(new SettingEntry("vehicle.max_trains"));
			limitations->Add(new SettingEntry("vehicle.max_roadveh"));
			limitations->Add(new SettingEntry("vehicle.max_aircraft"));
			limitations->Add(new SettingEntry("vehicle.max_ships"));
			limitations->Add(new SettingEntry("vehicle.max_train_length"));
			limitations->Add(new SettingEntry("station.station_spread"));
			limitations->Add(new SettingEntry("station.distant_join_stations"));
			limitations->Add(new SettingEntry("construction.road_stop_on_town_road"));
			limitations->Add(new SettingEntry("construction.road_stop_on_competitor_road"));
			limitations->Add(new SettingEntry("vehicle.disable_elrails"));
		}

		SettingsPage *disasters = main->Add(new SettingsPage(STR_CONFIG_SETTING_ACCIDENTS));
		{
			disasters->Add(new SettingEntry("difficulty.disasters"));
			disasters->Add(new SettingEntry("difficulty.economy"));
			disasters->Add(new SettingEntry("difficulty.vehicle_breakdowns"));
			disasters->Add(new SettingEntry("vehicle.plane_crashes"));
		}

		SettingsPage *genworld = main->Add(new SettingsPage(STR_CONFIG_SETTING_GENWORLD));
		{
			genworld->Add(new SettingEntry("game_creation.landscape"));
			genworld->Add(new SettingEntry("game_creation.land_generator"));
			genworld->Add(new SettingEntry("difficulty.terrain_type"));
			genworld->Add(new SettingEntry("game_creation.tgen_smoothness"));
			genworld->Add(new SettingEntry("game_creation.variety"));
			genworld->Add(new SettingEntry("game_creation.snow_line_height"));
			genworld->Add(new SettingEntry("game_creation.amount_of_rivers"));
			genworld->Add(new SettingEntry("game_creation.tree_placer"));
			genworld->Add(new SettingEntry("vehicle.road_side"));
			genworld->Add(new SettingEntry("economy.larger_towns"));
			genworld->Add(new SettingEntry("economy.initial_city_size"));
			genworld->Add(new SettingEntry("economy.town_layout"));
			genworld->Add(new SettingEntry("difficulty.industry_density"));
			genworld->Add(new SettingEntry("gui.pause_on_newgame"));
			genworld->Add(new SettingEntry("game_creation.ending_year"));
		}

		SettingsPage *environment = main->Add(new SettingsPage(STR_CONFIG_SETTING_ENVIRONMENT));
		{
			SettingsPage *authorities = environment->Add(new SettingsPage(STR_CONFIG_SETTING_ENVIRONMENT_AUTHORITIES));
			{
				authorities->Add(new SettingEntry("difficulty.town_council_tolerance"));
				authorities->Add(new SettingEntry("economy.bribe"));
				authorities->Add(new SettingEntry("economy.exclusive_rights"));
				authorities->Add(new SettingEntry("economy.fund_roads"));
				authorities->Add(new SettingEntry("economy.fund_buildings"));
				authorities->Add(new SettingEntry("economy.station_noise_level"));
			}

			SettingsPage *towns = environment->Add(new SettingsPage(STR_CONFIG_SETTING_ENVIRONMENT_TOWNS));
			{
				towns->Add(new SettingEntry("economy.town_growth_rate"));
				towns->Add(new SettingEntry("economy.allow_town_roads"));
				towns->Add(new SettingEntry("economy.allow_town_level_crossings"));
				towns->Add(new SettingEntry("economy.found_town"));
				towns->Add(new SettingEntry("economy.town_cargogen_mode"));
			}

			SettingsPage *industries = environment->Add(new SettingsPage(STR_CONFIG_SETTING_ENVIRONMENT_INDUSTRIES));
			{
				industries->Add(new SettingEntry("construction.raw_industry_construction"));
				industries->Add(new SettingEntry("construction.industry_platform"));
				industries->Add(new SettingEntry("economy.multiple_industry_per_town"));
				industries->Add(new SettingEntry("game_creation.oil_refinery_limit"));
				industries->Add(new SettingEntry("economy.type"));
				industries->Add(new SettingEntry("station.serve_neutral_industries"));
			}

			SettingsPage *cdist = environment->Add(new SettingsPage(STR_CONFIG_SETTING_ENVIRONMENT_CARGODIST));
			{
				cdist->Add(new SettingEntry("linkgraph.recalc_time"));
				cdist->Add(new SettingEntry("linkgraph.recalc_interval"));
				cdist->Add(new SettingEntry("linkgraph.distribution_pax"));
				cdist->Add(new SettingEntry("linkgraph.distribution_mail"));
				cdist->Add(new SettingEntry("linkgraph.distribution_armoured"));
				cdist->Add(new SettingEntry("linkgraph.distribution_default"));
				cdist->Add(new SettingEntry("linkgraph.accuracy"));
				cdist->Add(new SettingEntry("linkgraph.demand_distance"));
				cdist->Add(new SettingEntry("linkgraph.demand_size"));
				cdist->Add(new SettingEntry("linkgraph.short_path_saturation"));
			}

			environment->Add(new SettingEntry("station.modified_catchment"));
			environment->Add(new SettingEntry("construction.extra_tree_placement"));
		}

		SettingsPage *ai = main->Add(new SettingsPage(STR_CONFIG_SETTING_AI));
		{
			SettingsPage *npc = ai->Add(new SettingsPage(STR_CONFIG_SETTING_AI_NPC));
			{
				npc->Add(new SettingEntry("script.settings_profile"));
				npc->Add(new SettingEntry("script.script_max_opcode_till_suspend"));
				npc->Add(new SettingEntry("script.script_max_memory_megabytes"));
				npc->Add(new SettingEntry("difficulty.competitor_speed"));
				npc->Add(new SettingEntry("ai.ai_in_multiplayer"));
				npc->Add(new SettingEntry("ai.ai_disable_veh_train"));
				npc->Add(new SettingEntry("ai.ai_disable_veh_roadveh"));
				npc->Add(new SettingEntry("ai.ai_disable_veh_aircraft"));
				npc->Add(new SettingEntry("ai.ai_disable_veh_ship"));
			}

			ai->Add(new SettingEntry("economy.give_money"));
			ai->Add(new SettingEntry("economy.allow_shares"));
			ai->Add(new SettingEntry("economy.min_years_for_shares"));
		}

		main->Init();
	}
	return *main;
}

static const StringID _game_settings_restrict_dropdown[] = {
	STR_CONFIG_SETTING_RESTRICT_BASIC,                            // RM_BASIC
	STR_CONFIG_SETTING_RESTRICT_ADVANCED,                         // RM_ADVANCED
	STR_CONFIG_SETTING_RESTRICT_ALL,                              // RM_ALL
	STR_CONFIG_SETTING_RESTRICT_CHANGED_AGAINST_DEFAULT,          // RM_CHANGED_AGAINST_DEFAULT
	STR_CONFIG_SETTING_RESTRICT_CHANGED_AGAINST_NEW,              // RM_CHANGED_AGAINST_NEW
};
static_assert(lengthof(_game_settings_restrict_dropdown) == RM_END);

/** Warnings about hidden search results. */
enum WarnHiddenResult {
	WHR_NONE,          ///< Nothing was filtering matches away.
	WHR_CATEGORY,      ///< Category setting filtered matches away.
	WHR_TYPE,          ///< Type setting filtered matches away.
	WHR_CATEGORY_TYPE, ///< Both category and type settings filtered matches away.
};

/** Window to edit settings of the game. */
struct GameSettingsWindow : Window {
	static const int SETTINGTREE_LEFT_OFFSET   = 5; ///< Position of left edge of setting values
	static const int SETTINGTREE_RIGHT_OFFSET  = 5; ///< Position of right edge of setting values
	static const int SETTINGTREE_TOP_OFFSET    = 5; ///< Position of top edge of setting values
	static const int SETTINGTREE_BOTTOM_OFFSET = 5; ///< Position of bottom edge of setting values

	static GameSettings *settings_ptr; ///< Pointer to the game settings being displayed and modified.

	SettingEntry *valuewindow_entry;   ///< If non-nullptr, pointer to setting for which a value-entering window has been opened.
	SettingEntry *clicked_entry;       ///< If non-nullptr, pointer to a clicked numeric setting (with a depressed left or right button).
	SettingEntry *last_clicked;        ///< If non-nullptr, pointer to the last clicked setting.
	SettingEntry *valuedropdown_entry; ///< If non-nullptr, pointer to the value for which a dropdown window is currently opened.
	bool closing_dropdown;             ///< True, if the dropdown list is currently closing.

	SettingFilter filter;              ///< Filter for the list.
	QueryString filter_editbox;        ///< Filter editbox;
	bool manually_changed_folding;     ///< Whether the user expanded/collapsed something manually.
	WarnHiddenResult warn_missing;     ///< Whether and how to warn about missing search results.
	int warn_lines;                    ///< Number of lines used for warning about missing search results.

	Scrollbar *vscroll;

	GameSettingsWindow(WindowDesc *desc) : Window(desc), filter_editbox(50)
	{
		this->warn_missing = WHR_NONE;
		this->warn_lines = 0;
		this->filter.mode = (RestrictionMode)_settings_client.gui.settings_restriction_mode;
		this->filter.min_cat = RM_ALL;
		this->filter.type = ST_ALL;
		this->filter.type_hides = false;
		this->settings_ptr = &GetGameSettings();

		_circle_size = maxdim(GetSpriteSize(SPR_CIRCLE_FOLDED), GetSpriteSize(SPR_CIRCLE_UNFOLDED));
		GetSettingsTree().FoldAll(); // Close all sub-pages

		this->valuewindow_entry = nullptr; // No setting entry for which a entry window is opened
		this->clicked_entry = nullptr; // No numeric setting buttons are depressed
		this->last_clicked = nullptr;
		this->valuedropdown_entry = nullptr;
		this->closing_dropdown = false;
		this->manually_changed_folding = false;

		this->CreateNestedTree();
		this->vscroll = this->GetScrollbar(WID_GS_SCROLLBAR);
		this->FinishInitNested(WN_GAME_OPTIONS_GAME_SETTINGS);

		this->querystrings[WID_GS_FILTER] = &this->filter_editbox;
		this->filter_editbox.cancel_button = QueryString::ACTION_CLEAR;
		this->SetFocusedWidget(WID_GS_FILTER);

		this->InvalidateData();
	}

	~GameSettingsWindow()
	{
		SaveToConfig(); // save all settins immediately on Android, because users tend to kill the app instead of pressing 'Quit' button
	}

	void UpdateWidgetSize(int widget, Dimension *size, const Dimension &padding, Dimension *fill, Dimension *resize) override
	{
		switch (widget) {
			case WID_GS_OPTIONSPANEL:
				resize->height = SETTING_HEIGHT = GetMinSizing(NWST_STEP, std::max({(int)_circle_size.height, SETTING_BUTTON_HEIGHT, FONT_HEIGHT_NORMAL}) + 1);
				resize->width  = 1;

				size->height = 5 * resize->height + SETTINGTREE_TOP_OFFSET + SETTINGTREE_BOTTOM_OFFSET;
				break;

			case WID_GS_HELP_TEXT: {
				static const StringID setting_types[] = {
					STR_CONFIG_SETTING_TYPE_CLIENT,
					STR_CONFIG_SETTING_TYPE_COMPANY_MENU, STR_CONFIG_SETTING_TYPE_COMPANY_INGAME,
					STR_CONFIG_SETTING_TYPE_GAME_MENU, STR_CONFIG_SETTING_TYPE_GAME_INGAME,
				};
				for (uint i = 0; i < lengthof(setting_types); i++) {
					SetDParam(0, setting_types[i]);
					size->width = std::max(size->width, GetStringBoundingBox(STR_CONFIG_SETTING_TYPE).width);
				}
				size->height = 2 * FONT_HEIGHT_NORMAL + WD_PAR_VSEP_NORMAL +
						std::max(size->height, GetSettingsTree().GetMaxHelpHeight(size->width));
				break;
			}

			case WID_GS_RESTRICT_CATEGORY:
			case WID_GS_RESTRICT_TYPE:
				size->width = std::max(GetStringBoundingBox(STR_CONFIG_SETTING_RESTRICT_CATEGORY).width, GetStringBoundingBox(STR_CONFIG_SETTING_RESTRICT_TYPE).width);
				break;

			default:
				break;
		}
	}

	void OnPaint() override
	{
		if (this->closing_dropdown) {
			this->closing_dropdown = false;
			assert(this->valuedropdown_entry != nullptr);
			this->valuedropdown_entry->SetButtons(0);
			this->valuedropdown_entry = nullptr;
		}

		/* Reserve the correct number of lines for the 'some search results are hidden' notice in the central settings display panel. */
		const NWidgetBase *panel = this->GetWidget<NWidgetBase>(WID_GS_OPTIONSPANEL);
		StringID warn_str = STR_CONFIG_SETTING_CATEGORY_HIDES - 1 + this->warn_missing;
		int new_warn_lines;
		if (this->warn_missing == WHR_NONE) {
			new_warn_lines = 0;
		} else {
			SetDParam(0, _game_settings_restrict_dropdown[this->filter.min_cat]);
			new_warn_lines = GetStringLineCount(warn_str, panel->current_x);
		}
		if (this->warn_lines != new_warn_lines) {
			this->vscroll->SetCount(this->vscroll->GetCount() - this->warn_lines + new_warn_lines);
			this->warn_lines = new_warn_lines;
		}

		this->DrawWidgets();

		/* Draw the 'some search results are hidden' notice. */
		if (this->warn_missing != WHR_NONE) {
			const int left = panel->pos_x;
			const int right = left + panel->current_x - 1;
			const int top = panel->pos_y + WD_FRAMETEXT_TOP + (SETTING_HEIGHT - FONT_HEIGHT_NORMAL) * this->warn_lines / 2;
			SetDParam(0, _game_settings_restrict_dropdown[this->filter.min_cat]);
			if (this->warn_lines == 1) {
				/* If the warning fits at one line, center it. */
				DrawString(left + WD_FRAMETEXT_LEFT, right - WD_FRAMETEXT_RIGHT, top, warn_str, TC_FROMSTRING, SA_HOR_CENTER);
			} else {
				DrawStringMultiLine(left + WD_FRAMERECT_LEFT, right - WD_FRAMERECT_RIGHT, top, INT32_MAX, warn_str, TC_FROMSTRING, SA_HOR_CENTER);
			}
		}
	}

	void SetStringParameters(int widget) const override
	{
		switch (widget) {
			case WID_GS_RESTRICT_DROPDOWN:
				SetDParam(0, _game_settings_restrict_dropdown[this->filter.mode]);
				break;

			case WID_GS_TYPE_DROPDOWN:
				switch (this->filter.type) {
					case ST_GAME:    SetDParam(0, _game_mode == GM_MENU ? STR_CONFIG_SETTING_TYPE_DROPDOWN_GAME_MENU : STR_CONFIG_SETTING_TYPE_DROPDOWN_GAME_INGAME); break;
					case ST_COMPANY: SetDParam(0, _game_mode == GM_MENU ? STR_CONFIG_SETTING_TYPE_DROPDOWN_COMPANY_MENU : STR_CONFIG_SETTING_TYPE_DROPDOWN_COMPANY_INGAME); break;
					case ST_CLIENT:  SetDParam(0, STR_CONFIG_SETTING_TYPE_DROPDOWN_CLIENT); break;
					default:         SetDParam(0, STR_CONFIG_SETTING_TYPE_DROPDOWN_ALL); break;
				}
				break;
		}
	}

	DropDownList BuildDropDownList(int widget) const
	{
		DropDownList list;
		switch (widget) {
			case WID_GS_RESTRICT_DROPDOWN:
				for (int mode = 0; mode != RM_END; mode++) {
					/* If we are in adv. settings screen for the new game's settings,
					 * we don't want to allow comparing with new game's settings. */
					bool disabled = mode == RM_CHANGED_AGAINST_NEW && settings_ptr == &_settings_newgame;

					list.emplace_back(new DropDownListStringItem(_game_settings_restrict_dropdown[mode], mode, disabled));
				}
				break;

			case WID_GS_TYPE_DROPDOWN:
				list.emplace_back(new DropDownListStringItem(STR_CONFIG_SETTING_TYPE_DROPDOWN_ALL, ST_ALL, false));
				list.emplace_back(new DropDownListStringItem(_game_mode == GM_MENU ? STR_CONFIG_SETTING_TYPE_DROPDOWN_GAME_MENU : STR_CONFIG_SETTING_TYPE_DROPDOWN_GAME_INGAME, ST_GAME, false));
				list.emplace_back(new DropDownListStringItem(_game_mode == GM_MENU ? STR_CONFIG_SETTING_TYPE_DROPDOWN_COMPANY_MENU : STR_CONFIG_SETTING_TYPE_DROPDOWN_COMPANY_INGAME, ST_COMPANY, false));
				list.emplace_back(new DropDownListStringItem(STR_CONFIG_SETTING_TYPE_DROPDOWN_CLIENT, ST_CLIENT, false));
				break;
		}
		return list;
	}

	void DrawWidget(const Rect &r, int widget) const override
	{
		switch (widget) {
			case WID_GS_OPTIONSPANEL: {
				int top_pos = r.top + SETTINGTREE_TOP_OFFSET + 1 + this->warn_lines * SETTING_HEIGHT;
				uint last_row = this->vscroll->GetPosition() + this->vscroll->GetCapacity() - this->warn_lines;
				int next_row = GetSettingsTree().Draw(settings_ptr, r.left + SETTINGTREE_LEFT_OFFSET, r.right - SETTINGTREE_RIGHT_OFFSET, top_pos,
						this->vscroll->GetPosition(), last_row, this->last_clicked);
				if (next_row == 0) DrawString(r.left + SETTINGTREE_LEFT_OFFSET, r.right - SETTINGTREE_RIGHT_OFFSET, top_pos, STR_CONFIG_SETTINGS_NONE);
				break;
			}

			case WID_GS_HELP_TEXT:
				if (this->last_clicked != nullptr) {
					const SettingDesc *sd = this->last_clicked->setting;

					int y = r.top;
					switch (sd->GetType()) {
						case ST_COMPANY: SetDParam(0, _game_mode == GM_MENU ? STR_CONFIG_SETTING_TYPE_COMPANY_MENU : STR_CONFIG_SETTING_TYPE_COMPANY_INGAME); break;
						case ST_CLIENT:  SetDParam(0, STR_CONFIG_SETTING_TYPE_CLIENT); break;
						case ST_GAME:    SetDParam(0, _game_mode == GM_MENU ? STR_CONFIG_SETTING_TYPE_GAME_MENU : STR_CONFIG_SETTING_TYPE_GAME_INGAME); break;
						default: NOT_REACHED();
					}
					DrawString(r.left, r.right, y, STR_CONFIG_SETTING_TYPE);
					y += FONT_HEIGHT_NORMAL;

					int32 default_value = ReadValue(&sd->desc.def, sd->save.conv);
					this->last_clicked->SetValueDParams(0, default_value);
					DrawString(r.left, r.right, y, STR_CONFIG_SETTING_DEFAULT_VALUE);
					y += FONT_HEIGHT_NORMAL + WD_PAR_VSEP_NORMAL;

					DrawStringMultiLine(r.left, r.right, y, r.bottom, this->last_clicked->GetHelpText(), TC_WHITE);
				}
				break;

			default:
				break;
		}
	}

	/**
	 * Set the entry that should have its help text displayed, and mark the window dirty so it gets repainted.
	 * @param pe Setting to display help text of, use \c nullptr to stop displaying help of the currently displayed setting.
	 */
	void SetDisplayedHelpText(SettingEntry *pe)
	{
		if (this->last_clicked != pe) this->SetDirty();
		this->last_clicked = pe;
	}

	void OnClick(Point pt, int widget, int click_count) override
	{
		switch (widget) {
			case WID_GS_EXPAND_ALL:
				this->manually_changed_folding = true;
				GetSettingsTree().UnFoldAll();
				this->InvalidateData();
				break;

			case WID_GS_COLLAPSE_ALL:
				this->manually_changed_folding = true;
				GetSettingsTree().FoldAll();
				this->InvalidateData();
				break;

			case WID_GS_RESTRICT_DROPDOWN: {
				DropDownList list = this->BuildDropDownList(widget);
				if (!list.empty()) {
					ShowDropDownList(this, std::move(list), this->filter.mode, widget);
				}
				break;
			}

			case WID_GS_TYPE_DROPDOWN: {
				DropDownList list = this->BuildDropDownList(widget);
				if (!list.empty()) {
					ShowDropDownList(this, std::move(list), this->filter.type, widget);
				}
				break;
			}
		}

		if (widget != WID_GS_OPTIONSPANEL) return;

		uint btn = this->vscroll->GetScrolledRowFromWidget(pt.y, this, WID_GS_OPTIONSPANEL, SETTINGTREE_TOP_OFFSET);
		if (btn == INT_MAX || (int)btn < this->warn_lines) return;
		btn -= this->warn_lines;

		uint cur_row = 0;
		BaseSettingEntry *clicked_entry = GetSettingsTree().FindEntry(btn, &cur_row);

		if (clicked_entry == nullptr) return;  // Clicked below the last setting of the page

		int x = (_current_text_dir == TD_RTL ? this->width - 1 - pt.x : pt.x) - SETTINGTREE_LEFT_OFFSET - (clicked_entry->level + 1) * LEVEL_WIDTH;  // Shift x coordinate
		if (x < 0) return;  // Clicked left of the entry

		SettingsPage *clicked_page = dynamic_cast<SettingsPage*>(clicked_entry);
		if (clicked_page != nullptr) {
			this->SetDisplayedHelpText(nullptr);
			clicked_page->folded = !clicked_page->folded; // Flip 'folded'-ness of the sub-page

			this->manually_changed_folding = true;

			this->InvalidateData();
			return;
		}

		SettingEntry *pe = dynamic_cast<SettingEntry*>(clicked_entry);
		assert(pe != nullptr);
		const SettingDesc *sd = pe->setting;

		/* return if action is only active in network, or only settable by server */
		if (!sd->IsEditable()) {
			this->SetDisplayedHelpText(pe);
			return;
		}

		const void *var = ResolveVariableAddress(settings_ptr, sd);
		int32 value = (int32)ReadValue(var, sd->save.conv);

		/* clicked on the icon on the left side. Either scroller, bool on/off or dropdown */
		if (x < SETTING_BUTTON_WIDTH && (sd->desc.flags & SGF_MULTISTRING)) {
			const SettingDescBase *sdb = &sd->desc;
			this->SetDisplayedHelpText(pe);

			if (this->valuedropdown_entry == pe) {
				/* unclick the dropdown */
				HideDropDownMenu(this);
				this->closing_dropdown = false;
				this->valuedropdown_entry->SetButtons(0);
				this->valuedropdown_entry = nullptr;
			} else {
				if (this->valuedropdown_entry != nullptr) this->valuedropdown_entry->SetButtons(0);
				this->closing_dropdown = false;

				const NWidgetBase *wid = this->GetWidget<NWidgetBase>(WID_GS_OPTIONSPANEL);
				int rel_y = (pt.y - (int)wid->pos_y - SETTINGTREE_TOP_OFFSET) % wid->resize_y;

				Rect wi_rect;
				wi_rect.left = pt.x - (_current_text_dir == TD_RTL ? SETTING_BUTTON_WIDTH - 1 - x : x);
				wi_rect.right = wi_rect.left + SETTING_BUTTON_WIDTH - 1;
				wi_rect.top = pt.y - rel_y + (SETTING_HEIGHT - SETTING_BUTTON_HEIGHT) / 2;
				wi_rect.bottom = wi_rect.top + SETTING_BUTTON_HEIGHT - 1;

				/* For dropdowns we also have to check the y position thoroughly, the mouse may not above the just opening dropdown */
				if (pt.y >= wi_rect.top && pt.y <= wi_rect.bottom) {
					this->valuedropdown_entry = pe;
					this->valuedropdown_entry->SetButtons(SEF_LEFT_DEPRESSED);

					DropDownList list;
					for (int i = sdb->min; i <= (int)sdb->max; i++) {
						list.emplace_back(new DropDownListStringItem(sdb->str_val + i - sdb->min, i, false));
					}

					ShowDropDownListAt(this, std::move(list), value, -1, wi_rect, COLOUR_ORANGE, true);
				}
			}
			this->SetDirty();
		} else if (x < SETTING_BUTTON_WIDTH) {
			this->SetDisplayedHelpText(pe);
			const SettingDescBase *sdb = &sd->desc;
			int32 oldvalue = value;

			switch (sdb->cmd) {
				case SDT_BOOLX: value ^= 1; break;
				case SDT_ONEOFMANY:
				case SDT_NUMX: {
					/* Add a dynamic step-size to the scroller. In a maximum of
					 * 50-steps you should be able to get from min to max,
					 * unless specified otherwise in the 'interval' variable
					 * of the current setting. */
					uint32 step = (sdb->interval == 0) ? ((sdb->max - sdb->min) / 50) : sdb->interval;
					if (step == 0) step = 1;

					/* don't allow too fast scrolling */
					if ((this->flags & WF_TIMEOUT) && this->timeout_timer > 1) {
						_left_button_clicked = false;
						return;
					}

					/* Increase or decrease the value and clamp it to extremes */
					if (x >= SETTING_BUTTON_WIDTH / 2) {
						value += step;
						if (sdb->min < 0) {
							assert((int32)sdb->max >= 0);
							if (value > (int32)sdb->max) value = (int32)sdb->max;
						} else {
							if ((uint32)value > sdb->max) value = (int32)sdb->max;
						}
						if (value < sdb->min) value = sdb->min; // skip between "disabled" and minimum
					} else {
						value -= step;
						if (value < sdb->min) value = (sdb->flags & SGF_0ISDISABLED) ? 0 : sdb->min;
					}

					/* Set up scroller timeout for numeric values */
					if (value != oldvalue) {
						if (this->clicked_entry != nullptr) { // Release previous buttons if any
							this->clicked_entry->SetButtons(0);
						}
						this->clicked_entry = pe;
						this->clicked_entry->SetButtons((x >= SETTING_BUTTON_WIDTH / 2) != (_current_text_dir == TD_RTL) ? SEF_RIGHT_DEPRESSED : SEF_LEFT_DEPRESSED);
						this->SetTimeout();
						_left_button_clicked = false;
					}
					break;
				}

				default: NOT_REACHED();
			}

			if (value != oldvalue) {
				if ((sd->desc.flags & SGF_PER_COMPANY) != 0) {
					SetCompanySetting(pe->index, value);
				} else {
					SetSettingValue(pe->index, value);
				}
				this->SetDirty();
			}
		} else {
			/* Only open editbox if clicked for the second time, and only for types where it is sensible for. */
			if (this->last_clicked == pe && sd->desc.cmd != SDT_BOOLX && !(sd->desc.flags & SGF_MULTISTRING)) {
				int64 value64 = value;
				/* Show the correct currency-translated value */
				if (sd->desc.flags & SGF_CURRENCY) value64 *= _currency->rate;

				this->valuewindow_entry = pe;
				SetDParam(0, value64);
				/* Limit string length to 14 so that MAX_INT32 * max currency rate doesn't exceed MAX_INT64. */
				ShowQueryString(STR_JUST_INT, STR_CONFIG_SETTING_QUERY_CAPTION, 15, this, CS_NUMERAL, QSF_ENABLE_DEFAULT);
			}
			this->SetDisplayedHelpText(pe);
		}
	}

	void OnTimeout() override
	{
		if (this->clicked_entry != nullptr) { // On timeout, release any depressed buttons
			this->clicked_entry->SetButtons(0);
			this->clicked_entry = nullptr;
			this->SetDirty();
		}
	}

	void OnQueryTextFinished(char *str) override
	{
		/* The user pressed cancel */
		if (str == nullptr) return;

		assert(this->valuewindow_entry != nullptr);
		const SettingDesc *sd = this->valuewindow_entry->setting;

		int32 value;
		if (!StrEmpty(str)) {
			long long llvalue = atoll(str);

			/* Save the correct currency-translated value */
			if (sd->desc.flags & SGF_CURRENCY) llvalue /= _currency->rate;

			value = (int32)ClampToI32(llvalue);
		} else {
			value = (int32)(size_t)sd->desc.def;
		}

		if ((sd->desc.flags & SGF_PER_COMPANY) != 0) {
			SetCompanySetting(this->valuewindow_entry->index, value);
		} else {
			SetSettingValue(this->valuewindow_entry->index, value);
		}
		this->SetDirty();
	}

	void OnDropdownSelect(int widget, int index) override
	{
		switch (widget) {
			case WID_GS_RESTRICT_DROPDOWN:
				this->filter.mode = (RestrictionMode)index;
				if (this->filter.mode == RM_CHANGED_AGAINST_DEFAULT ||
						this->filter.mode == RM_CHANGED_AGAINST_NEW) {

					if (!this->manually_changed_folding) {
						/* Expand all when selecting 'changes'. Update the filter state first, in case it becomes less restrictive in some cases. */
						GetSettingsTree().UpdateFilterState(this->filter, false);
						GetSettingsTree().UnFoldAll();
					}
				} else {
					/* Non-'changes' filter. Save as default. */
					_settings_client.gui.settings_restriction_mode = this->filter.mode;
				}
				this->InvalidateData();
				break;

			case WID_GS_TYPE_DROPDOWN:
				this->filter.type = (SettingType)index;
				this->InvalidateData();
				break;

			default:
				if (widget < 0) {
					/* Deal with drop down boxes on the panel. */
					assert(this->valuedropdown_entry != nullptr);
					const SettingDesc *sd = this->valuedropdown_entry->setting;
					assert(sd->desc.flags & SGF_MULTISTRING);

					if ((sd->desc.flags & SGF_PER_COMPANY) != 0) {
						SetCompanySetting(this->valuedropdown_entry->index, index);
					} else {
						SetSettingValue(this->valuedropdown_entry->index, index);
					}

					this->SetDirty();
				}
				break;
		}
	}

	void OnDropdownClose(Point pt, int widget, int index, bool instant_close) override
	{
		if (widget >= 0) {
			/* Normally the default implementation of OnDropdownClose() takes care of
			 * a few things. We want that behaviour here too, but only for
			 * "normal" dropdown boxes. The special dropdown boxes added for every
			 * setting that needs one can't have this call. */
			Window::OnDropdownClose(pt, widget, index, instant_close);
		} else {
			/* We cannot raise the dropdown button just yet. OnClick needs some hint, whether
			 * the same dropdown button was clicked again, and then not open the dropdown again.
			 * So, we only remember that it was closed, and process it on the next OnPaint, which is
			 * after OnClick. */
			assert(this->valuedropdown_entry != nullptr);
			this->closing_dropdown = true;
			this->SetDirty();
		}
	}

	void OnInvalidateData(int data = 0, bool gui_scope = true) override
	{
		if (!gui_scope) return;

		/* Update which settings are to be visible. */
		RestrictionMode min_level = (this->filter.mode <= RM_ALL) ? this->filter.mode : RM_BASIC;
		this->filter.min_cat = min_level;
		this->filter.type_hides = false;
		GetSettingsTree().UpdateFilterState(this->filter, false);

		if (this->filter.string.IsEmpty()) {
			this->warn_missing = WHR_NONE;
		} else if (min_level < this->filter.min_cat) {
			this->warn_missing = this->filter.type_hides ? WHR_CATEGORY_TYPE : WHR_CATEGORY;
		} else {
			this->warn_missing = this->filter.type_hides ? WHR_TYPE : WHR_NONE;
		}
		this->vscroll->SetCount(GetSettingsTree().Length() + this->warn_lines);

		if (this->last_clicked != nullptr && !GetSettingsTree().IsVisible(this->last_clicked)) {
			this->SetDisplayedHelpText(nullptr);
		}

		bool all_folded = true;
		bool all_unfolded = true;
		GetSettingsTree().GetFoldingState(all_folded, all_unfolded);
		this->SetWidgetDisabledState(WID_GS_EXPAND_ALL, all_unfolded);
		this->SetWidgetDisabledState(WID_GS_COLLAPSE_ALL, all_folded);
	}

	void OnEditboxChanged(int wid) override
	{
		if (wid == WID_GS_FILTER) {
			this->filter.string.SetFilterTerm(this->filter_editbox.text.buf);
			if (!this->filter.string.IsEmpty() && !this->manually_changed_folding) {
				/* User never expanded/collapsed single pages and entered a filter term.
				 * Expand everything, to save weird expand clicks, */
				GetSettingsTree().UnFoldAll();
			}
			this->InvalidateData();
		}
	}

	void OnResize() override
	{
		this->vscroll->SetCapacityFromWidget(this, WID_GS_OPTIONSPANEL, SETTINGTREE_TOP_OFFSET + SETTINGTREE_BOTTOM_OFFSET);
	}
};

GameSettings *GameSettingsWindow::settings_ptr = nullptr;

static const NWidgetPart _nested_settings_selection_widgets[] = {
	NWidget(NWID_HORIZONTAL),
		NWidget(WWT_CLOSEBOX, COLOUR_MAUVE),
		NWidget(WWT_CAPTION, COLOUR_MAUVE), SetDataTip(STR_CONFIG_SETTING_TREE_CAPTION, STR_TOOLTIP_WINDOW_TITLE_DRAG_THIS),
		NWidget(WWT_DEFSIZEBOX, COLOUR_MAUVE),
	EndContainer(),
	NWidget(WWT_PANEL, COLOUR_MAUVE),
		NWidget(NWID_VERTICAL), SetPIP(0, WD_PAR_VSEP_NORMAL, 0), SetPadding(WD_TEXTPANEL_TOP, 0, WD_TEXTPANEL_BOTTOM, 0),
			NWidget(NWID_HORIZONTAL), SetPIP(WD_FRAMETEXT_LEFT, WD_FRAMETEXT_RIGHT, WD_FRAMETEXT_RIGHT),
				NWidget(WWT_TEXT, COLOUR_MAUVE, WID_GS_RESTRICT_CATEGORY), SetDataTip(STR_CONFIG_SETTING_RESTRICT_CATEGORY, STR_NULL),
				NWidget(WWT_DROPDOWN, COLOUR_MAUVE, WID_GS_RESTRICT_DROPDOWN), SetMinimalSize(100, 12), SetDataTip(STR_BLACK_STRING, STR_CONFIG_SETTING_RESTRICT_DROPDOWN_HELPTEXT), SetFill(1, 0), SetResize(1, 0),
			EndContainer(),
			//NWidget(NWID_HORIZONTAL), SetPIP(WD_FRAMETEXT_LEFT, WD_FRAMETEXT_RIGHT, WD_FRAMETEXT_RIGHT),
			//	NWidget(WWT_TEXT, COLOUR_MAUVE, WID_GS_RESTRICT_TYPE), SetDataTip(STR_CONFIG_SETTING_RESTRICT_TYPE, STR_NULL),
			//	NWidget(WWT_DROPDOWN, COLOUR_MAUVE, WID_GS_TYPE_DROPDOWN), SetMinimalSize(100, 12), SetDataTip(STR_BLACK_STRING, STR_CONFIG_SETTING_TYPE_DROPDOWN_HELPTEXT), SetFill(1, 0), SetResize(1, 0),
			//EndContainer(),
		EndContainer(),
		NWidget(NWID_HORIZONTAL), SetPadding(0, 0, WD_TEXTPANEL_BOTTOM, 0),
				SetPIP(WD_FRAMETEXT_LEFT, WD_FRAMETEXT_RIGHT, WD_FRAMETEXT_RIGHT),
			NWidget(WWT_TEXT, COLOUR_MAUVE), SetFill(0, 1), SetDataTip(STR_CONFIG_SETTING_FILTER_TITLE, STR_NULL),
			NWidget(WWT_EDITBOX, COLOUR_MAUVE, WID_GS_FILTER), SetFill(1, 0), SetMinimalSize(50, 12), SetResize(1, 0),
					SetDataTip(STR_LIST_FILTER_OSKTITLE, STR_LIST_FILTER_TOOLTIP),
		EndContainer(),
	EndContainer(),
	NWidget(NWID_HORIZONTAL),
		NWidget(WWT_PANEL, COLOUR_MAUVE, WID_GS_OPTIONSPANEL), SetMinimalSize(400, 174), SetScrollbar(WID_GS_SCROLLBAR), EndContainer(),
		NWidget(NWID_VSCROLLBAR, COLOUR_MAUVE, WID_GS_SCROLLBAR),
	EndContainer(),
	NWidget(WWT_PANEL, COLOUR_MAUVE), SetMinimalSize(400, 40),
		NWidget(WWT_EMPTY, INVALID_COLOUR, WID_GS_HELP_TEXT), SetMinimalSize(300, 25), SetFill(1, 1), SetResize(1, 0),
				SetPadding(WD_FRAMETEXT_TOP, WD_FRAMETEXT_RIGHT, WD_FRAMETEXT_BOTTOM, WD_FRAMETEXT_LEFT),
	EndContainer(),
	NWidget(NWID_HORIZONTAL),
		NWidget(WWT_PUSHTXTBTN, COLOUR_MAUVE, WID_GS_EXPAND_ALL), SetDataTip(STR_CONFIG_SETTING_EXPAND_ALL, STR_NULL),
		NWidget(WWT_PUSHTXTBTN, COLOUR_MAUVE, WID_GS_COLLAPSE_ALL), SetDataTip(STR_CONFIG_SETTING_COLLAPSE_ALL, STR_NULL),
		NWidget(WWT_PANEL, COLOUR_MAUVE), SetFill(1, 0), SetResize(1, 0),
		EndContainer(),
		NWidget(WWT_RESIZEBOX, COLOUR_MAUVE),
	EndContainer(),
};

static WindowDesc _settings_selection_desc(
	WDP_CENTER, "settings", 510, 450,
	WC_GAME_OPTIONS, WC_NONE,
	0,
	_nested_settings_selection_widgets, lengthof(_nested_settings_selection_widgets)
);

/** Open advanced settings window. */
void ShowGameSettings()
{
	DeleteWindowByClass(WC_GAME_OPTIONS);
	new GameSettingsWindow(&_settings_selection_desc);
}


/**
 * Draw [<][>] boxes.
 * @param x the x position to draw
 * @param y the y position to draw
 * @param button_colour the colour of the button
 * @param state 0 = none clicked, 1 = first clicked, 2 = second clicked
 * @param clickable_left is the left button clickable?
 * @param clickable_right is the right button clickable?
 */
void DrawArrowButtons(int x, int y, Colours button_colour, byte state, bool clickable_left, bool clickable_right)
{
	int colour = _colour_gradient[button_colour][2];
	Dimension dim = NWidgetScrollbar::GetHorizontalDimension();

	DrawFrameRect(x,             y, x + dim.width - 1,             y + dim.height - 1, button_colour, (state == 1) ? FR_LOWERED : FR_NONE);
	DrawFrameRect(x + dim.width, y, x + dim.width + dim.width - 1, y + dim.height - 1, button_colour, (state == 2) ? FR_LOWERED : FR_NONE);
	DrawSprite(SPR_ARROW_LEFT, PAL_NONE, Center(x + WD_IMGBTN_LEFT, dim.width - 1), Center(y + WD_IMGBTN_TOP, dim.height - 1));
	DrawSprite(SPR_ARROW_RIGHT, PAL_NONE, Center(x + WD_IMGBTN_LEFT + dim.width, dim.width - 1), Center(y + WD_IMGBTN_TOP, dim.height - 1));

	/* Grey out the buttons that aren't clickable */
	bool rtl = _current_text_dir == TD_RTL;
	if (rtl ? !clickable_right : !clickable_left) {
		GfxFillRect(x + 1, y, x + dim.width - 1, y + dim.height - 2, colour, FILLRECT_CHECKER);
	}
	if (rtl ? !clickable_left : !clickable_right) {
		GfxFillRect(x + dim.width + 1, y, x + dim.width + dim.width - 1, y + dim.height - 2, colour, FILLRECT_CHECKER);
	}
}

/**
 * Draw a dropdown button.
 * @param x the x position to draw
 * @param y the y position to draw
 * @param button_colour the colour of the button
 * @param state true = lowered
 * @param clickable is the button clickable?
 */
void DrawDropDownButton(int x, int y, Colours button_colour, bool state, bool clickable)
{
	int colour = _colour_gradient[button_colour][2];

	DrawFrameRect(x, y, x + SETTING_BUTTON_WIDTH - 1, y + SETTING_BUTTON_HEIGHT - 1, button_colour, state ? FR_LOWERED : FR_NONE);
	DrawSpriteCentered(SPR_ARROW_DOWN, PAL_NONE, x + (SETTING_BUTTON_WIDTH - NWidgetScrollbar::GetVerticalDimension().width) + state, y + state + SETTING_BUTTON_HEIGHT / 2);

	if (!clickable) {
		GfxFillRect(x +  1, y, x + SETTING_BUTTON_WIDTH - 1, y + SETTING_BUTTON_HEIGHT - 2, colour, FILLRECT_CHECKER);
	}
}

/**
 * Draw a toggle button.
 * @param x the x position to draw
 * @param y the y position to draw
 * @param state true = lowered
 * @param clickable is the button clickable?
 */
void DrawBoolButton(int x, int y, bool state, bool clickable)
{
	static const Colours _bool_ctabs[2][2] = {{COLOUR_CREAM, COLOUR_RED}, {COLOUR_DARK_GREEN, COLOUR_GREEN}};
	DrawFrameRect(x, y, x + SETTING_BUTTON_WIDTH - 1, y + SETTING_BUTTON_HEIGHT - 1, _bool_ctabs[state][clickable], state ? FR_LOWERED : FR_NONE);
}

struct CustomCurrencyWindow : Window {
	int query_widget;

	CustomCurrencyWindow(WindowDesc *desc) : Window(desc)
	{
		this->InitNested();

		SetButtonState();
	}

	void SetButtonState()
	{
		this->SetWidgetDisabledState(WID_CC_RATE_DOWN, _custom_currency.rate == 1);
		this->SetWidgetDisabledState(WID_CC_RATE_UP, _custom_currency.rate == UINT16_MAX);
		this->SetWidgetDisabledState(WID_CC_YEAR_DOWN, _custom_currency.to_euro == CF_NOEURO);
		this->SetWidgetDisabledState(WID_CC_YEAR_UP, _custom_currency.to_euro == MAX_YEAR);
	}

	void SetStringParameters(int widget) const override
	{
		switch (widget) {
			case WID_CC_RATE:      SetDParam(0, 1); SetDParam(1, 1);            break;
			case WID_CC_SEPARATOR: SetDParamStr(0, _custom_currency.separator); break;
			case WID_CC_PREFIX:    SetDParamStr(0, _custom_currency.prefix);    break;
			case WID_CC_SUFFIX:    SetDParamStr(0, _custom_currency.suffix);    break;
			case WID_CC_YEAR:
				SetDParam(0, (_custom_currency.to_euro != CF_NOEURO) ? STR_CURRENCY_SWITCH_TO_EURO : STR_CURRENCY_SWITCH_TO_EURO_NEVER);
				SetDParam(1, _custom_currency.to_euro);
				break;

			case WID_CC_PREVIEW:
				SetDParam(0, 10000);
				break;
		}
	}

	void UpdateWidgetSize(int widget, Dimension *size, const Dimension &padding, Dimension *fill, Dimension *resize) override
	{
		switch (widget) {
			/* Set the appropriate width for the edit 'buttons' */
			case WID_CC_SEPARATOR_EDIT:
			case WID_CC_PREFIX_EDIT:
			case WID_CC_SUFFIX_EDIT:
				size->width  = this->GetWidget<NWidgetBase>(WID_CC_RATE_DOWN)->smallest_x + this->GetWidget<NWidgetBase>(WID_CC_RATE_UP)->smallest_x;
				break;

			/* Make sure the window is wide enough for the widest exchange rate */
			case WID_CC_RATE:
				SetDParam(0, 1);
				SetDParam(1, INT32_MAX);
				*size = GetStringBoundingBox(STR_CURRENCY_EXCHANGE_RATE);
				break;
		}
	}

	void OnClick(Point pt, int widget, int click_count) override
	{
		int line = 0;
		int len = 0;
		StringID str = 0;
		CharSetFilter afilter = CS_ALPHANUMERAL;

		switch (widget) {
			case WID_CC_RATE_DOWN:
				if (_custom_currency.rate > 1) _custom_currency.rate--;
				if (_custom_currency.rate == 1) this->DisableWidget(WID_CC_RATE_DOWN);
				this->EnableWidget(WID_CC_RATE_UP);
				break;

			case WID_CC_RATE_UP:
				if (_custom_currency.rate < UINT16_MAX) _custom_currency.rate++;
				if (_custom_currency.rate == UINT16_MAX) this->DisableWidget(WID_CC_RATE_UP);
				this->EnableWidget(WID_CC_RATE_DOWN);
				break;

			case WID_CC_RATE:
				SetDParam(0, _custom_currency.rate);
				str = STR_JUST_INT;
				len = 5;
				line = WID_CC_RATE;
				afilter = CS_NUMERAL;
				break;

			case WID_CC_SEPARATOR_EDIT:
			case WID_CC_SEPARATOR:
				SetDParamStr(0, _custom_currency.separator);
				str = STR_JUST_RAW_STRING;
				len = 1;
				line = WID_CC_SEPARATOR;
				break;

			case WID_CC_PREFIX_EDIT:
			case WID_CC_PREFIX:
				SetDParamStr(0, _custom_currency.prefix);
				str = STR_JUST_RAW_STRING;
				len = 12;
				line = WID_CC_PREFIX;
				break;

			case WID_CC_SUFFIX_EDIT:
			case WID_CC_SUFFIX:
				SetDParamStr(0, _custom_currency.suffix);
				str = STR_JUST_RAW_STRING;
				len = 12;
				line = WID_CC_SUFFIX;
				break;

			case WID_CC_YEAR_DOWN:
				_custom_currency.to_euro = (_custom_currency.to_euro <= 2000) ? CF_NOEURO : _custom_currency.to_euro - 1;
				if (_custom_currency.to_euro == CF_NOEURO) this->DisableWidget(WID_CC_YEAR_DOWN);
				this->EnableWidget(WID_CC_YEAR_UP);
				break;

			case WID_CC_YEAR_UP:
				_custom_currency.to_euro = Clamp(_custom_currency.to_euro + 1, 2000, MAX_YEAR);
				if (_custom_currency.to_euro == MAX_YEAR) this->DisableWidget(WID_CC_YEAR_UP);
				this->EnableWidget(WID_CC_YEAR_DOWN);
				break;

			case WID_CC_YEAR:
				SetDParam(0, _custom_currency.to_euro);
				str = STR_JUST_INT;
				len = 7;
				line = WID_CC_YEAR;
				afilter = CS_NUMERAL;
				break;
		}

		if (len != 0) {
			this->query_widget = line;
			ShowQueryString(str, STR_CURRENCY_CHANGE_PARAMETER, len + 1, this, afilter, QSF_NONE);
		}

		this->SetTimeout();
		this->SetDirty();
	}

	void OnQueryTextFinished(char *str) override
	{
		if (str == nullptr) return;

		switch (this->query_widget) {
			case WID_CC_RATE:
				_custom_currency.rate = Clamp(atoi(str), 1, UINT16_MAX);
				break;

			case WID_CC_SEPARATOR: // Thousands separator
				strecpy(_custom_currency.separator, str, lastof(_custom_currency.separator));
				break;

			case WID_CC_PREFIX:
				strecpy(_custom_currency.prefix, str, lastof(_custom_currency.prefix));
				break;

			case WID_CC_SUFFIX:
				strecpy(_custom_currency.suffix, str, lastof(_custom_currency.suffix));
				break;

			case WID_CC_YEAR: { // Year to switch to euro
				int val = atoi(str);

				_custom_currency.to_euro = (val < 2000 ? CF_NOEURO : std::min(val, MAX_YEAR));
				break;
			}
		}
		MarkWholeScreenDirty();
		SetButtonState();
	}

	void OnTimeout() override
	{
		this->SetDirty();
	}
};

static const NWidgetPart _nested_cust_currency_widgets[] = {
	NWidget(NWID_HORIZONTAL),
		NWidget(WWT_CLOSEBOX, COLOUR_GREY),
		NWidget(WWT_CAPTION, COLOUR_GREY), SetDataTip(STR_CURRENCY_WINDOW, STR_TOOLTIP_WINDOW_TITLE_DRAG_THIS),
	EndContainer(),
	NWidget(WWT_PANEL, COLOUR_GREY),
		NWidget(NWID_VERTICAL, NC_EQUALSIZE), SetPIP(7, 3, 0),
			NWidget(NWID_HORIZONTAL), SetPIP(10, 0, 5),
				NWidget(WWT_PUSHARROWBTN, COLOUR_YELLOW, WID_CC_RATE_DOWN), SetDataTip(AWV_DECREASE, STR_CURRENCY_DECREASE_EXCHANGE_RATE_TOOLTIP),
				NWidget(WWT_PUSHARROWBTN, COLOUR_YELLOW, WID_CC_RATE_UP), SetDataTip(AWV_INCREASE, STR_CURRENCY_INCREASE_EXCHANGE_RATE_TOOLTIP),
				NWidget(NWID_SPACER), SetMinimalSize(5, 0),
				NWidget(WWT_TEXT, COLOUR_BLUE, WID_CC_RATE), SetDataTip(STR_CURRENCY_EXCHANGE_RATE, STR_CURRENCY_SET_EXCHANGE_RATE_TOOLTIP), SetFill(1, 0),
			EndContainer(),
			NWidget(NWID_HORIZONTAL), SetPIP(10, 0, 5),
				NWidget(WWT_PUSHBTN, COLOUR_DARK_BLUE, WID_CC_SEPARATOR_EDIT), SetDataTip(0x0, STR_CURRENCY_SET_CUSTOM_CURRENCY_SEPARATOR_TOOLTIP), SetFill(0, 1),
				NWidget(NWID_SPACER), SetMinimalSize(5, 0),
				NWidget(WWT_TEXT, COLOUR_BLUE, WID_CC_SEPARATOR), SetDataTip(STR_CURRENCY_SEPARATOR, STR_CURRENCY_SET_CUSTOM_CURRENCY_SEPARATOR_TOOLTIP), SetFill(1, 0),
			EndContainer(),
			NWidget(NWID_HORIZONTAL), SetPIP(10, 0, 5),
				NWidget(WWT_PUSHBTN, COLOUR_DARK_BLUE, WID_CC_PREFIX_EDIT), SetDataTip(0x0, STR_CURRENCY_SET_CUSTOM_CURRENCY_PREFIX_TOOLTIP), SetFill(0, 1),
				NWidget(NWID_SPACER), SetMinimalSize(5, 0),
				NWidget(WWT_TEXT, COLOUR_BLUE, WID_CC_PREFIX), SetDataTip(STR_CURRENCY_PREFIX, STR_CURRENCY_SET_CUSTOM_CURRENCY_PREFIX_TOOLTIP), SetFill(1, 0),
			EndContainer(),
			NWidget(NWID_HORIZONTAL), SetPIP(10, 0, 5),
				NWidget(WWT_PUSHBTN, COLOUR_DARK_BLUE, WID_CC_SUFFIX_EDIT), SetDataTip(0x0, STR_CURRENCY_SET_CUSTOM_CURRENCY_SUFFIX_TOOLTIP), SetFill(0, 1),
				NWidget(NWID_SPACER), SetMinimalSize(5, 0),
				NWidget(WWT_TEXT, COLOUR_BLUE, WID_CC_SUFFIX), SetDataTip(STR_CURRENCY_SUFFIX, STR_CURRENCY_SET_CUSTOM_CURRENCY_SUFFIX_TOOLTIP), SetFill(1, 0),
			EndContainer(),
			NWidget(NWID_HORIZONTAL), SetPIP(10, 0, 5),
				NWidget(WWT_PUSHARROWBTN, COLOUR_YELLOW, WID_CC_YEAR_DOWN), SetDataTip(AWV_DECREASE, STR_CURRENCY_DECREASE_CUSTOM_CURRENCY_TO_EURO_TOOLTIP),
				NWidget(WWT_PUSHARROWBTN, COLOUR_YELLOW, WID_CC_YEAR_UP), SetDataTip(AWV_INCREASE, STR_CURRENCY_INCREASE_CUSTOM_CURRENCY_TO_EURO_TOOLTIP),
				NWidget(NWID_SPACER), SetMinimalSize(5, 0),
				NWidget(WWT_TEXT, COLOUR_BLUE, WID_CC_YEAR), SetDataTip(STR_JUST_STRING, STR_CURRENCY_SET_CUSTOM_CURRENCY_TO_EURO_TOOLTIP), SetFill(1, 0),
			EndContainer(),
		EndContainer(),
		NWidget(WWT_LABEL, COLOUR_BLUE, WID_CC_PREVIEW),
								SetDataTip(STR_CURRENCY_PREVIEW, STR_CURRENCY_CUSTOM_CURRENCY_PREVIEW_TOOLTIP), SetPadding(15, 1, 18, 2),
	EndContainer(),
};

static WindowDesc _cust_currency_desc(
	WDP_CENTER, nullptr, 0, 0,
	WC_CUSTOM_CURRENCY, WC_NONE,
	0,
	_nested_cust_currency_widgets, lengthof(_nested_cust_currency_widgets)
);

/** Open custom currency window. */
static void ShowCustCurrency()
{
	DeleteWindowById(WC_CUSTOM_CURRENCY, 0);
	new CustomCurrencyWindow(&_cust_currency_desc);
}

void ReconstructUserInterface()
{
	// Reinit all GUI elements and fonts, so they will rescale
	InitFreeType(true);
	CheckForMissingGlyphs();

	DeleteAllNonVitalWindows();

	switch (_game_mode) {
		case GM_MENU:
			DeleteWindowById(WC_SELECT_GAME, 0);
			extern void ShowSelectGameWindow();
			ShowSelectGameWindow();
			break;

		case GM_NORMAL:
		case GM_EDITOR:
			HideVitalWindows();
			ShowVitalWindows();
			break;

		default:
			break;
	}

	ReInitAllWindows();
	if (_settings_client.gui.windows_titlebars) {
		// Hack to prevent second click on the same button via button-up event
		ShowGameOptions();
	}
}<|MERGE_RESOLUTION|>--- conflicted
+++ resolved
@@ -314,24 +314,11 @@
 	void SetStringParameters(int widget) const override
 	{
 		switch (widget) {
-<<<<<<< HEAD
-			case WID_GO_CURRENCY_DROPDOWN:   SetDParam(0, _currency_specs[this->opt->locale.currency].name); break;
-			case WID_GO_AUTOSAVE_DROPDOWN:   SetDParam(0, _autosave_dropdown[_settings_client.gui.autosave]); break;
-			case WID_GO_LANG_DROPDOWN:       SetDParamStr(0, _current_language->own_name); break;
-			case WID_GO_RESOLUTION_DROPDOWN: SetDParam(0, GetCurRes() == _resolutions.size() ? STR_GAME_OPTIONS_RESOLUTION_OTHER : SPECSTR_RESOLUTION_START + GetCurRes()); break;
-			case WID_GO_BUTTON_SIZE_DROPDOWN:SetDParam(0, _settings_client.gui.min_button); break;
-			case WID_GO_TEXT_SIZE_DROPDOWN:  SetDParam(0, _freetype.medium.size); break;
-			case WID_GO_GUI_ZOOM_DROPDOWN:   SetDParam(0, _gui_zoom_dropdown[_gui_zoom_cfg != ZOOM_LVL_CFG_AUTO ? ZOOM_LVL_OUT_4X - _gui_zoom_cfg + 1 : 0]); break;
-			case WID_GO_FONT_ZOOM_DROPDOWN:  SetDParam(0, _font_zoom_dropdown[_font_zoom_cfg != ZOOM_LVL_CFG_AUTO ? ZOOM_LVL_OUT_4X - _font_zoom_cfg + 1 : 0]); break;
-			case WID_GO_BASE_GRF_DROPDOWN:   SetDParamStr(0, BaseGraphics::GetUsedSet()->name.c_str()); break;
-			case WID_GO_BASE_GRF_STATUS:     SetDParam(0, BaseGraphics::GetUsedSet()->GetNumInvalid()); break;
-			case WID_GO_BASE_SFX_DROPDOWN:   SetDParamStr(0, BaseSounds::GetUsedSet()->name.c_str()); break;
-			case WID_GO_BASE_MUSIC_DROPDOWN: SetDParamStr(0, BaseMusic::GetUsedSet()->name.c_str()); break;
-			case WID_GO_BASE_MUSIC_STATUS:   SetDParam(0, BaseMusic::GetUsedSet()->GetNumInvalid()); break;
-=======
 			case WID_GO_CURRENCY_DROPDOWN:     SetDParam(0, _currency_specs[this->opt->locale.currency].name); break;
 			case WID_GO_AUTOSAVE_DROPDOWN:     SetDParam(0, _autosave_dropdown[_settings_client.gui.autosave]); break;
 			case WID_GO_LANG_DROPDOWN:         SetDParamStr(0, _current_language->own_name); break;
+			case WID_GO_BUTTON_SIZE_DROPDOWN:  SetDParam(0, _settings_client.gui.min_button); break;
+			case WID_GO_TEXT_SIZE_DROPDOWN:    SetDParam(0, _freetype.medium.size); break;
 			case WID_GO_GUI_ZOOM_DROPDOWN:     SetDParam(0, _gui_zoom_dropdown[_gui_zoom_cfg != ZOOM_LVL_CFG_AUTO ? ZOOM_LVL_OUT_4X - _gui_zoom_cfg + 1 : 0]); break;
 			case WID_GO_FONT_ZOOM_DROPDOWN:    SetDParam(0, _font_zoom_dropdown[_font_zoom_cfg != ZOOM_LVL_CFG_AUTO ? ZOOM_LVL_OUT_4X - _font_zoom_cfg + 1 : 0]); break;
 			case WID_GO_BASE_GRF_DROPDOWN:     SetDParamStr(0, BaseGraphics::GetUsedSet()->name.c_str()); break;
@@ -352,7 +339,6 @@
 				}
 				break;
 			}
->>>>>>> ad256b5c
 		}
 	}
 
@@ -472,7 +458,6 @@
 				this->SetDirty();
 				break;
 
-<<<<<<< HEAD
 			case WID_GO_WINDOWS_TITLEBARS:
 				_settings_client.gui.windows_titlebars = !_settings_client.gui.windows_titlebars;
 				this->SetWidgetLoweredState(WID_GO_WINDOWS_TITLEBARS, _settings_client.gui.windows_titlebars);
@@ -516,13 +501,13 @@
 				#ifdef __ANDROID__
 				SDL_ANDROID_SetConfigOption(SDL_ANDROID_CONFIG_VIDEO_DEPTH_BPP, 24);
 				#endif
-=======
+				break;
+
 			case WID_GO_VIDEO_ACCEL_BUTTON:
 				_video_hw_accel = !_video_hw_accel;
 				ShowErrorMessage(STR_GAME_OPTIONS_VIDEO_ACCELERATION_RESTART, INVALID_STRING_ID, WL_INFO);
 				this->SetWidgetLoweredState(WID_GO_VIDEO_ACCEL_BUTTON, _video_hw_accel);
 				this->SetDirty();
->>>>>>> ad256b5c
 				break;
 
 			default: {
@@ -588,7 +573,6 @@
 				}
 				break;
 
-<<<<<<< HEAD
 			case WID_GO_BUTTON_SIZE_DROPDOWN: // Setup screenshot format dropdown
 				_settings_client.gui.min_button = index;
 				_settings_client.gui.min_step = index;
@@ -602,7 +586,7 @@
 				_freetype.mono.size = _freetype.medium.size;
 				ReconstructUserInterface();
 				break;
-=======
+
 			case WID_GO_REFRESH_RATE_DROPDOWN: {
 				_settings_client.gui.refresh_rate = *std::next(_refresh_rates.begin(), index);
 				if (_settings_client.gui.refresh_rate > 60) {
@@ -612,7 +596,6 @@
 				}
 				break;
 			}
->>>>>>> ad256b5c
 
 			case WID_GO_GUI_ZOOM_DROPDOWN: {
 				int8 new_zoom = index > 0 ? ZOOM_LVL_OUT_4X - index + 1 : ZOOM_LVL_CFG_AUTO;
@@ -666,15 +649,11 @@
 		this->SetWidgetLoweredState(WID_GO_WINDOWS_TITLEBARS, _settings_client.gui.windows_titlebars);
 #ifdef WIN32
 		this->SetWidgetLoweredState(WID_GO_FULLSCREEN_BUTTON, _fullscreen);
-<<<<<<< HEAD
-#else
+#endif
 		this->SetWidgetLoweredState(WID_GO_8BPP_BUTTON, _ini_blitter == "8bpp-optimized");
 		this->SetWidgetLoweredState(WID_GO_16BPP_BUTTON, _ini_blitter == "16bpp-simple");
 		this->SetWidgetLoweredState(WID_GO_32BPP_BUTTON, _ini_blitter == "32bpp-anim" || _ini_blitter == "");
-#endif
-=======
 		this->SetWidgetLoweredState(WID_GO_VIDEO_ACCEL_BUTTON, _video_hw_accel);
->>>>>>> ad256b5c
 
 		bool missing_files = BaseGraphics::GetUsedSet()->GetNumMissing() == 0;
 		this->GetWidget<NWidgetCore>(WID_GO_BASE_GRF_STATUS)->SetDataTip(missing_files ? STR_EMPTY : STR_GAME_OPTIONS_BASE_GRF_STATUS, STR_NULL);
@@ -701,18 +680,16 @@
 				NWidget(WWT_FRAME, COLOUR_GREY), SetDataTip(STR_GAME_OPTIONS_AUTOSAVE_FRAME, STR_NULL),
 					NWidget(WWT_DROPDOWN, COLOUR_GREY, WID_GO_AUTOSAVE_DROPDOWN), SetMinimalSize(150, 12), SetDataTip(STR_BLACK_STRING, STR_GAME_OPTIONS_AUTOSAVE_DROPDOWN_TOOLTIP), SetFill(1, 0),
 				EndContainer(),
-<<<<<<< HEAD
 				NWidget(WWT_FRAME, COLOUR_GREY), SetDataTip(STR_GAME_OPTIONS_RESOLUTION, STR_NULL),
 					NWidget(WWT_DROPDOWN, COLOUR_GREY, WID_GO_RESOLUTION_DROPDOWN), SetMinimalSize(150, 12), SetDataTip(STR_BLACK_STRING, STR_GAME_OPTIONS_RESOLUTION_TOOLTIP), SetFill(1, 0), SetPadding(0, 0, 3, 0),
 					NWidget(NWID_HORIZONTAL),
 #ifdef WIN32
 						NWidget(WWT_TEXT, COLOUR_GREY), SetMinimalSize(0, 12), SetFill(1, 0), SetDataTip(STR_GAME_OPTIONS_FULLSCREEN, STR_NULL),
 						NWidget(WWT_TEXTBTN, COLOUR_GREY, WID_GO_FULLSCREEN_BUTTON), SetMinimalSize(21, 9), SetDataTip(STR_EMPTY, STR_GAME_OPTIONS_FULLSCREEN_TOOLTIP),
-#else
+#endif
 						NWidget(WWT_TEXTBTN, COLOUR_GREY, WID_GO_8BPP_BUTTON), SetMinimalSize(9, 9), SetDataTip(STR_CONFIG_SETTING_VIDEO_8BPP, STR_CONFIG_SETTING_VIDEO_8BPP_HELPTEXT),
 						NWidget(WWT_TEXTBTN, COLOUR_GREY, WID_GO_16BPP_BUTTON), SetMinimalSize(9, 9), SetDataTip(STR_CONFIG_SETTING_VIDEO_16BPP, STR_CONFIG_SETTING_VIDEO_16BPP_HELPTEXT),
 						NWidget(WWT_TEXTBTN, COLOUR_GREY, WID_GO_32BPP_BUTTON), SetMinimalSize(9, 9), SetDataTip(STR_CONFIG_SETTING_VIDEO_24BPP, STR_CONFIG_SETTING_VIDEO_24BPP_HELPTEXT),
-#endif
 					EndContainer(),
 				EndContainer(),
 				NWidget(WWT_FRAME, COLOUR_GREY), SetDataTip(STR_GAME_OPTIONS_GUI_ZOOM_FRAME, STR_NULL),
@@ -722,13 +699,6 @@
 					NWidget(NWID_HORIZONTAL),
 						NWidget(WWT_TEXTBTN, COLOUR_GREY, WID_GO_WINDOWS_TITLEBARS), SetMinimalSize(21, 9), SetDataTip(STR_CONFIG_SETTING_WINDOWS_TITLEBARS, STR_CONFIG_SETTING_WINDOWS_TITLEBARS_HELPTEXT), SetFill(1, 0),
 					EndContainer(),
-=======
-				NWidget(WWT_FRAME, COLOUR_GREY), SetDataTip(STR_GAME_OPTIONS_GUI_ZOOM_FRAME, STR_NULL),
-					NWidget(WWT_DROPDOWN, COLOUR_GREY, WID_GO_GUI_ZOOM_DROPDOWN), SetMinimalSize(150, 12), SetDataTip(STR_BLACK_STRING, STR_GAME_OPTIONS_GUI_ZOOM_DROPDOWN_TOOLTIP), SetFill(1, 0),
-				EndContainer(),
-				NWidget(WWT_FRAME, COLOUR_GREY), SetDataTip(STR_GAME_OPTIONS_CURRENCY_UNITS_FRAME, STR_NULL),
-					NWidget(WWT_DROPDOWN, COLOUR_GREY, WID_GO_CURRENCY_DROPDOWN), SetMinimalSize(150, 12), SetDataTip(STR_BLACK_STRING, STR_GAME_OPTIONS_CURRENCY_UNITS_DROPDOWN_TOOLTIP), SetFill(1, 0),
->>>>>>> ad256b5c
 				EndContainer(),
 			EndContainer(),
 
@@ -736,7 +706,6 @@
 				NWidget(WWT_FRAME, COLOUR_GREY), SetDataTip(STR_GAME_OPTIONS_LANGUAGE, STR_NULL),
 					NWidget(WWT_DROPDOWN, COLOUR_GREY, WID_GO_LANG_DROPDOWN), SetMinimalSize(150, 12), SetDataTip(STR_BLACK_RAW_STRING, STR_GAME_OPTIONS_LANGUAGE_TOOLTIP), SetFill(1, 0),
 				EndContainer(),
-<<<<<<< HEAD
 				NWidget(WWT_FRAME, COLOUR_GREY), SetDataTip(STR_GAME_OPTIONS_CURRENCY_UNITS_FRAME, STR_NULL),
 					NWidget(WWT_DROPDOWN, COLOUR_GREY, WID_GO_CURRENCY_DROPDOWN), SetMinimalSize(150, 12), SetDataTip(STR_BLACK_STRING, STR_GAME_OPTIONS_CURRENCY_UNITS_DROPDOWN_TOOLTIP), SetFill(1, 0),
 				EndContainer(),
@@ -745,15 +714,11 @@
 				EndContainer(),
 				NWidget(WWT_FRAME, COLOUR_GREY), SetDataTip(STR_CONFIG_SETTING_FONT_SIZE, STR_NULL),
 					NWidget(WWT_DROPDOWN, COLOUR_GREY, WID_GO_TEXT_SIZE_DROPDOWN), SetMinimalSize(150, 12), SetDataTip(STR_JUST_INT, STR_CONFIG_SETTING_FONT_SIZE_TOOLTIP), SetFill(1, 0),
-=======
+				EndContainer(),
 				NWidget(WWT_FRAME, COLOUR_GREY), SetDataTip(STR_GAME_OPTIONS_FONT_ZOOM, STR_NULL),
 					NWidget(WWT_DROPDOWN, COLOUR_GREY, WID_GO_FONT_ZOOM_DROPDOWN), SetMinimalSize(150, 12), SetDataTip(STR_BLACK_STRING, STR_GAME_OPTIONS_FONT_ZOOM_DROPDOWN_TOOLTIP), SetFill(1, 0),
->>>>>>> ad256b5c
 				EndContainer(),
-			EndContainer(),
-
-<<<<<<< HEAD
-			NWidget(NWID_VERTICAL), SetPIP(0, 6, 0),
+
 				NWidget(WWT_FRAME, COLOUR_GREY), SetDataTip(STR_GAME_OPTIONS_BASE_GRF, STR_NULL), SetPadding(0, 10, 0, 10),
 					NWidget(NWID_HORIZONTAL), SetPIP(0, 30, 0),
 						NWidget(WWT_DROPDOWN, COLOUR_GREY, WID_GO_BASE_GRF_DROPDOWN), SetMinimalSize(150, 12), SetDataTip(STR_BLACK_RAW_STRING, STR_GAME_OPTIONS_BASE_GRF_TOOLTIP),
@@ -766,43 +731,6 @@
 						NWidget(WWT_PUSHTXTBTN, COLOUR_GREY, WID_GO_BASE_GRF_TEXTFILE + TFT_LICENSE), SetFill(1, 0), SetResize(1, 0), SetDataTip(STR_TEXTFILE_VIEW_LICENCE, STR_NULL),
 					EndContainer(),
 				EndContainer(),
-=======
-		NWidget(WWT_FRAME, COLOUR_GREY), SetDataTip(STR_GAME_OPTIONS_GRAPHICS, STR_NULL), SetPadding(0, 10, 0, 10),
-			NWidget(NWID_HORIZONTAL),
-				NWidget(NWID_VERTICAL),
-					NWidget(WWT_TEXT, COLOUR_GREY), SetMinimalSize(0, 12), SetFill(1, 0), SetDataTip(STR_GAME_OPTIONS_RESOLUTION, STR_NULL), SetPadding(0, 0, 2, 0),
-					NWidget(WWT_TEXT, COLOUR_GREY), SetMinimalSize(0, 12), SetFill(1, 0), SetDataTip(STR_GAME_OPTIONS_REFRESH_RATE, STR_NULL), SetPadding(0, 0, 2, 0),
-					NWidget(WWT_TEXT, COLOUR_GREY), SetMinimalSize(0, 12), SetFill(1, 0), SetDataTip(STR_GAME_OPTIONS_FULLSCREEN, STR_NULL), SetPadding(0, 0, 2, 0),
-					NWidget(WWT_TEXT, COLOUR_GREY), SetMinimalSize(0, 12), SetFill(1, 0), SetDataTip(STR_GAME_OPTIONS_VIDEO_ACCELERATION, STR_NULL),
-				EndContainer(),
-				NWidget(NWID_VERTICAL),
-					NWidget(WWT_DROPDOWN, COLOUR_GREY, WID_GO_RESOLUTION_DROPDOWN), SetMinimalSize(100, 12), SetDataTip(STR_BLACK_STRING, STR_GAME_OPTIONS_RESOLUTION_TOOLTIP), SetFill(1, 0), SetPadding(0, 0, 2, 0),
-					NWidget(WWT_DROPDOWN, COLOUR_GREY, WID_GO_REFRESH_RATE_DROPDOWN), SetMinimalSize(100, 12), SetDataTip(STR_GAME_OPTIONS_REFRESH_RATE_ITEM, STR_GAME_OPTIONS_REFRESH_RATE_TOOLTIP), SetFill(1, 0), SetPadding(0, 0, 2, 0),
-					NWidget(NWID_HORIZONTAL), SetPadding(0, 0, 2, 0),
-						NWidget(NWID_SPACER), SetMinimalSize(1, 0), SetFill(1, 0),
-						NWidget(WWT_TEXTBTN, COLOUR_GREY, WID_GO_FULLSCREEN_BUTTON), SetMinimalSize(21, 9), SetDataTip(STR_EMPTY, STR_GAME_OPTIONS_FULLSCREEN_TOOLTIP),
-					EndContainer(),
-					NWidget(NWID_HORIZONTAL),
-						NWidget(NWID_SPACER), SetMinimalSize(1, 0), SetFill(1, 0),
-						NWidget(WWT_TEXTBTN, COLOUR_GREY, WID_GO_VIDEO_ACCEL_BUTTON), SetMinimalSize(21, 9), SetDataTip(STR_EMPTY, STR_GAME_OPTIONS_VIDEO_ACCELERATION_TOOLTIP),
-					EndContainer(),
-				EndContainer(),
-			EndContainer(),
-		EndContainer(),
-
-		NWidget(WWT_FRAME, COLOUR_GREY), SetDataTip(STR_GAME_OPTIONS_BASE_GRF, STR_NULL), SetPadding(0, 10, 0, 10),
-			NWidget(NWID_HORIZONTAL), SetPIP(0, 30, 0),
-				NWidget(WWT_DROPDOWN, COLOUR_GREY, WID_GO_BASE_GRF_DROPDOWN), SetMinimalSize(150, 12), SetDataTip(STR_BLACK_RAW_STRING, STR_GAME_OPTIONS_BASE_GRF_TOOLTIP),
-				NWidget(WWT_TEXT, COLOUR_GREY, WID_GO_BASE_GRF_STATUS), SetMinimalSize(150, 12), SetDataTip(STR_EMPTY, STR_NULL), SetFill(1, 0),
-			EndContainer(),
-			NWidget(WWT_TEXT, COLOUR_GREY, WID_GO_BASE_GRF_DESCRIPTION), SetMinimalSize(330, 0), SetDataTip(STR_EMPTY, STR_GAME_OPTIONS_BASE_GRF_DESCRIPTION_TOOLTIP), SetFill(1, 0), SetPadding(6, 0, 6, 0),
-			NWidget(NWID_HORIZONTAL, NC_EQUALSIZE), SetPIP(7, 0, 7),
-				NWidget(WWT_PUSHTXTBTN, COLOUR_GREY, WID_GO_BASE_GRF_TEXTFILE + TFT_README), SetFill(1, 0), SetResize(1, 0), SetDataTip(STR_TEXTFILE_VIEW_README, STR_NULL),
-				NWidget(WWT_PUSHTXTBTN, COLOUR_GREY, WID_GO_BASE_GRF_TEXTFILE + TFT_CHANGELOG), SetFill(1, 0), SetResize(1, 0), SetDataTip(STR_TEXTFILE_VIEW_CHANGELOG, STR_NULL),
-				NWidget(WWT_PUSHTXTBTN, COLOUR_GREY, WID_GO_BASE_GRF_TEXTFILE + TFT_LICENSE), SetFill(1, 0), SetResize(1, 0), SetDataTip(STR_TEXTFILE_VIEW_LICENCE, STR_NULL),
-			EndContainer(),
-		EndContainer(),
->>>>>>> ad256b5c
 
 				NWidget(WWT_FRAME, COLOUR_GREY), SetDataTip(STR_GAME_OPTIONS_BASE_SFX, STR_NULL), SetPadding(0, 10, 0, 10),
 					NWidget(NWID_HORIZONTAL), SetPIP(0, 30, 0),
