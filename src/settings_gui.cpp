/*
 * This file is part of OpenTTD.
 * OpenTTD is free software; you can redistribute it and/or modify it under the terms of the GNU General Public License as published by the Free Software Foundation, version 2.
 * OpenTTD is distributed in the hope that it will be useful, but WITHOUT ANY WARRANTY; without even the implied warranty of MERCHANTABILITY or FITNESS FOR A PARTICULAR PURPOSE.
 * See the GNU General Public License for more details. You should have received a copy of the GNU General Public License along with OpenTTD. If not, see <http://www.gnu.org/licenses/>.
 */

/** @file settings_gui.cpp GUI for settings. */

#include "stdafx.h"
#include "currency.h"
#include "error.h"
#include "settings_gui.h"
#include "textbuf_gui.h"
#include "command_func.h"
#include "network/network.h"
#include "town.h"
#include "settings_internal.h"
#include "newgrf_townname.h"
#include "strings_func.h"
#include "window_func.h"
#include "string_func.h"
#include "widgets/dropdown_type.h"
#include "widgets/dropdown_func.h"
#include "highscore.h"
#include "base_media_base.h"
#include "company_base.h"
#include "company_func.h"
#include "viewport_func.h"
#include "core/geometry_func.hpp"
#include "ai/ai.hpp"
#include "blitter/factory.hpp"
#include "language.h"
#include "textfile_gui.h"
#include "stringfilter_type.h"
#include "querystring_gui.h"
#include "fontcache.h"
<<<<<<< HEAD
#include "settings_func.h"
=======
#include "zoom_func.h"
>>>>>>> a499e9ac

#include <vector>

#include "safeguards.h"

#ifdef __ANDROID__
#include <SDL_android.h>
#endif

enum { MIN_BUTTON_SIZE = 10, MAX_BUTTON_SIZE = 100 };

static const StringID _driveside_dropdown[] = {
	STR_GAME_OPTIONS_ROAD_VEHICLES_DROPDOWN_LEFT,
	STR_GAME_OPTIONS_ROAD_VEHICLES_DROPDOWN_RIGHT,
	INVALID_STRING_ID
};

static const StringID _autosave_dropdown[] = {
	STR_GAME_OPTIONS_AUTOSAVE_DROPDOWN_OFF,
	STR_GAME_OPTIONS_AUTOSAVE_DROPDOWN_EVERY_1_MONTH,
	STR_GAME_OPTIONS_AUTOSAVE_DROPDOWN_EVERY_3_MONTHS,
	STR_GAME_OPTIONS_AUTOSAVE_DROPDOWN_EVERY_6_MONTHS,
	STR_GAME_OPTIONS_AUTOSAVE_DROPDOWN_EVERY_12_MONTHS,
	INVALID_STRING_ID,
};

static const StringID _gui_zoom_dropdown[] = {
	STR_GAME_OPTIONS_GUI_ZOOM_DROPDOWN_NORMAL,
	STR_GAME_OPTIONS_GUI_ZOOM_DROPDOWN_2X_ZOOM,
	STR_GAME_OPTIONS_GUI_ZOOM_DROPDOWN_4X_ZOOM,
	INVALID_STRING_ID,
};

static const StringID _font_zoom_dropdown[] = {
	STR_GAME_OPTIONS_FONT_ZOOM_DROPDOWN_NORMAL,
	STR_GAME_OPTIONS_FONT_ZOOM_DROPDOWN_2X_ZOOM,
	STR_GAME_OPTIONS_FONT_ZOOM_DROPDOWN_4X_ZOOM,
	INVALID_STRING_ID,
};

int _nb_orig_names = SPECSTR_TOWNNAME_LAST - SPECSTR_TOWNNAME_START + 1; ///< Number of original town names.
static StringID *_grf_names = nullptr; ///< Pointer to town names defined by NewGRFs.
static int _nb_grf_names = 0;       ///< Number of town names defined by NewGRFs.

static Dimension _circle_size; ///< Dimension of the circle +/- icon. This is here as not all users are within the class of the settings window.

static const void *ResolveVariableAddress(const GameSettings *settings_ptr, const SettingDesc *sd);

/** Allocate memory for the NewGRF town names. */
void InitGRFTownGeneratorNames()
{
	free(_grf_names);
	_grf_names = GetGRFTownNameList();
	_nb_grf_names = 0;
	for (StringID *s = _grf_names; *s != INVALID_STRING_ID; s++) _nb_grf_names++;
}

/**
 * Get a town name.
 * @param town_name Number of the wanted town name.
 * @return Name of the town as string ID.
 */
static inline StringID TownName(int town_name)
{
	if (town_name < _nb_orig_names) return STR_GAME_OPTIONS_TOWN_NAME_ORIGINAL_ENGLISH + town_name;
	town_name -= _nb_orig_names;
	if (town_name < _nb_grf_names) return _grf_names[town_name];
	return STR_UNDEFINED;
}

/**
 * Get index of the current screen resolution.
 * @return Index of the current screen resolution if it is a known resolution, _resolutions.size() otherwise.
 */
static uint GetCurRes()
{
	uint i;

	for (i = 0; i != _resolutions.size(); i++) {
		if (_resolutions[i] == Dimension(_screen.width, _screen.height)) break;
	}
	return i;
}

static void ShowCustCurrency();

static void ReconstructUserInterface();

template <class T>
static DropDownList BuildSetDropDownList(int *selected_index, bool allow_selection)
{
	int n = T::GetNumSets();
	*selected_index = T::GetIndexOfUsedSet();

	DropDownList list;
	for (int i = 0; i < n; i++) {
		list.emplace_back(new DropDownListCharStringItem(T::GetSet(i)->name, i, !allow_selection && (*selected_index != i)));
	}

	return list;
}

DropDownList BuildMusicSetDropDownList(int *selected_index)
{
	return BuildSetDropDownList<BaseMusic>(selected_index, true);
}

/** Window for displaying the textfile of a BaseSet. */
template <class TBaseSet>
struct BaseSetTextfileWindow : public TextfileWindow {
	const TBaseSet* baseset; ///< View the textfile of this BaseSet.
	StringID content_type;   ///< STR_CONTENT_TYPE_xxx for title.

	BaseSetTextfileWindow(TextfileType file_type, const TBaseSet* baseset, StringID content_type) : TextfileWindow(file_type), baseset(baseset), content_type(content_type)
	{
		const char *textfile = this->baseset->GetTextfile(file_type);
		this->LoadTextfile(textfile, BASESET_DIR);
	}

	void SetStringParameters(int widget) const override
	{
		if (widget == WID_TF_CAPTION) {
			SetDParam(0, content_type);
			SetDParamStr(1, this->baseset->name);
		}
	}
};

/**
 * Open the BaseSet version of the textfile window.
 * @param file_type The type of textfile to display.
 * @param baseset The BaseSet to use.
 * @param content_type STR_CONTENT_TYPE_xxx for title.
 */
template <class TBaseSet>
void ShowBaseSetTextfileWindow(TextfileType file_type, const TBaseSet* baseset, StringID content_type)
{
	DeleteWindowById(WC_TEXTFILE, file_type);
	new BaseSetTextfileWindow<TBaseSet>(file_type, baseset, content_type);
}

struct GameOptionsWindow : Window {
	GameSettings *opt;
	bool reload;

	GameOptionsWindow(WindowDesc *desc) : Window(desc)
	{
		this->opt = &GetGameSettings();
		this->reload = false;

		this->InitNested(WN_GAME_OPTIONS_GAME_OPTIONS);
		this->OnInvalidateData(0);
	}

	~GameOptionsWindow()
	{
		DeleteWindowById(WC_CUSTOM_CURRENCY, 0);
		DeleteWindowByClass(WC_TEXTFILE);
		if (this->reload) _switch_mode = SM_MENU;
		if (!_exit_game) SaveToConfig(); // Save all settings immediately on Android, because users tend to kill the app instead of pressing 'Quit' button
	}

	/**
	 * Build the dropdown list for a specific widget.
	 * @param widget         Widget to build list for
	 * @param selected_index Currently selected item
	 * @return the built dropdown list, or nullptr if the widget has no dropdown menu.
	 */
	DropDownList BuildDropDownList(int widget, int *selected_index) const
	{
		DropDownList list;
		switch (widget) {
			case WID_GO_CURRENCY_DROPDOWN: { // Setup currencies dropdown
				*selected_index = this->opt->locale.currency;
				StringID *items = BuildCurrencyDropdown();
				uint64 disabled = _game_mode == GM_MENU ? 0LL : ~GetMaskOfAllowedCurrencies();

				/* Add non-custom currencies; sorted naturally */
				for (uint i = 0; i < CURRENCY_END; items++, i++) {
					if (i == CURRENCY_CUSTOM) continue;
					list.emplace_back(new DropDownListStringItem(*items, i, HasBit(disabled, i)));
				}
				std::sort(list.begin(), list.end(), DropDownListStringItem::NatSortFunc);

				/* Append custom currency at the end */
				list.emplace_back(new DropDownListItem(-1, false)); // separator line
				list.emplace_back(new DropDownListStringItem(STR_GAME_OPTIONS_CURRENCY_CUSTOM, CURRENCY_CUSTOM, HasBit(disabled, CURRENCY_CUSTOM)));
				break;
			}

			case WID_GO_ROADSIDE_DROPDOWN: { // Setup road-side dropdown
				*selected_index = this->opt->vehicle.road_side;
				const StringID *items = _driveside_dropdown;
				uint disabled = 0;

				/* You can only change the drive side if you are in the menu or ingame with
				 * no vehicles present. In a networking game only the server can change it */
				extern bool RoadVehiclesAreBuilt();
				if ((_game_mode != GM_MENU && RoadVehiclesAreBuilt()) || (_networking && !_network_server)) {
					disabled = ~(1 << this->opt->vehicle.road_side); // disable the other value
				}

				for (uint i = 0; *items != INVALID_STRING_ID; items++, i++) {
					list.emplace_back(new DropDownListStringItem(*items, i, HasBit(disabled, i)));
				}
				break;
			}

			case WID_GO_TOWNNAME_DROPDOWN: { // Setup townname dropdown
				*selected_index = this->opt->game_creation.town_name;

				int enabled_item = (_game_mode == GM_MENU || Town::GetNumItems() == 0) ? -1 : *selected_index;

				/* Add and sort newgrf townnames generators */
				for (int i = 0; i < _nb_grf_names; i++) {
					int result = _nb_orig_names + i;
					list.emplace_back(new DropDownListStringItem(_grf_names[i], result, enabled_item != result && enabled_item >= 0));
				}
				std::sort(list.begin(), list.end(), DropDownListStringItem::NatSortFunc);

				size_t newgrf_size = list.size();
				/* Insert newgrf_names at the top of the list */
				if (newgrf_size > 0) {
					list.emplace_back(new DropDownListItem(-1, false)); // separator line
					newgrf_size++;
				}

				/* Add and sort original townnames generators */
				for (int i = 0; i < _nb_orig_names; i++) {
					list.emplace_back(new DropDownListStringItem(STR_GAME_OPTIONS_TOWN_NAME_ORIGINAL_ENGLISH + i, i, enabled_item != i && enabled_item >= 0));
				}
				std::sort(list.begin() + newgrf_size, list.end(), DropDownListStringItem::NatSortFunc);
				break;
			}

			case WID_GO_AUTOSAVE_DROPDOWN: { // Setup autosave dropdown
				*selected_index = _settings_client.gui.autosave;
				const StringID *items = _autosave_dropdown;
				for (uint i = 0; *items != INVALID_STRING_ID; items++, i++) {
					list.emplace_back(new DropDownListStringItem(*items, i, false));
				}
				break;
			}

			case WID_GO_LANG_DROPDOWN: { // Setup interface language dropdown
				for (uint i = 0; i < _languages.size(); i++) {
					if (&_languages[i] == _current_language) *selected_index = i;
					list.emplace_back(new DropDownListStringItem(SPECSTR_LANGUAGE_START + i, i, false));
				}
				std::sort(list.begin(), list.end(), DropDownListStringItem::NatSortFunc);
				break;
			}

			case WID_GO_RESOLUTION_DROPDOWN: // Setup resolution dropdown
				if (_resolutions.empty()) break;

				*selected_index = GetCurRes();
				for (uint i = 0; i < _resolutions.size(); i++) {
					list.emplace_back(new DropDownListStringItem(SPECSTR_RESOLUTION_START + i, i, false));
				}
				break;

			case WID_GO_BUTTON_SIZE_DROPDOWN: // Dropdowns for size of all GUI elements and fonts
			case WID_GO_TEXT_SIZE_DROPDOWN:
				list = new DropDownList();
				*selected_index = (widget == WID_GO_BUTTON_SIZE_DROPDOWN) ?
									_settings_client.gui.min_button :
									_freetype.medium.size;
				for (uint i = MIN_BUTTON_SIZE; i <= MAX_BUTTON_SIZE; i++) {
					DropDownListParamStringItem *item = new DropDownListParamStringItem(STR_JUST_INT, i, false);
					item->SetParam(0, i);
					*list->Append() = item;
				}
				break;

			case WID_GO_GUI_ZOOM_DROPDOWN: {
				*selected_index = ZOOM_LVL_OUT_4X - _gui_zoom;
				const StringID *items = _gui_zoom_dropdown;
				for (int i = 0; *items != INVALID_STRING_ID; items++, i++) {
					list.emplace_back(new DropDownListStringItem(*items, i, _settings_client.gui.zoom_min > ZOOM_LVL_OUT_4X - i));
				}
				break;
			}

			case WID_GO_FONT_ZOOM_DROPDOWN: {
				*selected_index = ZOOM_LVL_OUT_4X - _font_zoom;
				const StringID *items = _font_zoom_dropdown;
				for (int i = 0; *items != INVALID_STRING_ID; items++, i++) {
					list.emplace_back(new DropDownListStringItem(*items, i, false));
				}
				break;
			}

			case WID_GO_BASE_GRF_DROPDOWN:
				list = BuildSetDropDownList<BaseGraphics>(selected_index, (_game_mode == GM_MENU));
				break;

			case WID_GO_BASE_SFX_DROPDOWN:
				list = BuildSetDropDownList<BaseSounds>(selected_index, (_game_mode == GM_MENU));
				break;

			case WID_GO_BASE_MUSIC_DROPDOWN:
				list = BuildMusicSetDropDownList(selected_index);
				break;
		}

		return list;
	}

	void SetStringParameters(int widget) const override
	{
		switch (widget) {
			case WID_GO_CURRENCY_DROPDOWN:   SetDParam(0, _currency_specs[this->opt->locale.currency].name); break;
			case WID_GO_ROADSIDE_DROPDOWN:   SetDParam(0, STR_GAME_OPTIONS_ROAD_VEHICLES_DROPDOWN_LEFT + this->opt->vehicle.road_side); break;
			case WID_GO_TOWNNAME_DROPDOWN:   SetDParam(0, TownName(this->opt->game_creation.town_name)); break;
			case WID_GO_AUTOSAVE_DROPDOWN:   SetDParam(0, _autosave_dropdown[_settings_client.gui.autosave]); break;
			case WID_GO_LANG_DROPDOWN:       SetDParamStr(0, _current_language->own_name); break;
<<<<<<< HEAD
			case WID_GO_RESOLUTION_DROPDOWN: SetDParam(0, GetCurRes() == _num_resolutions ? STR_GAME_OPTIONS_RESOLUTION_OTHER : SPECSTR_RESOLUTION_START + GetCurRes()); break;
			case WID_GO_BUTTON_SIZE_DROPDOWN:SetDParam(0, _settings_client.gui.min_button); break;
			case WID_GO_TEXT_SIZE_DROPDOWN:  SetDParam(0, _freetype.medium.size); break;
=======
			case WID_GO_RESOLUTION_DROPDOWN: SetDParam(0, GetCurRes() == _resolutions.size() ? STR_GAME_OPTIONS_RESOLUTION_OTHER : SPECSTR_RESOLUTION_START + GetCurRes()); break;
>>>>>>> a499e9ac
			case WID_GO_GUI_ZOOM_DROPDOWN:   SetDParam(0, _gui_zoom_dropdown[ZOOM_LVL_OUT_4X - _gui_zoom]); break;
			case WID_GO_FONT_ZOOM_DROPDOWN:  SetDParam(0, _font_zoom_dropdown[ZOOM_LVL_OUT_4X - _font_zoom]); break;
			case WID_GO_BASE_GRF_DROPDOWN:   SetDParamStr(0, BaseGraphics::GetUsedSet()->name); break;
			case WID_GO_BASE_GRF_STATUS:     SetDParam(0, BaseGraphics::GetUsedSet()->GetNumInvalid()); break;
			case WID_GO_BASE_SFX_DROPDOWN:   SetDParamStr(0, BaseSounds::GetUsedSet()->name); break;
			case WID_GO_BASE_MUSIC_DROPDOWN: SetDParamStr(0, BaseMusic::GetUsedSet()->name); break;
			case WID_GO_BASE_MUSIC_STATUS:   SetDParam(0, BaseMusic::GetUsedSet()->GetNumInvalid()); break;
		}
	}

	void DrawWidget(const Rect &r, int widget) const override
	{
		switch (widget) {
			case WID_GO_BASE_GRF_DESCRIPTION:
				SetDParamStr(0, BaseGraphics::GetUsedSet()->GetDescription(GetCurrentLanguageIsoCode()));
				DrawString(r.left, r.right, r.top, STR_BLACK_RAW_STRING);
				break;

			case WID_GO_BASE_SFX_DESCRIPTION:
				SetDParamStr(0, BaseSounds::GetUsedSet()->GetDescription(GetCurrentLanguageIsoCode()));
				DrawString(r.left, r.right, r.top, STR_BLACK_RAW_STRING);
				break;

			case WID_GO_BASE_MUSIC_DESCRIPTION:
				SetDParamStr(0, BaseMusic::GetUsedSet()->GetDescription(GetCurrentLanguageIsoCode()));
				DrawString(r.left, r.right, r.top, STR_BLACK_RAW_STRING);
				break;
		}
	}

	void UpdateWidgetSize(int widget, Dimension *size, const Dimension &padding, Dimension *fill, Dimension *resize) override
	{
		switch (widget) {
			case WID_GO_BASE_GRF_DESCRIPTION:
				/* Find the biggest description for the default size. */
				for (int i = 0; i < BaseGraphics::GetNumSets(); i++) {
					SetDParamStr(0, "123");
					size->height = max(size->height, (uint)GetStringHeight(STR_BLACK_RAW_STRING, size->width));
				}
				break;

			case WID_GO_BASE_GRF_STATUS:
				/* Find the biggest description for the default size. */
				for (int i = 0; i < BaseGraphics::GetNumSets(); i++) {
					uint invalid_files = BaseGraphics::GetSet(i)->GetNumInvalid();
					if (invalid_files == 0) continue;

					SetDParam(0, invalid_files);
					*size = maxdim(*size, GetStringBoundingBox(STR_GAME_OPTIONS_BASE_GRF_STATUS));
				}
				break;

			case WID_GO_BASE_SFX_DESCRIPTION:
				/* Find the biggest description for the default size. */
				for (int i = 0; i < BaseSounds::GetNumSets(); i++) {
					SetDParamStr(0, "123");
					size->height = max(size->height, (uint)GetStringHeight(STR_BLACK_RAW_STRING, size->width));
				}
				break;

			case WID_GO_BASE_MUSIC_DESCRIPTION:
				/* Find the biggest description for the default size. */
				for (int i = 0; i < BaseMusic::GetNumSets(); i++) {
					SetDParamStr(0, "123");
					size->height = max(size->height, (uint)GetStringHeight(STR_BLACK_RAW_STRING, size->width));
				}
				break;

			case WID_GO_BASE_MUSIC_STATUS:
				/* Find the biggest description for the default size. */
				for (int i = 0; i < BaseMusic::GetNumSets(); i++) {
					uint invalid_files = BaseMusic::GetSet(i)->GetNumInvalid();
					if (invalid_files == 0) continue;

					SetDParam(0, invalid_files);
					*size = maxdim(*size, GetStringBoundingBox(STR_GAME_OPTIONS_BASE_MUSIC_STATUS));
				}
				break;

			default: {
				int selected;
				DropDownList list = this->BuildDropDownList(widget, &selected);
				if (!list.empty()) {
					/* Find the biggest item for the default size. */
					for (const auto &ddli : list) {
						Dimension string_dim;
						int width = ddli->Width();
						string_dim.width = width + padding.width;
						string_dim.height = ddli->Height(width) + padding.height;
						*size = maxdim(*size, string_dim);
					}
				}
			}
		}
	}

	void OnClick(Point pt, int widget, int click_count) override
	{
		if (widget >= WID_GO_BASE_GRF_TEXTFILE && widget < WID_GO_BASE_GRF_TEXTFILE + TFT_END) {
			if (BaseGraphics::GetUsedSet() == nullptr) return;

			ShowBaseSetTextfileWindow((TextfileType)(widget - WID_GO_BASE_GRF_TEXTFILE), BaseGraphics::GetUsedSet(), STR_CONTENT_TYPE_BASE_GRAPHICS);
			return;
		}
		if (widget >= WID_GO_BASE_SFX_TEXTFILE && widget < WID_GO_BASE_SFX_TEXTFILE + TFT_END) {
			if (BaseSounds::GetUsedSet() == nullptr) return;

			ShowBaseSetTextfileWindow((TextfileType)(widget - WID_GO_BASE_SFX_TEXTFILE), BaseSounds::GetUsedSet(), STR_CONTENT_TYPE_BASE_SOUNDS);
			return;
		}
		if (widget >= WID_GO_BASE_MUSIC_TEXTFILE && widget < WID_GO_BASE_MUSIC_TEXTFILE + TFT_END) {
			if (BaseMusic::GetUsedSet() == nullptr) return;

			ShowBaseSetTextfileWindow((TextfileType)(widget - WID_GO_BASE_MUSIC_TEXTFILE), BaseMusic::GetUsedSet(), STR_CONTENT_TYPE_BASE_MUSIC);
			return;
		}
		switch (widget) {
			case WID_GO_FULLSCREEN_BUTTON: // Click fullscreen on/off
				/* try to toggle full-screen on/off */
				if (!ToggleFullScreen(!_fullscreen)) {
					ShowErrorMessage(STR_ERROR_FULLSCREEN_FAILED, INVALID_STRING_ID, WL_ERROR);
				}
				this->SetWidgetLoweredState(WID_GO_FULLSCREEN_BUTTON, _fullscreen);
				this->SetDirty();
				break;

			case WID_GO_WINDOWS_TITLEBARS:
				_settings_client.gui.windows_titlebars = !_settings_client.gui.windows_titlebars;
				this->SetWidgetLoweredState(WID_GO_WINDOWS_TITLEBARS, _settings_client.gui.windows_titlebars);
				this->SetDirty();
				if (_settings_client.gui.min_button == 48 && _settings_client.gui.windows_titlebars) {
					_settings_client.gui.min_button = 40;
					_settings_client.gui.min_step = 40;
				}
				if (_settings_client.gui.min_button == 40 && !_settings_client.gui.windows_titlebars) {
					_settings_client.gui.min_button = 48;
					_settings_client.gui.min_step = 48;
				}
				ReconstructUserInterface();
				break;

			case WID_GO_8BPP_BUTTON:
				if (this->IsWidgetLowered(WID_GO_8BPP_BUTTON)) break;
				free(_ini_blitter);
				_ini_blitter = stredup("8bpp-optimized");
				_exit_game = true;
				_restart_game = true;
				#ifdef __ANDROID__
				SDL_ANDROID_SetConfigOption(SDL_ANDROID_CONFIG_VIDEO_DEPTH_BPP, 16);
				#endif
				break;

			case WID_GO_16BPP_BUTTON:
				if (this->IsWidgetLowered(WID_GO_16BPP_BUTTON)) break;
				free(_ini_blitter);
				_ini_blitter = stredup("16bpp-simple");
				_exit_game = true;
				_restart_game = true;
				#ifdef __ANDROID__
				SDL_ANDROID_SetConfigOption(SDL_ANDROID_CONFIG_VIDEO_DEPTH_BPP, 16);
				#endif
				break;

			case WID_GO_32BPP_BUTTON:
				if (this->IsWidgetLowered(WID_GO_32BPP_BUTTON)) break;
				free(_ini_blitter);
				_ini_blitter = stredup("32bpp-anim");
				_exit_game = true;
				_restart_game = true;
				#ifdef __ANDROID__
				SDL_ANDROID_SetConfigOption(SDL_ANDROID_CONFIG_VIDEO_DEPTH_BPP, 24);
				#endif
				break;

			default: {
				int selected;
				DropDownList list = this->BuildDropDownList(widget, &selected);
				if (!list.empty()) {
					ShowDropDownList(this, std::move(list), selected, widget);
				} else {
					if (widget == WID_GO_RESOLUTION_DROPDOWN) ShowErrorMessage(STR_ERROR_RESOLUTION_LIST_FAILED, INVALID_STRING_ID, WL_ERROR);
				}
				break;
			}
		}
	}

	/**
	 * Set the base media set.
	 * @param index the index of the media set
	 * @tparam T class of media set
	 */
	template <class T>
	void SetMediaSet(int index)
	{
		if (_game_mode == GM_MENU) {
			const char *name = T::GetSet(index)->name;

			free(T::ini_set);
			T::ini_set = stredup(name);

			T::SetSet(name);
			this->reload = true;
			this->InvalidateData();
		}
	}

	void OnDropdownSelect(int widget, int index) override
	{
		switch (widget) {
			case WID_GO_CURRENCY_DROPDOWN: // Currency
				if (index == CURRENCY_CUSTOM) ShowCustCurrency();
				this->opt->locale.currency = index;
				ReInitAllWindows();
				break;

			case WID_GO_ROADSIDE_DROPDOWN: // Road side
				if (this->opt->vehicle.road_side != index) { // only change if setting changed
					uint i;
					if (GetSettingFromName("vehicle.road_side", &i) == nullptr) NOT_REACHED();
					SetSettingValue(i, index);
					MarkWholeScreenDirty();
				}
				break;

			case WID_GO_TOWNNAME_DROPDOWN: // Town names
				if (_game_mode == GM_MENU || Town::GetNumItems() == 0) {
					this->opt->game_creation.town_name = index;
					SetWindowDirty(WC_GAME_OPTIONS, WN_GAME_OPTIONS_GAME_OPTIONS);
				}
				break;

			case WID_GO_AUTOSAVE_DROPDOWN: // Autosave options
				_settings_client.gui.autosave = index;
				this->SetDirty();
				break;

			case WID_GO_LANG_DROPDOWN: // Change interface language
				ReadLanguagePack(&_languages[index]);
				DeleteWindowByClass(WC_QUERY_STRING);
				CheckForMissingGlyphs();
				ClearAllCachedNames();
				UpdateAllVirtCoords();
				ReInitAllWindows();
				break;

			case WID_GO_RESOLUTION_DROPDOWN: // Change resolution
<<<<<<< HEAD
				if (index < _num_resolutions && ChangeResInGame(_resolutions[index].width, _resolutions[index].height)) {
					ReconstructUserInterface();
=======
				if ((uint)index < _resolutions.size() && ChangeResInGame(_resolutions[index].width, _resolutions[index].height)) {
>>>>>>> a499e9ac
					this->SetDirty();
				}
				break;

			case WID_GO_BUTTON_SIZE_DROPDOWN: // Setup screenshot format dropdown
				_settings_client.gui.min_button = index;
				_settings_client.gui.min_step = index;
				ReconstructUserInterface();
				break;

			case WID_GO_TEXT_SIZE_DROPDOWN: // Setup screenshot format dropdown
				_freetype.medium.size = index;
				_freetype.small.size = _freetype.medium.size * 10 / 12;
				_freetype.large.size = _freetype.medium.size * 16 / 12;
				_freetype.mono.size = _freetype.medium.size;
				ReconstructUserInterface();
				break;

			case WID_GO_GUI_ZOOM_DROPDOWN:
				GfxClearSpriteCache();
				_gui_zoom = (ZoomLevel)(ZOOM_LVL_OUT_4X - index);
				UpdateCursorSize();
				UpdateAllVirtCoords();
				FixTitleGameZoom();
				ReInitAllWindows();
				break;

			case WID_GO_FONT_ZOOM_DROPDOWN:
				GfxClearSpriteCache();
				_font_zoom = (ZoomLevel)(ZOOM_LVL_OUT_4X - index);
				ClearFontCache();
				LoadStringWidthTable();
				ReconstructUserInterface();
				UpdateAllVirtCoords();
				break;

			case WID_GO_BASE_GRF_DROPDOWN:
				this->SetMediaSet<BaseGraphics>(index);
				break;

			case WID_GO_BASE_SFX_DROPDOWN:
				this->SetMediaSet<BaseSounds>(index);
				break;

			case WID_GO_BASE_MUSIC_DROPDOWN:
				ChangeMusicSet(index);
				break;
		}
	}

	/**
	 * Some data on this window has become invalid.
	 * @param data Information about the changed data. @see GameOptionsInvalidationData
	 * @param gui_scope Whether the call is done from GUI scope. You may not do everything when not in GUI scope. See #InvalidateWindowData() for details.
	 */
	void OnInvalidateData(int data = 0, bool gui_scope = true) override
	{
		if (!gui_scope) return;
		this->SetWidgetLoweredState(WID_GO_WINDOWS_TITLEBARS, _settings_client.gui.windows_titlebars);
#ifdef WIN32
		this->SetWidgetLoweredState(WID_GO_FULLSCREEN_BUTTON, _fullscreen);
#else
		this->SetWidgetLoweredState(WID_GO_8BPP_BUTTON, _ini_blitter != NULL && strcmp(_ini_blitter, "8bpp-optimized") == 0);
		this->SetWidgetLoweredState(WID_GO_16BPP_BUTTON, _ini_blitter == NULL || strcmp(_ini_blitter, "16bpp-simple") == 0);
		this->SetWidgetLoweredState(WID_GO_32BPP_BUTTON, _ini_blitter != NULL && strcmp(_ini_blitter, "32bpp-anim") == 0);
#endif

		bool missing_files = BaseGraphics::GetUsedSet()->GetNumMissing() == 0;
		this->GetWidget<NWidgetCore>(WID_GO_BASE_GRF_STATUS)->SetDataTip(missing_files ? STR_EMPTY : STR_GAME_OPTIONS_BASE_GRF_STATUS, STR_NULL);

		for (TextfileType tft = TFT_BEGIN; tft < TFT_END; tft++) {
			this->SetWidgetDisabledState(WID_GO_BASE_GRF_TEXTFILE + tft, BaseGraphics::GetUsedSet() == nullptr || BaseGraphics::GetUsedSet()->GetTextfile(tft) == nullptr);
			this->SetWidgetDisabledState(WID_GO_BASE_SFX_TEXTFILE + tft, BaseSounds::GetUsedSet() == nullptr || BaseSounds::GetUsedSet()->GetTextfile(tft) == nullptr);
			this->SetWidgetDisabledState(WID_GO_BASE_MUSIC_TEXTFILE + tft, BaseMusic::GetUsedSet() == nullptr || BaseMusic::GetUsedSet()->GetTextfile(tft) == nullptr);
		}

		missing_files = BaseMusic::GetUsedSet()->GetNumInvalid() == 0;
		this->GetWidget<NWidgetCore>(WID_GO_BASE_MUSIC_STATUS)->SetDataTip(missing_files ? STR_EMPTY : STR_GAME_OPTIONS_BASE_MUSIC_STATUS, STR_NULL);
	}
};

static const NWidgetPart _nested_game_options_widgets[] = {
	NWidget(NWID_HORIZONTAL),
		NWidget(WWT_CLOSEBOX, COLOUR_GREY),
		NWidget(WWT_CAPTION, COLOUR_GREY), SetDataTip(STR_GAME_OPTIONS_CAPTION, STR_TOOLTIP_WINDOW_TITLE_DRAG_THIS),
	EndContainer(),
	NWidget(WWT_PANEL, COLOUR_GREY, WID_GO_BACKGROUND), SetPIP(6, 6, 10),
		NWidget(NWID_HORIZONTAL), SetPIP(10, 10, 10),
			NWidget(NWID_VERTICAL), SetPIP(0, 6, 0),
				NWidget(WWT_FRAME, COLOUR_GREY), SetDataTip(STR_GAME_OPTIONS_ROAD_VEHICLES_FRAME, STR_NULL),
					NWidget(WWT_DROPDOWN, COLOUR_GREY, WID_GO_ROADSIDE_DROPDOWN), SetMinimalSize(150, 12), SetDataTip(STR_BLACK_STRING, STR_GAME_OPTIONS_ROAD_VEHICLES_DROPDOWN_TOOLTIP), SetFill(1, 0),
				EndContainer(),
				NWidget(WWT_FRAME, COLOUR_GREY), SetDataTip(STR_GAME_OPTIONS_AUTOSAVE_FRAME, STR_NULL),
					NWidget(WWT_DROPDOWN, COLOUR_GREY, WID_GO_AUTOSAVE_DROPDOWN), SetMinimalSize(150, 12), SetDataTip(STR_BLACK_STRING, STR_GAME_OPTIONS_AUTOSAVE_DROPDOWN_TOOLTIP), SetFill(1, 0),
				EndContainer(),
				NWidget(WWT_FRAME, COLOUR_GREY), SetDataTip(STR_GAME_OPTIONS_RESOLUTION, STR_NULL),
					NWidget(WWT_DROPDOWN, COLOUR_GREY, WID_GO_RESOLUTION_DROPDOWN), SetMinimalSize(150, 12), SetDataTip(STR_BLACK_STRING, STR_GAME_OPTIONS_RESOLUTION_TOOLTIP), SetFill(1, 0), SetPadding(0, 0, 3, 0),
					NWidget(NWID_HORIZONTAL),
#ifdef WIN32
						NWidget(WWT_TEXT, COLOUR_GREY), SetMinimalSize(0, 12), SetFill(1, 0), SetDataTip(STR_GAME_OPTIONS_FULLSCREEN, STR_NULL),
						NWidget(WWT_TEXTBTN, COLOUR_GREY, WID_GO_FULLSCREEN_BUTTON), SetMinimalSize(21, 9), SetDataTip(STR_EMPTY, STR_GAME_OPTIONS_FULLSCREEN_TOOLTIP),
#else
						NWidget(WWT_TEXTBTN, COLOUR_GREY, WID_GO_8BPP_BUTTON), SetMinimalSize(9, 9), SetDataTip(STR_CONFIG_SETTING_VIDEO_8BPP, STR_CONFIG_SETTING_VIDEO_8BPP_HELPTEXT),
						NWidget(WWT_TEXTBTN, COLOUR_GREY, WID_GO_16BPP_BUTTON), SetMinimalSize(9, 9), SetDataTip(STR_CONFIG_SETTING_VIDEO_16BPP, STR_CONFIG_SETTING_VIDEO_16BPP_HELPTEXT),
						NWidget(WWT_TEXTBTN, COLOUR_GREY, WID_GO_32BPP_BUTTON), SetMinimalSize(9, 9), SetDataTip(STR_CONFIG_SETTING_VIDEO_24BPP, STR_CONFIG_SETTING_VIDEO_24BPP_HELPTEXT),
#endif
					EndContainer(),
				EndContainer(),
				NWidget(WWT_FRAME, COLOUR_GREY), SetDataTip(STR_GAME_OPTIONS_GUI_ZOOM_FRAME, STR_NULL),
					NWidget(WWT_DROPDOWN, COLOUR_GREY, WID_GO_GUI_ZOOM_DROPDOWN), SetMinimalSize(150, 12), SetDataTip(STR_BLACK_STRING, STR_GAME_OPTIONS_GUI_ZOOM_DROPDOWN_TOOLTIP), SetFill(1, 0),
				EndContainer(),
				NWidget(WWT_FRAME, COLOUR_GREY),
					NWidget(NWID_HORIZONTAL),
						NWidget(WWT_TEXTBTN, COLOUR_GREY, WID_GO_WINDOWS_TITLEBARS), SetMinimalSize(21, 9), SetDataTip(STR_CONFIG_SETTING_WINDOWS_TITLEBARS, STR_CONFIG_SETTING_WINDOWS_TITLEBARS_HELPTEXT), SetFill(1, 0),
					EndContainer(),
				EndContainer(),
			EndContainer(),

			NWidget(NWID_VERTICAL), SetPIP(0, 6, 0),
				NWidget(WWT_FRAME, COLOUR_GREY), SetDataTip(STR_GAME_OPTIONS_TOWN_NAMES_FRAME, STR_NULL),
					NWidget(WWT_DROPDOWN, COLOUR_GREY, WID_GO_TOWNNAME_DROPDOWN), SetMinimalSize(150, 12), SetDataTip(STR_BLACK_STRING, STR_GAME_OPTIONS_TOWN_NAMES_DROPDOWN_TOOLTIP), SetFill(1, 0),
				EndContainer(),
				NWidget(WWT_FRAME, COLOUR_GREY), SetDataTip(STR_GAME_OPTIONS_LANGUAGE, STR_NULL),
					NWidget(WWT_DROPDOWN, COLOUR_GREY, WID_GO_LANG_DROPDOWN), SetMinimalSize(150, 12), SetDataTip(STR_BLACK_RAW_STRING, STR_GAME_OPTIONS_LANGUAGE_TOOLTIP), SetFill(1, 0),
				EndContainer(),
				NWidget(WWT_FRAME, COLOUR_GREY), SetDataTip(STR_GAME_OPTIONS_CURRENCY_UNITS_FRAME, STR_NULL),
					NWidget(WWT_DROPDOWN, COLOUR_GREY, WID_GO_CURRENCY_DROPDOWN), SetMinimalSize(150, 12), SetDataTip(STR_BLACK_STRING, STR_GAME_OPTIONS_CURRENCY_UNITS_DROPDOWN_TOOLTIP), SetFill(1, 0),
				EndContainer(),
				NWidget(WWT_FRAME, COLOUR_GREY), SetDataTip(STR_CONFIG_SETTING_BUTTON_SIZE, STR_NULL),
					NWidget(WWT_DROPDOWN, COLOUR_GREY, WID_GO_BUTTON_SIZE_DROPDOWN), SetMinimalSize(150, 12), SetDataTip(STR_JUST_INT, STR_CONFIG_SETTING_BUTTON_SIZE_TOOLTIP), SetFill(1, 0),
				EndContainer(),
				NWidget(WWT_FRAME, COLOUR_GREY), SetDataTip(STR_CONFIG_SETTING_FONT_SIZE, STR_NULL),
					NWidget(WWT_DROPDOWN, COLOUR_GREY, WID_GO_TEXT_SIZE_DROPDOWN), SetMinimalSize(150, 12), SetDataTip(STR_JUST_INT, STR_CONFIG_SETTING_FONT_SIZE_TOOLTIP), SetFill(1, 0),
				EndContainer(),
			EndContainer(),

			NWidget(NWID_VERTICAL), SetPIP(0, 6, 0),
				NWidget(WWT_FRAME, COLOUR_GREY), SetDataTip(STR_GAME_OPTIONS_BASE_GRF, STR_NULL), SetPadding(0, 10, 0, 10),
					NWidget(NWID_HORIZONTAL), SetPIP(0, 30, 0),
						NWidget(WWT_DROPDOWN, COLOUR_GREY, WID_GO_BASE_GRF_DROPDOWN), SetMinimalSize(150, 12), SetDataTip(STR_BLACK_RAW_STRING, STR_GAME_OPTIONS_BASE_GRF_TOOLTIP),
						NWidget(WWT_TEXT, COLOUR_GREY, WID_GO_BASE_GRF_STATUS), SetMinimalSize(150, 12), SetDataTip(STR_EMPTY, STR_NULL), SetFill(1, 0),
					EndContainer(),
					NWidget(WWT_TEXT, COLOUR_GREY, WID_GO_BASE_GRF_DESCRIPTION), SetMinimalSize(330, 0), SetDataTip(STR_EMPTY, STR_GAME_OPTIONS_BASE_GRF_DESCRIPTION_TOOLTIP), SetFill(1, 0), SetPadding(6, 0, 6, 0),
					NWidget(NWID_HORIZONTAL, NC_EQUALSIZE), SetPIP(7, 0, 7),
						NWidget(WWT_PUSHTXTBTN, COLOUR_GREY, WID_GO_BASE_GRF_TEXTFILE + TFT_README), SetFill(1, 0), SetResize(1, 0), SetDataTip(STR_TEXTFILE_VIEW_README, STR_NULL),
						NWidget(WWT_PUSHTXTBTN, COLOUR_GREY, WID_GO_BASE_GRF_TEXTFILE + TFT_CHANGELOG), SetFill(1, 0), SetResize(1, 0), SetDataTip(STR_TEXTFILE_VIEW_CHANGELOG, STR_NULL),
						NWidget(WWT_PUSHTXTBTN, COLOUR_GREY, WID_GO_BASE_GRF_TEXTFILE + TFT_LICENSE), SetFill(1, 0), SetResize(1, 0), SetDataTip(STR_TEXTFILE_VIEW_LICENCE, STR_NULL),
					EndContainer(),
				EndContainer(),

				NWidget(WWT_FRAME, COLOUR_GREY), SetDataTip(STR_GAME_OPTIONS_BASE_SFX, STR_NULL), SetPadding(0, 10, 0, 10),
					NWidget(NWID_HORIZONTAL), SetPIP(0, 30, 0),
						NWidget(WWT_DROPDOWN, COLOUR_GREY, WID_GO_BASE_SFX_DROPDOWN), SetMinimalSize(150, 12), SetDataTip(STR_BLACK_RAW_STRING, STR_GAME_OPTIONS_BASE_SFX_TOOLTIP),
						NWidget(NWID_SPACER), SetFill(1, 0),
					EndContainer(),
					NWidget(WWT_TEXT, COLOUR_GREY, WID_GO_BASE_SFX_DESCRIPTION), SetMinimalSize(330, 0), SetDataTip(STR_EMPTY, STR_GAME_OPTIONS_BASE_SFX_DESCRIPTION_TOOLTIP), SetFill(1, 0), SetPadding(6, 0, 6, 0),
					NWidget(NWID_HORIZONTAL, NC_EQUALSIZE), SetPIP(7, 0, 7),
						NWidget(WWT_PUSHTXTBTN, COLOUR_GREY, WID_GO_BASE_SFX_TEXTFILE + TFT_README), SetFill(1, 0), SetResize(1, 0), SetDataTip(STR_TEXTFILE_VIEW_README, STR_NULL),
						NWidget(WWT_PUSHTXTBTN, COLOUR_GREY, WID_GO_BASE_SFX_TEXTFILE + TFT_CHANGELOG), SetFill(1, 0), SetResize(1, 0), SetDataTip(STR_TEXTFILE_VIEW_CHANGELOG, STR_NULL),
						NWidget(WWT_PUSHTXTBTN, COLOUR_GREY, WID_GO_BASE_SFX_TEXTFILE + TFT_LICENSE), SetFill(1, 0), SetResize(1, 0), SetDataTip(STR_TEXTFILE_VIEW_LICENCE, STR_NULL),
					EndContainer(),
				EndContainer(),

				NWidget(WWT_FRAME, COLOUR_GREY), SetDataTip(STR_GAME_OPTIONS_BASE_MUSIC, STR_NULL), SetPadding(0, 10, 0, 10),
					NWidget(NWID_HORIZONTAL), SetPIP(0, 30, 0),
						NWidget(WWT_DROPDOWN, COLOUR_GREY, WID_GO_BASE_MUSIC_DROPDOWN), SetMinimalSize(150, 12), SetDataTip(STR_BLACK_RAW_STRING, STR_GAME_OPTIONS_BASE_MUSIC_TOOLTIP),
						NWidget(WWT_TEXT, COLOUR_GREY, WID_GO_BASE_MUSIC_STATUS), SetMinimalSize(150, 12), SetDataTip(STR_EMPTY, STR_NULL), SetFill(1, 0),
					EndContainer(),
					NWidget(WWT_TEXT, COLOUR_GREY, WID_GO_BASE_MUSIC_DESCRIPTION), SetMinimalSize(330, 0), SetDataTip(STR_EMPTY, STR_GAME_OPTIONS_BASE_MUSIC_DESCRIPTION_TOOLTIP), SetFill(1, 0), SetPadding(6, 0, 6, 0),
					NWidget(NWID_HORIZONTAL, NC_EQUALSIZE), SetPIP(7, 0, 7),
						NWidget(WWT_PUSHTXTBTN, COLOUR_GREY, WID_GO_BASE_MUSIC_TEXTFILE + TFT_README), SetFill(1, 0), SetResize(1, 0), SetDataTip(STR_TEXTFILE_VIEW_README, STR_NULL),
						NWidget(WWT_PUSHTXTBTN, COLOUR_GREY, WID_GO_BASE_MUSIC_TEXTFILE + TFT_CHANGELOG), SetFill(1, 0), SetResize(1, 0), SetDataTip(STR_TEXTFILE_VIEW_CHANGELOG, STR_NULL),
						NWidget(WWT_PUSHTXTBTN, COLOUR_GREY, WID_GO_BASE_MUSIC_TEXTFILE + TFT_LICENSE), SetFill(1, 0), SetResize(1, 0), SetDataTip(STR_TEXTFILE_VIEW_LICENCE, STR_NULL),
					EndContainer(),
				EndContainer(),
			EndContainer(),
		EndContainer(),
	EndContainer(),
};

static WindowDesc _game_options_desc(
	WDP_CENTER, "settings_game", 0, 0,
	WC_GAME_OPTIONS, WC_NONE,
	0,
	_nested_game_options_widgets, lengthof(_nested_game_options_widgets)
);

/** Open the game options window. */
void ShowGameOptions()
{
	DeleteWindowByClass(WC_GAME_OPTIONS);
	new GameOptionsWindow(&_game_options_desc);
}

static int SETTING_HEIGHT = 11;    ///< Height of a single setting in the tree view in pixels
static const int LEVEL_WIDTH = 15; ///< Indenting width of a sub-page in pixels

/**
 * Flags for #SettingEntry
 * @note The #SEF_BUTTONS_MASK matches expectations of the formal parameter 'state' of #DrawArrowButtons
 */
enum SettingEntryFlags {
	SEF_LEFT_DEPRESSED  = 0x01, ///< Of a numeric setting entry, the left button is depressed
	SEF_RIGHT_DEPRESSED = 0x02, ///< Of a numeric setting entry, the right button is depressed
	SEF_BUTTONS_MASK = (SEF_LEFT_DEPRESSED | SEF_RIGHT_DEPRESSED), ///< Bit-mask for button flags

	SEF_LAST_FIELD = 0x04, ///< This entry is the last one in a (sub-)page
	SEF_FILTERED   = 0x08, ///< Entry is hidden by the string filter
};

/** How the list of advanced settings is filtered. */
enum RestrictionMode {
	RM_BASIC,                            ///< Display settings associated to the "basic" list.
	RM_ADVANCED,                         ///< Display settings associated to the "advanced" list.
	RM_ALL,                              ///< List all settings regardless of the default/newgame/... values.
	RM_CHANGED_AGAINST_DEFAULT,          ///< Show only settings which are different compared to default values.
	RM_CHANGED_AGAINST_NEW,              ///< Show only settings which are different compared to the user's new game setting values.
	RM_END,                              ///< End for iteration.
};
DECLARE_POSTFIX_INCREMENT(RestrictionMode)

/** Filter for settings list. */
struct SettingFilter {
	StringFilter string;     ///< Filter string.
	RestrictionMode min_cat; ///< Minimum category needed to display all filtered strings (#RM_BASIC, #RM_ADVANCED, or #RM_ALL).
	bool type_hides;         ///< Whether the type hides filtered strings.
	RestrictionMode mode;    ///< Filter based on category.
	SettingType type;        ///< Filter based on type.
};

/** Data structure describing a single setting in a tab */
struct BaseSettingEntry {
	byte flags; ///< Flags of the setting entry. @see SettingEntryFlags
	byte level; ///< Nesting level of this setting entry

	BaseSettingEntry() : flags(0), level(0) {}
	virtual ~BaseSettingEntry() {}

	virtual void Init(byte level = 0);
	virtual void FoldAll() {}
	virtual void UnFoldAll() {}

	/**
	 * Set whether this is the last visible entry of the parent node.
	 * @param last_field Value to set
	 */
	void SetLastField(bool last_field) { if (last_field) SETBITS(this->flags, SEF_LAST_FIELD); else CLRBITS(this->flags, SEF_LAST_FIELD); }

	virtual uint Length() const = 0;
	virtual void GetFoldingState(bool &all_folded, bool &all_unfolded) const {}
	virtual bool IsVisible(const BaseSettingEntry *item) const;
	virtual BaseSettingEntry *FindEntry(uint row, uint *cur_row);
	virtual uint GetMaxHelpHeight(int maxw) { return 0; }

	/**
	 * Check whether an entry is hidden due to filters
	 * @return true if hidden.
	 */
	bool IsFiltered() const { return (this->flags & SEF_FILTERED) != 0; }

	virtual bool UpdateFilterState(SettingFilter &filter, bool force_visible) = 0;

	virtual uint Draw(GameSettings *settings_ptr, int left, int right, int y, uint first_row, uint max_row, BaseSettingEntry *selected, uint cur_row = 0, uint parent_last = 0) const;

protected:
	virtual void DrawSetting(GameSettings *settings_ptr, int left, int right, int y, bool highlight) const = 0;
};

/** Standard setting */
struct SettingEntry : BaseSettingEntry {
	const char *name;           ///< Name of the setting
	const SettingDesc *setting; ///< Setting description of the setting
	uint index;                 ///< Index of the setting in the settings table

	SettingEntry(const char *name);

	virtual void Init(byte level = 0);
	virtual uint Length() const;
	virtual uint GetMaxHelpHeight(int maxw);
	virtual bool UpdateFilterState(SettingFilter &filter, bool force_visible);

	void SetButtons(byte new_val);

	/**
	 * Get the help text of a single setting.
	 * @return The requested help text.
	 */
	inline StringID GetHelpText() const
	{
		return this->setting->desc.str_help;
	}

	void SetValueDParams(uint first_param, int32 value) const;

protected:
	virtual void DrawSetting(GameSettings *settings_ptr, int left, int right, int y, bool highlight) const;

private:
	bool IsVisibleByRestrictionMode(RestrictionMode mode) const;
};

/** Containers for BaseSettingEntry */
struct SettingsContainer {
	typedef std::vector<BaseSettingEntry*> EntryVector;
	EntryVector entries; ///< Settings on this page

	template<typename T>
	T *Add(T *item)
	{
		this->entries.push_back(item);
		return item;
	}

	void Init(byte level = 0);
	void FoldAll();
	void UnFoldAll();

	uint Length() const;
	void GetFoldingState(bool &all_folded, bool &all_unfolded) const;
	bool IsVisible(const BaseSettingEntry *item) const;
	BaseSettingEntry *FindEntry(uint row, uint *cur_row);
	uint GetMaxHelpHeight(int maxw);

	bool UpdateFilterState(SettingFilter &filter, bool force_visible);

	uint Draw(GameSettings *settings_ptr, int left, int right, int y, uint first_row, uint max_row, BaseSettingEntry *selected, uint cur_row = 0, uint parent_last = 0) const;
};

/** Data structure describing one page of settings in the settings window. */
struct SettingsPage : BaseSettingEntry, SettingsContainer {
	StringID title;     ///< Title of the sub-page
	bool folded;        ///< Sub-page is folded (not visible except for its title)

	SettingsPage(StringID title);

	virtual void Init(byte level = 0);
	virtual void FoldAll();
	virtual void UnFoldAll();

	virtual uint Length() const;
	virtual void GetFoldingState(bool &all_folded, bool &all_unfolded) const;
	virtual bool IsVisible(const BaseSettingEntry *item) const;
	virtual BaseSettingEntry *FindEntry(uint row, uint *cur_row);
	virtual uint GetMaxHelpHeight(int maxw) { return SettingsContainer::GetMaxHelpHeight(maxw); }

	virtual bool UpdateFilterState(SettingFilter &filter, bool force_visible);

	virtual uint Draw(GameSettings *settings_ptr, int left, int right, int y, uint first_row, uint max_row, BaseSettingEntry *selected, uint cur_row = 0, uint parent_last = 0) const;

protected:
	virtual void DrawSetting(GameSettings *settings_ptr, int left, int right, int y, bool highlight) const;
};

/* == BaseSettingEntry methods == */

/**
 * Initialization of a setting entry
 * @param level      Page nesting level of this entry
 */
void BaseSettingEntry::Init(byte level)
{
	this->level = level;
}

/**
 * Check whether an entry is visible and not folded or filtered away.
 * Note: This does not consider the scrolling range; it might still require scrolling to make the setting really visible.
 * @param item Entry to search for.
 * @return true if entry is visible.
 */
bool BaseSettingEntry::IsVisible(const BaseSettingEntry *item) const
{
	if (this->IsFiltered()) return false;
	if (this == item) return true;
	return false;
}

/**
 * Find setting entry at row \a row_num
 * @param row_num Index of entry to return
 * @param cur_row Current row number
 * @return The requested setting entry or \c nullptr if it not found (folded or filtered)
 */
BaseSettingEntry *BaseSettingEntry::FindEntry(uint row_num, uint *cur_row)
{
	if (this->IsFiltered()) return nullptr;
	if (row_num == *cur_row) return this;
	(*cur_row)++;
	return nullptr;
}

/**
 * Draw a row in the settings panel.
 *
 * The scrollbar uses rows of the page, while the page data structure is a tree of #SettingsPage and #SettingEntry objects.
 * As a result, the drawing routing traverses the tree from top to bottom, counting rows in \a cur_row until it reaches \a first_row.
 * Then it enables drawing rows while traversing until \a max_row is reached, at which point drawing is terminated.
 *
 * The \a parent_last parameter ensures that the vertical lines at the left are
 * only drawn when another entry follows, that it prevents output like
 * \verbatim
 *  |-- setting
 *  |-- (-) - Title
 *  |    |-- setting
 *  |    |-- setting
 * \endverbatim
 * The left-most vertical line is not wanted. It is prevented by setting the
 * appropriate bit in the \a parent_last parameter.
 *
 * @param settings_ptr Pointer to current values of all settings
 * @param left         Left-most position in window/panel to start drawing \a first_row
 * @param right        Right-most x position to draw strings at.
 * @param y            Upper-most position in window/panel to start drawing \a first_row
 * @param first_row    First row number to draw
 * @param max_row      Row-number to stop drawing (the row-number of the row below the last row to draw)
 * @param selected     Selected entry by the user.
 * @param cur_row      Current row number (internal variable)
 * @param parent_last  Last-field booleans of parent page level (page level \e i sets bit \e i to 1 if it is its last field)
 * @return Row number of the next row to draw
 */
uint BaseSettingEntry::Draw(GameSettings *settings_ptr, int left, int right, int y, uint first_row, uint max_row, BaseSettingEntry *selected, uint cur_row, uint parent_last) const
{
	if (this->IsFiltered()) return cur_row;
	if (cur_row >= max_row) return cur_row;

	bool rtl = _current_text_dir == TD_RTL;
	int offset = rtl ? -4 : 4;
	int level_width = rtl ? -LEVEL_WIDTH : LEVEL_WIDTH;

	int x = rtl ? right : left;
	if (cur_row >= first_row) {
		int colour = _colour_gradient[COLOUR_ORANGE][4];
		y += (cur_row - first_row) * SETTING_HEIGHT; // Compute correct y start position

		/* Draw vertical for parent nesting levels */
		for (uint lvl = 0; lvl < this->level; lvl++) {
			if (!HasBit(parent_last, lvl)) GfxDrawLine(x + offset, y, x + offset, y + SETTING_HEIGHT - 1, colour);
			x += level_width;
		}
		/* draw own |- prefix */
		int halfway_y = y + SETTING_HEIGHT / 2;
		int bottom_y = (flags & SEF_LAST_FIELD) ? halfway_y : y + SETTING_HEIGHT - 1;
		GfxDrawLine(x + offset, y, x + offset, bottom_y, colour);
		/* Small horizontal line from the last vertical line */
		GfxDrawLine(x + offset, halfway_y, x + level_width - offset, halfway_y, colour);
		x += level_width;

		this->DrawSetting(settings_ptr, rtl ? left : x, rtl ? x : right, y, this == selected);
	}
	cur_row++;

	return cur_row;
}

/* == SettingEntry methods == */

/**
 * Constructor for a single setting in the 'advanced settings' window
 * @param name Name of the setting in the setting table
 */
SettingEntry::SettingEntry(const char *name)
{
	this->name = name;
	this->setting = nullptr;
	this->index = 0;
}

/**
 * Initialization of a setting entry
 * @param level      Page nesting level of this entry
 */
void SettingEntry::Init(byte level)
{
	BaseSettingEntry::Init(level);
	this->setting = GetSettingFromName(this->name, &this->index);
	assert(this->setting != nullptr);
}

/**
 * Set the button-depressed flags (#SEF_LEFT_DEPRESSED and #SEF_RIGHT_DEPRESSED) to a specified value
 * @param new_val New value for the button flags
 * @see SettingEntryFlags
 */
void SettingEntry::SetButtons(byte new_val)
{
	assert((new_val & ~SEF_BUTTONS_MASK) == 0); // Should not touch any flags outside the buttons
	this->flags = (this->flags & ~SEF_BUTTONS_MASK) | new_val;
}

/** Return number of rows needed to display the (filtered) entry */
uint SettingEntry::Length() const
{
	return this->IsFiltered() ? 0 : 1;
}

/**
 * Get the biggest height of the help text(s), if the width is at least \a maxw. Help text gets wrapped if needed.
 * @param maxw Maximal width of a line help text.
 * @return Biggest height needed to display any help text of this node (and its descendants).
 */
uint SettingEntry::GetMaxHelpHeight(int maxw)
{
	return GetStringHeight(this->GetHelpText(), maxw);
}

/**
 * Checks whether an entry shall be made visible based on the restriction mode.
 * @param mode The current status of the restriction drop down box.
 * @return true if the entry shall be visible.
 */
bool SettingEntry::IsVisibleByRestrictionMode(RestrictionMode mode) const
{
	/* There shall not be any restriction, i.e. all settings shall be visible. */
	if (mode == RM_ALL) return true;

	GameSettings *settings_ptr = &GetGameSettings();
	const SettingDesc *sd = this->setting;

	if (mode == RM_BASIC) return (this->setting->desc.cat & SC_BASIC_LIST) != 0;
	if (mode == RM_ADVANCED) return (this->setting->desc.cat & SC_ADVANCED_LIST) != 0;

	/* Read the current value. */
	const void *var = ResolveVariableAddress(settings_ptr, sd);
	int64 current_value = ReadValue(var, sd->save.conv);

	int64 filter_value;

	if (mode == RM_CHANGED_AGAINST_DEFAULT) {
		/* This entry shall only be visible, if the value deviates from its default value. */

		/* Read the default value. */
		filter_value = ReadValue(&sd->desc.def, sd->save.conv);
	} else {
		assert(mode == RM_CHANGED_AGAINST_NEW);
		/* This entry shall only be visible, if the value deviates from
		 * its value is used when starting a new game. */

		/* Make sure we're not comparing the new game settings against itself. */
		assert(settings_ptr != &_settings_newgame);

		/* Read the new game's value. */
		var = ResolveVariableAddress(&_settings_newgame, sd);
		filter_value = ReadValue(var, sd->save.conv);
	}

	return current_value != filter_value;
}

/**
 * Update the filter state.
 * @param filter Filter
 * @param force_visible Whether to force all items visible, no matter what (due to filter text; not affected by restriction drop down box).
 * @return true if item remains visible
 */
bool SettingEntry::UpdateFilterState(SettingFilter &filter, bool force_visible)
{
	CLRBITS(this->flags, SEF_FILTERED);

	bool visible = true;

	const SettingDesc *sd = this->setting;
	if (!force_visible && !filter.string.IsEmpty()) {
		/* Process the search text filter for this item. */
		filter.string.ResetState();

		const SettingDescBase *sdb = &sd->desc;

		SetDParam(0, STR_EMPTY);
		filter.string.AddLine(sdb->str);
		filter.string.AddLine(this->GetHelpText());

		visible = filter.string.GetState();
	}

	if (visible) {
		if (filter.type != ST_ALL && sd->GetType() != filter.type) {
			filter.type_hides = true;
			visible = false;
		}
		if (!this->IsVisibleByRestrictionMode(filter.mode)) {
			while (filter.min_cat < RM_ALL && (filter.min_cat == filter.mode || !this->IsVisibleByRestrictionMode(filter.min_cat))) filter.min_cat++;
			visible = false;
		}
	}

	if (!visible) SETBITS(this->flags, SEF_FILTERED);
	return visible;
}

static const void *ResolveVariableAddress(const GameSettings *settings_ptr, const SettingDesc *sd)
{
	if ((sd->desc.flags & SGF_PER_COMPANY) != 0) {
		if (Company::IsValidID(_local_company) && _game_mode != GM_MENU) {
			return GetVariableAddress(&Company::Get(_local_company)->settings, &sd->save);
		} else {
			return GetVariableAddress(&_settings_client.company, &sd->save);
		}
	} else {
		return GetVariableAddress(settings_ptr, &sd->save);
	}
}

/**
 * Set the DParams for drawing the value of a setting.
 * @param first_param First DParam to use
 * @param value Setting value to set params for.
 */
void SettingEntry::SetValueDParams(uint first_param, int32 value) const
{
	const SettingDescBase *sdb = &this->setting->desc;
	if (sdb->cmd == SDT_BOOLX) {
		SetDParam(first_param++, value != 0 ? STR_CONFIG_SETTING_ON : STR_CONFIG_SETTING_OFF);
	} else {
		if ((sdb->flags & SGF_MULTISTRING) != 0) {
			SetDParam(first_param++, sdb->str_val - sdb->min + value);
		} else if ((sdb->flags & SGF_DISPLAY_ABS) != 0) {
			SetDParam(first_param++, sdb->str_val + ((value >= 0) ? 1 : 0));
			value = abs(value);
		} else {
			SetDParam(first_param++, sdb->str_val + ((value == 0 && (sdb->flags & SGF_0ISDISABLED) != 0) ? 1 : 0));
		}
		SetDParam(first_param++, value);
	}
}

/**
 * Function to draw setting value (button + text + current value)
 * @param settings_ptr Pointer to current values of all settings
 * @param left         Left-most position in window/panel to start drawing
 * @param right        Right-most position in window/panel to draw
 * @param y            Upper-most position in window/panel to start drawing
 * @param highlight    Highlight entry.
 */
void SettingEntry::DrawSetting(GameSettings *settings_ptr, int left, int right, int y, bool highlight) const
{
	const SettingDesc *sd = this->setting;
	const SettingDescBase *sdb = &sd->desc;
	const void *var = ResolveVariableAddress(settings_ptr, sd);
	int state = this->flags & SEF_BUTTONS_MASK;

	bool rtl = _current_text_dir == TD_RTL;
	uint buttons_left = rtl ? right + 1 - SETTING_BUTTON_WIDTH : left;
	uint text_left  = left + (rtl ? 0 : SETTING_BUTTON_WIDTH + 5);
	uint text_right = right - (rtl ? SETTING_BUTTON_WIDTH + 5 : 0);
	uint button_y = y + (SETTING_HEIGHT - SETTING_BUTTON_HEIGHT) / 2;

	/* We do not allow changes of some items when we are a client in a networkgame */
	bool editable = sd->IsEditable();

	SetDParam(0, highlight ? STR_ORANGE_STRING1_WHITE : STR_ORANGE_STRING1_LTBLUE);
	int32 value = (int32)ReadValue(var, sd->save.conv);
	if (sdb->cmd == SDT_BOOLX) {
		/* Draw checkbox for boolean-value either on/off */
		DrawBoolButton(buttons_left, button_y, value != 0, editable);
	} else if ((sdb->flags & SGF_MULTISTRING) != 0) {
		/* Draw [v] button for settings of an enum-type */
		DrawDropDownButton(buttons_left, button_y, COLOUR_YELLOW, state != 0, editable);
	} else {
		/* Draw [<][>] boxes for settings of an integer-type */
		DrawArrowButtons(buttons_left, button_y, COLOUR_YELLOW, state,
				editable && value != (sdb->flags & SGF_0ISDISABLED ? 0 : sdb->min), editable && (uint32)value != sdb->max);
	}
	this->SetValueDParams(1, value);
	DrawString(text_left, text_right, y + (SETTING_HEIGHT - FONT_HEIGHT_NORMAL) / 2, sdb->str, highlight ? TC_WHITE : TC_LIGHT_BLUE);
}

/* == SettingsContainer methods == */

/**
 * Initialization of an entire setting page
 * @param level Nesting level of this page (internal variable, do not provide a value for it when calling)
 */
void SettingsContainer::Init(byte level)
{
	for (EntryVector::iterator it = this->entries.begin(); it != this->entries.end(); ++it) {
		(*it)->Init(level);
	}
}

/** Recursively close all folds of sub-pages */
void SettingsContainer::FoldAll()
{
	for (EntryVector::iterator it = this->entries.begin(); it != this->entries.end(); ++it) {
		(*it)->FoldAll();
	}
}

/** Recursively open all folds of sub-pages */
void SettingsContainer::UnFoldAll()
{
	for (EntryVector::iterator it = this->entries.begin(); it != this->entries.end(); ++it) {
		(*it)->UnFoldAll();
	}
}

/**
 * Recursively accumulate the folding state of the tree.
 * @param[in,out] all_folded Set to false, if one entry is not folded.
 * @param[in,out] all_unfolded Set to false, if one entry is folded.
 */
void SettingsContainer::GetFoldingState(bool &all_folded, bool &all_unfolded) const
{
	for (EntryVector::const_iterator it = this->entries.begin(); it != this->entries.end(); ++it) {
		(*it)->GetFoldingState(all_folded, all_unfolded);
	}
}

/**
 * Update the filter state.
 * @param filter Filter
 * @param force_visible Whether to force all items visible, no matter what
 * @return true if item remains visible
 */
bool SettingsContainer::UpdateFilterState(SettingFilter &filter, bool force_visible)
{
	bool visible = false;
	bool first_visible = true;
	for (EntryVector::reverse_iterator it = this->entries.rbegin(); it != this->entries.rend(); ++it) {
		visible |= (*it)->UpdateFilterState(filter, force_visible);
		(*it)->SetLastField(first_visible);
		if (visible && first_visible) first_visible = false;
	}
	return visible;
}


/**
 * Check whether an entry is visible and not folded or filtered away.
 * Note: This does not consider the scrolling range; it might still require scrolling to make the setting really visible.
 * @param item Entry to search for.
 * @return true if entry is visible.
 */
bool SettingsContainer::IsVisible(const BaseSettingEntry *item) const
{
	for (EntryVector::const_iterator it = this->entries.begin(); it != this->entries.end(); ++it) {
		if ((*it)->IsVisible(item)) return true;
	}
	return false;
}

/** Return number of rows needed to display the whole page */
uint SettingsContainer::Length() const
{
	uint length = 0;
	for (EntryVector::const_iterator it = this->entries.begin(); it != this->entries.end(); ++it) {
		length += (*it)->Length();
	}
	return length;
}

/**
 * Find the setting entry at row number \a row_num
 * @param row_num Index of entry to return
 * @param cur_row Variable used for keeping track of the current row number. Should point to memory initialized to \c 0 when first called.
 * @return The requested setting entry or \c nullptr if it does not exist
 */
BaseSettingEntry *SettingsContainer::FindEntry(uint row_num, uint *cur_row)
{
	BaseSettingEntry *pe = nullptr;
	for (EntryVector::iterator it = this->entries.begin(); it != this->entries.end(); ++it) {
		pe = (*it)->FindEntry(row_num, cur_row);
		if (pe != nullptr) {
			break;
		}
	}
	return pe;
}

/**
 * Get the biggest height of the help texts, if the width is at least \a maxw. Help text gets wrapped if needed.
 * @param maxw Maximal width of a line help text.
 * @return Biggest height needed to display any help text of this (sub-)tree.
 */
uint SettingsContainer::GetMaxHelpHeight(int maxw)
{
	uint biggest = 0;
	for (EntryVector::const_iterator it = this->entries.begin(); it != this->entries.end(); ++it) {
		biggest = max(biggest, (*it)->GetMaxHelpHeight(maxw));
	}
	return biggest;
}


/**
 * Draw a row in the settings panel.
 *
 * @param settings_ptr Pointer to current values of all settings
 * @param left         Left-most position in window/panel to start drawing \a first_row
 * @param right        Right-most x position to draw strings at.
 * @param y            Upper-most position in window/panel to start drawing \a first_row
 * @param first_row    First row number to draw
 * @param max_row      Row-number to stop drawing (the row-number of the row below the last row to draw)
 * @param selected     Selected entry by the user.
 * @param cur_row      Current row number (internal variable)
 * @param parent_last  Last-field booleans of parent page level (page level \e i sets bit \e i to 1 if it is its last field)
 * @return Row number of the next row to draw
 */
uint SettingsContainer::Draw(GameSettings *settings_ptr, int left, int right, int y, uint first_row, uint max_row, BaseSettingEntry *selected, uint cur_row, uint parent_last) const
{
	for (EntryVector::const_iterator it = this->entries.begin(); it != this->entries.end(); ++it) {
		cur_row = (*it)->Draw(settings_ptr, left, right, y, first_row, max_row, selected, cur_row, parent_last);
		if (cur_row >= max_row) {
			break;
		}
	}
	return cur_row;
}

/* == SettingsPage methods == */

/**
 * Constructor for a sub-page in the 'advanced settings' window
 * @param title Title of the sub-page
 */
SettingsPage::SettingsPage(StringID title)
{
	this->title = title;
	this->folded = true;
}

/**
 * Initialization of an entire setting page
 * @param level Nesting level of this page (internal variable, do not provide a value for it when calling)
 */
void SettingsPage::Init(byte level)
{
	BaseSettingEntry::Init(level);
	SettingsContainer::Init(level + 1);
}

/** Recursively close all (filtered) folds of sub-pages */
void SettingsPage::FoldAll()
{
	if (this->IsFiltered()) return;
	this->folded = true;

	SettingsContainer::FoldAll();
}

/** Recursively open all (filtered) folds of sub-pages */
void SettingsPage::UnFoldAll()
{
	if (this->IsFiltered()) return;
	this->folded = false;

	SettingsContainer::UnFoldAll();
}

/**
 * Recursively accumulate the folding state of the (filtered) tree.
 * @param[in,out] all_folded Set to false, if one entry is not folded.
 * @param[in,out] all_unfolded Set to false, if one entry is folded.
 */
void SettingsPage::GetFoldingState(bool &all_folded, bool &all_unfolded) const
{
	if (this->IsFiltered()) return;

	if (this->folded) {
		all_unfolded = false;
	} else {
		all_folded = false;
	}

	SettingsContainer::GetFoldingState(all_folded, all_unfolded);
}

/**
 * Update the filter state.
 * @param filter Filter
 * @param force_visible Whether to force all items visible, no matter what (due to filter text; not affected by restriction drop down box).
 * @return true if item remains visible
 */
bool SettingsPage::UpdateFilterState(SettingFilter &filter, bool force_visible)
{
	if (!force_visible && !filter.string.IsEmpty()) {
		filter.string.ResetState();
		filter.string.AddLine(this->title);
		force_visible = filter.string.GetState();
	}

	bool visible = SettingsContainer::UpdateFilterState(filter, force_visible);
	if (visible) {
		CLRBITS(this->flags, SEF_FILTERED);
	} else {
		SETBITS(this->flags, SEF_FILTERED);
	}
	return visible;
}

/**
 * Check whether an entry is visible and not folded or filtered away.
 * Note: This does not consider the scrolling range; it might still require scrolling to make the setting really visible.
 * @param item Entry to search for.
 * @return true if entry is visible.
 */
bool SettingsPage::IsVisible(const BaseSettingEntry *item) const
{
	if (this->IsFiltered()) return false;
	if (this == item) return true;
	if (this->folded) return false;

	return SettingsContainer::IsVisible(item);
}

/** Return number of rows needed to display the (filtered) entry */
uint SettingsPage::Length() const
{
	if (this->IsFiltered()) return 0;
	if (this->folded) return 1; // Only displaying the title

	return 1 + SettingsContainer::Length();
}

/**
 * Find setting entry at row \a row_num
 * @param row_num Index of entry to return
 * @param cur_row Current row number
 * @return The requested setting entry or \c nullptr if it not found (folded or filtered)
 */
BaseSettingEntry *SettingsPage::FindEntry(uint row_num, uint *cur_row)
{
	if (this->IsFiltered()) return nullptr;
	if (row_num == *cur_row) return this;
	(*cur_row)++;
	if (this->folded) return nullptr;

	return SettingsContainer::FindEntry(row_num, cur_row);
}

/**
 * Draw a row in the settings panel.
 *
 * @param settings_ptr Pointer to current values of all settings
 * @param left         Left-most position in window/panel to start drawing \a first_row
 * @param right        Right-most x position to draw strings at.
 * @param y            Upper-most position in window/panel to start drawing \a first_row
 * @param first_row    First row number to draw
 * @param max_row      Row-number to stop drawing (the row-number of the row below the last row to draw)
 * @param selected     Selected entry by the user.
 * @param cur_row      Current row number (internal variable)
 * @param parent_last  Last-field booleans of parent page level (page level \e i sets bit \e i to 1 if it is its last field)
 * @return Row number of the next row to draw
 */
uint SettingsPage::Draw(GameSettings *settings_ptr, int left, int right, int y, uint first_row, uint max_row, BaseSettingEntry *selected, uint cur_row, uint parent_last) const
{
	if (this->IsFiltered()) return cur_row;
	if (cur_row >= max_row) return cur_row;

	cur_row = BaseSettingEntry::Draw(settings_ptr, left, right, y, first_row, max_row, selected, cur_row, parent_last);

	if (!this->folded) {
		if (this->flags & SEF_LAST_FIELD) {
			assert(this->level < 8 * sizeof(parent_last));
			SetBit(parent_last, this->level); // Add own last-field state
		}

		cur_row = SettingsContainer::Draw(settings_ptr, left, right, y, first_row, max_row, selected, cur_row, parent_last);
	}

	return cur_row;
}

/**
 * Function to draw setting value (button + text + current value)
 * @param settings_ptr Pointer to current values of all settings
 * @param left         Left-most position in window/panel to start drawing
 * @param right        Right-most position in window/panel to draw
 * @param y            Upper-most position in window/panel to start drawing
 * @param highlight    Highlight entry.
 */
void SettingsPage::DrawSetting(GameSettings *settings_ptr, int left, int right, int y, bool highlight) const
{
	bool rtl = _current_text_dir == TD_RTL;
	DrawSprite((this->folded ? SPR_CIRCLE_FOLDED : SPR_CIRCLE_UNFOLDED), PAL_NONE, rtl ? right - _circle_size.width : left, y + (SETTING_HEIGHT - _circle_size.height) / 2);
	DrawString(rtl ? left : left + _circle_size.width + 2, rtl ? right - _circle_size.width - 2 : right, y + (SETTING_HEIGHT - FONT_HEIGHT_NORMAL) / 2, this->title);
}

/** Construct settings tree */
static SettingsContainer &GetSettingsTree()
{
	static SettingsContainer *main = nullptr;

	if (main == nullptr)
	{
		/* Build up the dynamic settings-array only once per OpenTTD session */
		main = new SettingsContainer();

		SettingsPage *localisation = main->Add(new SettingsPage(STR_CONFIG_SETTING_LOCALISATION));
		{
			localisation->Add(new SettingEntry("locale.units_velocity"));
			localisation->Add(new SettingEntry("locale.units_power"));
			localisation->Add(new SettingEntry("locale.units_weight"));
			localisation->Add(new SettingEntry("locale.units_volume"));
			localisation->Add(new SettingEntry("locale.units_force"));
			localisation->Add(new SettingEntry("locale.units_height"));
			localisation->Add(new SettingEntry("gui.date_format_in_default_names"));
		}

		SettingsPage *graphics = main->Add(new SettingsPage(STR_CONFIG_SETTING_GRAPHICS));
		{
			graphics->Add(new SettingEntry("gui.zoom_min"));
			graphics->Add(new SettingEntry("gui.zoom_max"));
			graphics->Add(new SettingEntry("gui.smallmap_land_colour"));
			graphics->Add(new SettingEntry("gui.graph_line_thickness"));
		}

		SettingsPage *sound = main->Add(new SettingsPage(STR_CONFIG_SETTING_SOUND));
		{
			sound->Add(new SettingEntry("sound.click_beep"));
			sound->Add(new SettingEntry("sound.confirm"));
			sound->Add(new SettingEntry("sound.news_ticker"));
			sound->Add(new SettingEntry("sound.news_full"));
			sound->Add(new SettingEntry("sound.new_year"));
			sound->Add(new SettingEntry("sound.disaster"));
			sound->Add(new SettingEntry("sound.vehicle"));
			sound->Add(new SettingEntry("sound.ambient"));
		}

		SettingsPage *interface = main->Add(new SettingsPage(STR_CONFIG_SETTING_INTERFACE));
		{
			SettingsPage *general = interface->Add(new SettingsPage(STR_CONFIG_SETTING_INTERFACE_GENERAL));
			{
				general->Add(new SettingEntry("gui.osk_activation"));
				general->Add(new SettingEntry("gui.hover_delay_ms"));
				general->Add(new SettingEntry("gui.errmsg_duration"));
				general->Add(new SettingEntry("gui.window_snap_radius"));
				general->Add(new SettingEntry("gui.window_soft_limit"));
				general->Add(new SettingEntry("gui.right_mouse_wnd_close"));
			}

			SettingsPage *viewports = interface->Add(new SettingsPage(STR_CONFIG_SETTING_INTERFACE_VIEWPORTS));
			{
				viewports->Add(new SettingEntry("gui.auto_scrolling"));
				viewports->Add(new SettingEntry("gui.scroll_mode"));
				viewports->Add(new SettingEntry("gui.smooth_scroll"));
				/* While the horizontal scrollwheel scrolling is written as general code, only
				 *  the cocoa (OSX) driver generates input for it.
				 *  Since it's also able to completely disable the scrollwheel will we display it on all platforms anyway */
				viewports->Add(new SettingEntry("gui.scrollwheel_scrolling"));
				viewports->Add(new SettingEntry("gui.scrollwheel_multiplier"));
#ifdef __APPLE__
				/* We might need to emulate a right mouse button on mac */
				viewports->Add(new SettingEntry("gui.right_mouse_btn_emulation"));
#endif
				viewports->Add(new SettingEntry("gui.population_in_label"));
				viewports->Add(new SettingEntry("gui.liveries"));
				viewports->Add(new SettingEntry("construction.train_signal_side"));
				viewports->Add(new SettingEntry("gui.measure_tooltip"));
				viewports->Add(new SettingEntry("gui.loading_indicators"));
				viewports->Add(new SettingEntry("gui.show_track_reservation"));
			}

			SettingsPage *construction = interface->Add(new SettingsPage(STR_CONFIG_SETTING_INTERFACE_CONSTRUCTION));
			{
				construction->Add(new SettingEntry("gui.link_terraform_toolbar"));
				construction->Add(new SettingEntry("gui.enable_signal_gui"));
				construction->Add(new SettingEntry("gui.persistent_buildingtools"));
				construction->Add(new SettingEntry("gui.quick_goto"));
				construction->Add(new SettingEntry("gui.default_rail_type"));
				construction->Add(new SettingEntry("gui.disable_unsuitable_building"));
			}

			interface->Add(new SettingEntry("gui.autosave"));
			interface->Add(new SettingEntry("gui.vertical_toolbar"));
			interface->Add(new SettingEntry("gui.compact_vertical_toolbar"));
			interface->Add(new SettingEntry("gui.build_confirmation"));
			interface->Add(new SettingEntry("gui.windows_titlebars"));
			interface->Add(new SettingEntry("gui.windows_decorations"));
			interface->Add(new SettingEntry("gui.toolbar_pos"));
			interface->Add(new SettingEntry("gui.statusbar_pos"));
			interface->Add(new SettingEntry("gui.prefer_teamchat"));
			interface->Add(new SettingEntry("gui.advanced_vehicle_list"));
			interface->Add(new SettingEntry("gui.timetable_in_ticks"));
			interface->Add(new SettingEntry("gui.timetable_arrival_departure"));
			interface->Add(new SettingEntry("gui.expenses_layout"));
			interface->Add(new SettingEntry("gui.show_newgrf_name"));
		}

		SettingsPage *advisors = main->Add(new SettingsPage(STR_CONFIG_SETTING_ADVISORS));
		{
			advisors->Add(new SettingEntry("gui.coloured_news_year"));
			advisors->Add(new SettingEntry("news_display.general"));
			advisors->Add(new SettingEntry("news_display.new_vehicles"));
			advisors->Add(new SettingEntry("news_display.accident"));
			advisors->Add(new SettingEntry("news_display.company_info"));
			advisors->Add(new SettingEntry("news_display.acceptance"));
			advisors->Add(new SettingEntry("news_display.arrival_player"));
			advisors->Add(new SettingEntry("news_display.arrival_other"));
			advisors->Add(new SettingEntry("news_display.advice"));
			advisors->Add(new SettingEntry("gui.order_review_system"));
			advisors->Add(new SettingEntry("gui.vehicle_income_warn"));
			advisors->Add(new SettingEntry("gui.lost_vehicle_warn"));
			advisors->Add(new SettingEntry("gui.show_finances"));
			advisors->Add(new SettingEntry("news_display.economy"));
			advisors->Add(new SettingEntry("news_display.subsidies"));
			advisors->Add(new SettingEntry("news_display.open"));
			advisors->Add(new SettingEntry("news_display.close"));
			advisors->Add(new SettingEntry("news_display.production_player"));
			advisors->Add(new SettingEntry("news_display.production_other"));
			advisors->Add(new SettingEntry("news_display.production_nobody"));
		}

		SettingsPage *company = main->Add(new SettingsPage(STR_CONFIG_SETTING_COMPANY));
		{
			company->Add(new SettingEntry("gui.semaphore_build_before"));
			company->Add(new SettingEntry("gui.default_signal_type"));
			company->Add(new SettingEntry("gui.cycle_signal_types"));
			company->Add(new SettingEntry("gui.drag_signals_fixed_distance"));
			company->Add(new SettingEntry("gui.new_nonstop"));
			company->Add(new SettingEntry("gui.stop_location"));
			company->Add(new SettingEntry("gui.starting_colour"));
			company->Add(new SettingEntry("company.engine_renew"));
			company->Add(new SettingEntry("company.engine_renew_months"));
			company->Add(new SettingEntry("company.engine_renew_money"));
			company->Add(new SettingEntry("vehicle.servint_ispercent"));
			company->Add(new SettingEntry("vehicle.servint_trains"));
			company->Add(new SettingEntry("vehicle.servint_roadveh"));
			company->Add(new SettingEntry("vehicle.servint_ships"));
			company->Add(new SettingEntry("vehicle.servint_aircraft"));
		}

		SettingsPage *accounting = main->Add(new SettingsPage(STR_CONFIG_SETTING_ACCOUNTING));
		{
			accounting->Add(new SettingEntry("economy.inflation"));
			accounting->Add(new SettingEntry("difficulty.initial_interest"));
			accounting->Add(new SettingEntry("difficulty.max_loan"));
			accounting->Add(new SettingEntry("difficulty.subsidy_multiplier"));
			accounting->Add(new SettingEntry("economy.feeder_payment_share"));
			accounting->Add(new SettingEntry("economy.infrastructure_maintenance"));
			accounting->Add(new SettingEntry("difficulty.vehicle_costs"));
			accounting->Add(new SettingEntry("difficulty.construction_cost"));
		}

		SettingsPage *vehicles = main->Add(new SettingsPage(STR_CONFIG_SETTING_VEHICLES));
		{
			SettingsPage *physics = vehicles->Add(new SettingsPage(STR_CONFIG_SETTING_VEHICLES_PHYSICS));
			{
				physics->Add(new SettingEntry("vehicle.train_acceleration_model"));
				physics->Add(new SettingEntry("vehicle.train_slope_steepness"));
				physics->Add(new SettingEntry("vehicle.wagon_speed_limits"));
				physics->Add(new SettingEntry("vehicle.freight_trains"));
				physics->Add(new SettingEntry("vehicle.roadveh_acceleration_model"));
				physics->Add(new SettingEntry("vehicle.roadveh_slope_steepness"));
				physics->Add(new SettingEntry("vehicle.smoke_amount"));
				physics->Add(new SettingEntry("vehicle.plane_speed"));
			}

			SettingsPage *routing = vehicles->Add(new SettingsPage(STR_CONFIG_SETTING_VEHICLES_ROUTING));
			{
				routing->Add(new SettingEntry("pf.pathfinder_for_trains"));
				routing->Add(new SettingEntry("difficulty.line_reverse_mode"));
				routing->Add(new SettingEntry("pf.reverse_at_signals"));
				routing->Add(new SettingEntry("pf.forbid_90_deg"));
				routing->Add(new SettingEntry("pf.pathfinder_for_roadvehs"));
				routing->Add(new SettingEntry("pf.pathfinder_for_ships"));
			}

			vehicles->Add(new SettingEntry("order.no_servicing_if_no_breakdowns"));
			vehicles->Add(new SettingEntry("order.serviceathelipad"));
		}

		SettingsPage *limitations = main->Add(new SettingsPage(STR_CONFIG_SETTING_LIMITATIONS));
		{
			limitations->Add(new SettingEntry("construction.command_pause_level"));
			limitations->Add(new SettingEntry("construction.autoslope"));
			limitations->Add(new SettingEntry("construction.extra_dynamite"));
			limitations->Add(new SettingEntry("construction.max_heightlevel"));
			limitations->Add(new SettingEntry("construction.max_bridge_length"));
			limitations->Add(new SettingEntry("construction.max_bridge_height"));
			limitations->Add(new SettingEntry("construction.max_tunnel_length"));
			limitations->Add(new SettingEntry("station.never_expire_airports"));
			limitations->Add(new SettingEntry("vehicle.never_expire_vehicles"));
			limitations->Add(new SettingEntry("vehicle.max_trains"));
			limitations->Add(new SettingEntry("vehicle.max_roadveh"));
			limitations->Add(new SettingEntry("vehicle.max_aircraft"));
			limitations->Add(new SettingEntry("vehicle.max_ships"));
			limitations->Add(new SettingEntry("vehicle.max_train_length"));
			limitations->Add(new SettingEntry("station.station_spread"));
			limitations->Add(new SettingEntry("station.distant_join_stations"));
			limitations->Add(new SettingEntry("construction.road_stop_on_town_road"));
			limitations->Add(new SettingEntry("construction.road_stop_on_competitor_road"));
			limitations->Add(new SettingEntry("vehicle.disable_elrails"));
		}

		SettingsPage *disasters = main->Add(new SettingsPage(STR_CONFIG_SETTING_ACCIDENTS));
		{
			disasters->Add(new SettingEntry("difficulty.disasters"));
			disasters->Add(new SettingEntry("difficulty.economy"));
			disasters->Add(new SettingEntry("difficulty.vehicle_breakdowns"));
			disasters->Add(new SettingEntry("vehicle.plane_crashes"));
		}

		SettingsPage *genworld = main->Add(new SettingsPage(STR_CONFIG_SETTING_GENWORLD));
		{
			genworld->Add(new SettingEntry("game_creation.landscape"));
			genworld->Add(new SettingEntry("game_creation.land_generator"));
			genworld->Add(new SettingEntry("difficulty.terrain_type"));
			genworld->Add(new SettingEntry("game_creation.tgen_smoothness"));
			genworld->Add(new SettingEntry("game_creation.variety"));
			genworld->Add(new SettingEntry("game_creation.snow_line_height"));
			genworld->Add(new SettingEntry("game_creation.amount_of_rivers"));
			genworld->Add(new SettingEntry("game_creation.tree_placer"));
			genworld->Add(new SettingEntry("vehicle.road_side"));
			genworld->Add(new SettingEntry("economy.larger_towns"));
			genworld->Add(new SettingEntry("economy.initial_city_size"));
			genworld->Add(new SettingEntry("economy.town_layout"));
			genworld->Add(new SettingEntry("difficulty.industry_density"));
			genworld->Add(new SettingEntry("gui.pause_on_newgame"));
			genworld->Add(new SettingEntry("game_creation.ending_year"));
		}

		SettingsPage *environment = main->Add(new SettingsPage(STR_CONFIG_SETTING_ENVIRONMENT));
		{
			SettingsPage *authorities = environment->Add(new SettingsPage(STR_CONFIG_SETTING_ENVIRONMENT_AUTHORITIES));
			{
				authorities->Add(new SettingEntry("difficulty.town_council_tolerance"));
				authorities->Add(new SettingEntry("economy.bribe"));
				authorities->Add(new SettingEntry("economy.exclusive_rights"));
				authorities->Add(new SettingEntry("economy.fund_roads"));
				authorities->Add(new SettingEntry("economy.fund_buildings"));
				authorities->Add(new SettingEntry("economy.station_noise_level"));
			}

			SettingsPage *towns = environment->Add(new SettingsPage(STR_CONFIG_SETTING_ENVIRONMENT_TOWNS));
			{
				towns->Add(new SettingEntry("economy.town_growth_rate"));
				towns->Add(new SettingEntry("economy.allow_town_roads"));
				towns->Add(new SettingEntry("economy.allow_town_level_crossings"));
				towns->Add(new SettingEntry("economy.found_town"));
				towns->Add(new SettingEntry("economy.town_cargogen_mode"));
			}

			SettingsPage *industries = environment->Add(new SettingsPage(STR_CONFIG_SETTING_ENVIRONMENT_INDUSTRIES));
			{
				industries->Add(new SettingEntry("construction.raw_industry_construction"));
				industries->Add(new SettingEntry("construction.industry_platform"));
				industries->Add(new SettingEntry("economy.multiple_industry_per_town"));
				industries->Add(new SettingEntry("game_creation.oil_refinery_limit"));
				industries->Add(new SettingEntry("economy.smooth_economy"));
				industries->Add(new SettingEntry("station.serve_neutral_industries"));
			}

			SettingsPage *cdist = environment->Add(new SettingsPage(STR_CONFIG_SETTING_ENVIRONMENT_CARGODIST));
			{
				cdist->Add(new SettingEntry("linkgraph.recalc_time"));
				cdist->Add(new SettingEntry("linkgraph.recalc_interval"));
				cdist->Add(new SettingEntry("linkgraph.distribution_pax"));
				cdist->Add(new SettingEntry("linkgraph.distribution_mail"));
				cdist->Add(new SettingEntry("linkgraph.distribution_armoured"));
				cdist->Add(new SettingEntry("linkgraph.distribution_default"));
				cdist->Add(new SettingEntry("linkgraph.accuracy"));
				cdist->Add(new SettingEntry("linkgraph.demand_distance"));
				cdist->Add(new SettingEntry("linkgraph.demand_size"));
				cdist->Add(new SettingEntry("linkgraph.short_path_saturation"));
			}

			environment->Add(new SettingEntry("station.modified_catchment"));
			environment->Add(new SettingEntry("construction.extra_tree_placement"));
		}

		SettingsPage *ai = main->Add(new SettingsPage(STR_CONFIG_SETTING_AI));
		{
			SettingsPage *npc = ai->Add(new SettingsPage(STR_CONFIG_SETTING_AI_NPC));
			{
				npc->Add(new SettingEntry("script.settings_profile"));
				npc->Add(new SettingEntry("script.script_max_opcode_till_suspend"));
				npc->Add(new SettingEntry("script.script_max_memory_megabytes"));
				npc->Add(new SettingEntry("difficulty.competitor_speed"));
				npc->Add(new SettingEntry("ai.ai_in_multiplayer"));
				npc->Add(new SettingEntry("ai.ai_disable_veh_train"));
				npc->Add(new SettingEntry("ai.ai_disable_veh_roadveh"));
				npc->Add(new SettingEntry("ai.ai_disable_veh_aircraft"));
				npc->Add(new SettingEntry("ai.ai_disable_veh_ship"));
			}

			ai->Add(new SettingEntry("economy.give_money"));
			ai->Add(new SettingEntry("economy.allow_shares"));
			ai->Add(new SettingEntry("economy.min_years_for_shares"));
		}

		main->Init();
	}
	return *main;
}

static const StringID _game_settings_restrict_dropdown[] = {
	STR_CONFIG_SETTING_RESTRICT_BASIC,                            // RM_BASIC
	STR_CONFIG_SETTING_RESTRICT_ADVANCED,                         // RM_ADVANCED
	STR_CONFIG_SETTING_RESTRICT_ALL,                              // RM_ALL
	STR_CONFIG_SETTING_RESTRICT_CHANGED_AGAINST_DEFAULT,          // RM_CHANGED_AGAINST_DEFAULT
	STR_CONFIG_SETTING_RESTRICT_CHANGED_AGAINST_NEW,              // RM_CHANGED_AGAINST_NEW
};
assert_compile(lengthof(_game_settings_restrict_dropdown) == RM_END);

/** Warnings about hidden search results. */
enum WarnHiddenResult {
	WHR_NONE,          ///< Nothing was filtering matches away.
	WHR_CATEGORY,      ///< Category setting filtered matches away.
	WHR_TYPE,          ///< Type setting filtered matches away.
	WHR_CATEGORY_TYPE, ///< Both category and type settings filtered matches away.
};

/** Window to edit settings of the game. */
struct GameSettingsWindow : Window {
	static const int SETTINGTREE_LEFT_OFFSET   = 5; ///< Position of left edge of setting values
	static const int SETTINGTREE_RIGHT_OFFSET  = 5; ///< Position of right edge of setting values
	static const int SETTINGTREE_TOP_OFFSET    = 5; ///< Position of top edge of setting values
	static const int SETTINGTREE_BOTTOM_OFFSET = 5; ///< Position of bottom edge of setting values

	static GameSettings *settings_ptr; ///< Pointer to the game settings being displayed and modified.

	SettingEntry *valuewindow_entry;   ///< If non-nullptr, pointer to setting for which a value-entering window has been opened.
	SettingEntry *clicked_entry;       ///< If non-nullptr, pointer to a clicked numeric setting (with a depressed left or right button).
	SettingEntry *last_clicked;        ///< If non-nullptr, pointer to the last clicked setting.
	SettingEntry *valuedropdown_entry; ///< If non-nullptr, pointer to the value for which a dropdown window is currently opened.
	bool closing_dropdown;             ///< True, if the dropdown list is currently closing.

	SettingFilter filter;              ///< Filter for the list.
	QueryString filter_editbox;        ///< Filter editbox;
	bool manually_changed_folding;     ///< Whether the user expanded/collapsed something manually.
	WarnHiddenResult warn_missing;     ///< Whether and how to warn about missing search results.
	int warn_lines;                    ///< Number of lines used for warning about missing search results.

	Scrollbar *vscroll;

	GameSettingsWindow(WindowDesc *desc) : Window(desc), filter_editbox(50)
	{
		this->warn_missing = WHR_NONE;
		this->warn_lines = 0;
		this->filter.mode = (RestrictionMode)_settings_client.gui.settings_restriction_mode;
		this->filter.min_cat = RM_ALL;
		this->filter.type = ST_ALL;
		this->filter.type_hides = false;
		this->settings_ptr = &GetGameSettings();

		_circle_size = maxdim(GetSpriteSize(SPR_CIRCLE_FOLDED), GetSpriteSize(SPR_CIRCLE_UNFOLDED));
		GetSettingsTree().FoldAll(); // Close all sub-pages

		this->valuewindow_entry = nullptr; // No setting entry for which a entry window is opened
		this->clicked_entry = nullptr; // No numeric setting buttons are depressed
		this->last_clicked = nullptr;
		this->valuedropdown_entry = nullptr;
		this->closing_dropdown = false;
		this->manually_changed_folding = false;

		this->CreateNestedTree();
		this->vscroll = this->GetScrollbar(WID_GS_SCROLLBAR);
		this->FinishInitNested(WN_GAME_OPTIONS_GAME_SETTINGS);

		this->querystrings[WID_GS_FILTER] = &this->filter_editbox;
		this->filter_editbox.cancel_button = QueryString::ACTION_CLEAR;
		this->SetFocusedWidget(WID_GS_FILTER);

		this->InvalidateData();
	}

<<<<<<< HEAD
	~GameSettingsWindow()
	{
		SaveToConfig(); // save all settins immediately on Android, because users tend to kill the app instead of pressing 'Quit' button
	}

	virtual void UpdateWidgetSize(int widget, Dimension *size, const Dimension &padding, Dimension *fill, Dimension *resize)
=======
	void UpdateWidgetSize(int widget, Dimension *size, const Dimension &padding, Dimension *fill, Dimension *resize) override
>>>>>>> a499e9ac
	{
		switch (widget) {
			case WID_GS_OPTIONSPANEL:
				resize->height = SETTING_HEIGHT = GetMinSizing(NWST_STEP, max(max<int>(_circle_size.height, SETTING_BUTTON_HEIGHT), FONT_HEIGHT_NORMAL) + 1);
				resize->width  = 1;

				size->height = 5 * resize->height + SETTINGTREE_TOP_OFFSET + SETTINGTREE_BOTTOM_OFFSET;
				break;

			case WID_GS_HELP_TEXT: {
				static const StringID setting_types[] = {
					STR_CONFIG_SETTING_TYPE_CLIENT,
					STR_CONFIG_SETTING_TYPE_COMPANY_MENU, STR_CONFIG_SETTING_TYPE_COMPANY_INGAME,
					STR_CONFIG_SETTING_TYPE_GAME_MENU, STR_CONFIG_SETTING_TYPE_GAME_INGAME,
				};
				for (uint i = 0; i < lengthof(setting_types); i++) {
					SetDParam(0, setting_types[i]);
					size->width = max(size->width, GetStringBoundingBox(STR_CONFIG_SETTING_TYPE).width);
				}
				size->height = 2 * FONT_HEIGHT_NORMAL + WD_PAR_VSEP_NORMAL +
						max(size->height, GetSettingsTree().GetMaxHelpHeight(size->width));
				break;
			}

			case WID_GS_RESTRICT_CATEGORY:
			case WID_GS_RESTRICT_TYPE:
				size->width = max(GetStringBoundingBox(STR_CONFIG_SETTING_RESTRICT_CATEGORY).width, GetStringBoundingBox(STR_CONFIG_SETTING_RESTRICT_TYPE).width);
				break;

			default:
				break;
		}
	}

	void OnPaint() override
	{
		if (this->closing_dropdown) {
			this->closing_dropdown = false;
			assert(this->valuedropdown_entry != nullptr);
			this->valuedropdown_entry->SetButtons(0);
			this->valuedropdown_entry = nullptr;
		}

		/* Reserve the correct number of lines for the 'some search results are hidden' notice in the central settings display panel. */
		const NWidgetBase *panel = this->GetWidget<NWidgetBase>(WID_GS_OPTIONSPANEL);
		StringID warn_str = STR_CONFIG_SETTING_CATEGORY_HIDES - 1 + this->warn_missing;
		int new_warn_lines;
		if (this->warn_missing == WHR_NONE) {
			new_warn_lines = 0;
		} else {
			SetDParam(0, _game_settings_restrict_dropdown[this->filter.min_cat]);
			new_warn_lines = GetStringLineCount(warn_str, panel->current_x);
		}
		if (this->warn_lines != new_warn_lines) {
			this->vscroll->SetCount(this->vscroll->GetCount() - this->warn_lines + new_warn_lines);
			this->warn_lines = new_warn_lines;
		}

		this->DrawWidgets();

		/* Draw the 'some search results are hidden' notice. */
		if (this->warn_missing != WHR_NONE) {
			const int left = panel->pos_x;
			const int right = left + panel->current_x - 1;
			const int top = panel->pos_y + WD_FRAMETEXT_TOP + (SETTING_HEIGHT - FONT_HEIGHT_NORMAL) * this->warn_lines / 2;
			SetDParam(0, _game_settings_restrict_dropdown[this->filter.min_cat]);
			if (this->warn_lines == 1) {
				/* If the warning fits at one line, center it. */
				DrawString(left + WD_FRAMETEXT_LEFT, right - WD_FRAMETEXT_RIGHT, top, warn_str, TC_FROMSTRING, SA_HOR_CENTER);
			} else {
				DrawStringMultiLine(left + WD_FRAMERECT_LEFT, right - WD_FRAMERECT_RIGHT, top, INT32_MAX, warn_str, TC_FROMSTRING, SA_HOR_CENTER);
			}
		}
	}

	void SetStringParameters(int widget) const override
	{
		switch (widget) {
			case WID_GS_RESTRICT_DROPDOWN:
				SetDParam(0, _game_settings_restrict_dropdown[this->filter.mode]);
				break;

			case WID_GS_TYPE_DROPDOWN:
				switch (this->filter.type) {
					case ST_GAME:    SetDParam(0, _game_mode == GM_MENU ? STR_CONFIG_SETTING_TYPE_DROPDOWN_GAME_MENU : STR_CONFIG_SETTING_TYPE_DROPDOWN_GAME_INGAME); break;
					case ST_COMPANY: SetDParam(0, _game_mode == GM_MENU ? STR_CONFIG_SETTING_TYPE_DROPDOWN_COMPANY_MENU : STR_CONFIG_SETTING_TYPE_DROPDOWN_COMPANY_INGAME); break;
					case ST_CLIENT:  SetDParam(0, STR_CONFIG_SETTING_TYPE_DROPDOWN_CLIENT); break;
					default:         SetDParam(0, STR_CONFIG_SETTING_TYPE_DROPDOWN_ALL); break;
				}
				break;
		}
	}

	DropDownList BuildDropDownList(int widget) const
	{
		DropDownList list;
		switch (widget) {
			case WID_GS_RESTRICT_DROPDOWN:
				for (int mode = 0; mode != RM_END; mode++) {
					/* If we are in adv. settings screen for the new game's settings,
					 * we don't want to allow comparing with new game's settings. */
					bool disabled = mode == RM_CHANGED_AGAINST_NEW && settings_ptr == &_settings_newgame;

					list.emplace_back(new DropDownListStringItem(_game_settings_restrict_dropdown[mode], mode, disabled));
				}
				break;

			case WID_GS_TYPE_DROPDOWN:
				list.emplace_back(new DropDownListStringItem(STR_CONFIG_SETTING_TYPE_DROPDOWN_ALL, ST_ALL, false));
				list.emplace_back(new DropDownListStringItem(_game_mode == GM_MENU ? STR_CONFIG_SETTING_TYPE_DROPDOWN_GAME_MENU : STR_CONFIG_SETTING_TYPE_DROPDOWN_GAME_INGAME, ST_GAME, false));
				list.emplace_back(new DropDownListStringItem(_game_mode == GM_MENU ? STR_CONFIG_SETTING_TYPE_DROPDOWN_COMPANY_MENU : STR_CONFIG_SETTING_TYPE_DROPDOWN_COMPANY_INGAME, ST_COMPANY, false));
				list.emplace_back(new DropDownListStringItem(STR_CONFIG_SETTING_TYPE_DROPDOWN_CLIENT, ST_CLIENT, false));
				break;
		}
		return list;
	}

	void DrawWidget(const Rect &r, int widget) const override
	{
		switch (widget) {
			case WID_GS_OPTIONSPANEL: {
				int top_pos = r.top + SETTINGTREE_TOP_OFFSET + 1 + this->warn_lines * SETTING_HEIGHT;
				uint last_row = this->vscroll->GetPosition() + this->vscroll->GetCapacity() - this->warn_lines;
				int next_row = GetSettingsTree().Draw(settings_ptr, r.left + SETTINGTREE_LEFT_OFFSET, r.right - SETTINGTREE_RIGHT_OFFSET, top_pos,
						this->vscroll->GetPosition(), last_row, this->last_clicked);
				if (next_row == 0) DrawString(r.left + SETTINGTREE_LEFT_OFFSET, r.right - SETTINGTREE_RIGHT_OFFSET, top_pos, STR_CONFIG_SETTINGS_NONE);
				break;
			}

			case WID_GS_HELP_TEXT:
				if (this->last_clicked != nullptr) {
					const SettingDesc *sd = this->last_clicked->setting;

					int y = r.top;
					switch (sd->GetType()) {
						case ST_COMPANY: SetDParam(0, _game_mode == GM_MENU ? STR_CONFIG_SETTING_TYPE_COMPANY_MENU : STR_CONFIG_SETTING_TYPE_COMPANY_INGAME); break;
						case ST_CLIENT:  SetDParam(0, STR_CONFIG_SETTING_TYPE_CLIENT); break;
						case ST_GAME:    SetDParam(0, _game_mode == GM_MENU ? STR_CONFIG_SETTING_TYPE_GAME_MENU : STR_CONFIG_SETTING_TYPE_GAME_INGAME); break;
						default: NOT_REACHED();
					}
					DrawString(r.left, r.right, y, STR_CONFIG_SETTING_TYPE);
					y += FONT_HEIGHT_NORMAL;

					int32 default_value = ReadValue(&sd->desc.def, sd->save.conv);
					this->last_clicked->SetValueDParams(0, default_value);
					DrawString(r.left, r.right, y, STR_CONFIG_SETTING_DEFAULT_VALUE);
					y += FONT_HEIGHT_NORMAL + WD_PAR_VSEP_NORMAL;

					DrawStringMultiLine(r.left, r.right, y, r.bottom, this->last_clicked->GetHelpText(), TC_WHITE);
				}
				break;

			default:
				break;
		}
	}

	/**
	 * Set the entry that should have its help text displayed, and mark the window dirty so it gets repainted.
	 * @param pe Setting to display help text of, use \c nullptr to stop displaying help of the currently displayed setting.
	 */
	void SetDisplayedHelpText(SettingEntry *pe)
	{
		if (this->last_clicked != pe) this->SetDirty();
		this->last_clicked = pe;
	}

	void OnClick(Point pt, int widget, int click_count) override
	{
		switch (widget) {
			case WID_GS_EXPAND_ALL:
				this->manually_changed_folding = true;
				GetSettingsTree().UnFoldAll();
				this->InvalidateData();
				break;

			case WID_GS_COLLAPSE_ALL:
				this->manually_changed_folding = true;
				GetSettingsTree().FoldAll();
				this->InvalidateData();
				break;

			case WID_GS_RESTRICT_DROPDOWN: {
				DropDownList list = this->BuildDropDownList(widget);
				if (!list.empty()) {
					ShowDropDownList(this, std::move(list), this->filter.mode, widget);
				}
				break;
			}

			case WID_GS_TYPE_DROPDOWN: {
				DropDownList list = this->BuildDropDownList(widget);
				if (!list.empty()) {
					ShowDropDownList(this, std::move(list), this->filter.type, widget);
				}
				break;
			}
		}

		if (widget != WID_GS_OPTIONSPANEL) return;

		uint btn = this->vscroll->GetScrolledRowFromWidget(pt.y, this, WID_GS_OPTIONSPANEL, SETTINGTREE_TOP_OFFSET);
		if (btn == INT_MAX || (int)btn < this->warn_lines) return;
		btn -= this->warn_lines;

		uint cur_row = 0;
		BaseSettingEntry *clicked_entry = GetSettingsTree().FindEntry(btn, &cur_row);

		if (clicked_entry == nullptr) return;  // Clicked below the last setting of the page

		int x = (_current_text_dir == TD_RTL ? this->width - 1 - pt.x : pt.x) - SETTINGTREE_LEFT_OFFSET - (clicked_entry->level + 1) * LEVEL_WIDTH;  // Shift x coordinate
		if (x < 0) return;  // Clicked left of the entry

		SettingsPage *clicked_page = dynamic_cast<SettingsPage*>(clicked_entry);
		if (clicked_page != nullptr) {
			this->SetDisplayedHelpText(nullptr);
			clicked_page->folded = !clicked_page->folded; // Flip 'folded'-ness of the sub-page

			this->manually_changed_folding = true;

			this->InvalidateData();
			return;
		}

		SettingEntry *pe = dynamic_cast<SettingEntry*>(clicked_entry);
		assert(pe != nullptr);
		const SettingDesc *sd = pe->setting;

		/* return if action is only active in network, or only settable by server */
		if (!sd->IsEditable()) {
			this->SetDisplayedHelpText(pe);
			return;
		}

		const void *var = ResolveVariableAddress(settings_ptr, sd);
		int32 value = (int32)ReadValue(var, sd->save.conv);

		/* clicked on the icon on the left side. Either scroller, bool on/off or dropdown */
		if (x < SETTING_BUTTON_WIDTH && (sd->desc.flags & SGF_MULTISTRING)) {
			const SettingDescBase *sdb = &sd->desc;
			this->SetDisplayedHelpText(pe);

			if (this->valuedropdown_entry == pe) {
				/* unclick the dropdown */
				HideDropDownMenu(this);
				this->closing_dropdown = false;
				this->valuedropdown_entry->SetButtons(0);
				this->valuedropdown_entry = nullptr;
			} else {
				if (this->valuedropdown_entry != nullptr) this->valuedropdown_entry->SetButtons(0);
				this->closing_dropdown = false;

				const NWidgetBase *wid = this->GetWidget<NWidgetBase>(WID_GS_OPTIONSPANEL);
				int rel_y = (pt.y - (int)wid->pos_y - SETTINGTREE_TOP_OFFSET) % wid->resize_y;

				Rect wi_rect;
				wi_rect.left = pt.x - (_current_text_dir == TD_RTL ? SETTING_BUTTON_WIDTH - 1 - x : x);
				wi_rect.right = wi_rect.left + SETTING_BUTTON_WIDTH - 1;
				wi_rect.top = pt.y - rel_y + (SETTING_HEIGHT - SETTING_BUTTON_HEIGHT) / 2;
				wi_rect.bottom = wi_rect.top + SETTING_BUTTON_HEIGHT - 1;

				/* For dropdowns we also have to check the y position thoroughly, the mouse may not above the just opening dropdown */
				if (pt.y >= wi_rect.top && pt.y <= wi_rect.bottom) {
					this->valuedropdown_entry = pe;
					this->valuedropdown_entry->SetButtons(SEF_LEFT_DEPRESSED);

					DropDownList list;
					for (int i = sdb->min; i <= (int)sdb->max; i++) {
						list.emplace_back(new DropDownListStringItem(sdb->str_val + i - sdb->min, i, false));
					}

					ShowDropDownListAt(this, std::move(list), value, -1, wi_rect, COLOUR_ORANGE, true);
				}
			}
			this->SetDirty();
		} else if (x < SETTING_BUTTON_WIDTH) {
			this->SetDisplayedHelpText(pe);
			const SettingDescBase *sdb = &sd->desc;
			int32 oldvalue = value;

			switch (sdb->cmd) {
				case SDT_BOOLX: value ^= 1; break;
				case SDT_ONEOFMANY:
				case SDT_NUMX: {
					/* Add a dynamic step-size to the scroller. In a maximum of
					 * 50-steps you should be able to get from min to max,
					 * unless specified otherwise in the 'interval' variable
					 * of the current setting. */
					uint32 step = (sdb->interval == 0) ? ((sdb->max - sdb->min) / 50) : sdb->interval;
					if (step == 0) step = 1;

					/* don't allow too fast scrolling */
					if ((this->flags & WF_TIMEOUT) && this->timeout_timer > 1) {
						_left_button_clicked = false;
						return;
					}

					/* Increase or decrease the value and clamp it to extremes */
					if (x >= SETTING_BUTTON_WIDTH / 2) {
						value += step;
						if (sdb->min < 0) {
							assert((int32)sdb->max >= 0);
							if (value > (int32)sdb->max) value = (int32)sdb->max;
						} else {
							if ((uint32)value > sdb->max) value = (int32)sdb->max;
						}
						if (value < sdb->min) value = sdb->min; // skip between "disabled" and minimum
					} else {
						value -= step;
						if (value < sdb->min) value = (sdb->flags & SGF_0ISDISABLED) ? 0 : sdb->min;
					}

					/* Set up scroller timeout for numeric values */
					if (value != oldvalue) {
						if (this->clicked_entry != nullptr) { // Release previous buttons if any
							this->clicked_entry->SetButtons(0);
						}
						this->clicked_entry = pe;
						this->clicked_entry->SetButtons((x >= SETTING_BUTTON_WIDTH / 2) != (_current_text_dir == TD_RTL) ? SEF_RIGHT_DEPRESSED : SEF_LEFT_DEPRESSED);
						this->SetTimeout();
						_left_button_clicked = false;
					}
					break;
				}

				default: NOT_REACHED();
			}

			if (value != oldvalue) {
				if ((sd->desc.flags & SGF_PER_COMPANY) != 0) {
					SetCompanySetting(pe->index, value);
				} else {
					SetSettingValue(pe->index, value);
				}
				this->SetDirty();
			}
		} else {
			/* Only open editbox if clicked for the second time, and only for types where it is sensible for. */
			if (this->last_clicked == pe && sd->desc.cmd != SDT_BOOLX && !(sd->desc.flags & SGF_MULTISTRING)) {
				/* Show the correct currency-translated value */
				if (sd->desc.flags & SGF_CURRENCY) value *= _currency->rate;

				this->valuewindow_entry = pe;
				SetDParam(0, value);
				ShowQueryString(STR_JUST_INT, STR_CONFIG_SETTING_QUERY_CAPTION, 10, this, CS_NUMERAL, QSF_ENABLE_DEFAULT);
			}
			this->SetDisplayedHelpText(pe);
		}
	}

	void OnTimeout() override
	{
		if (this->clicked_entry != nullptr) { // On timeout, release any depressed buttons
			this->clicked_entry->SetButtons(0);
			this->clicked_entry = nullptr;
			this->SetDirty();
		}
	}

	void OnQueryTextFinished(char *str) override
	{
		/* The user pressed cancel */
		if (str == nullptr) return;

		assert(this->valuewindow_entry != nullptr);
		const SettingDesc *sd = this->valuewindow_entry->setting;

		int32 value;
		if (!StrEmpty(str)) {
			value = atoi(str);

			/* Save the correct currency-translated value */
			if (sd->desc.flags & SGF_CURRENCY) value /= _currency->rate;
		} else {
			value = (int32)(size_t)sd->desc.def;
		}

		if ((sd->desc.flags & SGF_PER_COMPANY) != 0) {
			SetCompanySetting(this->valuewindow_entry->index, value);
		} else {
			SetSettingValue(this->valuewindow_entry->index, value);
		}
		this->SetDirty();
	}

	void OnDropdownSelect(int widget, int index) override
	{
		switch (widget) {
			case WID_GS_RESTRICT_DROPDOWN:
				this->filter.mode = (RestrictionMode)index;
				if (this->filter.mode == RM_CHANGED_AGAINST_DEFAULT ||
						this->filter.mode == RM_CHANGED_AGAINST_NEW) {

					if (!this->manually_changed_folding) {
						/* Expand all when selecting 'changes'. Update the filter state first, in case it becomes less restrictive in some cases. */
						GetSettingsTree().UpdateFilterState(this->filter, false);
						GetSettingsTree().UnFoldAll();
					}
				} else {
					/* Non-'changes' filter. Save as default. */
					_settings_client.gui.settings_restriction_mode = this->filter.mode;
				}
				this->InvalidateData();
				break;

			case WID_GS_TYPE_DROPDOWN:
				this->filter.type = (SettingType)index;
				this->InvalidateData();
				break;

			default:
				if (widget < 0) {
					/* Deal with drop down boxes on the panel. */
					assert(this->valuedropdown_entry != nullptr);
					const SettingDesc *sd = this->valuedropdown_entry->setting;
					assert(sd->desc.flags & SGF_MULTISTRING);

					if ((sd->desc.flags & SGF_PER_COMPANY) != 0) {
						SetCompanySetting(this->valuedropdown_entry->index, index);
					} else {
						SetSettingValue(this->valuedropdown_entry->index, index);
					}

					this->SetDirty();
				}
				break;
		}
	}

	void OnDropdownClose(Point pt, int widget, int index, bool instant_close) override
	{
		if (widget >= 0) {
			/* Normally the default implementation of OnDropdownClose() takes care of
			 * a few things. We want that behaviour here too, but only for
			 * "normal" dropdown boxes. The special dropdown boxes added for every
			 * setting that needs one can't have this call. */
			Window::OnDropdownClose(pt, widget, index, instant_close);
		} else {
			/* We cannot raise the dropdown button just yet. OnClick needs some hint, whether
			 * the same dropdown button was clicked again, and then not open the dropdown again.
			 * So, we only remember that it was closed, and process it on the next OnPaint, which is
			 * after OnClick. */
			assert(this->valuedropdown_entry != nullptr);
			this->closing_dropdown = true;
			this->SetDirty();
		}
	}

	void OnInvalidateData(int data = 0, bool gui_scope = true) override
	{
		if (!gui_scope) return;

		/* Update which settings are to be visible. */
		RestrictionMode min_level = (this->filter.mode <= RM_ALL) ? this->filter.mode : RM_BASIC;
		this->filter.min_cat = min_level;
		this->filter.type_hides = false;
		GetSettingsTree().UpdateFilterState(this->filter, false);

		if (this->filter.string.IsEmpty()) {
			this->warn_missing = WHR_NONE;
		} else if (min_level < this->filter.min_cat) {
			this->warn_missing = this->filter.type_hides ? WHR_CATEGORY_TYPE : WHR_CATEGORY;
		} else {
			this->warn_missing = this->filter.type_hides ? WHR_TYPE : WHR_NONE;
		}
		this->vscroll->SetCount(GetSettingsTree().Length() + this->warn_lines);

		if (this->last_clicked != nullptr && !GetSettingsTree().IsVisible(this->last_clicked)) {
			this->SetDisplayedHelpText(nullptr);
		}

		bool all_folded = true;
		bool all_unfolded = true;
		GetSettingsTree().GetFoldingState(all_folded, all_unfolded);
		this->SetWidgetDisabledState(WID_GS_EXPAND_ALL, all_unfolded);
		this->SetWidgetDisabledState(WID_GS_COLLAPSE_ALL, all_folded);
	}

	void OnEditboxChanged(int wid) override
	{
		if (wid == WID_GS_FILTER) {
			this->filter.string.SetFilterTerm(this->filter_editbox.text.buf);
			if (!this->filter.string.IsEmpty() && !this->manually_changed_folding) {
				/* User never expanded/collapsed single pages and entered a filter term.
				 * Expand everything, to save weird expand clicks, */
				GetSettingsTree().UnFoldAll();
			}
			this->InvalidateData();
		}
	}

	void OnResize() override
	{
		this->vscroll->SetCapacityFromWidget(this, WID_GS_OPTIONSPANEL, SETTINGTREE_TOP_OFFSET + SETTINGTREE_BOTTOM_OFFSET);
	}
};

GameSettings *GameSettingsWindow::settings_ptr = nullptr;

static const NWidgetPart _nested_settings_selection_widgets[] = {
	NWidget(NWID_HORIZONTAL),
		NWidget(WWT_CLOSEBOX, COLOUR_MAUVE),
		NWidget(WWT_CAPTION, COLOUR_MAUVE), SetDataTip(STR_CONFIG_SETTING_TREE_CAPTION, STR_TOOLTIP_WINDOW_TITLE_DRAG_THIS),
		NWidget(WWT_DEFSIZEBOX, COLOUR_MAUVE),
	EndContainer(),
	NWidget(WWT_PANEL, COLOUR_MAUVE),
		NWidget(NWID_VERTICAL), SetPIP(0, WD_PAR_VSEP_NORMAL, 0), SetPadding(WD_TEXTPANEL_TOP, 0, WD_TEXTPANEL_BOTTOM, 0),
			NWidget(NWID_HORIZONTAL), SetPIP(WD_FRAMETEXT_LEFT, WD_FRAMETEXT_RIGHT, WD_FRAMETEXT_RIGHT),
				NWidget(WWT_TEXT, COLOUR_MAUVE, WID_GS_RESTRICT_CATEGORY), SetDataTip(STR_CONFIG_SETTING_RESTRICT_CATEGORY, STR_NULL),
				NWidget(WWT_DROPDOWN, COLOUR_MAUVE, WID_GS_RESTRICT_DROPDOWN), SetMinimalSize(100, 12), SetDataTip(STR_BLACK_STRING, STR_CONFIG_SETTING_RESTRICT_DROPDOWN_HELPTEXT), SetFill(1, 0), SetResize(1, 0),
			EndContainer(),
			//NWidget(NWID_HORIZONTAL), SetPIP(WD_FRAMETEXT_LEFT, WD_FRAMETEXT_RIGHT, WD_FRAMETEXT_RIGHT),
			//	NWidget(WWT_TEXT, COLOUR_MAUVE, WID_GS_RESTRICT_TYPE), SetDataTip(STR_CONFIG_SETTING_RESTRICT_TYPE, STR_NULL),
			//	NWidget(WWT_DROPDOWN, COLOUR_MAUVE, WID_GS_TYPE_DROPDOWN), SetMinimalSize(100, 12), SetDataTip(STR_BLACK_STRING, STR_CONFIG_SETTING_TYPE_DROPDOWN_HELPTEXT), SetFill(1, 0), SetResize(1, 0),
			//EndContainer(),
		EndContainer(),
		NWidget(NWID_HORIZONTAL), SetPadding(0, 0, WD_TEXTPANEL_BOTTOM, 0),
				SetPIP(WD_FRAMETEXT_LEFT, WD_FRAMETEXT_RIGHT, WD_FRAMETEXT_RIGHT),
			NWidget(WWT_TEXT, COLOUR_MAUVE), SetFill(0, 1), SetDataTip(STR_CONFIG_SETTING_FILTER_TITLE, STR_NULL),
			NWidget(WWT_EDITBOX, COLOUR_MAUVE, WID_GS_FILTER), SetFill(1, 0), SetMinimalSize(50, 12), SetResize(1, 0),
					SetDataTip(STR_LIST_FILTER_OSKTITLE, STR_LIST_FILTER_TOOLTIP),
		EndContainer(),
	EndContainer(),
	NWidget(NWID_HORIZONTAL),
		NWidget(WWT_PANEL, COLOUR_MAUVE, WID_GS_OPTIONSPANEL), SetMinimalSize(400, 174), SetScrollbar(WID_GS_SCROLLBAR), EndContainer(),
		NWidget(NWID_VSCROLLBAR, COLOUR_MAUVE, WID_GS_SCROLLBAR),
	EndContainer(),
	NWidget(WWT_PANEL, COLOUR_MAUVE), SetMinimalSize(400, 40),
		NWidget(WWT_EMPTY, INVALID_COLOUR, WID_GS_HELP_TEXT), SetMinimalSize(300, 25), SetFill(1, 1), SetResize(1, 0),
				SetPadding(WD_FRAMETEXT_TOP, WD_FRAMETEXT_RIGHT, WD_FRAMETEXT_BOTTOM, WD_FRAMETEXT_LEFT),
	EndContainer(),
	NWidget(NWID_HORIZONTAL),
		NWidget(WWT_PUSHTXTBTN, COLOUR_MAUVE, WID_GS_EXPAND_ALL), SetDataTip(STR_CONFIG_SETTING_EXPAND_ALL, STR_NULL),
		NWidget(WWT_PUSHTXTBTN, COLOUR_MAUVE, WID_GS_COLLAPSE_ALL), SetDataTip(STR_CONFIG_SETTING_COLLAPSE_ALL, STR_NULL),
		NWidget(WWT_PANEL, COLOUR_MAUVE), SetFill(1, 0), SetResize(1, 0),
		EndContainer(),
		NWidget(WWT_RESIZEBOX, COLOUR_MAUVE),
	EndContainer(),
};

static WindowDesc _settings_selection_desc(
	WDP_CENTER, "settings", 510, 450,
	WC_GAME_OPTIONS, WC_NONE,
	0,
	_nested_settings_selection_widgets, lengthof(_nested_settings_selection_widgets)
);

/** Open advanced settings window. */
void ShowGameSettings()
{
	DeleteWindowByClass(WC_GAME_OPTIONS);
	new GameSettingsWindow(&_settings_selection_desc);
}


/**
 * Draw [<][>] boxes.
 * @param x the x position to draw
 * @param y the y position to draw
 * @param button_colour the colour of the button
 * @param state 0 = none clicked, 1 = first clicked, 2 = second clicked
 * @param clickable_left is the left button clickable?
 * @param clickable_right is the right button clickable?
 */
void DrawArrowButtons(int x, int y, Colours button_colour, byte state, bool clickable_left, bool clickable_right)
{
	int colour = _colour_gradient[button_colour][2];
	Dimension dim = NWidgetScrollbar::GetHorizontalDimension();

	DrawFrameRect(x,             y, x + dim.width - 1,             y + dim.height - 1, button_colour, (state == 1) ? FR_LOWERED : FR_NONE);
	DrawFrameRect(x + dim.width, y, x + dim.width + dim.width - 1, y + dim.height - 1, button_colour, (state == 2) ? FR_LOWERED : FR_NONE);
	DrawSprite(SPR_ARROW_LEFT, PAL_NONE, Center(x + WD_IMGBTN_LEFT, dim.width - 1), Center(y + WD_IMGBTN_TOP, dim.height - 1));
	DrawSprite(SPR_ARROW_RIGHT, PAL_NONE, Center(x + WD_IMGBTN_LEFT + dim.width, dim.width - 1), Center(y + WD_IMGBTN_TOP, dim.height - 1));

	/* Grey out the buttons that aren't clickable */
	bool rtl = _current_text_dir == TD_RTL;
	if (rtl ? !clickable_right : !clickable_left) {
		GfxFillRect(x + 1, y, x + dim.width - 1, y + dim.height - 2, colour, FILLRECT_CHECKER);
	}
	if (rtl ? !clickable_left : !clickable_right) {
		GfxFillRect(x + dim.width + 1, y, x + dim.width + dim.width - 1, y + dim.height - 2, colour, FILLRECT_CHECKER);
	}
}

/**
 * Draw a dropdown button.
 * @param x the x position to draw
 * @param y the y position to draw
 * @param button_colour the colour of the button
 * @param state true = lowered
 * @param clickable is the button clickable?
 */
void DrawDropDownButton(int x, int y, Colours button_colour, bool state, bool clickable)
{
	int colour = _colour_gradient[button_colour][2];

	DrawFrameRect(x, y, x + SETTING_BUTTON_WIDTH - 1, y + SETTING_BUTTON_HEIGHT - 1, button_colour, state ? FR_LOWERED : FR_NONE);
	DrawSpriteCentered(SPR_ARROW_DOWN, PAL_NONE, x + (SETTING_BUTTON_WIDTH - NWidgetScrollbar::GetVerticalDimension().width) + state, y + state + SETTING_BUTTON_HEIGHT / 2);

	if (!clickable) {
		GfxFillRect(x +  1, y, x + SETTING_BUTTON_WIDTH - 1, y + SETTING_BUTTON_HEIGHT - 2, colour, FILLRECT_CHECKER);
	}
}

/**
 * Draw a toggle button.
 * @param x the x position to draw
 * @param y the y position to draw
 * @param state true = lowered
 * @param clickable is the button clickable?
 */
void DrawBoolButton(int x, int y, bool state, bool clickable)
{
	static const Colours _bool_ctabs[2][2] = {{COLOUR_CREAM, COLOUR_RED}, {COLOUR_DARK_GREEN, COLOUR_GREEN}};
	DrawFrameRect(x, y, x + SETTING_BUTTON_WIDTH - 1, y + SETTING_BUTTON_HEIGHT - 1, _bool_ctabs[state][clickable], state ? FR_LOWERED : FR_NONE);
}

struct CustomCurrencyWindow : Window {
	int query_widget;

	CustomCurrencyWindow(WindowDesc *desc) : Window(desc)
	{
		this->InitNested();

		SetButtonState();
	}

	void SetButtonState()
	{
		this->SetWidgetDisabledState(WID_CC_RATE_DOWN, _custom_currency.rate == 1);
		this->SetWidgetDisabledState(WID_CC_RATE_UP, _custom_currency.rate == UINT16_MAX);
		this->SetWidgetDisabledState(WID_CC_YEAR_DOWN, _custom_currency.to_euro == CF_NOEURO);
		this->SetWidgetDisabledState(WID_CC_YEAR_UP, _custom_currency.to_euro == MAX_YEAR);
	}

	void SetStringParameters(int widget) const override
	{
		switch (widget) {
			case WID_CC_RATE:      SetDParam(0, 1); SetDParam(1, 1);            break;
			case WID_CC_SEPARATOR: SetDParamStr(0, _custom_currency.separator); break;
			case WID_CC_PREFIX:    SetDParamStr(0, _custom_currency.prefix);    break;
			case WID_CC_SUFFIX:    SetDParamStr(0, _custom_currency.suffix);    break;
			case WID_CC_YEAR:
				SetDParam(0, (_custom_currency.to_euro != CF_NOEURO) ? STR_CURRENCY_SWITCH_TO_EURO : STR_CURRENCY_SWITCH_TO_EURO_NEVER);
				SetDParam(1, _custom_currency.to_euro);
				break;

			case WID_CC_PREVIEW:
				SetDParam(0, 10000);
				break;
		}
	}

	void UpdateWidgetSize(int widget, Dimension *size, const Dimension &padding, Dimension *fill, Dimension *resize) override
	{
		switch (widget) {
			/* Set the appropriate width for the edit 'buttons' */
			case WID_CC_SEPARATOR_EDIT:
			case WID_CC_PREFIX_EDIT:
			case WID_CC_SUFFIX_EDIT:
				size->width  = this->GetWidget<NWidgetBase>(WID_CC_RATE_DOWN)->smallest_x + this->GetWidget<NWidgetBase>(WID_CC_RATE_UP)->smallest_x;
				break;

			/* Make sure the window is wide enough for the widest exchange rate */
			case WID_CC_RATE:
				SetDParam(0, 1);
				SetDParam(1, INT32_MAX);
				*size = GetStringBoundingBox(STR_CURRENCY_EXCHANGE_RATE);
				break;
		}
	}

	void OnClick(Point pt, int widget, int click_count) override
	{
		int line = 0;
		int len = 0;
		StringID str = 0;
		CharSetFilter afilter = CS_ALPHANUMERAL;

		switch (widget) {
			case WID_CC_RATE_DOWN:
				if (_custom_currency.rate > 1) _custom_currency.rate--;
				if (_custom_currency.rate == 1) this->DisableWidget(WID_CC_RATE_DOWN);
				this->EnableWidget(WID_CC_RATE_UP);
				break;

			case WID_CC_RATE_UP:
				if (_custom_currency.rate < UINT16_MAX) _custom_currency.rate++;
				if (_custom_currency.rate == UINT16_MAX) this->DisableWidget(WID_CC_RATE_UP);
				this->EnableWidget(WID_CC_RATE_DOWN);
				break;

			case WID_CC_RATE:
				SetDParam(0, _custom_currency.rate);
				str = STR_JUST_INT;
				len = 5;
				line = WID_CC_RATE;
				afilter = CS_NUMERAL;
				break;

			case WID_CC_SEPARATOR_EDIT:
			case WID_CC_SEPARATOR:
				SetDParamStr(0, _custom_currency.separator);
				str = STR_JUST_RAW_STRING;
				len = 1;
				line = WID_CC_SEPARATOR;
				break;

			case WID_CC_PREFIX_EDIT:
			case WID_CC_PREFIX:
				SetDParamStr(0, _custom_currency.prefix);
				str = STR_JUST_RAW_STRING;
				len = 12;
				line = WID_CC_PREFIX;
				break;

			case WID_CC_SUFFIX_EDIT:
			case WID_CC_SUFFIX:
				SetDParamStr(0, _custom_currency.suffix);
				str = STR_JUST_RAW_STRING;
				len = 12;
				line = WID_CC_SUFFIX;
				break;

			case WID_CC_YEAR_DOWN:
				_custom_currency.to_euro = (_custom_currency.to_euro <= 2000) ? CF_NOEURO : _custom_currency.to_euro - 1;
				if (_custom_currency.to_euro == CF_NOEURO) this->DisableWidget(WID_CC_YEAR_DOWN);
				this->EnableWidget(WID_CC_YEAR_UP);
				break;

			case WID_CC_YEAR_UP:
				_custom_currency.to_euro = Clamp(_custom_currency.to_euro + 1, 2000, MAX_YEAR);
				if (_custom_currency.to_euro == MAX_YEAR) this->DisableWidget(WID_CC_YEAR_UP);
				this->EnableWidget(WID_CC_YEAR_DOWN);
				break;

			case WID_CC_YEAR:
				SetDParam(0, _custom_currency.to_euro);
				str = STR_JUST_INT;
				len = 7;
				line = WID_CC_YEAR;
				afilter = CS_NUMERAL;
				break;
		}

		if (len != 0) {
			this->query_widget = line;
			ShowQueryString(str, STR_CURRENCY_CHANGE_PARAMETER, len + 1, this, afilter, QSF_NONE);
		}

		this->SetTimeout();
		this->SetDirty();
	}

	void OnQueryTextFinished(char *str) override
	{
		if (str == nullptr) return;

		switch (this->query_widget) {
			case WID_CC_RATE:
				_custom_currency.rate = Clamp(atoi(str), 1, UINT16_MAX);
				break;

			case WID_CC_SEPARATOR: // Thousands separator
				strecpy(_custom_currency.separator, str, lastof(_custom_currency.separator));
				break;

			case WID_CC_PREFIX:
				strecpy(_custom_currency.prefix, str, lastof(_custom_currency.prefix));
				break;

			case WID_CC_SUFFIX:
				strecpy(_custom_currency.suffix, str, lastof(_custom_currency.suffix));
				break;

			case WID_CC_YEAR: { // Year to switch to euro
				int val = atoi(str);

				_custom_currency.to_euro = (val < 2000 ? CF_NOEURO : min(val, MAX_YEAR));
				break;
			}
		}
		MarkWholeScreenDirty();
		SetButtonState();
	}

	void OnTimeout() override
	{
		this->SetDirty();
	}
};

static const NWidgetPart _nested_cust_currency_widgets[] = {
	NWidget(NWID_HORIZONTAL),
		NWidget(WWT_CLOSEBOX, COLOUR_GREY),
		NWidget(WWT_CAPTION, COLOUR_GREY), SetDataTip(STR_CURRENCY_WINDOW, STR_TOOLTIP_WINDOW_TITLE_DRAG_THIS),
	EndContainer(),
	NWidget(WWT_PANEL, COLOUR_GREY),
		NWidget(NWID_VERTICAL, NC_EQUALSIZE), SetPIP(7, 3, 0),
			NWidget(NWID_HORIZONTAL), SetPIP(10, 0, 5),
				NWidget(WWT_PUSHARROWBTN, COLOUR_YELLOW, WID_CC_RATE_DOWN), SetDataTip(AWV_DECREASE, STR_CURRENCY_DECREASE_EXCHANGE_RATE_TOOLTIP),
				NWidget(WWT_PUSHARROWBTN, COLOUR_YELLOW, WID_CC_RATE_UP), SetDataTip(AWV_INCREASE, STR_CURRENCY_INCREASE_EXCHANGE_RATE_TOOLTIP),
				NWidget(NWID_SPACER), SetMinimalSize(5, 0),
				NWidget(WWT_TEXT, COLOUR_BLUE, WID_CC_RATE), SetDataTip(STR_CURRENCY_EXCHANGE_RATE, STR_CURRENCY_SET_EXCHANGE_RATE_TOOLTIP), SetFill(1, 0),
			EndContainer(),
			NWidget(NWID_HORIZONTAL), SetPIP(10, 0, 5),
				NWidget(WWT_PUSHBTN, COLOUR_DARK_BLUE, WID_CC_SEPARATOR_EDIT), SetDataTip(0x0, STR_CURRENCY_SET_CUSTOM_CURRENCY_SEPARATOR_TOOLTIP), SetFill(0, 1),
				NWidget(NWID_SPACER), SetMinimalSize(5, 0),
				NWidget(WWT_TEXT, COLOUR_BLUE, WID_CC_SEPARATOR), SetDataTip(STR_CURRENCY_SEPARATOR, STR_CURRENCY_SET_CUSTOM_CURRENCY_SEPARATOR_TOOLTIP), SetFill(1, 0),
			EndContainer(),
			NWidget(NWID_HORIZONTAL), SetPIP(10, 0, 5),
				NWidget(WWT_PUSHBTN, COLOUR_DARK_BLUE, WID_CC_PREFIX_EDIT), SetDataTip(0x0, STR_CURRENCY_SET_CUSTOM_CURRENCY_PREFIX_TOOLTIP), SetFill(0, 1),
				NWidget(NWID_SPACER), SetMinimalSize(5, 0),
				NWidget(WWT_TEXT, COLOUR_BLUE, WID_CC_PREFIX), SetDataTip(STR_CURRENCY_PREFIX, STR_CURRENCY_SET_CUSTOM_CURRENCY_PREFIX_TOOLTIP), SetFill(1, 0),
			EndContainer(),
			NWidget(NWID_HORIZONTAL), SetPIP(10, 0, 5),
				NWidget(WWT_PUSHBTN, COLOUR_DARK_BLUE, WID_CC_SUFFIX_EDIT), SetDataTip(0x0, STR_CURRENCY_SET_CUSTOM_CURRENCY_SUFFIX_TOOLTIP), SetFill(0, 1),
				NWidget(NWID_SPACER), SetMinimalSize(5, 0),
				NWidget(WWT_TEXT, COLOUR_BLUE, WID_CC_SUFFIX), SetDataTip(STR_CURRENCY_SUFFIX, STR_CURRENCY_SET_CUSTOM_CURRENCY_SUFFIX_TOOLTIP), SetFill(1, 0),
			EndContainer(),
			NWidget(NWID_HORIZONTAL), SetPIP(10, 0, 5),
				NWidget(WWT_PUSHARROWBTN, COLOUR_YELLOW, WID_CC_YEAR_DOWN), SetDataTip(AWV_DECREASE, STR_CURRENCY_DECREASE_CUSTOM_CURRENCY_TO_EURO_TOOLTIP),
				NWidget(WWT_PUSHARROWBTN, COLOUR_YELLOW, WID_CC_YEAR_UP), SetDataTip(AWV_INCREASE, STR_CURRENCY_INCREASE_CUSTOM_CURRENCY_TO_EURO_TOOLTIP),
				NWidget(NWID_SPACER), SetMinimalSize(5, 0),
				NWidget(WWT_TEXT, COLOUR_BLUE, WID_CC_YEAR), SetDataTip(STR_JUST_STRING, STR_CURRENCY_SET_CUSTOM_CURRENCY_TO_EURO_TOOLTIP), SetFill(1, 0),
			EndContainer(),
		EndContainer(),
		NWidget(WWT_LABEL, COLOUR_BLUE, WID_CC_PREVIEW),
								SetDataTip(STR_CURRENCY_PREVIEW, STR_CURRENCY_CUSTOM_CURRENCY_PREVIEW_TOOLTIP), SetPadding(15, 1, 18, 2),
	EndContainer(),
};

static WindowDesc _cust_currency_desc(
	WDP_CENTER, nullptr, 0, 0,
	WC_CUSTOM_CURRENCY, WC_NONE,
	0,
	_nested_cust_currency_widgets, lengthof(_nested_cust_currency_widgets)
);

/** Open custom currency window. */
static void ShowCustCurrency()
{
	DeleteWindowById(WC_CUSTOM_CURRENCY, 0);
	new CustomCurrencyWindow(&_cust_currency_desc);
}

void ReconstructUserInterface()
{
	// Reinit all GUI elements and fonts, so they will rescale
	InitFreeType(true);
	CheckForMissingGlyphs();

	DeleteAllNonVitalWindows();

	switch (_game_mode) {
		case GM_MENU:
			DeleteWindowById(WC_SELECT_GAME, 0);
			extern void ShowSelectGameWindow();
			ShowSelectGameWindow();
			break;

		case GM_NORMAL:
		case GM_EDITOR:
			HideVitalWindows();
			ShowVitalWindows();
			break;

		default:
			break;
	}

	ReInitAllWindows();
	if (_settings_client.gui.windows_titlebars) {
		// Hack to prevent second click on the same button via button-up event
		ShowGameOptions();
	}
}<|MERGE_RESOLUTION|>--- conflicted
+++ resolved
@@ -35,11 +35,8 @@
 #include "stringfilter_type.h"
 #include "querystring_gui.h"
 #include "fontcache.h"
-<<<<<<< HEAD
 #include "settings_func.h"
-=======
 #include "zoom_func.h"
->>>>>>> a499e9ac
 
 #include <vector>
 
@@ -357,13 +354,9 @@
 			case WID_GO_TOWNNAME_DROPDOWN:   SetDParam(0, TownName(this->opt->game_creation.town_name)); break;
 			case WID_GO_AUTOSAVE_DROPDOWN:   SetDParam(0, _autosave_dropdown[_settings_client.gui.autosave]); break;
 			case WID_GO_LANG_DROPDOWN:       SetDParamStr(0, _current_language->own_name); break;
-<<<<<<< HEAD
-			case WID_GO_RESOLUTION_DROPDOWN: SetDParam(0, GetCurRes() == _num_resolutions ? STR_GAME_OPTIONS_RESOLUTION_OTHER : SPECSTR_RESOLUTION_START + GetCurRes()); break;
+			case WID_GO_RESOLUTION_DROPDOWN: SetDParam(0, GetCurRes() == _resolutions.size() ? STR_GAME_OPTIONS_RESOLUTION_OTHER : SPECSTR_RESOLUTION_START + GetCurRes()); break;
 			case WID_GO_BUTTON_SIZE_DROPDOWN:SetDParam(0, _settings_client.gui.min_button); break;
 			case WID_GO_TEXT_SIZE_DROPDOWN:  SetDParam(0, _freetype.medium.size); break;
-=======
-			case WID_GO_RESOLUTION_DROPDOWN: SetDParam(0, GetCurRes() == _resolutions.size() ? STR_GAME_OPTIONS_RESOLUTION_OTHER : SPECSTR_RESOLUTION_START + GetCurRes()); break;
->>>>>>> a499e9ac
 			case WID_GO_GUI_ZOOM_DROPDOWN:   SetDParam(0, _gui_zoom_dropdown[ZOOM_LVL_OUT_4X - _gui_zoom]); break;
 			case WID_GO_FONT_ZOOM_DROPDOWN:  SetDParam(0, _font_zoom_dropdown[ZOOM_LVL_OUT_4X - _font_zoom]); break;
 			case WID_GO_BASE_GRF_DROPDOWN:   SetDParamStr(0, BaseGraphics::GetUsedSet()->name); break;
@@ -611,13 +604,9 @@
 				break;
 
 			case WID_GO_RESOLUTION_DROPDOWN: // Change resolution
-<<<<<<< HEAD
-				if (index < _num_resolutions && ChangeResInGame(_resolutions[index].width, _resolutions[index].height)) {
+				if ((uint)index < _resolutions.size() && ChangeResInGame(_resolutions[index].width, _resolutions[index].height)) {
+					this->SetDirty();
 					ReconstructUserInterface();
-=======
-				if ((uint)index < _resolutions.size() && ChangeResInGame(_resolutions[index].width, _resolutions[index].height)) {
->>>>>>> a499e9ac
-					this->SetDirty();
 				}
 				break;
 
@@ -1973,16 +1962,12 @@
 		this->InvalidateData();
 	}
 
-<<<<<<< HEAD
 	~GameSettingsWindow()
 	{
 		SaveToConfig(); // save all settins immediately on Android, because users tend to kill the app instead of pressing 'Quit' button
 	}
 
-	virtual void UpdateWidgetSize(int widget, Dimension *size, const Dimension &padding, Dimension *fill, Dimension *resize)
-=======
 	void UpdateWidgetSize(int widget, Dimension *size, const Dimension &padding, Dimension *fill, Dimension *resize) override
->>>>>>> a499e9ac
 	{
 		switch (widget) {
 			case WID_GS_OPTIONSPANEL:
