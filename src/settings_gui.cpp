--- conflicted
+++ resolved
@@ -277,15 +277,10 @@
 			case WID_GO_AUTOSAVE_DROPDOWN:   SetDParam(0, _autosave_dropdown[_settings_client.gui.autosave]); break;
 			case WID_GO_LANG_DROPDOWN:       SetDParamStr(0, _current_language->own_name); break;
 			case WID_GO_RESOLUTION_DROPDOWN: SetDParam(0, GetCurRes() == _resolutions.size() ? STR_GAME_OPTIONS_RESOLUTION_OTHER : SPECSTR_RESOLUTION_START + GetCurRes()); break;
-<<<<<<< HEAD
 			case WID_GO_BUTTON_SIZE_DROPDOWN:SetDParam(0, _settings_client.gui.min_button); break;
 			case WID_GO_TEXT_SIZE_DROPDOWN:  SetDParam(0, _freetype.medium.size); break;
-			case WID_GO_GUI_ZOOM_DROPDOWN:   SetDParam(0, _gui_zoom_dropdown[ZOOM_LVL_OUT_4X - _gui_zoom]); break;
-			case WID_GO_FONT_ZOOM_DROPDOWN:  SetDParam(0, _font_zoom_dropdown[ZOOM_LVL_OUT_4X - _font_zoom]); break;
-=======
 			case WID_GO_GUI_ZOOM_DROPDOWN:   SetDParam(0, _gui_zoom_dropdown[_gui_zoom_cfg != ZOOM_LVL_CFG_AUTO ? ZOOM_LVL_OUT_4X - _gui_zoom_cfg + 1 : 0]); break;
 			case WID_GO_FONT_ZOOM_DROPDOWN:  SetDParam(0, _font_zoom_dropdown[_font_zoom_cfg != ZOOM_LVL_CFG_AUTO ? ZOOM_LVL_OUT_4X - _font_zoom_cfg + 1 : 0]); break;
->>>>>>> f30f4b68
 			case WID_GO_BASE_GRF_DROPDOWN:   SetDParamStr(0, BaseGraphics::GetUsedSet()->name.c_str()); break;
 			case WID_GO_BASE_GRF_STATUS:     SetDParam(0, BaseGraphics::GetUsedSet()->GetNumInvalid()); break;
 			case WID_GO_BASE_SFX_DROPDOWN:   SetDParamStr(0, BaseSounds::GetUsedSet()->name.c_str()); break;
@@ -518,7 +513,6 @@
 				}
 				break;
 
-<<<<<<< HEAD
 			case WID_GO_BUTTON_SIZE_DROPDOWN: // Setup screenshot format dropdown
 				_settings_client.gui.min_button = index;
 				_settings_client.gui.min_step = index;
@@ -533,14 +527,6 @@
 				ReconstructUserInterface();
 				break;
 
-			case WID_GO_GUI_ZOOM_DROPDOWN:
-				GfxClearSpriteCache();
-				_gui_zoom = (ZoomLevel)(ZOOM_LVL_OUT_4X - index);
-				UpdateCursorSize();
-				UpdateAllVirtCoords();
-				FixTitleGameZoom();
-				ReInitAllWindows();
-=======
 			case WID_GO_GUI_ZOOM_DROPDOWN: {
 				int8 new_zoom = index > 0 ? ZOOM_LVL_OUT_4X - index + 1 : ZOOM_LVL_CFG_AUTO;
 				if (new_zoom != _gui_zoom_cfg) {
@@ -552,19 +538,9 @@
 					FixTitleGameZoom();
 					ReInitAllWindows();
 				}
->>>>>>> f30f4b68
-				break;
-			}
-
-<<<<<<< HEAD
-			case WID_GO_FONT_ZOOM_DROPDOWN:
-				GfxClearSpriteCache();
-				_font_zoom = (ZoomLevel)(ZOOM_LVL_OUT_4X - index);
-				ClearFontCache();
-				LoadStringWidthTable();
-				ReconstructUserInterface();
-				UpdateAllVirtCoords();
-=======
+				break;
+			}
+
 			case WID_GO_FONT_ZOOM_DROPDOWN: {
 				int8 new_zoom = index > 0 ? ZOOM_LVL_OUT_4X - index + 1 : ZOOM_LVL_CFG_AUTO;
 				if (new_zoom != _font_zoom_cfg) {
@@ -575,7 +551,6 @@
 					LoadStringWidthTable();
 					UpdateAllVirtCoords();
 				}
->>>>>>> f30f4b68
 				break;
 			}
 
