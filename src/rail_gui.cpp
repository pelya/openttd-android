/*
 * This file is part of OpenTTD.
 * OpenTTD is free software; you can redistribute it and/or modify it under the terms of the GNU General Public License as published by the Free Software Foundation, version 2.
 * OpenTTD is distributed in the hope that it will be useful, but WITHOUT ANY WARRANTY; without even the implied warranty of MERCHANTABILITY or FITNESS FOR A PARTICULAR PURPOSE.
 * See the GNU General Public License for more details. You should have received a copy of the GNU General Public License along with OpenTTD. If not, see <http://www.gnu.org/licenses/>.
 */

/** @file rail_gui.cpp %File for dealing with rail construction user interface */

#include "stdafx.h"
#include "gui.h"
#include "window_gui.h"
#include "station_gui.h"
#include "terraform_gui.h"
#include "viewport_func.h"
#include "command_func.h"
#include "waypoint_func.h"
#include "newgrf_station.h"
#include "company_base.h"
#include "strings_func.h"
#include "window_func.h"
#include "date_func.h"
#include "sound_func.h"
#include "company_func.h"
#include "widgets/dropdown_type.h"
#include "tunnelbridge.h"
#include "tilehighlight_func.h"
#include "spritecache.h"
#include "core/geometry_func.hpp"
#include "hotkeys.h"
#include "engine_base.h"
#include "vehicle_func.h"
#include "zoom_func.h"
#include "rail_gui.h"
#include "querystring_gui.h"
#include "sortlist_type.h"
#include "stringfilter_type.h"
#include "string_func.h"

#include "station_map.h"
#include "tunnelbridge_map.h"
#include "build_confirmation_func.h"

#include "widgets/rail_widget.h"

#include "safeguards.h"


static RailType _cur_railtype;               ///< Rail type of the current build-rail toolbar.
static bool _remove_button_clicked;          ///< Flag whether 'remove' toggle-button is currently enabled
static DiagDirection _build_depot_direction; ///< Currently selected depot direction
static byte _waypoint_count = 1;             ///< Number of waypoint types
static byte _cur_waypoint_type;              ///< Currently selected waypoint type
static bool _convert_signal_button;          ///< convert signal button in the signal GUI pressed
static SignalVariant _cur_signal_variant;    ///< set the signal variant (for signal GUI)
static SignalType _cur_signal_type;          ///< set the signal type (for signal GUI)

/* Map the setting: default_signal_type to the corresponding signal type */
static const SignalType _default_signal_type[] = {SIGTYPE_NORMAL, SIGTYPE_PBS, SIGTYPE_PBS_ONEWAY};

struct RailStationGUISettings {
	Axis orientation;                 ///< Currently selected rail station orientation

	bool newstations;                 ///< Are custom station definitions available?
	StationClassID station_class;     ///< Currently selected custom station class (if newstations is \c true )
	byte station_type;                ///< %Station type within the currently selected custom station class (if newstations is \c true )
	byte station_count;               ///< Number of custom stations (if newstations is \c true )
};
static RailStationGUISettings _railstation; ///< Settings of the station builder GUI


static void HandleStationPlacement(TileIndex start, TileIndex end);
static void ShowBuildTrainDepotPicker(Window *parent);
static void ShowBuildWaypointPicker(Window *parent);
static void ShowStationBuilder(Window *parent);
static void ShowSignalBuilder(Window *parent);

/**
 * Check whether a station type can be build.
 * @return true if building is allowed.
 */
static bool IsStationAvailable(const StationSpec *statspec)
{
	if (statspec == nullptr || !HasBit(statspec->callback_mask, CBM_STATION_AVAIL)) return true;

	uint16 cb_res = GetStationCallback(CBID_STATION_AVAILABILITY, 0, 0, statspec, nullptr, INVALID_TILE);
	if (cb_res == CALLBACK_FAILED) return true;

	return Convert8bitBooleanCallback(statspec->grf_prop.grffile, CBID_STATION_AVAILABILITY, cb_res);
}

void CcPlaySound_CONSTRUCTION_RAIL(const CommandCost &result, TileIndex tile, uint32 p1, uint32 p2, uint32 cmd)
{
	if (result.Succeeded() && _settings_client.sound.confirm) SndPlayTileFx(SND_20_CONSTRUCTION_RAIL, tile);
}

static void GenericPlaceRail(TileIndex tile, int cmd)
{
	DoCommandP(tile, _cur_railtype, cmd | (_settings_client.gui.auto_remove_signals << 3),
			_remove_button_clicked ?
			CMD_REMOVE_SINGLE_RAIL | CMD_MSG(STR_ERROR_CAN_T_REMOVE_RAILROAD_TRACK) :
			CMD_BUILD_SINGLE_RAIL | CMD_MSG(STR_ERROR_CAN_T_BUILD_RAILROAD_TRACK),
			CcPlaySound_CONSTRUCTION_RAIL);
}

/**
 * Try to add an additional rail-track at the entrance of a depot
 * @param tile  Tile to use for adding the rail-track
 * @param dir   Direction to check for already present tracks
 * @param track Track to add
 * @see CcRailDepot()
 */
static void PlaceExtraDepotRail(TileIndex tile, DiagDirection dir, Track track)
{
	if (GetRailTileType(tile) == RAIL_TILE_DEPOT) return;
	if (GetRailTileType(tile) == RAIL_TILE_SIGNALS && !_settings_client.gui.auto_remove_signals) return;
	if ((GetTrackBits(tile) & DiagdirReachesTracks(dir)) == 0) return;

	DoCommandP(tile, _cur_railtype, track | (_settings_client.gui.auto_remove_signals << 3), CMD_BUILD_SINGLE_RAIL);
}

/** Additional pieces of track to add at the entrance of a depot. */
static const Track _place_depot_extra_track[12] = {
	TRACK_LEFT,  TRACK_UPPER, TRACK_UPPER, TRACK_RIGHT, // First additional track for directions 0..3
	TRACK_X,     TRACK_Y,     TRACK_X,     TRACK_Y,     // Second additional track
	TRACK_LOWER, TRACK_LEFT,  TRACK_RIGHT, TRACK_LOWER, // Third additional track
};

/** Direction to check for existing track pieces. */
static const DiagDirection _place_depot_extra_dir[12] = {
	DIAGDIR_SE, DIAGDIR_SW, DIAGDIR_SE, DIAGDIR_SW,
	DIAGDIR_SW, DIAGDIR_NW, DIAGDIR_NE, DIAGDIR_SE,
	DIAGDIR_NW, DIAGDIR_NE, DIAGDIR_NW, DIAGDIR_NE,
};

void CcRailDepot(const CommandCost &result, TileIndex tile, uint32 p1, uint32 p2, uint32 cmd)
{
	if (result.Failed()) return;

	DiagDirection dir = (DiagDirection)p2;

	if (_settings_client.sound.confirm) SndPlayTileFx(SND_20_CONSTRUCTION_RAIL, tile);
	if (!_settings_client.gui.persistent_buildingtools) ResetObjectToPlace();

	tile += TileOffsByDiagDir(dir);

	if (IsTileType(tile, MP_RAILWAY)) {
		PlaceExtraDepotRail(tile, _place_depot_extra_dir[dir], _place_depot_extra_track[dir]);
		PlaceExtraDepotRail(tile, _place_depot_extra_dir[dir + 4], _place_depot_extra_track[dir + 4]);
		PlaceExtraDepotRail(tile, _place_depot_extra_dir[dir + 8], _place_depot_extra_track[dir + 8]);
	}
}

/**
 * Place a rail waypoint.
 * @param tile Position to start dragging a waypoint.
 */
static void PlaceRail_Waypoint(TileIndex tile)
{
	if (_remove_button_clicked) {
		VpStartPlaceSizing(tile, VPM_X_AND_Y, DDSP_REMOVE_STATION);
		return;
	}

	Axis axis = GetAxisForNewWaypoint(tile);
	if (IsValidAxis(axis)) {
		/* Valid tile for waypoints */
		VpStartPlaceSizing(tile, axis == AXIS_X ? VPM_X_LIMITED : VPM_Y_LIMITED, DDSP_BUILD_STATION);
		VpSetPlaceSizingLimit(_settings_game.station.station_spread);
	} else {
		/* Tile where we can't build rail waypoints. This is always going to fail,
		 * but provides the user with a proper error message. */
		DoCommandP(tile, 1 << 8 | 1 << 16, STAT_CLASS_WAYP | INVALID_STATION << 16, CMD_BUILD_RAIL_WAYPOINT | CMD_MSG(STR_ERROR_CAN_T_BUILD_TRAIN_WAYPOINT));
	}
}

void CcStation(const CommandCost &result, TileIndex tile, uint32 p1, uint32 p2, uint32 cmd)
{
	if (result.Failed()) return;

	if (_settings_client.sound.confirm) SndPlayTileFx(SND_20_CONSTRUCTION_RAIL, tile);
	/* Only close the station builder window if the default station and non persistent building is chosen. */
	if (_railstation.station_class == STAT_CLASS_DFLT && _railstation.station_type == 0 && !_settings_client.gui.persistent_buildingtools) ResetObjectToPlace();
}

/**
 * Place a rail station.
 * @param tile Position to place or start dragging a station.
 */
static void PlaceRail_Station(TileIndex tile)
{
	if (_remove_button_clicked) {
		VpStartPlaceSizing(tile, VPM_X_AND_Y_LIMITED, DDSP_REMOVE_STATION);
		VpSetPlaceSizingLimit(-1);
	} else if (_settings_client.gui.station_dragdrop) {
		VpStartPlaceSizing(tile, VPM_X_AND_Y_LIMITED, DDSP_BUILD_STATION);
		VpSetPlaceSizingLimit(_settings_game.station.station_spread);
	} else {
		VpStartPlaceSizing(tile, VPM_SINGLE_TILE, DDSP_BUILD_STATION);
	}
}

/**
 * Build a new signal or edit/remove a present signal, use CmdBuildSingleSignal() or CmdRemoveSingleSignal() in rail_cmd.cpp
 *
 * @param tile The tile where the signal will build or edit
 */
static void GenericPlaceSignals(TileIndex tile)
{
	TrackBits trackbits = TrackStatusToTrackBits(GetTileTrackStatus(tile, TRANSPORT_RAIL, 0));

	if (trackbits & TRACK_BIT_VERT) { // N-S direction
		trackbits = (_tile_fract_coords.x <= _tile_fract_coords.y) ? TRACK_BIT_RIGHT : TRACK_BIT_LEFT;
	}

	if (trackbits & TRACK_BIT_HORZ) { // E-W direction
		trackbits = (_tile_fract_coords.x + _tile_fract_coords.y <= 15) ? TRACK_BIT_UPPER : TRACK_BIT_LOWER;
	}

	Track track = FindFirstTrack(trackbits);

	if (_remove_button_clicked) {
		DoCommandP(tile, track, 0, CMD_REMOVE_SIGNALS | CMD_MSG(STR_ERROR_CAN_T_REMOVE_SIGNALS_FROM), CcPlaySound_CONSTRUCTION_RAIL);
	} else {
		const Window *w = FindWindowById(WC_BUILD_SIGNAL, 0);

		/* Map the setting cycle_signal_types to the lower and upper allowed signal type. */
		static const uint cycle_bounds[] = {SIGTYPE_NORMAL | (SIGTYPE_LAST_NOPBS << 3), SIGTYPE_PBS | (SIGTYPE_LAST << 3), SIGTYPE_NORMAL | (SIGTYPE_LAST << 3)};

		/* various bitstuffed elements for CmdBuildSingleSignal() */
		uint32 p1 = track;

		if (w != nullptr) {
			/* signal GUI is used */
			SB(p1, 3, 1, _ctrl_pressed);
			SB(p1, 4, 1, _cur_signal_variant);
			SB(p1, 5, 3, _cur_signal_type);
			SB(p1, 8, 1, _convert_signal_button);
			SB(p1, 9, 6, cycle_bounds[_settings_client.gui.cycle_signal_types]);
		} else {
			SB(p1, 3, 1, _ctrl_pressed);
			SB(p1, 4, 1, (_cur_year < _settings_client.gui.semaphore_build_before ? SIG_SEMAPHORE : SIG_ELECTRIC));
			SB(p1, 5, 3, _default_signal_type[_settings_client.gui.default_signal_type]);
			SB(p1, 8, 1, 0);
			SB(p1, 9, 6, cycle_bounds[_settings_client.gui.cycle_signal_types]);
		}

		DoCommandP(tile, p1, 0, CMD_BUILD_SIGNALS |
				CMD_MSG((w != nullptr && _convert_signal_button) ? STR_ERROR_SIGNAL_CAN_T_CONVERT_SIGNALS_HERE : STR_ERROR_CAN_T_BUILD_SIGNALS_HERE),
				CcPlaySound_CONSTRUCTION_RAIL);
	}
}

/** Command callback for building a tunnel */
void CcBuildRailTunnel(const CommandCost &result, TileIndex tile, uint32 p1, uint32 p2, uint32 cmd)
{
	if (result.Succeeded()) {
		if (_settings_client.sound.confirm) SndPlayTileFx(SND_20_CONSTRUCTION_RAIL, tile);
		if (!_settings_client.gui.persistent_buildingtools) ResetObjectToPlace();
	} else {
		SetRedErrorSquare(_build_tunnel_endtile);
	}
}

/**
 * Toggles state of the Remove button of Build rail toolbar
 * @param w window the button belongs to
 */
static void ToggleRailButton_Remove(Window *w)
{
	DeleteWindowById(WC_SELECT_STATION, 0);
	w->ToggleWidgetLoweredState(WID_RAT_REMOVE);
	w->SetWidgetDirty(WID_RAT_REMOVE);
	_remove_button_clicked = w->IsWidgetLowered(WID_RAT_REMOVE);
	SetSelectionRed(_remove_button_clicked);
}

/**
 * Updates the Remove button because of Ctrl state change
 * @param w window the button belongs to
 * @return true iff the remove button was changed
 */
static bool RailToolbar_CtrlChanged(Window *w)
{
	if (w->IsWidgetDisabled(WID_RAT_REMOVE)) return false;

	/* allow ctrl to switch remove mode only for these widgets */
	// This breaks joining rail stations functionality on Android
	/*
	for (uint i = WID_RAT_BUILD_NS; i <= WID_RAT_BUILD_STATION; i++) {
		if ((i <= WID_RAT_AUTORAIL || i >= WID_RAT_BUILD_WAYPOINT) && w->IsWidgetLowered(i)) {
			ToggleRailButton_Remove(w);
			return true;
		}
	}
	*/

	return false;
}


/**
 * The "remove"-button click proc of the build-rail toolbar.
 * @param w Build-rail toolbar window
 * @see BuildRailToolbarWindow::OnClick()
 */
static void BuildRailClick_Remove(Window *w)
{
	if (w->IsWidgetDisabled(WID_RAT_REMOVE)) return;
	ToggleRailButton_Remove(w);
	if (_settings_client.sound.click_beep) SndPlayFx(SND_15_BEEP);

	/* handle station builder */
	if (w->IsWidgetLowered(WID_RAT_BUILD_STATION)) {
		if (_remove_button_clicked) {
			/* starting drag & drop remove */
			if (!_settings_client.gui.station_dragdrop) {
				SetTileSelectSize(1, 1);
			} else {
				VpSetPlaceSizingLimit(-1);
			}
		} else {
			/* starting station build mode */
			if (!_settings_client.gui.station_dragdrop) {
				int x = _settings_client.gui.station_numtracks;
				int y = _settings_client.gui.station_platlength;
				if (_railstation.orientation == 0) Swap(x, y);
				SetTileSelectSize(x, y);
			} else {
				VpSetPlaceSizingLimit(_settings_game.station.station_spread);
			}
		}
	}
}

static void DoRailroadTrack(int mode)
{
	uint32 p2 = _cur_railtype | (mode << 6) | (_settings_client.gui.auto_remove_signals << 11);
	DoCommandP(TileVirtXY(_thd.selstart.x, _thd.selstart.y), TileVirtXY(_thd.selend.x, _thd.selend.y), p2,
			_remove_button_clicked ?
			CMD_REMOVE_RAILROAD_TRACK | CMD_MSG(STR_ERROR_CAN_T_REMOVE_RAILROAD_TRACK) :
			CMD_BUILD_RAILROAD_TRACK  | CMD_MSG(STR_ERROR_CAN_T_BUILD_RAILROAD_TRACK),
			CcPlaySound_CONSTRUCTION_RAIL);
}

static void HandleAutodirPlacement()
{
	int trackstat = _thd.drawstyle & HT_DIR_MASK; // 0..5

	if (_thd.drawstyle & HT_RAIL) { // one tile case
		GenericPlaceRail(TileVirtXY(_thd.selend.x, _thd.selend.y), trackstat);
		return;
	}

	DoRailroadTrack(trackstat);
}

/**
 * Build new signals or remove signals or (if only one tile marked) edit a signal.
 *
 * If one tile marked abort and use GenericPlaceSignals()
 * else use CmdBuildSingleSignal() or CmdRemoveSingleSignal() in rail_cmd.cpp to build many signals
 */
static void HandleAutoSignalPlacement()
{
	uint32 p2 = GB(_thd.drawstyle, 0, 3); // 0..5

	if ((_thd.drawstyle & HT_DRAG_MASK) == HT_RECT) { // one tile case
		GenericPlaceSignals(TileVirtXY(_thd.selend.x, _thd.selend.y));
		return;
	}

	const Window *w = FindWindowById(WC_BUILD_SIGNAL, 0);

	if (w != nullptr) {
		/* signal GUI is used */
		SB(p2,  3, 1, 0);
		SB(p2,  4, 1, _cur_signal_variant);
		SB(p2,  6, 1, _ctrl_pressed);
		SB(p2,  7, 3, _cur_signal_type);
		SB(p2, 24, 8, _settings_client.gui.drag_signals_density);
		SB(p2, 10, 1, !_settings_client.gui.drag_signals_fixed_distance);
	} else {
		SB(p2,  3, 1, 0);
		SB(p2,  4, 1, (_cur_year < _settings_client.gui.semaphore_build_before ? SIG_SEMAPHORE : SIG_ELECTRIC));
		SB(p2,  6, 1, _ctrl_pressed);
		SB(p2,  7, 3, _default_signal_type[_settings_client.gui.default_signal_type]);
		SB(p2, 24, 8, _settings_client.gui.drag_signals_density);
		SB(p2, 10, 1, !_settings_client.gui.drag_signals_fixed_distance);
	}

	/* _settings_client.gui.drag_signals_density is given as a parameter such that each user
	 * in a network game can specify his/her own signal density */
	DoCommandP(TileVirtXY(_thd.selstart.x, _thd.selstart.y), TileVirtXY(_thd.selend.x, _thd.selend.y), p2,
			_remove_button_clicked ?
			CMD_REMOVE_SIGNAL_TRACK | CMD_MSG(STR_ERROR_CAN_T_REMOVE_SIGNALS_FROM) :
			CMD_BUILD_SIGNAL_TRACK  | CMD_MSG(STR_ERROR_CAN_T_BUILD_SIGNALS_HERE),
			CcPlaySound_CONSTRUCTION_RAIL);
}


/** Rail toolbar management class. */
struct BuildRailToolbarWindow : Window {
	RailType railtype;    ///< Rail type to build.
	int last_user_action; ///< Last started user action.
	bool last_user_action_remove; ///< Use bulldozer button with last action

	BuildRailToolbarWindow(WindowDesc *desc, RailType railtype) : Window(desc)
	{
		this->InitNested(TRANSPORT_RAIL);
		this->SetupRailToolbar(railtype);
		this->DisableWidget(WID_RAT_REMOVE);
		this->last_user_action = WIDGET_LIST_END;
		this->last_user_action_remove = false;

		if (_settings_client.gui.link_terraform_toolbar || _settings_client.gui.compact_vertical_toolbar) ShowTerraformToolbar();
	}

	~BuildRailToolbarWindow()
	{
		if (_thd.GetCallbackWnd() == this) this->OnPlaceObjectAbort();
		if (this->IsWidgetLowered(WID_RAT_BUILD_STATION)) SetViewportCatchmentStation(nullptr, true);
		if (_settings_client.gui.link_terraform_toolbar) DeleteWindowById(WC_SCEN_LAND_GEN, 0, false);
	}

	/**
	 * Configures the rail toolbar for railtype given
	 * @param railtype the railtype to display
	 */
	void SetupRailToolbar(RailType railtype)
	{
		this->railtype = railtype;
		const RailtypeInfo *rti = GetRailTypeInfo(railtype);

		assert(railtype < RAILTYPE_END);
		this->GetWidget<NWidgetCore>(WID_RAT_BUILD_NS)->widget_data     = rti->gui_sprites.build_ns_rail;
		this->GetWidget<NWidgetCore>(WID_RAT_BUILD_X)->widget_data      = rti->gui_sprites.build_x_rail;
		this->GetWidget<NWidgetCore>(WID_RAT_BUILD_EW)->widget_data     = rti->gui_sprites.build_ew_rail;
		this->GetWidget<NWidgetCore>(WID_RAT_BUILD_Y)->widget_data      = rti->gui_sprites.build_y_rail;
		this->GetWidget<NWidgetCore>(WID_RAT_AUTORAIL)->widget_data     = rti->gui_sprites.auto_rail;
		this->GetWidget<NWidgetCore>(WID_RAT_BUILD_DEPOT)->widget_data  = rti->gui_sprites.build_depot;
		this->GetWidget<NWidgetCore>(WID_RAT_CONVERT_RAIL)->widget_data = rti->gui_sprites.convert_rail;
		this->GetWidget<NWidgetCore>(WID_RAT_BUILD_TUNNEL)->widget_data = rti->gui_sprites.build_tunnel;
	}

	/**
	 * Switch to another rail type.
	 * @param railtype New rail type.
	 */
	void ModifyRailType(RailType railtype)
	{
		this->SetupRailToolbar(railtype);
		this->ReInit();
	}

	void UpdateRemoveWidgetStatus(int clicked_widget)
	{
		switch (clicked_widget) {
			case WID_RAT_REMOVE:
				/* If it is the removal button that has been clicked, do nothing,
				 * as it is up to the other buttons to drive removal status */
				return;

			case WID_RAT_BUILD_NS:
			case WID_RAT_BUILD_X:
			case WID_RAT_BUILD_EW:
			case WID_RAT_BUILD_Y:
			case WID_RAT_AUTORAIL:
			case WID_RAT_BUILD_WAYPOINT:
			case WID_RAT_BUILD_STATION:
			case WID_RAT_BUILD_SIGNALS:
				/* Removal button is enabled only if the rail/signal/waypoint/station
				 * button is still lowered.  Once raised, it has to be disabled */
				this->SetWidgetDisabledState(WID_RAT_REMOVE, !this->IsWidgetLowered(clicked_widget));
				break;

			default:
				/* When any other buttons than rail/signal/waypoint/station, raise and
				 * disable the removal button */
				this->DisableWidget(WID_RAT_REMOVE);
				this->RaiseWidget(WID_RAT_REMOVE);
				break;
		}
	}

	void SetStringParameters(int widget) const override
	{
		if (widget == WID_RAT_CAPTION) {
			const RailtypeInfo *rti = GetRailTypeInfo(this->railtype);
			if (rti->max_speed > 0) {
				SetDParam(0, STR_TOOLBAR_RAILTYPE_VELOCITY);
				SetDParam(1, rti->strings.toolbar_caption);
				SetDParam(2, rti->max_speed);
			} else {
				SetDParam(0, rti->strings.toolbar_caption);
			}
		}
	}

	void OnClick(Point pt, int widget, int click_count) override
	{
		if (widget < WID_RAT_BUILD_NS) return;

		_remove_button_clicked = false;
		switch (widget) {
			case WID_RAT_BUILD_NS:
				HandlePlacePushButton(this, WID_RAT_BUILD_NS, GetRailTypeInfo(_cur_railtype)->cursor.rail_ns, HT_LINE | HT_DIR_VL);
				this->last_user_action = widget;
				break;

			case WID_RAT_BUILD_X:
				HandlePlacePushButton(this, WID_RAT_BUILD_X, GetRailTypeInfo(_cur_railtype)->cursor.rail_swne, HT_LINE | HT_DIR_X);
				this->last_user_action = widget;
				break;

			case WID_RAT_BUILD_EW:
				HandlePlacePushButton(this, WID_RAT_BUILD_EW, GetRailTypeInfo(_cur_railtype)->cursor.rail_ew, HT_LINE | HT_DIR_HL);
				this->last_user_action = widget;
				break;

			case WID_RAT_BUILD_Y:
				HandlePlacePushButton(this, WID_RAT_BUILD_Y, GetRailTypeInfo(_cur_railtype)->cursor.rail_nwse, HT_LINE | HT_DIR_Y);
				this->last_user_action = widget;
				break;

			case WID_RAT_AUTORAIL:
				HandlePlacePushButton(this, WID_RAT_AUTORAIL, GetRailTypeInfo(_cur_railtype)->cursor.autorail, HT_RAIL);
				this->last_user_action = widget;
				break;

			case WID_RAT_DEMOLISH:
				HandlePlacePushButton(this, WID_RAT_DEMOLISH, ANIMCURSOR_DEMOLISH, HT_RECT | HT_DIAGONAL);
				this->last_user_action = widget;
				break;

			case WID_RAT_BUILD_DEPOT:
				if (HandlePlacePushButton(this, WID_RAT_BUILD_DEPOT, GetRailTypeInfo(_cur_railtype)->cursor.depot, HT_RECT | HT_SCROLL_VIEWPORT)) {
					ShowBuildTrainDepotPicker(this);
					this->last_user_action = widget;
				}
				break;

			case WID_RAT_BUILD_WAYPOINT:
				this->last_user_action = widget;
				_waypoint_count = StationClass::Get(STAT_CLASS_WAYP)->GetSpecCount();
				if (HandlePlacePushButton(this, WID_RAT_BUILD_WAYPOINT, SPR_CURSOR_WAYPOINT, HT_RECT | HT_SCROLL_VIEWPORT) && _waypoint_count > 1) {
					ShowBuildWaypointPicker(this);
				}
				break;

			case WID_RAT_BUILD_STATION:
				if (HandlePlacePushButton(this, WID_RAT_BUILD_STATION, SPR_CURSOR_RAIL_STATION, HT_RECT)) {
					ShowStationBuilder(this);
					this->last_user_action = widget;
				}
				break;

			case WID_RAT_BUILD_SIGNALS: {
				this->last_user_action = widget;
				bool started = HandlePlacePushButton(this, WID_RAT_BUILD_SIGNALS, ANIMCURSOR_BUILDSIGNALS, HT_RECT);
				if (started && _settings_client.gui.enable_signal_gui != _ctrl_pressed) {
					ShowSignalBuilder(this);
				}
				break;
			}

			case WID_RAT_BUILD_BRIDGE:
				HandlePlacePushButton(this, WID_RAT_BUILD_BRIDGE, SPR_CURSOR_BRIDGE, HT_RECT);
				this->last_user_action = widget;
				break;

			case WID_RAT_BUILD_TUNNEL:
				HandlePlacePushButton(this, WID_RAT_BUILD_TUNNEL, GetRailTypeInfo(_cur_railtype)->cursor.tunnel, HT_SPECIAL);
				this->last_user_action = widget;
				break;

			case WID_RAT_REMOVE:
				BuildRailClick_Remove(this);
				break;

			case WID_RAT_CONVERT_RAIL:
				HandlePlacePushButton(this, WID_RAT_CONVERT_RAIL, GetRailTypeInfo(_cur_railtype)->cursor.convert, HT_RECT | HT_DIAGONAL);
				this->last_user_action = widget;
				break;

			default: NOT_REACHED();
		}
		this->UpdateRemoveWidgetStatus(widget);
		if (_ctrl_pressed) RailToolbar_CtrlChanged(this);
	}

	EventState OnHotkey(int hotkey) override
	{
		MarkTileDirtyByTile(TileVirtXY(_thd.pos.x, _thd.pos.y)); // redraw tile selection
		return Window::OnHotkey(hotkey);
	}

	void OnPlaceObject(Point pt, TileIndex tile) override
	{
		switch (this->last_user_action) {
			case WID_RAT_BUILD_NS:
				VpStartPlaceSizing(tile, VPM_FIX_VERTICAL | VPM_RAILDIRS, DDSP_PLACE_RAIL);
				break;

			case WID_RAT_BUILD_X:
				VpStartPlaceSizing(tile, VPM_FIX_Y | VPM_RAILDIRS, DDSP_PLACE_RAIL);
				break;

			case WID_RAT_BUILD_EW:
				VpStartPlaceSizing(tile, VPM_FIX_HORIZONTAL | VPM_RAILDIRS, DDSP_PLACE_RAIL);
				break;

			case WID_RAT_BUILD_Y:
				VpStartPlaceSizing(tile, VPM_FIX_X | VPM_RAILDIRS, DDSP_PLACE_RAIL);
				break;

			case WID_RAT_AUTORAIL:
				VpStartPlaceSizing(tile, VPM_RAILDIRS, DDSP_PLACE_RAIL);
				break;

			case WID_RAT_DEMOLISH:
				PlaceProc_DemolishArea(tile);
				break;

			case WID_RAT_BUILD_DEPOT:
				VpStartPlaceSizing(tile, VPM_SINGLE_TILE, DDSP_SINGLE_TILE);
				break;

			case WID_RAT_BUILD_WAYPOINT:
				PlaceRail_Waypoint(tile);
				break;

			case WID_RAT_BUILD_STATION:
				PlaceRail_Station(tile);
				break;

			case WID_RAT_BUILD_SIGNALS:
				VpStartPlaceSizing(tile, VPM_SIGNALDIRS, DDSP_BUILD_SIGNALS);
				break;

			case WID_RAT_BUILD_BRIDGE:
				VpStartPlaceSizing(tile, VPM_X_OR_Y, DDSP_BUILD_BRIDGE);
				break;

			case WID_RAT_BUILD_TUNNEL:
				VpStartPlaceSizing(tile, VPM_SINGLE_TILE, DDSP_BUILD_BRIDGE);
				break;

			case WID_RAT_CONVERT_RAIL:
				VpStartPlaceSizing(tile, VPM_X_AND_Y, DDSP_CONVERT_RAIL);
				break;

			default: NOT_REACHED();
		}
		MoveAllWindowsOffScreen();
	}

	void OnPlaceDrag(ViewportPlaceMethod select_method, ViewportDragDropSelectionProcess select_proc, Point pt) override
	{
		/* no dragging if you have pressed the convert button */
		if (FindWindowById(WC_BUILD_SIGNAL, 0) != nullptr && _convert_signal_button && this->IsWidgetLowered(WID_RAT_BUILD_SIGNALS)) return;

		switch (this->last_user_action) {
			case WID_RAT_BUILD_TUNNEL:
				this->OnPlacePresize(pt, TileVirtXY(pt.x, pt.y));
				return;
			default:
				break;
		}

		VpSelectTilesWithMethod(pt.x, pt.y, select_method);
	}

	void OnPlaceMouseUp(ViewportPlaceMethod select_method, ViewportDragDropSelectionProcess select_proc, Point pt, TileIndex start_tile, TileIndex end_tile) override
	{
		if (pt.x != -1) {
			this->last_user_action_remove = _remove_button_clicked;
			switch (select_proc) {
				default: NOT_REACHED();
				case DDSP_PLACE_AUTOROAD:
					assert(this->last_user_action == WID_RAT_BUILD_BRIDGE);
				case DDSP_BUILD_BRIDGE:
					switch (this->last_user_action) {
						case WID_RAT_BUILD_TUNNEL:
							if (!_settings_client.gui.persistent_buildingtools) ResetObjectToPlace();
							else VpStartPreSizing();
							DoCommandP(end_tile, _cur_railtype | (TRANSPORT_RAIL << 8), 0, CMD_BUILD_TUNNEL | CMD_MSG(STR_ERROR_CAN_T_BUILD_TUNNEL_HERE), CcBuildRailTunnel);
							break;
						case WID_RAT_BUILD_BRIDGE:
							if (!_settings_client.gui.persistent_buildingtools) ResetObjectToPlace();
							ShowBuildBridgeWindow(start_tile, end_tile, TRANSPORT_RAIL, _cur_railtype);
							break;
						default: NOT_REACHED();
					}
					break;

				case DDSP_PLACE_RAIL:
					HandleAutodirPlacement();
					break;

				case DDSP_BUILD_SIGNALS:
					HandleAutoSignalPlacement();
					break;

				case DDSP_DEMOLISH_AREA:
					GUIPlaceProcDragXY(select_proc, start_tile, end_tile);
					break;

				case DDSP_CONVERT_RAIL:
					DoCommandP(end_tile, start_tile, _cur_railtype | (_ctrl_pressed ? 1 << 6 : 0), CMD_CONVERT_RAIL | CMD_MSG(STR_ERROR_CAN_T_CONVERT_RAIL), CcPlaySound_CONSTRUCTION_RAIL);
					break;

				case DDSP_REMOVE_STATION:
				case DDSP_BUILD_STATION:
					if (this->IsWidgetLowered(WID_RAT_BUILD_STATION)) {
						/* Station */
						if (_remove_button_clicked) {
							DoCommandP(end_tile, start_tile, _ctrl_pressed ? 0 : 1, CMD_REMOVE_FROM_RAIL_STATION | CMD_MSG(STR_ERROR_CAN_T_REMOVE_PART_OF_STATION), CcPlaySound_CONSTRUCTION_RAIL);
						} else {
							if (!_settings_client.gui.station_dragdrop) {
								uint32 p1 = _cur_railtype | _railstation.orientation << 6 | _settings_client.gui.station_numtracks << 8 | _settings_client.gui.station_platlength << 16 | _ctrl_pressed << 24;
								uint32 p2 = _railstation.station_class | _railstation.station_type << 8 | INVALID_STATION << 16;

								int w = _settings_client.gui.station_numtracks;
								int h = _settings_client.gui.station_platlength;
								if (!_railstation.orientation) Swap(w, h);

								CommandContainer cmdcont = { end_tile, p1, p2, CMD_BUILD_RAIL_STATION | CMD_MSG(STR_ERROR_CAN_T_BUILD_RAILROAD_STATION), CcStation, "" };
								ShowSelectStationIfNeeded(cmdcont, TileArea(end_tile, w, h));
							} else {
								HandleStationPlacement(start_tile, end_tile);
							}
						}
					} else {
						/* Waypoint */
						if (_remove_button_clicked) {
							DoCommandP(end_tile, start_tile, _ctrl_pressed ? 0 : 1, CMD_REMOVE_FROM_RAIL_WAYPOINT | CMD_MSG(STR_ERROR_CAN_T_REMOVE_TRAIN_WAYPOINT), CcPlaySound_CONSTRUCTION_RAIL);
						} else {
							TileArea ta(start_tile, end_tile);
							uint32 p1 = _cur_railtype | (select_method == VPM_X_LIMITED ? AXIS_X : AXIS_Y) << 6 | ta.w << 8 | ta.h << 16 | _ctrl_pressed << 24;
							uint32 p2 = STAT_CLASS_WAYP | _cur_waypoint_type << 8 | INVALID_STATION << 16;

							CommandContainer cmdcont = { ta.tile, p1, p2, CMD_BUILD_RAIL_WAYPOINT | CMD_MSG(STR_ERROR_CAN_T_BUILD_TRAIN_WAYPOINT), CcPlaySound_CONSTRUCTION_RAIL, "" };
							ShowSelectWaypointIfNeeded(cmdcont, ta);
						}
					}
					break;

				case DDSP_SINGLE_TILE:
					assert(end_tile == start_tile);
					assert(last_user_action == WID_RAT_BUILD_DEPOT);
					DoCommandP(end_tile, _cur_railtype, _build_depot_direction,
							CMD_BUILD_TRAIN_DEPOT | CMD_MSG(STR_ERROR_CAN_T_BUILD_TRAIN_DEPOT),
							CcRailDepot);
					break;
			}
			MoveAllHiddenWindowsBackToScreen();
		}
	}

	void OnPlaceObjectAbort() override
	{
		if (this->IsWidgetLowered(WID_RAT_BUILD_STATION)) SetViewportCatchmentStation(nullptr, true);

		MoveAllHiddenWindowsBackToScreen();
		this->RaiseButtons();
		this->DisableWidget(WID_RAT_REMOVE);
		this->SetWidgetDirty(WID_RAT_REMOVE);

		if (ConfirmationWindowShown() && (this->last_user_action == WID_RAT_BUILD_BRIDGE || _ctrl_pressed)) return;
		DeleteWindowById(WC_BUILD_SIGNAL, TRANSPORT_RAIL);
		DeleteWindowById(WC_BUILD_STATION, TRANSPORT_RAIL);
		DeleteWindowById(WC_BUILD_DEPOT, TRANSPORT_RAIL);
		DeleteWindowById(WC_BUILD_WAYPOINT, TRANSPORT_RAIL);
		DeleteWindowById(WC_SELECT_STATION, 0);
		DeleteWindowByClass(WC_BUILD_BRIDGE);
	}

	void SelectLastTool() override
	{
		// User misplaced something - activate last selected tool again
		if (this->last_user_action == WIDGET_LIST_END)
			return;
		Point dummy = {0, 0};
		this->RaiseWidget(this->last_user_action);
		this->OnClick(dummy, this->last_user_action, 0);
		if (this->last_user_action_remove) BuildRailClick_Remove(this);
	}

	void OnPlacePresize(Point pt, TileIndex tile_from) override
	{
		TileIndex tile_to = tile_from;

		if (this->last_user_action == WID_RAT_BUILD_BRIDGE) {
			tile_to = IsBridgeTile(tile_from) ? GetOtherBridgeEnd(tile_from) : TileVirtXY(pt.x, pt.y);
		} else {
			assert(this->last_user_action == WID_RAT_BUILD_TUNNEL);
			DoCommand(tile_from, _cur_railtype | (TRANSPORT_RAIL << 8), 0, DC_AUTO, CMD_BUILD_TUNNEL);
			tile_to = _build_tunnel_endtile == 0 ? tile_from : _build_tunnel_endtile;
		}

		VpSetPresizeRange(tile_from, tile_to);
	}

	EventState OnCTRLStateChange() override
	{
		/* do not toggle Remove button by Ctrl when placing station */
		if (!this->IsWidgetLowered(WID_RAT_BUILD_STATION) && !this->IsWidgetLowered(WID_RAT_BUILD_WAYPOINT) && RailToolbar_CtrlChanged(this)) return ES_HANDLED;
		return ES_NOT_HANDLED;
	}

	static HotkeyList hotkeys;
};

/**
 * Handler for global hotkeys of the BuildRailToolbarWindow.
 * @param hotkey Hotkey
 * @return ES_HANDLED if hotkey was accepted.
 */
static EventState RailToolbarGlobalHotkeys(int hotkey)
{
	if (_game_mode != GM_NORMAL) return ES_NOT_HANDLED;
	extern RailType _last_built_railtype;
	Window *w = ShowBuildRailToolbar(_last_built_railtype);
	if (w == nullptr) return ES_NOT_HANDLED;
	return w->OnHotkey(hotkey);
}

const uint16 _railtoolbar_autorail_keys[] = {'5', 'A' | WKC_GLOBAL_HOTKEY, 0};

static Hotkey railtoolbar_hotkeys[] = {
	Hotkey('1', "build_ns", WID_RAT_BUILD_NS),
	Hotkey('2', "build_x", WID_RAT_BUILD_X),
	Hotkey('3', "build_ew", WID_RAT_BUILD_EW),
	Hotkey('4', "build_y", WID_RAT_BUILD_Y),
	Hotkey(_railtoolbar_autorail_keys, "autorail", WID_RAT_AUTORAIL),
	Hotkey('6', "demolish", WID_RAT_DEMOLISH),
	Hotkey('7', "depot", WID_RAT_BUILD_DEPOT),
	Hotkey('8', "waypoint", WID_RAT_BUILD_WAYPOINT),
	Hotkey('9', "station", WID_RAT_BUILD_STATION),
	Hotkey('S', "signal", WID_RAT_BUILD_SIGNALS),
	Hotkey('B', "bridge", WID_RAT_BUILD_BRIDGE),
	Hotkey('T', "tunnel", WID_RAT_BUILD_TUNNEL),
	Hotkey('R', "remove", WID_RAT_REMOVE),
	Hotkey('C', "convert", WID_RAT_CONVERT_RAIL),
	HOTKEY_LIST_END
};
HotkeyList BuildRailToolbarWindow::hotkeys("railtoolbar", railtoolbar_hotkeys, RailToolbarGlobalHotkeys);

static const NWidgetPart _nested_build_rail_widgets[] = {
	NWidget(NWID_HORIZONTAL),
		NWidget(WWT_CLOSEBOX, COLOUR_DARK_GREEN),
		NWidget(WWT_CAPTION, COLOUR_DARK_GREEN, WID_RAT_CAPTION), SetDataTip(STR_WHITE_STRING, STR_TOOLTIP_WINDOW_TITLE_DRAG_THIS),
		NWidget(WWT_STICKYBOX, COLOUR_DARK_GREEN),
	EndContainer(),
	NWidget(NWID_HORIZONTAL),
		NWidget(WWT_IMGBTN, COLOUR_DARK_GREEN, WID_RAT_BUILD_NS),
						SetFill(0, 1), SetMinimalSize(22, 22), SetDataTip(SPR_IMG_RAIL_NS, STR_RAIL_TOOLBAR_TOOLTIP_BUILD_RAILROAD_TRACK),
		NWidget(WWT_IMGBTN, COLOUR_DARK_GREEN, WID_RAT_BUILD_X),
						SetFill(0, 1), SetMinimalSize(22, 22), SetDataTip(SPR_IMG_RAIL_NE, STR_RAIL_TOOLBAR_TOOLTIP_BUILD_RAILROAD_TRACK),
		NWidget(WWT_IMGBTN, COLOUR_DARK_GREEN, WID_RAT_BUILD_EW),
						SetFill(0, 1), SetMinimalSize(22, 22), SetDataTip(SPR_IMG_RAIL_EW, STR_RAIL_TOOLBAR_TOOLTIP_BUILD_RAILROAD_TRACK),
		NWidget(WWT_IMGBTN, COLOUR_DARK_GREEN, WID_RAT_BUILD_Y),
						SetFill(0, 1), SetMinimalSize(22, 22), SetDataTip(SPR_IMG_RAIL_NW, STR_RAIL_TOOLBAR_TOOLTIP_BUILD_RAILROAD_TRACK),
		NWidget(WWT_IMGBTN, COLOUR_DARK_GREEN, WID_RAT_AUTORAIL),
						SetFill(0, 1), SetMinimalSize(22, 22), SetDataTip(SPR_IMG_AUTORAIL, STR_RAIL_TOOLBAR_TOOLTIP_BUILD_AUTORAIL),

		NWidget(WWT_PANEL, COLOUR_DARK_GREEN), SetMinimalSize(4, 22), SetDataTip(0x0, STR_NULL), EndContainer(),

		NWidget(WWT_IMGBTN, COLOUR_DARK_GREEN, WID_RAT_DEMOLISH),
						SetFill(0, 1), SetMinimalSize(22, 22), SetDataTip(SPR_IMG_DYNAMITE, STR_TOOLTIP_DEMOLISH_BUILDINGS_ETC),
		NWidget(WWT_IMGBTN, COLOUR_DARK_GREEN, WID_RAT_BUILD_DEPOT),
						SetFill(0, 1), SetMinimalSize(22, 22), SetDataTip(SPR_IMG_DEPOT_RAIL, STR_RAIL_TOOLBAR_TOOLTIP_BUILD_TRAIN_DEPOT_FOR_BUILDING),
		NWidget(WWT_IMGBTN, COLOUR_DARK_GREEN, WID_RAT_BUILD_WAYPOINT),
						SetFill(0, 1), SetMinimalSize(22, 22), SetDataTip(SPR_IMG_WAYPOINT, STR_RAIL_TOOLBAR_TOOLTIP_CONVERT_RAIL_TO_WAYPOINT),
		NWidget(WWT_IMGBTN, COLOUR_DARK_GREEN, WID_RAT_BUILD_STATION),
						SetFill(0, 1), SetMinimalSize(42, 22), SetDataTip(SPR_IMG_RAIL_STATION, STR_RAIL_TOOLBAR_TOOLTIP_BUILD_RAILROAD_STATION),
		NWidget(WWT_IMGBTN, COLOUR_DARK_GREEN, WID_RAT_BUILD_SIGNALS),
						SetFill(0, 1), SetMinimalSize(22, 22), SetDataTip(SPR_IMG_RAIL_SIGNALS, STR_RAIL_TOOLBAR_TOOLTIP_BUILD_RAILROAD_SIGNALS),
		NWidget(WWT_IMGBTN, COLOUR_DARK_GREEN, WID_RAT_BUILD_BRIDGE),
						SetFill(0, 1), SetMinimalSize(42, 22), SetDataTip(SPR_IMG_BRIDGE, STR_RAIL_TOOLBAR_TOOLTIP_BUILD_RAILROAD_BRIDGE),
		NWidget(WWT_IMGBTN, COLOUR_DARK_GREEN, WID_RAT_BUILD_TUNNEL),
						SetFill(0, 1), SetMinimalSize(20, 22), SetDataTip(SPR_IMG_TUNNEL_RAIL, STR_RAIL_TOOLBAR_TOOLTIP_BUILD_RAILROAD_TUNNEL),
		NWidget(WWT_IMGBTN, COLOUR_DARK_GREEN, WID_RAT_REMOVE),
						SetFill(0, 1), SetMinimalSize(22, 22), SetDataTip(SPR_IMG_REMOVE, STR_RAIL_TOOLBAR_TOOLTIP_TOGGLE_BUILD_REMOVE_FOR),
		NWidget(WWT_IMGBTN, COLOUR_DARK_GREEN, WID_RAT_CONVERT_RAIL),
						SetFill(0, 1), SetMinimalSize(22, 22), SetDataTip(SPR_IMG_CONVERT_RAIL, STR_RAIL_TOOLBAR_TOOLTIP_CONVERT_RAIL),
	EndContainer(),
};

static WindowDesc _build_rail_desc(
	WDP_ALIGN_TOOLBAR, "toolbar_rail", 0, 0,
	WC_BUILD_TOOLBAR, WC_NONE,
	WDF_CONSTRUCTION,
	_nested_build_rail_widgets, lengthof(_nested_build_rail_widgets),
	&BuildRailToolbarWindow::hotkeys
);


/**
 * Open the build rail toolbar window for a specific rail type.
 *
 * If the terraform toolbar is linked to the toolbar, that window is also opened.
 *
 * @param railtype Rail type to open the window for
 * @return newly opened rail toolbar, or nullptr if the toolbar could not be opened.
 */
Window *ShowBuildRailToolbar(RailType railtype)
{
	if (!Company::IsValidID(_local_company)) return nullptr;
	if (!ValParamRailtype(railtype)) return nullptr;

	DeleteToolbarLinkedWindows();
	_cur_railtype = railtype;
	_remove_button_clicked = false;
	return new BuildRailToolbarWindow(&_build_rail_desc, railtype);
}

/* TODO: For custom stations, respect their allowed platforms/lengths bitmasks!
 * --pasky */

static void HandleStationPlacement(TileIndex start, TileIndex end)
{
	TileArea ta(start, end);
	uint numtracks = ta.w;
	uint platlength = ta.h;

	if (_railstation.orientation == AXIS_X) Swap(numtracks, platlength);

	uint32 p1 = _cur_railtype | _railstation.orientation << 6 | numtracks << 8 | platlength << 16 | _ctrl_pressed << 24;
	uint32 p2 = _railstation.station_class | _railstation.station_type << 8 | INVALID_STATION << 16;

	CommandContainer cmdcont = { ta.tile, p1, p2, CMD_BUILD_RAIL_STATION | CMD_MSG(STR_ERROR_CAN_T_BUILD_RAILROAD_STATION), CcStation, "" };
	ShowSelectStationIfNeeded(cmdcont, ta);
}

struct BuildRailStationWindow : public PickerWindowBase {
private:
	uint line_height;     ///< Height of a single line in the newstation selection matrix (#WID_BRAS_NEWST_LIST widget).
	uint coverage_height; ///< Height of the coverage texts.
	Scrollbar *vscroll;   ///< Vertical scrollbar of the new station list.
	Scrollbar *vscroll2;  ///< Vertical scrollbar of the matrix with new stations.

	typedef GUIList<StationClassID, StringFilter &> GUIStationClassList; ///< Type definition for the list to hold available station classes.

	static const uint EDITBOX_MAX_SIZE = 16; ///< The maximum number of characters for the filter edit box.

	static Listing   last_sorting;           ///< Default sorting of #GUIStationClassList.
	static Filtering last_filtering;         ///< Default filtering of #GUIStationClassList.
	static GUIStationClassList::SortFunction * const sorter_funcs[];   ///< Sort functions of the #GUIStationClassList.
	static GUIStationClassList::FilterFunction * const filter_funcs[]; ///< Filter functions of the #GUIStationClassList.
	GUIStationClassList station_classes;     ///< Available station classes.
	StringFilter string_filter;              ///< Filter for available station classes.
	QueryString filter_editbox;              ///< Filter editbox.

	/**
	 * Scrolls #WID_BRAS_NEWST_SCROLL so that the selected station class is visible.
	 *
	 * Note that this method should be called shortly after SelectClassAndStation() which will ensure
	 * an actual existing station class is selected, or the one at position 0 which will always be
	 * the default TTD rail station.
	 */
	void EnsureSelectedStationClassIsVisible()
	{
		uint pos = 0;
		for (auto station_class : this->station_classes) {
			if (station_class == _railstation.station_class) break;
			pos++;
		}
		this->vscroll->SetCount((int)this->station_classes.size());
		this->vscroll->ScrollTowards(pos);
	}

	/**
	 * Verify whether the currently selected station size is allowed after selecting a new station class/type.
	 * If not, change the station size variables ( _settings_client.gui.station_numtracks and _settings_client.gui.station_platlength ).
	 * @param statspec Specification of the new station class/type
	 */
	void CheckSelectedSize(const StationSpec *statspec)
	{
		if (statspec == nullptr || _settings_client.gui.station_dragdrop) return;

		/* If current number of tracks is not allowed, make it as big as possible */
		if (HasBit(statspec->disallowed_platforms, _settings_client.gui.station_numtracks - 1)) {
			this->RaiseWidget(_settings_client.gui.station_numtracks + WID_BRAS_PLATFORM_NUM_BEGIN);
			_settings_client.gui.station_numtracks = 1;
			if (statspec->disallowed_platforms != UINT8_MAX) {
				while (HasBit(statspec->disallowed_platforms, _settings_client.gui.station_numtracks - 1)) {
					_settings_client.gui.station_numtracks++;
				}
				this->LowerWidget(_settings_client.gui.station_numtracks + WID_BRAS_PLATFORM_NUM_BEGIN);
			}
		}

		if (HasBit(statspec->disallowed_lengths, _settings_client.gui.station_platlength - 1)) {
			this->RaiseWidget(_settings_client.gui.station_platlength + WID_BRAS_PLATFORM_LEN_BEGIN);
			_settings_client.gui.station_platlength = 1;
			if (statspec->disallowed_lengths != UINT8_MAX) {
				while (HasBit(statspec->disallowed_lengths, _settings_client.gui.station_platlength - 1)) {
					_settings_client.gui.station_platlength++;
				}
				this->LowerWidget(_settings_client.gui.station_platlength + WID_BRAS_PLATFORM_LEN_BEGIN);
			}
		}
	}

public:
	BuildRailStationWindow(WindowDesc *desc, Window *parent, bool newstation) : PickerWindowBase(desc, parent), filter_editbox(EDITBOX_MAX_SIZE)
	{
		this->coverage_height = 2 * FONT_HEIGHT_NORMAL + 3 * WD_PAR_VSEP_NORMAL;
		this->vscroll = nullptr;
		_railstation.newstations = newstation;

		this->CreateNestedTree();
		NWidgetStacked *newst_additions = this->GetWidget<NWidgetStacked>(WID_BRAS_SHOW_NEWST_ADDITIONS);
		newst_additions->SetDisplayedPlane(newstation ? 0 : SZSP_NONE);
		newst_additions = this->GetWidget<NWidgetStacked>(WID_BRAS_SHOW_NEWST_MATRIX);
		newst_additions->SetDisplayedPlane(newstation ? 0 : SZSP_NONE);
		newst_additions = this->GetWidget<NWidgetStacked>(WID_BRAS_SHOW_NEWST_DEFSIZE);
		newst_additions->SetDisplayedPlane(newstation ? 0 : SZSP_NONE);
		newst_additions = this->GetWidget<NWidgetStacked>(WID_BRAS_SHOW_NEWST_RESIZE);
		newst_additions->SetDisplayedPlane(newstation ? 0 : SZSP_NONE);
		/* Hide the station class filter if no stations other than the default one are available. */
		this->GetWidget<NWidgetStacked>(WID_BRAS_FILTER_CONTAINER)->SetDisplayedPlane(newstation ? 0 : SZSP_NONE);
		if (newstation) {
			this->vscroll = this->GetScrollbar(WID_BRAS_NEWST_SCROLL);
			this->vscroll2 = this->GetScrollbar(WID_BRAS_MATRIX_SCROLL);

			this->querystrings[WID_BRAS_FILTER_EDITBOX] = &this->filter_editbox;
			this->station_classes.SetListing(this->last_sorting);
			this->station_classes.SetFiltering(this->last_filtering);
			this->station_classes.SetSortFuncs(this->sorter_funcs);
			this->station_classes.SetFilterFuncs(this->filter_funcs);
		}

		this->station_classes.ForceRebuild();

		BuildStationClassesAvailable();
		SelectClassAndStation();

		this->FinishInitNested(TRANSPORT_RAIL);

		this->LowerWidget(_railstation.orientation + WID_BRAS_PLATFORM_DIR_X);
		if (_settings_client.gui.station_dragdrop) {
			this->LowerWidget(WID_BRAS_PLATFORM_DRAG_N_DROP);
		} else {
			this->LowerWidget(_settings_client.gui.station_numtracks + WID_BRAS_PLATFORM_NUM_BEGIN);
			this->LowerWidget(_settings_client.gui.station_platlength + WID_BRAS_PLATFORM_LEN_BEGIN);
		}
		this->SetWidgetLoweredState(WID_BRAS_HIGHLIGHT_OFF, !_settings_client.gui.station_show_coverage);
		this->SetWidgetLoweredState(WID_BRAS_HIGHLIGHT_ON, _settings_client.gui.station_show_coverage);

		if (!newstation) {
			_railstation.station_class = StationClassID::STAT_CLASS_DFLT;
			_railstation.station_type = 0;
			this->vscroll2 = nullptr;
		} else {
			_railstation.station_count = StationClass::Get(_railstation.station_class)->GetSpecCount();
			_railstation.station_type = std::min<int>(_railstation.station_type, _railstation.station_count - 1);

			NWidgetMatrix *matrix = this->GetWidget<NWidgetMatrix>(WID_BRAS_MATRIX);
			matrix->SetScrollbar(this->vscroll2, this->vscroll2 ? WID_BRAS_MATRIX_SCROLL : -1);
			matrix->SetCount(_railstation.station_count);
			matrix->SetClicked(_railstation.station_type);

			EnsureSelectedStationClassIsVisible();

			this->SetFocusedWidget(WID_BRAS_FILTER_EDITBOX);
		}

		this->InvalidateData();
	}

	virtual ~BuildRailStationWindow()
	{
		DeleteWindowById(WC_SELECT_STATION, 0);
	}

	/** Sort station classes by StationClassID. */
	static bool StationClassIDSorter(StationClassID const &a, StationClassID const &b)
	{
		return a < b;
	}

	/** Filter station classes by class name. */
	static bool CDECL TagNameFilter(StationClassID const * sc, StringFilter &filter)
	{
		char buffer[DRAW_STRING_BUFFER];
		GetString(buffer, StationClass::Get(*sc)->name, lastof(buffer));

		filter.ResetState();
		filter.AddLine(buffer);
		return filter.GetState();
	}

	/** Builds the filter list of available station classes. */
	void BuildStationClassesAvailable()
	{
		if (!this->station_classes.NeedRebuild()) return;

		this->station_classes.clear();

		for (uint i = 0; i < StationClass::GetClassCount(); i++) {
			StationClassID station_class_id = (StationClassID)i;
			if (station_class_id == StationClassID::STAT_CLASS_WAYP) {
				// Skip waypoints.
				continue;
			}
			StationClass *station_class = StationClass::Get(station_class_id);
			if (station_class->GetUISpecCount() == 0) continue;
			station_classes.push_back(station_class_id);
		}

		if (_railstation.newstations) {
			this->station_classes.Filter(this->string_filter);
			this->station_classes.shrink_to_fit();
			this->station_classes.RebuildDone();
			this->station_classes.Sort();

			this->vscroll->SetCount((uint)this->station_classes.size());
		}
	}

	/**
	 * Checks if the previously selected current station class and station
	 * can be shown as selected to the user when the dialog is opened.
	 */
	void SelectClassAndStation()
	{
		if (_railstation.station_class == StationClassID::STAT_CLASS_DFLT) {
			/* This happens during the first time the window is open during the game life cycle. */
			this->SelectOtherClass(StationClassID::STAT_CLASS_DFLT);
		} else {
			/* Check if the previously selected station class is not available anymore as a
			 * result of starting a new game without the corresponding NewGRF. */
			bool available = false;
			for (uint i = 0; i < StationClass::GetClassCount(); ++i) {
				if ((StationClassID)i == _railstation.station_class) {
					available = true;
					break;
				}
			}

			this->SelectOtherClass(available ? _railstation.station_class : StationClassID::STAT_CLASS_DFLT);
		}
	}

	/**
	 * Select the specified station class.
	 * @param station_class Station class select.
	 */
	void SelectOtherClass(StationClassID station_class)
	{
		_railstation.station_class = station_class;
	}

	void OnInvalidateData(int data = 0, bool gui_scope = true) override
	{
		if (!gui_scope) return;

		this->BuildStationClassesAvailable();
	}

	void OnEditboxChanged(int wid) override
	{
		string_filter.SetFilterTerm(this->filter_editbox.text.buf);
		this->station_classes.SetFilterState(!string_filter.IsEmpty());
		this->station_classes.ForceRebuild();
		this->InvalidateData();
	}

	void OnPaint() override
	{
		bool newstations = _railstation.newstations;
		const StationSpec *statspec = newstations ? StationClass::Get(_railstation.station_class)->GetSpec(_railstation.station_type) : nullptr;

		if (_settings_client.gui.station_dragdrop) {
			SetTileSelectSize(1, 1);
		} else {
			int x = _settings_client.gui.station_numtracks;
			int y = _settings_client.gui.station_platlength;
			if (_railstation.orientation == AXIS_X) Swap(x, y);
			if (!_remove_button_clicked) {
				SetTileSelectSize(x, y);
			}
		}

		int rad = (_settings_game.station.modified_catchment) ? CA_TRAIN : CA_UNMODIFIED;

		if (_settings_client.gui.station_show_coverage) SetTileSelectBigSize(-rad, -rad, 2 * rad, 2 * rad);

		for (uint bits = 0; bits < 7; bits++) {
			bool disable = bits >= _settings_game.station.station_spread;
			if (statspec == nullptr) {
				this->SetWidgetDisabledState(bits + WID_BRAS_PLATFORM_NUM_1, disable);
				this->SetWidgetDisabledState(bits + WID_BRAS_PLATFORM_LEN_1, disable);
			} else {
				this->SetWidgetDisabledState(bits + WID_BRAS_PLATFORM_NUM_1, HasBit(statspec->disallowed_platforms, bits) || disable);
				this->SetWidgetDisabledState(bits + WID_BRAS_PLATFORM_LEN_1, HasBit(statspec->disallowed_lengths,   bits) || disable);
			}
		}

		this->DrawWidgets();

		if (this->IsShaded()) return;
		/* 'Accepts' and 'Supplies' texts. */
		NWidgetBase *cov = this->GetWidget<NWidgetBase>(WID_BRAS_COVERAGE_TEXTS);
		int top = cov->pos_y + WD_PAR_VSEP_NORMAL;
		int left = cov->pos_x + WD_FRAMERECT_LEFT;
		int right = cov->pos_x + cov->current_x - WD_FRAMERECT_RIGHT;
		int bottom = cov->pos_y + cov->current_y;
		top = DrawStationCoverageAreaText(left, right, top, SCT_ALL, rad, false) + WD_PAR_VSEP_NORMAL;
		top = DrawStationCoverageAreaText(left, right, top, SCT_ALL, rad, true) + WD_PAR_VSEP_NORMAL;
		/* Resize background if the window is too small.
		 * Never make the window smaller to avoid oscillating if the size change affects the acceptance.
		 * (This is the case, if making the window bigger moves the mouse into the window.) */
		if (top > bottom) {
			this->coverage_height += top - bottom;
			this->ReInit();
		}
	}

	void UpdateWidgetSize(int widget, Dimension *size, const Dimension &padding, Dimension *fill, Dimension *resize) override
	{
		switch (widget) {
			case WID_BRAS_NEWST_LIST: {
				Dimension d = {0, 0};
				for (auto station_class : this->station_classes) {
					d = maxdim(d, GetStringBoundingBox(StationClass::Get(station_class)->name));
				}
				size->width = std::max(size->width, d.width + padding.width);
				this->line_height = FONT_HEIGHT_NORMAL + WD_MATRIX_TOP + WD_MATRIX_BOTTOM;
				this->line_height = GetMinSizing(NWST_STEP, this->line_height);
				size->height = 3 * this->line_height;
				resize->height = this->line_height;
				break;
			}

			case WID_BRAS_SHOW_NEWST_TYPE: {
				if (!_railstation.newstations) {
					size->width = 0;
					size->height = 0;
					break;
				}

				/* If newstations exist, compute the non-zero minimal size. */
				Dimension d = {0, 0};
				StringID str = this->GetWidget<NWidgetCore>(widget)->widget_data;
				for (auto station_class : this->station_classes) {
					StationClass *stclass = StationClass::Get(station_class);
					for (uint16 j = 0; j < stclass->GetSpecCount(); j++) {
						const StationSpec *statspec = stclass->GetSpec(j);
						SetDParam(0, (statspec != nullptr && statspec->name != 0) ? statspec->name : STR_STATION_CLASS_DFLT);
						d = maxdim(d, GetStringBoundingBox(str));
					}
				}
				size->width = std::max(size->width, d.width + padding.width);
				break;
			}

			case WID_BRAS_PLATFORM_DIR_X:
			case WID_BRAS_PLATFORM_DIR_Y:
			case WID_BRAS_IMAGE:
				size->width  = ScaleGUITrad(64) + 2;
				size->height = ScaleGUITrad(58) + 2;
				break;

			case WID_BRAS_COVERAGE_TEXTS:
				size->height = this->coverage_height;
				break;

			case WID_BRAS_MATRIX:
				fill->height = 1;
				resize->height = 1;
				break;

			case WID_BRAS_NEWST_SPACER:
				size->height = 0;
				if (_railstation.newstations) {
					size->height = GetMinSizing(NWST_STEP, FONT_HEIGHT_NORMAL);
				}
				break;
		}
	}

	void DrawWidget(const Rect &r, int widget) const override
	{
		DrawPixelInfo tmp_dpi;

		switch (GB(widget, 0, 16)) {
			case WID_BRAS_PLATFORM_DIR_X:
				/* Set up a clipping area for the '/' station preview */
				if (FillDrawPixelInfo(&tmp_dpi, r.left, r.top, r.right - r.left + 1, r.bottom - r.top + 1)) {
					DrawPixelInfo *old_dpi = _cur_dpi;
					_cur_dpi = &tmp_dpi;
					int x = ScaleGUITrad(31) + 1;
					int y = r.bottom - r.top - ScaleGUITrad(31);
					if (!DrawStationTile(x, y, _cur_railtype, AXIS_X, _railstation.station_class, _railstation.station_type)) {
						StationPickerDrawSprite(x, y, STATION_RAIL, _cur_railtype, INVALID_ROADTYPE, 2);
					}
					_cur_dpi = old_dpi;
				}
				break;

			case WID_BRAS_PLATFORM_DIR_Y:
				/* Set up a clipping area for the '\' station preview */
				if (FillDrawPixelInfo(&tmp_dpi, r.left, r.top, r.right - r.left + 1, r.bottom - r.top + 1)) {
					DrawPixelInfo *old_dpi = _cur_dpi;
					_cur_dpi = &tmp_dpi;
					int x = ScaleGUITrad(31) + 1;
					int y = r.bottom - r.top - ScaleGUITrad(31);
					if (!DrawStationTile(x, y, _cur_railtype, AXIS_Y, _railstation.station_class, _railstation.station_type)) {
						StationPickerDrawSprite(x, y, STATION_RAIL, _cur_railtype, INVALID_ROADTYPE, 3);
					}
					_cur_dpi = old_dpi;
				}
				break;

			case WID_BRAS_NEWST_LIST: {
				uint statclass = 0;
				uint row = 0;
				for (auto station_class : this->station_classes) {
					if (this->vscroll->IsVisible(statclass)) {
<<<<<<< HEAD
						DrawString(r.left + WD_MATRIX_LEFT, r.right - WD_MATRIX_RIGHT,
								Center(row * this->line_height + r.top, this->line_height),
								StationClass::Get((StationClassID)i)->name,
								(StationClassID)i == _railstation.station_class ? TC_WHITE : TC_BLACK);
=======
						DrawString(r.left + WD_MATRIX_LEFT, r.right - WD_MATRIX_RIGHT, row * this->line_height + r.top + WD_MATRIX_TOP,
								StationClass::Get(station_class)->name,
								station_class == _railstation.station_class ? TC_WHITE : TC_BLACK);
>>>>>>> ad256b5c
						row++;
					}
					statclass++;
				}
				break;
			}

			case WID_BRAS_IMAGE: {
				byte type = GB(widget, 16, 16);
				assert(type < _railstation.station_count);
				/* Check station availability callback */
				const StationSpec *statspec = StationClass::Get(_railstation.station_class)->GetSpec(type);
				if (!IsStationAvailable(statspec)) {
					GfxFillRect(r.left + 1, r.top + 1, r.right - 1, r.bottom - 1, PC_BLACK, FILLRECT_CHECKER);
				}

				/* Set up a clipping area for the station preview. */
				if (FillDrawPixelInfo(&tmp_dpi, r.left, r.top, r.right - r.left + 1, r.bottom - r.top + 1)) {
					DrawPixelInfo *old_dpi = _cur_dpi;
					_cur_dpi = &tmp_dpi;
					int x = ScaleGUITrad(31) + 1;
					int y = r.bottom - r.top - ScaleGUITrad(31);
					if (!DrawStationTile(x, y, _cur_railtype, _railstation.orientation, _railstation.station_class, type)) {
						StationPickerDrawSprite(x, y, STATION_RAIL, _cur_railtype, INVALID_ROADTYPE, 2 + _railstation.orientation);
					}
					_cur_dpi = old_dpi;
				}
				break;
			}
		}
	}

	void OnResize() override
	{
		if (this->vscroll != nullptr) { // New stations available.
			this->vscroll->SetCapacityFromWidget(this, WID_BRAS_NEWST_LIST);
		}
	}

	void SetStringParameters(int widget) const override
	{
		if (widget == WID_BRAS_SHOW_NEWST_TYPE) {
			const StationSpec *statspec = StationClass::Get(_railstation.station_class)->GetSpec(_railstation.station_type);
			SetDParam(0, (statspec != nullptr && statspec->name != 0) ? statspec->name : STR_STATION_CLASS_DFLT);
		}
	}

	void OnClick(Point pt, int widget, int click_count) override
	{
		switch (GB(widget, 0, 16)) {
			case WID_BRAS_PLATFORM_DIR_X:
			case WID_BRAS_PLATFORM_DIR_Y:
				this->RaiseWidget(_railstation.orientation + WID_BRAS_PLATFORM_DIR_X);
				_railstation.orientation = (Axis)(widget - WID_BRAS_PLATFORM_DIR_X);
				this->LowerWidget(_railstation.orientation + WID_BRAS_PLATFORM_DIR_X);
				if (_settings_client.sound.click_beep) SndPlayFx(SND_15_BEEP);
				this->SetDirty();
				DeleteWindowById(WC_SELECT_STATION, 0);
				break;

			case WID_BRAS_PLATFORM_NUM_1:
			case WID_BRAS_PLATFORM_NUM_2:
			case WID_BRAS_PLATFORM_NUM_3:
			case WID_BRAS_PLATFORM_NUM_4:
			case WID_BRAS_PLATFORM_NUM_5:
			case WID_BRAS_PLATFORM_NUM_6:
			case WID_BRAS_PLATFORM_NUM_7: {
				this->RaiseWidget(_settings_client.gui.station_numtracks + WID_BRAS_PLATFORM_NUM_BEGIN);
				this->RaiseWidget(WID_BRAS_PLATFORM_DRAG_N_DROP);

				_settings_client.gui.station_numtracks = widget - WID_BRAS_PLATFORM_NUM_BEGIN;
				_settings_client.gui.station_dragdrop = false;

				_settings_client.gui.station_dragdrop = false;

				const StationSpec *statspec = _railstation.newstations ? StationClass::Get(_railstation.station_class)->GetSpec(_railstation.station_type) : nullptr;
				if (statspec != nullptr && HasBit(statspec->disallowed_lengths, _settings_client.gui.station_platlength - 1)) {
					/* The previously selected number of platforms in invalid */
					for (uint i = 0; i < 7; i++) {
						if (!HasBit(statspec->disallowed_lengths, i)) {
							this->RaiseWidget(_settings_client.gui.station_platlength + WID_BRAS_PLATFORM_LEN_BEGIN);
							_settings_client.gui.station_platlength = i + 1;
							break;
						}
					}
				}

				this->LowerWidget(_settings_client.gui.station_numtracks + WID_BRAS_PLATFORM_NUM_BEGIN);
				this->LowerWidget(_settings_client.gui.station_platlength + WID_BRAS_PLATFORM_LEN_BEGIN);
				if (_settings_client.sound.click_beep) SndPlayFx(SND_15_BEEP);
				this->SetDirty();
				DeleteWindowById(WC_SELECT_STATION, 0);
				break;
			}

			case WID_BRAS_PLATFORM_LEN_1:
			case WID_BRAS_PLATFORM_LEN_2:
			case WID_BRAS_PLATFORM_LEN_3:
			case WID_BRAS_PLATFORM_LEN_4:
			case WID_BRAS_PLATFORM_LEN_5:
			case WID_BRAS_PLATFORM_LEN_6:
			case WID_BRAS_PLATFORM_LEN_7: {
				this->RaiseWidget(_settings_client.gui.station_platlength + WID_BRAS_PLATFORM_LEN_BEGIN);
				this->RaiseWidget(WID_BRAS_PLATFORM_DRAG_N_DROP);

				_settings_client.gui.station_platlength = widget - WID_BRAS_PLATFORM_LEN_BEGIN;
				_settings_client.gui.station_dragdrop = false;

				_settings_client.gui.station_dragdrop = false;

				const StationSpec *statspec = _railstation.newstations ? StationClass::Get(_railstation.station_class)->GetSpec(_railstation.station_type) : nullptr;
				if (statspec != nullptr && HasBit(statspec->disallowed_platforms, _settings_client.gui.station_numtracks - 1)) {
					/* The previously selected number of tracks in invalid */
					for (uint i = 0; i < 7; i++) {
						if (!HasBit(statspec->disallowed_platforms, i)) {
							this->RaiseWidget(_settings_client.gui.station_numtracks + WID_BRAS_PLATFORM_NUM_BEGIN);
							_settings_client.gui.station_numtracks = i + 1;
							break;
						}
					}
				}

				this->LowerWidget(_settings_client.gui.station_numtracks + WID_BRAS_PLATFORM_NUM_BEGIN);
				this->LowerWidget(_settings_client.gui.station_platlength + WID_BRAS_PLATFORM_LEN_BEGIN);
				if (_settings_client.sound.click_beep) SndPlayFx(SND_15_BEEP);
				this->SetDirty();
				DeleteWindowById(WC_SELECT_STATION, 0);
				break;
			}

			case WID_BRAS_PLATFORM_DRAG_N_DROP: {
				_settings_client.gui.station_dragdrop ^= true;

				this->ToggleWidgetLoweredState(WID_BRAS_PLATFORM_DRAG_N_DROP);

				/* get the first allowed length/number of platforms */
				const StationSpec *statspec = _railstation.newstations ? StationClass::Get(_railstation.station_class)->GetSpec(_railstation.station_type) : nullptr;
				if (statspec != nullptr && HasBit(statspec->disallowed_lengths, _settings_client.gui.station_platlength - 1)) {
					for (uint i = 0; i < 7; i++) {
						if (!HasBit(statspec->disallowed_lengths, i)) {
							this->RaiseWidget(_settings_client.gui.station_platlength + WID_BRAS_PLATFORM_LEN_BEGIN);
							_settings_client.gui.station_platlength = i + 1;
							break;
						}
					}
				}
				if (statspec != nullptr && HasBit(statspec->disallowed_platforms, _settings_client.gui.station_numtracks - 1)) {
					for (uint i = 0; i < 7; i++) {
						if (!HasBit(statspec->disallowed_platforms, i)) {
							this->RaiseWidget(_settings_client.gui.station_numtracks + WID_BRAS_PLATFORM_NUM_BEGIN);
							_settings_client.gui.station_numtracks = i + 1;
							break;
						}
					}
				}

				this->SetWidgetLoweredState(_settings_client.gui.station_numtracks + WID_BRAS_PLATFORM_NUM_BEGIN, !_settings_client.gui.station_dragdrop);
				this->SetWidgetLoweredState(_settings_client.gui.station_platlength + WID_BRAS_PLATFORM_LEN_BEGIN, !_settings_client.gui.station_dragdrop);
				if (_settings_client.sound.click_beep) SndPlayFx(SND_15_BEEP);
				this->SetDirty();
				DeleteWindowById(WC_SELECT_STATION, 0);
				break;
			}

			case WID_BRAS_HIGHLIGHT_OFF:
			case WID_BRAS_HIGHLIGHT_ON:
				_settings_client.gui.station_show_coverage = (widget != WID_BRAS_HIGHLIGHT_OFF);

				this->SetWidgetLoweredState(WID_BRAS_HIGHLIGHT_OFF, !_settings_client.gui.station_show_coverage);
				this->SetWidgetLoweredState(WID_BRAS_HIGHLIGHT_ON, _settings_client.gui.station_show_coverage);
				if (_settings_client.sound.click_beep) SndPlayFx(SND_15_BEEP);
				this->SetDirty();
				SetViewportCatchmentStation(nullptr, true);
				break;

			case WID_BRAS_NEWST_LIST: {
				int y = this->vscroll->GetScrolledRowFromWidget(pt.y, this, WID_BRAS_NEWST_LIST, 0, this->line_height);
				if (y >= (int)this->station_classes.size()) return;
				StationClassID station_class_id = this->station_classes[y];
				if (_railstation.station_class != station_class_id) {
					StationClass *station_class = StationClass::Get(station_class_id);
					_railstation.station_class = station_class_id;
					_railstation.station_count = station_class->GetSpecCount();
					_railstation.station_type  = 0;

					this->CheckSelectedSize(station_class->GetSpec(_railstation.station_type));

					NWidgetMatrix *matrix = this->GetWidget<NWidgetMatrix>(WID_BRAS_MATRIX);
					matrix->SetCount(_railstation.station_count);
					matrix->SetClicked(_railstation.station_type);
				}
				if (_settings_client.sound.click_beep) SndPlayFx(SND_15_BEEP);
				this->SetDirty();
				DeleteWindowById(WC_SELECT_STATION, 0);
				break;
			}

			case WID_BRAS_IMAGE: {
				int y = GB(widget, 16, 16);
				if (y >= _railstation.station_count) return;

				/* Check station availability callback */
				const StationSpec *statspec = StationClass::Get(_railstation.station_class)->GetSpec(y);
				if (!IsStationAvailable(statspec)) return;

				_railstation.station_type = y;

				this->CheckSelectedSize(statspec);
				this->GetWidget<NWidgetMatrix>(WID_BRAS_MATRIX)->SetClicked(_railstation.station_type);

				if (_settings_client.sound.click_beep) SndPlayFx(SND_15_BEEP);
				this->SetDirty();
				DeleteWindowById(WC_SELECT_STATION, 0);
				break;
			}
		}
	}

	void OnRealtimeTick(uint delta_ms) override
	{
		CheckRedrawStationCoverage(this);
	}
};

Listing BuildRailStationWindow::last_sorting = { false, 0 };
Filtering BuildRailStationWindow::last_filtering = { false, 0 };

BuildRailStationWindow::GUIStationClassList::SortFunction * const BuildRailStationWindow::sorter_funcs[] = {
	&StationClassIDSorter,
};

BuildRailStationWindow::GUIStationClassList::FilterFunction * const BuildRailStationWindow::filter_funcs[] = {
	&TagNameFilter,
};

static const NWidgetPart _nested_station_builder_widgets[] = {
	NWidget(NWID_HORIZONTAL),
		NWidget(WWT_CLOSEBOX, COLOUR_DARK_GREEN),
		NWidget(WWT_CAPTION, COLOUR_DARK_GREEN), SetDataTip(STR_STATION_BUILD_RAIL_CAPTION, STR_TOOLTIP_WINDOW_TITLE_DRAG_THIS),
		NWidget(WWT_SHADEBOX, COLOUR_DARK_GREEN),
		NWidget(NWID_SELECTION, INVALID_COLOUR, WID_BRAS_SHOW_NEWST_DEFSIZE),
			NWidget(WWT_DEFSIZEBOX, COLOUR_DARK_GREEN),
		EndContainer(),
	EndContainer(),
	NWidget(WWT_PANEL, COLOUR_DARK_GREEN),
		NWidget(NWID_HORIZONTAL),
			NWidget(NWID_VERTICAL),
				NWidget(NWID_SELECTION, INVALID_COLOUR, WID_BRAS_FILTER_CONTAINER),
					NWidget(NWID_HORIZONTAL), SetPadding(2, 2, 0, 5),
						NWidget(WWT_TEXT, COLOUR_DARK_GREEN), SetFill(0, 1), SetDataTip(STR_LIST_FILTER_TITLE, STR_NULL),
						NWidget(WWT_EDITBOX, COLOUR_GREY, WID_BRAS_FILTER_EDITBOX), SetFill(1, 0), SetResize(1, 0),
								SetDataTip(STR_LIST_FILTER_OSKTITLE, STR_LIST_FILTER_TOOLTIP),
					EndContainer(),
				EndContainer(),
				NWidget(NWID_SELECTION, INVALID_COLOUR, WID_BRAS_SHOW_NEWST_ADDITIONS),
					NWidget(NWID_HORIZONTAL), SetPIP(7, 0, 7), SetPadding(2, 0, 1, 0),
						NWidget(WWT_MATRIX, COLOUR_GREY, WID_BRAS_NEWST_LIST), SetMinimalSize(122, 71), SetFill(1, 0),
								SetMatrixDataTip(1, 0, STR_STATION_BUILD_STATION_CLASS_TOOLTIP), SetScrollbar(WID_BRAS_NEWST_SCROLL),
						NWidget(NWID_VSCROLLBAR, COLOUR_GREY, WID_BRAS_NEWST_SCROLL),
					EndContainer(),
				EndContainer(),
				NWidget(NWID_HORIZONTAL),
					NWidget(NWID_VERTICAL),
						NWidget(WWT_LABEL, COLOUR_DARK_GREEN), SetMinimalSize(144, 11), SetDataTip(STR_STATION_BUILD_ORIENTATION, STR_NULL), SetPadding(1, 2, 0, 2),
						NWidget(NWID_HORIZONTAL),
							NWidget(NWID_SPACER), SetMinimalSize(7, 0), SetFill(1, 0),
							NWidget(WWT_PANEL, COLOUR_GREY, WID_BRAS_PLATFORM_DIR_X), SetSizingType(NWST_BUTTON), SetMinimalSize(66, 60), SetFill(0, 0), SetDataTip(0x0, STR_STATION_BUILD_RAILROAD_ORIENTATION_TOOLTIP), EndContainer(),
							NWidget(NWID_SPACER), SetMinimalSize(7, 0), SetFill(1, 0),
							NWidget(WWT_PANEL, COLOUR_GREY, WID_BRAS_PLATFORM_DIR_Y), SetSizingType(NWST_BUTTON), SetMinimalSize(66, 60), SetFill(0, 0), SetDataTip(0x0, STR_STATION_BUILD_RAILROAD_ORIENTATION_TOOLTIP), EndContainer(),
							NWidget(NWID_SPACER), SetMinimalSize(7, 0), SetFill(1, 0),
						EndContainer(),
					EndContainer(),
					NWidget(NWID_SPACER), SetMinimalSize(7, 0), SetFill(1, 0),
					NWidget(NWID_VERTICAL),
						NWidget(NWID_SPACER), SetMinimalSize(1, 0), SetFill(0, 1),
						NWidget(WWT_TEXTBTN, COLOUR_GREY, WID_BRAS_PLATFORM_DRAG_N_DROP), SetMinimalSize(75, 12), SetDataTip(STR_STATION_BUILD_DRAG_DROP, STR_STATION_BUILD_DRAG_DROP_TOOLTIP),
					EndContainer(),
					NWidget(NWID_SPACER), SetMinimalSize(7, 0), SetFill(1, 0),
				EndContainer(),
				NWidget(WWT_LABEL, COLOUR_DARK_GREEN, WID_BRAS_SHOW_NEWST_TYPE), SetMinimalSize(144, 11), SetDataTip(STR_ORANGE_STRING, STR_NULL), SetPadding(1, 2, 4, 2),
				NWidget(WWT_LABEL, COLOUR_DARK_GREEN), SetMinimalSize(144, 11), SetDataTip(STR_STATION_BUILD_NUMBER_OF_TRACKS, STR_NULL), SetPadding(0, 2, 0, 2),
				NWidget(NWID_HORIZONTAL),
					NWidget(NWID_SPACER), SetFill(1, 0),
					NWidget(WWT_TEXTBTN, COLOUR_GREY, WID_BRAS_PLATFORM_NUM_1), SetMinimalSize(15, 12), SetDataTip(STR_BLACK_1, STR_STATION_BUILD_NUMBER_OF_TRACKS_TOOLTIP),
					NWidget(WWT_TEXTBTN, COLOUR_GREY, WID_BRAS_PLATFORM_NUM_2), SetMinimalSize(15, 12), SetDataTip(STR_BLACK_2, STR_STATION_BUILD_NUMBER_OF_TRACKS_TOOLTIP),
					NWidget(WWT_TEXTBTN, COLOUR_GREY, WID_BRAS_PLATFORM_NUM_3), SetMinimalSize(15, 12), SetDataTip(STR_BLACK_3, STR_STATION_BUILD_NUMBER_OF_TRACKS_TOOLTIP),
					NWidget(WWT_TEXTBTN, COLOUR_GREY, WID_BRAS_PLATFORM_NUM_4), SetMinimalSize(15, 12), SetDataTip(STR_BLACK_4, STR_STATION_BUILD_NUMBER_OF_TRACKS_TOOLTIP),
					NWidget(WWT_TEXTBTN, COLOUR_GREY, WID_BRAS_PLATFORM_NUM_5), SetMinimalSize(15, 12), SetDataTip(STR_BLACK_5, STR_STATION_BUILD_NUMBER_OF_TRACKS_TOOLTIP),
					NWidget(WWT_TEXTBTN, COLOUR_GREY, WID_BRAS_PLATFORM_NUM_6), SetMinimalSize(15, 12), SetDataTip(STR_BLACK_6, STR_STATION_BUILD_NUMBER_OF_TRACKS_TOOLTIP),
					NWidget(WWT_TEXTBTN, COLOUR_GREY, WID_BRAS_PLATFORM_NUM_7), SetMinimalSize(15, 12), SetDataTip(STR_BLACK_7, STR_STATION_BUILD_NUMBER_OF_TRACKS_TOOLTIP),
					NWidget(NWID_SPACER), SetFill(1, 0),
				EndContainer(),
				NWidget(WWT_LABEL, COLOUR_DARK_GREEN), SetMinimalSize(144, 11), SetDataTip(STR_STATION_BUILD_PLATFORM_LENGTH, STR_NULL), SetPadding(2, 2, 0, 2),
				NWidget(NWID_HORIZONTAL),
					NWidget(NWID_SPACER), SetFill(1, 0),
					NWidget(WWT_TEXTBTN, COLOUR_GREY, WID_BRAS_PLATFORM_LEN_1), SetMinimalSize(15, 12), SetDataTip(STR_BLACK_1, STR_STATION_BUILD_PLATFORM_LENGTH_TOOLTIP),
					NWidget(WWT_TEXTBTN, COLOUR_GREY, WID_BRAS_PLATFORM_LEN_2), SetMinimalSize(15, 12), SetDataTip(STR_BLACK_2, STR_STATION_BUILD_PLATFORM_LENGTH_TOOLTIP),
					NWidget(WWT_TEXTBTN, COLOUR_GREY, WID_BRAS_PLATFORM_LEN_3), SetMinimalSize(15, 12), SetDataTip(STR_BLACK_3, STR_STATION_BUILD_PLATFORM_LENGTH_TOOLTIP),
					NWidget(WWT_TEXTBTN, COLOUR_GREY, WID_BRAS_PLATFORM_LEN_4), SetMinimalSize(15, 12), SetDataTip(STR_BLACK_4, STR_STATION_BUILD_PLATFORM_LENGTH_TOOLTIP),
					NWidget(WWT_TEXTBTN, COLOUR_GREY, WID_BRAS_PLATFORM_LEN_5), SetMinimalSize(15, 12), SetDataTip(STR_BLACK_5, STR_STATION_BUILD_PLATFORM_LENGTH_TOOLTIP),
					NWidget(WWT_TEXTBTN, COLOUR_GREY, WID_BRAS_PLATFORM_LEN_6), SetMinimalSize(15, 12), SetDataTip(STR_BLACK_6, STR_STATION_BUILD_PLATFORM_LENGTH_TOOLTIP),
					NWidget(WWT_TEXTBTN, COLOUR_GREY, WID_BRAS_PLATFORM_LEN_7), SetMinimalSize(15, 12), SetDataTip(STR_BLACK_7, STR_STATION_BUILD_PLATFORM_LENGTH_TOOLTIP),
					NWidget(NWID_SPACER), SetFill(1, 0),
				EndContainer(),
				NWidget(NWID_SPACER), SetMinimalSize(0, 2),
				NWidget(NWID_HORIZONTAL),
					NWidget(NWID_VERTICAL),
						NWidget(WWT_LABEL, COLOUR_DARK_GREEN), SetMinimalSize(144, 11), SetDataTip(STR_STATION_BUILD_COVERAGE_AREA_TITLE, STR_NULL), SetPadding(3, 2, 0, 2),
						NWidget(NWID_HORIZONTAL),
							NWidget(NWID_SPACER), SetMinimalSize(2, 0), SetFill(1, 0),
							NWidget(WWT_TEXTBTN, COLOUR_GREY, WID_BRAS_HIGHLIGHT_OFF), SetMinimalSize(60, 12),
														SetDataTip(STR_STATION_BUILD_COVERAGE_OFF, STR_STATION_BUILD_COVERAGE_AREA_OFF_TOOLTIP),
							NWidget(WWT_TEXTBTN, COLOUR_GREY, WID_BRAS_HIGHLIGHT_ON), SetMinimalSize(60, 12),
														SetDataTip(STR_STATION_BUILD_COVERAGE_ON, STR_STATION_BUILD_COVERAGE_AREA_ON_TOOLTIP),
							NWidget(NWID_SPACER), SetMinimalSize(2, 0), SetFill(1, 0),
						EndContainer(),
					EndContainer(),
				EndContainer(),
				NWidget(NWID_SPACER), SetMinimalSize(0, 2),
			EndContainer(),
			NWidget(NWID_SELECTION, INVALID_COLOUR, WID_BRAS_SHOW_NEWST_MATRIX),
				/* We need an additional background for the matrix, as the matrix cannot handle the scrollbar due to not being an NWidgetCore. */
				NWidget(NWID_VERTICAL),
					NWidget(WWT_PANEL, COLOUR_DARK_GREEN), SetScrollbar(WID_BRAS_MATRIX_SCROLL),
						NWidget(NWID_HORIZONTAL),
							NWidget(NWID_MATRIX, COLOUR_DARK_GREEN, WID_BRAS_MATRIX), SetScrollbar(WID_BRAS_MATRIX_SCROLL), SetPIP(0, 2, 0), SetPadding(2, 0, 0, 0),
								NWidget(WWT_PANEL, COLOUR_DARK_GREEN, WID_BRAS_IMAGE), SetMinimalSize(66, 60),
										SetFill(0, 0), SetResize(0, 0), SetDataTip(0x0, STR_STATION_BUILD_STATION_TYPE_TOOLTIP), SetScrollbar(WID_BRAS_MATRIX_SCROLL),
								EndContainer(),
							EndContainer(),
							NWidget(NWID_VSCROLLBAR, COLOUR_DARK_GREEN, WID_BRAS_MATRIX_SCROLL),
						EndContainer(),
					EndContainer(),
					NWidget(WWT_LABEL, COLOUR_DARK_GREEN, WID_BRAS_NEWST_SPACER), SetDataTip(STR_EMPTY, STR_NULL),
					NWidget(WWT_LABEL, COLOUR_DARK_GREEN), SetDataTip(STR_EMPTY, STR_NULL),
					NWidget(WWT_LABEL, COLOUR_DARK_GREEN), SetDataTip(STR_EMPTY, STR_NULL),
				EndContainer(),
			EndContainer(),
		EndContainer(),
		NWidget(NWID_HORIZONTAL),
			NWidget(WWT_EMPTY, INVALID_COLOUR, WID_BRAS_COVERAGE_TEXTS), SetFill(1, 1), SetResize(1, 0),
			NWidget(NWID_SELECTION, INVALID_COLOUR, WID_BRAS_SHOW_NEWST_RESIZE),
				NWidget(NWID_VERTICAL),
					NWidget(WWT_PANEL, COLOUR_DARK_GREEN), SetFill(0, 1), EndContainer(),
					NWidget(WWT_RESIZEBOX, COLOUR_DARK_GREEN),
				EndContainer(),
			EndContainer(),
		EndContainer(),
	EndContainer(),
};

/** High level window description of the station-build window (default & newGRF) */
static WindowDesc _station_builder_desc(
	WDP_AUTO, "build_station_rail", 0, 0,
	WC_BUILD_STATION, WC_BUILD_TOOLBAR,
	WDF_CONSTRUCTION,
	_nested_station_builder_widgets, lengthof(_nested_station_builder_widgets)
);

/** Open station build window */
static void ShowStationBuilder(Window *parent)
{
	bool newstations = StationClass::GetClassCount() > 2 || StationClass::Get(STAT_CLASS_DFLT)->GetSpecCount() != 1;
	new BuildRailStationWindow(&_station_builder_desc, parent, newstations);
}

struct BuildSignalWindow : public PickerWindowBase {
private:
	Dimension sig_sprite_size;     ///< Maximum size of signal GUI sprites.
	int sig_sprite_bottom_offset;  ///< Maximum extent of signal GUI sprite from reference point towards bottom.

	/**
	 * Draw dynamic a signal-sprite in a button in the signal GUI
	 * Draw the sprite +1px to the right and down if the button is lowered
	 *
	 * @param widget_index index of this widget in the window
	 * @param image        the sprite to draw
	 */
	void DrawSignalSprite(byte widget_index, SpriteID image) const
	{
		Point offset;
		Dimension sprite_size = GetSpriteSize(image, &offset);
		const NWidgetBase *widget = this->GetWidget<NWidgetBase>(widget_index);
		int x = widget->pos_x - offset.x +
				(widget->current_x - sprite_size.width + offset.x) / 2;  // centered
		int y = widget->pos_y - sig_sprite_bottom_offset + WD_IMGBTN_TOP +
				(widget->current_y - WD_IMGBTN_TOP - WD_IMGBTN_BOTTOM + sig_sprite_size.height) / 2; // aligned to bottom

		DrawSprite(image, PAL_NONE,
				x + this->IsWidgetLowered(widget_index),
				y + this->IsWidgetLowered(widget_index));
	}

public:
	BuildSignalWindow(WindowDesc *desc, Window *parent) : PickerWindowBase(desc, parent)
	{
		this->InitNested(TRANSPORT_RAIL);
		this->OnInvalidateData();
	}

	~BuildSignalWindow()
	{
		_convert_signal_button = false;
	}

	void OnInit() override
	{
		/* Calculate maximum signal sprite size. */
		this->sig_sprite_size.width = 0;
		this->sig_sprite_size.height = 0;
		this->sig_sprite_bottom_offset = 0;
		const RailtypeInfo *rti = GetRailTypeInfo(_cur_railtype);
		for (uint type = SIGTYPE_NORMAL; type < SIGTYPE_END; type++) {
			for (uint variant = SIG_ELECTRIC; variant <= SIG_SEMAPHORE; variant++) {
				for (uint lowered = 0; lowered < 2; lowered++) {
					Point offset;
					Dimension sprite_size = GetSpriteSize(rti->gui_sprites.signals[type][variant][lowered], &offset);
					this->sig_sprite_bottom_offset = std::max<int>(this->sig_sprite_bottom_offset, sprite_size.height);
					this->sig_sprite_size.width = std::max<int>(this->sig_sprite_size.width, sprite_size.width - offset.x);
					this->sig_sprite_size.height = std::max<int>(this->sig_sprite_size.height, sprite_size.height - offset.y);
				}
			}
		}
	}

	void UpdateWidgetSize(int widget, Dimension *size, const Dimension &padding, Dimension *fill, Dimension *resize) override
	{
		if (widget == WID_BS_DRAG_SIGNALS_DENSITY_LABEL) {
			/* Two digits for signals density. */
			size->width = std::max(size->width, 2 * GetDigitWidth() + padding.width + WD_FRAMERECT_LEFT + WD_FRAMERECT_RIGHT);
		} else if (IsInsideMM(widget, WID_BS_SEMAPHORE_NORM, WID_BS_ELECTRIC_PBS_OWAY + 1)) {
			size->width = std::max(size->width, this->sig_sprite_size.width + WD_IMGBTN_LEFT + WD_IMGBTN_RIGHT);
			size->height = std::max(size->height, this->sig_sprite_size.height + WD_IMGBTN_TOP + WD_IMGBTN_BOTTOM);
		}
	}

	void SetStringParameters(int widget) const override
	{
		switch (widget) {
			case WID_BS_DRAG_SIGNALS_DENSITY_LABEL:
				SetDParam(0, _settings_client.gui.drag_signals_density);
				break;
		}
	}

	void DrawWidget(const Rect &r, int widget) const override
	{
		if (IsInsideMM(widget, WID_BS_SEMAPHORE_NORM, WID_BS_ELECTRIC_PBS_OWAY + 1)) {
			/* Extract signal from widget number. */
			int type = (widget - WID_BS_SEMAPHORE_NORM) % SIGTYPE_END;
			int var = SIG_SEMAPHORE - (widget - WID_BS_SEMAPHORE_NORM) / SIGTYPE_END; // SignalVariant order is reversed compared to the widgets.
			SpriteID sprite = GetRailTypeInfo(_cur_railtype)->gui_sprites.signals[type][var][this->IsWidgetLowered(widget)];

			this->DrawSignalSprite(widget, sprite);
		}
	}

	void OnClick(Point pt, int widget, int click_count) override
	{
		switch (widget) {
			case WID_BS_SEMAPHORE_NORM:
			case WID_BS_SEMAPHORE_ENTRY:
			case WID_BS_SEMAPHORE_EXIT:
			case WID_BS_SEMAPHORE_COMBO:
			case WID_BS_SEMAPHORE_PBS:
			case WID_BS_SEMAPHORE_PBS_OWAY:
			case WID_BS_ELECTRIC_NORM:
			case WID_BS_ELECTRIC_ENTRY:
			case WID_BS_ELECTRIC_EXIT:
			case WID_BS_ELECTRIC_COMBO:
			case WID_BS_ELECTRIC_PBS:
			case WID_BS_ELECTRIC_PBS_OWAY:
				this->RaiseWidget((_cur_signal_variant == SIG_ELECTRIC ? WID_BS_ELECTRIC_NORM : WID_BS_SEMAPHORE_NORM) + _cur_signal_type);

				_cur_signal_type = (SignalType)((uint)((widget - WID_BS_SEMAPHORE_NORM) % (SIGTYPE_LAST + 1)));
				_cur_signal_variant = widget >= WID_BS_ELECTRIC_NORM ? SIG_ELECTRIC : SIG_SEMAPHORE;

				/* If 'remove' button of rail build toolbar is active, disable it. */
				if (_remove_button_clicked) {
					Window *w = FindWindowById(WC_BUILD_TOOLBAR, TRANSPORT_RAIL);
					if (w != nullptr) ToggleRailButton_Remove(w);
				}

				break;

			case WID_BS_CONVERT:
				_convert_signal_button = !_convert_signal_button;
				break;

			case WID_BS_DRAG_SIGNALS_DENSITY_DECREASE:
				if (_settings_client.gui.drag_signals_density > 1) {
					_settings_client.gui.drag_signals_density--;
					SetWindowDirty(WC_GAME_OPTIONS, WN_GAME_OPTIONS_GAME_SETTINGS);
				}
				break;

			case WID_BS_DRAG_SIGNALS_DENSITY_INCREASE:
				if (_settings_client.gui.drag_signals_density < 20) {
					_settings_client.gui.drag_signals_density++;
					SetWindowDirty(WC_GAME_OPTIONS, WN_GAME_OPTIONS_GAME_SETTINGS);
				}
				break;

			default: break;
		}

		this->InvalidateData();
	}

	/**
	 * Some data on this window has become invalid.
	 * @param data Information about the changed data.
	 * @param gui_scope Whether the call is done from GUI scope. You may not do everything when not in GUI scope. See #InvalidateWindowData() for details.
	 */
	void OnInvalidateData(int data = 0, bool gui_scope = true) override
	{
		if (!gui_scope) return;
		this->LowerWidget((_cur_signal_variant == SIG_ELECTRIC ? WID_BS_ELECTRIC_NORM : WID_BS_SEMAPHORE_NORM) + _cur_signal_type);

		this->SetWidgetLoweredState(WID_BS_CONVERT, _convert_signal_button);

		this->SetWidgetDisabledState(WID_BS_DRAG_SIGNALS_DENSITY_DECREASE, _settings_client.gui.drag_signals_density == 1);
		this->SetWidgetDisabledState(WID_BS_DRAG_SIGNALS_DENSITY_INCREASE, _settings_client.gui.drag_signals_density == 20);
	}
};

/** Nested widget definition of the build signal window */
static const NWidgetPart _nested_signal_builder_widgets[] = {
	NWidget(NWID_HORIZONTAL),
		NWidget(WWT_CLOSEBOX, COLOUR_DARK_GREEN),
		NWidget(WWT_CAPTION, COLOUR_DARK_GREEN), SetDataTip(STR_BUILD_SIGNAL_CAPTION, STR_TOOLTIP_WINDOW_TITLE_DRAG_THIS),
	EndContainer(),
	NWidget(NWID_VERTICAL, NC_EQUALSIZE),
		NWidget(NWID_HORIZONTAL, NC_EQUALSIZE),
			NWidget(WWT_PANEL, COLOUR_DARK_GREEN, WID_BS_SEMAPHORE_NORM), SetDataTip(STR_NULL, STR_BUILD_SIGNAL_SEMAPHORE_NORM_TOOLTIP), EndContainer(), SetFill(1, 1),
			NWidget(WWT_PANEL, COLOUR_DARK_GREEN, WID_BS_SEMAPHORE_ENTRY), SetDataTip(STR_NULL, STR_BUILD_SIGNAL_SEMAPHORE_ENTRY_TOOLTIP), EndContainer(), SetFill(1, 1),
			NWidget(WWT_PANEL, COLOUR_DARK_GREEN, WID_BS_SEMAPHORE_EXIT), SetDataTip(STR_NULL, STR_BUILD_SIGNAL_SEMAPHORE_EXIT_TOOLTIP), EndContainer(), SetFill(1, 1),
			NWidget(WWT_PANEL, COLOUR_DARK_GREEN, WID_BS_SEMAPHORE_COMBO), SetDataTip(STR_NULL, STR_BUILD_SIGNAL_SEMAPHORE_COMBO_TOOLTIP), EndContainer(), SetFill(1, 1),
			NWidget(WWT_PANEL, COLOUR_DARK_GREEN, WID_BS_SEMAPHORE_PBS), SetDataTip(STR_NULL, STR_BUILD_SIGNAL_SEMAPHORE_PBS_TOOLTIP), EndContainer(), SetFill(1, 1),
			NWidget(WWT_PANEL, COLOUR_DARK_GREEN, WID_BS_SEMAPHORE_PBS_OWAY), SetDataTip(STR_NULL, STR_BUILD_SIGNAL_SEMAPHORE_PBS_OWAY_TOOLTIP), EndContainer(), SetFill(1, 1),
			NWidget(WWT_IMGBTN, COLOUR_DARK_GREEN, WID_BS_CONVERT), SetDataTip(SPR_IMG_SIGNAL_CONVERT, STR_BUILD_SIGNAL_CONVERT_TOOLTIP), SetFill(1, 1),
			NWidget(WWT_PANEL, COLOUR_DARK_GREEN), SetDataTip(STR_NULL, STR_BUILD_SIGNAL_DRAG_SIGNALS_DENSITY_TOOLTIP), SetFill(1, 1),
				NWidget(WWT_LABEL, COLOUR_DARK_GREEN, WID_BS_DRAG_SIGNALS_DENSITY_LABEL), SetDataTip(STR_ORANGE_INT, STR_BUILD_SIGNAL_DRAG_SIGNALS_DENSITY_TOOLTIP), SetFill(1, 1),
			EndContainer(),
		EndContainer(),
		NWidget(NWID_HORIZONTAL, NC_EQUALSIZE),
			NWidget(WWT_PANEL, COLOUR_DARK_GREEN, WID_BS_ELECTRIC_NORM), SetDataTip(STR_NULL, STR_BUILD_SIGNAL_ELECTRIC_NORM_TOOLTIP), EndContainer(), SetFill(1, 1),
			NWidget(WWT_PANEL, COLOUR_DARK_GREEN, WID_BS_ELECTRIC_ENTRY), SetDataTip(STR_NULL, STR_BUILD_SIGNAL_ELECTRIC_ENTRY_TOOLTIP), EndContainer(), SetFill(1, 1),
			NWidget(WWT_PANEL, COLOUR_DARK_GREEN, WID_BS_ELECTRIC_EXIT), SetDataTip(STR_NULL, STR_BUILD_SIGNAL_ELECTRIC_EXIT_TOOLTIP), EndContainer(), SetFill(1, 1),
			NWidget(WWT_PANEL, COLOUR_DARK_GREEN, WID_BS_ELECTRIC_COMBO), SetDataTip(STR_NULL, STR_BUILD_SIGNAL_ELECTRIC_COMBO_TOOLTIP), EndContainer(), SetFill(1, 1),
			NWidget(WWT_PANEL, COLOUR_DARK_GREEN, WID_BS_ELECTRIC_PBS), SetDataTip(STR_NULL, STR_BUILD_SIGNAL_ELECTRIC_PBS_TOOLTIP), EndContainer(), SetFill(1, 1),
			NWidget(WWT_PANEL, COLOUR_DARK_GREEN, WID_BS_ELECTRIC_PBS_OWAY), SetDataTip(STR_NULL, STR_BUILD_SIGNAL_ELECTRIC_PBS_OWAY_TOOLTIP), EndContainer(), SetFill(1, 1),
			NWidget(WWT_PANEL, COLOUR_DARK_GREEN), SetDataTip(STR_NULL, STR_BUILD_SIGNAL_DRAG_SIGNALS_DENSITY_TOOLTIP), SetFill(1, 1),
				NWidget(WWT_PUSHARROWBTN, COLOUR_GREY, WID_BS_DRAG_SIGNALS_DENSITY_DECREASE), SetSizingType(NWST_STEP), SetMinimalSize(9, 12), SetDataTip(AWV_DECREASE, STR_BUILD_SIGNAL_DRAG_SIGNALS_DENSITY_DECREASE_TOOLTIP),
			EndContainer(),
			NWidget(WWT_PANEL, COLOUR_DARK_GREEN), SetDataTip(STR_NULL, STR_BUILD_SIGNAL_DRAG_SIGNALS_DENSITY_TOOLTIP), SetFill(1, 1),
				NWidget(WWT_PUSHARROWBTN, COLOUR_GREY, WID_BS_DRAG_SIGNALS_DENSITY_INCREASE), SetSizingType(NWST_STEP), SetMinimalSize(9, 12), SetDataTip(AWV_INCREASE, STR_BUILD_SIGNAL_DRAG_SIGNALS_DENSITY_INCREASE_TOOLTIP),
			EndContainer(),
		EndContainer(),
	EndContainer(),
};

/** Signal selection window description */
static WindowDesc _signal_builder_desc(
	WDP_AUTO, "build_signal", 0, 0,
	WC_BUILD_SIGNAL, WC_BUILD_TOOLBAR,
	WDF_CONSTRUCTION,
	_nested_signal_builder_widgets, lengthof(_nested_signal_builder_widgets)
);

/**
 * Open the signal selection window
 */
static void ShowSignalBuilder(Window *parent)
{
	new BuildSignalWindow(&_signal_builder_desc, parent);
}

struct BuildRailDepotWindow : public PickerWindowBase {
	BuildRailDepotWindow(WindowDesc *desc, Window *parent) : PickerWindowBase(desc, parent)
	{
		this->InitNested(TRANSPORT_RAIL);
		this->LowerWidget(_build_depot_direction + WID_BRAD_DEPOT_NE);
	}

	void UpdateWidgetSize(int widget, Dimension *size, const Dimension &padding, Dimension *fill, Dimension *resize) override
	{
		if (!IsInsideMM(widget, WID_BRAD_DEPOT_NE, WID_BRAD_DEPOT_NW + 1)) return;

		size->width  = ScaleGUITrad(64) + 2;
		size->height = ScaleGUITrad(48) + 2;
	}

	void DrawWidget(const Rect &r, int widget) const override
	{
		if (!IsInsideMM(widget, WID_BRAD_DEPOT_NE, WID_BRAD_DEPOT_NW + 1)) return;

		DrawTrainDepotSprite(r.left + 1 + ScaleGUITrad(31), r.bottom - ScaleGUITrad(31), widget - WID_BRAD_DEPOT_NE + DIAGDIR_NE, _cur_railtype);
	}

	void OnClick(Point pt, int widget, int click_count) override
	{
		switch (widget) {
			case WID_BRAD_DEPOT_NE:
			case WID_BRAD_DEPOT_SE:
			case WID_BRAD_DEPOT_SW:
			case WID_BRAD_DEPOT_NW:
				this->RaiseWidget(_build_depot_direction + WID_BRAD_DEPOT_NE);
				_build_depot_direction = (DiagDirection)(widget - WID_BRAD_DEPOT_NE);
				this->LowerWidget(_build_depot_direction + WID_BRAD_DEPOT_NE);
				if (_settings_client.sound.click_beep) SndPlayFx(SND_15_BEEP);
				this->SetDirty();
				break;
		}
	}
};

/** Nested widget definition of the build rail depot window */
static const NWidgetPart _nested_build_depot_widgets[] = {
	NWidget(NWID_HORIZONTAL),
		NWidget(WWT_CLOSEBOX, COLOUR_DARK_GREEN),
		NWidget(WWT_CAPTION, COLOUR_DARK_GREEN), SetDataTip(STR_BUILD_DEPOT_TRAIN_ORIENTATION_CAPTION, STR_TOOLTIP_WINDOW_TITLE_DRAG_THIS),
	EndContainer(),
	NWidget(WWT_PANEL, COLOUR_DARK_GREEN),
		NWidget(NWID_SPACER), SetMinimalSize(0, 3),
		NWidget(NWID_HORIZONTAL_LTR),
			NWidget(NWID_SPACER), SetMinimalSize(3, 0), SetFill(1, 0),
			NWidget(NWID_VERTICAL),
				NWidget(WWT_PANEL, COLOUR_GREY, WID_BRAD_DEPOT_NW), SetSizingType(NWST_BUTTON), SetMinimalSize(66, 50), SetDataTip(0x0, STR_BUILD_DEPOT_TRAIN_ORIENTATION_TOOLTIP),
				EndContainer(),
				NWidget(NWID_SPACER), SetMinimalSize(0, 2),
				NWidget(WWT_PANEL, COLOUR_GREY, WID_BRAD_DEPOT_SW), SetSizingType(NWST_BUTTON), SetMinimalSize(66, 50), SetDataTip(0x0, STR_BUILD_DEPOT_TRAIN_ORIENTATION_TOOLTIP),
				EndContainer(),
			EndContainer(),
			NWidget(NWID_SPACER), SetMinimalSize(2, 0),
			NWidget(NWID_VERTICAL),
				NWidget(WWT_PANEL, COLOUR_GREY, WID_BRAD_DEPOT_NE), SetSizingType(NWST_BUTTON), SetMinimalSize(66, 50), SetDataTip(0x0, STR_BUILD_DEPOT_TRAIN_ORIENTATION_TOOLTIP),
				EndContainer(),
				NWidget(NWID_SPACER), SetMinimalSize(0, 2),
				NWidget(WWT_PANEL, COLOUR_GREY, WID_BRAD_DEPOT_SE), SetSizingType(NWST_BUTTON), SetMinimalSize(66, 50), SetDataTip(0x0, STR_BUILD_DEPOT_TRAIN_ORIENTATION_TOOLTIP),
				EndContainer(),
			EndContainer(),
			NWidget(NWID_SPACER), SetMinimalSize(3, 0), SetFill(1, 0),
		EndContainer(),
		NWidget(NWID_SPACER), SetMinimalSize(0, 3),
	EndContainer(),
};

static WindowDesc _build_depot_desc(
	WDP_AUTO, nullptr, 0, 0,
	WC_BUILD_DEPOT, WC_BUILD_TOOLBAR,
	WDF_CONSTRUCTION,
	_nested_build_depot_widgets, lengthof(_nested_build_depot_widgets)
);

static void ShowBuildTrainDepotPicker(Window *parent)
{
	new BuildRailDepotWindow(&_build_depot_desc, parent);
}

struct BuildRailWaypointWindow : PickerWindowBase {
	BuildRailWaypointWindow(WindowDesc *desc, Window *parent) : PickerWindowBase(desc, parent)
	{
		this->CreateNestedTree();

		NWidgetMatrix *matrix = this->GetWidget<NWidgetMatrix>(WID_BRW_WAYPOINT_MATRIX);
		matrix->SetScrollbar(this->GetScrollbar(WID_BRW_SCROLL), WID_BRW_SCROLL);

		this->FinishInitNested(TRANSPORT_RAIL);

		matrix->SetCount(_waypoint_count);
		matrix->SetClicked(_cur_waypoint_type);
	}

	void UpdateWidgetSize(int widget, Dimension *size, const Dimension &padding, Dimension *fill, Dimension *resize) override
	{
		switch (widget) {
			case WID_BRW_WAYPOINT_MATRIX:
				/* Three blobs high and wide. */
				size->width  += resize->width  * 2;
				size->height += resize->height * 2;

				/* Resizing in X direction only at blob size, but at pixel level in Y. */
				resize->height = 1;
				break;

			case WID_BRW_WAYPOINT:
				size->width  = ScaleGUITrad(64) + 2;
				size->height = ScaleGUITrad(58) + 2;
				break;
		}
	}

	void DrawWidget(const Rect &r, int widget) const override
	{
		switch (GB(widget, 0, 16)) {
			case WID_BRW_WAYPOINT: {
				byte type = GB(widget, 16, 16);
				const StationSpec *statspec = StationClass::Get(STAT_CLASS_WAYP)->GetSpec(type);
				DrawWaypointSprite(r.left + 1 + ScaleGUITrad(31), r.bottom - ScaleGUITrad(31), type, _cur_railtype);

				if (!IsStationAvailable(statspec)) {
					GfxFillRect(r.left + 1, r.top + 1, r.right - 1, r.bottom - 1, PC_BLACK, FILLRECT_CHECKER);
				}
			}
		}
	}

	void OnClick(Point pt, int widget, int click_count) override
	{
		switch (GB(widget, 0, 16)) {
			case WID_BRW_WAYPOINT: {
				byte type = GB(widget, 16, 16);
				this->GetWidget<NWidgetMatrix>(WID_BRW_WAYPOINT_MATRIX)->SetClicked(_cur_waypoint_type);

				/* Check station availability callback */
				const StationSpec *statspec = StationClass::Get(STAT_CLASS_WAYP)->GetSpec(type);
				if (!IsStationAvailable(statspec)) return;

				_cur_waypoint_type = type;
				this->GetWidget<NWidgetMatrix>(WID_BRW_WAYPOINT_MATRIX)->SetClicked(_cur_waypoint_type);
				if (_settings_client.sound.click_beep) SndPlayFx(SND_15_BEEP);
				this->SetDirty();
				break;
			}
		}
	}
};

/** Nested widget definition for the build NewGRF rail waypoint window */
static const NWidgetPart _nested_build_waypoint_widgets[] = {
	NWidget(NWID_HORIZONTAL),
		NWidget(WWT_CLOSEBOX, COLOUR_DARK_GREEN),
		NWidget(WWT_CAPTION, COLOUR_DARK_GREEN), SetDataTip(STR_WAYPOINT_CAPTION, STR_TOOLTIP_WINDOW_TITLE_DRAG_THIS),
		NWidget(WWT_DEFSIZEBOX, COLOUR_DARK_GREEN),
	EndContainer(),
	NWidget(NWID_HORIZONTAL),
		NWidget(NWID_MATRIX, COLOUR_DARK_GREEN, WID_BRW_WAYPOINT_MATRIX), SetPIP(3, 2, 3), SetScrollbar(WID_BRW_SCROLL),
			NWidget(WWT_PANEL, COLOUR_DARK_GREEN, WID_BRW_WAYPOINT), SetMinimalSize(66, 60), SetDataTip(0x0, STR_WAYPOINT_GRAPHICS_TOOLTIP), SetScrollbar(WID_BRW_SCROLL), EndContainer(),
		EndContainer(),
		NWidget(NWID_VERTICAL),
			NWidget(NWID_VSCROLLBAR, COLOUR_DARK_GREEN, WID_BRW_SCROLL),
			NWidget(WWT_RESIZEBOX, COLOUR_DARK_GREEN),
		EndContainer(),
	EndContainer(),
};

static WindowDesc _build_waypoint_desc(
	WDP_AUTO, "build_waypoint", 0, 0,
	WC_BUILD_WAYPOINT, WC_BUILD_TOOLBAR,
	WDF_CONSTRUCTION,
	_nested_build_waypoint_widgets, lengthof(_nested_build_waypoint_widgets)
);

static void ShowBuildWaypointPicker(Window *parent)
{
	new BuildRailWaypointWindow(&_build_waypoint_desc, parent);
}

/**
 * Initialize rail building GUI settings
 */
void InitializeRailGui()
{
	_build_depot_direction = DIAGDIR_NW;
	_railstation.station_class = StationClassID::STAT_CLASS_DFLT;
}

/**
 * Re-initialize rail-build toolbar after toggling support for electric trains
 * @param disable Boolean whether electric trains are disabled (removed from the game)
 */
void ReinitGuiAfterToggleElrail(bool disable)
{
	extern RailType _last_built_railtype;
	if (disable && _last_built_railtype == RAILTYPE_ELECTRIC) {
		_last_built_railtype = _cur_railtype = RAILTYPE_RAIL;
		BuildRailToolbarWindow *w = dynamic_cast<BuildRailToolbarWindow *>(FindWindowById(WC_BUILD_TOOLBAR, TRANSPORT_RAIL));
		if (w != nullptr) w->ModifyRailType(_cur_railtype);
	}
	MarkWholeScreenDirty();
}

/** Set the initial (default) railtype to use */
static void SetDefaultRailGui()
{
	if (_local_company == COMPANY_SPECTATOR || !Company::IsValidID(_local_company)) return;

	extern RailType _last_built_railtype;
	RailType rt;
	switch (_settings_client.gui.default_rail_type) {
		case 2: {
			/* Find the most used rail type */
			uint count[RAILTYPE_END];
			memset(count, 0, sizeof(count));
			for (TileIndex t = 0; t < MapSize(); t++) {
				if (IsTileType(t, MP_RAILWAY) || IsLevelCrossingTile(t) || HasStationTileRail(t) ||
						(IsTileType(t, MP_TUNNELBRIDGE) && GetTunnelBridgeTransportType(t) == TRANSPORT_RAIL)) {
					count[GetRailType(t)]++;
				}
			}

			rt = static_cast<RailType>(std::max_element(count + RAILTYPE_BEGIN, count + RAILTYPE_END) - count);
			if (count[rt] > 0) break;

			/* No rail, just get the first available one */
			FALLTHROUGH;
		}
		case 0: {
			/* Use first available type */
			std::vector<RailType>::const_iterator it = std::find_if(_sorted_railtypes.begin(), _sorted_railtypes.end(),
					[](RailType r){ return HasRailtypeAvail(_local_company, r); });
			rt = it != _sorted_railtypes.end() ? *it : RAILTYPE_BEGIN;
			break;
		}
		case 1: {
			/* Use last available type */
			std::vector<RailType>::const_reverse_iterator it = std::find_if(_sorted_railtypes.rbegin(), _sorted_railtypes.rend(),
					[](RailType r){ return HasRailtypeAvail(_local_company, r); });
			rt = it != _sorted_railtypes.rend() ? *it : RAILTYPE_BEGIN;
			break;
		}
		default:
			NOT_REACHED();
	}

	_last_built_railtype = _cur_railtype = rt;
	BuildRailToolbarWindow *w = dynamic_cast<BuildRailToolbarWindow *>(FindWindowById(WC_BUILD_TOOLBAR, TRANSPORT_RAIL));
	if (w != nullptr) w->ModifyRailType(_cur_railtype);
}

/**
 * Updates the current signal variant used in the signal GUI
 * to the one adequate to current year.
 * @param p needed to be called when a setting changes
 * @return success, needed for settings
 */
bool ResetSignalVariant(int32 p)
{
	SignalVariant new_variant = (_cur_year < _settings_client.gui.semaphore_build_before ? SIG_SEMAPHORE : SIG_ELECTRIC);

	if (new_variant != _cur_signal_variant) {
		Window *w = FindWindowById(WC_BUILD_SIGNAL, 0);
		if (w != nullptr) {
			w->SetDirty();
			w->RaiseWidget((_cur_signal_variant == SIG_ELECTRIC ? WID_BS_ELECTRIC_NORM : WID_BS_SEMAPHORE_NORM) + _cur_signal_type);
		}
		_cur_signal_variant = new_variant;
	}

	return true;
}

/**
 * Resets the rail GUI - sets default railtype to build
 * and resets the signal GUI
 */
void InitializeRailGUI()
{
	SetDefaultRailGui();

	_convert_signal_button = false;
	_cur_signal_type = _default_signal_type[_settings_client.gui.default_signal_type];
	ResetSignalVariant();
}

/**
 * Create a drop down list for all the rail types of the local company.
 * @param for_replacement Whether this list is for the replacement window.
 * @param all_option Whether to add an 'all types' item.
 * @return The populated and sorted #DropDownList.
 */
DropDownList GetRailTypeDropDownList(bool for_replacement, bool all_option)
{
	RailTypes used_railtypes;
	RailTypes avail_railtypes;

	const Company *c = Company::Get(_local_company);

	/* Find the used railtypes. */
	if (for_replacement) {
		avail_railtypes = GetCompanyRailtypes(c->index, false);
		used_railtypes  = GetRailTypes(false);
	} else {
		avail_railtypes = c->avail_railtypes;
		used_railtypes  = GetRailTypes(true);
	}

	DropDownList list;

	if (all_option) {
		list.emplace_back(new DropDownListStringItem(STR_REPLACE_ALL_RAILTYPE, INVALID_RAILTYPE, false));
	}

	Dimension d = { 0, 0 };
	RailType rt;
	/* Get largest icon size, to ensure text is aligned on each menu item. */
	if (!for_replacement) {
		FOR_ALL_SORTED_RAILTYPES(rt) {
			if (!HasBit(used_railtypes, rt)) continue;
			const RailtypeInfo *rti = GetRailTypeInfo(rt);
			d = maxdim(d, GetSpriteSize(rti->gui_sprites.build_x_rail));
		}
	}

	FOR_ALL_SORTED_RAILTYPES(rt) {
		/* If it's not used ever, don't show it to the user. */
		if (!HasBit(used_railtypes, rt)) continue;

		const RailtypeInfo *rti = GetRailTypeInfo(rt);

		StringID str = for_replacement ? rti->strings.replace_text : (rti->max_speed > 0 ? STR_TOOLBAR_RAILTYPE_VELOCITY : STR_JUST_STRING);
		DropDownListParamStringItem *item;
		if (for_replacement) {
			item = new DropDownListParamStringItem(str, rt, !HasBit(avail_railtypes, rt));
		} else {
			DropDownListIconItem *iconitem = new DropDownListIconItem(rti->gui_sprites.build_x_rail, PAL_NONE, str, rt, !HasBit(avail_railtypes, rt));
			iconitem->SetDimension(d);
			item = iconitem;
		}
		item->SetParam(0, rti->strings.menu_text);
		item->SetParam(1, rti->max_speed);
		list.emplace_back(item);
	}

	if (list.size() == 0) {
		/* Empty dropdowns are not allowed */
		list.emplace_back(new DropDownListStringItem(STR_NONE, INVALID_RAILTYPE, true));
	}

	return list;
}<|MERGE_RESOLUTION|>--- conflicted
+++ resolved
@@ -1321,16 +1321,10 @@
 				uint row = 0;
 				for (auto station_class : this->station_classes) {
 					if (this->vscroll->IsVisible(statclass)) {
-<<<<<<< HEAD
 						DrawString(r.left + WD_MATRIX_LEFT, r.right - WD_MATRIX_RIGHT,
-								Center(row * this->line_height + r.top, this->line_height),
-								StationClass::Get((StationClassID)i)->name,
-								(StationClassID)i == _railstation.station_class ? TC_WHITE : TC_BLACK);
-=======
-						DrawString(r.left + WD_MATRIX_LEFT, r.right - WD_MATRIX_RIGHT, row * this->line_height + r.top + WD_MATRIX_TOP,
+								Center(row * this->line_height + r.top + WD_MATRIX_TOP, this->line_height),
 								StationClass::Get(station_class)->name,
 								station_class == _railstation.station_class ? TC_WHITE : TC_BLACK);
->>>>>>> ad256b5c
 						row++;
 					}
 					statclass++;
