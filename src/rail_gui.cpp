/*
 * This file is part of OpenTTD.
 * OpenTTD is free software; you can redistribute it and/or modify it under the terms of the GNU General Public License as published by the Free Software Foundation, version 2.
 * OpenTTD is distributed in the hope that it will be useful, but WITHOUT ANY WARRANTY; without even the implied warranty of MERCHANTABILITY or FITNESS FOR A PARTICULAR PURPOSE.
 * See the GNU General Public License for more details. You should have received a copy of the GNU General Public License along with OpenTTD. If not, see <http://www.gnu.org/licenses/>.
 */

/** @file rail_gui.cpp %File for dealing with rail construction user interface */

#include "stdafx.h"
#include "gui.h"
#include "window_gui.h"
#include "station_gui.h"
#include "terraform_gui.h"
#include "viewport_func.h"
#include "command_func.h"
#include "waypoint_func.h"
#include "newgrf_station.h"
#include "company_base.h"
#include "strings_func.h"
#include "window_func.h"
#include "date_func.h"
#include "sound_func.h"
#include "company_func.h"
#include "widgets/dropdown_type.h"
#include "tunnelbridge.h"
#include "tilehighlight_func.h"
#include "spritecache.h"
#include "core/geometry_func.hpp"
#include "hotkeys.h"
#include "engine_base.h"
#include "vehicle_func.h"
#include "zoom_func.h"
#include "rail_gui.h"

#include "station_map.h"
#include "tunnelbridge_map.h"
#include "build_confirmation_func.h"

#include "widgets/rail_widget.h"

#include "safeguards.h"


static RailType _cur_railtype;               ///< Rail type of the current build-rail toolbar.
static bool _remove_button_clicked;          ///< Flag whether 'remove' toggle-button is currently enabled
static DiagDirection _build_depot_direction; ///< Currently selected depot direction
static byte _waypoint_count = 1;             ///< Number of waypoint types
static byte _cur_waypoint_type;              ///< Currently selected waypoint type
static bool _convert_signal_button;          ///< convert signal button in the signal GUI pressed
static SignalVariant _cur_signal_variant;    ///< set the signal variant (for signal GUI)
static SignalType _cur_signal_type;          ///< set the signal type (for signal GUI)

/* Map the setting: default_signal_type to the corresponding signal type */
static const SignalType _default_signal_type[] = {SIGTYPE_NORMAL, SIGTYPE_PBS, SIGTYPE_PBS_ONEWAY};

struct RailStationGUISettings {
	Axis orientation;                 ///< Currently selected rail station orientation

	bool newstations;                 ///< Are custom station definitions available?
	StationClassID station_class;     ///< Currently selected custom station class (if newstations is \c true )
	byte station_type;                ///< %Station type within the currently selected custom station class (if newstations is \c true )
	byte station_count;               ///< Number of custom stations (if newstations is \c true )
};
static RailStationGUISettings _railstation; ///< Settings of the station builder GUI


static void HandleStationPlacement(TileIndex start, TileIndex end);
static void ShowBuildTrainDepotPicker(Window *parent);
static void ShowBuildWaypointPicker(Window *parent);
static void ShowStationBuilder(Window *parent);
static void ShowSignalBuilder(Window *parent);

/**
 * Check whether a station type can be build.
 * @return true if building is allowed.
 */
static bool IsStationAvailable(const StationSpec *statspec)
{
	if (statspec == nullptr || !HasBit(statspec->callback_mask, CBM_STATION_AVAIL)) return true;

	uint16 cb_res = GetStationCallback(CBID_STATION_AVAILABILITY, 0, 0, statspec, nullptr, INVALID_TILE);
	if (cb_res == CALLBACK_FAILED) return true;

	return Convert8bitBooleanCallback(statspec->grf_prop.grffile, CBID_STATION_AVAILABILITY, cb_res);
}

void CcPlaySound_SPLAT_RAIL(const CommandCost &result, TileIndex tile, uint32 p1, uint32 p2, uint32 cmd)
{
	if (result.Succeeded() && _settings_client.sound.confirm) SndPlayTileFx(SND_20_SPLAT_RAIL, tile);
}

static void GenericPlaceRail(TileIndex tile, int cmd)
{
	DoCommandP(tile, _cur_railtype, cmd,
			_remove_button_clicked ?
			CMD_REMOVE_SINGLE_RAIL | CMD_MSG(STR_ERROR_CAN_T_REMOVE_RAILROAD_TRACK) :
			CMD_BUILD_SINGLE_RAIL | CMD_MSG(STR_ERROR_CAN_T_BUILD_RAILROAD_TRACK),
			CcPlaySound_SPLAT_RAIL);
}

/**
 * Try to add an additional rail-track at the entrance of a depot
 * @param tile  Tile to use for adding the rail-track
 * @param dir   Direction to check for already present tracks
 * @param track Track to add
 * @see CcRailDepot()
 */
static void PlaceExtraDepotRail(TileIndex tile, DiagDirection dir, Track track)
{
	if (GetRailTileType(tile) != RAIL_TILE_NORMAL) return;
	if ((GetTrackBits(tile) & DiagdirReachesTracks(dir)) == 0) return;

	DoCommandP(tile, _cur_railtype, track, CMD_BUILD_SINGLE_RAIL);
}

/** Additional pieces of track to add at the entrance of a depot. */
static const Track _place_depot_extra_track[12] = {
	TRACK_LEFT,  TRACK_UPPER, TRACK_UPPER, TRACK_RIGHT, // First additional track for directions 0..3
	TRACK_X,     TRACK_Y,     TRACK_X,     TRACK_Y,     // Second additional track
	TRACK_LOWER, TRACK_LEFT,  TRACK_RIGHT, TRACK_LOWER, // Third additional track
};

/** Direction to check for existing track pieces. */
static const DiagDirection _place_depot_extra_dir[12] = {
	DIAGDIR_SE, DIAGDIR_SW, DIAGDIR_SE, DIAGDIR_SW,
	DIAGDIR_SW, DIAGDIR_NW, DIAGDIR_NE, DIAGDIR_SE,
	DIAGDIR_NW, DIAGDIR_NE, DIAGDIR_NW, DIAGDIR_NE,
};

void CcRailDepot(const CommandCost &result, TileIndex tile, uint32 p1, uint32 p2, uint32 cmd)
{
	if (result.Failed()) return;

	DiagDirection dir = (DiagDirection)p2;

	if (_settings_client.sound.confirm) SndPlayTileFx(SND_20_SPLAT_RAIL, tile);
	if (!_settings_client.gui.persistent_buildingtools) ResetObjectToPlace();

	tile += TileOffsByDiagDir(dir);

	if (IsTileType(tile, MP_RAILWAY)) {
		PlaceExtraDepotRail(tile, _place_depot_extra_dir[dir], _place_depot_extra_track[dir]);
		PlaceExtraDepotRail(tile, _place_depot_extra_dir[dir + 4], _place_depot_extra_track[dir + 4]);
		PlaceExtraDepotRail(tile, _place_depot_extra_dir[dir + 8], _place_depot_extra_track[dir + 8]);
	}
}

/**
 * Place a rail waypoint.
 * @param tile Position to start dragging a waypoint.
 */
static void PlaceRail_Waypoint(TileIndex tile)
{
	if (_remove_button_clicked) {
		VpStartPlaceSizing(tile, VPM_X_AND_Y, DDSP_REMOVE_STATION);
		return;
	}

	Axis axis = GetAxisForNewWaypoint(tile);
	if (IsValidAxis(axis)) {
		/* Valid tile for waypoints */
		VpStartPlaceSizing(tile, axis == AXIS_X ? VPM_X_LIMITED : VPM_Y_LIMITED, DDSP_BUILD_STATION);
		VpSetPlaceSizingLimit(_settings_game.station.station_spread);
	} else {
		/* Tile where we can't build rail waypoints. This is always going to fail,
		 * but provides the user with a proper error message. */
		DoCommandP(tile, 1 << 8 | 1 << 16, STAT_CLASS_WAYP | INVALID_STATION << 16, CMD_BUILD_RAIL_WAYPOINT | CMD_MSG(STR_ERROR_CAN_T_BUILD_TRAIN_WAYPOINT));
	}
}

void CcStation(const CommandCost &result, TileIndex tile, uint32 p1, uint32 p2, uint32 cmd)
{
	if (result.Failed()) return;

	if (_settings_client.sound.confirm) SndPlayTileFx(SND_20_SPLAT_RAIL, tile);
	/* Only close the station builder window if the default station and non persistent building is chosen. */
	if (_railstation.station_class == STAT_CLASS_DFLT && _railstation.station_type == 0 && !_settings_client.gui.persistent_buildingtools) ResetObjectToPlace();
}

/**
 * Place a rail station.
 * @param tile Position to place or start dragging a station.
 */
static void PlaceRail_Station(TileIndex tile)
{
	if (_remove_button_clicked) {
		VpStartPlaceSizing(tile, VPM_X_AND_Y_LIMITED, DDSP_REMOVE_STATION);
		VpSetPlaceSizingLimit(-1);
	} else if (_settings_client.gui.station_dragdrop) {
		VpStartPlaceSizing(tile, VPM_X_AND_Y_LIMITED, DDSP_BUILD_STATION);
		VpSetPlaceSizingLimit(_settings_game.station.station_spread);
	} else {
		VpStartPlaceSizing(tile, VPM_SINGLE_TILE, DDSP_BUILD_STATION);
	}
}

/**
 * Build a new signal or edit/remove a present signal, use CmdBuildSingleSignal() or CmdRemoveSingleSignal() in rail_cmd.cpp
 *
 * @param tile The tile where the signal will build or edit
 */
static void GenericPlaceSignals(TileIndex tile)
{
	TrackBits trackbits = TrackStatusToTrackBits(GetTileTrackStatus(tile, TRANSPORT_RAIL, 0));

	if (trackbits & TRACK_BIT_VERT) { // N-S direction
		trackbits = (_tile_fract_coords.x <= _tile_fract_coords.y) ? TRACK_BIT_RIGHT : TRACK_BIT_LEFT;
	}

	if (trackbits & TRACK_BIT_HORZ) { // E-W direction
		trackbits = (_tile_fract_coords.x + _tile_fract_coords.y <= 15) ? TRACK_BIT_UPPER : TRACK_BIT_LOWER;
	}

	Track track = FindFirstTrack(trackbits);

	if (_remove_button_clicked) {
		DoCommandP(tile, track, 0, CMD_REMOVE_SIGNALS | CMD_MSG(STR_ERROR_CAN_T_REMOVE_SIGNALS_FROM), CcPlaySound_SPLAT_RAIL);
	} else {
		const Window *w = FindWindowById(WC_BUILD_SIGNAL, 0);

		/* Map the setting cycle_signal_types to the lower and upper allowed signal type. */
		static const uint cycle_bounds[] = {SIGTYPE_NORMAL | (SIGTYPE_LAST_NOPBS << 3), SIGTYPE_PBS | (SIGTYPE_LAST << 3), SIGTYPE_NORMAL | (SIGTYPE_LAST << 3)};

		/* various bitstuffed elements for CmdBuildSingleSignal() */
		uint32 p1 = track;

		if (w != nullptr) {
			/* signal GUI is used */
			SB(p1, 3, 1, _ctrl_pressed);
			SB(p1, 4, 1, _cur_signal_variant);
			SB(p1, 5, 3, _cur_signal_type);
			SB(p1, 8, 1, _convert_signal_button);
			SB(p1, 9, 6, cycle_bounds[_settings_client.gui.cycle_signal_types]);
		} else {
			SB(p1, 3, 1, _ctrl_pressed);
			SB(p1, 4, 1, (_cur_year < _settings_client.gui.semaphore_build_before ? SIG_SEMAPHORE : SIG_ELECTRIC));
			SB(p1, 5, 3, _default_signal_type[_settings_client.gui.default_signal_type]);
			SB(p1, 8, 1, 0);
			SB(p1, 9, 6, cycle_bounds[_settings_client.gui.cycle_signal_types]);
		}

		DoCommandP(tile, p1, 0, CMD_BUILD_SIGNALS |
				CMD_MSG((w != nullptr && _convert_signal_button) ? STR_ERROR_SIGNAL_CAN_T_CONVERT_SIGNALS_HERE : STR_ERROR_CAN_T_BUILD_SIGNALS_HERE),
				CcPlaySound_SPLAT_RAIL);
	}
}

/** Command callback for building a tunnel */
void CcBuildRailTunnel(const CommandCost &result, TileIndex tile, uint32 p1, uint32 p2, uint32 cmd)
{
	if (result.Succeeded()) {
		if (_settings_client.sound.confirm) SndPlayTileFx(SND_20_SPLAT_RAIL, tile);
		if (!_settings_client.gui.persistent_buildingtools) ResetObjectToPlace();
	} else {
		SetRedErrorSquare(_build_tunnel_endtile);
	}
}

/**
 * Toggles state of the Remove button of Build rail toolbar
 * @param w window the button belongs to
 */
static void ToggleRailButton_Remove(Window *w)
{
	DeleteWindowById(WC_SELECT_STATION, 0);
	w->ToggleWidgetLoweredState(WID_RAT_REMOVE);
	w->SetWidgetDirty(WID_RAT_REMOVE);
	_remove_button_clicked = w->IsWidgetLowered(WID_RAT_REMOVE);
	SetSelectionRed(_remove_button_clicked);
}

/**
 * Updates the Remove button because of Ctrl state change
 * @param w window the button belongs to
 * @return true iff the remove button was changed
 */
static bool RailToolbar_CtrlChanged(Window *w)
{
	if (w->IsWidgetDisabled(WID_RAT_REMOVE)) return false;

	/* allow ctrl to switch remove mode only for these widgets */
	// This breaks joining rail stations functionality on Android
	/*
	for (uint i = WID_RAT_BUILD_NS; i <= WID_RAT_BUILD_STATION; i++) {
		if ((i <= WID_RAT_AUTORAIL || i >= WID_RAT_BUILD_WAYPOINT) && w->IsWidgetLowered(i)) {
			ToggleRailButton_Remove(w);
			return true;
		}
	}
	*/

	return false;
}


/**
 * The "remove"-button click proc of the build-rail toolbar.
 * @param w Build-rail toolbar window
 * @see BuildRailToolbarWindow::OnClick()
 */
static void BuildRailClick_Remove(Window *w)
{
	if (w->IsWidgetDisabled(WID_RAT_REMOVE)) return;
	ToggleRailButton_Remove(w);
	if (_settings_client.sound.click_beep) SndPlayFx(SND_15_BEEP);

	/* handle station builder */
	if (w->IsWidgetLowered(WID_RAT_BUILD_STATION)) {
		if (_remove_button_clicked) {
			/* starting drag & drop remove */
			if (!_settings_client.gui.station_dragdrop) {
				SetTileSelectSize(1, 1);
			} else {
				VpSetPlaceSizingLimit(-1);
			}
		} else {
			/* starting station build mode */
			if (!_settings_client.gui.station_dragdrop) {
				int x = _settings_client.gui.station_numtracks;
				int y = _settings_client.gui.station_platlength;
				if (_railstation.orientation == 0) Swap(x, y);
				SetTileSelectSize(x, y);
			} else {
				VpSetPlaceSizingLimit(_settings_game.station.station_spread);
			}
		}
	}
}

static void DoRailroadTrack(int mode)
{
	DoCommandP(TileVirtXY(_thd.selstart.x, _thd.selstart.y), TileVirtXY(_thd.selend.x, _thd.selend.y), _cur_railtype | (mode << 6),
			_remove_button_clicked ?
			CMD_REMOVE_RAILROAD_TRACK | CMD_MSG(STR_ERROR_CAN_T_REMOVE_RAILROAD_TRACK) :
			CMD_BUILD_RAILROAD_TRACK  | CMD_MSG(STR_ERROR_CAN_T_BUILD_RAILROAD_TRACK),
			CcPlaySound_SPLAT_RAIL);
}

static void HandleAutodirPlacement()
{
	int trackstat = _thd.drawstyle & HT_DIR_MASK; // 0..5

	if (_thd.drawstyle & HT_RAIL) { // one tile case
		GenericPlaceRail(TileVirtXY(_thd.selend.x, _thd.selend.y), trackstat);
		return;
	}

	DoRailroadTrack(trackstat);
}

/**
 * Build new signals or remove signals or (if only one tile marked) edit a signal.
 *
 * If one tile marked abort and use GenericPlaceSignals()
 * else use CmdBuildSingleSignal() or CmdRemoveSingleSignal() in rail_cmd.cpp to build many signals
 */
static void HandleAutoSignalPlacement()
{
	uint32 p2 = GB(_thd.drawstyle, 0, 3); // 0..5

	if ((_thd.drawstyle & HT_DRAG_MASK) == HT_RECT) { // one tile case
		GenericPlaceSignals(TileVirtXY(_thd.selend.x, _thd.selend.y));
		return;
	}

	const Window *w = FindWindowById(WC_BUILD_SIGNAL, 0);

	if (w != nullptr) {
		/* signal GUI is used */
		SB(p2,  3, 1, 0);
		SB(p2,  4, 1, _cur_signal_variant);
		SB(p2,  6, 1, _ctrl_pressed);
		SB(p2,  7, 3, _cur_signal_type);
		SB(p2, 24, 8, _settings_client.gui.drag_signals_density);
		SB(p2, 10, 1, !_settings_client.gui.drag_signals_fixed_distance);
	} else {
		SB(p2,  3, 1, 0);
		SB(p2,  4, 1, (_cur_year < _settings_client.gui.semaphore_build_before ? SIG_SEMAPHORE : SIG_ELECTRIC));
		SB(p2,  6, 1, _ctrl_pressed);
		SB(p2,  7, 3, _default_signal_type[_settings_client.gui.default_signal_type]);
		SB(p2, 24, 8, _settings_client.gui.drag_signals_density);
		SB(p2, 10, 1, !_settings_client.gui.drag_signals_fixed_distance);
	}

	/* _settings_client.gui.drag_signals_density is given as a parameter such that each user
	 * in a network game can specify his/her own signal density */
	DoCommandP(TileVirtXY(_thd.selstart.x, _thd.selstart.y), TileVirtXY(_thd.selend.x, _thd.selend.y), p2,
			_remove_button_clicked ?
			CMD_REMOVE_SIGNAL_TRACK | CMD_MSG(STR_ERROR_CAN_T_REMOVE_SIGNALS_FROM) :
			CMD_BUILD_SIGNAL_TRACK  | CMD_MSG(STR_ERROR_CAN_T_BUILD_SIGNALS_HERE),
			CcPlaySound_SPLAT_RAIL);
}


/** Rail toolbar management class. */
struct BuildRailToolbarWindow : Window {
	RailType railtype;    ///< Rail type to build.
	int last_user_action; ///< Last started user action.
	bool last_user_action_remove; ///< Use bulldozer button with last action

	BuildRailToolbarWindow(WindowDesc *desc, RailType railtype) : Window(desc)
	{
		this->InitNested(TRANSPORT_RAIL);
		this->SetupRailToolbar(railtype);
		this->DisableWidget(WID_RAT_REMOVE);
		this->last_user_action = WIDGET_LIST_END;
		this->last_user_action_remove = false;

		if (_settings_client.gui.link_terraform_toolbar || _settings_client.gui.compact_vertical_toolbar) ShowTerraformToolbar();
	}

	~BuildRailToolbarWindow()
	{
<<<<<<< HEAD
		if (_thd.GetCallbackWnd() == this) this->OnPlaceObjectAbort();
=======
		if (this->IsWidgetLowered(WID_RAT_BUILD_STATION)) SetViewportCatchmentStation(nullptr, true);
>>>>>>> a499e9ac
		if (_settings_client.gui.link_terraform_toolbar) DeleteWindowById(WC_SCEN_LAND_GEN, 0, false);
	}

	/**
	 * Some data on this window has become invalid.
	 * @param data Information about the changed data.
	 * @param gui_scope Whether the call is done from GUI scope. You may not do everything when not in GUI scope. See #InvalidateWindowData() for details.
	 */
	void OnInvalidateData(int data = 0, bool gui_scope = true) override
	{
		if (!gui_scope) return;

		if (!CanBuildVehicleInfrastructure(VEH_TRAIN)) delete this;
	}

	/**
	 * Configures the rail toolbar for railtype given
	 * @param railtype the railtype to display
	 */
	void SetupRailToolbar(RailType railtype)
	{
		this->railtype = railtype;
		const RailtypeInfo *rti = GetRailTypeInfo(railtype);

		assert(railtype < RAILTYPE_END);
		this->GetWidget<NWidgetCore>(WID_RAT_BUILD_NS)->widget_data     = rti->gui_sprites.build_ns_rail;
		this->GetWidget<NWidgetCore>(WID_RAT_BUILD_X)->widget_data      = rti->gui_sprites.build_x_rail;
		this->GetWidget<NWidgetCore>(WID_RAT_BUILD_EW)->widget_data     = rti->gui_sprites.build_ew_rail;
		this->GetWidget<NWidgetCore>(WID_RAT_BUILD_Y)->widget_data      = rti->gui_sprites.build_y_rail;
		this->GetWidget<NWidgetCore>(WID_RAT_AUTORAIL)->widget_data     = rti->gui_sprites.auto_rail;
		this->GetWidget<NWidgetCore>(WID_RAT_BUILD_DEPOT)->widget_data  = rti->gui_sprites.build_depot;
		this->GetWidget<NWidgetCore>(WID_RAT_CONVERT_RAIL)->widget_data = rti->gui_sprites.convert_rail;
		this->GetWidget<NWidgetCore>(WID_RAT_BUILD_TUNNEL)->widget_data = rti->gui_sprites.build_tunnel;
	}

	/**
	 * Switch to another rail type.
	 * @param railtype New rail type.
	 */
	void ModifyRailType(RailType railtype)
	{
		this->SetupRailToolbar(railtype);
		this->ReInit();
	}

	void UpdateRemoveWidgetStatus(int clicked_widget)
	{
		switch (clicked_widget) {
			case WID_RAT_REMOVE:
				/* If it is the removal button that has been clicked, do nothing,
				 * as it is up to the other buttons to drive removal status */
				return;

			case WID_RAT_BUILD_NS:
			case WID_RAT_BUILD_X:
			case WID_RAT_BUILD_EW:
			case WID_RAT_BUILD_Y:
			case WID_RAT_AUTORAIL:
			case WID_RAT_BUILD_WAYPOINT:
			case WID_RAT_BUILD_STATION:
			case WID_RAT_BUILD_SIGNALS:
				/* Removal button is enabled only if the rail/signal/waypoint/station
				 * button is still lowered.  Once raised, it has to be disabled */
				this->SetWidgetDisabledState(WID_RAT_REMOVE, !this->IsWidgetLowered(clicked_widget));
				break;

			default:
				/* When any other buttons than rail/signal/waypoint/station, raise and
				 * disable the removal button */
				this->DisableWidget(WID_RAT_REMOVE);
				this->RaiseWidget(WID_RAT_REMOVE);
				break;
		}
	}

	void SetStringParameters(int widget) const override
	{
		if (widget == WID_RAT_CAPTION) {
			const RailtypeInfo *rti = GetRailTypeInfo(this->railtype);
			if (rti->max_speed > 0) {
				SetDParam(0, STR_TOOLBAR_RAILTYPE_VELOCITY);
				SetDParam(1, rti->strings.toolbar_caption);
				SetDParam(2, rti->max_speed);
			} else {
				SetDParam(0, rti->strings.toolbar_caption);
			}
		}
	}

	void OnClick(Point pt, int widget, int click_count) override
	{
		if (widget < WID_RAT_BUILD_NS) return;

		_remove_button_clicked = false;
		switch (widget) {
			case WID_RAT_BUILD_NS:
				HandlePlacePushButton(this, WID_RAT_BUILD_NS, GetRailTypeInfo(_cur_railtype)->cursor.rail_ns, HT_LINE | HT_DIR_VL);
				this->last_user_action = widget;
				break;

			case WID_RAT_BUILD_X:
				HandlePlacePushButton(this, WID_RAT_BUILD_X, GetRailTypeInfo(_cur_railtype)->cursor.rail_swne, HT_LINE | HT_DIR_X);
				this->last_user_action = widget;
				break;

			case WID_RAT_BUILD_EW:
				HandlePlacePushButton(this, WID_RAT_BUILD_EW, GetRailTypeInfo(_cur_railtype)->cursor.rail_ew, HT_LINE | HT_DIR_HL);
				this->last_user_action = widget;
				break;

			case WID_RAT_BUILD_Y:
				HandlePlacePushButton(this, WID_RAT_BUILD_Y, GetRailTypeInfo(_cur_railtype)->cursor.rail_nwse, HT_LINE | HT_DIR_Y);
				this->last_user_action = widget;
				break;

			case WID_RAT_AUTORAIL:
				HandlePlacePushButton(this, WID_RAT_AUTORAIL, GetRailTypeInfo(_cur_railtype)->cursor.autorail, HT_RAIL);
				this->last_user_action = widget;
				break;

			case WID_RAT_DEMOLISH:
				HandlePlacePushButton(this, WID_RAT_DEMOLISH, ANIMCURSOR_DEMOLISH, HT_RECT | HT_DIAGONAL);
				this->last_user_action = widget;
				break;

			case WID_RAT_BUILD_DEPOT:
				if (HandlePlacePushButton(this, WID_RAT_BUILD_DEPOT, GetRailTypeInfo(_cur_railtype)->cursor.depot, HT_RECT | HT_SCROLL_VIEWPORT)) {
					ShowBuildTrainDepotPicker(this);
					this->last_user_action = widget;
				}
				break;

			case WID_RAT_BUILD_WAYPOINT:
				this->last_user_action = widget;
				_waypoint_count = StationClass::Get(STAT_CLASS_WAYP)->GetSpecCount();
				if (HandlePlacePushButton(this, WID_RAT_BUILD_WAYPOINT, SPR_CURSOR_WAYPOINT, HT_RECT | HT_SCROLL_VIEWPORT) && _waypoint_count > 1) {
					ShowBuildWaypointPicker(this);
				}
				break;

			case WID_RAT_BUILD_STATION:
				if (HandlePlacePushButton(this, WID_RAT_BUILD_STATION, SPR_CURSOR_RAIL_STATION, HT_RECT)) {
					ShowStationBuilder(this);
					this->last_user_action = widget;
				}
				break;

			case WID_RAT_BUILD_SIGNALS: {
				this->last_user_action = widget;
				bool started = HandlePlacePushButton(this, WID_RAT_BUILD_SIGNALS, ANIMCURSOR_BUILDSIGNALS, HT_RECT);
				if (started && _settings_client.gui.enable_signal_gui != _ctrl_pressed) {
					ShowSignalBuilder(this);
				}
				break;
			}

			case WID_RAT_BUILD_BRIDGE:
				HandlePlacePushButton(this, WID_RAT_BUILD_BRIDGE, SPR_CURSOR_BRIDGE, HT_RECT);
				this->last_user_action = widget;
				break;

			case WID_RAT_BUILD_TUNNEL:
				HandlePlacePushButton(this, WID_RAT_BUILD_TUNNEL, GetRailTypeInfo(_cur_railtype)->cursor.tunnel, HT_SPECIAL);
				this->last_user_action = widget;
				break;

			case WID_RAT_REMOVE:
				BuildRailClick_Remove(this);
				break;

			case WID_RAT_CONVERT_RAIL:
				HandlePlacePushButton(this, WID_RAT_CONVERT_RAIL, GetRailTypeInfo(_cur_railtype)->cursor.convert, HT_RECT | HT_DIAGONAL);
				this->last_user_action = widget;
				break;

			default: NOT_REACHED();
		}
		this->UpdateRemoveWidgetStatus(widget);
		if (_ctrl_pressed) RailToolbar_CtrlChanged(this);
	}

	EventState OnHotkey(int hotkey) override
	{
		MarkTileDirtyByTile(TileVirtXY(_thd.pos.x, _thd.pos.y)); // redraw tile selection
		return Window::OnHotkey(hotkey);
	}

	void OnPlaceObject(Point pt, TileIndex tile) override
	{
		switch (this->last_user_action) {
			case WID_RAT_BUILD_NS:
				VpStartPlaceSizing(tile, VPM_FIX_VERTICAL | VPM_RAILDIRS, DDSP_PLACE_RAIL);
				break;

			case WID_RAT_BUILD_X:
				VpStartPlaceSizing(tile, VPM_FIX_Y | VPM_RAILDIRS, DDSP_PLACE_RAIL);
				break;

			case WID_RAT_BUILD_EW:
				VpStartPlaceSizing(tile, VPM_FIX_HORIZONTAL | VPM_RAILDIRS, DDSP_PLACE_RAIL);
				break;

			case WID_RAT_BUILD_Y:
				VpStartPlaceSizing(tile, VPM_FIX_X | VPM_RAILDIRS, DDSP_PLACE_RAIL);
				break;

			case WID_RAT_AUTORAIL:
				VpStartPlaceSizing(tile, VPM_RAILDIRS, DDSP_PLACE_RAIL);
				break;

			case WID_RAT_DEMOLISH:
				PlaceProc_DemolishArea(tile);
				break;

			case WID_RAT_BUILD_DEPOT:
				VpStartPlaceSizing(tile, VPM_SINGLE_TILE, DDSP_SINGLE_TILE);
				break;

			case WID_RAT_BUILD_WAYPOINT:
				PlaceRail_Waypoint(tile);
				break;

			case WID_RAT_BUILD_STATION:
				PlaceRail_Station(tile);
				break;

			case WID_RAT_BUILD_SIGNALS:
				VpStartPlaceSizing(tile, VPM_SIGNALDIRS, DDSP_BUILD_SIGNALS);
				break;

			case WID_RAT_BUILD_BRIDGE:
				VpStartPlaceSizing(tile, VPM_X_OR_Y, DDSP_BUILD_BRIDGE);
				break;

			case WID_RAT_BUILD_TUNNEL:
				VpStartPlaceSizing(tile, VPM_SINGLE_TILE, DDSP_BUILD_BRIDGE);
				break;

			case WID_RAT_CONVERT_RAIL:
				VpStartPlaceSizing(tile, VPM_X_AND_Y, DDSP_CONVERT_RAIL);
				break;

			default: NOT_REACHED();
		}
		MoveAllWindowsOffScreen();
	}

	void OnPlaceDrag(ViewportPlaceMethod select_method, ViewportDragDropSelectionProcess select_proc, Point pt) override
	{
		/* no dragging if you have pressed the convert button */
		if (FindWindowById(WC_BUILD_SIGNAL, 0) != nullptr && _convert_signal_button && this->IsWidgetLowered(WID_RAT_BUILD_SIGNALS)) return;

		switch (this->last_user_action) {
			case WID_RAT_BUILD_TUNNEL:
				this->OnPlacePresize(pt, TileVirtXY(pt.x, pt.y));
				return;
			default:
				break;
		}

		VpSelectTilesWithMethod(pt.x, pt.y, select_method);
	}

	void OnPlaceMouseUp(ViewportPlaceMethod select_method, ViewportDragDropSelectionProcess select_proc, Point pt, TileIndex start_tile, TileIndex end_tile) override
	{
		if (pt.x != -1) {
			this->last_user_action_remove = _remove_button_clicked;
			switch (select_proc) {
				default: NOT_REACHED();
				case DDSP_PLACE_AUTOROAD:
					assert(this->last_user_action == WID_RAT_BUILD_BRIDGE);
				case DDSP_BUILD_BRIDGE:
					switch (this->last_user_action) {
						case WID_RAT_BUILD_TUNNEL:
							if (!_settings_client.gui.persistent_buildingtools) ResetObjectToPlace();
							else VpStartPreSizing();
							DoCommandP(end_tile, _cur_railtype | (TRANSPORT_RAIL << 8), 0, CMD_BUILD_TUNNEL | CMD_MSG(STR_ERROR_CAN_T_BUILD_TUNNEL_HERE), CcBuildRailTunnel);
							break;
						case WID_RAT_BUILD_BRIDGE:
							if (!_settings_client.gui.persistent_buildingtools) ResetObjectToPlace();
							ShowBuildBridgeWindow(start_tile, end_tile, TRANSPORT_RAIL, _cur_railtype);
							break;
						default: NOT_REACHED();
					}
					break;

				case DDSP_PLACE_RAIL:
					HandleAutodirPlacement();
					break;

				case DDSP_BUILD_SIGNALS:
					HandleAutoSignalPlacement();
					break;

				case DDSP_DEMOLISH_AREA:
					GUIPlaceProcDragXY(select_proc, start_tile, end_tile);
					break;

				case DDSP_CONVERT_RAIL:
					DoCommandP(end_tile, start_tile, _cur_railtype | (_ctrl_pressed ? 1 << 6 : 0), CMD_CONVERT_RAIL | CMD_MSG(STR_ERROR_CAN_T_CONVERT_RAIL), CcPlaySound_SPLAT_RAIL);
					break;

				case DDSP_REMOVE_STATION:
				case DDSP_BUILD_STATION:
					if (this->IsWidgetLowered(WID_RAT_BUILD_STATION)) {
						/* Station */
						if (_remove_button_clicked) {
							DoCommandP(end_tile, start_tile, _ctrl_pressed ? 0 : 1, CMD_REMOVE_FROM_RAIL_STATION | CMD_MSG(STR_ERROR_CAN_T_REMOVE_PART_OF_STATION), CcPlaySound_SPLAT_RAIL);
						} else {
							if (!_settings_client.gui.station_dragdrop) {
								uint32 p1 = _cur_railtype | _railstation.orientation << 6 | _settings_client.gui.station_numtracks << 8 | _settings_client.gui.station_platlength << 16 | _ctrl_pressed << 24;
								uint32 p2 = _railstation.station_class | _railstation.station_type << 8 | INVALID_STATION << 16;

								int w = _settings_client.gui.station_numtracks;
								int h = _settings_client.gui.station_platlength;
								if (!_railstation.orientation) Swap(w, h);

								CommandContainer cmdcont = { end_tile, p1, p2, CMD_BUILD_RAIL_STATION | CMD_MSG(STR_ERROR_CAN_T_BUILD_RAILROAD_STATION), CcStation, "" };
								ShowSelectStationIfNeeded(cmdcont, TileArea(end_tile, w, h));
							} else {
								HandleStationPlacement(start_tile, end_tile);
							}
						}
					} else {
						/* Waypoint */
						if (_remove_button_clicked) {
							DoCommandP(end_tile, start_tile, _ctrl_pressed ? 0 : 1, CMD_REMOVE_FROM_RAIL_WAYPOINT | CMD_MSG(STR_ERROR_CAN_T_REMOVE_TRAIN_WAYPOINT), CcPlaySound_SPLAT_RAIL);
						} else {
							TileArea ta(start_tile, end_tile);
							uint32 p1 = _cur_railtype | (select_method == VPM_X_LIMITED ? AXIS_X : AXIS_Y) << 6 | ta.w << 8 | ta.h << 16 | _ctrl_pressed << 24;
							uint32 p2 = STAT_CLASS_WAYP | _cur_waypoint_type << 8 | INVALID_STATION << 16;

							CommandContainer cmdcont = { ta.tile, p1, p2, CMD_BUILD_RAIL_WAYPOINT | CMD_MSG(STR_ERROR_CAN_T_BUILD_TRAIN_WAYPOINT), CcPlaySound_SPLAT_RAIL, "" };
							ShowSelectWaypointIfNeeded(cmdcont, ta);
						}
					}
					break;

				case DDSP_SINGLE_TILE:
					assert(end_tile == start_tile);
					assert(last_user_action == WID_RAT_BUILD_DEPOT);
					DoCommandP(end_tile, _cur_railtype, _build_depot_direction,
							CMD_BUILD_TRAIN_DEPOT | CMD_MSG(STR_ERROR_CAN_T_BUILD_TRAIN_DEPOT),
							CcRailDepot);
					break;
			}
			MoveAllHiddenWindowsBackToScreen();
		}
	}

	void OnPlaceObjectAbort() override
	{
<<<<<<< HEAD
		MoveAllHiddenWindowsBackToScreen();
=======
		if (this->IsWidgetLowered(WID_RAT_BUILD_STATION)) SetViewportCatchmentStation(nullptr, true);

>>>>>>> a499e9ac
		this->RaiseButtons();
		this->DisableWidget(WID_RAT_REMOVE);
		this->SetWidgetDirty(WID_RAT_REMOVE);

		if (ConfirmationWindowShown() && (this->last_user_action == WID_RAT_BUILD_BRIDGE || _ctrl_pressed)) return;
		DeleteWindowById(WC_BUILD_SIGNAL, TRANSPORT_RAIL);
		DeleteWindowById(WC_BUILD_STATION, TRANSPORT_RAIL);
		DeleteWindowById(WC_BUILD_DEPOT, TRANSPORT_RAIL);
		DeleteWindowById(WC_BUILD_WAYPOINT, TRANSPORT_RAIL);
		DeleteWindowById(WC_SELECT_STATION, 0);
		DeleteWindowByClass(WC_BUILD_BRIDGE);
	}

<<<<<<< HEAD
	virtual void SelectLastTool()
=======
	void OnPlacePresize(Point pt, TileIndex tile) override
>>>>>>> a499e9ac
	{
		// User misplaced something - activate last selected tool again
		if (this->last_user_action == WIDGET_LIST_END)
			return;
		Point dummy = {0, 0};
		this->RaiseWidget(this->last_user_action);
		this->OnClick(dummy, this->last_user_action, 0);
		if (this->last_user_action_remove) BuildRailClick_Remove(this);
	}

	virtual void OnPlacePresize(Point pt, TileIndex tile_from)
	{
		TileIndex tile_to = tile_from;

		if (this->last_user_action == WID_RAT_BUILD_BRIDGE) {
			tile_to = IsBridgeTile(tile_from) ? GetOtherBridgeEnd(tile_from) : TileVirtXY(pt.x, pt.y);
		} else {
			assert(this->last_user_action == WID_RAT_BUILD_TUNNEL);
			DoCommand(tile_from, _cur_railtype | (TRANSPORT_RAIL << 8), 0, DC_AUTO, CMD_BUILD_TUNNEL);
			tile_to = _build_tunnel_endtile == 0 ? tile_from : _build_tunnel_endtile;
		}

		VpSetPresizeRange(tile_from, tile_to);
	}

	EventState OnCTRLStateChange() override
	{
		/* do not toggle Remove button by Ctrl when placing station */
		if (!this->IsWidgetLowered(WID_RAT_BUILD_STATION) && !this->IsWidgetLowered(WID_RAT_BUILD_WAYPOINT) && RailToolbar_CtrlChanged(this)) return ES_HANDLED;
		return ES_NOT_HANDLED;
	}

	static HotkeyList hotkeys;
};

/**
 * Handler for global hotkeys of the BuildRailToolbarWindow.
 * @param hotkey Hotkey
 * @return ES_HANDLED if hotkey was accepted.
 */
static EventState RailToolbarGlobalHotkeys(int hotkey)
{
	if (_game_mode != GM_NORMAL || !CanBuildVehicleInfrastructure(VEH_TRAIN)) return ES_NOT_HANDLED;
	extern RailType _last_built_railtype;
	Window *w = ShowBuildRailToolbar(_last_built_railtype);
	if (w == nullptr) return ES_NOT_HANDLED;
	return w->OnHotkey(hotkey);
}

const uint16 _railtoolbar_autorail_keys[] = {'5', 'A' | WKC_GLOBAL_HOTKEY, 0};

static Hotkey railtoolbar_hotkeys[] = {
	Hotkey('1', "build_ns", WID_RAT_BUILD_NS),
	Hotkey('2', "build_x", WID_RAT_BUILD_X),
	Hotkey('3', "build_ew", WID_RAT_BUILD_EW),
	Hotkey('4', "build_y", WID_RAT_BUILD_Y),
	Hotkey(_railtoolbar_autorail_keys, "autorail", WID_RAT_AUTORAIL),
	Hotkey('6', "demolish", WID_RAT_DEMOLISH),
	Hotkey('7', "depot", WID_RAT_BUILD_DEPOT),
	Hotkey('8', "waypoint", WID_RAT_BUILD_WAYPOINT),
	Hotkey('9', "station", WID_RAT_BUILD_STATION),
	Hotkey('S', "signal", WID_RAT_BUILD_SIGNALS),
	Hotkey('B', "bridge", WID_RAT_BUILD_BRIDGE),
	Hotkey('T', "tunnel", WID_RAT_BUILD_TUNNEL),
	Hotkey('R', "remove", WID_RAT_REMOVE),
	Hotkey('C', "convert", WID_RAT_CONVERT_RAIL),
	HOTKEY_LIST_END
};
HotkeyList BuildRailToolbarWindow::hotkeys("railtoolbar", railtoolbar_hotkeys, RailToolbarGlobalHotkeys);

static const NWidgetPart _nested_build_rail_widgets[] = {
	NWidget(NWID_HORIZONTAL),
		NWidget(WWT_CLOSEBOX, COLOUR_DARK_GREEN),
		NWidget(WWT_CAPTION, COLOUR_DARK_GREEN, WID_RAT_CAPTION), SetDataTip(STR_WHITE_STRING, STR_TOOLTIP_WINDOW_TITLE_DRAG_THIS),
		NWidget(WWT_STICKYBOX, COLOUR_DARK_GREEN),
	EndContainer(),
	NWidget(NWID_HORIZONTAL),
		NWidget(WWT_IMGBTN, COLOUR_DARK_GREEN, WID_RAT_BUILD_NS),
						SetFill(0, 1), SetMinimalSize(22, 22), SetDataTip(SPR_IMG_RAIL_NS, STR_RAIL_TOOLBAR_TOOLTIP_BUILD_RAILROAD_TRACK),
		NWidget(WWT_IMGBTN, COLOUR_DARK_GREEN, WID_RAT_BUILD_X),
						SetFill(0, 1), SetMinimalSize(22, 22), SetDataTip(SPR_IMG_RAIL_NE, STR_RAIL_TOOLBAR_TOOLTIP_BUILD_RAILROAD_TRACK),
		NWidget(WWT_IMGBTN, COLOUR_DARK_GREEN, WID_RAT_BUILD_EW),
						SetFill(0, 1), SetMinimalSize(22, 22), SetDataTip(SPR_IMG_RAIL_EW, STR_RAIL_TOOLBAR_TOOLTIP_BUILD_RAILROAD_TRACK),
		NWidget(WWT_IMGBTN, COLOUR_DARK_GREEN, WID_RAT_BUILD_Y),
						SetFill(0, 1), SetMinimalSize(22, 22), SetDataTip(SPR_IMG_RAIL_NW, STR_RAIL_TOOLBAR_TOOLTIP_BUILD_RAILROAD_TRACK),
		NWidget(WWT_IMGBTN, COLOUR_DARK_GREEN, WID_RAT_AUTORAIL),
						SetFill(0, 1), SetMinimalSize(22, 22), SetDataTip(SPR_IMG_AUTORAIL, STR_RAIL_TOOLBAR_TOOLTIP_BUILD_AUTORAIL),

		NWidget(WWT_PANEL, COLOUR_DARK_GREEN), SetMinimalSize(4, 22), SetDataTip(0x0, STR_NULL), EndContainer(),

		NWidget(WWT_IMGBTN, COLOUR_DARK_GREEN, WID_RAT_DEMOLISH),
						SetFill(0, 1), SetMinimalSize(22, 22), SetDataTip(SPR_IMG_DYNAMITE, STR_TOOLTIP_DEMOLISH_BUILDINGS_ETC),
		NWidget(WWT_IMGBTN, COLOUR_DARK_GREEN, WID_RAT_BUILD_DEPOT),
						SetFill(0, 1), SetMinimalSize(22, 22), SetDataTip(SPR_IMG_DEPOT_RAIL, STR_RAIL_TOOLBAR_TOOLTIP_BUILD_TRAIN_DEPOT_FOR_BUILDING),
		NWidget(WWT_IMGBTN, COLOUR_DARK_GREEN, WID_RAT_BUILD_WAYPOINT),
						SetFill(0, 1), SetMinimalSize(22, 22), SetDataTip(SPR_IMG_WAYPOINT, STR_RAIL_TOOLBAR_TOOLTIP_CONVERT_RAIL_TO_WAYPOINT),
		NWidget(WWT_IMGBTN, COLOUR_DARK_GREEN, WID_RAT_BUILD_STATION),
						SetFill(0, 1), SetMinimalSize(42, 22), SetDataTip(SPR_IMG_RAIL_STATION, STR_RAIL_TOOLBAR_TOOLTIP_BUILD_RAILROAD_STATION),
		NWidget(WWT_IMGBTN, COLOUR_DARK_GREEN, WID_RAT_BUILD_SIGNALS),
						SetFill(0, 1), SetMinimalSize(22, 22), SetDataTip(SPR_IMG_RAIL_SIGNALS, STR_RAIL_TOOLBAR_TOOLTIP_BUILD_RAILROAD_SIGNALS),
		NWidget(WWT_IMGBTN, COLOUR_DARK_GREEN, WID_RAT_BUILD_BRIDGE),
						SetFill(0, 1), SetMinimalSize(42, 22), SetDataTip(SPR_IMG_BRIDGE, STR_RAIL_TOOLBAR_TOOLTIP_BUILD_RAILROAD_BRIDGE),
		NWidget(WWT_IMGBTN, COLOUR_DARK_GREEN, WID_RAT_BUILD_TUNNEL),
						SetFill(0, 1), SetMinimalSize(20, 22), SetDataTip(SPR_IMG_TUNNEL_RAIL, STR_RAIL_TOOLBAR_TOOLTIP_BUILD_RAILROAD_TUNNEL),
		NWidget(WWT_IMGBTN, COLOUR_DARK_GREEN, WID_RAT_REMOVE),
						SetFill(0, 1), SetMinimalSize(22, 22), SetDataTip(SPR_IMG_REMOVE, STR_RAIL_TOOLBAR_TOOLTIP_TOGGLE_BUILD_REMOVE_FOR),
		NWidget(WWT_IMGBTN, COLOUR_DARK_GREEN, WID_RAT_CONVERT_RAIL),
						SetFill(0, 1), SetMinimalSize(22, 22), SetDataTip(SPR_IMG_CONVERT_RAIL, STR_RAIL_TOOLBAR_TOOLTIP_CONVERT_RAIL),
	EndContainer(),
};

static WindowDesc _build_rail_desc(
	WDP_ALIGN_TOOLBAR, "toolbar_rail", 0, 0,
	WC_BUILD_TOOLBAR, WC_NONE,
	WDF_CONSTRUCTION,
	_nested_build_rail_widgets, lengthof(_nested_build_rail_widgets),
	&BuildRailToolbarWindow::hotkeys
);


/**
 * Open the build rail toolbar window for a specific rail type.
 *
 * If the terraform toolbar is linked to the toolbar, that window is also opened.
 *
 * @param railtype Rail type to open the window for
 * @return newly opened rail toolbar, or nullptr if the toolbar could not be opened.
 */
Window *ShowBuildRailToolbar(RailType railtype)
{
	if (!Company::IsValidID(_local_company)) return nullptr;
	if (!ValParamRailtype(railtype)) return nullptr;

	DeleteToolbarLinkedWindows();
	_cur_railtype = railtype;
	_remove_button_clicked = false;
	return new BuildRailToolbarWindow(&_build_rail_desc, railtype);
}

/* TODO: For custom stations, respect their allowed platforms/lengths bitmasks!
 * --pasky */

static void HandleStationPlacement(TileIndex start, TileIndex end)
{
	TileArea ta(start, end);
	uint numtracks = ta.w;
	uint platlength = ta.h;

	if (_railstation.orientation == AXIS_X) Swap(numtracks, platlength);

	uint32 p1 = _cur_railtype | _railstation.orientation << 6 | numtracks << 8 | platlength << 16 | _ctrl_pressed << 24;
	uint32 p2 = _railstation.station_class | _railstation.station_type << 8 | INVALID_STATION << 16;

	CommandContainer cmdcont = { ta.tile, p1, p2, CMD_BUILD_RAIL_STATION | CMD_MSG(STR_ERROR_CAN_T_BUILD_RAILROAD_STATION), CcStation, "" };
	ShowSelectStationIfNeeded(cmdcont, ta);
}

struct BuildRailStationWindow : public PickerWindowBase {
private:
	uint line_height;     ///< Height of a single line in the newstation selection matrix (#WID_BRAS_NEWST_LIST widget).
	uint coverage_height; ///< Height of the coverage texts.
	Scrollbar *vscroll;   ///< Vertical scrollbar of the new station list.
	Scrollbar *vscroll2;  ///< Vertical scrollbar of the matrix with new stations.

	/**
	 * Verify whether the currently selected station size is allowed after selecting a new station class/type.
	 * If not, change the station size variables ( _settings_client.gui.station_numtracks and _settings_client.gui.station_platlength ).
	 * @param statspec Specification of the new station class/type
	 */
	void CheckSelectedSize(const StationSpec *statspec)
	{
		if (statspec == nullptr || _settings_client.gui.station_dragdrop) return;

		/* If current number of tracks is not allowed, make it as big as possible */
		if (HasBit(statspec->disallowed_platforms, _settings_client.gui.station_numtracks - 1)) {
			this->RaiseWidget(_settings_client.gui.station_numtracks + WID_BRAS_PLATFORM_NUM_BEGIN);
			_settings_client.gui.station_numtracks = 1;
			if (statspec->disallowed_platforms != UINT8_MAX) {
				while (HasBit(statspec->disallowed_platforms, _settings_client.gui.station_numtracks - 1)) {
					_settings_client.gui.station_numtracks++;
				}
				this->LowerWidget(_settings_client.gui.station_numtracks + WID_BRAS_PLATFORM_NUM_BEGIN);
			}
		}

		if (HasBit(statspec->disallowed_lengths, _settings_client.gui.station_platlength - 1)) {
			this->RaiseWidget(_settings_client.gui.station_platlength + WID_BRAS_PLATFORM_LEN_BEGIN);
			_settings_client.gui.station_platlength = 1;
			if (statspec->disallowed_lengths != UINT8_MAX) {
				while (HasBit(statspec->disallowed_lengths, _settings_client.gui.station_platlength - 1)) {
					_settings_client.gui.station_platlength++;
				}
				this->LowerWidget(_settings_client.gui.station_platlength + WID_BRAS_PLATFORM_LEN_BEGIN);
			}
		}
	}

public:
	BuildRailStationWindow(WindowDesc *desc, Window *parent, bool newstation) : PickerWindowBase(desc, parent)
	{
		this->coverage_height = 2 * FONT_HEIGHT_NORMAL + 3 * WD_PAR_VSEP_NORMAL;
		this->vscroll = nullptr;
		_railstation.newstations = newstation;

		this->CreateNestedTree();
		NWidgetStacked *newst_additions = this->GetWidget<NWidgetStacked>(WID_BRAS_SHOW_NEWST_ADDITIONS);
		newst_additions->SetDisplayedPlane(newstation ? 0 : SZSP_NONE);
		newst_additions = this->GetWidget<NWidgetStacked>(WID_BRAS_SHOW_NEWST_MATRIX);
		newst_additions->SetDisplayedPlane(newstation ? 0 : SZSP_NONE);
		newst_additions = this->GetWidget<NWidgetStacked>(WID_BRAS_SHOW_NEWST_DEFSIZE);
		newst_additions->SetDisplayedPlane(newstation ? 0 : SZSP_NONE);
		newst_additions = this->GetWidget<NWidgetStacked>(WID_BRAS_SHOW_NEWST_RESIZE);
		newst_additions->SetDisplayedPlane(newstation ? 0 : SZSP_NONE);
		if (newstation) {
			this->vscroll = this->GetScrollbar(WID_BRAS_NEWST_SCROLL);
			this->vscroll2 = this->GetScrollbar(WID_BRAS_MATRIX_SCROLL);
		}
		this->FinishInitNested(TRANSPORT_RAIL);

		this->LowerWidget(_railstation.orientation + WID_BRAS_PLATFORM_DIR_X);
		if (_settings_client.gui.station_dragdrop) {
			this->LowerWidget(WID_BRAS_PLATFORM_DRAG_N_DROP);
		} else {
			this->LowerWidget(_settings_client.gui.station_numtracks + WID_BRAS_PLATFORM_NUM_BEGIN);
			this->LowerWidget(_settings_client.gui.station_platlength + WID_BRAS_PLATFORM_LEN_BEGIN);
		}
		this->SetWidgetLoweredState(WID_BRAS_HIGHLIGHT_OFF, !_settings_client.gui.station_show_coverage);
		this->SetWidgetLoweredState(WID_BRAS_HIGHLIGHT_ON, _settings_client.gui.station_show_coverage);

		if (!newstation || _railstation.station_class >= (int)StationClass::GetClassCount()) {
			/* New stations are not available or changed, so ensure the default station
			 * type is 'selected'. */
			_railstation.station_class = STAT_CLASS_DFLT;
			_railstation.station_type = 0;
			this->vscroll2 = nullptr;
		}
		if (newstation) {
			_railstation.station_count = StationClass::Get(_railstation.station_class)->GetSpecCount();
			_railstation.station_type = min(_railstation.station_type, _railstation.station_count - 1);

			int count = 0;
			for (uint i = 0; i < StationClass::GetClassCount(); i++) {
				if (i == STAT_CLASS_WAYP) continue;
				count++;
			}
			this->vscroll->SetCount(count);
			this->vscroll->SetPosition(Clamp(_railstation.station_class - 2, 0, max(this->vscroll->GetCount() - this->vscroll->GetCapacity(), 0)));

			NWidgetMatrix *matrix = this->GetWidget<NWidgetMatrix>(WID_BRAS_MATRIX);
			matrix->SetScrollbar(this->vscroll2, this->vscroll2 ? WID_BRAS_MATRIX_SCROLL : -1);
			matrix->SetCount(_railstation.station_count);
			matrix->SetClicked(_railstation.station_type);
		}
	}

	virtual ~BuildRailStationWindow()
	{
		DeleteWindowById(WC_SELECT_STATION, 0);
	}

	void OnPaint() override
	{
		bool newstations = _railstation.newstations;
		const StationSpec *statspec = newstations ? StationClass::Get(_railstation.station_class)->GetSpec(_railstation.station_type) : nullptr;

		if (_settings_client.gui.station_dragdrop) {
			SetTileSelectSize(1, 1);
		} else {
			int x = _settings_client.gui.station_numtracks;
			int y = _settings_client.gui.station_platlength;
			if (_railstation.orientation == AXIS_X) Swap(x, y);
			if (!_remove_button_clicked) {
				SetTileSelectSize(x, y);
			}
		}

		int rad = (_settings_game.station.modified_catchment) ? CA_TRAIN : CA_UNMODIFIED;

		if (_settings_client.gui.station_show_coverage) SetTileSelectBigSize(-rad, -rad, 2 * rad, 2 * rad);

		for (uint bits = 0; bits < 7; bits++) {
			bool disable = bits >= _settings_game.station.station_spread;
			if (statspec == nullptr) {
				this->SetWidgetDisabledState(bits + WID_BRAS_PLATFORM_NUM_1, disable);
				this->SetWidgetDisabledState(bits + WID_BRAS_PLATFORM_LEN_1, disable);
			} else {
				this->SetWidgetDisabledState(bits + WID_BRAS_PLATFORM_NUM_1, HasBit(statspec->disallowed_platforms, bits) || disable);
				this->SetWidgetDisabledState(bits + WID_BRAS_PLATFORM_LEN_1, HasBit(statspec->disallowed_lengths,   bits) || disable);
			}
		}

		this->DrawWidgets();

		if (this->IsShaded()) return;
		/* 'Accepts' and 'Supplies' texts. */
		NWidgetBase *cov = this->GetWidget<NWidgetBase>(WID_BRAS_COVERAGE_TEXTS);
		int top = cov->pos_y + WD_PAR_VSEP_NORMAL;
		int left = cov->pos_x + WD_FRAMERECT_LEFT;
		int right = cov->pos_x + cov->current_x - WD_FRAMERECT_RIGHT;
		int bottom = cov->pos_y + cov->current_y;
		top = DrawStationCoverageAreaText(left, right, top, SCT_ALL, rad, false) + WD_PAR_VSEP_NORMAL;
		top = DrawStationCoverageAreaText(left, right, top, SCT_ALL, rad, true) + WD_PAR_VSEP_NORMAL;
		/* Resize background if the window is too small.
		 * Never make the window smaller to avoid oscillating if the size change affects the acceptance.
		 * (This is the case, if making the window bigger moves the mouse into the window.) */
		if (top > bottom) {
			this->coverage_height += top - bottom;
			this->ReInit();
		}
	}

	void UpdateWidgetSize(int widget, Dimension *size, const Dimension &padding, Dimension *fill, Dimension *resize) override
	{
		switch (widget) {
			case WID_BRAS_NEWST_LIST: {
				Dimension d = {0, 0};
				for (uint i = 0; i < StationClass::GetClassCount(); i++) {
					if (i == STAT_CLASS_WAYP) continue;
					d = maxdim(d, GetStringBoundingBox(StationClass::Get((StationClassID)i)->name));
				}
				size->width = max(size->width, d.width + padding.width);
				this->line_height = GetMinSizing(NWST_STEP, FONT_HEIGHT_NORMAL + WD_MATRIX_TOP + WD_MATRIX_BOTTOM);
				size->height = 3 * this->line_height;
				resize->height = this->line_height;
				break;
			}

			case WID_BRAS_SHOW_NEWST_TYPE: {
				if (!_railstation.newstations) {
					size->width = 0;
					size->height = 0;
					break;
				}

				/* If newstations exist, compute the non-zero minimal size. */
				Dimension d = {0, 0};
				StringID str = this->GetWidget<NWidgetCore>(widget)->widget_data;
				for (StationClassID statclass = STAT_CLASS_BEGIN; statclass < (StationClassID)StationClass::GetClassCount(); statclass++) {
					if (statclass == STAT_CLASS_WAYP) continue;
					StationClass *stclass = StationClass::Get(statclass);
					for (uint16 j = 0; j < stclass->GetSpecCount(); j++) {
						const StationSpec *statspec = stclass->GetSpec(j);
						SetDParam(0, (statspec != nullptr && statspec->name != 0) ? statspec->name : STR_STATION_CLASS_DFLT);
						d = maxdim(d, GetStringBoundingBox(str));
					}
				}
				size->width = max(size->width, d.width + padding.width);
				break;
			}

			case WID_BRAS_PLATFORM_DIR_X:
			case WID_BRAS_PLATFORM_DIR_Y:
			case WID_BRAS_IMAGE:
				size->width  = ScaleGUITrad(64) + 2;
				size->height = ScaleGUITrad(58) + 2;
				break;

			case WID_BRAS_COVERAGE_TEXTS:
				size->height = this->coverage_height;
				break;

			case WID_BRAS_MATRIX:
				fill->height = 1;
				resize->height = 1;
				break;

			case WID_BRAS_NEWST_SPACER:
				size->height = 0;
				if (_railstation.newstations) {
					size->height = GetMinSizing(NWST_STEP, FONT_HEIGHT_NORMAL);
				}
				break;
		}
	}

	void DrawWidget(const Rect &r, int widget) const override
	{
		DrawPixelInfo tmp_dpi;

		switch (GB(widget, 0, 16)) {
			case WID_BRAS_PLATFORM_DIR_X:
				/* Set up a clipping area for the '/' station preview */
				if (FillDrawPixelInfo(&tmp_dpi, r.left, r.top, r.right - r.left + 1, r.bottom - r.top + 1)) {
					DrawPixelInfo *old_dpi = _cur_dpi;
					_cur_dpi = &tmp_dpi;
					int x = ScaleGUITrad(31) + 1;
					int y = r.bottom - r.top - ScaleGUITrad(31);
					if (!DrawStationTile(x, y, _cur_railtype, AXIS_X, _railstation.station_class, _railstation.station_type)) {
						StationPickerDrawSprite(x, y, STATION_RAIL, _cur_railtype, INVALID_ROADTYPE, 2);
					}
					_cur_dpi = old_dpi;
				}
				break;

			case WID_BRAS_PLATFORM_DIR_Y:
				/* Set up a clipping area for the '\' station preview */
				if (FillDrawPixelInfo(&tmp_dpi, r.left, r.top, r.right - r.left + 1, r.bottom - r.top + 1)) {
					DrawPixelInfo *old_dpi = _cur_dpi;
					_cur_dpi = &tmp_dpi;
					int x = ScaleGUITrad(31) + 1;
					int y = r.bottom - r.top - ScaleGUITrad(31);
					if (!DrawStationTile(x, y, _cur_railtype, AXIS_Y, _railstation.station_class, _railstation.station_type)) {
						StationPickerDrawSprite(x, y, STATION_RAIL, _cur_railtype, INVALID_ROADTYPE, 3);
					}
					_cur_dpi = old_dpi;
				}
				break;

			case WID_BRAS_NEWST_LIST: {
				uint statclass = 0;
				uint row = 0;
				for (uint i = 0; i < StationClass::GetClassCount(); i++) {
					if (i == STAT_CLASS_WAYP) continue;
					if (this->vscroll->IsVisible(statclass)) {
						DrawString(r.left + WD_MATRIX_LEFT, r.right - WD_MATRIX_RIGHT,
								Center(row * this->line_height + r.top, this->line_height),
								StationClass::Get((StationClassID)i)->name,
								(StationClassID)i == _railstation.station_class ? TC_WHITE : TC_BLACK);
						row++;
					}
					statclass++;
				}
				break;
			}

			case WID_BRAS_IMAGE: {
				byte type = GB(widget, 16, 16);
				assert(type < _railstation.station_count);
				/* Check station availability callback */
				const StationSpec *statspec = StationClass::Get(_railstation.station_class)->GetSpec(type);
				if (!IsStationAvailable(statspec)) {
					GfxFillRect(r.left + 1, r.top + 1, r.right - 1, r.bottom - 1, PC_BLACK, FILLRECT_CHECKER);
				}

				/* Set up a clipping area for the station preview. */
				if (FillDrawPixelInfo(&tmp_dpi, r.left, r.top, r.right - r.left + 1, r.bottom - r.top + 1)) {
					DrawPixelInfo *old_dpi = _cur_dpi;
					_cur_dpi = &tmp_dpi;
					int x = ScaleGUITrad(31) + 1;
					int y = r.bottom - r.top - ScaleGUITrad(31);
					if (!DrawStationTile(x, y, _cur_railtype, _railstation.orientation, _railstation.station_class, type)) {
						StationPickerDrawSprite(x, y, STATION_RAIL, _cur_railtype, INVALID_ROADTYPE, 2 + _railstation.orientation);
					}
					_cur_dpi = old_dpi;
				}
				break;
			}
		}
	}

	void OnResize() override
	{
		if (this->vscroll != nullptr) { // New stations available.
			this->vscroll->SetCapacityFromWidget(this, WID_BRAS_NEWST_LIST);
		}
	}

	void SetStringParameters(int widget) const override
	{
		if (widget == WID_BRAS_SHOW_NEWST_TYPE) {
			const StationSpec *statspec = StationClass::Get(_railstation.station_class)->GetSpec(_railstation.station_type);
			SetDParam(0, (statspec != nullptr && statspec->name != 0) ? statspec->name : STR_STATION_CLASS_DFLT);
		}
	}

	void OnClick(Point pt, int widget, int click_count) override
	{
		switch (GB(widget, 0, 16)) {
			case WID_BRAS_PLATFORM_DIR_X:
			case WID_BRAS_PLATFORM_DIR_Y:
				this->RaiseWidget(_railstation.orientation + WID_BRAS_PLATFORM_DIR_X);
				_railstation.orientation = (Axis)(widget - WID_BRAS_PLATFORM_DIR_X);
				this->LowerWidget(_railstation.orientation + WID_BRAS_PLATFORM_DIR_X);
				if (_settings_client.sound.click_beep) SndPlayFx(SND_15_BEEP);
				this->SetDirty();
				DeleteWindowById(WC_SELECT_STATION, 0);
				break;

			case WID_BRAS_PLATFORM_NUM_1:
			case WID_BRAS_PLATFORM_NUM_2:
			case WID_BRAS_PLATFORM_NUM_3:
			case WID_BRAS_PLATFORM_NUM_4:
			case WID_BRAS_PLATFORM_NUM_5:
			case WID_BRAS_PLATFORM_NUM_6:
			case WID_BRAS_PLATFORM_NUM_7: {
				this->RaiseWidget(_settings_client.gui.station_numtracks + WID_BRAS_PLATFORM_NUM_BEGIN);
				this->RaiseWidget(WID_BRAS_PLATFORM_DRAG_N_DROP);

				_settings_client.gui.station_numtracks = widget - WID_BRAS_PLATFORM_NUM_BEGIN;
				_settings_client.gui.station_dragdrop = false;

				_settings_client.gui.station_dragdrop = false;

				const StationSpec *statspec = _railstation.newstations ? StationClass::Get(_railstation.station_class)->GetSpec(_railstation.station_type) : nullptr;
				if (statspec != nullptr && HasBit(statspec->disallowed_lengths, _settings_client.gui.station_platlength - 1)) {
					/* The previously selected number of platforms in invalid */
					for (uint i = 0; i < 7; i++) {
						if (!HasBit(statspec->disallowed_lengths, i)) {
							this->RaiseWidget(_settings_client.gui.station_platlength + WID_BRAS_PLATFORM_LEN_BEGIN);
							_settings_client.gui.station_platlength = i + 1;
							break;
						}
					}
				}

				this->LowerWidget(_settings_client.gui.station_numtracks + WID_BRAS_PLATFORM_NUM_BEGIN);
				this->LowerWidget(_settings_client.gui.station_platlength + WID_BRAS_PLATFORM_LEN_BEGIN);
				if (_settings_client.sound.click_beep) SndPlayFx(SND_15_BEEP);
				this->SetDirty();
				DeleteWindowById(WC_SELECT_STATION, 0);
				break;
			}

			case WID_BRAS_PLATFORM_LEN_1:
			case WID_BRAS_PLATFORM_LEN_2:
			case WID_BRAS_PLATFORM_LEN_3:
			case WID_BRAS_PLATFORM_LEN_4:
			case WID_BRAS_PLATFORM_LEN_5:
			case WID_BRAS_PLATFORM_LEN_6:
			case WID_BRAS_PLATFORM_LEN_7: {
				this->RaiseWidget(_settings_client.gui.station_platlength + WID_BRAS_PLATFORM_LEN_BEGIN);
				this->RaiseWidget(WID_BRAS_PLATFORM_DRAG_N_DROP);

				_settings_client.gui.station_platlength = widget - WID_BRAS_PLATFORM_LEN_BEGIN;
				_settings_client.gui.station_dragdrop = false;

				_settings_client.gui.station_dragdrop = false;

				const StationSpec *statspec = _railstation.newstations ? StationClass::Get(_railstation.station_class)->GetSpec(_railstation.station_type) : nullptr;
				if (statspec != nullptr && HasBit(statspec->disallowed_platforms, _settings_client.gui.station_numtracks - 1)) {
					/* The previously selected number of tracks in invalid */
					for (uint i = 0; i < 7; i++) {
						if (!HasBit(statspec->disallowed_platforms, i)) {
							this->RaiseWidget(_settings_client.gui.station_numtracks + WID_BRAS_PLATFORM_NUM_BEGIN);
							_settings_client.gui.station_numtracks = i + 1;
							break;
						}
					}
				}

				this->LowerWidget(_settings_client.gui.station_numtracks + WID_BRAS_PLATFORM_NUM_BEGIN);
				this->LowerWidget(_settings_client.gui.station_platlength + WID_BRAS_PLATFORM_LEN_BEGIN);
				if (_settings_client.sound.click_beep) SndPlayFx(SND_15_BEEP);
				this->SetDirty();
				DeleteWindowById(WC_SELECT_STATION, 0);
				break;
			}

			case WID_BRAS_PLATFORM_DRAG_N_DROP: {
				_settings_client.gui.station_dragdrop ^= true;

				this->ToggleWidgetLoweredState(WID_BRAS_PLATFORM_DRAG_N_DROP);

				/* get the first allowed length/number of platforms */
				const StationSpec *statspec = _railstation.newstations ? StationClass::Get(_railstation.station_class)->GetSpec(_railstation.station_type) : nullptr;
				if (statspec != nullptr && HasBit(statspec->disallowed_lengths, _settings_client.gui.station_platlength - 1)) {
					for (uint i = 0; i < 7; i++) {
						if (!HasBit(statspec->disallowed_lengths, i)) {
							this->RaiseWidget(_settings_client.gui.station_platlength + WID_BRAS_PLATFORM_LEN_BEGIN);
							_settings_client.gui.station_platlength = i + 1;
							break;
						}
					}
				}
				if (statspec != nullptr && HasBit(statspec->disallowed_platforms, _settings_client.gui.station_numtracks - 1)) {
					for (uint i = 0; i < 7; i++) {
						if (!HasBit(statspec->disallowed_platforms, i)) {
							this->RaiseWidget(_settings_client.gui.station_numtracks + WID_BRAS_PLATFORM_NUM_BEGIN);
							_settings_client.gui.station_numtracks = i + 1;
							break;
						}
					}
				}

				this->SetWidgetLoweredState(_settings_client.gui.station_numtracks + WID_BRAS_PLATFORM_NUM_BEGIN, !_settings_client.gui.station_dragdrop);
				this->SetWidgetLoweredState(_settings_client.gui.station_platlength + WID_BRAS_PLATFORM_LEN_BEGIN, !_settings_client.gui.station_dragdrop);
				if (_settings_client.sound.click_beep) SndPlayFx(SND_15_BEEP);
				this->SetDirty();
				DeleteWindowById(WC_SELECT_STATION, 0);
				break;
			}

			case WID_BRAS_HIGHLIGHT_OFF:
			case WID_BRAS_HIGHLIGHT_ON:
				_settings_client.gui.station_show_coverage = (widget != WID_BRAS_HIGHLIGHT_OFF);

				this->SetWidgetLoweredState(WID_BRAS_HIGHLIGHT_OFF, !_settings_client.gui.station_show_coverage);
				this->SetWidgetLoweredState(WID_BRAS_HIGHLIGHT_ON, _settings_client.gui.station_show_coverage);
				if (_settings_client.sound.click_beep) SndPlayFx(SND_15_BEEP);
				this->SetDirty();
				break;

			case WID_BRAS_NEWST_LIST: {
				int y = this->vscroll->GetScrolledRowFromWidget(pt.y, this, WID_BRAS_NEWST_LIST, 0, this->line_height);
				if (y >= (int)StationClass::GetClassCount()) return;
				for (uint i = 0; i < StationClass::GetClassCount(); i++) {
					if (i == STAT_CLASS_WAYP) continue;
					if (y == 0) {
						if (_railstation.station_class != (StationClassID)i) {
							_railstation.station_class = (StationClassID)i;
							StationClass *stclass = StationClass::Get(_railstation.station_class);
							_railstation.station_count = stclass->GetSpecCount();
							_railstation.station_type  = min((int)_railstation.station_type, max(0, (int)_railstation.station_count - 1));

							this->CheckSelectedSize(stclass->GetSpec(_railstation.station_type));

							NWidgetMatrix *matrix = this->GetWidget<NWidgetMatrix>(WID_BRAS_MATRIX);
							matrix->SetCount(_railstation.station_count);
							matrix->SetClicked(_railstation.station_type);
						}
						if (_settings_client.sound.click_beep) SndPlayFx(SND_15_BEEP);
						this->SetDirty();
						DeleteWindowById(WC_SELECT_STATION, 0);
						break;
					}
					y--;
				}
				break;
			}

			case WID_BRAS_IMAGE: {
				int y = GB(widget, 16, 16);
				if (y >= _railstation.station_count) return;

				/* Check station availability callback */
				const StationSpec *statspec = StationClass::Get(_railstation.station_class)->GetSpec(y);
				if (!IsStationAvailable(statspec)) return;

				_railstation.station_type = y;

				this->CheckSelectedSize(statspec);
				this->GetWidget<NWidgetMatrix>(WID_BRAS_MATRIX)->SetClicked(_railstation.station_type);

				if (_settings_client.sound.click_beep) SndPlayFx(SND_15_BEEP);
				this->SetDirty();
				DeleteWindowById(WC_SELECT_STATION, 0);
				break;
			}
		}
	}

	void OnRealtimeTick(uint delta_ms) override
	{
		CheckRedrawStationCoverage(this);
	}
};

static const NWidgetPart _nested_station_builder_widgets[] = {
	NWidget(NWID_HORIZONTAL),
		NWidget(WWT_CLOSEBOX, COLOUR_DARK_GREEN),
		NWidget(WWT_CAPTION, COLOUR_DARK_GREEN), SetDataTip(STR_STATION_BUILD_RAIL_CAPTION, STR_TOOLTIP_WINDOW_TITLE_DRAG_THIS),
		NWidget(WWT_SHADEBOX, COLOUR_DARK_GREEN),
		NWidget(NWID_SELECTION, INVALID_COLOUR, WID_BRAS_SHOW_NEWST_DEFSIZE),
			NWidget(WWT_DEFSIZEBOX, COLOUR_DARK_GREEN),
		EndContainer(),
	EndContainer(),
	NWidget(WWT_PANEL, COLOUR_DARK_GREEN),
		NWidget(NWID_HORIZONTAL),
			NWidget(NWID_VERTICAL),
				NWidget(NWID_SELECTION, INVALID_COLOUR, WID_BRAS_SHOW_NEWST_ADDITIONS),
					NWidget(NWID_HORIZONTAL), SetPIP(7, 0, 7), SetPadding(2, 0, 1, 0),
						NWidget(WWT_MATRIX, COLOUR_GREY, WID_BRAS_NEWST_LIST), SetMinimalSize(122, 71), SetFill(1, 0),
								SetMatrixDataTip(1, 0, STR_STATION_BUILD_STATION_CLASS_TOOLTIP), SetScrollbar(WID_BRAS_NEWST_SCROLL),
						NWidget(NWID_VSCROLLBAR, COLOUR_GREY, WID_BRAS_NEWST_SCROLL),
					EndContainer(),
				EndContainer(),
				NWidget(NWID_HORIZONTAL),
					NWidget(NWID_VERTICAL),
						NWidget(WWT_LABEL, COLOUR_DARK_GREEN), SetMinimalSize(144, 11), SetDataTip(STR_STATION_BUILD_ORIENTATION, STR_NULL), SetPadding(1, 2, 0, 2),
						NWidget(NWID_HORIZONTAL),
							NWidget(NWID_SPACER), SetMinimalSize(7, 0), SetFill(1, 0),
							NWidget(WWT_PANEL, COLOUR_GREY, WID_BRAS_PLATFORM_DIR_X), SetSizingType(NWST_BUTTON), SetMinimalSize(66, 60), SetFill(0, 0), SetDataTip(0x0, STR_STATION_BUILD_RAILROAD_ORIENTATION_TOOLTIP), EndContainer(),
							NWidget(NWID_SPACER), SetMinimalSize(7, 0), SetFill(1, 0),
							NWidget(WWT_PANEL, COLOUR_GREY, WID_BRAS_PLATFORM_DIR_Y), SetSizingType(NWST_BUTTON), SetMinimalSize(66, 60), SetFill(0, 0), SetDataTip(0x0, STR_STATION_BUILD_RAILROAD_ORIENTATION_TOOLTIP), EndContainer(),
							NWidget(NWID_SPACER), SetMinimalSize(7, 0), SetFill(1, 0),
						EndContainer(),
					EndContainer(),
					NWidget(NWID_SPACER), SetMinimalSize(7, 0), SetFill(1, 0),
					NWidget(NWID_VERTICAL),
						NWidget(NWID_SPACER), SetMinimalSize(1, 0), SetFill(0, 1),
						NWidget(WWT_TEXTBTN, COLOUR_GREY, WID_BRAS_PLATFORM_DRAG_N_DROP), SetMinimalSize(75, 12), SetDataTip(STR_STATION_BUILD_DRAG_DROP, STR_STATION_BUILD_DRAG_DROP_TOOLTIP),
					EndContainer(),
					NWidget(NWID_SPACER), SetMinimalSize(7, 0), SetFill(1, 0),
				EndContainer(),
				NWidget(WWT_LABEL, COLOUR_DARK_GREEN, WID_BRAS_SHOW_NEWST_TYPE), SetMinimalSize(144, 11), SetDataTip(STR_ORANGE_STRING, STR_NULL), SetPadding(1, 2, 4, 2),
				NWidget(WWT_LABEL, COLOUR_DARK_GREEN), SetMinimalSize(144, 11), SetDataTip(STR_STATION_BUILD_NUMBER_OF_TRACKS, STR_NULL), SetPadding(0, 2, 0, 2),
				NWidget(NWID_HORIZONTAL),
					NWidget(NWID_SPACER), SetFill(1, 0),
					NWidget(WWT_TEXTBTN, COLOUR_GREY, WID_BRAS_PLATFORM_NUM_1), SetMinimalSize(15, 12), SetDataTip(STR_BLACK_1, STR_STATION_BUILD_NUMBER_OF_TRACKS_TOOLTIP),
					NWidget(WWT_TEXTBTN, COLOUR_GREY, WID_BRAS_PLATFORM_NUM_2), SetMinimalSize(15, 12), SetDataTip(STR_BLACK_2, STR_STATION_BUILD_NUMBER_OF_TRACKS_TOOLTIP),
					NWidget(WWT_TEXTBTN, COLOUR_GREY, WID_BRAS_PLATFORM_NUM_3), SetMinimalSize(15, 12), SetDataTip(STR_BLACK_3, STR_STATION_BUILD_NUMBER_OF_TRACKS_TOOLTIP),
					NWidget(WWT_TEXTBTN, COLOUR_GREY, WID_BRAS_PLATFORM_NUM_4), SetMinimalSize(15, 12), SetDataTip(STR_BLACK_4, STR_STATION_BUILD_NUMBER_OF_TRACKS_TOOLTIP),
					NWidget(WWT_TEXTBTN, COLOUR_GREY, WID_BRAS_PLATFORM_NUM_5), SetMinimalSize(15, 12), SetDataTip(STR_BLACK_5, STR_STATION_BUILD_NUMBER_OF_TRACKS_TOOLTIP),
					NWidget(WWT_TEXTBTN, COLOUR_GREY, WID_BRAS_PLATFORM_NUM_6), SetMinimalSize(15, 12), SetDataTip(STR_BLACK_6, STR_STATION_BUILD_NUMBER_OF_TRACKS_TOOLTIP),
					NWidget(WWT_TEXTBTN, COLOUR_GREY, WID_BRAS_PLATFORM_NUM_7), SetMinimalSize(15, 12), SetDataTip(STR_BLACK_7, STR_STATION_BUILD_NUMBER_OF_TRACKS_TOOLTIP),
					NWidget(NWID_SPACER), SetFill(1, 0),
				EndContainer(),
				NWidget(WWT_LABEL, COLOUR_DARK_GREEN), SetMinimalSize(144, 11), SetDataTip(STR_STATION_BUILD_PLATFORM_LENGTH, STR_NULL), SetPadding(2, 2, 0, 2),
				NWidget(NWID_HORIZONTAL),
					NWidget(NWID_SPACER), SetFill(1, 0),
					NWidget(WWT_TEXTBTN, COLOUR_GREY, WID_BRAS_PLATFORM_LEN_1), SetMinimalSize(15, 12), SetDataTip(STR_BLACK_1, STR_STATION_BUILD_PLATFORM_LENGTH_TOOLTIP),
					NWidget(WWT_TEXTBTN, COLOUR_GREY, WID_BRAS_PLATFORM_LEN_2), SetMinimalSize(15, 12), SetDataTip(STR_BLACK_2, STR_STATION_BUILD_PLATFORM_LENGTH_TOOLTIP),
					NWidget(WWT_TEXTBTN, COLOUR_GREY, WID_BRAS_PLATFORM_LEN_3), SetMinimalSize(15, 12), SetDataTip(STR_BLACK_3, STR_STATION_BUILD_PLATFORM_LENGTH_TOOLTIP),
					NWidget(WWT_TEXTBTN, COLOUR_GREY, WID_BRAS_PLATFORM_LEN_4), SetMinimalSize(15, 12), SetDataTip(STR_BLACK_4, STR_STATION_BUILD_PLATFORM_LENGTH_TOOLTIP),
					NWidget(WWT_TEXTBTN, COLOUR_GREY, WID_BRAS_PLATFORM_LEN_5), SetMinimalSize(15, 12), SetDataTip(STR_BLACK_5, STR_STATION_BUILD_PLATFORM_LENGTH_TOOLTIP),
					NWidget(WWT_TEXTBTN, COLOUR_GREY, WID_BRAS_PLATFORM_LEN_6), SetMinimalSize(15, 12), SetDataTip(STR_BLACK_6, STR_STATION_BUILD_PLATFORM_LENGTH_TOOLTIP),
					NWidget(WWT_TEXTBTN, COLOUR_GREY, WID_BRAS_PLATFORM_LEN_7), SetMinimalSize(15, 12), SetDataTip(STR_BLACK_7, STR_STATION_BUILD_PLATFORM_LENGTH_TOOLTIP),
					NWidget(NWID_SPACER), SetFill(1, 0),
				EndContainer(),
				NWidget(NWID_SPACER), SetMinimalSize(0, 2),
				NWidget(NWID_HORIZONTAL),
					NWidget(NWID_VERTICAL),
						NWidget(WWT_LABEL, COLOUR_DARK_GREEN), SetMinimalSize(144, 11), SetDataTip(STR_STATION_BUILD_COVERAGE_AREA_TITLE, STR_NULL), SetPadding(3, 2, 0, 2),
						NWidget(NWID_HORIZONTAL),
							NWidget(NWID_SPACER), SetMinimalSize(2, 0), SetFill(1, 0),
							NWidget(WWT_TEXTBTN, COLOUR_GREY, WID_BRAS_HIGHLIGHT_OFF), SetMinimalSize(60, 12),
														SetDataTip(STR_STATION_BUILD_COVERAGE_OFF, STR_STATION_BUILD_COVERAGE_AREA_OFF_TOOLTIP),
							NWidget(WWT_TEXTBTN, COLOUR_GREY, WID_BRAS_HIGHLIGHT_ON), SetMinimalSize(60, 12),
														SetDataTip(STR_STATION_BUILD_COVERAGE_ON, STR_STATION_BUILD_COVERAGE_AREA_ON_TOOLTIP),
							NWidget(NWID_SPACER), SetMinimalSize(2, 0), SetFill(1, 0),
						EndContainer(),
					EndContainer(),
				EndContainer(),
				NWidget(NWID_SPACER), SetMinimalSize(0, 2),
			EndContainer(),
			NWidget(NWID_SELECTION, INVALID_COLOUR, WID_BRAS_SHOW_NEWST_MATRIX),
				/* We need an additional background for the matrix, as the matrix cannot handle the scrollbar due to not being an NWidgetCore. */
				NWidget(NWID_VERTICAL),
					NWidget(WWT_PANEL, COLOUR_DARK_GREEN), SetScrollbar(WID_BRAS_MATRIX_SCROLL),
						NWidget(NWID_HORIZONTAL),
							NWidget(NWID_MATRIX, COLOUR_DARK_GREEN, WID_BRAS_MATRIX), SetScrollbar(WID_BRAS_MATRIX_SCROLL), SetPIP(0, 2, 0), SetPadding(2, 0, 0, 0),
								NWidget(WWT_PANEL, COLOUR_DARK_GREEN, WID_BRAS_IMAGE), SetMinimalSize(66, 60),
										SetFill(0, 0), SetResize(0, 0), SetDataTip(0x0, STR_STATION_BUILD_STATION_TYPE_TOOLTIP), SetScrollbar(WID_BRAS_MATRIX_SCROLL),
								EndContainer(),
							EndContainer(),
							NWidget(NWID_VSCROLLBAR, COLOUR_DARK_GREEN, WID_BRAS_MATRIX_SCROLL),
						EndContainer(),
					EndContainer(),
					NWidget(WWT_LABEL, COLOUR_DARK_GREEN, WID_BRAS_NEWST_SPACER), SetDataTip(STR_EMPTY, STR_NULL),
					NWidget(WWT_LABEL, COLOUR_DARK_GREEN), SetDataTip(STR_EMPTY, STR_NULL),
					NWidget(WWT_LABEL, COLOUR_DARK_GREEN), SetDataTip(STR_EMPTY, STR_NULL),
				EndContainer(),
			EndContainer(),
		EndContainer(),
		NWidget(NWID_HORIZONTAL),
			NWidget(WWT_EMPTY, INVALID_COLOUR, WID_BRAS_COVERAGE_TEXTS), SetFill(1, 1), SetResize(1, 0),
			NWidget(NWID_SELECTION, INVALID_COLOUR, WID_BRAS_SHOW_NEWST_RESIZE),
				NWidget(NWID_VERTICAL),
					NWidget(WWT_PANEL, COLOUR_DARK_GREEN), SetFill(0, 1), EndContainer(),
					NWidget(WWT_RESIZEBOX, COLOUR_DARK_GREEN),
				EndContainer(),
			EndContainer(),
		EndContainer(),
	EndContainer(),
};

/** High level window description of the station-build window (default & newGRF) */
static WindowDesc _station_builder_desc(
	WDP_AUTO, "build_station_rail", 0, 0,
	WC_BUILD_STATION, WC_BUILD_TOOLBAR,
	WDF_CONSTRUCTION,
	_nested_station_builder_widgets, lengthof(_nested_station_builder_widgets)
);

/** Open station build window */
static void ShowStationBuilder(Window *parent)
{
	bool newstations = StationClass::GetClassCount() > 2 || StationClass::Get(STAT_CLASS_DFLT)->GetSpecCount() != 1;
	new BuildRailStationWindow(&_station_builder_desc, parent, newstations);
}

struct BuildSignalWindow : public PickerWindowBase {
private:
	Dimension sig_sprite_size;     ///< Maximum size of signal GUI sprites.
	int sig_sprite_bottom_offset;  ///< Maximum extent of signal GUI sprite from reference point towards bottom.

	/**
	 * Draw dynamic a signal-sprite in a button in the signal GUI
	 * Draw the sprite +1px to the right and down if the button is lowered
	 *
	 * @param widget_index index of this widget in the window
	 * @param image        the sprite to draw
	 */
	void DrawSignalSprite(byte widget_index, SpriteID image) const
	{
		Point offset;
		Dimension sprite_size = GetSpriteSize(image, &offset);
		const NWidgetBase *widget = this->GetWidget<NWidgetBase>(widget_index);
		int x = widget->pos_x - offset.x +
				(widget->current_x - sprite_size.width + offset.x) / 2;  // centered
		int y = widget->pos_y - sig_sprite_bottom_offset + WD_IMGBTN_TOP +
				(widget->current_y - WD_IMGBTN_TOP - WD_IMGBTN_BOTTOM + sig_sprite_size.height) / 2; // aligned to bottom

		DrawSprite(image, PAL_NONE,
				x + this->IsWidgetLowered(widget_index),
				y + this->IsWidgetLowered(widget_index));
	}

public:
	BuildSignalWindow(WindowDesc *desc, Window *parent) : PickerWindowBase(desc, parent)
	{
		this->InitNested(TRANSPORT_RAIL);
		this->OnInvalidateData();
	}

	~BuildSignalWindow()
	{
		_convert_signal_button = false;
	}

	void OnInit() override
	{
		/* Calculate maximum signal sprite size. */
		this->sig_sprite_size.width = 0;
		this->sig_sprite_size.height = 0;
		this->sig_sprite_bottom_offset = 0;
		const RailtypeInfo *rti = GetRailTypeInfo(_cur_railtype);
		for (uint type = SIGTYPE_NORMAL; type < SIGTYPE_END; type++) {
			for (uint variant = SIG_ELECTRIC; variant <= SIG_SEMAPHORE; variant++) {
				for (uint lowered = 0; lowered < 2; lowered++) {
					Point offset;
					Dimension sprite_size = GetSpriteSize(rti->gui_sprites.signals[type][variant][lowered], &offset);
					this->sig_sprite_bottom_offset = max<int>(this->sig_sprite_bottom_offset, sprite_size.height);
					this->sig_sprite_size.width = max<int>(this->sig_sprite_size.width, sprite_size.width - offset.x);
					this->sig_sprite_size.height = max<int>(this->sig_sprite_size.height, sprite_size.height - offset.y);
				}
			}
		}
	}

	void UpdateWidgetSize(int widget, Dimension *size, const Dimension &padding, Dimension *fill, Dimension *resize) override
	{
		if (widget == WID_BS_DRAG_SIGNALS_DENSITY_LABEL) {
			/* Two digits for signals density. */
			size->width = max(size->width, 2 * GetDigitWidth() + padding.width + WD_FRAMERECT_LEFT + WD_FRAMERECT_RIGHT);
		} else if (IsInsideMM(widget, WID_BS_SEMAPHORE_NORM, WID_BS_ELECTRIC_PBS_OWAY + 1)) {
			size->width = max(size->width, this->sig_sprite_size.width + WD_IMGBTN_LEFT + WD_IMGBTN_RIGHT);
			size->height = max(size->height, this->sig_sprite_size.height + WD_IMGBTN_TOP + WD_IMGBTN_BOTTOM);
		}
	}

	void SetStringParameters(int widget) const override
	{
		switch (widget) {
			case WID_BS_DRAG_SIGNALS_DENSITY_LABEL:
				SetDParam(0, _settings_client.gui.drag_signals_density);
				break;
		}
	}

	void DrawWidget(const Rect &r, int widget) const override
	{
		if (IsInsideMM(widget, WID_BS_SEMAPHORE_NORM, WID_BS_ELECTRIC_PBS_OWAY + 1)) {
			/* Extract signal from widget number. */
			int type = (widget - WID_BS_SEMAPHORE_NORM) % SIGTYPE_END;
			int var = SIG_SEMAPHORE - (widget - WID_BS_SEMAPHORE_NORM) / SIGTYPE_END; // SignalVariant order is reversed compared to the widgets.
			SpriteID sprite = GetRailTypeInfo(_cur_railtype)->gui_sprites.signals[type][var][this->IsWidgetLowered(widget)];

			this->DrawSignalSprite(widget, sprite);
		}
	}

	void OnClick(Point pt, int widget, int click_count) override
	{
		switch (widget) {
			case WID_BS_SEMAPHORE_NORM:
			case WID_BS_SEMAPHORE_ENTRY:
			case WID_BS_SEMAPHORE_EXIT:
			case WID_BS_SEMAPHORE_COMBO:
			case WID_BS_SEMAPHORE_PBS:
			case WID_BS_SEMAPHORE_PBS_OWAY:
			case WID_BS_ELECTRIC_NORM:
			case WID_BS_ELECTRIC_ENTRY:
			case WID_BS_ELECTRIC_EXIT:
			case WID_BS_ELECTRIC_COMBO:
			case WID_BS_ELECTRIC_PBS:
			case WID_BS_ELECTRIC_PBS_OWAY:
				this->RaiseWidget((_cur_signal_variant == SIG_ELECTRIC ? WID_BS_ELECTRIC_NORM : WID_BS_SEMAPHORE_NORM) + _cur_signal_type);

				_cur_signal_type = (SignalType)((uint)((widget - WID_BS_SEMAPHORE_NORM) % (SIGTYPE_LAST + 1)));
				_cur_signal_variant = widget >= WID_BS_ELECTRIC_NORM ? SIG_ELECTRIC : SIG_SEMAPHORE;

				/* If 'remove' button of rail build toolbar is active, disable it. */
				if (_remove_button_clicked) {
					Window *w = FindWindowById(WC_BUILD_TOOLBAR, TRANSPORT_RAIL);
					if (w != nullptr) ToggleRailButton_Remove(w);
				}

				break;

			case WID_BS_CONVERT:
				_convert_signal_button = !_convert_signal_button;
				break;

			case WID_BS_DRAG_SIGNALS_DENSITY_DECREASE:
				if (_settings_client.gui.drag_signals_density > 1) {
					_settings_client.gui.drag_signals_density--;
					SetWindowDirty(WC_GAME_OPTIONS, WN_GAME_OPTIONS_GAME_SETTINGS);
				}
				break;

			case WID_BS_DRAG_SIGNALS_DENSITY_INCREASE:
				if (_settings_client.gui.drag_signals_density < 20) {
					_settings_client.gui.drag_signals_density++;
					SetWindowDirty(WC_GAME_OPTIONS, WN_GAME_OPTIONS_GAME_SETTINGS);
				}
				break;

			default: break;
		}

		this->InvalidateData();
	}

	/**
	 * Some data on this window has become invalid.
	 * @param data Information about the changed data.
	 * @param gui_scope Whether the call is done from GUI scope. You may not do everything when not in GUI scope. See #InvalidateWindowData() for details.
	 */
	void OnInvalidateData(int data = 0, bool gui_scope = true) override
	{
		if (!gui_scope) return;
		this->LowerWidget((_cur_signal_variant == SIG_ELECTRIC ? WID_BS_ELECTRIC_NORM : WID_BS_SEMAPHORE_NORM) + _cur_signal_type);

		this->SetWidgetLoweredState(WID_BS_CONVERT, _convert_signal_button);

		this->SetWidgetDisabledState(WID_BS_DRAG_SIGNALS_DENSITY_DECREASE, _settings_client.gui.drag_signals_density == 1);
		this->SetWidgetDisabledState(WID_BS_DRAG_SIGNALS_DENSITY_INCREASE, _settings_client.gui.drag_signals_density == 20);
	}
};

/** Nested widget definition of the build signal window */
static const NWidgetPart _nested_signal_builder_widgets[] = {
	NWidget(NWID_HORIZONTAL),
		NWidget(WWT_CLOSEBOX, COLOUR_DARK_GREEN),
		NWidget(WWT_CAPTION, COLOUR_DARK_GREEN), SetDataTip(STR_BUILD_SIGNAL_CAPTION, STR_TOOLTIP_WINDOW_TITLE_DRAG_THIS),
	EndContainer(),
	NWidget(NWID_VERTICAL, NC_EQUALSIZE),
		NWidget(NWID_HORIZONTAL, NC_EQUALSIZE),
			NWidget(WWT_PANEL, COLOUR_DARK_GREEN, WID_BS_SEMAPHORE_NORM), SetDataTip(STR_NULL, STR_BUILD_SIGNAL_SEMAPHORE_NORM_TOOLTIP), EndContainer(), SetFill(1, 1),
			NWidget(WWT_PANEL, COLOUR_DARK_GREEN, WID_BS_SEMAPHORE_ENTRY), SetDataTip(STR_NULL, STR_BUILD_SIGNAL_SEMAPHORE_ENTRY_TOOLTIP), EndContainer(), SetFill(1, 1),
			NWidget(WWT_PANEL, COLOUR_DARK_GREEN, WID_BS_SEMAPHORE_EXIT), SetDataTip(STR_NULL, STR_BUILD_SIGNAL_SEMAPHORE_EXIT_TOOLTIP), EndContainer(), SetFill(1, 1),
			NWidget(WWT_PANEL, COLOUR_DARK_GREEN, WID_BS_SEMAPHORE_COMBO), SetDataTip(STR_NULL, STR_BUILD_SIGNAL_SEMAPHORE_COMBO_TOOLTIP), EndContainer(), SetFill(1, 1),
			NWidget(WWT_PANEL, COLOUR_DARK_GREEN, WID_BS_SEMAPHORE_PBS), SetDataTip(STR_NULL, STR_BUILD_SIGNAL_SEMAPHORE_PBS_TOOLTIP), EndContainer(), SetFill(1, 1),
			NWidget(WWT_PANEL, COLOUR_DARK_GREEN, WID_BS_SEMAPHORE_PBS_OWAY), SetDataTip(STR_NULL, STR_BUILD_SIGNAL_SEMAPHORE_PBS_OWAY_TOOLTIP), EndContainer(), SetFill(1, 1),
			NWidget(WWT_IMGBTN, COLOUR_DARK_GREEN, WID_BS_CONVERT), SetDataTip(SPR_IMG_SIGNAL_CONVERT, STR_BUILD_SIGNAL_CONVERT_TOOLTIP), SetFill(1, 1),
			NWidget(WWT_PANEL, COLOUR_DARK_GREEN), SetDataTip(STR_NULL, STR_BUILD_SIGNAL_DRAG_SIGNALS_DENSITY_TOOLTIP), SetFill(1, 1),
				NWidget(WWT_LABEL, COLOUR_DARK_GREEN, WID_BS_DRAG_SIGNALS_DENSITY_LABEL), SetDataTip(STR_ORANGE_INT, STR_BUILD_SIGNAL_DRAG_SIGNALS_DENSITY_TOOLTIP), SetFill(1, 1),
			EndContainer(),
		EndContainer(),
		NWidget(NWID_HORIZONTAL, NC_EQUALSIZE),
			NWidget(WWT_PANEL, COLOUR_DARK_GREEN, WID_BS_ELECTRIC_NORM), SetDataTip(STR_NULL, STR_BUILD_SIGNAL_ELECTRIC_NORM_TOOLTIP), EndContainer(), SetFill(1, 1),
			NWidget(WWT_PANEL, COLOUR_DARK_GREEN, WID_BS_ELECTRIC_ENTRY), SetDataTip(STR_NULL, STR_BUILD_SIGNAL_ELECTRIC_ENTRY_TOOLTIP), EndContainer(), SetFill(1, 1),
			NWidget(WWT_PANEL, COLOUR_DARK_GREEN, WID_BS_ELECTRIC_EXIT), SetDataTip(STR_NULL, STR_BUILD_SIGNAL_ELECTRIC_EXIT_TOOLTIP), EndContainer(), SetFill(1, 1),
			NWidget(WWT_PANEL, COLOUR_DARK_GREEN, WID_BS_ELECTRIC_COMBO), SetDataTip(STR_NULL, STR_BUILD_SIGNAL_ELECTRIC_COMBO_TOOLTIP), EndContainer(), SetFill(1, 1),
			NWidget(WWT_PANEL, COLOUR_DARK_GREEN, WID_BS_ELECTRIC_PBS), SetDataTip(STR_NULL, STR_BUILD_SIGNAL_ELECTRIC_PBS_TOOLTIP), EndContainer(), SetFill(1, 1),
			NWidget(WWT_PANEL, COLOUR_DARK_GREEN, WID_BS_ELECTRIC_PBS_OWAY), SetDataTip(STR_NULL, STR_BUILD_SIGNAL_ELECTRIC_PBS_OWAY_TOOLTIP), EndContainer(), SetFill(1, 1),
			NWidget(WWT_PANEL, COLOUR_DARK_GREEN), SetDataTip(STR_NULL, STR_BUILD_SIGNAL_DRAG_SIGNALS_DENSITY_TOOLTIP), SetFill(1, 1),
				NWidget(WWT_PUSHARROWBTN, COLOUR_GREY, WID_BS_DRAG_SIGNALS_DENSITY_DECREASE), SetSizingType(NWST_STEP), SetMinimalSize(9, 12), SetDataTip(AWV_DECREASE, STR_BUILD_SIGNAL_DRAG_SIGNALS_DENSITY_DECREASE_TOOLTIP),
			EndContainer(),
			NWidget(WWT_PANEL, COLOUR_DARK_GREEN), SetDataTip(STR_NULL, STR_BUILD_SIGNAL_DRAG_SIGNALS_DENSITY_TOOLTIP), SetFill(1, 1),
				NWidget(WWT_PUSHARROWBTN, COLOUR_GREY, WID_BS_DRAG_SIGNALS_DENSITY_INCREASE), SetSizingType(NWST_STEP), SetMinimalSize(9, 12), SetDataTip(AWV_INCREASE, STR_BUILD_SIGNAL_DRAG_SIGNALS_DENSITY_INCREASE_TOOLTIP),
			EndContainer(),
		EndContainer(),
	EndContainer(),
};

/** Signal selection window description */
static WindowDesc _signal_builder_desc(
	WDP_AUTO, "build_signal", 0, 0,
	WC_BUILD_SIGNAL, WC_BUILD_TOOLBAR,
	WDF_CONSTRUCTION,
	_nested_signal_builder_widgets, lengthof(_nested_signal_builder_widgets)
);

/**
 * Open the signal selection window
 */
static void ShowSignalBuilder(Window *parent)
{
	new BuildSignalWindow(&_signal_builder_desc, parent);
}

struct BuildRailDepotWindow : public PickerWindowBase {
	BuildRailDepotWindow(WindowDesc *desc, Window *parent) : PickerWindowBase(desc, parent)
	{
		this->InitNested(TRANSPORT_RAIL);
		this->LowerWidget(_build_depot_direction + WID_BRAD_DEPOT_NE);
	}

	void UpdateWidgetSize(int widget, Dimension *size, const Dimension &padding, Dimension *fill, Dimension *resize) override
	{
		if (!IsInsideMM(widget, WID_BRAD_DEPOT_NE, WID_BRAD_DEPOT_NW + 1)) return;

		size->width  = ScaleGUITrad(64) + 2;
		size->height = ScaleGUITrad(48) + 2;
	}

	void DrawWidget(const Rect &r, int widget) const override
	{
		if (!IsInsideMM(widget, WID_BRAD_DEPOT_NE, WID_BRAD_DEPOT_NW + 1)) return;

		DrawTrainDepotSprite(r.left + 1 + ScaleGUITrad(31), r.bottom - ScaleGUITrad(31), widget - WID_BRAD_DEPOT_NE + DIAGDIR_NE, _cur_railtype);
	}

	void OnClick(Point pt, int widget, int click_count) override
	{
		switch (widget) {
			case WID_BRAD_DEPOT_NE:
			case WID_BRAD_DEPOT_SE:
			case WID_BRAD_DEPOT_SW:
			case WID_BRAD_DEPOT_NW:
				this->RaiseWidget(_build_depot_direction + WID_BRAD_DEPOT_NE);
				_build_depot_direction = (DiagDirection)(widget - WID_BRAD_DEPOT_NE);
				this->LowerWidget(_build_depot_direction + WID_BRAD_DEPOT_NE);
				if (_settings_client.sound.click_beep) SndPlayFx(SND_15_BEEP);
				this->SetDirty();
				break;
		}
	}
};

/** Nested widget definition of the build rail depot window */
static const NWidgetPart _nested_build_depot_widgets[] = {
	NWidget(NWID_HORIZONTAL),
		NWidget(WWT_CLOSEBOX, COLOUR_DARK_GREEN),
		NWidget(WWT_CAPTION, COLOUR_DARK_GREEN), SetDataTip(STR_BUILD_DEPOT_TRAIN_ORIENTATION_CAPTION, STR_TOOLTIP_WINDOW_TITLE_DRAG_THIS),
	EndContainer(),
	NWidget(WWT_PANEL, COLOUR_DARK_GREEN),
		NWidget(NWID_SPACER), SetMinimalSize(0, 3),
		NWidget(NWID_HORIZONTAL_LTR),
			NWidget(NWID_SPACER), SetMinimalSize(3, 0), SetFill(1, 0),
			NWidget(NWID_VERTICAL),
				NWidget(WWT_PANEL, COLOUR_GREY, WID_BRAD_DEPOT_NW), SetSizingType(NWST_BUTTON), SetMinimalSize(66, 50), SetDataTip(0x0, STR_BUILD_DEPOT_TRAIN_ORIENTATION_TOOLTIP),
				EndContainer(),
				NWidget(NWID_SPACER), SetMinimalSize(0, 2),
				NWidget(WWT_PANEL, COLOUR_GREY, WID_BRAD_DEPOT_SW), SetSizingType(NWST_BUTTON), SetMinimalSize(66, 50), SetDataTip(0x0, STR_BUILD_DEPOT_TRAIN_ORIENTATION_TOOLTIP),
				EndContainer(),
			EndContainer(),
			NWidget(NWID_SPACER), SetMinimalSize(2, 0),
			NWidget(NWID_VERTICAL),
				NWidget(WWT_PANEL, COLOUR_GREY, WID_BRAD_DEPOT_NE), SetSizingType(NWST_BUTTON), SetMinimalSize(66, 50), SetDataTip(0x0, STR_BUILD_DEPOT_TRAIN_ORIENTATION_TOOLTIP),
				EndContainer(),
				NWidget(NWID_SPACER), SetMinimalSize(0, 2),
				NWidget(WWT_PANEL, COLOUR_GREY, WID_BRAD_DEPOT_SE), SetSizingType(NWST_BUTTON), SetMinimalSize(66, 50), SetDataTip(0x0, STR_BUILD_DEPOT_TRAIN_ORIENTATION_TOOLTIP),
				EndContainer(),
			EndContainer(),
			NWidget(NWID_SPACER), SetMinimalSize(3, 0), SetFill(1, 0),
		EndContainer(),
		NWidget(NWID_SPACER), SetMinimalSize(0, 3),
	EndContainer(),
};

static WindowDesc _build_depot_desc(
	WDP_AUTO, nullptr, 0, 0,
	WC_BUILD_DEPOT, WC_BUILD_TOOLBAR,
	WDF_CONSTRUCTION,
	_nested_build_depot_widgets, lengthof(_nested_build_depot_widgets)
);

static void ShowBuildTrainDepotPicker(Window *parent)
{
	new BuildRailDepotWindow(&_build_depot_desc, parent);
}

struct BuildRailWaypointWindow : PickerWindowBase {
	BuildRailWaypointWindow(WindowDesc *desc, Window *parent) : PickerWindowBase(desc, parent)
	{
		this->CreateNestedTree();

		NWidgetMatrix *matrix = this->GetWidget<NWidgetMatrix>(WID_BRW_WAYPOINT_MATRIX);
		matrix->SetScrollbar(this->GetScrollbar(WID_BRW_SCROLL), WID_BRW_SCROLL);

		this->FinishInitNested(TRANSPORT_RAIL);

		matrix->SetCount(_waypoint_count);
		matrix->SetClicked(_cur_waypoint_type);
	}

	void UpdateWidgetSize(int widget, Dimension *size, const Dimension &padding, Dimension *fill, Dimension *resize) override
	{
		switch (widget) {
			case WID_BRW_WAYPOINT_MATRIX:
				/* Three blobs high and wide. */
				size->width  += resize->width  * 2;
				size->height += resize->height * 2;

				/* Resizing in X direction only at blob size, but at pixel level in Y. */
				resize->height = 1;
				break;

			case WID_BRW_WAYPOINT:
				size->width  = ScaleGUITrad(64) + 2;
				size->height = ScaleGUITrad(58) + 2;
				break;
		}
	}

	void DrawWidget(const Rect &r, int widget) const override
	{
		switch (GB(widget, 0, 16)) {
			case WID_BRW_WAYPOINT: {
				byte type = GB(widget, 16, 16);
				const StationSpec *statspec = StationClass::Get(STAT_CLASS_WAYP)->GetSpec(type);
				DrawWaypointSprite(r.left + 1 + ScaleGUITrad(31), r.bottom - ScaleGUITrad(31), type, _cur_railtype);

				if (!IsStationAvailable(statspec)) {
					GfxFillRect(r.left + 1, r.top + 1, r.right - 1, r.bottom - 1, PC_BLACK, FILLRECT_CHECKER);
				}
			}
		}
	}

	void OnClick(Point pt, int widget, int click_count) override
	{
		switch (GB(widget, 0, 16)) {
			case WID_BRW_WAYPOINT: {
				byte type = GB(widget, 16, 16);
				this->GetWidget<NWidgetMatrix>(WID_BRW_WAYPOINT_MATRIX)->SetClicked(_cur_waypoint_type);

				/* Check station availability callback */
				const StationSpec *statspec = StationClass::Get(STAT_CLASS_WAYP)->GetSpec(type);
				if (!IsStationAvailable(statspec)) return;

				_cur_waypoint_type = type;
				this->GetWidget<NWidgetMatrix>(WID_BRW_WAYPOINT_MATRIX)->SetClicked(_cur_waypoint_type);
				if (_settings_client.sound.click_beep) SndPlayFx(SND_15_BEEP);
				this->SetDirty();
				break;
			}
		}
	}
};

/** Nested widget definition for the build NewGRF rail waypoint window */
static const NWidgetPart _nested_build_waypoint_widgets[] = {
	NWidget(NWID_HORIZONTAL),
		NWidget(WWT_CLOSEBOX, COLOUR_DARK_GREEN),
		NWidget(WWT_CAPTION, COLOUR_DARK_GREEN), SetDataTip(STR_WAYPOINT_CAPTION, STR_TOOLTIP_WINDOW_TITLE_DRAG_THIS),
		NWidget(WWT_DEFSIZEBOX, COLOUR_DARK_GREEN),
	EndContainer(),
	NWidget(NWID_HORIZONTAL),
		NWidget(NWID_MATRIX, COLOUR_DARK_GREEN, WID_BRW_WAYPOINT_MATRIX), SetPIP(3, 2, 3), SetScrollbar(WID_BRW_SCROLL),
			NWidget(WWT_PANEL, COLOUR_DARK_GREEN, WID_BRW_WAYPOINT), SetMinimalSize(66, 60), SetDataTip(0x0, STR_WAYPOINT_GRAPHICS_TOOLTIP), SetScrollbar(WID_BRW_SCROLL), EndContainer(),
		EndContainer(),
		NWidget(NWID_VERTICAL),
			NWidget(NWID_VSCROLLBAR, COLOUR_DARK_GREEN, WID_BRW_SCROLL),
			NWidget(WWT_RESIZEBOX, COLOUR_DARK_GREEN),
		EndContainer(),
	EndContainer(),
};

static WindowDesc _build_waypoint_desc(
	WDP_AUTO, "build_waypoint", 0, 0,
	WC_BUILD_WAYPOINT, WC_BUILD_TOOLBAR,
	WDF_CONSTRUCTION,
	_nested_build_waypoint_widgets, lengthof(_nested_build_waypoint_widgets)
);

static void ShowBuildWaypointPicker(Window *parent)
{
	new BuildRailWaypointWindow(&_build_waypoint_desc, parent);
}

/**
 * Initialize rail building GUI settings
 */
void InitializeRailGui()
{
	_build_depot_direction = DIAGDIR_NW;
}

/**
 * Re-initialize rail-build toolbar after toggling support for electric trains
 * @param disable Boolean whether electric trains are disabled (removed from the game)
 */
void ReinitGuiAfterToggleElrail(bool disable)
{
	extern RailType _last_built_railtype;
	if (disable && _last_built_railtype == RAILTYPE_ELECTRIC) {
		_last_built_railtype = _cur_railtype = RAILTYPE_RAIL;
		BuildRailToolbarWindow *w = dynamic_cast<BuildRailToolbarWindow *>(FindWindowById(WC_BUILD_TOOLBAR, TRANSPORT_RAIL));
		if (w != nullptr) w->ModifyRailType(_cur_railtype);
	}
	MarkWholeScreenDirty();
}

/** Set the initial (default) railtype to use */
static void SetDefaultRailGui()
{
	if (_local_company == COMPANY_SPECTATOR || !Company::IsValidID(_local_company)) return;

	extern RailType _last_built_railtype;
	RailType rt;
	switch (_settings_client.gui.default_rail_type) {
		case 2: {
			/* Find the most used rail type */
			uint count[RAILTYPE_END];
			memset(count, 0, sizeof(count));
			for (TileIndex t = 0; t < MapSize(); t++) {
				if (IsTileType(t, MP_RAILWAY) || IsLevelCrossingTile(t) || HasStationTileRail(t) ||
						(IsTileType(t, MP_TUNNELBRIDGE) && GetTunnelBridgeTransportType(t) == TRANSPORT_RAIL)) {
					count[GetRailType(t)]++;
				}
			}

			rt = static_cast<RailType>(std::max_element(count + RAILTYPE_BEGIN, count + RAILTYPE_END) - count);
			if (count[rt] > 0) break;

			/* No rail, just get the first available one */
			FALLTHROUGH;
		}
		case 0: {
			/* Use first available type */
			std::vector<RailType>::const_iterator it = std::find_if(_sorted_railtypes.begin(), _sorted_railtypes.end(),
					[](RailType r){ return HasRailtypeAvail(_local_company, r); });
			rt = it != _sorted_railtypes.end() ? *it : RAILTYPE_BEGIN;
			break;
		}
		case 1: {
			/* Use last available type */
			std::vector<RailType>::const_reverse_iterator it = std::find_if(_sorted_railtypes.rbegin(), _sorted_railtypes.rend(),
					[](RailType r){ return HasRailtypeAvail(_local_company, r); });
			rt = it != _sorted_railtypes.rend() ? *it : RAILTYPE_BEGIN;
			break;
		}
		default:
			NOT_REACHED();
	}

	_last_built_railtype = _cur_railtype = rt;
	BuildRailToolbarWindow *w = dynamic_cast<BuildRailToolbarWindow *>(FindWindowById(WC_BUILD_TOOLBAR, TRANSPORT_RAIL));
	if (w != nullptr) w->ModifyRailType(_cur_railtype);
}

/**
 * Updates the current signal variant used in the signal GUI
 * to the one adequate to current year.
 * @param p needed to be called when a setting changes
 * @return success, needed for settings
 */
bool ResetSignalVariant(int32 p)
{
	SignalVariant new_variant = (_cur_year < _settings_client.gui.semaphore_build_before ? SIG_SEMAPHORE : SIG_ELECTRIC);

	if (new_variant != _cur_signal_variant) {
		Window *w = FindWindowById(WC_BUILD_SIGNAL, 0);
		if (w != nullptr) {
			w->SetDirty();
			w->RaiseWidget((_cur_signal_variant == SIG_ELECTRIC ? WID_BS_ELECTRIC_NORM : WID_BS_SEMAPHORE_NORM) + _cur_signal_type);
		}
		_cur_signal_variant = new_variant;
	}

	return true;
}

/**
 * Resets the rail GUI - sets default railtype to build
 * and resets the signal GUI
 */
void InitializeRailGUI()
{
	SetDefaultRailGui();

	_convert_signal_button = false;
	_cur_signal_type = _default_signal_type[_settings_client.gui.default_signal_type];
	ResetSignalVariant();
}

/**
 * Create a drop down list for all the rail types of the local company.
 * @param for_replacement Whether this list is for the replacement window.
 * @param all_option Whether to add an 'all types' item.
 * @return The populated and sorted #DropDownList.
 */
DropDownList GetRailTypeDropDownList(bool for_replacement, bool all_option)
{
	RailTypes used_railtypes;
	RailTypes avail_railtypes;

	const Company *c = Company::Get(_local_company);

	/* Find the used railtypes. */
	if (for_replacement) {
		avail_railtypes = GetCompanyRailtypes(c->index, false);
		used_railtypes  = GetRailTypes(false);
	} else {
		avail_railtypes = c->avail_railtypes;
		used_railtypes  = GetRailTypes(true);
	}

	DropDownList list;

	if (all_option) {
		list.emplace_back(new DropDownListStringItem(STR_REPLACE_ALL_RAILTYPE, INVALID_RAILTYPE, false));
	}

	Dimension d = { 0, 0 };
	RailType rt;
	/* Get largest icon size, to ensure text is aligned on each menu item. */
	if (!for_replacement) {
		FOR_ALL_SORTED_RAILTYPES(rt) {
			if (!HasBit(used_railtypes, rt)) continue;
			const RailtypeInfo *rti = GetRailTypeInfo(rt);
			d = maxdim(d, GetSpriteSize(rti->gui_sprites.build_x_rail));
		}
	}

	FOR_ALL_SORTED_RAILTYPES(rt) {
		/* If it's not used ever, don't show it to the user. */
		if (!HasBit(used_railtypes, rt)) continue;

		const RailtypeInfo *rti = GetRailTypeInfo(rt);

		StringID str = for_replacement ? rti->strings.replace_text : (rti->max_speed > 0 ? STR_TOOLBAR_RAILTYPE_VELOCITY : STR_JUST_STRING);
		DropDownListParamStringItem *item;
		if (for_replacement) {
			item = new DropDownListParamStringItem(str, rt, !HasBit(avail_railtypes, rt));
		} else {
			DropDownListIconItem *iconitem = new DropDownListIconItem(rti->gui_sprites.build_x_rail, PAL_NONE, str, rt, !HasBit(avail_railtypes, rt));
			iconitem->SetDimension(d);
			item = iconitem;
		}
		item->SetParam(0, rti->strings.menu_text);
		item->SetParam(1, rti->max_speed);
		list.emplace_back(item);
	}

	if (list.size() == 0) {
		/* Empty dropdowns are not allowed */
		list.emplace_back(new DropDownListStringItem(STR_NONE, INVALID_RAILTYPE, true));
	}

	return list;
}<|MERGE_RESOLUTION|>--- conflicted
+++ resolved
@@ -412,11 +412,8 @@
 
 	~BuildRailToolbarWindow()
 	{
-<<<<<<< HEAD
 		if (_thd.GetCallbackWnd() == this) this->OnPlaceObjectAbort();
-=======
 		if (this->IsWidgetLowered(WID_RAT_BUILD_STATION)) SetViewportCatchmentStation(nullptr, true);
->>>>>>> a499e9ac
 		if (_settings_client.gui.link_terraform_toolbar) DeleteWindowById(WC_SCEN_LAND_GEN, 0, false);
 	}
 
@@ -769,12 +766,9 @@
 
 	void OnPlaceObjectAbort() override
 	{
-<<<<<<< HEAD
+		if (this->IsWidgetLowered(WID_RAT_BUILD_STATION)) SetViewportCatchmentStation(nullptr, true);
+
 		MoveAllHiddenWindowsBackToScreen();
-=======
-		if (this->IsWidgetLowered(WID_RAT_BUILD_STATION)) SetViewportCatchmentStation(nullptr, true);
-
->>>>>>> a499e9ac
 		this->RaiseButtons();
 		this->DisableWidget(WID_RAT_REMOVE);
 		this->SetWidgetDirty(WID_RAT_REMOVE);
@@ -788,11 +782,7 @@
 		DeleteWindowByClass(WC_BUILD_BRIDGE);
 	}
 
-<<<<<<< HEAD
-	virtual void SelectLastTool()
-=======
-	void OnPlacePresize(Point pt, TileIndex tile) override
->>>>>>> a499e9ac
+	void SelectLastTool() override
 	{
 		// User misplaced something - activate last selected tool again
 		if (this->last_user_action == WIDGET_LIST_END)
@@ -803,7 +793,7 @@
 		if (this->last_user_action_remove) BuildRailClick_Remove(this);
 	}
 
-	virtual void OnPlacePresize(Point pt, TileIndex tile_from)
+	void OnPlacePresize(Point pt, TileIndex tile) override
 	{
 		TileIndex tile_to = tile_from;
 
