--- conflicted
+++ resolved
@@ -197,29 +197,7 @@
 		VpStartPlaceSizing(tile, VPM_X_AND_Y_LIMITED, DDSP_BUILD_STATION);
 		VpSetPlaceSizingLimit(_settings_game.station.station_spread);
 	} else {
-<<<<<<< HEAD
 		VpStartPlaceSizing(tile, VPM_SINGLE_TILE, DDSP_BUILD_STATION);
-=======
-		int w = _settings_client.gui.station_numtracks;
-		int h = _settings_client.gui.station_platlength;
-		if (!_railstation.orientation) Swap(w, h);
-
-		RailStationGUISettings params = _railstation;
-		RailType rt = _cur_railtype;
-		byte numtracks = _settings_client.gui.station_numtracks;
-		byte platlength = _settings_client.gui.station_platlength;
-		bool adjacent = _ctrl_pressed;
-
-		auto proc = [=](bool test, StationID to_join) -> bool {
-			if (test) {
-				return Command<CMD_BUILD_RAIL_STATION>::Do(CommandFlagsToDCFlags(GetCommandFlags<CMD_BUILD_RAIL_STATION>()), tile, rt, params.orientation, numtracks, platlength, params.station_class, params.station_type, INVALID_STATION, adjacent).Succeeded();
-			} else {
-				return Command<CMD_BUILD_RAIL_STATION>::Post(STR_ERROR_CAN_T_BUILD_RAILROAD_STATION, CcStation, tile, rt, params.orientation, numtracks, platlength, params.station_class, params.station_type, to_join, adjacent);
-			}
-		};
-
-		ShowSelectStationIfNeeded(TileArea(tile, w, h), proc);
->>>>>>> 5e227886
 	}
 }
 
@@ -253,18 +231,9 @@
 			Command<CMD_BUILD_SIGNALS>::Post(_convert_signal_button ? STR_ERROR_SIGNAL_CAN_T_CONVERT_SIGNALS_HERE : STR_ERROR_CAN_T_BUILD_SIGNALS_HERE, CcPlaySound_CONSTRUCTION_RAIL,
 				tile, track, _cur_signal_type, _cur_signal_variant, _convert_signal_button, false, _ctrl_pressed, cycle_start, SIGTYPE_LAST, 0, 0);
 		} else {
-<<<<<<< HEAD
-			SB(p1, 3, 1, _ctrl_pressed);
-			SB(p1, 4, 1, (_cur_year < _settings_client.gui.semaphore_build_before ? SIG_SEMAPHORE : SIG_ELECTRIC));
-			SB(p1, 5, 3, _settings_client.gui.default_signal_type);
-			SB(p1, 8, 1, 0);
-			SB(p1, 9, 6, cycle_types);
-		}
-=======
 			SignalVariant sigvar = _cur_year < _settings_client.gui.semaphore_build_before ? SIG_SEMAPHORE : SIG_ELECTRIC;
 			Command<CMD_BUILD_SIGNALS>::Post(STR_ERROR_CAN_T_BUILD_SIGNALS_HERE, CcPlaySound_CONSTRUCTION_RAIL,
 				tile, track, _settings_client.gui.default_signal_type, sigvar, false, false, _ctrl_pressed, cycle_start, SIGTYPE_LAST, 0, 0);
->>>>>>> 5e227886
 
 		}
 	}
@@ -390,28 +359,6 @@
 		return;
 	}
 
-<<<<<<< HEAD
-	const Window *w = FindWindowById(WC_BUILD_SIGNAL, 0);
-
-	if (w != nullptr) {
-		/* signal GUI is used */
-		SB(p2,  3, 1, 0);
-		SB(p2,  4, 1, _cur_signal_variant);
-		SB(p2,  6, 1, _ctrl_pressed);
-		SB(p2,  7, 3, _cur_signal_type);
-		SB(p2, 24, 8, _settings_client.gui.drag_signals_density);
-		SB(p2, 10, 1, !_settings_client.gui.drag_signals_fixed_distance);
-	} else {
-		SB(p2,  3, 1, 0);
-		SB(p2,  4, 1, (_cur_year < _settings_client.gui.semaphore_build_before ? SIG_SEMAPHORE : SIG_ELECTRIC));
-		SB(p2,  6, 1, _ctrl_pressed);
-		SB(p2,  7, 3, _settings_client.gui.default_signal_type);
-		SB(p2, 24, 8, _settings_client.gui.drag_signals_density);
-		SB(p2, 10, 1, !_settings_client.gui.drag_signals_fixed_distance);
-	}
-
-=======
->>>>>>> 5e227886
 	/* _settings_client.gui.drag_signals_density is given as a parameter such that each user
 	 * in a network game can specify their own signal density */
 	if (_remove_button_clicked) {
@@ -652,11 +599,7 @@
 				break;
 
 			case WID_RAT_BUILD_DEPOT:
-<<<<<<< HEAD
 				VpStartPlaceSizing(tile, VPM_SINGLE_TILE, DDSP_SINGLE_TILE);
-=======
-				Command<CMD_BUILD_TRAIN_DEPOT>::Post(STR_ERROR_CAN_T_BUILD_TRAIN_DEPOT, CcRailDepot, tile, _cur_railtype, _build_depot_direction);
->>>>>>> 5e227886
 				break;
 
 			case WID_RAT_BUILD_WAYPOINT:
@@ -676,11 +619,7 @@
 				break;
 
 			case WID_RAT_BUILD_TUNNEL:
-<<<<<<< HEAD
 				VpStartPlaceSizing(tile, VPM_SINGLE_TILE, DDSP_BUILD_BRIDGE);
-=======
-				Command<CMD_BUILD_TUNNEL>::Post(STR_ERROR_CAN_T_BUILD_TUNNEL_HERE, CcBuildRailTunnel, tile, TRANSPORT_RAIL, _cur_railtype);
->>>>>>> 5e227886
 				break;
 
 			case WID_RAT_CONVERT_RAIL:
@@ -719,9 +658,12 @@
 				case DDSP_BUILD_BRIDGE:
 					switch (this->last_user_action) {
 						case WID_RAT_BUILD_TUNNEL:
-							if (!_settings_client.gui.persistent_buildingtools) ResetObjectToPlace();
-							else VpStartPreSizing();
-							DoCommandP(end_tile, _cur_railtype | (TRANSPORT_RAIL << 8), 0, CMD_BUILD_TUNNEL | CMD_MSG(STR_ERROR_CAN_T_BUILD_TUNNEL_HERE), CcBuildRailTunnel);
+							if (!_settings_client.gui.persistent_buildingtools) {
+                                ResetObjectToPlace();
+							} else {
+                                VpStartPreSizing();
+                            }
+				            Command<CMD_BUILD_TUNNEL>::Post(STR_ERROR_CAN_T_BUILD_TUNNEL_HERE, CcBuildRailTunnel, end_tile, TRANSPORT_RAIL, _cur_railtype);
 							break;
 						case WID_RAT_BUILD_BRIDGE:
 							if (!_settings_client.gui.persistent_buildingtools) ResetObjectToPlace();
@@ -756,15 +698,25 @@
 							Command<CMD_REMOVE_FROM_RAIL_STATION>::Post(STR_ERROR_CAN_T_REMOVE_PART_OF_STATION, CcPlaySound_CONSTRUCTION_RAIL, end_tile, start_tile, keep_rail);
 						} else {
 							if (!_settings_client.gui.station_dragdrop) {
-								uint32 p1 = _cur_railtype | _railstation.orientation << 6 | _settings_client.gui.station_numtracks << 8 | _settings_client.gui.station_platlength << 16 | _ctrl_pressed << 24;
-								uint32 p2 = _railstation.station_class | _railstation.station_type << 8 | INVALID_STATION << 16;
-
-								int w = _settings_client.gui.station_numtracks;
-								int h = _settings_client.gui.station_platlength;
-								if (!_railstation.orientation) Swap(w, h);
-
-								CommandContainer cmdcont = { end_tile, p1, p2, CMD_BUILD_RAIL_STATION | CMD_MSG(STR_ERROR_CAN_T_BUILD_RAILROAD_STATION), CcStation, "" };
-								ShowSelectStationIfNeeded(cmdcont, TileArea(end_tile, w, h));
+		                        int w = _settings_client.gui.station_numtracks;
+		                        int h = _settings_client.gui.station_platlength;
+		                        if (!_railstation.orientation) Swap(w, h);
+
+		                        RailStationGUISettings params = _railstation;
+		                        RailType rt = _cur_railtype;
+		                        byte numtracks = _settings_client.gui.station_numtracks;
+		                        byte platlength = _settings_client.gui.station_platlength;
+		                        bool adjacent = _ctrl_pressed;
+
+		                        auto proc = [=](bool test, StationID to_join) -> bool {
+			                        if (test) {
+				                        return Command<CMD_BUILD_RAIL_STATION>::Do(CommandFlagsToDCFlags(GetCommandFlags<CMD_BUILD_RAIL_STATION>()), end_tile, rt, params.orientation, numtracks, platlength, params.station_class, params.station_type, INVALID_STATION, adjacent).Succeeded();
+			                        } else {
+				                        return Command<CMD_BUILD_RAIL_STATION>::Post(STR_ERROR_CAN_T_BUILD_RAILROAD_STATION, CcStation, end_tile, rt, params.orientation, numtracks, platlength, params.station_class, params.station_type, to_join, adjacent);
+			                        }
+		                        };
+
+		                        ShowSelectStationIfNeeded(TileArea(end_tile, w, h), proc);
 							} else {
 								HandleStationPlacement(start_tile, end_tile);
 							}
@@ -796,9 +748,7 @@
 				case DDSP_SINGLE_TILE:
 					assert(end_tile == start_tile);
 					assert(last_user_action == WID_RAT_BUILD_DEPOT);
-					DoCommandP(end_tile, _cur_railtype, _build_depot_direction,
-							CMD_BUILD_TRAIN_DEPOT | CMD_MSG(STR_ERROR_CAN_T_BUILD_TRAIN_DEPOT),
-							CcRailDepot);
+				    Command<CMD_BUILD_TRAIN_DEPOT>::Post(STR_ERROR_CAN_T_BUILD_TRAIN_DEPOT, CcRailDepot, end_tile, _cur_railtype, _build_depot_direction);
 					break;
 			}
 			MoveAllHiddenWindowsBackToScreen();
@@ -826,8 +776,8 @@
 	void SelectLastTool() override
 	{
 		// User misplaced something - activate last selected tool again
-		if (this->last_user_action == WIDGET_LIST_END)
-			return;
+		if (this->last_user_action == WIDGET_LIST_END) return;
+
 		Point dummy = {0, 0};
 		this->RaiseWidget(this->last_user_action);
 		this->OnClick(dummy, this->last_user_action, 0);
@@ -836,22 +786,17 @@
 
 	void OnPlacePresize(Point pt, TileIndex tile_from) override
 	{
-<<<<<<< HEAD
 		TileIndex tile_to = tile_from;
 
 		if (this->last_user_action == WID_RAT_BUILD_BRIDGE) {
 			tile_to = IsBridgeTile(tile_from) ? GetOtherBridgeEnd(tile_from) : TileVirtXY(pt.x, pt.y);
 		} else {
 			assert(this->last_user_action == WID_RAT_BUILD_TUNNEL);
-			DoCommand(tile_from, _cur_railtype | (TRANSPORT_RAIL << 8), 0, DC_AUTO, CMD_BUILD_TUNNEL);
+            Command<CMD_BUILD_TUNNEL>::Do(DC_AUTO, tile_from, TRANSPORT_RAIL, _cur_railtype);
 			tile_to = _build_tunnel_endtile == 0 ? tile_from : _build_tunnel_endtile;
 		}
 
 		VpSetPresizeRange(tile_from, tile_to);
-=======
-		Command<CMD_BUILD_TUNNEL>::Do(DC_AUTO, tile, TRANSPORT_RAIL, _cur_railtype);
-		VpSetPresizeRange(tile, _build_tunnel_endtile == 0 ? tile : _build_tunnel_endtile);
->>>>>>> 5e227886
 	}
 
 	EventState OnCTRLStateChange() override
@@ -1305,14 +1250,9 @@
 					d = maxdim(d, GetStringBoundingBox(StationClass::Get(station_class)->name));
 				}
 				size->width = std::max(size->width, d.width + padding.width);
-<<<<<<< HEAD
-				this->line_height = FONT_HEIGHT_NORMAL + WD_MATRIX_TOP + WD_MATRIX_BOTTOM;
+				this->line_height = FONT_HEIGHT_NORMAL + padding.height;
 				this->line_height = GetMinButtonSize(this->line_height);
 				size->height = 3 * this->line_height;
-=======
-				this->line_height = FONT_HEIGHT_NORMAL + padding.height;
-				size->height = 5 * this->line_height;
->>>>>>> 5e227886
 				resize->height = this->line_height;
 				break;
 			}
@@ -1402,12 +1342,7 @@
 				uint statclass = 0;
 				for (auto station_class : this->station_classes) {
 					if (this->vscroll->IsVisible(statclass)) {
-<<<<<<< HEAD
-						DrawString(r.left + WD_MATRIX_LEFT, r.right - WD_MATRIX_RIGHT,
-								Center(row * this->line_height + r.top + WD_MATRIX_TOP, this->line_height),
-=======
 						DrawString(ir,
->>>>>>> 5e227886
 								StationClass::Get(station_class)->name,
 								station_class == _railstation.station_class ? TC_WHITE : TC_BLACK);
 						ir.top += this->line_height;
@@ -1737,9 +1672,8 @@
 				EndContainer(),
 				NWidget(NWID_SPACER), SetMinimalSize(0, 2),
 				NWidget(NWID_HORIZONTAL),
-<<<<<<< HEAD
 					NWidget(NWID_VERTICAL),
-						NWidget(WWT_LABEL, COLOUR_DARK_GREEN), SetMinimalSize(144, 11), SetDataTip(STR_STATION_BUILD_COVERAGE_AREA_TITLE, STR_NULL), SetPadding(3, 2, 0, 0),
+						NWidget(WWT_LABEL, COLOUR_DARK_GREEN), SetMinimalSize(144, 11), SetDataTip(STR_STATION_BUILD_COVERAGE_AREA_TITLE, STR_NULL), SetPadding(WidgetDimensions::unscaled.framerect), SetFill(1, 0),
 						NWidget(NWID_HORIZONTAL),
 							NWidget(NWID_SPACER), SetMinimalSize(2, 0), SetFill(1, 0),
 							NWidget(WWT_TEXTBTN, COLOUR_GREY, WID_BRAS_HIGHLIGHT_OFF), SetMinimalSize(60, 12),
@@ -1749,20 +1683,6 @@
 							NWidget(NWID_SPACER), SetMinimalSize(2, 0), SetFill(1, 0),
 						EndContainer(),
 					EndContainer(),
-=======
-					NWidget(NWID_SPACER), SetMinimalSize(2, 0), SetFill(1, 0),
-					NWidget(WWT_TEXTBTN, COLOUR_GREY, WID_BRAS_PLATFORM_DRAG_N_DROP), SetMinimalSize(75, 12), SetDataTip(STR_STATION_BUILD_DRAG_DROP, STR_STATION_BUILD_DRAG_DROP_TOOLTIP),
-					NWidget(NWID_SPACER), SetMinimalSize(2, 0), SetFill(1, 0),
-				EndContainer(),
-				NWidget(WWT_LABEL, COLOUR_DARK_GREEN), SetDataTip(STR_STATION_BUILD_COVERAGE_AREA_TITLE, STR_NULL), SetPadding(WidgetDimensions::unscaled.framerect), SetFill(1, 0),
-				NWidget(NWID_HORIZONTAL),
-					NWidget(NWID_SPACER), SetMinimalSize(2, 0), SetFill(1, 0),
-					NWidget(WWT_TEXTBTN, COLOUR_GREY, WID_BRAS_HIGHLIGHT_OFF), SetMinimalSize(60, 12),
-												SetDataTip(STR_STATION_BUILD_COVERAGE_OFF, STR_STATION_BUILD_COVERAGE_AREA_OFF_TOOLTIP),
-					NWidget(WWT_TEXTBTN, COLOUR_GREY, WID_BRAS_HIGHLIGHT_ON), SetMinimalSize(60, 12),
-												SetDataTip(STR_STATION_BUILD_COVERAGE_ON, STR_STATION_BUILD_COVERAGE_AREA_ON_TOOLTIP),
-					NWidget(NWID_SPACER), SetMinimalSize(2, 0), SetFill(1, 0),
->>>>>>> 5e227886
 				EndContainer(),
 				NWidget(NWID_SPACER), SetMinimalSize(0, 2),
 			EndContainer(),
