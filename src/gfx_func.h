/*
 * This file is part of OpenTTD.
 * OpenTTD is free software; you can redistribute it and/or modify it under the terms of the GNU General Public License as published by the Free Software Foundation, version 2.
 * OpenTTD is distributed in the hope that it will be useful, but WITHOUT ANY WARRANTY; without even the implied warranty of MERCHANTABILITY or FITNESS FOR A PARTICULAR PURPOSE.
 * See the GNU General Public License for more details. You should have received a copy of the GNU General Public License along with OpenTTD. If not, see <http://www.gnu.org/licenses/>.
 */

/** @file gfx_func.h Functions related to the gfx engine. */

/**
 * @defgroup dirty Dirty
 *
 * Handles the repaint of some part of the screen.
 *
 * Some places in the code are called functions which makes something "dirty".
 * This has nothing to do with making a Tile or Window darker or less visible.
 * This term comes from memory caching and is used to define an object must
 * be repaint. If some data of an object (like a Tile, Window, Vehicle, whatever)
 * are changed which are so extensive the object must be repaint its marked
 * as "dirty". The video driver repaint this object instead of the whole screen
 * (this is btw. also possible if needed). This is used to avoid a
 * flickering of the screen by the video driver constantly repainting it.
 *
 * This whole mechanism is controlled by an rectangle defined in #_invalid_rect. This
 * rectangle defines the area on the screen which must be repaint. If a new object
 * needs to be repainted this rectangle is extended to 'catch' the object on the
 * screen. At some point (which is normally uninteresting for patch writers) this
 * rectangle is send to the video drivers method
 * VideoDriver::MakeDirty and it is truncated back to an empty rectangle. At some
 * later point (which is uninteresting, too) the video driver
 * repaints all these saved rectangle instead of the whole screen and drop the
 * rectangle information. Then a new round begins by marking objects "dirty".
 *
 * @see VideoDriver::MakeDirty
 * @see _invalid_rect
 * @see _screen
 */


#ifndef GFX_FUNC_H
#define GFX_FUNC_H

#include "gfx_type.h"
#include "strings_type.h"
#include "string_type.h"
#include "core/math_func.hpp"

void GameLoop();

void CreateConsole();

extern byte _dirkeys;        ///< 1 = left, 2 = up, 4 = right, 8 = down
extern bool _fullscreen;
extern byte _support8bpp;
extern CursorVars _cursor;
extern bool _ctrl_pressed;   ///< Is Ctrl pressed?
extern bool _shift_pressed;  ///< Is Shift pressed?
extern bool _move_pressed;

extern byte _fast_forward;

extern bool _left_button_down;
extern bool _left_button_clicked;
extern bool _right_button_down;
extern bool _right_button_clicked;
extern Point _right_button_down_pos;

extern DrawPixelInfo _screen;
extern bool _screen_disable_anim;   ///< Disable palette animation (important for 32bpp-anim blitter during giant screenshot)

<<<<<<< HEAD
extern int _num_resolutions;
extern Dimension _resolutions[100];
=======
extern std::vector<Dimension> _resolutions;
>>>>>>> a499e9ac
extern Dimension _cur_resolution;
extern Palette _cur_palette; ///< Current palette

void HandleKeypress(uint keycode, WChar key);
void HandleTextInput(const char *str, bool marked = false, const char *caret = nullptr, const char *insert_location = nullptr, const char *replacement_end = nullptr);
void HandleCtrlChanged();
void HandleMouseEvents();
void UpdateWindows();

void DrawMouseCursor();
void ScreenSizeChanged();
void GameSizeChanged();
void UndrawMouseCursor();

/** Size of the buffer used for drawing strings. */
static const int DRAW_STRING_BUFFER = 2048;

void RedrawScreenRect(int left, int top, int right, int bottom);
void GfxScroll(int left, int top, int width, int height, int xo, int yo);

<<<<<<< HEAD
Dimension GetSpriteSize(SpriteID sprid, Point *offset = NULL, ZoomLevel zoom = ZOOM_LVL_GUI);
void DrawSpriteViewport(SpriteID img, PaletteID pal, int x, int y, const SubSprite *sub = NULL);
void DrawSprite(SpriteID img, PaletteID pal, int x, int y, const SubSprite *sub = NULL, ZoomLevel zoom = ZOOM_LVL_GUI);
void DrawSpriteCentered(SpriteID img, PaletteID pal, int x, int y, const SubSprite *sub = NULL, ZoomLevel zoom = ZOOM_LVL_GUI);
void DrawSpriteCenteredRect(SpriteID img, PaletteID pal, int left, int top, int right, int bottom, const SubSprite *sub = NULL, ZoomLevel zoom = ZOOM_LVL_GUI);
void DrawSpriteCenteredRect(SpriteID img, PaletteID pal, const Rect &r, const SubSprite *sub = NULL, ZoomLevel zoom = ZOOM_LVL_GUI);
=======
Dimension GetSpriteSize(SpriteID sprid, Point *offset = nullptr, ZoomLevel zoom = ZOOM_LVL_GUI);
void DrawSpriteViewport(SpriteID img, PaletteID pal, int x, int y, const SubSprite *sub = nullptr);
void DrawSprite(SpriteID img, PaletteID pal, int x, int y, const SubSprite *sub = nullptr, ZoomLevel zoom = ZOOM_LVL_GUI);
>>>>>>> a499e9ac

/** How to align the to-be drawn text. */
enum StringAlignment {
	SA_LEFT        = 0 << 0, ///< Left align the text.
	SA_HOR_CENTER  = 1 << 0, ///< Horizontally center the text.
	SA_RIGHT       = 2 << 0, ///< Right align the text (must be a single bit).
	SA_HOR_MASK    = 3 << 0, ///< Mask for horizontal alignment.

	SA_TOP         = 0 << 2, ///< Top align the text.
	SA_VERT_CENTER = 1 << 2, ///< Vertically center the text.
	SA_BOTTOM      = 2 << 2, ///< Bottom align the text.
	SA_VERT_MASK   = 3 << 2, ///< Mask for vertical alignment.

	SA_CENTER      = SA_HOR_CENTER | SA_VERT_CENTER, ///< Center both horizontally and vertically.

	SA_FORCE       = 1 << 4, ///< Force the alignment, i.e. don't swap for RTL languages.
};
DECLARE_ENUM_AS_BIT_SET(StringAlignment)

int DrawString(int left, int right, int top, const char *str, TextColour colour = TC_FROMSTRING, StringAlignment align = SA_LEFT, bool underline = false, FontSize fontsize = FS_NORMAL);
int DrawString(int left, int right, int top, StringID str, TextColour colour = TC_FROMSTRING, StringAlignment align = SA_LEFT, bool underline = false, FontSize fontsize = FS_NORMAL);
int DrawStringMultiLine(int left, int right, int top, int bottom, const char *str, TextColour colour = TC_FROMSTRING, StringAlignment align = (SA_TOP | SA_LEFT), bool underline = false, FontSize fontsize = FS_NORMAL);
int DrawStringMultiLine(int left, int right, int top, int bottom, StringID str, TextColour colour = TC_FROMSTRING, StringAlignment align = (SA_TOP | SA_LEFT), bool underline = false, FontSize fontsize = FS_NORMAL);

void DrawCharCentered(uint32 c, int x, int y, TextColour colour);

void GfxFillRect(int left, int top, int right, int bottom, int colour, FillRectMode mode = FILLRECT_OPAQUE);
void GfxFillPolygon(const std::vector<Point> &shape, int colour, FillRectMode mode = FILLRECT_OPAQUE);
void GfxDrawLine(int left, int top, int right, int bottom, int colour, int width = 1, int dash = 0);
void DrawBox(int x, int y, int dx1, int dy1, int dx2, int dy2, int dx3, int dy3);

Dimension GetStringBoundingBox(const char *str, FontSize start_fontsize = FS_NORMAL);
Dimension GetStringBoundingBox(StringID strid);
int GetStringHeight(const char *str, int maxw, FontSize fontsize = FS_NORMAL);
int GetStringHeight(StringID str, int maxw);
int GetStringLineCount(StringID str, int maxw);
Dimension GetStringMultiLineBoundingBox(StringID str, const Dimension &suggestion);
Dimension GetStringMultiLineBoundingBox(const char *str, const Dimension &suggestion);
void LoadStringWidthTable(bool monospace = false);
Point GetCharPosInString(const char *str, const char *ch, FontSize start_fontsize = FS_NORMAL);
const char *GetCharAtPosition(const char *str, int x, FontSize start_fontsize = FS_NORMAL);

void DrawDirtyBlocks();
void SetDirtyBlocks(int left, int top, int right, int bottom);
void MarkWholeScreenDirty();

void GfxInitPalettes();
void CheckBlitter();

bool FillDrawPixelInfo(DrawPixelInfo *n, int left, int top, int width, int height);

/**
 * Determine where to draw a centred object inside a widget.
 * @param min The top or left coordinate.
 * @param max The bottom or right coordinate.
 * @param size The height or width of the object to draw.
 * @return Offset of where to start drawing the object.
 */
static inline int CenterBounds(int min, int max, int size)
{
	return min + (max - min - size + 1) / 2;
}

/* window.cpp */
void DrawOverlappedWindowForAll(int left, int top, int right, int bottom);

void SetMouseCursorBusy(bool busy);
void SetMouseCursor(CursorID cursor, PaletteID pal);
void SetAnimatedMouseCursor(const AnimCursor *table);
void CursorTick();
void UpdateCursorSize();
bool ChangeResInGame(int w, int h);
void SortResolutions();
bool ToggleFullScreen(bool fs);

/* gfx.cpp */
byte GetCharacterWidth(FontSize size, uint32 key);
byte GetDigitWidth(FontSize size = FS_NORMAL);
void GetBroadestDigit(uint *front, uint *next, FontSize size = FS_NORMAL);

int GetCharacterHeight(FontSize size);

/** Height of characters in the small (#FS_SMALL) font. @note Some characters may be oversized. */
#define FONT_HEIGHT_SMALL  (GetCharacterHeight(FS_SMALL))

/** Height of characters in the normal (#FS_NORMAL) font. @note Some characters may be oversized. */
#define FONT_HEIGHT_NORMAL (GetCharacterHeight(FS_NORMAL))

/** Height of characters in the large (#FS_LARGE) font. @note Some characters may be oversized. */
#define FONT_HEIGHT_LARGE  (GetCharacterHeight(FS_LARGE))

/** Height of characters in the large (#FS_MONO) font. @note Some characters may be oversized. */
#define FONT_HEIGHT_MONO  (GetCharacterHeight(FS_MONO))

int InitTempMargin(int left, int right, bool to_end_line);
void AddSpace(int space, int &here, bool to_end_line);

void UpdateMarginEnd(int end, int &margin, bool to_end_line);
void UpdateMarginWidth(int adding, int &margin, bool to_end_line);
void UpdateMarginsEnd(int end, int &left, int &right, bool to_end_line);
void UpdateMarginsWidth(int width, int &left, int &right, bool to_end_line);

void DrawString2(int left, int right, int top, int &margin, StringID str, TextColour colour = TC_FROMSTRING, StringAlignment align = SA_LEFT, bool underline = false);
void DrawSprite2(int width, int left, int right, int top, int &margin, SpriteID img, PaletteID pal, bool to_end_line = false, SubSprite *sub = NULL);

/**
 * Return where to start drawing a centered object inside a widget.
 * @param top The top coordinate (or the left coordinate) of the widget.
 * @param height The height (or width) of the widget.
 * @param size The height (or width) of the object to draw.
 * @return The coordinate where to start drawing the centered object.
 */
static inline int Center(int top, int height, uint size = FONT_HEIGHT_NORMAL)
{
	return top + (height - size) / 2;
}

/**
 * Returns fint/button size, rescaled to current screen resolution from the base Android resolution, which is 854x480
 * @param value The value to rescale
 * @return Rescaled value, using lesser of the curret screen coordinates
 */
static inline int RescaleFrom854x480(int value)
{
	return min(value * _cur_resolution.width / 854, value * _cur_resolution.height / 480);
}

extern DrawPixelInfo *_cur_dpi;

TextColour GetContrastColour(uint8 background, uint8 threshold = 128);

/**
 * All 16 colour gradients
 * 8 colours per gradient from darkest (0) to lightest (7)
 */
extern byte _colour_gradient[COLOUR_END][8];

extern bool _palette_remap_grf[];

/**
 * Return the colour for a particular greyscale level.
 * @param level Intensity, 0 = black, 15 = white
 * @return colour
 */
#define GREY_SCALE(level) (level)

static const uint8 PC_BLACK              = GREY_SCALE(1);  ///< Black palette colour.
static const uint8 PC_DARK_GREY          = GREY_SCALE(6);  ///< Dark grey palette colour.
static const uint8 PC_GREY               = GREY_SCALE(10); ///< Grey palette colour.
static const uint8 PC_WHITE              = GREY_SCALE(15); ///< White palette colour.

static const uint8 PC_VERY_DARK_RED      = 0xB2;           ///< Almost-black red palette colour.
static const uint8 PC_DARK_RED           = 0xB4;           ///< Dark red palette colour.
static const uint8 PC_RED                = 0xB8;           ///< Red palette colour.

static const uint8 PC_VERY_DARK_BROWN    = 0x56;           ///< Almost-black brown palette colour.

static const uint8 PC_ORANGE             = 0xC2;           ///< Orange palette colour.

static const uint8 PC_YELLOW             = 0xBF;           ///< Yellow palette colour.
static const uint8 PC_LIGHT_YELLOW       = 0x44;           ///< Light yellow palette colour.
static const uint8 PC_VERY_LIGHT_YELLOW  = 0x45;           ///< Almost-white yellow palette colour.

static const uint8 PC_GREEN              = 0xD0;           ///< Green palette colour.

static const uint8 PC_VERY_DARK_BLUE     = 0x9A;           ///< Almost-black blue palette colour.
static const uint8 PC_DARK_BLUE          = 0x9D;           ///< Dark blue palette colour.
static const uint8 PC_LIGHT_BLUE         = 0x98;           ///< Light blue palette colour.

static const uint8 PC_ROUGH_LAND         = 0x52;           ///< Dark green palette colour for rough land.
static const uint8 PC_GRASS_LAND         = 0x54;           ///< Dark green palette colour for grass land.
static const uint8 PC_BARE_LAND          = 0x37;           ///< Brown palette colour for bare land.
static const uint8 PC_FIELDS             = 0x25;           ///< Light brown palette colour for fields.
static const uint8 PC_TREES              = 0x57;           ///< Green palette colour for trees.
static const uint8 PC_WATER              = 0xC9;           ///< Dark blue palette colour for water.
#endif /* GFX_FUNC_H */<|MERGE_RESOLUTION|>--- conflicted
+++ resolved
@@ -68,12 +68,7 @@
 extern DrawPixelInfo _screen;
 extern bool _screen_disable_anim;   ///< Disable palette animation (important for 32bpp-anim blitter during giant screenshot)
 
-<<<<<<< HEAD
-extern int _num_resolutions;
-extern Dimension _resolutions[100];
-=======
 extern std::vector<Dimension> _resolutions;
->>>>>>> a499e9ac
 extern Dimension _cur_resolution;
 extern Palette _cur_palette; ///< Current palette
 
@@ -94,18 +89,12 @@
 void RedrawScreenRect(int left, int top, int right, int bottom);
 void GfxScroll(int left, int top, int width, int height, int xo, int yo);
 
-<<<<<<< HEAD
-Dimension GetSpriteSize(SpriteID sprid, Point *offset = NULL, ZoomLevel zoom = ZOOM_LVL_GUI);
-void DrawSpriteViewport(SpriteID img, PaletteID pal, int x, int y, const SubSprite *sub = NULL);
-void DrawSprite(SpriteID img, PaletteID pal, int x, int y, const SubSprite *sub = NULL, ZoomLevel zoom = ZOOM_LVL_GUI);
-void DrawSpriteCentered(SpriteID img, PaletteID pal, int x, int y, const SubSprite *sub = NULL, ZoomLevel zoom = ZOOM_LVL_GUI);
-void DrawSpriteCenteredRect(SpriteID img, PaletteID pal, int left, int top, int right, int bottom, const SubSprite *sub = NULL, ZoomLevel zoom = ZOOM_LVL_GUI);
-void DrawSpriteCenteredRect(SpriteID img, PaletteID pal, const Rect &r, const SubSprite *sub = NULL, ZoomLevel zoom = ZOOM_LVL_GUI);
-=======
 Dimension GetSpriteSize(SpriteID sprid, Point *offset = nullptr, ZoomLevel zoom = ZOOM_LVL_GUI);
 void DrawSpriteViewport(SpriteID img, PaletteID pal, int x, int y, const SubSprite *sub = nullptr);
 void DrawSprite(SpriteID img, PaletteID pal, int x, int y, const SubSprite *sub = nullptr, ZoomLevel zoom = ZOOM_LVL_GUI);
->>>>>>> a499e9ac
+void DrawSpriteCentered(SpriteID img, PaletteID pal, int x, int y, const SubSprite *sub = nullptr, ZoomLevel zoom = ZOOM_LVL_GUI);
+void DrawSpriteCenteredRect(SpriteID img, PaletteID pal, int left, int top, int right, int bottom, const SubSprite *sub = nullptr, ZoomLevel zoom = ZOOM_LVL_GUI);
+void DrawSpriteCenteredRect(SpriteID img, PaletteID pal, const Rect &r, const SubSprite *sub = nullptr, ZoomLevel zoom = ZOOM_LVL_GUI);
 
 /** How to align the to-be drawn text. */
 enum StringAlignment {
