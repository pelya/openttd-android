--- conflicted
+++ resolved
@@ -95,13 +95,10 @@
 Dimension GetScaledSpriteSize(SpriteID sprid); /* widget.cpp */
 void DrawSpriteViewport(SpriteID img, PaletteID pal, int x, int y, const SubSprite *sub = nullptr);
 void DrawSprite(SpriteID img, PaletteID pal, int x, int y, const SubSprite *sub = nullptr, ZoomLevel zoom = ZOOM_LVL_GUI);
-<<<<<<< HEAD
 void DrawSpriteCentered(SpriteID img, PaletteID pal, int x, int y, const SubSprite *sub = nullptr, ZoomLevel zoom = ZOOM_LVL_GUI);
 void DrawSpriteCenteredRect(SpriteID img, PaletteID pal, int left, int top, int right, int bottom, const SubSprite *sub = nullptr, ZoomLevel zoom = ZOOM_LVL_GUI);
 void DrawSpriteCenteredRect(SpriteID img, PaletteID pal, const Rect &r, const SubSprite *sub = nullptr, ZoomLevel zoom = ZOOM_LVL_GUI);
-=======
 void DrawSpriteIgnorePadding(SpriteID img, PaletteID pal, const Rect &r, bool clicked, StringAlignment align); /* widget.cpp */
->>>>>>> 5e227886
 std::unique_ptr<uint32[]> DrawSpriteToRgbaBuffer(SpriteID spriteId, ZoomLevel zoom = ZOOM_LVL_GUI);
 
 int DrawString(int left, int right, int top, const char *str, TextColour colour = TC_FROMSTRING, StringAlignment align = SA_LEFT, bool underline = false, FontSize fontsize = FS_NORMAL);
