--- conflicted
+++ resolved
@@ -1587,13 +1587,10 @@
 STR_CONFIG_SETTING_TOWN_FOUNDING_FORBIDDEN                      :Proibido
 STR_CONFIG_SETTING_TOWN_FOUNDING_ALLOWED                        :Permitido
 STR_CONFIG_SETTING_TOWN_FOUNDING_ALLOWED_CUSTOM_LAYOUT          :Permitido, estrutura personalizada da localidade
-<<<<<<< HEAD
-=======
 STR_CONFIG_SETTING_TOWN_CARGOGENMODE                            :Geração de carga citadina: {STRING}
 STR_CONFIG_SETTING_TOWN_CARGOGENMODE_HELPTEXT                   :Quantidade de carga produzida por casas em localidades, relativa à população total da mesma.{}Crescimento quadrático: Uma localidade do dobro do tamanho gera 4x mais passageiros.{}Crescimento linear: Uma localidade do dobro do tamanho gera 2x a quantidade de passageiros.
 STR_CONFIG_SETTING_TOWN_CARGOGENMODE_ORIGINAL                   :Quadrático (original)
 STR_CONFIG_SETTING_TOWN_CARGOGENMODE_BITCOUNT                   :Linear
->>>>>>> a499e9ac
 
 STR_CONFIG_SETTING_EXTRA_TREE_PLACEMENT                         :Criação de árvores no decorrer do jogo: {STRING}
 STR_CONFIG_SETTING_EXTRA_TREE_PLACEMENT_HELPTEXT                :Controlar o aparecimento aleatório de árvores durante o jogo. Isto poderá afectar indústrias que dependem do crescimento de árvores, como as madeireiras
@@ -2544,10 +2541,6 @@
 STR_RESET_LANDSCAPE_CONFIRMATION_TEXT                           :{WHITE}Tem a certeza que quer apagar todas as propriedades das empresas?
 
 # Town generation window (SE)
-<<<<<<< HEAD
-
-=======
->>>>>>> a499e9ac
 STR_FOUND_TOWN_CAPTION                                          :{WHITE}Gerar Localidades
 STR_FOUND_TOWN_NEW_TOWN_BUTTON                                  :{BLACK}Nova Localidade
 STR_FOUND_TOWN_NEW_TOWN_TOOLTIP                                 :{BLACK}Fundar nova localidade. Shift+Clique mostra apenas o custo estimado
@@ -2555,10 +2548,7 @@
 STR_FOUND_TOWN_RANDOM_TOWN_TOOLTIP                              :{BLACK}Fundar uma localidade num local aleatório
 STR_FOUND_TOWN_MANY_RANDOM_TOWNS                                :{BLACK}Várias localidades aleatórias
 STR_FOUND_TOWN_RANDOM_TOWNS_TOOLTIP                             :{BLACK}Cobrir o mapa com localidades colocadas aleatoriamente
-<<<<<<< HEAD
-=======
-
->>>>>>> a499e9ac
+
 STR_FOUND_TOWN_NAME_TITLE                                       :{YELLOW}Nome da localidade:
 STR_FOUND_TOWN_NAME_EDITOR_TITLE                                :{BLACK}Introduza o nome da localidade
 STR_FOUND_TOWN_NAME_EDITOR_HELP                                 :{BLACK}Clique para introduzir o nome da localidade
@@ -5122,6 +5112,4 @@
 STR_PLANE                                                       :{BLACK}{PLANE}
 STR_SHIP                                                        :{BLACK}{SHIP}
 
-STR_TOOLBAR_RAILTYPE_VELOCITY                                   :{STRING} ({VELOCITY})
-
-# Android strings+STR_TOOLBAR_RAILTYPE_VELOCITY                                   :{STRING} ({VELOCITY})