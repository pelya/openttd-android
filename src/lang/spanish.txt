--- conflicted
+++ resolved
@@ -912,11 +912,7 @@
 STR_NEWS_SUBSIDY_WITHDRAWN_SERVICE                              :{BIG_FONT}{BLACK}Subvención retirada:{}{}El servicio de {STRING} desde {STRING} a {STRING} ya no está subvencionado
 STR_NEWS_SERVICE_SUBSIDY_OFFERED                                :{BIG_FONT}{BLACK}Se ofrece subvención:{}{}¡Al primer servicio de {STRING} que cubra la línea desde {STRING} a {STRING} se le otorgará una subvención durante {NUM} año{P "" s} por parte de las autoridades locales!
 ###length 4
-<<<<<<< HEAD
-STR_NEWS_SERVICE_SUBSIDY_AWARDED_HALF                           :{BIG_FONT}{BLACK}¡Subvención otorgada a {STRING}!{}{}¡El servicio de {STRING} desde {STRING} a {STRING} se pagará un 50% más caro durante {NUM} año{P "" s}!
-=======
 STR_NEWS_SERVICE_SUBSIDY_AWARDED_HALF                           :{BIG_FONT}{BLACK}¡Subvención otorgada a {STRING}!{}{}¡El transporte de {STRING} desde {STRING} a {STRING} se pagará un 50% más caro durante {NUM} año{P "" s}!
->>>>>>> 5e227886
 STR_NEWS_SERVICE_SUBSIDY_AWARDED_DOUBLE                         :{BIG_FONT}{BLACK}¡Subvención otorgada a {STRING}!{}{}¡El transporte de {STRING} desde {STRING} a {STRING} se pagará a tarifa doble durante los próximos {NUM} año{P "" s}!
 STR_NEWS_SERVICE_SUBSIDY_AWARDED_TRIPLE                         :{BIG_FONT}{BLACK}¡Subvención otorgada a {STRING}!{}{}¡El servicio de {STRING} desde {STRING} a {STRING} se pagará a tarifa triple durante {NUM} año{P "" s}!
 STR_NEWS_SERVICE_SUBSIDY_AWARDED_QUADRUPLE                      :{BIG_FONT}{BLACK}¡Subvención otorgada a {STRING}!{}{}¡El transporte de {STRING} desde {STRING} a {STRING} se pagará a tarifa cuádruple durante {NUM} año{P "" s}!
