--- conflicted
+++ resolved
@@ -965,39 +965,6 @@
 STR_GAME_OPTIONS_CURRENCY_INR                                   :Rupia India (INR)
 STR_GAME_OPTIONS_CURRENCY_IDR                                   :Rupia Indonesia (IDR)
 STR_GAME_OPTIONS_CURRENCY_MYR                                   :Ringgit malaio(MYR)
-<<<<<<< HEAD
-
-###length 2
-STR_GAME_OPTIONS_ROAD_VEHICLES_DROPDOWN_LEFT                    :Conducir pola esquerda
-STR_GAME_OPTIONS_ROAD_VEHICLES_DROPDOWN_RIGHT                   :Conducir pola dereita
-
-STR_GAME_OPTIONS_TOWN_NAMES_FRAME                               :{BLACK}Nomes das localidades:
-STR_GAME_OPTIONS_TOWN_NAMES_DROPDOWN_TOOLTIP                    :{BLACK}Selecciona o estilo dos nomes das cidades
-
-###length 21
-STR_GAME_OPTIONS_TOWN_NAME_ORIGINAL_ENGLISH                     :Inglés (Orixinal)
-STR_GAME_OPTIONS_TOWN_NAME_FRENCH                               :Francés
-STR_GAME_OPTIONS_TOWN_NAME_GERMAN                               :Alemán
-STR_GAME_OPTIONS_TOWN_NAME_ADDITIONAL_ENGLISH                   :Inglés (Adicional)
-STR_GAME_OPTIONS_TOWN_NAME_LATIN_AMERICAN                       :Latino-Americano
-STR_GAME_OPTIONS_TOWN_NAME_SILLY                                :Parvo
-STR_GAME_OPTIONS_TOWN_NAME_SWEDISH                              :Sueco
-STR_GAME_OPTIONS_TOWN_NAME_DUTCH                                :Neerlandés
-STR_GAME_OPTIONS_TOWN_NAME_FINNISH                              :Finés
-STR_GAME_OPTIONS_TOWN_NAME_POLISH                               :Polaco
-STR_GAME_OPTIONS_TOWN_NAME_SLOVAK                               :Eslovaco
-STR_GAME_OPTIONS_TOWN_NAME_NORWEGIAN                            :Noruegués
-STR_GAME_OPTIONS_TOWN_NAME_HUNGARIAN                            :Húngaro
-STR_GAME_OPTIONS_TOWN_NAME_AUSTRIAN                             :Austríaco
-STR_GAME_OPTIONS_TOWN_NAME_ROMANIAN                             :Rumano
-STR_GAME_OPTIONS_TOWN_NAME_CZECH                                :Checo
-STR_GAME_OPTIONS_TOWN_NAME_SWISS                                :Suízo
-STR_GAME_OPTIONS_TOWN_NAME_DANISH                               :Danés
-STR_GAME_OPTIONS_TOWN_NAME_TURKISH                              :Turco
-STR_GAME_OPTIONS_TOWN_NAME_ITALIAN                              :Italiano
-STR_GAME_OPTIONS_TOWN_NAME_CATALAN                              :Catalán
-=======
->>>>>>> 5e227886
 
 STR_GAME_OPTIONS_AUTOSAVE_FRAME                                 :{BLACK}Autogravado
 STR_GAME_OPTIONS_AUTOSAVE_DROPDOWN_TOOLTIP                      :{BLACK}Selecciona o intervalo entre autogravados
@@ -1031,22 +998,8 @@
 
 STR_GAME_OPTIONS_VIDEO_DRIVER_INFO                              :{BLACK}Controlador actual: {STRING}
 
-<<<<<<< HEAD
-STR_GAME_OPTIONS_GUI_ZOOM_DROPDOWN_AUTO                         :(auto-detectar)
-STR_GAME_OPTIONS_GUI_ZOOM_DROPDOWN_NORMAL                       :Normal
-STR_GAME_OPTIONS_GUI_ZOOM_DROPDOWN_2X_ZOOM                      :Dobre tamaño
-STR_GAME_OPTIONS_GUI_ZOOM_DROPDOWN_4X_ZOOM                      :Tamaño do cadro
-=======
->>>>>>> 5e227886
-
-
-<<<<<<< HEAD
-STR_GAME_OPTIONS_FONT_ZOOM_DROPDOWN_AUTO                        :(auto-detectar)
-STR_GAME_OPTIONS_FONT_ZOOM_DROPDOWN_NORMAL                      :Normal
-STR_GAME_OPTIONS_FONT_ZOOM_DROPDOWN_2X_ZOOM                     :Tamaño doble
-STR_GAME_OPTIONS_FONT_ZOOM_DROPDOWN_4X_ZOOM                     :Tamaño do cadro
-=======
->>>>>>> 5e227886
+
+
 
 STR_GAME_OPTIONS_GRAPHICS                                       :{BLACK}Gráficos
 
@@ -1658,12 +1611,6 @@
 STR_CONFIG_SETTING_PERSISTENT_BUILDINGTOOLS                     :Mante-las ferramentas de construcción activas tralo uso: {STRING}
 STR_CONFIG_SETTING_PERSISTENT_BUILDINGTOOLS_HELPTEXT            :Mante-las ferramentas de construción abertas para pontes, túneis, etc. tralo uso
 
-<<<<<<< HEAD
-STR_CONFIG_SETTING_EXPENSES_LAYOUT                              :Agrupa-los gastos na ventá de finanzas da compañía: {STRING}
-STR_CONFIG_SETTING_EXPENSES_LAYOUT_HELPTEXT                     :Define a apariencia da ventá de gastos da compañía
-
-=======
->>>>>>> 5e227886
 STR_CONFIG_SETTING_AUTO_REMOVE_SIGNALS                          :orrar automáticamente as sinais durante a construción de ferrocarrís: {STRING}
 STR_CONFIG_SETTING_AUTO_REMOVE_SIGNALS_HELPTEXT                 :Borrar automáticamente as sinais durante a construción de ferrocarrís se as sinais están no medio. Teña en conta que isto pode levar a accidentes de tren.
 
@@ -2385,38 +2332,23 @@
 
 # Matches ConnectionType
 ###length 5
-<<<<<<< HEAD
-
-
-
-=======
->>>>>>> 5e227886
 STR_NETWORK_CLIENT_LIST_SERVER_CONNECTION_TYPE_UNKNOWN          :{BLACK}Local
 STR_NETWORK_CLIENT_LIST_SERVER_CONNECTION_TYPE_ISOLATED         :{RED}Os xogadores remotos non se poden conectar
 STR_NETWORK_CLIENT_LIST_SERVER_CONNECTION_TYPE_DIRECT           :{BLACK}Público
 STR_NETWORK_CLIENT_LIST_SERVER_CONNECTION_TYPE_STUN             :{BLACK}Detrás de NAT
 STR_NETWORK_CLIENT_LIST_SERVER_CONNECTION_TYPE_TURN             :{BLACK}Vía relé
-<<<<<<< HEAD
-=======
-
->>>>>>> 5e227886
+
 STR_NETWORK_CLIENT_LIST_ADMIN_CLIENT_KICK                       :Expulsar
 STR_NETWORK_CLIENT_LIST_ADMIN_CLIENT_BAN                        :Expulsar permanentemente
 STR_NETWORK_CLIENT_LIST_ADMIN_COMPANY_RESET                     :Eliminar
 STR_NETWORK_CLIENT_LIST_ADMIN_COMPANY_UNLOCK                    :Desbloquear contrasinal
-<<<<<<< HEAD
-=======
-
->>>>>>> 5e227886
+
 STR_NETWORK_CLIENT_LIST_ASK_CAPTION                             :{WHITE}Acción administrativa
 STR_NETWORK_CLIENT_LIST_ASK_CLIENT_KICK                         :{YELLOW}Estás seguro de que queres expulsar o xogador '{STRING}'?
 STR_NETWORK_CLIENT_LIST_ASK_CLIENT_BAN                          :{YELLOW}Estás seguro de que queres expulsar permanentemente o xogador '{STRING}'?
 STR_NETWORK_CLIENT_LIST_ASK_COMPANY_RESET                       :{YELLOW}Estás seguro de querer borrar a compañía '{COMPANY}'?
 STR_NETWORK_CLIENT_LIST_ASK_COMPANY_UNLOCK                      :{YELLOW}Estás seguro de querer restablecer o contrasinal da compañía '{COMPANY}'?
-<<<<<<< HEAD
-=======
-
->>>>>>> 5e227886
+
 STR_NETWORK_ASK_RELAY_CAPTION                                   :{WHITE}Utilizar relé?
 STR_NETWORK_ASK_RELAY_TEXT                                      :{YELLOW}Fallou o establecemento da conexión entre ti e o servidor '{STRING}'.{}Gustaríache retransmitir esta sesión vía '{STRING}'?
 STR_NETWORK_ASK_RELAY_NO                                        :{BLACK}No
@@ -5170,11 +5102,7 @@
 STR_INDUSTRY_NAME_DIAMOND_MINE                                  :Mina de diamante
 STR_INDUSTRY_NAME_IRON_ORE_MINE                                 :Mina de ferro
 STR_INDUSTRY_NAME_FRUIT_PLANTATION                              :Plantación de froita
-<<<<<<< HEAD
-STR_INDUSTRY_NAME_RUBBER_PLANTATION                             :Plantación de sobreiras
-=======
 STR_INDUSTRY_NAME_RUBBER_PLANTATION                             :Plantación de caucho
->>>>>>> 5e227886
 STR_INDUSTRY_NAME_WATER_SUPPLY                                  :Abastecemento de auga
 STR_INDUSTRY_NAME_WATER_TOWER                                   :Torre de auga
 STR_INDUSTRY_NAME_FACTORY_2                                     :Fábrica
