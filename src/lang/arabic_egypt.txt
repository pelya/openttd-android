##name Arabic (Egypt)
##ownname Arabic (Egypt)
##isocode ar_EG
##plural 1
##textdir rtl
##digitsep ٬
##digitsepcur ٬
##decimalsep ٫
##winlangid 0x0c01
##grflangid 0x14


# This file is part of OpenTTD.
# OpenTTD is free software; you can redistribute it and/or modify it under the terms of the GNU General Public License as published by the Free Software Foundation, version 2.
# OpenTTD is distributed in the hope that it will be useful, but WITHOUT ANY WARRANTY; without even the implied warranty of MERCHANTABILITY or FITNESS FOR A PARTICULAR PURPOSE.
# See the GNU General Public License for more details. You should have received a copy of the GNU General Public License along with OpenTTD. If not, see <http://www.gnu.org/licenses/>.


##id 0x0000
STR_NULL                                                        :
STR_EMPTY                                                       :
STR_UNDEFINED                                                   :وصلة غير معرفة
STR_JUST_NOTHING                                                :لا شيئ

# Cargo related strings
# Plural cargo name
STR_CARGO_PLURAL_NOTHING                                        :
STR_CARGO_PLURAL_PASSENGERS                                     :ركاب
STR_CARGO_PLURAL_COAL                                           :فحم
STR_CARGO_PLURAL_MAIL                                           :بريد
STR_CARGO_PLURAL_OIL                                            :نفط
STR_CARGO_PLURAL_LIVESTOCK                                      :ماشيه
STR_CARGO_PLURAL_GOODS                                          :بضائع
STR_CARGO_PLURAL_GRAIN                                          :حبوب
STR_CARGO_PLURAL_WOOD                                           :خشب
STR_CARGO_PLURAL_IRON_ORE                                       :خام حديد
STR_CARGO_PLURAL_STEEL                                          :صلب
STR_CARGO_PLURAL_VALUABLES                                      :مقتنيات ثمينه
STR_CARGO_PLURAL_COPPER_ORE                                     :منجم نحاس
STR_CARGO_PLURAL_MAIZE                                          :ذرة
STR_CARGO_PLURAL_FRUIT                                          :فواكة
STR_CARGO_PLURAL_DIAMONDS                                       :ألماس
STR_CARGO_PLURAL_FOOD                                           :طعام
STR_CARGO_PLURAL_PAPER                                          :ورق
STR_CARGO_PLURAL_GOLD                                           :ذهب
STR_CARGO_PLURAL_WATER                                          :ماء
STR_CARGO_PLURAL_WHEAT                                          :قمح
STR_CARGO_PLURAL_RUBBER                                         :مطاط
STR_CARGO_PLURAL_SUGAR                                          :سكر
STR_CARGO_PLURAL_TOYS                                           :دُمَي
STR_CARGO_PLURAL_SWEETS                                         :حلويات
STR_CARGO_PLURAL_COLA                                           :كولا
STR_CARGO_PLURAL_CANDYFLOSS                                     :سكر نبات
STR_CARGO_PLURAL_BUBBLES                                        :فقاعات
STR_CARGO_PLURAL_TOFFEE                                         :توفي
STR_CARGO_PLURAL_BATTERIES                                      :بطاريات
STR_CARGO_PLURAL_PLASTIC                                        :بلاستيك
STR_CARGO_PLURAL_FIZZY_DRINKS                                   :مشروبات غازيه

# Singular cargo name
STR_CARGO_SINGULAR_NOTHING                                      :
STR_CARGO_SINGULAR_PASSENGER                                    :راكب
STR_CARGO_SINGULAR_COAL                                         :فحم
STR_CARGO_SINGULAR_MAIL                                         :بريد
STR_CARGO_SINGULAR_OIL                                          :نفط
STR_CARGO_SINGULAR_LIVESTOCK                                    :ماشيه
STR_CARGO_SINGULAR_GOODS                                        :بضائع
STR_CARGO_SINGULAR_GRAIN                                        :حبوب
STR_CARGO_SINGULAR_WOOD                                         :خشب
STR_CARGO_SINGULAR_IRON_ORE                                     :خام الحديد
STR_CARGO_SINGULAR_STEEL                                        :صلب
STR_CARGO_SINGULAR_VALUABLES                                    :مقتنيات ثمينة
STR_CARGO_SINGULAR_COPPER_ORE                                   :خام نحاس
STR_CARGO_SINGULAR_MAIZE                                        :ذرة
STR_CARGO_SINGULAR_FRUIT                                        :فواكة
STR_CARGO_SINGULAR_DIAMOND                                      :جواهر
STR_CARGO_SINGULAR_FOOD                                         :طعام
STR_CARGO_SINGULAR_PAPER                                        :ورق
STR_CARGO_SINGULAR_GOLD                                         :ذهب
STR_CARGO_SINGULAR_WATER                                        :ماء
STR_CARGO_SINGULAR_WHEAT                                        :قمح
STR_CARGO_SINGULAR_RUBBER                                       :مطاط
STR_CARGO_SINGULAR_SUGAR                                        :سكر
STR_CARGO_SINGULAR_TOY                                          :دُمِيه
STR_CARGO_SINGULAR_SWEETS                                       :حلويات
STR_CARGO_SINGULAR_COLA                                         :كولا
STR_CARGO_SINGULAR_CANDYFLOSS                                   :سكر نبات
STR_CARGO_SINGULAR_BUBBLE                                       :فقاعات
STR_CARGO_SINGULAR_TOFFEE                                       :توفي
STR_CARGO_SINGULAR_BATTERY                                      :بطاريات
STR_CARGO_SINGULAR_PLASTIC                                      :بلاستيك
STR_CARGO_SINGULAR_FIZZY_DRINK                                  :مشروب غازى

# Quantity of cargo
STR_QUANTITY_NOTHING                                            :
STR_QUANTITY_PASSENGERS                                         :{COMMA} راكب
STR_QUANTITY_COAL                                               :{WEIGHT_LONG} من الفحم
STR_QUANTITY_MAIL                                               :{COMMA}{NBSP} كيس بريد
STR_QUANTITY_OIL                                                :{VOLUME_LONG} من النفط
STR_QUANTITY_LIVESTOCK                                          :{COMMA}{NBSP}رأس ماشية
STR_QUANTITY_GOODS                                              :{COMMA}{NBSP} صندوق بضائع
STR_QUANTITY_GRAIN                                              :{WEIGHT_LONG} من الحبوب
STR_QUANTITY_WOOD                                               :{WEIGHT_LONG} من الخشب
STR_QUANTITY_IRON_ORE                                           :{WEIGHT_LONG} من خام الحديد
STR_QUANTITY_STEEL                                              :{WEIGHT_LONG} من الحديد
STR_QUANTITY_VALUABLES                                          :{COMMA}صندوق من المقتنيات الثمينة
STR_QUANTITY_COPPER_ORE                                         :{WEIGHT_LONG} من خام النحاس
STR_QUANTITY_MAIZE                                              :{WEIGHT_LONG} من الذرة
STR_QUANTITY_FRUIT                                              :{WEIGHT_LONG} من الفواكة
STR_QUANTITY_DIAMONDS                                           :{COMMA}{NBSP}كيس ألماس
STR_QUANTITY_FOOD                                               :{WEIGHT_LONG} من الطعام
STR_QUANTITY_PAPER                                              :{WEIGHT_LONG} من الورق
STR_QUANTITY_GOLD                                               :{COMMA}{NBSP} كيس ذهب
STR_QUANTITY_WATER                                              :{VOLUME_LONG} من المياة
STR_QUANTITY_WHEAT                                              :{WEIGHT_LONG} من القمح
STR_QUANTITY_RUBBER                                             :{VOLUME_LONG} من المطاط
STR_QUANTITY_SUGAR                                              :{WEIGHT_LONG} من السكر
STR_QUANTITY_TOYS                                               :{COMMA}{NBSP} لعبة
STR_QUANTITY_SWEETS                                             :{COMMA}{NBSP} كيس حلويات
STR_QUANTITY_COLA                                               :{VOLUME_LONG} من الكولا
STR_QUANTITY_CANDYFLOSS                                         :{WEIGHT_LONG} من الحلاوة القطنية
STR_QUANTITY_BUBBLES                                            :{COMMA}فقاعات
STR_QUANTITY_TOFFEE                                             :{WEIGHT_LONG} من التوفي
STR_QUANTITY_BATTERIES                                          :{COMMA}بطاريات
STR_QUANTITY_PLASTIC                                            :{VOLUME_LONG}من البلاستيك
STR_QUANTITY_FIZZY_DRINKS                                       :{COMMA}الشراب المخفوق
STR_QUANTITY_N_A                                                :غير متاح

# Two letter abbreviation of cargo name
STR_ABBREV_NOTHING                                              :
STR_ABBREV_PASSENGERS                                           :{TINY_FONT}راكب
STR_ABBREV_COAL                                                 :{TINY_FONT}فحم
STR_ABBREV_MAIL                                                 :{TINY_FONT}بريد
STR_ABBREV_OIL                                                  :{TINY_FONT}نفط
STR_ABBREV_LIVESTOCK                                            :{TINY_FONT}ماشية
STR_ABBREV_GOODS                                                :{TINY_FONT}بضائع
STR_ABBREV_GRAIN                                                :{TINY_FONT}حبوب
STR_ABBREV_WOOD                                                 :{TINY_FONT}خشب
STR_ABBREV_IRON_ORE                                             :{TINY_FONT}خام حديد
STR_ABBREV_STEEL                                                :{TINY_FONT}حديد
STR_ABBREV_VALUABLES                                            :{TINY_FONT}ممتلكات ثمينة
STR_ABBREV_COPPER_ORE                                           :{TINY_FONT}خام النحاس
STR_ABBREV_MAIZE                                                :{TINY_FONT}ذرة
STR_ABBREV_FRUIT                                                :{TINY_FONT}فواكة
STR_ABBREV_DIAMONDS                                             :{TINY_FONT}جواهر
STR_ABBREV_FOOD                                                 :{TINY_FONT}طعام
STR_ABBREV_PAPER                                                :{TINY_FONT}ورق
STR_ABBREV_GOLD                                                 :{TINY_FONT}ذهب
STR_ABBREV_WATER                                                :{TINY_FONT}ماء
STR_ABBREV_WHEAT                                                :{TINY_FONT}قمح
STR_ABBREV_RUBBER                                               :{TINY_FONT}مطاط
STR_ABBREV_SUGAR                                                :{TINY_FONT}سكر
STR_ABBREV_TOYS                                                 :{TINY_FONT}العاب
STR_ABBREV_SWEETS                                               :{TINY_FONT}حلويات
STR_ABBREV_COLA                                                 :{TINY_FONT}كولا
STR_ABBREV_CANDYFLOSS                                           :{TINY_FONT}سكر نبات
STR_ABBREV_BUBBLES                                              :{TINY_FONT}فقاعات
STR_ABBREV_TOFFEE                                               :{TINY_FONT}توفي
STR_ABBREV_BATTERIES                                            :{TINY_FONT}بطاريات
STR_ABBREV_PLASTIC                                              :{TINY_FONT}بلاستيك
STR_ABBREV_FIZZY_DRINKS                                         :{TINY_FONT}شراب مخفوق
STR_ABBREV_NONE                                                 :{TINY_FONT}لا شيء
STR_ABBREV_ALL                                                  :{TINY_FONT}الكل

# 'Mode' of transport for cargoes
STR_PASSENGERS                                                  :{COMMA}{NBSP} راكب
STR_BAGS                                                        :{COMMA}{NBSP} كيس
STR_TONS                                                        :{COMMA}{NBSP} طن
STR_LITERS                                                      :{COMMA}{NBSP} لتر
STR_ITEMS                                                       :{COMMA} وحدة
STR_CRATES                                                      :{COMMA}{NBSP} صندوق

STR_COLOUR_DEFAULT                                              :الإفتراضي
###length 17
STR_COLOUR_DARK_BLUE                                            :ازرق غامق
STR_COLOUR_PALE_GREEN                                           :اخضر فاتح
STR_COLOUR_PINK                                                 :وردي
STR_COLOUR_YELLOW                                               :اصفر
STR_COLOUR_RED                                                  :احمر
STR_COLOUR_LIGHT_BLUE                                           :سماوي
STR_COLOUR_GREEN                                                :اخضر
STR_COLOUR_DARK_GREEN                                           :اخضر غامق
STR_COLOUR_BLUE                                                 :ازرق
STR_COLOUR_CREAM                                                :كريمي
STR_COLOUR_MAUVE                                                :موف
STR_COLOUR_PURPLE                                               :زهري
STR_COLOUR_ORANGE                                               :برتقالي
STR_COLOUR_BROWN                                                :بني
STR_COLOUR_GREY                                                 :رمادي
STR_COLOUR_WHITE                                                :ابيض

# Units used in OpenTTD
STR_UNITS_VELOCITY_IMPERIAL                                     :{COMMA}{NBSP}ميل/س
STR_UNITS_VELOCITY_METRIC                                       :{COMMA}{NBSP}كم/س
STR_UNITS_VELOCITY_SI                                           :{COMMA}{NBSP}م/ث
STR_UNITS_VELOCITY_GAMEUNITS                                    :{DECIMAL}{NBSP}مربعات/ اليوم

STR_UNITS_POWER_IMPERIAL                                        :{COMMA}{NBSP}حصان
STR_UNITS_POWER_METRIC                                          :{COMMA}{NBSP}حصان
STR_UNITS_POWER_SI                                              :{COMMA}{NBSP}ك واط


STR_UNITS_WEIGHT_SHORT_IMPERIAL                                 :{COMMA}{NBSP} طن
STR_UNITS_WEIGHT_SHORT_METRIC                                   :{COMMA}{NBSP}طن
STR_UNITS_WEIGHT_SHORT_SI                                       :{COMMA}{NBSP}كجم

STR_UNITS_WEIGHT_LONG_IMPERIAL                                  :{COMMA}{NBSP}طن
STR_UNITS_WEIGHT_LONG_METRIC                                    :{COMMA}{NBSP} طن
STR_UNITS_WEIGHT_LONG_SI                                        :{COMMA}{NBSP}كجم

STR_UNITS_VOLUME_SHORT_IMPERIAL                                 :{COMMA}{NBSP}غال
STR_UNITS_VOLUME_SHORT_METRIC                                   :{COMMA}{NBSP}ل
STR_UNITS_VOLUME_SHORT_SI                                       :{COMMA}{NBSP}م3

STR_UNITS_VOLUME_LONG_IMPERIAL                                  :{COMMA}{NBSP}جالون
STR_UNITS_VOLUME_LONG_METRIC                                    :{COMMA}{NBSP} لتر
STR_UNITS_VOLUME_LONG_SI                                        :{COMMA}{NBSP}م3

STR_UNITS_FORCE_IMPERIAL                                        :{COMMA}{NBSP}رطل قوة
STR_UNITS_FORCE_METRIC                                          :{COMMA}{NBSP}كيلوغرام قوة
STR_UNITS_FORCE_SI                                              :{COMMA}{NBSP} كيلو نيوتن

STR_UNITS_HEIGHT_IMPERIAL                                       :{COMMA}{NBSP} قدم
STR_UNITS_HEIGHT_SI                                             :{COMMA}{NBSP} متر

# Common window strings
STR_LIST_FILTER_TITLE                                           :{BLACK}تصفية القائمة:
STR_LIST_FILTER_OSKTITLE                                        :{BLACK} ادخل فلتر
STR_LIST_FILTER_TOOLTIP                                         :{BLACK} اختر كلمة اساسية لفلترة القائمة

STR_TOOLTIP_GROUP_ORDER                                         :{BLACK}حدد ترتيب التجميع
STR_TOOLTIP_SORT_ORDER                                          :{BLACK} اختر طريقة الترتيب - تنازلي / تصاعدي
STR_TOOLTIP_SORT_CRITERIA                                       :{BLACK} اختر نوع الترتيب
STR_TOOLTIP_FILTER_CRITERIA                                     :{BLACK}حدد معايير المُرَشِح
STR_BUTTON_SORT_BY                                              :{BLACK} رتب بـ
STR_BUTTON_CATCHMENT                                            :{BLACK}مدى التغطية
STR_TOOLTIP_CATCHMENT                                           :{BLACK}عرض منطقة التغطية

STR_TOOLTIP_CLOSE_WINDOW                                        :{BLACK}اغلاق الاطار
STR_TOOLTIP_WINDOW_TITLE_DRAG_THIS                              :{BLACK}عنوان الاطار- اسحب لتحريك الاطار
STR_TOOLTIP_SHADE                                               :{BLACK}نافذة الظل - تعرض العنوان فقط
STR_TOOLTIP_DEBUG                                               :{BLACK}اظهر معلومات صائد اخطاء الاضافات الجديدة.
STR_TOOLTIP_DEFSIZE                                             :{BLACK}تغيير حجم النافذة إلى الحجم الافتراضي. Ctrl + Click لتخزين الحجم الحالي كإعداد افتراضي
STR_TOOLTIP_STICKY                                              :{BLACK}علم هذه النافذة كغير قابلة للإقفال باستخدام زر إغلاق كل النوافذ, اضغط مع Ctrl لجعل الأمر إفتراضيا
STR_TOOLTIP_RESIZE                                              :{BLACK}اضغط واسحب لتعديل حجم الاطار
STR_TOOLTIP_TOGGLE_LARGE_SMALL_WINDOW                           :{BLACK}تبديل حجم الاطار كبير / صغير
STR_TOOLTIP_VSCROLL_BAR_SCROLLS_LIST                            :{BLACK}شريط العرض- فوق /تحت
STR_TOOLTIP_HSCROLL_BAR_SCROLLS_LIST                            :{BLACK}عمود التحريك - يمين/يسار
STR_TOOLTIP_DEMOLISH_BUILDINGS_ETC                              :{BLACK}هدم المباني و غيرها في مربع من الأرض.

# Show engines button
###length VEHICLE_TYPES
STR_SHOW_HIDDEN_ENGINES_VEHICLE_TRAIN                           :{BLACK}عرض المخفي
STR_SHOW_HIDDEN_ENGINES_VEHICLE_ROAD_VEHICLE                    :{BLACK}عرض المخفي
STR_SHOW_HIDDEN_ENGINES_VEHICLE_SHIP                            :{BLACK}عرض المخفي
STR_SHOW_HIDDEN_ENGINES_VEHICLE_AIRCRAFT                        :{BLACK}عرض المخفي

###length VEHICLE_TYPES
STR_SHOW_HIDDEN_ENGINES_VEHICLE_TRAIN_TOOLTIP                   :{BLACK}من خلال تمكين هذا الزر ، يتم أيضًا عرض عربات القطار المخفية
STR_SHOW_HIDDEN_ENGINES_VEHICLE_ROAD_VEHICLE_TOOLTIP            :{BLACK}من خلال تمكين هذا الزر ، يتم أيضًا عرض مركبات الطرق المخفية
STR_SHOW_HIDDEN_ENGINES_VEHICLE_SHIP_TOOLTIP                    :{BLACK}من خلال تمكين هذا الزر ، يتم أيضًا عرض السفن المخفية
STR_SHOW_HIDDEN_ENGINES_VEHICLE_AIRCRAFT_TOOLTIP                :{BLACK}من خلال تمكين هذا الزر ، يتم أيضًا عرض الطائرات المخفية

# Query window
STR_BUTTON_DEFAULT                                              :{BLACK}افتراضي
STR_BUTTON_CANCEL                                               :{BLACK}الغاء
STR_BUTTON_OK                                                   :{BLACK}موافق

# On screen keyboard window
STR_OSK_KEYBOARD_LAYOUT                                         :ذ1234567890-=ضصثقفغعهخحجدشسيبلاتنمكطئءؤرلاىةوزظ
STR_OSK_KEYBOARD_LAYOUT_CAPS                                    :ذ1234567890-=ضصثقفغعهخحجدشسيبلاتنمكطئءؤرلاىةوزظ

# Measurement tooltip
STR_MEASURE_LENGTH                                              :{BLACK} الطول: {NUM}
STR_MEASURE_AREA                                                :{BLACK}المساحة: {NUM} x {NUM}
STR_MEASURE_LENGTH_HEIGHTDIFF                                   :{BLACK}الطول: {NUM}{}فرق الارتفاع: {HEIGHT}
STR_MEASURE_AREA_HEIGHTDIFF                                     :{BLACK}المساحة: {NUM} x {NUM}{}فرق الارتفاع: {HEIGHT}


# These are used in buttons
STR_SORT_BY_CAPTION_NAME                                        :{BLACK}اسم
STR_SORT_BY_CAPTION_DATE                                        :{BLACK}تاريخ
# These are used in dropdowns
STR_SORT_BY_NAME                                                :الاسم
STR_SORT_BY_PRODUCTION                                          :إنتاج
STR_SORT_BY_TYPE                                                :نوع
STR_SORT_BY_TRANSPORTED                                         :الحمولة المنقولة
STR_SORT_BY_NUMBER                                              :رقم
STR_SORT_BY_PROFIT_LAST_YEAR                                    :دخل السنة الماضية
STR_SORT_BY_PROFIT_THIS_YEAR                                    :دخل هذه السنة
STR_SORT_BY_AGE                                                 :عمر
STR_SORT_BY_RELIABILITY                                         :الصلاحية
STR_SORT_BY_TOTAL_CAPACITY_PER_CARGOTYPE                        :مجموع السعة لكل نوع مشحون
STR_SORT_BY_MAX_SPEED                                           :السرعة القصوى
STR_SORT_BY_MODEL                                               :موديل
STR_SORT_BY_VALUE                                               :القيمة
STR_SORT_BY_LENGTH                                              :الطول
STR_SORT_BY_LIFE_TIME                                           :العمر المتبقي
STR_SORT_BY_TIMETABLE_DELAY                                     :تاخير جدولة الاوامر
STR_SORT_BY_FACILITY                                            :نوع المحطة
STR_SORT_BY_WAITING_TOTAL                                       :إجمالي البضائع المنتظرة
STR_SORT_BY_RATING_MAX                                          :اعلى نسبة شحن
STR_SORT_BY_RATING_MIN                                          :اقل نسبة شحن
STR_SORT_BY_ENGINE_ID                                           :نوع المحرك (قياسي)
STR_SORT_BY_COST                                                :التكلفة
STR_SORT_BY_POWER                                               :الطاقة
STR_SORT_BY_TRACTIVE_EFFORT                                     :قوة الجذب
STR_SORT_BY_INTRO_DATE                                          :بداية الإنتاج
STR_SORT_BY_RUNNING_COST                                        :تكلفة التشغيل
STR_SORT_BY_POWER_VS_RUNNING_COST                               :القوة/تكلفة التشغيل
STR_SORT_BY_CARGO_CAPACITY                                      :سعة الشحن
STR_SORT_BY_RANGE                                               :مدى
STR_SORT_BY_POPULATION                                          :عدد السكان

# Group by options for vehicle list
STR_GROUP_BY_NONE                                               :لا شيء
STR_GROUP_BY_SHARED_ORDERS                                      :لأوامر المشتركة

# Order button in shared orders vehicle list
STR_GOTO_ORDER_VIEW                                             :{BLACK}أوامر

# Tooltips for the main toolbar
###length 31
STR_TOOLBAR_TOOLTIP_PAUSE_GAME                                  :{BLACK}ايقاف اللعبة
STR_TOOLBAR_TOOLTIP_FORWARD                                     :{BLACK}سرع اللعبه
STR_TOOLBAR_TOOLTIP_OPTIONS                                     :{BLACK}خيارات
STR_TOOLBAR_TOOLTIP_SAVE_GAME_ABANDON_GAME                      :{BLACK} حفظ / اغلاق / خروج
STR_TOOLBAR_TOOLTIP_DISPLAY_MAP                                 :{BLACK}عرض الخريطة, لقطات اضافية , العلامات
STR_TOOLBAR_TOOLTIP_DISPLAY_TOWN_DIRECTORY                      :{BLACK}عرض دليل المدن
STR_TOOLBAR_TOOLTIP_DISPLAY_SUBSIDIES                           :{BLACK}اظهار العروض
STR_TOOLBAR_TOOLTIP_DISPLAY_LIST_OF_COMPANY_STATIONS            :{BLACK}عرض قائمة محطات الشركة.
STR_TOOLBAR_TOOLTIP_DISPLAY_COMPANY_FINANCES                    :{BLACK}عرض السجل المالي للشركة
STR_TOOLBAR_TOOLTIP_DISPLAY_COMPANY_GENERAL                     :{BLACK}عرض معلومات الشركة
STR_TOOLBAR_TOOLTIP_DISPLAY_STORY_BOOK                          :{BLACK}عرض كتاب القصص
STR_TOOLBAR_TOOLTIP_DISPLAY_GOALS_LIST                          :{BLACK}عرض قائمة الأهداف
STR_TOOLBAR_TOOLTIP_DISPLAY_GRAPHS                              :{BLACK}عرض المخططات
STR_TOOLBAR_TOOLTIP_DISPLAY_COMPANY_LEAGUE                      :{BLACK}عرض جدول ترتيب الشركات
STR_TOOLBAR_TOOLTIP_FUND_CONSTRUCTION_OF_NEW                    :{BLACK}موّل انشاء مصنع / عرض كل المصانع
STR_TOOLBAR_TOOLTIP_DISPLAY_LIST_OF_COMPANY_TRAINS              :{BLACK}عرض قائمة قطارات الشركة.
STR_TOOLBAR_TOOLTIP_DISPLAY_LIST_OF_COMPANY_ROAD_VEHICLES       :{BLACK}عرض قائمة عربات الشركة.
STR_TOOLBAR_TOOLTIP_DISPLAY_LIST_OF_COMPANY_SHIPS               :{BLACK}عرض قائمة سفن الشركة.
STR_TOOLBAR_TOOLTIP_DISPLAY_LIST_OF_COMPANY_AIRCRAFT            :{BLACK}عرض قائمة طائرات الشركة.
STR_TOOLBAR_TOOLTIP_ZOOM_THE_VIEW_IN                            :{BLACK}تكبير الصورة
STR_TOOLBAR_TOOLTIP_ZOOM_THE_VIEW_OUT                           :{BLACK}تصغير الصورة
STR_TOOLBAR_TOOLTIP_BUILD_RAILROAD_TRACK                        :{BLACK}ادوات بناء سكة حديد
STR_TOOLBAR_TOOLTIP_BUILD_ROADS                                 :{BLACK}ادوات بناء الطرق
STR_TOOLBAR_TOOLTIP_BUILD_TRAMWAYS                              :{BLACK}بناء خطوط الترام
STR_TOOLBAR_TOOLTIP_BUILD_SHIP_DOCKS                            :{BLACK}ادوات السفن
STR_TOOLBAR_TOOLTIP_BUILD_AIRPORTS                              :{BLACK}بناء مطارات
STR_TOOLBAR_TOOLTIP_LANDSCAPING                                 :{BLACK}افتح مدير تحرير التضاريس لرفع / خفض الارض, زراعة الاشجار, الخ.
STR_TOOLBAR_TOOLTIP_SHOW_SOUND_MUSIC_WINDOW                     :{BLACK}عرض اطار الصوت/الموسيقى
STR_TOOLBAR_TOOLTIP_SHOW_LAST_MESSAGE_NEWS                      :{BLACK}اظهار الرسالة الأخيرة/التقرير الأخير, خيارات الرسائل
STR_TOOLBAR_TOOLTIP_LAND_BLOCK_INFORMATION                      :{BLACK}معلومات مناطق الخريطة
STR_TOOLBAR_TOOLTIP_SWITCH_TOOLBAR                              :{BLACK}بدل صف الادوات

# Extra tooltips for the scenario editor toolbar
STR_SCENEDIT_TOOLBAR_TOOLTIP_SAVE_SCENARIO_LOAD_SCENARIO        :{BLACK}حفظ, فتح, خروج من محرر الخرائط
STR_SCENEDIT_TOOLBAR_OPENTTD                                    :{YELLOW}النسخة المفتوحة
STR_SCENEDIT_TOOLBAR_SCENARIO_EDITOR                            :{YELLOW}محرر الخريطة
STR_SCENEDIT_TOOLBAR_TOOLTIP_MOVE_THE_STARTING_DATE_BACKWARD    :{BLACK}العودة بتاريخ البدأ سنة واحدة
STR_SCENEDIT_TOOLBAR_TOOLTIP_MOVE_THE_STARTING_DATE_FORWARD     :{BLACK}تقديم تاريخ البدأ سنة واحدة لالأمام
STR_SCENEDIT_TOOLBAR_TOOLTIP_SET_DATE                           :{BLACK}اضغط لادخال سنة البداية
STR_SCENEDIT_TOOLBAR_TOOLTIP_DISPLAY_MAP_TOWN_DIRECTORY         :{BLACK}عرض الخريطة, دليل المدن
STR_SCENEDIT_TOOLBAR_LANDSCAPE_GENERATION                       :{BLACK}بناء المسطحات الأرضية
STR_SCENEDIT_TOOLBAR_TOWN_GENERATION                            :{BLACK}بناء المدن
STR_SCENEDIT_TOOLBAR_INDUSTRY_GENERATION                        :{BLACK}بناء المصانع
STR_SCENEDIT_TOOLBAR_ROAD_CONSTRUCTION                          :{BLACK}بناء الطرق
STR_SCENEDIT_TOOLBAR_TRAM_CONSTRUCTION                          :{BLACK}بناء الترام
STR_SCENEDIT_TOOLBAR_PLANT_TREES                                :{BLACK}زراعة اشجار
STR_SCENEDIT_TOOLBAR_PLACE_SIGN                                 :{BLACK}وضع علامة
STR_SCENEDIT_TOOLBAR_PLACE_OBJECT                               :{BLACK}وضع جسم

# Scenario editor file menu
###length 7
STR_SCENEDIT_FILE_MENU_SAVE_SCENARIO                            :حفظ الخريطة
STR_SCENEDIT_FILE_MENU_LOAD_SCENARIO                            :فتح خريطة
STR_SCENEDIT_FILE_MENU_SAVE_HEIGHTMAP                           :حفظ خريطة مرتفعات مصورة
STR_SCENEDIT_FILE_MENU_LOAD_HEIGHTMAP                           :فتح خريطة مرتفعات
STR_SCENEDIT_FILE_MENU_QUIT_EDITOR                              :خروج من المحرر
STR_SCENEDIT_FILE_MENU_SEPARATOR                                :
STR_SCENEDIT_FILE_MENU_QUIT                                     :انهاء

# Settings menu
###length 15
STR_SETTINGS_MENU_GAME_OPTIONS                                  :إعدادات اللعبه
STR_SETTINGS_MENU_CONFIG_SETTINGS_TREE                          :الإعدادات
STR_SETTINGS_MENU_NEWGRF_SETTINGS                               :إعدادات اﻹضافات
STR_SETTINGS_MENU_TRANSPARENCY_OPTIONS                          :خيارات الشفافية
STR_SETTINGS_MENU_TOWN_NAMES_DISPLAYED                          :عرض اسماء المدن
STR_SETTINGS_MENU_STATION_NAMES_DISPLAYED                       :عرض اسماء المحطات
STR_SETTINGS_MENU_WAYPOINTS_DISPLAYED                           :عرض نقاط العبور
STR_SETTINGS_MENU_SIGNS_DISPLAYED                               :عرض العلامات
STR_SETTINGS_MENU_SHOW_COMPETITOR_SIGNS                         :عرض علامات و اسماء المنافسين
STR_SETTINGS_MENU_FULL_ANIMATION                                :تأثيرات متحركة كاملة
STR_SETTINGS_MENU_FULL_DETAIL                                   :كل التفاصيل
STR_SETTINGS_MENU_TRANSPARENT_BUILDINGS                         :مباني شفافة
STR_SETTINGS_MENU_TRANSPARENT_SIGNS                             :اسماء المحطات شفافة

# File menu
###length 5
STR_FILE_MENU_SAVE_GAME                                         :حفظ
STR_FILE_MENU_LOAD_GAME                                         :تحميل
STR_FILE_MENU_QUIT_GAME                                         :اغلاق اللعبة
STR_FILE_MENU_SEPARATOR                                         :
STR_FILE_MENU_EXIT                                              :خروج

# Map menu
###length 4
STR_MAP_MENU_MAP_OF_WORLD                                       :خريطة العالم
STR_MAP_MENU_EXTRA_VIEWPORT                                     :شاشة عرض اضافية
STR_MAP_MENU_LINGRAPH_LEGEND                                    :مفتاح تدفق البضائع
STR_MAP_MENU_SIGN_LIST                                          :قائمة العلامات

# Town menu
###length 2
STR_TOWN_MENU_TOWN_DIRECTORY                                    :دليل المدن
STR_TOWN_MENU_FOUND_TOWN                                        :جد المدينة

# Subsidies menu
###length 1
STR_SUBSIDIES_MENU_SUBSIDIES                                    :العروض

# Graph menu
###length 6
STR_GRAPH_MENU_OPERATING_PROFIT_GRAPH                           :مخطط التشغيل
STR_GRAPH_MENU_INCOME_GRAPH                                     :مخطط الارباح
STR_GRAPH_MENU_DELIVERED_CARGO_GRAPH                            :مخطط البضاعة المشحونة
STR_GRAPH_MENU_PERFORMANCE_HISTORY_GRAPH                        :مخطط الأداء
STR_GRAPH_MENU_COMPANY_VALUE_GRAPH                              :مخطط قيمة الشركات
STR_GRAPH_MENU_CARGO_PAYMENT_RATES                              :معدل تكلفة النقل

# Company league menu
###length 3
STR_GRAPH_MENU_COMPANY_LEAGUE_TABLE                             :ترتيب الشركات
STR_GRAPH_MENU_DETAILED_PERFORMANCE_RATING                      :تقييم أداء مفصل
STR_GRAPH_MENU_HIGHSCORE                                        :قائمه المتفوقين

# Industry menu
###length 3
STR_INDUSTRY_MENU_INDUSTRY_DIRECTORY                            :دليل المصانع
STR_INDUSTRY_MENU_INDUSTRY_CHAIN                                :سلاسل الصناعة
STR_INDUSTRY_MENU_FUND_NEW_INDUSTRY                             :مول بناء مصنع

# URailway construction menu
###length 4
STR_RAIL_MENU_RAILROAD_CONSTRUCTION                             :بناء سكة قطار حديدية
STR_RAIL_MENU_ELRAIL_CONSTRUCTION                               :بناء سكة الحديد الكهربائية
STR_RAIL_MENU_MONORAIL_CONSTRUCTION                             :بناء سكة قطار احادية
STR_RAIL_MENU_MAGLEV_CONSTRUCTION                               :بناء سكة قطار ممغنطة

# Road construction menu
###length 2
STR_ROAD_MENU_ROAD_CONSTRUCTION                                 :بناء الطرق
STR_ROAD_MENU_TRAM_CONSTRUCTION                                 :بناء الترام

# Waterways construction menu
###length 1
STR_WATERWAYS_MENU_WATERWAYS_CONSTRUCTION                       :بناء ممرات مائيه

# Aairport construction menu
###length 1
STR_AIRCRAFT_MENU_AIRPORT_CONSTRUCTION                          :بناء المطار

# Landscaping menu
###length 3
STR_LANDSCAPING_MENU_LANDSCAPING                                :تصميم الخريطة
STR_LANDSCAPING_MENU_PLANT_TREES                                :زراعة اشجار
STR_LANDSCAPING_MENU_PLACE_SIGN                                 :وضع علامات

# Music menu
###length 1
STR_TOOLBAR_SOUND_MUSIC                                         :الموسيقى/الصوت

# Message menu
###length 3
STR_NEWS_MENU_LAST_MESSAGE_NEWS_REPORT                          :الرسالة الأخيرة/التقرير الجديد
STR_NEWS_MENU_MESSAGE_HISTORY_MENU                              :الرسائل السابقة
STR_NEWS_MENU_DELETE_ALL_MESSAGES                               :احذف كل الرسائل

# About menu
###length 10
STR_ABOUT_MENU_LAND_BLOCK_INFO                                  :معلومات مربع في الخريطة
STR_ABOUT_MENU_SEPARATOR                                        :
STR_ABOUT_MENU_TOGGLE_CONSOLE                                   :توقل كونسول
STR_ABOUT_MENU_AI_DEBUG                                         :مكتشف اخطاء الذكاء الصناعي
STR_ABOUT_MENU_SCREENSHOT                                       :صورة من الشاشة - Ctrl-S -
STR_ABOUT_MENU_SHOW_FRAMERATE                                   :سرعة عرض الإطارات
STR_ABOUT_MENU_ABOUT_OPENTTD                                    :حول 'OpenTTD'
STR_ABOUT_MENU_SPRITE_ALIGNER                                   :موائم العفريتات
STR_ABOUT_MENU_TOGGLE_BOUNDING_BOXES                            :اضهار /اخفاء مربح الحوارات/الخيارات
STR_ABOUT_MENU_TOGGLE_DIRTY_BLOCKS                              :تبديل ألوان الكتل المتسخة

# Place in highscore window
###length 15
STR_ORDINAL_NUMBER_1ST                                          :1
STR_ORDINAL_NUMBER_2ND                                          :2
STR_ORDINAL_NUMBER_3RD                                          :3
STR_ORDINAL_NUMBER_4TH                                          :4
STR_ORDINAL_NUMBER_5TH                                          :5
STR_ORDINAL_NUMBER_6TH                                          :6
STR_ORDINAL_NUMBER_7TH                                          :7
STR_ORDINAL_NUMBER_8TH                                          :8
STR_ORDINAL_NUMBER_9TH                                          :9
STR_ORDINAL_NUMBER_10TH                                         :10
STR_ORDINAL_NUMBER_11TH                                         :11
STR_ORDINAL_NUMBER_12TH                                         :12
STR_ORDINAL_NUMBER_13TH                                         :13
STR_ORDINAL_NUMBER_14TH                                         :14
STR_ORDINAL_NUMBER_15TH                                         :15

###length 31
STR_DAY_NUMBER_1ST                                              :1
STR_DAY_NUMBER_2ND                                              :2
STR_DAY_NUMBER_3RD                                              :3
STR_DAY_NUMBER_4TH                                              :4
STR_DAY_NUMBER_5TH                                              :5
STR_DAY_NUMBER_6TH                                              :6
STR_DAY_NUMBER_7TH                                              :7
STR_DAY_NUMBER_8TH                                              :8
STR_DAY_NUMBER_9TH                                              :9
STR_DAY_NUMBER_10TH                                             :10
STR_DAY_NUMBER_11TH                                             :11
STR_DAY_NUMBER_12TH                                             :12
STR_DAY_NUMBER_13TH                                             :13
STR_DAY_NUMBER_14TH                                             :14
STR_DAY_NUMBER_15TH                                             :15
STR_DAY_NUMBER_16TH                                             :16
STR_DAY_NUMBER_17TH                                             :17
STR_DAY_NUMBER_18TH                                             :18
STR_DAY_NUMBER_19TH                                             :19
STR_DAY_NUMBER_20TH                                             :20
STR_DAY_NUMBER_21ST                                             :21
STR_DAY_NUMBER_22ND                                             :22
STR_DAY_NUMBER_23RD                                             :23
STR_DAY_NUMBER_24TH                                             :24
STR_DAY_NUMBER_25TH                                             :25
STR_DAY_NUMBER_26TH                                             :26
STR_DAY_NUMBER_27TH                                             :27
STR_DAY_NUMBER_28TH                                             :28
STR_DAY_NUMBER_29TH                                             :29
STR_DAY_NUMBER_30TH                                             :30
STR_DAY_NUMBER_31ST                                             :31

###length 12
STR_MONTH_ABBREV_JAN                                            :يناير
STR_MONTH_ABBREV_FEB                                            :فبراير
STR_MONTH_ABBREV_MAR                                            :مارس
STR_MONTH_ABBREV_APR                                            :ابريل
STR_MONTH_ABBREV_MAY                                            :مايو
STR_MONTH_ABBREV_JUN                                            :يونيو
STR_MONTH_ABBREV_JUL                                            :يوليو
STR_MONTH_ABBREV_AUG                                            :اغسطس
STR_MONTH_ABBREV_SEP                                            :سبتمبر
STR_MONTH_ABBREV_OCT                                            :اكتوبر
STR_MONTH_ABBREV_NOV                                            :نوفمبر
STR_MONTH_ABBREV_DEC                                            :ديسمبر

###length 12
STR_MONTH_JAN                                                   :يناير
STR_MONTH_FEB                                                   :فبراير
STR_MONTH_MAR                                                   :مارس
STR_MONTH_APR                                                   :ابريل
STR_MONTH_MAY                                                   :مايو
STR_MONTH_JUN                                                   :يونيو
STR_MONTH_JUL                                                   :يوليو
STR_MONTH_AUG                                                   :اغسطس
STR_MONTH_SEP                                                   :سبتمبر
STR_MONTH_OCT                                                   :اكتوبر
STR_MONTH_NOV                                                   :نوفمبر
STR_MONTH_DEC                                                   :ديسمبر

# Graph window
STR_GRAPH_KEY_BUTTON                                            :{BLACK}مفتاح
STR_GRAPH_KEY_TOOLTIP                                           :{BLACK}اظهار مفتاح الرسم البياني
STR_GRAPH_X_LABEL_MONTH                                         :{TINY_FONT}{STRING}
STR_GRAPH_X_LABEL_MONTH_YEAR                                    :{TINY_FONT}{STRING}{}{NUM}
STR_GRAPH_Y_LABEL                                               :{TINY_FONT}{STRING}
STR_GRAPH_Y_LABEL_NUMBER                                        :{TINY_FONT}{COMMA}

STR_GRAPH_OPERATING_PROFIT_CAPTION                              :{WHITE}الرسم البياني لتشغيل
STR_GRAPH_INCOME_CAPTION                                        :{WHITE}الرسم البياني للدخل
STR_GRAPH_CARGO_DELIVERED_CAPTION                               :{WHITE}عدد الوحدات المنقولة
STR_GRAPH_COMPANY_PERFORMANCE_RATINGS_CAPTION                   :{WHITE}تقييم الأداء العام للشركة ---- اقصى اداء = 1000
STR_GRAPH_COMPANY_VALUES_CAPTION                                :{WHITE}قيمة الشركة

STR_GRAPH_CARGO_PAYMENT_RATES_CAPTION                           :{WHITE}النسبة التنازلية لقيمة نقل البضائع
STR_GRAPH_CARGO_PAYMENT_RATES_X_LABEL                           :{TINY_FONT}{BLACK}يوم في النقل
STR_GRAPH_CARGO_PAYMENT_RATES_TITLE                             :{TINY_FONT}{BLACK}الدخل من نقل 10 وحدات (او 10,000 لتر) من البضاعة مسافة 20 مربع
STR_GRAPH_CARGO_ENABLE_ALL                                      :{TINY_FONT}{BLACK}فعل الكل
STR_GRAPH_CARGO_DISABLE_ALL                                     :{TINY_FONT}{BLACK}اوقف الكل
STR_GRAPH_CARGO_TOOLTIP_ENABLE_ALL                              :{BLACK}اعرض جميع انواع البضائع في جدول اسعار النقل.
STR_GRAPH_CARGO_TOOLTIP_DISABLE_ALL                             :{BLACK}لا تعرض البضائع في جدول اسعار النقل.
STR_GRAPH_CARGO_PAYMENT_TOGGLE_CARGO                            :{BLACK}اظهار / اخفاء الشحن
STR_GRAPH_CARGO_PAYMENT_CARGO                                   :{TINY_FONT}{BLACK}{STRING}

STR_GRAPH_PERFORMANCE_DETAIL_TOOLTIP                            :{BLACK}عرض كامل تفاصيل الأداء

# Graph key window
STR_GRAPH_KEY_CAPTION                                           :{WHITE}مفتاح الشركات في الرسم البياني
STR_GRAPH_KEY_COMPANY_SELECTION_TOOLTIP                         :{BLACK}اضغط لعرض/اخفاء الشركة في الرسم

# Company league window
STR_COMPANY_LEAGUE_TABLE_CAPTION                                :{WHITE}ترتيب الشركات
STR_COMPANY_LEAGUE_COMPANY_NAME                                 :{ORANGE}{COMPANY} {BLACK}{COMPANY_NUM} '{STRING}'
STR_COMPANY_LEAGUE_PERFORMANCE_TITLE_ENGINEER                   :مهندس
STR_COMPANY_LEAGUE_PERFORMANCE_TITLE_TRAFFIC_MANAGER            :مدير طرق
STR_COMPANY_LEAGUE_PERFORMANCE_TITLE_TRANSPORT_COORDINATOR      :منظم نقل
STR_COMPANY_LEAGUE_PERFORMANCE_TITLE_ROUTE_SUPERVISOR           :مشرف على الطرق
STR_COMPANY_LEAGUE_PERFORMANCE_TITLE_DIRECTOR                   :مدير عام
STR_COMPANY_LEAGUE_PERFORMANCE_TITLE_CHIEF_EXECUTIVE            :الرئيس المنفذ
STR_COMPANY_LEAGUE_PERFORMANCE_TITLE_CHAIRMAN                   :كبير التجار
STR_COMPANY_LEAGUE_PERFORMANCE_TITLE_PRESIDENT                  :ملك
STR_COMPANY_LEAGUE_PERFORMANCE_TITLE_TYCOON                     :امبراطور

# Performance detail window
STR_PERFORMANCE_DETAIL                                          :{WHITE}التقييم المفصل
STR_PERFORMANCE_DETAIL_KEY                                      :{BLACK}تفاصيل
STR_PERFORMANCE_DETAIL_AMOUNT_CURRENCY                          :{BLACK}({CURRENCY_SHORT}/{CURRENCY_SHORT})
STR_PERFORMANCE_DETAIL_AMOUNT_INT                               :{BLACK}({COMMA}/{COMMA})
STR_PERFORMANCE_DETAIL_PERCENT                                  :{WHITE}{NUM}%
STR_PERFORMANCE_DETAIL_SELECT_COMPANY_TOOLTIP                   :{BLACK}عرض التفاصيل عن هذه الشركة

###length 10
STR_PERFORMANCE_DETAIL_VEHICLES                                 :{BLACK}العربات:
STR_PERFORMANCE_DETAIL_STATIONS                                 :{BLACK}المحطات:
STR_PERFORMANCE_DETAIL_MIN_PROFIT                               :{BLACK}المكسب الادنى:
STR_PERFORMANCE_DETAIL_MIN_INCOME                               :{BLACK}الدخل الأقل:
STR_PERFORMANCE_DETAIL_MAX_INCOME                               :{BLACK}الدخل الاعلى:
STR_PERFORMANCE_DETAIL_DELIVERED                                :{BLACK}نقلت:
STR_PERFORMANCE_DETAIL_CARGO                                    :{BLACK}الشحن:
STR_PERFORMANCE_DETAIL_MONEY                                    :{BLACK}السيولة المالية:
STR_PERFORMANCE_DETAIL_LOAN                                     :{BLACK}الدين:
STR_PERFORMANCE_DETAIL_TOTAL                                    :{BLACK}المجموع:

###length 10
STR_PERFORMANCE_DETAIL_VEHICLES_TOOLTIP                         :{BLACK}عدد العربات, وتشمل عربات الطريق,و القطارات,و السفن و الطائرات.
STR_PERFORMANCE_DETAIL_STATIONS_TOOLTIP                         :{BLACK}كل انواع المحطات (محطة قطار, موقف باص, مطار, الخ) حتى لو كانت مرتبطة ببعضها كمحطة واحدة
STR_PERFORMANCE_DETAIL_MIN_PROFIT_TOOLTIP                       :{BLACK} دخل المركبات ذات الدخل الادنى (لكل العربات اكثر من سنتين في الخدمة).
STR_PERFORMANCE_DETAIL_MIN_INCOME_TOOLTIP                       :{BLACK}ادنى دخل تم تحقيقة في ربع واحد من الاثنى عشر ربعا الماضية
STR_PERFORMANCE_DETAIL_MAX_INCOME_TOOLTIP                       :{BLACK}اعلى مكاسب تم تحقيقها في ربع واحد من الاثنى عشر ربعا الماضية
STR_PERFORMANCE_DETAIL_DELIVERED_TOOLTIP                        :{BLACK}الوحدات التي نقلت الاثنى عشر شهرا الماضية
STR_PERFORMANCE_DETAIL_CARGO_TOOLTIP                            :{BLACK}عدد انواع الشحن الي تم نقلها في الربع الأخير
STR_PERFORMANCE_DETAIL_MONEY_TOOLTIP                            :{BLACK}السيولة المالية المتوفرة للشركة في البنك.
STR_PERFORMANCE_DETAIL_LOAN_TOOLTIP                             :{BLACK}مقدار الدين الذي اخذته هذه الشركة
STR_PERFORMANCE_DETAIL_TOTAL_TOOLTIP                            :{BLACK}مجموع النقاط من المجموع الكلي الممكن

# Music window
STR_MUSIC_JAZZ_JUKEBOX_CAPTION                                  :{WHITE}صندوق الموسيقى
STR_MUSIC_PLAYLIST_ALL                                          :{TINY_FONT}{BLACK}الكل
STR_MUSIC_PLAYLIST_OLD_STYLE                                    :{TINY_FONT}{BLACK}النمط القديم
STR_MUSIC_PLAYLIST_NEW_STYLE                                    :{TINY_FONT}{BLACK}النمط الجديد
STR_MUSIC_PLAYLIST_EZY_STREET                                   :{TINY_FONT}{BLACK}شارع از
STR_MUSIC_PLAYLIST_CUSTOM_1                                     :{TINY_FONT}{BLACK}معدل1
STR_MUSIC_PLAYLIST_CUSTOM_2                                     :{TINY_FONT}{BLACK}معدل2
STR_MUSIC_MUSIC_VOLUME                                          :{TINY_FONT}{BLACK}مستوى الصوت
STR_MUSIC_EFFECTS_VOLUME                                        :{TINY_FONT}{BLACK}مؤثرات الصوت
STR_MUSIC_TRACK_NONE                                            :{TINY_FONT}{DKGREEN}--
STR_MUSIC_TRACK_DIGIT                                           :{TINY_FONT}{DKGREEN}{ZEROFILL_NUM}
STR_MUSIC_TITLE_NONE                                            :{TINY_FONT}{DKGREEN}-----
STR_MUSIC_TITLE_NAME                                            :{TINY_FONT}{DKGREEN}"{STRING}"
STR_MUSIC_TRACK                                                 :{TINY_FONT}{BLACK} مسار
STR_MUSIC_XTITLE                                                :{TINY_FONT}{BLACK} عنوان
STR_MUSIC_SHUFFLE                                               :{TINY_FONT}{BLACK} عشوائي
STR_MUSIC_PROGRAM                                               :{TINY_FONT}{BLACK} برنامج
STR_MUSIC_TOOLTIP_SKIP_TO_PREVIOUS_TRACK                        :{BLACK}تجاوز للمسار السابق
STR_MUSIC_TOOLTIP_SKIP_TO_NEXT_TRACK_IN_SELECTION               :{BLACK}تجاوز للمسار التالي
STR_MUSIC_TOOLTIP_STOP_PLAYING_MUSIC                            :{BLACK}ايقاف الموسيقى
STR_MUSIC_TOOLTIP_START_PLAYING_MUSIC                           :{BLACK}ابدأ تشغيل الموسيقى
STR_MUSIC_TOOLTIP_DRAG_SLIDERS_TO_SET_MUSIC                     :{BLACK}اسحب لضبط مستوى الصوت و المؤثرات
STR_MUSIC_TOOLTIP_SELECT_ALL_TRACKS_PROGRAM                     :{BLACK}اختار " جميع المسارات"
STR_MUSIC_TOOLTIP_SELECT_OLD_STYLE_MUSIC                        :{BLACK}اختار ،المسارات القديمة
STR_MUSIC_TOOLTIP_SELECT_NEW_STYLE_MUSIC                        :{BLACK}اختار المسارات الحديثة
STR_MUSIC_TOOLTIP_SELECT_EZY_STREET_STYLE                       :{BLACK}اختر برنامج 'Ezy Street style music'
STR_MUSIC_TOOLTIP_SELECT_CUSTOM_1_USER_DEFINED                  :{BLACK}اختياري 1
STR_MUSIC_TOOLTIP_SELECT_CUSTOM_2_USER_DEFINED                  :{BLACK}اختياري 2
STR_MUSIC_TOOLTIP_TOGGLE_PROGRAM_SHUFFLE                        :{BLACK}تشغيل / ايقاف العشوائي
STR_MUSIC_TOOLTIP_SHOW_MUSIC_TRACK_SELECTION                    :{BLACK}اظهار اطار اختيار الموسيقى

# Playlist window
STR_PLAYLIST_TRACK_NAME                                         :{TINY_FONT}{LTBLUE}{ZEROFILL_NUM} "{STRING}"
STR_PLAYLIST_TRACK_INDEX                                        :{TINY_FONT}{BLACK}قائمة المعزوفات
STR_PLAYLIST_PROGRAM                                            :{TINY_FONT}{BLACK}برنامج - '{STRING}'
STR_PLAYLIST_CLEAR                                              :{TINY_FONT}{BLACK}مسح
STR_PLAYLIST_TOOLTIP_CLEAR_CURRENT_PROGRAM_CUSTOM1              :{BLACK}مسح البرنامج الاختياري الحالي
STR_PLAYLIST_TOOLTIP_CLICK_TO_ADD_TRACK                         :{BLACK}اضغط على المسار الموسيقي لإضافتة للقائمة
STR_PLAYLIST_TOOLTIP_CLICK_TO_REMOVE_TRACK                      :{BLACK}اضغط على المسار لازالته من القائمة

# Highscore window
STR_HIGHSCORE_TOP_COMPANIES_WHO_REACHED                         :{BIG_FONT}{BLACK}الشركات الكبرى التي وصلت لـ {NUM}
STR_HIGHSCORE_TOP_COMPANIES_NETWORK_GAME                        :{BIG_FONT}{BLACK}ترتيب الشركات {NUM}
STR_HIGHSCORE_POSITION                                          :{BIG_FONT}{BLACK}{COMMA}.
STR_HIGHSCORE_PERFORMANCE_TITLE_BUSINESSMAN                     :رجل اعمال
STR_HIGHSCORE_PERFORMANCE_TITLE_ENTREPRENEUR                    :مغامر
STR_HIGHSCORE_PERFORMANCE_TITLE_INDUSTRIALIST                   :مديرالمصانع
STR_HIGHSCORE_PERFORMANCE_TITLE_CAPITALIST                      :عمدة التجارة
STR_HIGHSCORE_PERFORMANCE_TITLE_MAGNATE                         :وزير التجارة و النقل
STR_HIGHSCORE_PERFORMANCE_TITLE_MOGUL                           :ملك التجارة و النقل
STR_HIGHSCORE_PERFORMANCE_TITLE_TYCOON_OF_THE_CENTURY           :امبراطور القرن
STR_HIGHSCORE_NAME                                              :{PRESIDENT_NAME}. {COMPANY}
STR_HIGHSCORE_STATS                                             :{BIG_FONT}'{STRING}'   ({COMMA})
STR_HIGHSCORE_COMPANY_ACHIEVES_STATUS                           :{BIG_FONT}{BLACK}حققت شركة {COMPANY} بجدارة'{STRING}'
STR_HIGHSCORE_PRESIDENT_OF_COMPANY_ACHIEVES_STATUS              :{BIG_FONT}{WHITE}حقق {PRESIDENT_NAME}مدير شركة {COMPANY} '{STRING}' بجدارة

# Smallmap window
STR_SMALLMAP_CAPTION                                            :{WHITE}الخريطة- {STRING}

###length 7
STR_SMALLMAP_TYPE_CONTOURS                                      :يحتوي على
STR_SMALLMAP_TYPE_VEHICLES                                      :عربات
STR_SMALLMAP_TYPE_INDUSTRIES                                    :مصانع
STR_SMALLMAP_TYPE_ROUTES                                        :طرق
STR_SMALLMAP_TYPE_VEGETATION                                    :نبات
STR_SMALLMAP_TYPE_OWNERS                                        :ملاك

STR_SMALLMAP_TOOLTIP_SHOW_LAND_CONTOURS_ON_MAP                  :{BLACK}عرض التضاريس على الخريطة
STR_SMALLMAP_TOOLTIP_SHOW_VEHICLES_ON_MAP                       :{BLACK}عرض المركبات على الخريطة
STR_SMALLMAP_TOOLTIP_SHOW_INDUSTRIES_ON_MAP                     :{BLACK}عرض المصانع على الخريطة
STR_SMALLMAP_TOOLTIP_SHOW_TRANSPORT_ROUTES_ON                   :{BLACK}عرض الطرق على الخريطة
STR_SMALLMAP_TOOLTIP_SHOW_VEGETATION_ON_MAP                     :{BLACK}عرض الشجر على الخريطة
STR_SMALLMAP_TOOLTIP_SHOW_LAND_OWNERS_ON_MAP                    :{BLACK}عرض ملاك الاراضي على الخريطة
STR_SMALLMAP_TOOLTIP_INDUSTRY_SELECTION                         :{BLACK}اضغط على مصنع لعرضة. اضغط + مفتاح كنترول لاخفاء جميع المصانع ماعدا المختارة. اضغط + كنترول لاظهار المصانع مجددا.
STR_SMALLMAP_TOOLTIP_COMPANY_SELECTION                          :{BLACK}اضغط على الشركة لعرض ممتلكاتها. اضغط + مفتاح كنترول لاخفاء كل الشركات ماعدا المختارة. اضغط + مفتاح كنترول لعرضها ثانية.

STR_SMALLMAP_LEGENDA_ROADS                                      :{TINY_FONT}{BLACK}شوارع
STR_SMALLMAP_LEGENDA_RAILROADS                                  :{TINY_FONT}{BLACK} سكة القطار
STR_SMALLMAP_LEGENDA_STATIONS_AIRPORTS_DOCKS                    :{TINY_FONT}{BLACK}محطات / مطارات / موانئ
STR_SMALLMAP_LEGENDA_BUILDINGS_INDUSTRIES                       :{TINY_FONT}{BLACK}مباني / مصانع
STR_SMALLMAP_LEGENDA_VEHICLES                                   :{TINY_FONT}{BLACK}عربات
STR_SMALLMAP_LEGENDA_TRAINS                                     :{TINY_FONT}{BLACK}قطارات
STR_SMALLMAP_LEGENDA_ROAD_VEHICLES                              :{TINY_FONT}{BLACK}عربات
STR_SMALLMAP_LEGENDA_SHIPS                                      :{TINY_FONT}{BLACK}سفن
STR_SMALLMAP_LEGENDA_AIRCRAFT                                   :{TINY_FONT}{BLACK}طائرات
STR_SMALLMAP_LEGENDA_TRANSPORT_ROUTES                           :{TINY_FONT}{BLACK}طرق النقل
STR_SMALLMAP_LEGENDA_FOREST                                     :{TINY_FONT}{BLACK} غابة
STR_SMALLMAP_LEGENDA_RAILROAD_STATION                           :{TINY_FONT}{BLACK}محطة قطار
STR_SMALLMAP_LEGENDA_TRUCK_LOADING_BAY                          :{TINY_FONT}{BLACK}محطة بضائع لسيارات
STR_SMALLMAP_LEGENDA_BUS_STATION                                :{TINY_FONT}{BLACK}محطة باصات
STR_SMALLMAP_LEGENDA_AIRPORT_HELIPORT                           :{TINY_FONT}{BLACK}مطار
STR_SMALLMAP_LEGENDA_DOCK                                       :{TINY_FONT}{BLACK}مرفء
STR_SMALLMAP_LEGENDA_ROUGH_LAND                                 :{TINY_FONT}{BLACK}هضاب
STR_SMALLMAP_LEGENDA_GRASS_LAND                                 :{TINY_FONT}{BLACK}ارض عشبية
STR_SMALLMAP_LEGENDA_BARE_LAND                                  :{TINY_FONT}{BLACK}ارض جرداء
STR_SMALLMAP_LEGENDA_FIELDS                                     :{TINY_FONT}{BLACK}حقول
STR_SMALLMAP_LEGENDA_TREES                                      :{TINY_FONT}{BLACK}اشجار
STR_SMALLMAP_LEGENDA_ROCKS                                      :{TINY_FONT}{BLACK}صخور
STR_SMALLMAP_LEGENDA_WATER                                      :{TINY_FONT}{BLACK}مياة
STR_SMALLMAP_LEGENDA_NO_OWNER                                   :{TINY_FONT}{BLACK}غير مملوكة
STR_SMALLMAP_LEGENDA_TOWNS                                      :{TINY_FONT}{BLACK}مدن
STR_SMALLMAP_LEGENDA_INDUSTRIES                                 :{TINY_FONT}{BLACK}مصانع
STR_SMALLMAP_LEGENDA_DESERT                                     :{TINY_FONT}{BLACK}صحراء
STR_SMALLMAP_LEGENDA_SNOW                                       :{TINY_FONT}{BLACK}ثلج

STR_SMALLMAP_TOOLTIP_TOGGLE_TOWN_NAMES_ON_OFF                   :{BLACK}عرض/اخفاء اسماء المدن
STR_SMALLMAP_CENTER                                             :{BLACK}وسط الخريطة الصغيرة على الموقع الحالي
STR_SMALLMAP_INDUSTRY                                           :{TINY_FONT}{STRING} ({NUM})
STR_SMALLMAP_LINKSTATS                                          :{TINY_FONT}{STRING}
STR_SMALLMAP_COMPANY                                            :{TINY_FONT}{COMPANY}
STR_SMALLMAP_TOWN                                               :{TINY_FONT}{WHITE}{TOWN}
STR_SMALLMAP_DISABLE_ALL                                        :{BLACK}تعطيل الكل
STR_SMALLMAP_ENABLE_ALL                                         :{BLACK}تفعيل الكل
STR_SMALLMAP_SHOW_HEIGHT                                        :{BLACK}عرض الارتفاع
STR_SMALLMAP_TOOLTIP_DISABLE_ALL_INDUSTRIES                     :{BLACK}عدم عرض اي مصنع في الخريطة
STR_SMALLMAP_TOOLTIP_ENABLE_ALL_INDUSTRIES                      :{BLACK}عرض جميع المصانع في الخريطة
STR_SMALLMAP_TOOLTIP_SHOW_HEIGHT                                :{BLACK}بدل عرض خريطة التضاريس
STR_SMALLMAP_TOOLTIP_DISABLE_ALL_COMPANIES                      :{BLACK}عدم عرض ممتلكات اي شركة على الخارطة
STR_SMALLMAP_TOOLTIP_ENABLE_ALL_COMPANIES                       :{BLACK}عرض جميع املاك الشركة على الخريطة
STR_SMALLMAP_TOOLTIP_DISABLE_ALL_CARGOS                         :{BLACK}عدم عرض أي بضائع على الخريطة

# Status bar messages
STR_STATUSBAR_TOOLTIP_SHOW_LAST_NEWS                            :{BLACK}اظهر اخر رسالة / تقرير
STR_STATUSBAR_COMPANY_NAME                                      :{SILVER}- -  {COMPANY}  - -
STR_STATUSBAR_PAUSED                                            :{YELLOW}* *  متوقف  *  *
STR_STATUSBAR_AUTOSAVE                                          :{RED}حفظ تلقائي
STR_STATUSBAR_SAVING_GAME                                       :{RED}*  *  يتم حفظ اللعبة  *  *


# News message history
STR_MESSAGE_HISTORY                                             :{WHITE}الرسائل السابقة
STR_MESSAGE_HISTORY_TOOLTIP                                     :{BLACK}قائمة بآخر الاخبار
STR_MESSAGE_NEWS_FORMAT                                         :{STRING}  -  {STRING}

STR_NEWS_MESSAGE_CAPTION                                        :{WHITE}رسالة
STR_NEWS_CUSTOM_ITEM                                            :{BIG_FONT}{BLACK}{STRING}

STR_NEWS_FIRST_TRAIN_ARRIVAL                                    :{BIG_FONT}{BLACK} ... المواطنون يحتفلون{} اول قطار وصل في {STATION}!
STR_NEWS_FIRST_BUS_ARRIVAL                                      :{BIG_FONT}{BLACK}يحتفل الأهالي ...{}بوصول اول باص للمحطة ...{STATION}!
STR_NEWS_FIRST_TRUCK_ARRIVAL                                    :{BIG_FONT}{BLACK}الأهالي يحتفلون ...{}بوصول اول عربة الى .. {STATION}!
STR_NEWS_FIRST_PASSENGER_TRAM_ARRIVAL                           :{BIG_FONT}{BLACK}المواطنون يحتفلون . . .{}بوصول اول عربة ركاب ترام الى {STATION}!
STR_NEWS_FIRST_CARGO_TRAM_ARRIVAL                               :{BIG_FONT}{BLACK}المواطنون يحتفلون . . .{}بوصول اول عربة ترام لمحطة {STATION}!
STR_NEWS_FIRST_SHIP_ARRIVAL                                     :{BIG_FONT}{BLACK}المواطنون يحتفلون ...{}بوصول اول سفينة الى {STATION}!
STR_NEWS_FIRST_AIRCRAFT_ARRIVAL                                 :{BIG_FONT}{BLACK}الأهالي يحتفلون . . .{}بوصول أول طائرة الى {STATION}!

STR_NEWS_TRAIN_CRASH                                            :{BIG_FONT}{BLACK}تحطم قطاراً!{}{COMMA} مات فى الحريق بعد الحادث
STR_NEWS_ROAD_VEHICLE_CRASH_DRIVER                              :{BIG_FONT}{BLACK}العربة تحطمت !{}السائق توفي في شعلة الحريق بعد الاصطدام بقطار
STR_NEWS_ROAD_VEHICLE_CRASH                                     :{BIG_FONT}{BLACK}العربة تحطمت !{}{COMMA} توفي في شعلة الحريق بعد الاصطدام بقطار
STR_NEWS_AIRCRAFT_CRASH                                         :{BIG_FONT}{BLACK}تحطم طائرة !{}{COMMA}ماتوا في الحريق بمطار {STATION}
STR_NEWS_PLANE_CRASH_OUT_OF_FUEL                                :{BIG_FONT}{BLACK}تحطم طائرة !{}انتهى الوقود من الطائرة, {COMMA}توفي اثر الحادث !

STR_NEWS_DISASTER_ZEPPELIN                                      :{BIG_FONT}{BLACK}حادثة منطاد في {STATION}!
STR_NEWS_DISASTER_SMALL_UFO                                     :{BIG_FONT}{BLACK}تحطم عربة في حادث تصادم بجسم غامض !
STR_NEWS_DISASTER_AIRPLANE_OIL_REFINERY                         :{BIG_FONT}{BLACK}تفجير محطة تكرير نفط قرب {TOWN}!
STR_NEWS_DISASTER_HELICOPTER_FACTORY                            :{BIG_FONT}{BLACK}تفجير مصنع في حادثة مريبة قرب {TOWN}!
STR_NEWS_DISASTER_BIG_UFO                                       :{BIG_FONT}{BLACK}مركبة غير معروفة هبطت قرب {TOWN}!
STR_NEWS_DISASTER_COAL_MINE_SUBSIDENCE                          :{BIG_FONT}{BLACK}الخمود في منجم الفحم يتسبب في سلسلة انفجارات قرب {TOWN}!
STR_NEWS_DISASTER_FLOOD_VEHICLE                                 :{BIG_FONT}{BLACK}فيضانات !{}على الأقل {COMMA} مفقودين او في عداد الأموات بعد فيضانات عارمة !

STR_NEWS_COMPANY_IN_TROUBLE_TITLE                               :{BIG_FONT}{BLACK}الشركة في مأزق!
STR_NEWS_COMPANY_IN_TROUBLE_DESCRIPTION                         :{BIG_FONT}{BLACK}{STRING} سوف تباع قريبا او يعلن افلاسها ان لم يتحسن ادائها قريبا!!
STR_NEWS_COMPANY_MERGER_TITLE                                   :{BIG_FONT}{BLACK}مدمج الشركات
STR_NEWS_COMPANY_MERGER_DESCRIPTION                             :{BIG_FONT}{BLACK}{STRING} بيعت لـ : {STRING} بقيمة: {CURRENCY_LONG}!
STR_NEWS_COMPANY_BANKRUPT_TITLE                                 :{BIG_FONT}{BLACK}افلاس!
STR_NEWS_COMPANY_BANKRUPT_DESCRIPTION                           :{BIG_FONT}{BLACK}{STRING} اغلقت من قبل الدائنين و بيعت كل الأصول !!
STR_NEWS_COMPANY_LAUNCH_TITLE                                   :{BIG_FONT}{BLACK}تم اطلاق شركة نقل جديدة!
STR_NEWS_COMPANY_LAUNCH_DESCRIPTION                             :{BIG_FONT}{BLACK}{STRING}بدأت العمل قرب {TOWN}!
STR_NEWS_MERGER_TAKEOVER_TITLE                                  :{BIG_FONT}{BLACK}{STRING}تم الاستحواذ عليها بواسطة {STRING}!
STR_PRESIDENT_NAME_MANAGER                                      :{BLACK}{PRESIDENT_NAME}{} ( المدير)

STR_NEWS_NEW_TOWN                                               :{BLACK}{BIG_FONT}{STRING} رعى اعمال البناء في {TOWN}!

STR_NEWS_INDUSTRY_CONSTRUCTION                                  :{BIG_FONT}{BLACK}{STRING} جديد تحت الانشاء قرب {TOWN}!
STR_NEWS_INDUSTRY_PLANTED                                       :{BIG_FONT}{BLACK} {STRING} جديدة يتم تجهيزها قرب {TOWN}!

STR_NEWS_INDUSTRY_CLOSURE_GENERAL                               :{BIG_FONT}{BLACK}{STRING}يعلن الاغلاق الفوري
STR_NEWS_INDUSTRY_CLOSURE_SUPPLY_PROBLEMS                       :{BIG_FONT}{BLACK}تسبب نقص في الامدادات الى الاغلاق الفوري ل {STRING}
STR_NEWS_INDUSTRY_CLOSURE_LACK_OF_TREES                         :{BIG_FONT}{BLACK} النقص في الشجر بالجوار ادى الى الاغلاق الفوري ل {STRING}.

STR_NEWS_EURO_INTRODUCTION                                      :{BIG_FONT}{BLACK}العملة الموحدة للدول الأوربية!{}{}تم اعتماد العملة الأوربية الموحدة - اليورو - للمعاملات اليومية في دولتك!
STR_NEWS_BEGIN_OF_RECESSION                                     :{BIG_FONT}{BLACK}ركود اقتصادي!{}{}خبراء الأقتصاد خائفون من ركود اقتصادي وشيك
STR_NEWS_END_OF_RECESSION                                       :{BIG_FONT}{BLACK}الركود انتهى!{}{}العودة للصعود في الاقتصاد اعطى الثقة في قوة الاقتصاد

STR_NEWS_INDUSTRY_PRODUCTION_INCREASE_GENERAL                   :{BIG_FONT}{BLACK}{INDUSTRY} يزيد الانتاج
STR_NEWS_INDUSTRY_PRODUCTION_INCREASE_COAL                      :{BIG_FONT}{BLACK}وجد نواة فحم في {INDUSTRY}!{}يتوقع مضاعفة الانتاج
STR_NEWS_INDUSTRY_PRODUCTION_INCREASE_OIL                       :{BIG_FONT}{BLACK}وجد مستودع جوفي للنفط في {INDUSTRY}!{}يتوقع ان يتضاعف الانتاج
STR_NEWS_INDUSTRY_PRODUCTION_INCREASE_FARM                      :{BIG_FONT}{BLACK}استحدثت طرق جديدة للزراعة في {INDUSTRY}{} يتوقع ان يتضاعف الانتاج
STR_NEWS_INDUSTRY_PRODUCTION_INCREASE_SMOOTH                    :{BIG_FONT}{BLACK} زاد انتاج {STRING} في {INDUSTRY} بمقدار {COMMA} في المئة!
STR_NEWS_INDUSTRY_PRODUCTION_DECREASE_GENERAL                   :{BIG_FONT}{BLACK} انخفض الانتاج بواقع 50 % في {INDUSTRY}
STR_NEWS_INDUSTRY_PRODUCTION_DECREASE_FARM                      :{BIG_FONT}{BLACK} عدوى من الحشرات في{INDUSTRY}!{} تسببت في نقص الانتاج ب 50 %.
STR_NEWS_INDUSTRY_PRODUCTION_DECREASE_SMOOTH                    :{BIG_FONT}{BLACK} نقص انتاج {STRING} في {INDUSTRY} بمقدار {COMMA} في المئة!

###length VEHICLE_TYPES
STR_NEWS_TRAIN_IS_WAITING                                       :{WHITE}{VEHICLE} ينتظر في المستودع
STR_NEWS_ROAD_VEHICLE_IS_WAITING                                :{WHITE}{VEHICLE} تنتظر في المستودع
STR_NEWS_SHIP_IS_WAITING                                        :{WHITE}{VEHICLE} تنتظر في حوض السفن
STR_NEWS_AIRCRAFT_IS_WAITING                                    :{WHITE}{VEHICLE} تنتظر في الحظيرة
###next-name-looks-similar

# Order review system / warnings
STR_NEWS_VEHICLE_HAS_TOO_FEW_ORDERS                             :{WHITE}{VEHICLE} لديها اوامر قليلة جدا في جدولها
STR_NEWS_VEHICLE_HAS_VOID_ORDER                                 :{WHITE}{VEHICLE} لديها امر غير صالح
STR_NEWS_VEHICLE_HAS_DUPLICATE_ENTRY                            :{WHITE}{VEHICLE} لديها امر مكرر
STR_NEWS_VEHICLE_HAS_INVALID_ENTRY                              :{WHITE}{VEHICLE} لديها محطة غير صالحة في القائمة
STR_NEWS_PLANE_USES_TOO_SHORT_RUNWAY                            :{WHITE}{VEHICLE} لدبها ضمن الطلبات مطارا قصير المدرج

STR_NEWS_VEHICLE_IS_GETTING_OLD                                 :{WHITE}{VEHICLE} اصبحت قديمة
STR_NEWS_VEHICLE_IS_GETTING_VERY_OLD                            :{WHITE}{VEHICLE} اصبحت قديمة جدا
STR_NEWS_VEHICLE_IS_GETTING_VERY_OLD_AND                        :{WHITE}{VEHICLE} قديمة جدا وتحتاج الى استبدال فوري
STR_NEWS_TRAIN_IS_STUCK                                         :{WHITE}{VEHICLE} لا يستطيع ايجاد طريق للمواصلة
STR_NEWS_VEHICLE_IS_LOST                                        :{WHITE}{VEHICLE} تائه
STR_NEWS_VEHICLE_IS_UNPROFITABLE                                :{WHITE}{VEHICLE} دخل العربة السنة السابقة {CURRENCY_LONG}
STR_NEWS_AIRCRAFT_DEST_TOO_FAR                                  :{WHITE}{VEHICLE}لا يمكن الوصول للمحطة التالية لانها خارج المدى

STR_NEWS_ORDER_REFIT_FAILED                                     :{WHITE}امرالاستبدال توقف {VEHICLE}
STR_NEWS_VEHICLE_AUTORENEW_FAILED                               :{WHITE}فشل تطبيق الاستبدال الذاتي ل{VEHICLE}{}{STRING}

STR_NEWS_NEW_VEHICLE_NOW_AVAILABLE                              :{BIG_FONT}{BLACK}جديد {STRING}الآن متاحة !
STR_NEWS_NEW_VEHICLE_TYPE                                       :{BIG_FONT}{BLACK}{ENGINE}
STR_NEWS_NEW_VEHICLE_NOW_AVAILABLE_WITH_TYPE                    :{BLACK}جديد {STRING} الآن متاح ! - {ENGINE}


STR_NEWS_STATION_NO_LONGER_ACCEPTS_CARGO                        :{WHITE}{STATION} لم تعد تقبل {STRING}
STR_NEWS_STATION_NO_LONGER_ACCEPTS_CARGO_OR_CARGO               :{WHITE}{STATION}لم تعد تقبل {STRING} او {STRING}
STR_NEWS_STATION_NOW_ACCEPTS_CARGO                              :{WHITE}{STATION} الآن تقبل {STRING}
STR_NEWS_STATION_NOW_ACCEPTS_CARGO_AND_CARGO                    :{WHITE}{STATION}الآن تقبل {STRING} و {STRING}

STR_NEWS_OFFER_OF_SUBSIDY_EXPIRED                               :{BIG_FONT}{BLACK} اعلان عن انتهاء عرض{}{} نقل {STRING} من {STRING} الى {STRING} لن يعطي ارباح اضافية بعد الآن .
STR_NEWS_SUBSIDY_WITHDRAWN_SERVICE                              :{BIG_FONT}{BLACK} تم سحب العرض{}{} نقل {STRING} من {STRING} الى {STRING} لم يعد معروض
STR_NEWS_SERVICE_SUBSIDY_OFFERED                                :{BIG_FONT}{BLACK}اعلان عن عرض{}{} اول {STRING} من {STRING} الى {STRING} سوفستجذب دعم لمدة {NUM} سنة من السلطة المحلية!
###length 4
STR_NEWS_SERVICE_SUBSIDY_AWARDED_HALF                           :{BIG_FONT}{BLACK} العرض قد اعطي لـ {STRING}!{}{}{STRING} من {STRING} الى {STRING} سوف يعطي زيادة 50% ارباح ل{NUM} سنة!
STR_NEWS_SERVICE_SUBSIDY_AWARDED_DOUBLE                         :{BIG_FONT}{BLACK}العرض قد منحت إلى {STRING}!{}{}{STRING} من {STRING} الى {STRING} سوف يعطي ضعف الدخل ل{NUM} سنة!
STR_NEWS_SERVICE_SUBSIDY_AWARDED_TRIPLE                         :{BIG_FONT}{BLACK}شركة {STRING} فازت بالعرض{}{}{STRING} من {STRING} الى {STRING} سوف يعطي 3 اضعاف الدخل ل{NUM} سنة!
STR_NEWS_SERVICE_SUBSIDY_AWARDED_QUADRUPLE                      :{BIG_FONT}{BLACK} شركة {STRING} فازت بالعرض !{}{}{STRING} من {STRING} الى {STRING} سوف يعطي اربعة اضعاف الدخل ل{NUM} سنة!

STR_NEWS_ROAD_REBUILDING                                        :{BIG_FONT}{BLACK} فوضى طرق عارمة في مدينة {TOWN}!{}{}اعادة ترميم الطرق مولت من قبل شركة {STRING} تجلي ستة أشهر من الشقاء لعربات الطريق.
<<<<<<< HEAD
=======
STR_NEWS_EXCLUSIVE_RIGHTS_TITLE                                 :{BIG_FONT}{BLACK}احتكار النقل!
>>>>>>> 5e227886

# Extra view window
STR_EXTRA_VIEWPORT_TITLE                                        :{WHITE}شاشة العرض {COMMA}
STR_EXTRA_VIEW_MOVE_VIEW_TO_MAIN                                :{BLACK}انسخ لشاشة العرض
STR_EXTRA_VIEW_MOVE_VIEW_TO_MAIN_TT                             :{BLACK}انسخ موقع الشاشة الرئيسية لشاشة العرض هذه
STR_EXTRA_VIEW_MOVE_MAIN_TO_VIEW                                :{BLACK}لصق من شاشة العرض
STR_EXTRA_VIEW_MOVE_MAIN_TO_VIEW_TT                             :{BLACK}لصق شاشة العرض هذة للشاشة الرئيسية

# Game options window
STR_GAME_OPTIONS_CAPTION                                        :{WHITE}إعدادات اللعبه
STR_GAME_OPTIONS_CURRENCY_UNITS_FRAME                           :{BLACK}وحدة العملة
STR_GAME_OPTIONS_CURRENCY_UNITS_DROPDOWN_TOOLTIP                :{BLACK}اختيار وحدة العملة

###length 42
STR_GAME_OPTIONS_CURRENCY_GBP                                   :جنية(£)
STR_GAME_OPTIONS_CURRENCY_USD                                   :دولار ($)
STR_GAME_OPTIONS_CURRENCY_EUR                                   :يورو (€)
STR_GAME_OPTIONS_CURRENCY_JPY                                   :ين (¥)
STR_GAME_OPTIONS_CURRENCY_ATS                                   :شلنق استرالي (ATS)
STR_GAME_OPTIONS_CURRENCY_BEF                                   :فرنك بلجيكي (BEF)
STR_GAME_OPTIONS_CURRENCY_CHF                                   :فرنك سويسري (CHF)
STR_GAME_OPTIONS_CURRENCY_CZK                                   :كرونا تشيكية (CZK)
STR_GAME_OPTIONS_CURRENCY_DEM                                   :مارك الماني (DEM)
STR_GAME_OPTIONS_CURRENCY_DKK                                   :كرونا دنمركي
STR_GAME_OPTIONS_CURRENCY_ESP                                   :بيستا (ESP)
STR_GAME_OPTIONS_CURRENCY_FIM                                   :ماركا فنلندي(FIM)
STR_GAME_OPTIONS_CURRENCY_FRF                                   :فرنك (FRF)
STR_GAME_OPTIONS_CURRENCY_GRD                                   :دراخما يونانية (GRD)
STR_GAME_OPTIONS_CURRENCY_HUF                                   :فورنت هنغاري (HUF)
STR_GAME_OPTIONS_CURRENCY_ISK                                   :كرونا ايسلاندية (ISK)
STR_GAME_OPTIONS_CURRENCY_ITL                                   :ليرة ايطالية (ITL)
STR_GAME_OPTIONS_CURRENCY_NLG                                   :غلدر هولندي (NLG)
STR_GAME_OPTIONS_CURRENCY_NOK                                   :كرونا نرويجية (NOK)
STR_GAME_OPTIONS_CURRENCY_PLN                                   :زلوتي بولندي (PLN)
STR_GAME_OPTIONS_CURRENCY_RON                                   :لور يوناني (RON)
STR_GAME_OPTIONS_CURRENCY_RUR                                   :روبل روسي (RUR)
STR_GAME_OPTIONS_CURRENCY_SIT                                   :تولار سوفاني (SIT)
STR_GAME_OPTIONS_CURRENCY_SEK                                   :كرونا سويدية (SEK)
STR_GAME_OPTIONS_CURRENCY_TRY                                   :ليرة تركية (TRY)
STR_GAME_OPTIONS_CURRENCY_SKK                                   :كرونا سلوفاكية (SKK)
STR_GAME_OPTIONS_CURRENCY_BRL                                   :ريال برازيلي (BRL)
STR_GAME_OPTIONS_CURRENCY_EEK                                   :كرونا استونية (EEK)
STR_GAME_OPTIONS_CURRENCY_KRW                                   :وون كوريا الجنوبية (KRW)
STR_GAME_OPTIONS_CURRENCY_ZAR                                   :راند جنوب أفريقيا (ZAR)
STR_GAME_OPTIONS_CURRENCY_CUSTOM                                :مخصص ...
STR_GAME_OPTIONS_CURRENCY_GEL                                   :(GEL) لاري جورجي
STR_GAME_OPTIONS_CURRENCY_CNY                                   :(CNY) الرنمينبي الصيني
STR_GAME_OPTIONS_CURRENCY_HKD                                   :(HKD) دولار هونج كونج
<<<<<<< HEAD

###length 2
STR_GAME_OPTIONS_ROAD_VEHICLES_DROPDOWN_LEFT                    :القيادة على اليسار
STR_GAME_OPTIONS_ROAD_VEHICLES_DROPDOWN_RIGHT                   :القيادة على اليمين

STR_GAME_OPTIONS_TOWN_NAMES_FRAME                               :{BLACK}اسماء المدن:
STR_GAME_OPTIONS_TOWN_NAMES_DROPDOWN_TOOLTIP                    :{BLACK}اختيار طريقة عرض اسماء المدن

###length 21
STR_GAME_OPTIONS_TOWN_NAME_ORIGINAL_ENGLISH                     :English (Original)
STR_GAME_OPTIONS_TOWN_NAME_FRENCH                               :فرنسي
STR_GAME_OPTIONS_TOWN_NAME_GERMAN                               :الماني
STR_GAME_OPTIONS_TOWN_NAME_ADDITIONAL_ENGLISH                   :انجليزي اضافي
STR_GAME_OPTIONS_TOWN_NAME_LATIN_AMERICAN                       :امريكي لاتيني
STR_GAME_OPTIONS_TOWN_NAME_SILLY                                :مضحك
STR_GAME_OPTIONS_TOWN_NAME_SWEDISH                              :سويدي
STR_GAME_OPTIONS_TOWN_NAME_DUTCH                                :هولندي
STR_GAME_OPTIONS_TOWN_NAME_FINNISH                              :فنلندي
STR_GAME_OPTIONS_TOWN_NAME_POLISH                               :بلغاري
STR_GAME_OPTIONS_TOWN_NAME_SLOVAK                               :سلوفاكي
STR_GAME_OPTIONS_TOWN_NAME_NORWEGIAN                            :نرويجي
STR_GAME_OPTIONS_TOWN_NAME_HUNGARIAN                            :هنغاري
STR_GAME_OPTIONS_TOWN_NAME_AUSTRIAN                             :نمساوي
STR_GAME_OPTIONS_TOWN_NAME_ROMANIAN                             :روماني
STR_GAME_OPTIONS_TOWN_NAME_CZECH                                :تشيكي
STR_GAME_OPTIONS_TOWN_NAME_SWISS                                :سويدي
STR_GAME_OPTIONS_TOWN_NAME_DANISH                               :دنماكي
STR_GAME_OPTIONS_TOWN_NAME_TURKISH                              :تركي
STR_GAME_OPTIONS_TOWN_NAME_ITALIAN                              :ايطالي
STR_GAME_OPTIONS_TOWN_NAME_CATALAN                              :كتالونية
=======
STR_GAME_OPTIONS_CURRENCY_INR                                   :الروبية الهندية (INR)
>>>>>>> 5e227886

STR_GAME_OPTIONS_AUTOSAVE_FRAME                                 :{BLACK}حفظ آلي
STR_GAME_OPTIONS_AUTOSAVE_DROPDOWN_TOOLTIP                      :{BLACK}اختار مدة الحفظ الآلي

# Autosave dropdown
###length 5
STR_GAME_OPTIONS_AUTOSAVE_DROPDOWN_OFF                          :بدون
STR_GAME_OPTIONS_AUTOSAVE_DROPDOWN_EVERY_1_MONTH                :كل شهر
STR_GAME_OPTIONS_AUTOSAVE_DROPDOWN_EVERY_3_MONTHS               :كل 3 اشهر
STR_GAME_OPTIONS_AUTOSAVE_DROPDOWN_EVERY_6_MONTHS               :كل 6 اشهر
STR_GAME_OPTIONS_AUTOSAVE_DROPDOWN_EVERY_12_MONTHS              :كل سنة

STR_GAME_OPTIONS_LANGUAGE                                       :{BLACK}لغة
STR_GAME_OPTIONS_LANGUAGE_TOOLTIP                               :{BLACK}اختر لغة الواجهه
STR_GAME_OPTIONS_LANGUAGE_PERCENTAGE                            :{STRING} ({NUM}% مكتمل)

STR_GAME_OPTIONS_FULLSCREEN                                     :{BLACK}شاشة كاملة
STR_GAME_OPTIONS_FULLSCREEN_TOOLTIP                             :{BLACK}اختر هذا المربع للعب OpenTTD على لشاشة الكاملة

STR_GAME_OPTIONS_RESOLUTION                                     :{BLACK}دقة الشاشة
STR_GAME_OPTIONS_RESOLUTION_TOOLTIP                             :{BLACK}اختر دقة الشاشة
STR_GAME_OPTIONS_RESOLUTION_OTHER                               :اخرى

STR_GAME_OPTIONS_VIDEO_ACCELERATION                             :{BLACK}تسريع الأجهزة
STR_GAME_OPTIONS_VIDEO_ACCELERATION_TOOLTIP                     :{BLACK}حدد هذا المربع للسماح لـ OpenTTD بمحاولة استخدام تسريع الأجهزة. سيتم تطبيق الإعداد الذي تم تغييره فقط عند إعادة تشغيل اللعبة
STR_GAME_OPTIONS_VIDEO_ACCELERATION_RESTART                     :{WHITE}لن يعمل الإعداد إلا بعد إعادة تشغيل اللعبة






STR_GAME_OPTIONS_GRAPHICS                                       :{BLACK}الرسومات

STR_GAME_OPTIONS_REFRESH_RATE                                   :{BLACK}معدل تحديث الشاشة
STR_GAME_OPTIONS_REFRESH_RATE_TOOLTIP                           :{BLACK}حدد معدل تحديث الشاشة
STR_GAME_OPTIONS_REFRESH_RATE_ITEM                              :{NUM}هرتز
STR_GAME_OPTIONS_REFRESH_RATE_WARNING                           :{WHITE}قد تؤثر معدلات التحديث الأعلى من 60 هرتز على الأداء.

STR_GAME_OPTIONS_BASE_GRF                                       :{BLACK} الواجهة الرسومية الاساسية
STR_GAME_OPTIONS_BASE_GRF_TOOLTIP                               :{BLACK} اختر مجموعة الواجهة الرسومية
STR_GAME_OPTIONS_BASE_GRF_STATUS                                :{RED}{NUM} ملف مفقود او غير صالح
STR_GAME_OPTIONS_BASE_GRF_DESCRIPTION_TOOLTIP                   :{BLACK} معلومات اضافية عن القاعدة الرسومية

STR_GAME_OPTIONS_BASE_SFX                                       :{BLACK}قاعدة الاصوات الاساسية
STR_GAME_OPTIONS_BASE_SFX_TOOLTIP                               :{BLACK}اختر الاصوات الاساسية للاستخدام
STR_GAME_OPTIONS_BASE_SFX_DESCRIPTION_TOOLTIP                   :{BLACK}معلومات اضافية حول مجوعة الصوت

STR_GAME_OPTIONS_BASE_MUSIC                                     :{BLACK}قاعده الموسيقى الاساسيه
STR_GAME_OPTIONS_BASE_MUSIC_TOOLTIP                             :{BLACK}اختر الموسيقى الاساسية التي تود استخدامها
STR_GAME_OPTIONS_BASE_MUSIC_STATUS                              :{RED}{NUM} ملف غير صالح
STR_GAME_OPTIONS_BASE_MUSIC_DESCRIPTION_TOOLTIP                 :{BLACK}معلومات اضافية عن الموسيقى الاساسية

STR_ERROR_RESOLUTION_LIST_FAILED                                :{WHITE}فشل في استرداد قائمة الدقة المدعومة
STR_ERROR_FULLSCREEN_FAILED                                     :{WHITE}فشل تشغيل نمط الشاشة الكاملة

# Custom currency window

STR_CURRENCY_WINDOW                                             :{WHITE}عمله مخصصه
STR_CURRENCY_EXCHANGE_RATE                                      :{LTBLUE}معامل التبديل: {ORANGE}{CURRENCY_LONG} = £ {COMMA}
STR_CURRENCY_DECREASE_EXCHANGE_RATE_TOOLTIP                     :{BLACK} £ قلل قيمة عملتك لكل جنية استرليني
STR_CURRENCY_INCREASE_EXCHANGE_RATE_TOOLTIP                     :{BLACK} £ زد قيمة عملتك لكل جنية استرليني
STR_CURRENCY_SET_EXCHANGE_RATE_TOOLTIP                          :{BLACK} حدد قيمة الصرف لعملتك مقابل الجنية الاسترليني (£)

STR_CURRENCY_SEPARATOR                                          :{LTBLUE} فاصل العملة: {ORANGE}{STRING}
STR_CURRENCY_SET_CUSTOM_CURRENCY_SEPARATOR_TOOLTIP              :{BLACK} حدد الفاصل لعملتك

STR_CURRENCY_PREFIX                                             :{LTBLUE} علامة العملة السابقة: {ORANGE}{STRING}
STR_CURRENCY_SET_CUSTOM_CURRENCY_PREFIX_TOOLTIP                 :{BLACK} حدد الرمز الاستهلالي لعملتك
STR_CURRENCY_SUFFIX                                             :{LTBLUE} علامة العملة الاخيرة: {ORANGE}{STRING}
STR_CURRENCY_SET_CUSTOM_CURRENCY_SUFFIX_TOOLTIP                 :{BLACK} حدد الرمز اللاحق لعملتك

STR_CURRENCY_SWITCH_TO_EURO                                     :{LTBLUE}حول إلى يورو : {ORANGE}{NUM}
STR_CURRENCY_SWITCH_TO_EURO_NEVER                               :{LTBLUE}حول إلى يورو : {ORANGE}أبدا
STR_CURRENCY_SET_CUSTOM_CURRENCY_TO_EURO_TOOLTIP                :{BLACK} حدد السنة لتبديل العملة لليورو
STR_CURRENCY_DECREASE_CUSTOM_CURRENCY_TO_EURO_TOOLTIP           :{BLACK} بدل الى اليورو مبكرا
STR_CURRENCY_INCREASE_CUSTOM_CURRENCY_TO_EURO_TOOLTIP           :{BLACK} بدل الى اليورو متاخرا

STR_CURRENCY_PREVIEW                                            :{LTBLUE}عرض: {ORANGE}{CURRENCY_LONG}
STR_CURRENCY_CUSTOM_CURRENCY_PREVIEW_TOOLTIP                    :{BLACK} 10000 جنية استرليني في عملتك
STR_CURRENCY_CHANGE_PARAMETER                                   :{BLACK}غير الخيارات الاختيارة

STR_NONE                                                        :بدون
STR_FUNDING_ONLY                                                :التمويل فقط
STR_MINIMAL                                                     :الادنى
STR_NUM_VERY_LOW                                                :منخفض جدا
STR_NUM_LOW                                                     :قليل
STR_NUM_NORMAL                                                  :طبيعي
STR_NUM_HIGH                                                    :عالي
STR_NUM_CUSTOM                                                  :اختياري
STR_NUM_CUSTOM_NUMBER                                           :مخصص ({NUM})

STR_VARIETY_NONE                                                :بدون
STR_VARIETY_VERY_LOW                                            :منخفض جدا
STR_VARIETY_LOW                                                 :منخفض
STR_VARIETY_MEDIUM                                              :متوسط
STR_VARIETY_HIGH                                                :مرتفع
STR_VARIETY_VERY_HIGH                                           :مرتفع جدا

###length 5
STR_AI_SPEED_VERY_SLOW                                          :بطيء جدا
STR_AI_SPEED_SLOW                                               :بطيء
STR_AI_SPEED_MEDIUM                                             :متوسط
STR_AI_SPEED_FAST                                               :سريع
STR_AI_SPEED_VERY_FAST                                          :سريع جدا

###length 6
STR_SEA_LEVEL_VERY_LOW                                          :منخفض
STR_SEA_LEVEL_LOW                                               :بسيط
STR_SEA_LEVEL_MEDIUM                                            :متوسط
STR_SEA_LEVEL_HIGH                                              :عالي
STR_SEA_LEVEL_CUSTOM                                            :مخصص
STR_SEA_LEVEL_CUSTOM_PERCENTAGE                                 :مخصص ({NUM}%)

###length 4
STR_RIVERS_NONE                                                 :بدون
STR_RIVERS_FEW                                                  :قليلة
STR_RIVERS_MODERATE                                             :متوسطة
STR_RIVERS_LOT                                                  :كثيرة

###length 3
STR_DISASTER_NONE                                               :بدون
STR_DISASTER_REDUCED                                            :قليل
STR_DISASTER_NORMAL                                             :طبيعي

###length 4
STR_SUBSIDY_X1_5                                                :*1.5
STR_SUBSIDY_X2                                                  :*2
STR_SUBSIDY_X3                                                  :*3
STR_SUBSIDY_X4                                                  :*4

###length 4
STR_CLIMATE_TEMPERATE_LANDSCAPE                                 :مناطق معتدلة
STR_CLIMATE_SUB_ARCTIC_LANDSCAPE                                :مناطق ثلجية
STR_CLIMATE_SUB_TROPICAL_LANDSCAPE                              :مناطق مدارية
STR_CLIMATE_TOYLAND_LANDSCAPE                                   :ألعاب

###length 7
STR_TERRAIN_TYPE_VERY_FLAT                                      :مسطح تماما
STR_TERRAIN_TYPE_FLAT                                           :مسطح
STR_TERRAIN_TYPE_HILLY                                          :مرتفعات - هضاب
STR_TERRAIN_TYPE_MOUNTAINOUS                                    :جبال
STR_TERRAIN_TYPE_ALPINIST                                       :شاهق
STR_TERRAIN_TYPE_CUSTOM                                         :الارتفاع المخصص

###length 4
STR_CITY_APPROVAL_LENIENT                                       :متساهل
STR_CITY_APPROVAL_TOLERANT                                      :متقبل
STR_CITY_APPROVAL_HOSTILE                                       :معاد
STR_CITY_APPROVAL_PERMISSIVE                                    :متساهل (لا يؤثر على اعمال الشركة )

STR_WARNING_NO_SUITABLE_AI                                      :{WHITE}لايوجد ذكاء اصطناعي متاح ...{}تستطيع تجميل العديد من الذكاء الاصطناعي عن طريق اللانترنت

# Settings tree window
STR_CONFIG_SETTING_TREE_CAPTION                                 :{WHITE}الإعدادات
STR_CONFIG_SETTING_FILTER_TITLE                                 :{BLACK}تصفية القائمة:
STR_CONFIG_SETTING_EXPAND_ALL                                   :{BLACK}مدد الكل
STR_CONFIG_SETTING_COLLAPSE_ALL                                 :{BLACK}إسحب الكل
STR_CONFIG_SETTING_RESET_ALL                                    :{BLACK}اعادة ضبط جميع القيم
STR_CONFIG_SETTING_NO_EXPLANATION_AVAILABLE_HELPTEXT            :(لا يوجد تفسير متوفر)

STR_CONFIG_SETTING_RESTRICT_CATEGORY                            :{BLACK} فئة:
STR_CONFIG_SETTING_RESTRICT_TYPE                                :{BLACK}نوع:
STR_CONFIG_SETTING_RESTRICT_BASIC                               :اﻹعدادات الاساسيه

STR_CONFIG_SETTING_TYPE_DROPDOWN_HELPTEXT                       :{BLACK}احصر القائمة على انواع اعدادات محددة
STR_CONFIG_SETTING_TYPE_DROPDOWN_ALL                            :كل الاعدادات
STR_CONFIG_SETTING_TYPE_DROPDOWN_CLIENT                         :اعدادات العميل (لا يخزن في الحفظ ؛ يطبق على كل الالعاب)
STR_CONFIG_SETTING_TYPE_DROPDOWN_GAME_MENU                      :اعدادات اللعبة (يخزن في الحفظ ؛ يطبق على الالعاب الجديدة فقط)
STR_CONFIG_SETTING_TYPE_DROPDOWN_GAME_INGAME                    :اعدادات اللعبة (يخزن في الحفظ ؛ يطبق على اللعبة الحالية فقط)
STR_CONFIG_SETTING_TYPE_DROPDOWN_COMPANY_MENU                   :اعدادات الشركة (يخزن في الحفظ ؛ يطبق على الالعاب الجديدة فقط)
STR_CONFIG_SETTING_TYPE_DROPDOWN_COMPANY_INGAME                 :اعدادات الشركة (يخزن في الحفظ ؛ يطبق على الشركة الحالية فقط)

STR_CONFIG_SETTINGS_NONE                                        :{WHITE} - بدون -
###length 3
STR_CONFIG_SETTING_CATEGORY_AND_TYPE_HIDES                      :{BLACK}عرض جميع النتائج بالنسبة للإعداد{}{SILVER} الفئة {BLACK} إلى {WHITE}{STRING} {BLACK}و{SILVER}نوع {BLACK} إلى{WHITE} جميع انواع الإعدادات

###length 3
STR_CONFIG_SETTING_OFF                                          :قفل
STR_CONFIG_SETTING_ON                                           :فتح
STR_CONFIG_SETTING_DISABLED                                     :غير مفعل

###length 3
STR_CONFIG_SETTING_COMPANIES_OFF                                :بدون
STR_CONFIG_SETTING_COMPANIES_OWN                                :لشركتك
STR_CONFIG_SETTING_COMPANIES_ALL                                :كل الشركات

###length 3
STR_CONFIG_SETTING_NONE                                         :بدون
STR_CONFIG_SETTING_ORIGINAL                                     :اصلي
STR_CONFIG_SETTING_REALISTIC                                    :واقعي

###length 3
STR_CONFIG_SETTING_HORIZONTAL_POS_LEFT                          :يسار
STR_CONFIG_SETTING_HORIZONTAL_POS_CENTER                        :متوسط
STR_CONFIG_SETTING_HORIZONTAL_POS_RIGHT                         :يمين


STR_CONFIG_SETTING_INTEREST_RATE_HELPTEXT                       :سعر الفائدة على القرض يتحكم أيضًا في التضخم ، إذا تم تمكينه


STR_CONFIG_SETTING_CONSTRUCTION_SPEED                           ::سرعة البناء {STRING}

STR_CONFIG_SETTING_VEHICLE_BREAKDOWNS                           ::تعطلات العربة {STRING}

STR_CONFIG_SETTING_SUBSIDY_MULTIPLIER_HELPTEXT                  :حدد المبلغ الذي يتم دفعه مقابل الاتصالات المدعومة


STR_CONFIG_SETTING_SUBSIDY_DURATION_VALUE                       :{NUM} سنة
###setting-zero-is-special


STR_CONFIG_SETTING_RECESSIONS                                   :حالات الركود: {STRING}


STR_CONFIG_SETTING_DISASTERS                                    :الكوارث: {STRING}

<<<<<<< HEAD
STR_CONFIG_SETTING_CITY_APPROVAL                                :موقف مجلس المدينة من إعادة هيكلة المنطقة: {STRING}
=======
STR_CONFIG_SETTING_CITY_APPROVAL                                :سلوك السلطة المحلية: {STRING}
>>>>>>> 5e227886

STR_CONFIG_SETTING_MAP_HEIGHT_LIMIT                             :حد ارتفاع الخريطة:{STRING}
STR_CONFIG_SETTING_MAP_HEIGHT_LIMIT_HELPTEXT                    :اضبط أقصى ارتفاع لتضاريس الخريطة. باستخدام "(أوتوماتيك)" ، سيتم اختيار قيمة جيدة بعد إنشاء التضاريس
###setting-zero-is-special
STR_CONFIG_SETTING_TOO_HIGH_MOUNTAIN                            :{WHITE}لا يمكنك تعيين حد ارتفاع الخريطة لهذه القيمة. يوجد جبل واحد على الأقل أعلى على الخريطة

STR_CONFIG_SETTING_AUTOSLOPE                                    :السماح بتحريك الأرض تحت المباني, الطرق, الخ : {STRING}

STR_CONFIG_SETTING_CATCHMENT                                    :السماح بحدود اكثر واقعية للمحطات بحسب الحجم: {STRING}


STR_CONFIG_SETTING_EXTRADYNAMITE                                :السماح بحذف اكثر من الطرق المملوكة للمدينة و الجسور و غيرها: {STRING}


STR_CONFIG_SETTING_SMOKE_AMOUNT                                 :كمية دخان/شرار القطارات:{STRING}
STR_CONFIG_SETTING_SMOKE_AMOUNT_HELPTEXT                        :حدد مقدار الدخان أو عدد الشرارت من المركبات

STR_CONFIG_SETTING_TRAIN_ACCELERATION_MODEL                     :موديل تسارع القطارات: {STRING}

STR_CONFIG_SETTING_ROAD_VEHICLE_ACCELERATION_MODEL              :نمط تسارع عربات الطريق: {STRING}



STR_CONFIG_SETTING_FORBID_90_DEG                                :منع القطارات والسفن من الدوران بزاوية تسعين درجة : {STRING}

STR_CONFIG_SETTING_DISTANT_JOIN_STATIONS                        :السماح بربط محطتين غير متجاورتين : {STRING}

STR_CONFIG_SETTING_INFLATION                                    :التضخم: {STRING}
STR_CONFIG_SETTING_INFLATION_HELPTEXT                           :تمكين التضخم في الاقتصاد ، حيث ترتفع التكاليف بشكل أسرع قليلاً من المدفوعات


STR_CONFIG_SETTING_MAX_BRIDGE_HEIGHT_HELPTEXT                   :الارتفاع الأقصى لبناء الجسور


STR_CONFIG_SETTING_RAW_INDUSTRY_CONSTRUCTION_METHOD             :طريقة بناء المصانع الأولية يدوية : {STRING}
###length 3
STR_CONFIG_SETTING_RAW_INDUSTRY_CONSTRUCTION_METHOD_NONE        :بدون
STR_CONFIG_SETTING_RAW_INDUSTRY_CONSTRUCTION_METHOD_NORMAL      :ككل المصانع الأخرى
STR_CONFIG_SETTING_RAW_INDUSTRY_CONSTRUCTION_METHOD_PROSPECTING :تنقيب

STR_CONFIG_SETTING_INDUSTRY_PLATFORM                            :المساحة المسطحة حول الصناعات: {STRING}

STR_CONFIG_SETTING_MULTIPINDTOWN                                :السماح بوجود أكثر من مصنع من نفس النوع في المدينة الواحدة: {STRING}

###length 3
STR_CONFIG_SETTING_SIGNALSIDE_DRIVING_SIDE                      :على جانب القيادة

STR_CONFIG_SETTING_SHOWFINANCES                                 :أعرض نافذة المالية في آخر السنة: {STRING}

STR_CONFIG_SETTING_NONSTOP_BY_DEFAULT                           :الامر الجديد - بدون توقف - قياسيا: {STRING}

STR_CONFIG_SETTING_STOP_LOCATION                                :اوامر القطار الجديدة تتوقف قياسيا في {STRING} رصيف المحطة
###length 3
STR_CONFIG_SETTING_STOP_LOCATION_NEAR_END                       :قرب النهاية
STR_CONFIG_SETTING_STOP_LOCATION_MIDDLE                         :وسط
STR_CONFIG_SETTING_STOP_LOCATION_FAR_END                        :النهاية القصوى

STR_CONFIG_SETTING_AUTOSCROLL                                   :حرك الشاشة عندما تكون المؤشر على الحافة: {STRING}
###length 4
STR_CONFIG_SETTING_AUTOSCROLL_DISABLED                          :غير مفعل

STR_CONFIG_SETTING_BRIBE                                        :السماح برشوة السلطات االمحليه: {STRING}

STR_CONFIG_SETTING_ALLOW_EXCLUSIVE                              :السماح بشراء حقوق النقل الحصري: {STRING}

STR_CONFIG_SETTING_ALLOW_FUND_BUILDINGS                         :السماح بتمويل المباني: {STRING}
STR_CONFIG_SETTING_ALLOW_FUND_BUILDINGS_HELPTEXT                :السماح للشركات بإعطاء الأموال للمدن لتمويل المنازل الجديدة

STR_CONFIG_SETTING_ALLOW_FUND_ROAD                              :السماح بتمويل تعمير الطرق المحلية: {STRING}

STR_CONFIG_SETTING_ALLOW_GIVE_MONEY                             :السماح بتحويل المال للشركات الأخرى: {STRING}
STR_CONFIG_SETTING_ALLOW_GIVE_MONEY_HELPTEXT                    :السماح بتحويل الأموال بين الشركات في وضع اللعب الجماعي

STR_CONFIG_SETTING_FREIGHT_TRAINS                               :مضاعفة وزن الشحنة لمحاكاة القطارات الثقيلة: {STRING}

STR_CONFIG_SETTING_PLANE_SPEED_VALUE                            :1 / {COMMA}

STR_CONFIG_SETTING_PLANE_CRASHES                                :عدد الطائرات المتحطمة: {STRING}
###length 3
STR_CONFIG_SETTING_PLANE_CRASHES_NONE                           :بدون
STR_CONFIG_SETTING_PLANE_CRASHES_REDUCED                        :منخفض
STR_CONFIG_SETTING_PLANE_CRASHES_NORMAL                         :طبيعي

STR_CONFIG_SETTING_STOP_ON_TOWN_ROAD                            :السماح للعربات بالعبور خلال المواقف المملوكة داخل المدن: {STRING}
STR_CONFIG_SETTING_STOP_ON_COMPETITOR_ROAD                      :السماح بمرور العربات خلال المحطات المملوكة للمنافسين: {STRING}
STR_CONFIG_SETTING_STOP_ON_COMPETITOR_ROAD_HELPTEXT             :السماح ببناء مواقف السيارات على الطرق المملوكة لشركات أخرى
STR_CONFIG_SETTING_DYNAMIC_ENGINES_EXISTING_VEHICLES            :{WHITE}تغير هذا الخيار غير متاح عندما يكون هناك عربات

STR_CONFIG_SETTING_INFRASTRUCTURE_MAINTENANCE                   :صيانة البنية التحتية: {STRING}

STR_CONFIG_SETTING_COMPANY_STARTING_COLOUR                      :لون الشركة البدائي: {STRING}
STR_CONFIG_SETTING_COMPANY_STARTING_COLOUR_HELPTEXT             :اختر اللون البدائي للشركة

STR_CONFIG_SETTING_NEVER_EXPIRE_AIRPORTS                        :المطارات لا تنتهي صلاحيتها {STRING}

STR_CONFIG_SETTING_WARN_LOST_VEHICLE                            :حذر إذا فقدت المركبة {STRING}

STR_CONFIG_SETTING_ORDER_REVIEW                                 :استعراض اوامر العربات: {STRING}
###length 3
STR_CONFIG_SETTING_ORDER_REVIEW_OFF                             :لا
STR_CONFIG_SETTING_ORDER_REVIEW_EXDEPOT                         :نعم, بستثناء العربات الموقوفه
STR_CONFIG_SETTING_ORDER_REVIEW_ON                              :لكل العربات

STR_CONFIG_SETTING_WARN_INCOME_LESS                             :حذر عندما يكون الدخل سالبا :{STRING}

STR_CONFIG_SETTING_NEVER_EXPIRE_VEHICLES                        :المركبات لا تنتهي صلاحيتها ابدا : {STRING}

STR_CONFIG_SETTING_AUTORENEW_VEHICLE                            :جدد العربات عندما تصبح قديمة : {STRING}
STR_CONFIG_SETTING_AUTORENEW_VEHICLE_HELPTEXT                   :عند التمكين ، يتم استبدال العربة التي اقتربت من نهاية عمرها عند اكتمال شروط التجديد

###length 2

STR_CONFIG_SETTING_AUTORENEW_MONEY                              :التجديد التلقائي عند توفر السيولة الدنيا للتجديد: {STRING}

STR_CONFIG_SETTING_ERRMSG_DURATION_VALUE                        :{COMMA} ثانية

###setting-zero-is-special

STR_CONFIG_SETTING_POPULATION_IN_LABEL                          :أعرض عدد السكان مع الاسم على العلامة: {STRING}

STR_CONFIG_SETTING_GRAPH_LINE_THICKNESS                         :سمك الخطوط في العرض: {STRING}

STR_CONFIG_SETTING_SHOW_NEWGRF_NAME_HELPTEXT                    :أضف سطرًا إلى نافذة بناء العربة، لتوضيح اي NewGRF تأتي منه العربة المحددة

STR_CONFIG_SETTING_LANDSCAPE                                    :الارض: {STRING}

STR_CONFIG_SETTING_LAND_GENERATOR                               :مولد الأرض: {STRING}
STR_CONFIG_SETTING_LAND_GENERATOR_HELPTEXT                      :المكون الاصلي يعتمد على قواعد الجرفكس,ويشكل اراض ثابته,مكوون تيراجنسس يعتمد على المكون الأساسي مع متحكمات اسلس
###length 2
STR_CONFIG_SETTING_LAND_GENERATOR_ORIGINAL                      :الأصلي
STR_CONFIG_SETTING_LAND_GENERATOR_TERRA_GENESIS                 :مرتفعات منزلقة

STR_CONFIG_SETTING_TERRAIN_TYPE                                 :نوع الارض: {STRING}
STR_CONFIG_SETTING_TERRAIN_TYPE_HELPTEXT                        :(TerraGenesis only) مستوى الهضبات في الارض

STR_CONFIG_SETTING_INDUSTRY_DENSITY                             :الكثافة الصناعية: {STRING}
STR_CONFIG_SETTING_INDUSTRY_DENSITY_HELPTEXT                    :إختر مقدار الصناعات التي يجب تكوينها وعلى اي مستوى يجب ان تكون خلال اللعبة


STR_CONFIG_SETTING_SNOWLINE_HEIGHT                              :ارتفاع خط الثلج: {STRING}
STR_CONFIG_SETTING_SNOWLINE_HEIGHT_HELPTEXT                     :تحكم على اي ارتفاع يبدأ نزول الثلج في المناطق القطبية,تؤثر الثلوج على مستوى تطور القطاع الصناعي ونمو المدن. لا يمكن تعديله إلا عبر معدل السيناريو أو يتم حسابه بطريقة أخرى عبر "تغطية الجليد"

STR_CONFIG_SETTING_SNOW_COVERAGE_VALUE                          :{NUM}%

STR_CONFIG_SETTING_DESERT_COVERAGE_VALUE                        :{NUM}%

STR_CONFIG_SETTING_ROUGHNESS_OF_TERRAIN                         :خشونة التضاريس: {STRING}
STR_CONFIG_SETTING_ROUGHNESS_OF_TERRAIN_HELPTEXT                :(TerraGenesis only)إختر تكرار الهضبات: الاراض المستويه تحتوي على البضع منها,هضبات موزعه عرضيا اكثر,الاراض الوعرة تحتوي الكثير من الهضاب,التي من الممكن ان تكون متكررة
###length 4
STR_CONFIG_SETTING_ROUGHNESS_OF_TERRAIN_VERY_SMOOTH             :ناعم جدا
STR_CONFIG_SETTING_ROUGHNESS_OF_TERRAIN_SMOOTH                  :ناعم
STR_CONFIG_SETTING_ROUGHNESS_OF_TERRAIN_ROUGH                   :خشن
STR_CONFIG_SETTING_ROUGHNESS_OF_TERRAIN_VERY_ROUGH              :خشن جدا

STR_CONFIG_SETTING_VARIETY                                      :توزيع منوع: {STRING}
STR_CONFIG_SETTING_VARIETY_HELPTEXT                             :(TerraGenesis only)التحكم بالخريطة هل تحتوي علىجبال ومناطق مسطحه, لأن هذا الإعداد يجعل الخارطة مستوية, هنالك إعدادات أخرى يجب ان تغير إلى الجبال

STR_CONFIG_SETTING_RIVER_AMOUNT                                 :حجم النهر: {STRING}
STR_CONFIG_SETTING_RIVER_AMOUNT_HELPTEXT                        :اختر عدد الأنهر لتكوينها

STR_CONFIG_SETTING_TREE_PLACER                                  :طريقة وضع الاشجار: {STRING}
STR_CONFIG_SETTING_TREE_PLACER_HELPTEXT                         :إختر توزيع الشجر على الخريطة: 'Original' تبعثر الشجر عشوائيا. 'Improved' زرعهم في مجموعات
###length 3
STR_CONFIG_SETTING_TREE_PLACER_NONE                             :بدون
STR_CONFIG_SETTING_TREE_PLACER_ORIGINAL                         :الأصلي
STR_CONFIG_SETTING_TREE_PLACER_IMPROVED                         :المحسن

STR_CONFIG_SETTING_ROAD_SIDE                                    :السيارات: {STRING}
STR_CONFIG_SETTING_ROAD_SIDE_HELPTEXT                           :إختر جهة القيادة

###length 2
STR_CONFIG_SETTING_ROAD_SIDE_LEFT                               :القيادة على اليسار
STR_CONFIG_SETTING_ROAD_SIDE_RIGHT                              :القيادة على اليمين

STR_CONFIG_SETTING_HEIGHTMAP_ROTATION                           :اتجاة خريطة المرتفعات: {STRING}
###length 2
STR_CONFIG_SETTING_HEIGHTMAP_ROTATION_COUNTER_CLOCKWISE         :عكس عقارب الساعة
STR_CONFIG_SETTING_HEIGHTMAP_ROTATION_CLOCKWISE                 :مع عقارب الساعة

STR_CONFIG_SETTING_SE_FLAT_WORLD_HEIGHT                         :الأرتفاع الأعلى في محرر الخريطة لسطح المستوي: {STRING}
###length 2
STR_CONFIG_SETTING_EDGES_NOT_EMPTY                              :{WHITE}مربع او اكثر غير فارغ في الحدود الشمالية
STR_CONFIG_SETTING_EDGES_NOT_WATER                              :{WHITE}مربع او اكثر من حدود الخريطة لا يكون بحر


STR_CONFIG_SETTING_SERVICEATHELIPAD                             :صيانة الهيلوكبتر في مهبطها تلقائيا: {STRING}

STR_CONFIG_SETTING_LINK_TERRAFORM_TOOLBAR                       :اربط اداة التضاريس الى اداة السكة /الطرق / اموانئ / المطارات{STRING}

STR_CONFIG_SETTING_SMALLMAP_LAND_COLOUR                         :لون الارضية المستخدم للخرائط الصغيرة: {STRING}
STR_CONFIG_SETTING_SMALLMAP_LAND_COLOUR_HELPTEXT                :لون الارضية في الخرائط الصغيرة
###length 3
STR_CONFIG_SETTING_SMALLMAP_LAND_COLOUR_GREEN                   :اخضر
STR_CONFIG_SETTING_SMALLMAP_LAND_COLOUR_DARK_GREEN              :اخضر غامق
STR_CONFIG_SETTING_SMALLMAP_LAND_COLOUR_VIOLET                  :بنفسجي

###length 4

###length 4

STR_CONFIG_SETTING_SMOOTH_SCROLLING                             :تحريك سلس في نوافذ المشاهدة: {STRING}

STR_CONFIG_SETTING_MEASURE_TOOLTIP                              :عرض المقاسات عند استخدام ادوات البناء المختلفة: {STRING}

STR_CONFIG_SETTING_LIVERIES                                     :عرض لون و شعار الشركة: {STRING}
###length 3
STR_CONFIG_SETTING_LIVERIES_NONE                                :بدون
STR_CONFIG_SETTING_LIVERIES_OWN                                 :شركتك الخاصة
STR_CONFIG_SETTING_LIVERIES_ALL                                 :كل الشركات

STR_CONFIG_SETTING_PREFER_TEAMCHAT                              :تفضيل الدردشة <ENTER> : {STRING}

STR_CONFIG_SETTING_SCROLLWHEEL_MULTIPLIER                       :سرعة تحريك الخريطة: {STRING}

STR_CONFIG_SETTING_SCROLLWHEEL_SCROLLING                        :وظيفة عجلة التحريك: {STRING}
###length 3
STR_CONFIG_SETTING_SCROLLWHEEL_ZOOM                             :تصغير تكبير الخريطة
STR_CONFIG_SETTING_SCROLLWHEEL_SCROLL                           :تحريك الخريطة
STR_CONFIG_SETTING_SCROLLWHEEL_OFF                              :عدم استخدام

STR_CONFIG_SETTING_OSK_ACTIVATION                               :كيبورد على الشاشة: {STRING}
###length 4
STR_CONFIG_SETTING_OSK_ACTIVATION_DISABLED                      :غير مفعل

###length 3
STR_CONFIG_SETTING_USE_RELAY_SERVICE_ALLOW                      :سماح

STR_CONFIG_SETTING_RIGHT_MOUSE_BTN_EMU                          :محاكاة الزر الأيمن : {STRING}
###length 3
STR_CONFIG_SETTING_RIGHT_MOUSE_BTN_EMU_COMMAND                  :الأوامر
STR_CONFIG_SETTING_RIGHT_MOUSE_BTN_EMU_CONTROL                  :للتحكم
STR_CONFIG_SETTING_RIGHT_MOUSE_BTN_EMU_OFF                      :عدم استخدام

STR_CONFIG_SETTING_RIGHT_MOUSE_WND_CLOSE_HELPTEXT               :تغلق النافذة عن طريق الطغط على الزر الأيمن في الماوس داخل النافذة. يعطل الملحوظة عند الطغط على الزر الأيمن في الماوس!

STR_CONFIG_SETTING_AUTOSAVE                                     :حفظ تلقائي : {STRING}
STR_CONFIG_SETTING_AUTOSAVE_HELPTEXT                            :اختر الوقت بين كل عملية حفظ اتوماتيكية

STR_CONFIG_SETTING_DATE_FORMAT_IN_SAVE_NAMES                    :استخدم {STRING} نمط التاريخ لاسم اللعبة المحفوظة
###length 3
STR_CONFIG_SETTING_DATE_FORMAT_IN_SAVE_NAMES_LONG               :طويل - 31 ديسمبر 2008
STR_CONFIG_SETTING_DATE_FORMAT_IN_SAVE_NAMES_SHORT              :قصير - 31 - 12 - 2008
STR_CONFIG_SETTING_DATE_FORMAT_IN_SAVE_NAMES_ISO                :ايزو 31-12-2008

STR_CONFIG_SETTING_PAUSE_ON_NEW_GAME                            :إيقاف اللعبة تلقائيا عند بدأ لعبة جديدة: {STRING}

STR_CONFIG_SETTING_COMMAND_PAUSE_LEVEL                          :عندمل توقف أسمح: {STRING}
###length 4
STR_CONFIG_SETTING_COMMAND_PAUSE_LEVEL_NO_ACTIONS               :لا تصرف
STR_CONFIG_SETTING_COMMAND_PAUSE_LEVEL_ALL_NON_CONSTRUCTION     :الكل ما عدا عمليات البناء
STR_CONFIG_SETTING_COMMAND_PAUSE_LEVEL_ALL_NON_LANDSCAPING      :الكل ما عدا خيارات تعديل الخريطة
STR_CONFIG_SETTING_COMMAND_PAUSE_LEVEL_ALL_ACTIONS              :كل تصرف

STR_CONFIG_SETTING_ADVANCED_VEHICLE_LISTS                       :استخدام المجموعات في قائمة العربات : {STRING}

STR_CONFIG_SETTING_LOADING_INDICATORS                           :تفعيل مؤشر التحميل: {STRING}
STR_CONFIG_SETTING_LOADING_INDICATORS_HELPTEXT                  :حدد ما إذا كانت مؤشرات التحميل معروضة فوق تحميل المركبات أو تفريغها

STR_CONFIG_SETTING_TIMETABLE_IN_TICKS                           :عرض جدولة الأعمال بالمهام بدلا من الأيام: {STRING}

STR_CONFIG_SETTING_TIMETABLE_SHOW_ARRIVAL_DEPARTURE             :عرض الوصول و المغادرة في جدولة الاعمال: {STRING}

STR_CONFIG_SETTING_QUICKGOTO                                    :إنشاء سريع لأوامر المركبات: {STRING}

STR_CONFIG_SETTING_DEFAULT_RAIL_TYPE                            :سكة الحديد القياسية (بعد بدأ لعبة جديدة أو تحميل لعبة): {STRING}
###length 3
STR_CONFIG_SETTING_DEFAULT_RAIL_TYPE_FIRST                      :القديم
STR_CONFIG_SETTING_DEFAULT_RAIL_TYPE_LAST                       :الجديد
STR_CONFIG_SETTING_DEFAULT_RAIL_TYPE_MOST_USED                  :الأكثر استخداما

STR_CONFIG_SETTING_SHOW_TRACK_RESERVATION                       :اظهار الطرق المحجوزة: {STRING}

STR_CONFIG_SETTING_PERSISTENT_BUILDINGTOOLS                     :ابقاء ادوات البناء فعالة بعد استخدامها: {STRING}


STR_CONFIG_SETTING_FAST_FORWARD_SPEED_LIMIT_VAL                 :{NUM}% سرعة اللعبة العادية
###setting-zero-is-special

STR_CONFIG_SETTING_SOUND_TICKER                                 :خبر: {STRING}
STR_CONFIG_SETTING_SOUND_TICKER_HELPTEXT                        :شغل صوت تاثيري عند عرض ملخص الاخبار

STR_CONFIG_SETTING_SOUND_NEWS                                   :الجرائد: {STRING}
STR_CONFIG_SETTING_SOUND_NEWS_HELPTEXT                          :شغل صوت تاثيري عند عرض الجرائد

STR_CONFIG_SETTING_SOUND_NEW_YEAR                               :نهاية العام: {STRING}
STR_CONFIG_SETTING_SOUND_NEW_YEAR_HELPTEXT                      :شغل صوت مؤثر عند عرض ملخص اداء الشركة

STR_CONFIG_SETTING_SOUND_CONFIRM                                :اعمال انشائية: {STRING}
STR_CONFIG_SETTING_SOUND_CONFIRM_HELPTEXT                       :شغل صوت تاثيري عند اكتمال عمل انشائي او غيره

STR_CONFIG_SETTING_SOUND_CLICK                                  :صوت النقرة: {STRING}
STR_CONFIG_SETTING_SOUND_CLICK_HELPTEXT                         :صوت نقرة عند الضغط على زر

STR_CONFIG_SETTING_SOUND_DISASTER                               :حوادث و كوارث: {STRING}
STR_CONFIG_SETTING_SOUND_DISASTER_HELPTEXT                      :شغل اصوات الحوادث و الكوارث

STR_CONFIG_SETTING_SOUND_VEHICLE                                :العربات: {STRING}
STR_CONFIG_SETTING_SOUND_VEHICLE_HELPTEXT                       :شغل اصوات العربات

STR_CONFIG_SETTING_SOUND_AMBIENT                                :مؤثرات: {STRING}
STR_CONFIG_SETTING_SOUND_AMBIENT_HELPTEXT                       :شغل مؤثرات صوتية في المناظر و المصانع و المدن

STR_CONFIG_SETTING_MAX_TRAINS                                   :الحد الأعلى لعدد القطارات لكل شركة: {STRING}
STR_CONFIG_SETTING_MAX_TRAINS_HELPTEXT                          :الحد الأقصى لعدد القطارات التي يمكن أن تمتلكها الشركة

STR_CONFIG_SETTING_MAX_ROAD_VEHICLES                            :الحد الأعلى لعدد العربات لكل شركة: {STRING}

STR_CONFIG_SETTING_MAX_AIRCRAFT                                 :الحد الأعلى لعدد الطائرات لكل شركة: {STRING}
STR_CONFIG_SETTING_MAX_AIRCRAFT_HELPTEXT                        :الحد الأقصى لعدد الطائرات التي يمكن أن تمتلكها الشركة

STR_CONFIG_SETTING_MAX_SHIPS                                    :الحد الأعلى لعدد السفن لكل شركة: {STRING}

STR_CONFIG_SETTING_AI_BUILDS_TRAINS                             :حظر القطارات على الحاسوب: {STRING}

STR_CONFIG_SETTING_AI_BUILDS_ROAD_VEHICLES                      :حظر العربات على الكمبيوتر: {STRING}

STR_CONFIG_SETTING_AI_BUILDS_AIRCRAFT                           :حظر الطائرات على الحاسوب: {STRING}

STR_CONFIG_SETTING_AI_BUILDS_SHIPS                              :حظر السفن على الحاسوب: {STRING}

###length 3
STR_CONFIG_SETTING_AI_PROFILE_EASY                              :سهل

STR_CONFIG_SETTING_AI_IN_MULTIPLAYER                            :السماح بالذكاء الصناعي في اللعب الجماعي : {STRING}
STR_CONFIG_SETTING_AI_IN_MULTIPLAYER_HELPTEXT                   :السماح بلاعبين كمبيوترالذكاء الصناعي بالمشاركة في الالعاب الجماعية.

STR_CONFIG_SETTING_SCRIPT_MAX_OPCODES                           :#opcodes قبل تعليق الاسكربت: {STRING}

STR_CONFIG_SETTING_SERVINT_ISPERCENT                            :فترات الصيانة بالنسبة المئوية : {STRING}

STR_CONFIG_SETTING_SERVINT_AIRCRAFT                             ::مدة فحص الطائرة الإفتراضي{STRING}
###setting-zero-is-special

STR_CONFIG_SETTING_NOSERVICE                                    :الغاء الصيانة عندما يكون التعطيل للمركبات غير مفعل: {STRING}

STR_CONFIG_SETTING_WAGONSPEEDLIMITS                             :السماح بتحديد سرعة العربات: {STRING}

STR_CONFIG_SETTING_DISABLE_ELRAILS                              :تعطيل سكة القطار الكهربائي: {STRING}

STR_CONFIG_SETTING_NEWS_ARRIVAL_FIRST_VEHICLE_OWN               :وصول اول مركبة لمحطة اللاعب: {STRING}

STR_CONFIG_SETTING_NEWS_ARRIVAL_FIRST_VEHICLE_OTHER             :وصول اول مركبة لمحطة الخصوم: {STRING}

STR_CONFIG_SETTING_NEWS_ACCIDENTS_DISASTERS                     :الحوادث/الأزمات: {STRING}


STR_CONFIG_SETTING_NEWS_COMPANY_INFORMATION                     :معلومات الشركة: {STRING}

STR_CONFIG_SETTING_NEWS_INDUSTRY_OPEN                           :تشغيل مصنع جديد: {STRING}
STR_CONFIG_SETTING_NEWS_INDUSTRY_OPEN_HELPTEXT                  :عرض صحيفة عند افتتاح الصنعات الجديدة

STR_CONFIG_SETTING_NEWS_INDUSTRY_CLOSE                          :اغلاق مصنع: {STRING}

STR_CONFIG_SETTING_NEWS_ECONOMY_CHANGES                         :التغيرات الأقتصادية: {STRING}

STR_CONFIG_SETTING_NEWS_INDUSTRY_CHANGES_COMPANY                :تغير في انتاج مصنع مشمول بخدمات الشركة: {STRING}

STR_CONFIG_SETTING_NEWS_INDUSTRY_CHANGES_OTHER                  :تغير في انتاج مصنع مشمول بخدمات الشركات الأخرى: {STRING}

STR_CONFIG_SETTING_NEWS_INDUSTRY_CHANGES_UNSERVED               :تغير انتاج المصانع الأخرى: {STRING}
STR_CONFIG_SETTING_NEWS_INDUSTRY_CHANGES_UNSERVED_HELPTEXT      :عرض صحيفة عندما يكون مستوى انتاج الصناعات التغيير، والتي لا تخدمها الشركة أو المنافسين

STR_CONFIG_SETTING_NEWS_ADVICE                                  :نصائح/ معلومات حول مركبات الشركة: {STRING}
STR_CONFIG_SETTING_NEWS_ADVICE_HELPTEXT                         :عرض رسائل عن المركبات التي تحتاج الى اهتمام

STR_CONFIG_SETTING_NEWS_NEW_VEHICLES                            :المركبات الجديدة: {STRING}
STR_CONFIG_SETTING_NEWS_NEW_VEHICLES_HELPTEXT                   :عرض صحيفة عندما نوع السيارة الجديدة تصبح متوفرة

STR_CONFIG_SETTING_NEWS_CHANGES_ACCEPTANCE                      :تغييرات قبول الشحن: {STRING}
STR_CONFIG_SETTING_NEWS_CHANGES_ACCEPTANCE_HELPTEXT             :عرض رسائل عن محطات تغيير قبول بعض الشحنات

STR_CONFIG_SETTING_NEWS_SUBSIDIES                               :العروض: {STRING}
STR_CONFIG_SETTING_NEWS_SUBSIDIES_HELPTEXT                      :عرض إحدي الصحف عن الأحداث ذات صلة الدعم المالي

STR_CONFIG_SETTING_NEWS_GENERAL_INFORMATION                     :معلومات عامة: {STRING}
STR_CONFIG_SETTING_NEWS_GENERAL_INFORMATION_HELPTEXT            :عرض الصحف عن الأحداث العامة، مثل شراء حقوق حصرية أو تمويل إعادة الإعمار الطريق
###length 3
STR_CONFIG_SETTING_NEWS_MESSAGES_OFF                            :اغلاق
STR_CONFIG_SETTING_NEWS_MESSAGES_SUMMARY                        :ملخص
STR_CONFIG_SETTING_NEWS_MESSAGES_FULL                           :ممتلئ

STR_CONFIG_SETTING_COLOURED_NEWS_YEAR                           :الاخبار الملونة تظهر في: {STRING}
STR_CONFIG_SETTING_COLOURED_NEWS_YEAR_HELPTEXT                  :السنة التي تُطبع فيها إعلانات الجريدة بالألوان. قبل هذا العام ، يستخدم اللون أسود / أبيض
STR_CONFIG_SETTING_STARTING_YEAR                                :سنة البدايه: {STRING}

STR_CONFIG_SETTING_ENDING_YEAR_VALUE                            :{NUM}
###setting-zero-is-special
STR_CONFIG_SETTING_ENDING_YEAR_ZERO                             :لا تنتهي

###length 3
STR_CONFIG_SETTING_ECONOMY_TYPE_FROZEN                          :مجمد

STR_CONFIG_SETTING_ALLOW_SHARES                                 :السماح بشراء حصص من الشركات الاخرى: {STRING}



STR_CONFIG_SETTING_DRAG_SIGNALS_DENSITY                         :عند السحب ، ضع الإشارات كل: {STRING}

STR_CONFIG_SETTING_SEMAPHORE_BUILD_BEFORE_DATE                  :اتاحة استخدام الأشارات بالأعلام قبل :{STRING}

STR_CONFIG_SETTING_CYCLE_SIGNAL_TYPES                           :الدوران خلال الاشارات: {STRING}
###length 2
STR_CONFIG_SETTING_CYCLE_SIGNAL_PBS                             :اشارات الطريق فقط
STR_CONFIG_SETTING_CYCLE_SIGNAL_ALL                             :الكل واضح

###length 2

STR_CONFIG_SETTING_TOWN_LAYOUT                                  :تصميم الطرق للمدن الجديدة : {STRING}
###length 5
STR_CONFIG_SETTING_TOWN_LAYOUT_DEFAULT                          :قياسي
STR_CONFIG_SETTING_TOWN_LAYOUT_BETTER_ROADS                     :طرق افضل
STR_CONFIG_SETTING_TOWN_LAYOUT_2X2_GRID                         :شبكة 2*2
STR_CONFIG_SETTING_TOWN_LAYOUT_3X3_GRID                         :شبكة 3*3
STR_CONFIG_SETTING_TOWN_LAYOUT_RANDOM                           :عشوائي

STR_CONFIG_SETTING_ALLOW_TOWN_ROADS                             :السماح للمدن ببناء طرق: {STRING}
STR_CONFIG_SETTING_ALLOW_TOWN_LEVEL_CROSSINGS                   :يسمح للمدن ببناء تقاطعات متعددة: {STRING}
STR_CONFIG_SETTING_ALLOW_TOWN_LEVEL_CROSSINGS_HELPTEXT          :تمكين هذا الإعداد يسمح للمدن ببناء تقاطعات متعددة

STR_CONFIG_SETTING_NOISE_LEVEL                                  :السماح للمدن بالتحكم بضجيج المطارات: {STRING}

STR_CONFIG_SETTING_TOWN_FOUNDING                                :انشاء المدن اثناء اللعب: {STRING}
###length 3
STR_CONFIG_SETTING_TOWN_FOUNDING_FORBIDDEN                      :محذور
STR_CONFIG_SETTING_TOWN_FOUNDING_ALLOWED                        :مسموح
STR_CONFIG_SETTING_TOWN_FOUNDING_ALLOWED_CUSTOM_LAYOUT          :مسموح - نمط مدينة قابل للتعديل

###length 2
STR_CONFIG_SETTING_TOWN_CARGOGENMODE_ORIGINAL                   :تربيعي (أصلي)
<<<<<<< HEAD
=======
STR_CONFIG_SETTING_TOWN_CARGOGENMODE_BITCOUNT                   :خطي
>>>>>>> 5e227886

STR_CONFIG_SETTING_EXTRA_TREE_PLACEMENT                         :اضافة الاشجار اثناء اللعب: {STRING}
###length 4
STR_CONFIG_SETTING_EXTRA_TREE_PLACEMENT_SPREAD_RAINFOREST       :تنموا ولكن فقط في الغابات الاستوائية

STR_CONFIG_SETTING_TOOLBAR_POS                                  :موقع شريط الأدوات الرئيسي: {STRING}
STR_CONFIG_SETTING_STATUSBAR_POS                                :موقع شريط المعلومات: {STRING}
###setting-zero-is-special
STR_CONFIG_SETTING_SNAP_RADIUS_DISABLED                         :غير مفعل
STR_CONFIG_SETTING_SOFT_LIMIT                                   :حدود نعومة النوافذ - غير ملتصقة - :{STRING}
###setting-zero-is-special
STR_CONFIG_SETTING_SOFT_LIMIT_DISABLED                          :غير مفعل

STR_CONFIG_SETTING_ZOOM_MIN                                     :اقصى حدود التقريب: {STRING}
STR_CONFIG_SETTING_ZOOM_MAX                                     :اقصى حدود التقريب: {STRING}
###length 6
STR_CONFIG_SETTING_ZOOM_LVL_MIN                                 :X4
STR_CONFIG_SETTING_ZOOM_LVL_IN_2X                               :X2
STR_CONFIG_SETTING_ZOOM_LVL_NORMAL                              :طبيعي
STR_CONFIG_SETTING_ZOOM_LVL_OUT_2X                              :X2
STR_CONFIG_SETTING_ZOOM_LVL_OUT_4X                              :X4
STR_CONFIG_SETTING_ZOOM_LVL_OUT_8X                              :X8

###length 3
STR_CONFIG_SETTING_SPRITE_ZOOM_LVL_MIN                          :4x

STR_CONFIG_SETTING_TOWN_GROWTH                                  :سرعة نمو المدينه: {STRING}
###length 5
STR_CONFIG_SETTING_TOWN_GROWTH_NONE                             :بدون
STR_CONFIG_SETTING_TOWN_GROWTH_SLOW                             :بطيء
STR_CONFIG_SETTING_TOWN_GROWTH_NORMAL                           :عادي
STR_CONFIG_SETTING_TOWN_GROWTH_FAST                             :سريع
STR_CONFIG_SETTING_TOWN_GROWTH_VERY_FAST                        :سريع جدا

STR_CONFIG_SETTING_LARGER_TOWNS_HELPTEXT                        :عدد المدن التي ستصبح مدينة كبيرة، وبالتالي اي مدينة تبدء اكبر وتنمو بطريقة سريعة.
###setting-zero-is-special
STR_CONFIG_SETTING_CITY_SIZE_MULTIPLIER                         :مضاعف المدن المبدئي: {STRING}

STR_CONFIG_SETTING_LINKGRAPH_INTERVAL_HELPTEXT                  :الوقت بين عمليات إعادة الحساب المتتابعة للرسم البياني الرابط. تحسب كل عملية إعادة حساب الخطط لمكون واحد من الرسم البياني. هذا يعني أن القيمة X لهذا الإعداد لا تعني أنه سيتم تحديث الرسم البياني كل X أيام. إلا بعض المكونات. كلما قمت بتعيينه أقل، كلما زاد وقت الCPU لحسابها. كلما قمت بضبطها لفترة أطول ، كلما اسغرق الوقت حتى يتم بدأ توزيع البضائع على طرق جديدة.

###length 3

STR_CONFIG_SETTING_LINKGRAPH_ACCURACY_HELPTEXT                  :كلما قمت بتعليت هذا بشكل اكثر، كلما ازداد وقت الCPU في حساب الرسم البياني الرابط. إذا استغرق الأمر وقتًا طويلاً فقد تلاحظ تأخير في الاستجبة. إذا قمت بتغيره إلى قيمة منخفضة، فسيكون التوزيع غير دقيق، وقد تلاحظ عدم إرسال البضائع إلى الأماكن التي تتوقع أن تذهب إليها.

STR_CONFIG_SETTING_DEMAND_SIZE_HELPTEXT                         :ضبط هذا إلى أقل من 100٪ يؤدي إلى جعل التوزيع المتماثل يتصرف مثل التوزيع غير المتماثل. سيتم إعادة شحنات أقل غصبا إذا تم إرسال مبلغ معين إلى المحطة. إذا قمت بتعيينه على 0٪ ، فإن التوزيع المتماثل يتصرف تمامًا مثل التوزيع غير المتماثل


STR_CONFIG_SETTING_LOCALISATION_UNITS_VELOCITY                  :وحدات السرعة: {STRING}
###length 4
STR_CONFIG_SETTING_LOCALISATION_UNITS_VELOCITY_METRIC           :(متري (كم / ساعة
STR_CONFIG_SETTING_LOCALISATION_UNITS_VELOCITY_SI               :متري (م / ثانية)

STR_CONFIG_SETTING_LOCALISATION_UNITS_POWER                     :وحدات الطاقة في السيارة: {STRING}
###length 3

###length 3
STR_CONFIG_SETTING_LOCALISATION_UNITS_WEIGHT_METRIC             :(متري (طن

###length 3

STR_CONFIG_SETTING_LOCALISATION_UNITS_FORCE                     ::وحدات جهد الجر {STRING}
###length 3

###length 3
STR_CONFIG_SETTING_LOCALISATION_UNITS_HEIGHT_IMPERIAL           :إمبراطوري (قدم)
STR_CONFIG_SETTING_LOCALISATION_UNITS_HEIGHT_METRIC             :م) متري)

STR_CONFIG_SETTING_GRAPHICS                                     :رسوميات {ORANGE}
STR_CONFIG_SETTING_SOUND                                        :{ORANGE}الصوت
STR_CONFIG_SETTING_INTERFACE                                    :{ORANGE}النظام البيني
STR_CONFIG_SETTING_INTERFACE_GENERAL                            :عموم{ORANGE}
STR_CONFIG_SETTING_INTERFACE_VIEWPORTS                          :مجالات رؤية {ORANGE}
STR_CONFIG_SETTING_INTERFACE_CONSTRUCTION                       :{ORANGE}البناء
STR_CONFIG_SETTING_ADVISORS                                     :{ORANGE}أخبار\ مستشارون
STR_CONFIG_SETTING_COMPANY                                      :شركة{ORANGE}
STR_CONFIG_SETTING_ACCOUNTING                                   :حسابات{ORANGE}
STR_CONFIG_SETTING_VEHICLES                                     :{ORANGE}المركبات
STR_CONFIG_SETTING_VEHICLES_PHYSICS                             :فيزياء{ORANGE}
STR_CONFIG_SETTING_VEHICLES_ROUTING                             :{ORANGE} المسارات
STR_CONFIG_SETTING_LIMITATIONS                                  :حدود {ORANGE}
STR_CONFIG_SETTING_ACCIDENTS                                    :{ORANGE} كوارث\حوادث
STR_CONFIG_SETTING_GENWORLD                                     :تكوين عالم {ORANGE}
STR_CONFIG_SETTING_ENVIRONMENT                                  :بيئة {ORANGE}
STR_CONFIG_SETTING_ENVIRONMENT_AUTHORITIES                      :سلطات {ORANGE}
STR_CONFIG_SETTING_ENVIRONMENT_TOWNS                            :{ORANGE} مدن
STR_CONFIG_SETTING_ENVIRONMENT_INDUSTRIES                       :{ORANGE} مصانع
STR_CONFIG_SETTING_ENVIRONMENT_CARGODIST                        :توزيع البضائع{ORANGE}
STR_CONFIG_SETTING_AI                                           :{ORANGE}المتنافسين
STR_CONFIG_SETTING_AI_NPC                                       :{ORANGE} لاعبين الحاسوب

STR_CONFIG_SETTING_PATHFINDER_FOR_TRAINS                        :موجد الطريق- قصاص الطريق - للقطارات:{STRING}
STR_CONFIG_SETTING_PATHFINDER_FOR_ROAD_VEHICLES                 :موجد الطريق (قصاص الأثر) للعربات: {STRING}
STR_CONFIG_SETTING_PATHFINDER_FOR_ROAD_VEHICLES_HELPTEXT        :مكتشف المسار لاستخدامه لعربات الطرق
STR_CONFIG_SETTING_PATHFINDER_FOR_SHIPS                         :موجد طريق العبور للسفن: {STRING}
STR_CONFIG_SETTING_REVERSE_AT_SIGNALS                           :العكس عند الإشارات: {STRING}
###length 2
STR_CONFIG_SETTING_PATHFINDER_NPF                               :NPF
STR_CONFIG_SETTING_PATHFINDER_YAPF                              :YAPF {BLUE}(مفضل)

STR_CONFIG_SETTING_QUERY_CAPTION                                :{WHITE}عدل قيمة التغيير

# Config errors
STR_CONFIG_ERROR                                                :{WHITE}خطا في ملف الاعدادات
STR_CONFIG_ERROR_ARRAY                                          :{WHITE}خطا في الجملة '{STRING}'
STR_CONFIG_ERROR_INVALID_VALUE                                  :{WHITE}... قيمة غير صحيحة '{STRING}' لـ '{STRING}'
STR_CONFIG_ERROR_TRAILING_CHARACTERS                            :{WHITE}... حروف في نهاية الاعدادات '{STRING}'
STR_CONFIG_ERROR_DUPLICATE_GRFID                                :{WHITE}... تجاهل الاضافات الجديدة '{STRING}': متطابق مع اضافة '{STRING}'
STR_CONFIG_ERROR_INVALID_GRF                                    :{WHITE}...تجاهل الاضافة الجديده '{STRING}': {STRING}
STR_CONFIG_ERROR_INVALID_GRF_NOT_FOUND                          :غير متوفر
STR_CONFIG_ERROR_INVALID_GRF_UNSAFE                             :غير امن للاستخدام
STR_CONFIG_ERROR_INVALID_GRF_SYSTEM                             :نظام الاضافات الجديدة
STR_CONFIG_ERROR_INVALID_GRF_INCOMPATIBLE                       :غير متطابق مع هذه النسخة من OpenTTD
STR_CONFIG_ERROR_INVALID_GRF_UNKNOWN                            :مجهول
STR_CONFIG_ERROR_INVALID_SAVEGAME_COMPRESSION_LEVEL             :{WHITE}... نسبة الضغط '{STRING}' غير صحيحة
STR_CONFIG_ERROR_OUT_OF_MEMORY                                  :{WHITE}نفذت الذاكرة

# Video initalization errors
STR_VIDEO_DRIVER_ERROR_NO_HARDWARE_ACCELERATION                 :{WHITE}... لم يتم العثور على GPU متوافق. تم تعطيل تسريع الأجهزة

# Intro window
STR_INTRO_CAPTION                                               :{WHITE}OpenTTD {REV}

STR_INTRO_NEW_GAME                                              :{BLACK}لعبة جديدة
STR_INTRO_LOAD_GAME                                             :{BLACK} تحميل
STR_INTRO_PLAY_SCENARIO                                         :{BLACK}لعب خريطة
STR_INTRO_PLAY_HEIGHTMAP                                        :{BLACK}العب خريطة المرتفعات
STR_INTRO_SCENARIO_EDITOR                                       :{BLACK}محرر الخريطة
STR_INTRO_MULTIPLAYER                                           :{BLACK}لعب جماعي

STR_INTRO_GAME_OPTIONS                                          :{BLACK}إعدادات اللعبه
STR_INTRO_HIGHSCORE                                             :{BLACK}قائمه المتفوقين
STR_INTRO_CONFIG_SETTINGS_TREE                                  :{BLACK}الاعدادات
STR_INTRO_NEWGRF_SETTINGS                                       :{BLACK} اعدادات NewGRF
STR_INTRO_ONLINE_CONTENT                                        :{BLACK} إبحث عن المحتوى عبر الشبكه العنكبوتيه
STR_INTRO_QUIT                                                  :{BLACK}خروج

STR_INTRO_TOOLTIP_NEW_GAME                                      :{BLACK}بدأ لعبة جديدة
STR_INTRO_TOOLTIP_LOAD_GAME                                     :{BLACK}تحميل لعبة محفوظة
STR_INTRO_TOOLTIP_PLAY_HEIGHTMAP                                :{BLACK}ابدأ لعبة جديدة بواسطة خريطة المرتفعات
STR_INTRO_TOOLTIP_PLAY_SCENARIO                                 :{BLACK}بدأ لعبة جديدة من العالم الخاص
STR_INTRO_TOOLTIP_SCENARIO_EDITOR                               :{BLACK}انشاء خريطة عالم خاصة
STR_INTRO_TOOLTIP_MULTIPLAYER                                   :{BLACK} ابدأ لعبة جماعية

STR_INTRO_TOOLTIP_TEMPERATE                                     :{BLACK} اختيار المناطق المعتدلة
STR_INTRO_TOOLTIP_SUB_ARCTIC_LANDSCAPE                          :{BLACK} اختيار المناطق الثلجية
STR_INTRO_TOOLTIP_SUB_TROPICAL_LANDSCAPE                        :{BLACK}اختيار المناطق الصحراوية
STR_INTRO_TOOLTIP_TOYLAND_LANDSCAPE                             :{BLACK} اختيار مناطق عالم الألعب

STR_INTRO_TOOLTIP_GAME_OPTIONS                                  :{BLACK}عرض خيارات اللعبة
STR_INTRO_TOOLTIP_HIGHSCORE                                     :{BLACK}عرض قائمه المتفوقين
STR_INTRO_TOOLTIP_CONFIG_SETTINGS_TREE                          :{BLACK}إعدادات العرض
STR_INTRO_TOOLTIP_NEWGRF_SETTINGS                               :{BLACK}عرض إعدادات اﻹضافات
STR_INTRO_TOOLTIP_ONLINE_CONTENT                                :{BLACK} ابحث عن محتوى جديد او تحديث
STR_INTRO_TOOLTIP_QUIT                                          :{BLACK}اغلاق'OpenTTD'

STR_INTRO_TRANSLATION                                           :{BLACK}هذة الترجمة تفتقد لـ {NUM}عبارات/عبارة. فضلا اجعل الترجمة افضل بالتسجيل في موقع الترجمة, اقرأ ملف المساعدة readme

# Quit window
STR_QUIT_CAPTION                                                :{WHITE}انهاء
STR_QUIT_ARE_YOU_SURE_YOU_WANT_TO_EXIT_OPENTTD                  :{YELLOW}هل أنت متأكد أنك تريد إغلاق OpenTTD؟
STR_QUIT_YES                                                    :{BLACK}نعم
STR_QUIT_NO                                                     :{BLACK}لا

# Abandon game
STR_ABANDON_GAME_CAPTION                                        :{WHITE}إغلاق اللعبه
STR_ABANDON_GAME_QUERY                                          :{YELLOW}أمتأكد من رغبتك فى إغلاق اللعبه؟
STR_ABANDON_SCENARIO_QUERY                                      :{YELLOW}هل تريد الخروج من انشاء الخريطة

# Cheat window
STR_CHEATS                                                      :{WHITE}اسرار
STR_CHEATS_TOOLTIP                                              :{BLACK}علامة صح اذا استخدمت هذا السرمن قبل
STR_CHEAT_MONEY                                                 :{LTBLUE}زيادة السيولة بـ {CURRENCY_LONG}
STR_CHEAT_CHANGE_COMPANY                                        :{LTBLUE}العب كشركة{ORANGE}{COMMA}
STR_CHEAT_EXTRA_DYNAMITE                                        :{LTBLUE}الجرافة السحرية - لازالة المصانع و الاجسام غير القابلة للازالة.{ORANGE}{STRING}
STR_CHEAT_CROSSINGTUNNELS                                       :{LTBLUE}يمكن للانفاق ان تتقاطع: {ORANGE}{STRING}
STR_CHEAT_NO_JETCRASH                                           :{LTBLUE}الطائرات النفاثه لا تتحطم (كثيراً) فى المطارات الصغيره: {ORANGE}{STRING}
STR_CHEAT_CHANGE_DATE                                           :{LTBLUE}عدل التاريخ {ORANGE} {DATE_SHORT}
STR_CHEAT_CHANGE_DATE_QUERY_CAPT                                :{WHITE}غير السنة الحالية
STR_CHEAT_SETUP_PROD                                            :{LTBLUE}تفعيل تغيير قيمة الانتاج: {ORANGE}{STRING}

# Livery window

STR_LIVERY_GENERAL_TOOLTIP                                      :{BLACK}اظهر اللون العام
STR_LIVERY_TRAIN_TOOLTIP                                        :{BLACK}اظهر لون القطائرات
STR_LIVERY_ROAD_VEHICLE_TOOLTIP                                 :{BLACK}اظهر لون العربات النمطي
STR_LIVERY_SHIP_TOOLTIP                                         :{BLACK}اظهر لون السفن
STR_LIVERY_AIRCRAFT_TOOLTIP                                     :{BLACK}اظهر ألوان الطائرات
STR_LIVERY_PRIMARY_TOOLTIP                                      :{BLACK}اختر اللون الأساسي
STR_LIVERY_SECONDARY_TOOLTIP                                    :{BLACK}اختر اللون الثانوي
STR_LIVERY_PANEL_TOOLTIP                                        :{BLACK}اختر اللون, أو مفتاح كنترول لاكثر من لون. اضغط على الصندوق لفتح/ قفل الالوان.

###length 23
STR_LIVERY_DEFAULT                                              :الزي القياسي
STR_LIVERY_STEAM                                                :محرك بخاري
STR_LIVERY_DIESEL                                               :محرك ديزل
STR_LIVERY_ELECTRIC                                             :محرك كهربائي
STR_LIVERY_MONORAIL                                             :محرك احادي
STR_LIVERY_MAGLEV                                               :محرك ممغنط
STR_LIVERY_DMU                                                  :DMU
STR_LIVERY_EMU                                                  :EMU
STR_LIVERY_PASSENGER_WAGON_STEAM                                :حافلة ركاب - بخارية
STR_LIVERY_PASSENGER_WAGON_DIESEL                               :حافلة ركاب - ديزل
STR_LIVERY_PASSENGER_WAGON_ELECTRIC                             :عربة ركاب - كهربائية
STR_LIVERY_PASSENGER_WAGON_MONORAIL                             :عربة ركاب - أحادية
STR_LIVERY_PASSENGER_WAGON_MAGLEV                               :عربة كاب - ممغنطة
STR_LIVERY_FREIGHT_WAGON                                        :عربة شحن
STR_LIVERY_BUS                                                  :باص
STR_LIVERY_TRUCK                                                :لوري
STR_LIVERY_PASSENGER_SHIP                                       :عبارة ركاب
STR_LIVERY_FREIGHT_SHIP                                         :سفينة شحن
STR_LIVERY_HELICOPTER                                           :هيلوكبتر
STR_LIVERY_SMALL_PLANE                                          :طائرة صغيرة
STR_LIVERY_LARGE_PLANE                                          :طائرة كبيرة
STR_LIVERY_PASSENGER_TRAM                                       :ترام ركاب
STR_LIVERY_FREIGHT_TRAM                                         :عربة ترام للشحن

# Face selection window
STR_FACE_CAPTION                                                :{WHITE}اختيار الوجة
STR_FACE_CANCEL_TOOLTIP                                         :{BLACK}الغاء اختيار الوجة الجديد
STR_FACE_OK_TOOLTIP                                             :{BLACK}اقبل الوجة الجديد
STR_FACE_RANDOM                                                 :{BLACK}عشوائي

STR_FACE_MALE_BUTTON                                            :{BLACK}رجل
STR_FACE_MALE_TOOLTIP                                           :{BLACK}اختر وجة رجل
STR_FACE_FEMALE_BUTTON                                          :{BLACK}امرأة
STR_FACE_FEMALE_TOOLTIP                                         :{BLACK}اختر وجة امرأة
STR_FACE_NEW_FACE_BUTTON                                        :{BLACK}وجة جديد
STR_FACE_NEW_FACE_TOOLTIP                                       :{BLACK}اختر وجة عشوائي
STR_FACE_ADVANCED                                               :{BLACK}متقدم
STR_FACE_ADVANCED_TOOLTIP                                       :{BLACK}إختيار وجه متقدم
STR_FACE_SIMPLE                                                 :{BLACK}بسيط
STR_FACE_SIMPLE_TOOLTIP                                         :{BLACK}اختيار الوجة المبسط
STR_FACE_LOAD                                                   :{BLACK}حمل
STR_FACE_LOAD_TOOLTIP                                           :{BLACK}حمل الوجه المفضل
STR_FACE_LOAD_DONE                                              :{WHITE}وجهك المفضل تم تحميله من ملف التكوين الخاص بـ OpenTTD.
STR_FACE_FACECODE                                               :{BLACK}رقم وجة اللاعب
STR_FACE_FACECODE_TOOLTIP                                       :{BLACK}عرض او تغيير رقم الوجة
STR_FACE_FACECODE_CAPTION                                       :{WHITE}عرض او تغيير رقم وجة اللاعب
STR_FACE_FACECODE_SET                                           :{WHITE}رقم الوجة الجديد - كود - تم تعيينة
STR_FACE_FACECODE_ERR                                           :{WHITE}لا نتمكن من تغيير رقم الوجة. - يجب ان يكون من 0 الى 4,294,967,295 !
STR_FACE_SAVE                                                   :{BLACK}حفظ
STR_FACE_SAVE_TOOLTIP                                           :{BLACK}حفظ الوجه المفضل
STR_FACE_SAVE_DONE                                              :{WHITE}هذا الوجه سيحفظ كالمفضل في ملف تكوينك الخاص بـ Open TTD.
STR_FACE_EUROPEAN                                               :{BLACK}أوربي
STR_FACE_SELECT_EUROPEAN                                        :{BLACK}إختيار وجوه أوربيه
STR_FACE_AFRICAN                                                :{BLACK}أفريقي
STR_FACE_SELECT_AFRICAN                                         :{BLACK}إختيار وجوه أفريقيه
STR_FACE_YES                                                    :نعم
STR_FACE_NO                                                     :لا
STR_FACE_MOUSTACHE_EARRING_TOOLTIP                              :{BLACK}تفعيل الشوارب أو أقراط الأذان
STR_FACE_HAIR                                                   :الشعر:
STR_FACE_HAIR_TOOLTIP                                           :{BLACK}غير الشعر
STR_FACE_EYEBROWS                                               :الحواجب:
STR_FACE_EYEBROWS_TOOLTIP                                       :{BLACK}غير الحواجب
STR_FACE_EYECOLOUR                                              :لون العيون:
STR_FACE_EYECOLOUR_TOOLTIP                                      :{BLACK}غير لون العيون
STR_FACE_GLASSES                                                :نظارات:
STR_FACE_GLASSES_TOOLTIP                                        :{BLACK}تفعيل النظارات
STR_FACE_GLASSES_TOOLTIP_2                                      :{BLACK}غير النظارات
STR_FACE_NOSE                                                   :الأنف:
STR_FACE_NOSE_TOOLTIP                                           :{BLACK}غير الأنف
STR_FACE_LIPS                                                   :الشفاه:
STR_FACE_MOUSTACHE                                              :الشوارب:
STR_FACE_LIPS_MOUSTACHE_TOOLTIP                                 :{BLACK}غير الشفاه أو الشوارب
STR_FACE_CHIN                                                   :الذقن:
STR_FACE_CHIN_TOOLTIP                                           :{BLACK}غير الذقن
STR_FACE_JACKET                                                 :سترة:
STR_FACE_JACKET_TOOLTIP                                         :{BLACK}غير السترة
STR_FACE_COLLAR                                                 :الياقة:
STR_FACE_COLLAR_TOOLTIP                                         :{BLACK}غير الياقة
STR_FACE_TIE                                                    :الربطة:
STR_FACE_EARRING                                                :أقراط الأذان:
STR_FACE_TIE_EARRING_TOOLTIP                                    :{BLACK}غير الربطة أو أقراط الأذن

# Matches ServerGameType
###length 3

# Network server list
STR_NETWORK_SERVER_LIST_CAPTION                                 :{WHITE}لعب جماعي
STR_NETWORK_SERVER_LIST_PLAYER_NAME                             :{BLACK}أسم اللاعب
STR_NETWORK_SERVER_LIST_ENTER_NAME_TOOLTIP                      :{BLACK}هذا الآسم الذي ستعرف به في اللعبة

STR_NETWORK_SERVER_LIST_GAME_NAME                               :{BLACK}الأسم
STR_NETWORK_SERVER_LIST_GAME_NAME_TOOLTIP                       :{BLACK}أسم اللعبة
STR_NETWORK_SERVER_LIST_GENERAL_ONLINE                          :{BLACK}{COMMA}/{COMMA} - {COMMA}/{COMMA}
STR_NETWORK_SERVER_LIST_CLIENTS_CAPTION                         :{BLACK}عميل
STR_NETWORK_SERVER_LIST_CLIENTS_CAPTION_TOOLTIP                 :{BLACK}عملاء متصلين / أقصى عدد للعملاء{}شركات متصلة / أقصى عدد للشركات
STR_NETWORK_SERVER_LIST_MAP_SIZE_SHORT                          :{BLACK}{COMMA}x{COMMA}
STR_NETWORK_SERVER_LIST_MAP_SIZE_CAPTION                        :{BLACK}حجم الخريطة
STR_NETWORK_SERVER_LIST_MAP_SIZE_CAPTION_TOOLTIP                :{BLACK}حجم خريطة اللعبة{}أضغط لترتيب بالحجم
STR_NETWORK_SERVER_LIST_DATE_CAPTION                            :{BLACK}التاريخ
STR_NETWORK_SERVER_LIST_DATE_CAPTION_TOOLTIP                    :{BLACK}التاريخ الحالي
STR_NETWORK_SERVER_LIST_YEARS_CAPTION                           :{BLACK}سنين
STR_NETWORK_SERVER_LIST_YEARS_CAPTION_TOOLTIP                   :{BLACK}عدد السنوات{}اللعبة قائمة
STR_NETWORK_SERVER_LIST_INFO_ICONS_TOOLTIP                      :{BLACK}اللغة ، نسخة الخادم ، إلخ

STR_NETWORK_SERVER_LIST_CLICK_GAME_TO_SELECT                    :{BLACK}أضغط على لعبة من القائمة لإختيارها
STR_NETWORK_SERVER_LIST_LAST_JOINED_SERVER                      :{BLACK}الخادم الذي أنضممت إليه آخر مره:
STR_NETWORK_SERVER_LIST_CLICK_TO_SELECT_LAST                    :{BLACK}اضغط للعب الخادم الذي لعبت به آخر مرة.

STR_NETWORK_SERVER_LIST_GAME_INFO                               :{SILVER}معلومات اللعبة
STR_NETWORK_SERVER_LIST_CLIENTS                                 :{SILVER}عملاء:{WHITE}{COMMA} / {COMMA} - {COMMA} / {COMMA}
STR_NETWORK_SERVER_LIST_LANDSCAPE                               :{SILVER}مجموعة المربعات:{WHITE}{STRING}
STR_NETWORK_SERVER_LIST_MAP_SIZE                                :{SILVER}حجم الخريطة: {WHITE}{COMMA}x{COMMA}
STR_NETWORK_SERVER_LIST_SERVER_VERSION                          :{SILVER}نسخه اللعبه لهذا الخادم: {WHITE}{STRING}
STR_NETWORK_SERVER_LIST_SERVER_ADDRESS                          :{SILVER}عنوان الخادم:{WHITE}{STRING}
STR_NETWORK_SERVER_LIST_START_DATE                              :{SILVER}تاريخ البداية:{WHITE}{DATE_SHORT}
STR_NETWORK_SERVER_LIST_CURRENT_DATE                            :{SILVER}التاريخ الحالي:{WHITE}{DATE_SHORT}
STR_NETWORK_SERVER_LIST_PASSWORD                                :{SILVER}كلمت السر محمية!
STR_NETWORK_SERVER_LIST_SERVER_OFFLINE                          :{SILVER}الخادم غير موجود
STR_NETWORK_SERVER_LIST_SERVER_FULL                             :{SILVER}الخادم ممتلئ
STR_NETWORK_SERVER_LIST_SERVER_TOO_OLD                          :{SILVER}الخادم (سرڤر) قديم جدًا
STR_NETWORK_SERVER_LIST_VERSION_MISMATCH                        :{SILVER}النسخة غير متطابقة
STR_NETWORK_SERVER_LIST_GRF_MISMATCH                            :{SILVER} عدم توافق NewGFR

STR_NETWORK_SERVER_LIST_JOIN_GAME                               :{BLACK}أنضم للعبة
STR_NETWORK_SERVER_LIST_REFRESH                                 :{BLACK}حدث الخادم
STR_NETWORK_SERVER_LIST_REFRESH_TOOLTIP                         :{BLACK}حدث معلومات الخادم

STR_NETWORK_SERVER_LIST_ADD_SERVER                              :{BLACK}اضف خادم - سيرفر
STR_NETWORK_SERVER_LIST_ADD_SERVER_TOOLTIP                      :{BLACK}اضف خادم (سيرڤر). يمكن أن يكون هذا إما عنوان خادم أو رقم دعوة
STR_NETWORK_SERVER_LIST_START_SERVER                            :{BLACK}أبدأ الخادم
STR_NETWORK_SERVER_LIST_START_SERVER_TOOLTIP                    :{BLACK}أبدأ خادمك الخاص

STR_NETWORK_SERVER_LIST_PLAYER_NAME_OSKTITLE                    :{BLACK}أدخل أسمك

# Start new multiplayer server
STR_NETWORK_START_SERVER_CAPTION                                :{WHITE}أبدا لعبة متعددة اللاعبين جديدة

STR_NETWORK_START_SERVER_NEW_GAME_NAME                          :{BLACK}أسم اللعبة:
STR_NETWORK_START_SERVER_NEW_GAME_NAME_TOOLTIP                  :{BLACK}أسم اللعبة سيظهر للآخرين في قائمة تعدد اللاعبين
STR_NETWORK_START_SERVER_SET_PASSWORD                           :{BLACK}ضع كلمة سر
STR_NETWORK_START_SERVER_PASSWORD_TOOLTIP                       :{BLACK}احم لعبتك برقم سري حتى لا تصبح لعبتك مفتوحة للجميع

STR_NETWORK_START_SERVER_CLIENTS_SELECT                         :{BLACK}{NUM}عميل
STR_NETWORK_START_SERVER_NUMBER_OF_CLIENTS                      :{BLACK}اقصى عدد للعملاء:
STR_NETWORK_START_SERVER_NUMBER_OF_CLIENTS_TOOLTIP              :{BLACK}أختر أقصى عدد للعملاء
STR_NETWORK_START_SERVER_COMPANIES_SELECT                       :{BLACK}{NUM}شركة
STR_NETWORK_START_SERVER_NUMBER_OF_COMPANIES                    :{BLACK}أقصى عدد شركات:
STR_NETWORK_START_SERVER_NUMBER_OF_COMPANIES_TOOLTIP            :{BLACK}حدد العدد الاقصى للشركات في هذا الخادم

STR_NETWORK_START_SERVER_NEW_GAME_NAME_OSKTITLE                 :{BLACK}أدخل أسم اللعبة للشبكة

# Network connecting window
STR_NETWORK_CONNECTING_CAPTION                                  :{WHITE}إتصال...

STR_NETWORK_CONNECTING_WAITING                                  :{BLACK}{NUM}انتظار اللاعبين السابقين
STR_NETWORK_CONNECTING_DOWNLOADING_1                            :{BLACK}{BYTES}تم تحميل حتى الان
STR_NETWORK_CONNECTING_DOWNLOADING_2                            :{BLACK}{BYTES} / {BYTES} حمل حتى الان

###length 8
STR_NETWORK_CONNECTING_1                                        :{BLACK}(1/6) إتصال..
STR_NETWORK_CONNECTING_2                                        :{BLACK}(2/6)تصريح الدخول...
STR_NETWORK_CONNECTING_3                                        :{BLACK}(3/6) إنتظار..
STR_NETWORK_CONNECTING_4                                        :{BLACK}(4/6) تحميل الخريطة..
STR_NETWORK_CONNECTING_5                                        :{BLACK}(5/6) معالجة البيانات..
STR_NETWORK_CONNECTING_6                                        :{BLACK}(6/6) تسجيل..
STR_NETWORK_CONNECTING_SPECIAL_1                                :{BLACK}جلب معلومات اللعبة..
STR_NETWORK_CONNECTING_SPECIAL_2                                :{BLACK}جلب معلومات الشركة..

STR_NETWORK_CONNECTION_DISCONNECT                               :{BLACK}فصل

STR_NETWORK_NEED_GAME_PASSWORD_CAPTION                          :{WHITE}الخادم محمى. من فضلك ادخل كلمه المرور
STR_NETWORK_NEED_COMPANY_PASSWORD_CAPTION                       :{WHITE}الشركه محميه. من فضلك ادخل كلمه المرور

# Network company list added strings
STR_NETWORK_COMPANY_LIST_CLIENT_LIST                            :اللاعبون عبر الإنترنت
STR_NETWORK_COMPANY_LIST_SPECTATE                               :شاهد

# Network client list
STR_NETWORK_CLIENT_LIST_CAPTION                                 :{WHITE}اللاعبون عبر الإنترنت
STR_NETWORK_CLIENT_LIST_NEW_COMPANY                             :(شركة جديدة)

# Matches ConnectionType
###length 5
STR_NETWORK_CLIENT_LIST_SERVER_CONNECTION_TYPE_DIRECT           :{BLACK}عامة

STR_NETWORK_CLIENT_LIST_ADMIN_CLIENT_BAN                        :منع

STR_NETWORK_CLIENT_LIST_ASK_CLIENT_KICK                         :{YELLOW}هل أنت متأكد أنك تريد طرد اللاعب '{STRING}'؟
<<<<<<< HEAD
=======
STR_NETWORK_CLIENT_LIST_ASK_CLIENT_BAN                          :{YELLOW}هل أنت متأكد أنك تريد حظر اللاعب '{STRING}'؟
>>>>>>> 5e227886

STR_NETWORK_ASK_RELAY_NO                                        :{BLACK}لا

STR_NETWORK_SPECTATORS                                          :المشاهدين

# Network set password
STR_COMPANY_PASSWORD_CANCEL                                     :{BLACK}لا تحفظ كلمة المرور المدخلة
STR_COMPANY_PASSWORD_OK                                         :{BLACK}اعط الشركة كلمة المرور الجديدة
STR_COMPANY_PASSWORD_CAPTION                                    :{WHITE}كلمة مرور الشركة
STR_COMPANY_PASSWORD_MAKE_DEFAULT                               :{BLACK}كلمة مرور الشركة القياسية
STR_COMPANY_PASSWORD_MAKE_DEFAULT_TOOLTIP                       :{BLACK}استخدم كلمة مرور هذه الشركة كافتراضية للشركات الجديدة

# Network company info join/password
STR_COMPANY_VIEW_JOIN                                           :{BLACK} انضم
STR_COMPANY_VIEW_JOIN_TOOLTIP                                   :{BLACK} انضم و العب بهذه الشركة
STR_COMPANY_VIEW_PASSWORD                                       :{BLACK}كلمة المرور
STR_COMPANY_VIEW_PASSWORD_TOOLTIP                               :{BLACK}احمي شركتك بكلمة مرور خاصة لمنع الوصول الغير مسموح من اللاعبين الآخرين.
STR_COMPANY_VIEW_SET_PASSWORD                                   :{BLACK}ادخل كلمة المرور

# Network chat
STR_NETWORK_CHAT_SEND                                           :{BLACK}ارسل
STR_NETWORK_CHAT_COMPANY_CAPTION                                :[فريق]
STR_NETWORK_CHAT_CLIENT_CAPTION                                 :[خاص] {STRING}:
STR_NETWORK_CHAT_ALL_CAPTION                                    :[الكل]:

STR_NETWORK_CHAT_COMPANY                                        :[فريق]{STRING} : {WHITE}{STRING}
STR_NETWORK_CHAT_TO_COMPANY                                     :[فريق] الى {STRING} : {WHITE}{STRING}
STR_NETWORK_CHAT_CLIENT                                         :[خاص] {STRING}: {WHITE}{STRING}
STR_NETWORK_CHAT_TO_CLIENT                                      :[خاص] الى {STRING} : {WHITE}{STRING}
STR_NETWORK_CHAT_ALL                                            :[الكل] {STRING}: {WHITE}{STRING}
STR_NETWORK_CHAT_EXTERNAL                                       :[{3:STRING}] {0:STRING}: {WHITE}{1:STRING}
STR_NETWORK_CHAT_OSKTITLE                                       :{BLACK}ادخل نص للمحادثة

# Network messages
STR_NETWORK_ERROR_NOTAVAILABLE                                  :{WHITE}لايوجد أجهزة شبكة او الشبكة معطلة
STR_NETWORK_ERROR_NOCONNECTION                                  :{WHITE}انتهت مهلة الاتصال بالخادم أو تم رفضه
STR_NETWORK_ERROR_NEWGRF_MISMATCH                               :{WHITE}لم يتم الربط بسبب عدم توافق NewGFR
STR_NETWORK_ERROR_DESYNC                                        :{WHITE}فشل تحديث البيانات
STR_NETWORK_ERROR_LOSTCONNECTION                                :{WHITE}انقطع الاتصال بلعبة الشبكة
STR_NETWORK_ERROR_SAVEGAMEERROR                                 :{WHITE}لايمكن تحميل اللعبة المخزنة
STR_NETWORK_ERROR_SERVER_START                                  :{WHITE}لايمكن بدء الخادم (سرڤر)
STR_NETWORK_ERROR_SERVER_ERROR                                  :{WHITE}حدث خطأ في البروتوكول و انقطع الاتصال
STR_NETWORK_ERROR_BAD_PLAYER_NAME                               :{WHITE}لم يتم تحديد اسم اللاعب الخاص بك. يمكنك تحديد الاسم في الجزء العلوي من نافذة العب الجماعي
STR_NETWORK_ERROR_WRONG_REVISION                                :{WHITE}نسخة اللاعب غير مطابقة لنسخة الخادم
STR_NETWORK_ERROR_WRONG_PASSWORD                                :{WHITE}رقم سري خاطئ
STR_NETWORK_ERROR_SERVER_FULL                                   :{WHITE}الخادم ممتلئ
STR_NETWORK_ERROR_SERVER_BANNED                                 :{WHITE}أنت ممنوع من هذا الخادم
STR_NETWORK_ERROR_KICKED                                        :{WHITE}لقد طردت من اللعبة
STR_NETWORK_ERROR_KICK_MESSAGE                                  :{WHITE}السبب: {STRING}
STR_NETWORK_ERROR_CHEATER                                       :{WHITE}الغش ليس مسموحا به في هذه اللعبة
STR_NETWORK_ERROR_TOO_MANY_COMMANDS                             :{WHITE}أنت تقوم بإرسال العديد من الأوامر للخادم

STR_NETWORK_ERROR_CLIENT_GUI_LOST_CONNECTION_CAPTION            :{WHITE}احتمال فقد الاتصال
STR_NETWORK_ERROR_CLIENT_GUI_LOST_CONNECTION                    :{WHITE}اخر {NUM} ثواني لم تصل بيانات من السيرفر

###length 21
STR_NETWORK_ERROR_CLIENT_GENERAL                                :خطاء عام
STR_NETWORK_ERROR_CLIENT_DESYNC                                 :خطأ في DESYNC
STR_NETWORK_ERROR_CLIENT_SAVEGAME                               :لايمكن تحميل الخريطة
STR_NETWORK_ERROR_CLIENT_CONNECTION_LOST                        :فقد الإتصال
STR_NETWORK_ERROR_CLIENT_PROTOCOL_ERROR                         :خطاء في البروتكول
STR_NETWORK_ERROR_CLIENT_NEWGRF_MISMATCH                        :عدم توافق في NewGFR
STR_NETWORK_ERROR_CLIENT_NOT_AUTHORIZED                         :غير مصرح
STR_NETWORK_ERROR_CLIENT_NOT_EXPECTED                           :استلمت معلومات غريبة
STR_NETWORK_ERROR_CLIENT_WRONG_REVISION                         :اصدار خاطئ
STR_NETWORK_ERROR_CLIENT_NAME_IN_USE                            :الأسم مستخدم
STR_NETWORK_ERROR_CLIENT_WRONG_PASSWORD                         :رقم سري خاطئ
STR_NETWORK_ERROR_CLIENT_COMPANY_MISMATCH                       :اسم الشركة خاطئ في الشبكة
STR_NETWORK_ERROR_CLIENT_KICKED                                 :طردت من الخادم
STR_NETWORK_ERROR_CLIENT_CHEATER                                :كان يحاول استخدام سر للغش
STR_NETWORK_ERROR_CLIENT_SERVER_FULL                            :خادم ممتلئ
STR_NETWORK_ERROR_CLIENT_TOO_MANY_COMMANDS                      :كان يرسل الكثير من الاوامر

# Network related errors
STR_NETWORK_SERVER_MESSAGE                                      :*** {1:STRING}

###length 12
STR_NETWORK_SERVER_MESSAGE_GAME_PAUSED                          :اللعبة متوقفة ({STRING})
STR_NETWORK_SERVER_MESSAGE_GAME_STILL_PAUSED_1                  :اللعبة مازالت متوقفة ({STRING})
STR_NETWORK_SERVER_MESSAGE_GAME_STILL_PAUSED_2                  :اللعبة مازالت متوقفة ({STRING}، {STRING})
STR_NETWORK_SERVER_MESSAGE_GAME_STILL_PAUSED_3                  :اللعبة متوقفة ({STRING}، {STRING}، {STRING})
STR_NETWORK_SERVER_MESSAGE_GAME_STILL_PAUSED_4                  :اللعبة مازالت متوقفة ({STRING}، {STRING}، {STRING}، {STRING})
STR_NETWORK_SERVER_MESSAGE_GAME_STILL_PAUSED_5                  :اللعبة مازالت متوقفة ({STRING}، {STRING}، {STRING}، {STRING}، {STRING})
STR_NETWORK_SERVER_MESSAGE_GAME_UNPAUSED                        :اللعبة غير موقوفه ({STRING})
STR_NETWORK_SERVER_MESSAGE_GAME_REASON_NOT_ENOUGH_PLAYERS       :عدد اللاعبين غير كافي
STR_NETWORK_SERVER_MESSAGE_GAME_REASON_CONNECTING_CLIENTS       :ربط العملاء
STR_NETWORK_SERVER_MESSAGE_GAME_REASON_MANUAL                   :يدوي

STR_NETWORK_MESSAGE_CLIENT_LEAVING                              :يغادر
STR_NETWORK_MESSAGE_CLIENT_JOINED                               :*** {STRING} قد انضم للعبة
STR_NETWORK_MESSAGE_CLIENT_JOINED_ID                            :*** {STRING} انضم الى اللعبة (Client #{2:NUM})
STR_NETWORK_MESSAGE_CLIENT_COMPANY_JOIN                         :*** {STRING} انضم الى الشركة رقم : {2:NUM}
STR_NETWORK_MESSAGE_CLIENT_COMPANY_SPECTATE                     :*** {STRING} انضم الى المشاهدين
STR_NETWORK_MESSAGE_CLIENT_COMPANY_NEW                          :*** {STRING} قد بدأ شركة جديدة: (#{2:NUM})
STR_NETWORK_MESSAGE_CLIENT_LEFT                                 :*** {STRING} قد غادر اللعبة : - {2:STRING}-
STR_NETWORK_MESSAGE_NAME_CHANGE                                 :*** {STRING} قد غير الاسم الى {STRING}
STR_NETWORK_MESSAGE_GIVE_MONEY                                  :*** {STRING} اعطى {2:CURRENCY_LONG} إلى {1:STRING}
STR_NETWORK_MESSAGE_SERVER_SHUTDOWN                             :{WHITE}اقفل الخادم الجلسة
STR_NETWORK_MESSAGE_SERVER_REBOOT                               :{WHITE}يتم بدأ الخادم من جديد ...{} الرجاء الأنتظار

STR_NETWORK_ERROR_COORDINATOR_REGISTRATION_FAILED               :{WHITE}فشل تسجيل السرفر

# Content downloading window
STR_CONTENT_TITLE                                               :{WHITE}تنزيل المحتوى
STR_CONTENT_TYPE_CAPTION                                        :{BLACK} نوع
STR_CONTENT_TYPE_CAPTION_TOOLTIP                                :{BLACK} نوع المحتوى
STR_CONTENT_NAME_CAPTION                                        :{BLACK} الاسم
STR_CONTENT_NAME_CAPTION_TOOLTIP                                :{BLACK} اسم المحتوى
STR_CONTENT_MATRIX_TOOLTIP                                      :{BLACK} اضغط على الخط لرؤية التفاصيل.{} اضغط على مربع الاختيار لتحميل.
STR_CONTENT_SELECT_ALL_CAPTION                                  :{BLACK} اختيار الكل
STR_CONTENT_SELECT_ALL_CAPTION_TOOLTIP                          :{BLACK} تحميل كامل المحتوى
STR_CONTENT_SELECT_UPDATES_CAPTION                              :{BLACK} اختر التحديث
STR_CONTENT_SELECT_UPDATES_CAPTION_TOOLTIP                      :{BLACK} ضع علامة على التحديثات للمحتويات الموجودة و التي سيتم تحميلها
STR_CONTENT_UNSELECT_ALL_CAPTION                                :{BLACK} مسح الكل
STR_CONTENT_UNSELECT_ALL_CAPTION_TOOLTIP                        :{BLACK} ضع علامة على المحتوى التي لن يتم تحميلها
STR_CONTENT_SEARCH_EXTERNAL                                     :{BLACK}بحث المواقع الخارجية
STR_CONTENT_SEARCH_EXTERNAL_TOOLTIP                             :{BLACK} محتوى البحث غير متوفر في في خدمة محتوى OpenTTD على مواقع الويب غير التابعة لـ OpenTTD
STR_CONTENT_FILTER_TITLE                                        :{BLACK}مُرَشِح:
STR_CONTENT_OPEN_URL                                            :{BLACK} زيارة الموقع
STR_CONTENT_OPEN_URL_TOOLTIP                                    :{BLACK}قم بزيارة الموقع لهذا المحتوى
STR_CONTENT_DOWNLOAD_CAPTION                                    :{BLACK} تحميل
STR_CONTENT_DOWNLOAD_CAPTION_TOOLTIP                            :{BLACK} ابدأ تحميل المحتويات المختارة
STR_CONTENT_TOTAL_DOWNLOAD_SIZE                                 :{SILVER} حجم البيانات التي سيتم تحميلها: {WHITE}{BYTES}
STR_CONTENT_DETAIL_TITLE                                        :{SILVER} معلومات المحتوى

###length 5
STR_CONTENT_DETAIL_SUBTITLE_UNSELECTED                          :{SILVER} لم تختر هذا المحتوى لتحميل
STR_CONTENT_DETAIL_SUBTITLE_SELECTED                            :{SILVER} لقد اخترت هذا المحتوى ليتم تحميله
STR_CONTENT_DETAIL_SUBTITLE_AUTOSELECTED                        :{SILVER} هذا الدعم قد اختير للتحميل
STR_CONTENT_DETAIL_SUBTITLE_ALREADY_HERE                        :{SILVER} هذا المحتوى موجود لديك مسبقا
STR_CONTENT_DETAIL_SUBTITLE_DOES_NOT_EXIST                      :{SILVER}هذا المحتوى غير معروف و لا يمكت تحميله في OpenTTD

STR_CONTENT_DETAIL_UPDATE                                       :{SILVER}هذا استبدال للملف الموجود {STRING}
STR_CONTENT_DETAIL_NAME                                         :{SILVER}الاسم: {WHITE}{STRING}
STR_CONTENT_DETAIL_VERSION                                      :{SILVER} النسخة: {WHITE}{STRING}
STR_CONTENT_DETAIL_DESCRIPTION                                  :{SILVER}الوصف: {WHITE}{STRING}
STR_CONTENT_DETAIL_URL                                          :{SILVER}عنوان الموقع: {WHITE}{STRING}
STR_CONTENT_DETAIL_TYPE                                         :{SILVER}النوع: {WHITE}{STRING}
STR_CONTENT_DETAIL_FILESIZE                                     :{SILVER}حجم التحميل: {WHITE}{BYTES}
STR_CONTENT_DETAIL_SELECTED_BECAUSE_OF                          :{SILVER} اختير بسبب: {WHITE}{STRING}
STR_CONTENT_DETAIL_DEPENDENCIES                                 :{SILVER} الاعتمادية: {WHITE}{STRING}
STR_CONTENT_DETAIL_TAGS                                         :{SILVER} الاسم الرمزي: {WHITE}{STRING}
STR_CONTENT_NO_ZLIB                                             :{WHITE}بنيت OpenTTD بدون دعم "zlib"...
STR_CONTENT_NO_ZLIB_SUB                                         :{WHITE}تحميل محتويات zlib غير ممكن

# Order of these is important!
STR_CONTENT_TYPE_BASE_GRAPHICS                                  :الرسوميات الاساسية
STR_CONTENT_TYPE_NEWGRF                                         :GRF جديدة
STR_CONTENT_TYPE_AI                                             :الذكاء الصناعي
STR_CONTENT_TYPE_AI_LIBRARY                                     :مكتبة الذكاء الصناعي
STR_CONTENT_TYPE_SCENARIO                                       :سناريو
STR_CONTENT_TYPE_HEIGHTMAP                                      :خارطة المرتفعات
STR_CONTENT_TYPE_BASE_SOUNDS                                    :الاصوات الاساسية
STR_CONTENT_TYPE_BASE_MUSIC                                     :الموسيقى الاساسية

# Content downloading progress window
STR_CONTENT_DOWNLOAD_TITLE                                      :{WHITE}يتم تحميل المحتوى...
STR_CONTENT_DOWNLOAD_INITIALISE                                 :{WHITE}يتم طلب الملفات ...
STR_CONTENT_DOWNLOAD_FILE                                       :{WHITE}يتم تحميل {STRING} - {NUM} من {NUM}
STR_CONTENT_DOWNLOAD_COMPLETE                                   :{WHITE}انتهى التحميل
STR_CONTENT_DOWNLOAD_PROGRESS_SIZE                              :{WHITE}{BYTES} من {BYTES} {NUM} %

# Content downloading error messages
STR_CONTENT_ERROR_COULD_NOT_CONNECT                             :{WHITE}لم يتم الربط مع خادم (سرڤر) المحتوى
STR_CONTENT_ERROR_COULD_NOT_DOWNLOAD                            :{WHITE}فشل التحميل...
STR_CONTENT_ERROR_COULD_NOT_DOWNLOAD_FILE_NOT_WRITABLE          :{WHITE}... لا يمكن الكتابة على الملف
STR_CONTENT_ERROR_COULD_NOT_EXTRACT                             :{WHITE}لم يتمكن من فك ضغط الملف المحمل

STR_MISSING_GRAPHICS_SET_CAPTION                                :{WHITE}رسومات مفقودة
STR_MISSING_GRAPHICS_SET_MESSAGE                                :{BLACK}تحتاج اللعبة الى رسومات و لم يتم التعرف على اي منها. هل قمت يتحميل الرسومات و تنصيبها؟
STR_MISSING_GRAPHICS_YES_DOWNLOAD                               :{BLACK}نعم, حمل الرسومات
STR_MISSING_GRAPHICS_NO_QUIT                                    :{BLACK}لا, اغلق اللعبة

STR_MISSING_GRAPHICS_ERROR_QUIT                                 :{BLACK}الخروج من OpenTTD

# Transparency settings window
STR_TRANSPARENCY_CAPTION                                        :{WHITE}خيارات الشفافية
STR_TRANSPARENT_SIGNS_TOOLTIP                                   :{BLACK}بدل شفافية اسماء المحطات. مفتاح كنترول للاغلاق.
STR_TRANSPARENT_TREES_TOOLTIP                                   :{BLACK}بدل الشفافية للشجر. مفتاح كنترول للإغلاق.
STR_TRANSPARENT_HOUSES_TOOLTIP                                  :{BLACK}بدل الشفافية للمباني. مفتاح كنترول للاغلاق.
STR_TRANSPARENT_INDUSTRIES_TOOLTIP                              :{BLACK}بدل الشفافية للمصانع. مفتاح كنترول للاغلاق.
STR_TRANSPARENT_BUILDINGS_TOOLTIP                               :{BLACK}بدل الشفافية للمحطات و ملحقاتها. مفتاح كنترول للاغلاق.
STR_TRANSPARENT_BRIDGES_TOOLTIP                                 :{BLACK} بدل الشفافية للجسور. مفتاح كنترول للاغلاق.
STR_TRANSPARENT_STRUCTURES_TOOLTIP                              :{BLACK}بدل بين الشفافية للعلامات مثل المنارات الضوئية و هواائيات الارسال. مفتاح كنترول لالغلاق.
STR_TRANSPARENT_CATENARY_TOOLTIP                                :{BLACK} غير شفافية سكك الحديد. مفتاح كنترول للاغلاق.
STR_TRANSPARENT_LOADING_TOOLTIP                                 :{BLACK}غير الشفافية لنسبة التحميل. مفتاح كنترول للاغلاق.
STR_TRANSPARENT_INVISIBLE_TOOLTIP                               :{BLACK}اخفاء الاجرام تماما بدلا من الشفافية

# Linkgraph legend window
STR_LINKGRAPH_LEGEND_CAPTION                                    :{BLACK}مفتاح تدفق البضائع
STR_LINKGRAPH_LEGEND_ALL                                        :{BLACK}الكل
STR_LINKGRAPH_LEGEND_NONE                                       :{BLACK}لا شيء
STR_LINKGRAPH_LEGEND_SELECT_COMPANIES                           :{BLACK}حدد الشركات المراد عرضها
STR_LINKGRAPH_LEGEND_COMPANY_TOOLTIP                            :{BLACK}{STRING}{}{COMPANY}

# Linkgraph legend window and linkgraph legend in smallmap
STR_LINKGRAPH_LEGEND_UNUSED                                     :{TINY_FONT}{BLACK}غير مستخدم
STR_LINKGRAPH_LEGEND_SATURATED                                  :{TINY_FONT}{BLACK}عادي الاستخدام
STR_LINKGRAPH_LEGEND_OVERLOADED                                 :{TINY_FONT}{BLACK}زائد الاستخدام

# Linkgraph tooltip

# Base for station construction window(s)
STR_STATION_BUILD_COVERAGE_AREA_TITLE                           :{BLACK}وضح منطقة التغطية
STR_STATION_BUILD_COVERAGE_OFF                                  :{BLACK}غلق
STR_STATION_BUILD_COVERAGE_ON                                   :{BLACK}فتح
STR_STATION_BUILD_COVERAGE_AREA_OFF_TOOLTIP                     :{BLACK}لا توضح منطقة التغطية للموقح المقترح
STR_STATION_BUILD_COVERAGE_AREA_ON_TOOLTIP                      :{BLACK}وضح منطقة التغطيةللموقع المقترح
STR_STATION_BUILD_ACCEPTS_CARGO                                 :{GOLD}{CARGO_LIST}{BLACK}يقبل:
STR_STATION_BUILD_SUPPLIES_CARGO                                :{GOLD}{CARGO_LIST}{BLACK}الموارد:

# Join station window
STR_JOIN_STATION_CAPTION                                        :{WHITE}اربط المحطات
STR_JOIN_STATION_CREATE_SPLITTED_STATION                        :{YELLOW} بناء محطة مفصلة

STR_JOIN_WAYPOINT_CAPTION                                       :{WHITE}اربط نقطة العبور
STR_JOIN_WAYPOINT_CREATE_SPLITTED_WAYPOINT                      :{YELLOW} ابني نقطة عبور مستقلة

# Generic toolbar

# Rail construction toolbar
STR_RAIL_TOOLBAR_RAILROAD_CONSTRUCTION_CAPTION                  :بناء السكك الحديدية
STR_RAIL_TOOLBAR_ELRAIL_CONSTRUCTION_CAPTION                    :بناء سكة القطار الكهربائية
STR_RAIL_TOOLBAR_MONORAIL_CONSTRUCTION_CAPTION                  :بناء السكة الاحادية
STR_RAIL_TOOLBAR_MAGLEV_CONSTRUCTION_CAPTION                    :بناء السكة الممغنطة

STR_RAIL_TOOLBAR_TOOLTIP_BUILD_RAILROAD_TRACK                   :{BLACK}بناء سكة حديد
STR_RAIL_TOOLBAR_TOOLTIP_BUILD_AUTORAIL                         :{BLACK}بناء سكة القطار باستخدام البناء التلقائي
STR_RAIL_TOOLBAR_TOOLTIP_BUILD_TRAIN_DEPOT_FOR_BUILDING         :{BLACK}بناء ورشة قطارات (لصيانة و شراء القطارات)
STR_RAIL_TOOLBAR_TOOLTIP_CONVERT_RAIL_TO_WAYPOINT               :{BLACK}غير السكة الى نقطة عبور
STR_RAIL_TOOLBAR_TOOLTIP_BUILD_RAILROAD_STATION                 :{BLACK}بناء محطة قطار. مفتاح كنترول يسمح بضم المحطات
STR_RAIL_TOOLBAR_TOOLTIP_BUILD_RAILROAD_SIGNALS                 :{BLACK}بناء إشارات السكك الحديدية.
STR_RAIL_TOOLBAR_TOOLTIP_BUILD_RAILROAD_BRIDGE                  :{BLACK}بناء جسر قطارات
STR_RAIL_TOOLBAR_TOOLTIP_BUILD_RAILROAD_TUNNEL                  :{BLACK}بناء نفق قطار
STR_RAIL_TOOLBAR_TOOLTIP_TOGGLE_BUILD_REMOVE_FOR                :{BLACK}تناوب بناء/ازالة سكك واشارات القطارات
STR_RAIL_TOOLBAR_TOOLTIP_CONVERT_RAIL                           :{BLACK}حول / طور سكة القطار

STR_RAIL_NAME_RAILROAD                                          :سكة حديد
STR_RAIL_NAME_ELRAIL                                            :سكة حديد كهربائية
STR_RAIL_NAME_MONORAIL                                          :سكة حديد احادية
STR_RAIL_NAME_MAGLEV                                            :سكة حديد ممغنطة

# Rail depot construction window
STR_BUILD_DEPOT_TRAIN_ORIENTATION_CAPTION                       :{WHITE}اتجاة ورشة الصيانة
STR_BUILD_DEPOT_TRAIN_ORIENTATION_TOOLTIP                       :{BLACK}اختر اتجاة ورشة صيانة القطارات

# Rail waypoint construction window
STR_WAYPOINT_CAPTION                                            :{WHITE}نقطة عبور
STR_WAYPOINT_GRAPHICS_TOOLTIP                                   :{BLACK} اختر نوع نقطة العبور

# Rail station construction window
STR_STATION_BUILD_RAIL_CAPTION                                  :{WHITE}اختر محطة القطار
STR_STATION_BUILD_ORIENTATION                                   :{BLACK}الاتجاة
STR_STATION_BUILD_RAILROAD_ORIENTATION_TOOLTIP                  :{BLACK}اختر اتجاة محطة القطار
STR_STATION_BUILD_NUMBER_OF_TRACKS                              :{BLACK}عدد المسارات
STR_STATION_BUILD_NUMBER_OF_TRACKS_TOOLTIP                      :{BLACK}اختر عدد المسارات للمحطة
STR_STATION_BUILD_PLATFORM_LENGTH                               :{BLACK}طول المحطة
STR_STATION_BUILD_PLATFORM_LENGTH_TOOLTIP                       :{BLACK}اختر طول المحطة
STR_STATION_BUILD_DRAG_DROP                                     :{BLACK}أسحب وأفلت
STR_STATION_BUILD_DRAG_DROP_TOOLTIP                             :{BLACK}بناء محطة بطريقة السحب والإفلات

STR_STATION_BUILD_STATION_CLASS_TOOLTIP                         :{BLACK} اختر فئة المحطات لعرضها
STR_STATION_BUILD_STATION_TYPE_TOOLTIP                          :{BLACK}أختر نوع المحطة لبنائها

STR_STATION_CLASS_DFLT                                          :المحطة القياسية
STR_STATION_CLASS_WAYP                                          :نقطة عبور

# Signal window
STR_BUILD_SIGNAL_CAPTION                                        :{WHITE}اختيار الإشارات
STR_BUILD_SIGNAL_SEMAPHORE_NORM_TOOLTIP                         :{BLACK}اشارة اقفال (بالاعلام){}هذة الاشارة الأساسية. تسمح بتواجد قطار واحد في القسم و الوقت الواحد
STR_BUILD_SIGNAL_SEMAPHORE_ENTRY_TOOLTIP                        :{BLACK}اشارة دخول (بالاعلام){} تكون خضراء عندما توجد اشارة خضراء في اشارات الخروج التالية لها. والا تكون حمراء.
STR_BUILD_SIGNAL_SEMAPHORE_EXIT_TOOLTIP                         :{BLACK}اشارة خروج (بالاعلام){}تعمل مثل اشارة الاقفال, لكن يجب تنشيط الوضع الصحيح في الدخول و الاشارة المزدوجة.
STR_BUILD_SIGNAL_SEMAPHORE_COMBO_TOOLTIP                        :{BLACK}اشارة مزدوجة (بالاعلام){} الاشارة المزدوجة تعمل للدخول و الخروج. فهي تسمح لك بعمل شجرة كبيرة من الاشارات
STR_BUILD_SIGNAL_SEMAPHORE_PBS_TOOLTIP                          :{BLACK}اشارة طريق (بالاعلام){}تسمح بمرور اكثر من قطارفي القسم التالي اذا كان القطار يستطيع الوصول الى نقطة آمنة. يمكن تخطي الاشارة بالاتجاهين.
STR_BUILD_SIGNAL_SEMAPHORE_PBS_OWAY_TOOLTIP                     :{BLACK}اشارة الاتجاة الواحد (بالاعلام){}اشارة طريق تسمح باكثر من قطار يدخل في القسم التالي في نفس الوقت, اذا كان القطار يستطيع الوصول الى نقطة آمنة. لا يمكن تخطي اشارة الاتجاة الواحد من الخلف.
STR_BUILD_SIGNAL_ELECTRIC_NORM_TOOLTIP                          :{BLACK}اشارة اقفال (كهربائية){}هذة الاشارة الأساسية. تسمح بتواجد قطار واحد في القسم و الوقت الواحد
STR_BUILD_SIGNAL_ELECTRIC_ENTRY_TOOLTIP                         :{BLACK}اشارة دخول (كهربائية){} تكون خضراء عندما توجد اشارة خضراء في اشارات الخروج التالية لها. والا تكون حمراء.
STR_BUILD_SIGNAL_ELECTRIC_EXIT_TOOLTIP                          :{BLACK}اشارة خروج (كهربائية){}تعمل مثل اشارة الاقفال, لكن يجب تنشيط الوضع الصحيح في الدخول و الاشارة المزدوجة.
STR_BUILD_SIGNAL_ELECTRIC_COMBO_TOOLTIP                         :{BLACK}اشارة مزدوجة (كهربائية){} الاشارة المزدوجة تعمل للدخول و الخروج. فهي تسمح لك بعمل شجرة كبيرة من الاشارات.
STR_BUILD_SIGNAL_ELECTRIC_PBS_TOOLTIP                           :{BLACK}اشارة طريق(كهربائية){}تسمح بمروراكثرمن قطارفي القسم التالي اذا كان القطار يستطيع الوصول الى نقطة آمنة. يمكن تخطي الاشارة بالاتجاهين.
STR_BUILD_SIGNAL_ELECTRIC_PBS_OWAY_TOOLTIP                      :{BLACK}اشارة الاتجاة الواحد (كهربائية){}اشارة طريق تسمح باكثر من قطار يدخل في القسم التالي في نفس الوقت, اذا كان القطار يستطيع الوصول الى نقطة آمنة. لا يمكن تخطي اشارة الاتجاة الواحد من الخلف.
STR_BUILD_SIGNAL_CONVERT_TOOLTIP                                :{BLACK} تغيير الاشارات{} عند الاختيار, سوف يتم تغيير الاشارة الى النوع المختار. الضغط على مفتاح كنترول سوف يبدل بين انواع الاشارات.
STR_BUILD_SIGNAL_DRAG_SIGNALS_DENSITY_TOOLTIP                   :{BLACK}سرعة السحب
STR_BUILD_SIGNAL_DRAG_SIGNALS_DENSITY_DECREASE_TOOLTIP          :{BLACK}تقليل سرعة السحب
STR_BUILD_SIGNAL_DRAG_SIGNALS_DENSITY_INCREASE_TOOLTIP          :{BLACK}زيادة سرعة السحب

# Bridge selection window
STR_SELECT_RAIL_BRIDGE_CAPTION                                  :{WHITE}اختر جسر السكة
STR_SELECT_ROAD_BRIDGE_CAPTION                                  :{WHITE}اختر الجسر المناسب
STR_SELECT_BRIDGE_SELECTION_TOOLTIP                             :{BLACK}بناء الجسور - اختر الجسر المفضل لديك لبنائة
STR_SELECT_BRIDGE_INFO                                          :{GOLD}{STRING},{} {VELOCITY} {WHITE}{CURRENCY_LONG}
STR_SELECT_BRIDGE_SCENEDIT_INFO                                 :{GOLD}{STRING},{} {VELOCITY}
STR_BRIDGE_NAME_SUSPENSION_STEEL                                :تعليق, حديدي
STR_BRIDGE_NAME_GIRDER_STEEL                                    :العارضة, حديدية
STR_BRIDGE_NAME_CANTILEVER_STEEL                                :الحامل, حديدي
STR_BRIDGE_NAME_SUSPENSION_CONCRETE                             :تعليق, اسمنتي
STR_BRIDGE_NAME_WOODEN                                          :خشبي
STR_BRIDGE_NAME_CONCRETE                                        :اسمنتي
STR_BRIDGE_NAME_TUBULAR_STEEL                                   :انبوبي, حديدي
STR_BRIDGE_TUBULAR_SILICON                                      :أنبوبي،سيلكون


# Road construction toolbar
STR_ROAD_TOOLBAR_ROAD_CONSTRUCTION_CAPTION                      :{WHITE}بناء الطرق
STR_ROAD_TOOLBAR_TRAM_CONSTRUCTION_CAPTION                      :{WHITE}بناء ترام
STR_ROAD_TOOLBAR_TOOLTIP_BUILD_ROAD_SECTION                     :{BLACK}وحدة بناء الطرق
STR_ROAD_TOOLBAR_TOOLTIP_BUILD_TRAMWAY_SECTION                  :{BLACK}بناء سكة ترام
STR_ROAD_TOOLBAR_TOOLTIP_BUILD_AUTOROAD                         :{BLACK}بناء الطرق باستخدام النظام الآلي
STR_ROAD_TOOLBAR_TOOLTIP_BUILD_AUTOTRAM                         :{BLACK}بناء سكة القطار باستخدام النظام الآلي
STR_ROAD_TOOLBAR_TOOLTIP_BUILD_ROAD_VEHICLE_DEPOT               :{BLACK}بناء ورشة صيانة لعربات الطرق (لشراء و صيانة العربات).
STR_ROAD_TOOLBAR_TOOLTIP_BUILD_TRAM_VEHICLE_DEPOT               :{BLACK}بناء ورشة لصيانة عربات الترام (لشراء و صيانة عربات الترام)
STR_ROAD_TOOLBAR_TOOLTIP_BUILD_BUS_STATION                      :{BLACK}بناء محطة باصات
STR_ROAD_TOOLBAR_TOOLTIP_BUILD_PASSENGER_TRAM_STATION           :{BLACK}بناء محطة ركاب ترام.
STR_ROAD_TOOLBAR_TOOLTIP_BUILD_TRUCK_LOADING_BAY                :{BLACK}بناء محطة تحميل عربات. مفتاح كنترول يسمح بمجاورة المحطات.
STR_ROAD_TOOLBAR_TOOLTIP_BUILD_CARGO_TRAM_STATION               :{BLACK}بناء محطة ترام. كنترول يسمح بمجاورة المحطات.
STR_ROAD_TOOLBAR_TOOLTIP_TOGGLE_ONE_WAY_ROAD                    :{BLACK}فعل / عطل الطرق موحدة الاتجاه
STR_ROAD_TOOLBAR_TOOLTIP_BUILD_ROAD_BRIDGE                      :{BLACK}بناء جسر لعربات الطريق.
STR_ROAD_TOOLBAR_TOOLTIP_BUILD_TRAMWAY_BRIDGE                   :{BLACK}بناء جسر ترام.
STR_ROAD_TOOLBAR_TOOLTIP_BUILD_ROAD_TUNNEL                      :{BLACK}بناء نفق لعربات الطريق.
STR_ROAD_TOOLBAR_TOOLTIP_BUILD_TRAMWAY_TUNNEL                   :{BLACK}بناء نفق ترام
STR_ROAD_TOOLBAR_TOOLTIP_TOGGLE_BUILD_REMOVE_FOR_ROAD           :{BLACK}بدل بناء/إزالة الطرق
STR_ROAD_TOOLBAR_TOOLTIP_TOGGLE_BUILD_REMOVE_FOR_TRAMWAYS       :{BLACK}بدل بناء / ازالة طرق الترام
STR_ROAD_TOOLBAR_TOOLTIP_CONVERT_ROAD                           :{BLACK}تحويل / ترقية نوع الطريق. Shift يبدل بين البناء / إظهار تقدير التكلفة
STR_ROAD_TOOLBAR_TOOLTIP_CONVERT_TRAM                           :{BLACK}تحويل / ترقية نوع الطريق. Shift يبدل بين البناء / إظهار تقدير التكلفة

STR_ROAD_NAME_ROAD                                              :الطريق
STR_ROAD_NAME_TRAM                                              :خط الترام

# Road depot construction window
STR_BUILD_DEPOT_ROAD_ORIENTATION_CAPTION                        :{WHITE}اتجاه ورشة الصيانة
STR_BUILD_DEPOT_ROAD_ORIENTATION_SELECT_TOOLTIP                 :{BLACK}اختر اتجاة ورشة صيانة العربات
STR_BUILD_DEPOT_TRAM_ORIENTATION_CAPTION                        :{WHITE}اتجاة مستودع الصيانة لترام
STR_BUILD_DEPOT_TRAM_ORIENTATION_SELECT_TOOLTIP                 :{BLACK}اختر اتجاة مستودع الترام

# Road vehicle station construction window
STR_STATION_BUILD_BUS_ORIENTATION                               :{WHITE}اتجاة محطة الباصات
STR_STATION_BUILD_BUS_ORIENTATION_TOOLTIP                       :{BLACK}اختر اتجاة محطة الباصات
STR_STATION_BUILD_TRUCK_ORIENTATION                             :{WHITE}اتجاة محطة التحميل للعربات
STR_STATION_BUILD_TRUCK_ORIENTATION_TOOLTIP                     :{BLACK}اختر اتجاة محطة تحميل العربات
STR_STATION_BUILD_PASSENGER_TRAM_ORIENTATION                    :{WHITE}اتجاة محطة الترام
STR_STATION_BUILD_PASSENGER_TRAM_ORIENTATION_TOOLTIP            :{BLACK}اختر اتجاة محطة ركاب الترام
STR_STATION_BUILD_CARGO_TRAM_ORIENTATION                        :{WHITE}اتجاة محطة الترام للبضائع
STR_STATION_BUILD_CARGO_TRAM_ORIENTATION_TOOLTIP                :{BLACK}اختر اتجاة محطة نقل البضائع لترام

# Waterways toolbar (last two for SE only)
STR_WATERWAYS_TOOLBAR_CAPTION                                   :{WHITE}بناء ممرات مائيه
STR_WATERWAYS_TOOLBAR_CAPTION_SE                                :{WHITE}ممرات مائية
STR_WATERWAYS_TOOLBAR_BUILD_CANALS_TOOLTIP                      :{BLACK}بناء قناة
STR_WATERWAYS_TOOLBAR_BUILD_LOCKS_TOOLTIP                       :{BLACK} بناء قفل
STR_WATERWAYS_TOOLBAR_BUILD_DEPOT_TOOLTIP                       :{BLACK}بناء حوض سفن - لشراء/ بيع/ صيانة السفن -
STR_WATERWAYS_TOOLBAR_BUILD_DOCK_TOOLTIP                        :{BLACK}بناء مرفء سفن. مفتاح كنترول يسمح بضم المحطات
STR_WATERWAYS_TOOLBAR_BUOY_TOOLTIP                              :{BLACK}وضع عوامة - يمكن استخدامها نقطة عبور
STR_WATERWAYS_TOOLBAR_BUILD_AQUEDUCT_TOOLTIP                    :{BLACK}بناء قناة مائية
STR_WATERWAYS_TOOLBAR_CREATE_LAKE_TOOLTIP                       :{BLACK}عرف منطقة البحر.{} انشأ قناة, يجب الضغط المتواصل على مفتاح كنترول عند مستوى البحر والا طمرت المياة الاجزاء المجاورة
STR_WATERWAYS_TOOLBAR_CREATE_RIVER_TOOLTIP                      :{BLACK}انشاء انهار. Ctrl يختار المنطقة قطريا

# Ship depot construction window
STR_DEPOT_BUILD_SHIP_CAPTION                                    :{WHITE}اتجاه حوض الصيانة
STR_DEPOT_BUILD_SHIP_ORIENTATION_TOOLTIP                        :{BLACK}اختر اتجاه حوض صيانة السفن

# Dock construction window
STR_STATION_BUILD_DOCK_CAPTION                                  :{WHITE}مرفء

# Airport toolbar
STR_TOOLBAR_AIRCRAFT_CAPTION                                    :{WHITE}مطارات
STR_TOOLBAR_AIRCRAFT_BUILD_AIRPORT_TOOLTIP                      :{BLACK}بناء مطار. مفتاح كنترول يسمح بضم المحطات

# Airport construction window
STR_STATION_BUILD_AIRPORT_CAPTION                               :{WHITE}اختر المطار
STR_STATION_BUILD_AIRPORT_TOOLTIP                               :{BLACK}اختر حجم / نوع المطار
STR_STATION_BUILD_AIRPORT_CLASS_LABEL                           :{BLACK}درجة المطار
STR_STATION_BUILD_AIRPORT_LAYOUT_NAME                           :{BLACK}نمط {NUM}

STR_AIRPORT_SMALL                                               :صغير
STR_AIRPORT_CITY                                                :مدينة
STR_AIRPORT_METRO                                               :مطار متروبوليتان
STR_AIRPORT_INTERNATIONAL                                       :مطار دولي
STR_AIRPORT_COMMUTER                                            :مطار محلي
STR_AIRPORT_INTERCONTINENTAL                                    :مطار قاري
STR_AIRPORT_HELIPORT                                            :مهبط طائرة عمودية
STR_AIRPORT_HELIDEPOT                                           :حظيرة طائرة عمودية
STR_AIRPORT_HELISTATION                                         :محطة طيران عمودي

STR_AIRPORT_CLASS_SMALL                                         :مطار صغير
STR_AIRPORT_CLASS_LARGE                                         :مطارات كبيرة
STR_AIRPORT_CLASS_HUB                                           :محور مطارات
STR_AIRPORT_CLASS_HELIPORTS                                     :مطار طيران عمودي

STR_STATION_BUILD_NOISE                                         :{BLACK} الضوضاء المتولدة: {GOLD}{COMMA}

# Landscaping toolbar
STR_LANDSCAPING_TOOLBAR                                         :{WHITE}التضاريس
STR_LANDSCAPING_TOOLTIP_LOWER_A_CORNER_OF_LAND                  :{BLACK}خفض ركن الارض
STR_LANDSCAPING_TOOLTIP_RAISE_A_CORNER_OF_LAND                  :{BLACK}رفع ركن الارض
STR_LANDSCAPING_LEVEL_LAND_TOOLTIP                              :{BLACK}مستوى الارض
STR_LANDSCAPING_TOOLTIP_PURCHASE_LAND                           :{BLACK}شراء أرض للاستخدام المستقبلي.

# Object construction window
STR_OBJECT_BUILD_CAPTION                                        :{WHITE}اختيار الاجسام
STR_OBJECT_BUILD_TOOLTIP                                        :{BLACK}اختر جسم لبنائة
STR_OBJECT_BUILD_CLASS_TOOLTIP                                  :{BLACK}اختر صنف الكائن للبناء
STR_OBJECT_BUILD_PREVIEW_TOOLTIP                                :{BLACK}عرض الجسم
STR_OBJECT_BUILD_SIZE                                           :{BLACK}حجم: {GOLD}{NUM} x {NUM} مربع

STR_OBJECT_CLASS_LTHS                                           :مناراة ضوئية
STR_OBJECT_CLASS_TRNS                                           :النواقل

# Tree planting window (last eight for SE only)
STR_PLANT_TREE_CAPTION                                          :{WHITE}اشجار
STR_PLANT_TREE_TOOLTIP                                          :{BLACK} اختر نوع الشجر لزراعتة, اذا المربع يحتوي على اشجار فهذا الامر يضيف المزيد
STR_TREES_RANDOM_TYPE                                           :{BLACK}شجر عشوائي
STR_TREES_RANDOM_TYPE_TOOLTIP                                   :{BLACK}ضع شجر عشوائي
STR_TREES_RANDOM_TREES_BUTTON                                   :{BLACK}زراعة اشجار عشوائيا
STR_TREES_RANDOM_TREES_TOOLTIP                                  :{BLACK}زراعة اشجار عشوائيا في الأرض
STR_TREES_MODE_NORMAL_TOOLTIP                                   :زراعة شجرات منفصلة بالسحب فوق الارض
STR_TREES_MODE_FOREST_LG_BUTTON                                 :{BLACK}غابة

# Land generation window (SE)
STR_TERRAFORM_TOOLBAR_LAND_GENERATION_CAPTION                   :{WHITE}بناء المسطحات الأرضية
STR_TERRAFORM_TOOLTIP_PLACE_ROCKY_AREAS_ON_LANDSCAPE            :{BLACK}اضافة مناطق صخرية على المنظر
STR_TERRAFORM_TOOLTIP_DEFINE_DESERT_AREA                        :{BLACK}عرف منطقة صحراوية.{}اضغط بشكل متواصل مفتاح كنترول لأزالتها
STR_TERRAFORM_TOOLTIP_INCREASE_SIZE_OF_LAND_AREA                :{BLACK}زيادة ارتفاع و انخفاض المسطحات الأرضية
STR_TERRAFORM_TOOLTIP_DECREASE_SIZE_OF_LAND_AREA                :{BLACK}انقاص ارتفاع و انخفاض المسطحات الأرضية
STR_TERRAFORM_TOOLTIP_GENERATE_RANDOM_LAND                      :{BLACK}انشاء مسطحات عشوائية
STR_TERRAFORM_SE_NEW_WORLD                                      :{BLACK} انشاء خريطة جديدة
STR_TERRAFORM_RESET_LANDSCAPE                                   :{BLACK}اعادة المسطحات الأرضية الى وضعها السابق
STR_TERRAFORM_RESET_LANDSCAPE_TOOLTIP                           :{BLACK}ازالة ممتلكات اللاعبين من الخريطة

STR_QUERY_RESET_LANDSCAPE_CAPTION                               :{WHITE}اعادة المسطحات الأرضية الى وضعها السابق
STR_RESET_LANDSCAPE_CONFIRMATION_TEXT                           :{WHITE}هل انت متأكد من ازالة ممتلكات اللاعبين من الخريطة

# Town generation window (SE)
STR_FOUND_TOWN_CAPTION                                          :{WHITE}بناء المدن
STR_FOUND_TOWN_NEW_TOWN_BUTTON                                  :{BLACK}مدينة جديدة
STR_FOUND_TOWN_NEW_TOWN_TOOLTIP                                 :{BLACK}انشاء مدينة جديدة
STR_FOUND_TOWN_RANDOM_TOWN_BUTTON                               :{BLACK}مدينة عشوائية
STR_FOUND_TOWN_RANDOM_TOWN_TOOLTIP                              :{BLACK}بناء مدينة في مكان عشوائي
STR_FOUND_TOWN_MANY_RANDOM_TOWNS                                :{BLACK}العديد من المدن العشوائية
STR_FOUND_TOWN_RANDOM_TOWNS_TOOLTIP                             :{BLACK}غطي الخريطة عشوائيا بمدن

STR_FOUND_TOWN_NAME_TITLE                                       :{YELLOW}اسم المدينة
STR_FOUND_TOWN_NAME_EDITOR_TITLE                                :{BLACK}ادخل اسم المدينة
STR_FOUND_TOWN_NAME_EDITOR_HELP                                 :{BLACK}اضغط هنا لادخال اسم المدينة
STR_FOUND_TOWN_NAME_RANDOM_BUTTON                               :{BLACK}اسم عشوائي
STR_FOUND_TOWN_NAME_RANDOM_TOOLTIP                              :{BLACK}ولد اسم عشوائي جديد

STR_FOUND_TOWN_INITIAL_SIZE_TITLE                               :{YELLOW}حجم المدينة:
STR_FOUND_TOWN_INITIAL_SIZE_SMALL_BUTTON                        :{BLACK}صغير
STR_FOUND_TOWN_INITIAL_SIZE_MEDIUM_BUTTON                       :{BLACK}وسط
STR_FOUND_TOWN_INITIAL_SIZE_LARGE_BUTTON                        :{BLACK}كبير
STR_FOUND_TOWN_SIZE_RANDOM                                      :{BLACK} عشوائي
STR_FOUND_TOWN_INITIAL_SIZE_TOOLTIP                             :{BLACK}حدد حجم المدينه
STR_FOUND_TOWN_CITY                                             :{BLACK}مدينة
STR_FOUND_TOWN_CITY_TOOLTIP                                     :{BLACK} المدن الكبيرة تنمو اسرع من المدن العادية.{} كلما كانت اكبر عند انشائها, بالاعتماد على الاعدادات.

STR_FOUND_TOWN_ROAD_LAYOUT                                      :{YELLOW} تصميم طرق المدينة
STR_FOUND_TOWN_SELECT_TOWN_ROAD_LAYOUT                          :{BLACK} اختر تصميم الطرق لهذه المدينة
STR_FOUND_TOWN_SELECT_LAYOUT_ORIGINAL                           :{BLACK} اصلي
STR_FOUND_TOWN_SELECT_LAYOUT_BETTER_ROADS                       :{BLACK} طرق افضل
STR_FOUND_TOWN_SELECT_LAYOUT_2X2_GRID                           :{BLACK} نمط 2 * 2
STR_FOUND_TOWN_SELECT_LAYOUT_3X3_GRID                           :{BLACK} نمط 3 * 3
STR_FOUND_TOWN_SELECT_LAYOUT_RANDOM                             :{BLACK} عشوائي

# Fund new industry window
STR_FUND_INDUSTRY_CAPTION                                       :{WHITE}مول بناء مصنع جديد
STR_FUND_INDUSTRY_SELECTION_TOOLTIP                             :{BLACK}اختر المصنع المناسب من القائمة
STR_FUND_INDUSTRY_MANY_RANDOM_INDUSTRIES                        :{BLACK}إنشاء المصانع العشوائية
STR_FUND_INDUSTRY_MANY_RANDOM_INDUSTRIES_TOOLTIP                :{BLACK}غطي الخريطة عشوائيا بالمصانع
STR_FUND_INDUSTRY_INDUSTRY_BUILD_COST                           :{BLACK}التكلفة: {YELLOW}{CURRENCY_LONG}
STR_FUND_INDUSTRY_PROSPECT_NEW_INDUSTRY                         :{BLACK} الاحتمالية
STR_FUND_INDUSTRY_BUILD_NEW_INDUSTRY                            :{BLACK}بناء
STR_FUND_INDUSTRY_FUND_NEW_INDUSTRY                             :{BLACK}مول
STR_FUND_INDUSTRY_REMOVE_ALL_INDUSTRIES                         :{BLACK}إزالة جميع الصناعات
STR_FUND_INDUSTRY_REMOVE_ALL_INDUSTRIES_TOOLTIP                 :{BLACK}إزالة جميع الصناعات الموجودة حاليًا على الخريطة
STR_FUND_INDUSTRY_REMOVE_ALL_INDUSTRIES_CAPTION                 :{WHITE}إزالة جميع الصناعات
STR_FUND_INDUSTRY_REMOVE_ALL_INDUSTRIES_QUERY                   :{YELLOW}هل أنت متأكد أنك تريد إزالة جميع الصناعات؟

# Industry cargoes window
STR_INDUSTRY_CARGOES_INDUSTRY_CAPTION                           :{WHITE}سلسلة مصانع لـ {STRING} مصنع
STR_INDUSTRY_CARGOES_CARGO_CAPTION                              :{WHITE}سلسلة مصانع لـ {STRING} بضاعة
STR_INDUSTRY_CARGOES_PRODUCERS                                  :{WHITE}تكوين مصانع
STR_INDUSTRY_CARGOES_CUSTOMERS                                  :{WHITE}قبول المصانع
STR_INDUSTRY_CARGOES_HOUSES                                     :{WHITE}مباني
STR_INDUSTRY_CARGOES_INDUSTRY_TOOLTIP                           :{BLACK}اضغط على المصنع لتعرف من يزودة بالمؤن ومن يستهلك منتجاتة
STR_INDUSTRY_CARGOES_CARGO_TOOLTIP                              :{BLACK}{STRING}{}اعرض على البضائع لتعرف المنتجين و المستهلكين لها
STR_INDUSTRY_DISPLAY_CHAIN                                      :{BLACK}اعرض سلسلة
STR_INDUSTRY_DISPLAY_CHAIN_TOOLTIP                              :{BLACK}اعرض المصانع التي تمد و تقبل البضائع
STR_INDUSTRY_CARGOES_NOTIFY_SMALLMAP                            :{BLACK}اربط بالخريطة المصغرة
STR_INDUSTRY_CARGOES_NOTIFY_SMALLMAP_TOOLTIP                    :{BLACK}اعرض المصانع المختارة في الخرائط المصغرة ايضا.
STR_INDUSTRY_CARGOES_SELECT_CARGO                               :{BLACK}اختر البضائع
STR_INDUSTRY_CARGOES_SELECT_CARGO_TOOLTIP                       :{BLACK}حدد البضائع التي تريد عرضها
STR_INDUSTRY_CARGOES_SELECT_INDUSTRY                            :{BLACK}اختر الصناعة
STR_INDUSTRY_CARGOES_SELECT_INDUSTRY_TOOLTIP                    :{BLACK}حدد الصناعة التي تريد عرضها

# Land area window
STR_LAND_AREA_INFORMATION_CAPTION                               :{WHITE}معلومات ارض
STR_LAND_AREA_INFORMATION_LOCATION_TOOLTIP                      :{BLACK}قم بتوسيط الشاشة على موقع المربع. يؤدي الضغط على Ctrl + النقر بالماوس إلى فتح منفذ عرض جديد على موقع المربع
STR_LAND_AREA_INFORMATION_COST_TO_CLEAR_N_A                     :{BLACK} تكلفة الازالة : {LTBLUE} غير متاح
STR_LAND_AREA_INFORMATION_COST_TO_CLEAR                         :{BLACK}تكلفة الازالة : {RED}{CURRENCY_LONG}
STR_LAND_AREA_INFORMATION_REVENUE_WHEN_CLEARED                  :{BLACK} الدخل عند للتجديد: {LTBLUE}{CURRENCY_LONG}
STR_LAND_AREA_INFORMATION_OWNER_N_A                             :غير متاح
STR_LAND_AREA_INFORMATION_OWNER                                 :{BLACK}المالك: {LTBLUE}{STRING}
STR_LAND_AREA_INFORMATION_ROAD_OWNER                            :{BLACK}مالك الطريق: {LTBLUE}{STRING}
STR_LAND_AREA_INFORMATION_TRAM_OWNER                            :{BLACK}مالك طريق الترام: {LTBLUE}{STRING}
STR_LAND_AREA_INFORMATION_RAIL_OWNER                            :{BLACK}مالك سكة الحديد: {LTBLUE}{STRING}
STR_LAND_AREA_INFORMATION_LOCAL_AUTHORITY                       :{BLACK}السلطة المحلية: {LTBLUE}{STRING}
STR_LAND_AREA_INFORMATION_LOCAL_AUTHORITY_NONE                  :فارغ
STR_LAND_AREA_INFORMATION_LANDINFO_COORDS                       :{BLACK}الأحداثيات: {LTBLUE}{NUM}x{NUM}x{NUM} ({STRING})
STR_LAND_AREA_INFORMATION_BUILD_DATE                            :{BLACK}بني: {LTBLUE}{DATE_LONG}
STR_LAND_AREA_INFORMATION_STATION_CLASS                         :{BLACK} فئة المحطة: {LTBLUE}{STRING}
STR_LAND_AREA_INFORMATION_STATION_TYPE                          :{BLACK}نوع المحطة: {LTBLUE}{STRING}
STR_LAND_AREA_INFORMATION_AIRPORT_CLASS                         :{BLACK}فئة المطار: {LTBLUE}{STRING}
STR_LAND_AREA_INFORMATION_AIRPORT_NAME                          :{BLACK}اسم المطار: {LTBLUE}{STRING}
STR_LAND_AREA_INFORMATION_AIRPORTTILE_NAME                      :{BLACK}اسم مربع المطار: {LTBLUE}{STRING}
STR_LAND_AREA_INFORMATION_NEWGRF_NAME                           :{BLACK}NewGRF: {LTBLUE}{STRING}
STR_LAND_AREA_INFORMATION_CARGO_ACCEPTED                        :{BLACK}الشحنة المقبولة: {LTBLUE}
STR_LAND_AREA_INFORMATION_CARGO_EIGHTS                          :({COMMA} /8 {STRING})
STR_LANG_AREA_INFORMATION_ROAD_TYPE                             :{BLACK}:نوع الطريق {LTBLUE}{STRING}
STR_LANG_AREA_INFORMATION_TRAM_TYPE                             :{BLACK}:نوع الترام {LTBLUE}{STRING}
STR_LANG_AREA_INFORMATION_RAIL_SPEED_LIMIT                      :{BLACK}حدود سرعة سكة الحديد: {LTBLUE}{VELOCITY}
STR_LANG_AREA_INFORMATION_ROAD_SPEED_LIMIT                      :{BLACK}حدود سرعه الطريق: {LTBLUE}{VELOCITY}

# Description of land area of different tiles
STR_LAI_CLEAR_DESCRIPTION_ROCKS                                 :صخور
STR_LAI_CLEAR_DESCRIPTION_ROUGH_LAND                            :ارض جبلية
STR_LAI_CLEAR_DESCRIPTION_BARE_LAND                             :ارض جرداء
STR_LAI_CLEAR_DESCRIPTION_GRASS                                 :عشب
STR_LAI_CLEAR_DESCRIPTION_FIELDS                                :حقول
STR_LAI_CLEAR_DESCRIPTION_SNOW_COVERED_LAND                     :ارض ثلجية
STR_LAI_CLEAR_DESCRIPTION_DESERT                                :صحراء

STR_LAI_RAIL_DESCRIPTION_TRACK                                  :سكة حديد مسار
STR_LAI_RAIL_DESCRIPTION_TRACK_WITH_NORMAL_SIGNALS              :سكة حديد مسار مع اشارة اغلاق
STR_LAI_RAIL_DESCRIPTION_TRACK_WITH_PRESIGNALS                  :سكة حديد مسار مع اشارة مبتدئة
STR_LAI_RAIL_DESCRIPTION_TRACK_WITH_EXITSIGNALS                 :سكة حديد سكة حديد مع اشارة خروج
STR_LAI_RAIL_DESCRIPTION_TRACK_WITH_COMBOSIGNALS                :سكة حديد سكة حديد مع اشارة مزدوجة
STR_LAI_RAIL_DESCRIPTION_TRACK_WITH_PBSSIGNALS                  :سكة حديد سكة حديد مع اشارة طريق
STR_LAI_RAIL_DESCRIPTION_TRACK_WITH_NOENTRYSIGNALS              :سكة حديد سكة حديد مع اشارة اتجاة واحد
STR_LAI_RAIL_DESCRIPTION_TRACK_WITH_NORMAL_PRESIGNALS           :سكة حديد سكة حديد مع اشارة توقف و اشارة مبتدئة
STR_LAI_RAIL_DESCRIPTION_TRACK_WITH_NORMAL_EXITSIGNALS          :سكة حديد سكة حديد مع اشارة توقف و خروج
STR_LAI_RAIL_DESCRIPTION_TRACK_WITH_NORMAL_COMBOSIGNALS         :سكة حديد سكة حديد مع اشارة توقف و مزدوجة
STR_LAI_RAIL_DESCRIPTION_TRACK_WITH_NORMAL_PBSSIGNALS           :سكة حديد سكة حديد مع اشارة اغلاق و طريق
STR_LAI_RAIL_DESCRIPTION_TRACK_WITH_NORMAL_NOENTRYSIGNALS       :سكة حديد سكة حديد مع اشارة اغلاق و طريق باتجاة واحد
STR_LAI_RAIL_DESCRIPTION_TRACK_WITH_PRE_EXITSIGNALS             :سكة حديد سكة حديد مع اشارة مبدئية و اشارة خروج
STR_LAI_RAIL_DESCRIPTION_TRACK_WITH_PRE_COMBOSIGNALS            :سكة حديد سكة حديد مع اشارة مبدئية و اشارة مزدوجة
STR_LAI_RAIL_DESCRIPTION_TRACK_WITH_PRE_PBSSIGNALS              :سكة حديد سكة حديد مع اشارة مبدئية و طريق
STR_LAI_RAIL_DESCRIPTION_TRACK_WITH_PRE_NOENTRYSIGNALS          :سكة حديد سكة حديد مع اشارة مبدئية و اتجاة و احد
STR_LAI_RAIL_DESCRIPTION_TRACK_WITH_EXIT_COMBOSIGNALS           :سكة حديد سكة حديد مع اشارة خروج و مزدوجة
STR_LAI_RAIL_DESCRIPTION_TRACK_WITH_EXIT_PBSSIGNALS             :سكة حديد سكة حديد مع اشارة خروج و طريق
STR_LAI_RAIL_DESCRIPTION_TRACK_WITH_EXIT_NOENTRYSIGNALS         :سكة حديد سكة حديد مع اشارة خروج و اتجاة واحد
STR_LAI_RAIL_DESCRIPTION_TRACK_WITH_COMBO_PBSSIGNALS            :سكة حديد سكة حديد مع اشارة مزدوجة و طريق
STR_LAI_RAIL_DESCRIPTION_TRACK_WITH_COMBO_NOENTRYSIGNALS        :سكة حديد سكة حديد مع اشارة مزدوجة و طريق باتجاه واحد
STR_LAI_RAIL_DESCRIPTION_TRACK_WITH_PBS_NOENTRYSIGNALS          :سكة حديد سكة حديد مع اشارة طريق و اتجاة و احد
STR_LAI_RAIL_DESCRIPTION_TRAIN_DEPOT                            :سكة حديد مستودع صيانة قطارات

STR_LAI_ROAD_DESCRIPTION_ROAD                                   :طريق
STR_LAI_ROAD_DESCRIPTION_ROAD_WITH_STREETLIGHTS                 :طريق مضاء
STR_LAI_ROAD_DESCRIPTION_TREE_LINED_ROAD                        :طريق مرصوف بالشجر
STR_LAI_ROAD_DESCRIPTION_ROAD_VEHICLE_DEPOT                     :ورشة صيانة العربات
STR_LAI_ROAD_DESCRIPTION_ROAD_RAIL_LEVEL_CROSSING               :تقاطع طريق مع سكة قطار
STR_LAI_ROAD_DESCRIPTION_TRAMWAY                                :الترام

# Houses come directly from their building names
STR_LAI_TOWN_INDUSTRY_DESCRIPTION_UNDER_CONSTRUCTION            :{STRING} (تحت الانشاء)

STR_LAI_TREE_NAME_TREES                                         :اشجار
STR_LAI_TREE_NAME_RAINFOREST                                    :غابات ماطرة
STR_LAI_TREE_NAME_CACTUS_PLANTS                                 :اشجار الصبار

STR_LAI_STATION_DESCRIPTION_RAILROAD_STATION                    :محطة قطارات
STR_LAI_STATION_DESCRIPTION_AIRCRAFT_HANGAR                     :حظيرة طائرات
STR_LAI_STATION_DESCRIPTION_AIRPORT                             :مطار
STR_LAI_STATION_DESCRIPTION_TRUCK_LOADING_AREA                  :محطة تحميل عربات
STR_LAI_STATION_DESCRIPTION_BUS_STATION                         :محطة باصات
STR_LAI_STATION_DESCRIPTION_SHIP_DOCK                           :مرفء سفن
STR_LAI_STATION_DESCRIPTION_BUOY                                :عوامة
STR_LAI_STATION_DESCRIPTION_WAYPOINT                            :نقطة عبور

STR_LAI_WATER_DESCRIPTION_WATER                                 :مياة
STR_LAI_WATER_DESCRIPTION_CANAL                                 :قناة
STR_LAI_WATER_DESCRIPTION_LOCK                                  :قفل
STR_LAI_WATER_DESCRIPTION_RIVER                                 :نهر
STR_LAI_WATER_DESCRIPTION_COAST_OR_RIVERBANK                    :ساحل او ضفة نهر
STR_LAI_WATER_DESCRIPTION_SHIP_DEPOT                            :حوض صيانة للسفن

# Industries come directly from their industry names

STR_LAI_TUNNEL_DESCRIPTION_RAILROAD                             :نفق سكة القطار
STR_LAI_TUNNEL_DESCRIPTION_ROAD                                 :نفق طريق عربات

STR_LAI_BRIDGE_DESCRIPTION_RAIL_SUSPENSION_STEEL                :جسر قطارات بتعليق حديدي
STR_LAI_BRIDGE_DESCRIPTION_RAIL_GIRDER_STEEL                    :جسر قطارات بعوارض حديدية
STR_LAI_BRIDGE_DESCRIPTION_RAIL_CANTILEVER_STEEL                :جسر قطار بحوامل حديدية
STR_LAI_BRIDGE_DESCRIPTION_RAIL_SUSPENSION_CONCRETE             :جسر قطار بتعليق اسمنتي من الغابات الماطرة
STR_LAI_BRIDGE_DESCRIPTION_RAIL_WOODEN                          :جسر قطار خشبي
STR_LAI_BRIDGE_DESCRIPTION_RAIL_CONCRETE                        :جسر قطار اسمنتي
STR_LAI_BRIDGE_DESCRIPTION_RAIL_TUBULAR_STEEL                   :جسر قطار انبوبي

STR_LAI_BRIDGE_DESCRIPTION_ROAD_SUSPENSION_STEEL                :جسر عربات بتعليق حديدي
STR_LAI_BRIDGE_DESCRIPTION_ROAD_GIRDER_STEEL                    :جسر عربات بعوارض حديدية
STR_LAI_BRIDGE_DESCRIPTION_ROAD_CANTILEVER_STEEL                :جسر عربات بحوامل حديدية
STR_LAI_BRIDGE_DESCRIPTION_ROAD_SUSPENSION_CONCRETE             :جسر عربات بتعليق اسمنتي من الغابات الماطرة
STR_LAI_BRIDGE_DESCRIPTION_ROAD_WOODEN                          :جسر عربات خشبي
STR_LAI_BRIDGE_DESCRIPTION_ROAD_CONCRETE                        :جسر عربات اسمنتي
STR_LAI_BRIDGE_DESCRIPTION_ROAD_TUBULAR_STEEL                   :جسر عربات انبوبي

STR_LAI_BRIDGE_DESCRIPTION_AQUEDUCT                             :قناة مائية

STR_LAI_OBJECT_DESCRIPTION_TRANSMITTER                          :برج ارسال
STR_LAI_OBJECT_DESCRIPTION_LIGHTHOUSE                           :منارة ضوئية
STR_LAI_OBJECT_DESCRIPTION_COMPANY_HEADQUARTERS                 :مبنى الشركة الرئيسي
STR_LAI_OBJECT_DESCRIPTION_COMPANY_OWNED_LAND                   :ارض مملوكة لشركة

# About OpenTTD window
STR_ABOUT_OPENTTD                                               :{WHITE}حول النسخة المفتوحة
STR_ABOUT_ORIGINAL_COPYRIGHT                                    :{BLACK}الحقوق الاصلية {COPYRIGHT} كريس سوير 1995 , جميع الحقوق محفوظة
STR_ABOUT_VERSION                                               :{BLACK}النسخة المفتوحة رقم {REV}
STR_ABOUT_COPYRIGHT_OPENTTD                                     :{BLACK}النسخة المفتوحة {COPYRIGHT}2002-{STRING} فريق النسخة المفتوحة

# Framerate display window
STR_FRAMERATE_MS_GOOD                                           :{LTBLUE}{DECIMAL} ms
STR_FRAMERATE_FPS_GOOD                                          :{LTBLUE}{DECIMAL} صورة في الثانية
STR_FRAMERATE_FPS_WARN                                          :{YELLOW}{DECIMAL} صورة في الثانية
STR_FRAMERATE_GRAPH_SECONDS                                     :{TINY_FONT}{COMMA} ثواني

###length 15
STR_FRAMERATE_GL_ECONOMY                                        :{BLACK}  التعامل مع البضائع:
STR_FRAMERATE_GL_TRAINS                                         :{BLACK}  تكتكة القطار:
STR_FRAMERATE_DRAWING_VIEWPORTS                                 :{BLACK} منافذ العرض للعالم:
STR_FRAMERATE_GAMESCRIPT                                        :{BLACK}  مخطوط اللعبة:
STR_FRAMERATE_AI                                                :{BLACK}   AI {NUM} {STRING}

###length 15
STR_FRAMETIME_CAPTION_SOUND                                     :اختلاط الصوت
STR_FRAMETIME_CAPTION_GAMESCRIPT                                :كتابة اللعبة


# Save/load game/scenario
STR_SAVELOAD_SAVE_CAPTION                                       :{WHITE}حفظ اللعبة
STR_SAVELOAD_LOAD_CAPTION                                       :{WHITE}فتح
STR_SAVELOAD_SAVE_SCENARIO                                      :{WHITE}حفظ خريطة
STR_SAVELOAD_LOAD_SCENARIO                                      :{WHITE}فتح خريطة
STR_SAVELOAD_LOAD_HEIGHTMAP                                     :{WHITE}حمل خريطة مرتفعات
STR_SAVELOAD_SAVE_HEIGHTMAP                                     :{WHITE}حفظ خريطة مرتفعات مصورة
STR_SAVELOAD_HOME_BUTTON                                        :{BLACK}اضغط هنا لتوجة الى دليل الحفظ/الفتح القياسي
STR_SAVELOAD_BYTES_FREE                                         :{BLACK}{BYTES} متاح
STR_SAVELOAD_LIST_TOOLTIP                                       :{BLACK}قائمة بالاقراص - المجلدات - الملفات المخزنة
STR_SAVELOAD_EDITBOX_TOOLTIP                                    :{BLACK}الاسم المختار حاليا لحفظ اللعبة
STR_SAVELOAD_DELETE_BUTTON                                      :{BLACK}حذف
STR_SAVELOAD_DELETE_TOOLTIP                                     :{BLACK}حذف اللعبة المحفوظة حاليا
STR_SAVELOAD_SAVE_BUTTON                                        :{BLACK}حفظ
STR_SAVELOAD_SAVE_TOOLTIP                                       :{BLACK}احفظ اللعبة الحالية، بواسطة الاسم المختار
STR_SAVELOAD_LOAD_BUTTON                                        :{BLACK}تحميل
STR_SAVELOAD_LOAD_TOOLTIP                                       :{BLACK}تحميل اللعبة المختارة
STR_SAVELOAD_LOAD_HEIGHTMAP_TOOLTIP                             :{BLACK} حمل خارطة التضاريس
STR_SAVELOAD_DETAIL_CAPTION                                     :{BLACK}تفاصيل اللعبة
STR_SAVELOAD_DETAIL_NOT_AVAILABLE                               :{BLACK}لا توجد معلومات متاحة
STR_SAVELOAD_DETAIL_COMPANY_INDEX                               :{SILVER}{COMMA}: {WHITE}{STRING}
STR_SAVELOAD_DETAIL_GRFSTATUS                                   :{SILVER}اضافات جديدة: {WHITE}{STRING}
STR_SAVELOAD_OVERWRITE_TITLE                                    :{WHITE}الكتابة على الملف
STR_SAVELOAD_DIRECTORY                                          :{STRING} (دليل)

STR_SAVELOAD_OSKTITLE                                           :{BLACK}ادخل اسم الحفظ للعبة

# World generation
STR_MAPGEN_WORLD_GENERATION_CAPTION                             :{WHITE}مولد الخريطة
STR_MAPGEN_MAPSIZE                                              :{BLACK}حجم الخريطة
STR_MAPGEN_MAPSIZE_TOOLTIP                                      :{BLACK} حدد حجم الخريطة بالمربعات. سيكون عدد المربعات المتاحة أصغر قليلاً
STR_MAPGEN_BY                                                   :{BLACK}*
STR_MAPGEN_NUMBER_OF_TOWNS                                      :{BLACK}عدد المدن:
STR_MAPGEN_TOWN_NAME_LABEL                                      :{BLACK}اسماء المدن:
STR_MAPGEN_TOWN_NAME_DROPDOWN_TOOLTIP                           :{BLACK}اختيار طريقة عرض اسماء المدن
STR_MAPGEN_DATE                                                 :{BLACK}التاريخ:
STR_MAPGEN_NUMBER_OF_INDUSTRIES                                 :{BLACK}عدد المصانع:
STR_MAPGEN_HEIGHTMAP_HEIGHT_UP                                  :{BLACK}قم بزيادة أقصى ارتفاع لأعلى قمة على الخريطة بواحد
<<<<<<< HEAD
=======
STR_MAPGEN_SNOW_COVERAGE                                        :{BLACK}تغطية الثلج:
>>>>>>> 5e227886
STR_MAPGEN_SNOW_COVERAGE_DOWN                                   :{BLACK}تقليل تغطية الثلوج بنسبة عشرة بالمائة
STR_MAPGEN_DESERT_COVERAGE                                      :{BLACK}مدى تغطيت السحراء:
STR_MAPGEN_DESERT_COVERAGE_TEXT                                 :{BLACK}{NUM}%
STR_MAPGEN_LAND_GENERATOR                                       :{BLACK}مولد الخريطة:
STR_MAPGEN_TERRAIN_TYPE                                         :{BLACK} نوع التضاريس
STR_MAPGEN_SEA_LEVEL                                            :{BLACK}مستوى البحر
STR_MAPGEN_QUANTITY_OF_RIVERS                                   :{BLACK}انهار:
STR_MAPGEN_SMOOTHNESS                                           :{BLACK} النعومة:
STR_MAPGEN_VARIETY                                              :{BLACK}توزيع التنوع:
STR_MAPGEN_GENERATE                                             :{WHITE}ولد

###length 21
STR_MAPGEN_TOWN_NAME_ORIGINAL_ENGLISH                           :English (Original)
STR_MAPGEN_TOWN_NAME_FRENCH                                     :فرنسي
STR_MAPGEN_TOWN_NAME_GERMAN                                     :الماني
STR_MAPGEN_TOWN_NAME_ADDITIONAL_ENGLISH                         :انجليزي اضافي
STR_MAPGEN_TOWN_NAME_LATIN_AMERICAN                             :امريكي لاتيني
STR_MAPGEN_TOWN_NAME_SILLY                                      :مضحك
STR_MAPGEN_TOWN_NAME_SWEDISH                                    :سويدي
STR_MAPGEN_TOWN_NAME_DUTCH                                      :هولندي
STR_MAPGEN_TOWN_NAME_FINNISH                                    :فنلندي
STR_MAPGEN_TOWN_NAME_POLISH                                     :بلغاري
STR_MAPGEN_TOWN_NAME_SLOVAK                                     :سلوفاكي
STR_MAPGEN_TOWN_NAME_NORWEGIAN                                  :نرويجي
STR_MAPGEN_TOWN_NAME_HUNGARIAN                                  :هنغاري
STR_MAPGEN_TOWN_NAME_AUSTRIAN                                   :نمساوي
STR_MAPGEN_TOWN_NAME_ROMANIAN                                   :روماني
STR_MAPGEN_TOWN_NAME_CZECH                                      :تشيكي
STR_MAPGEN_TOWN_NAME_SWISS                                      :سويدي
STR_MAPGEN_TOWN_NAME_DANISH                                     :دنماكي
STR_MAPGEN_TOWN_NAME_TURKISH                                    :تركي
STR_MAPGEN_TOWN_NAME_ITALIAN                                    :ايطالي
STR_MAPGEN_TOWN_NAME_CATALAN                                    :كتالونية

# Strings for map borders at game generation
STR_MAPGEN_BORDER_TYPE                                          :{BLACK} حدود الخريطة:
STR_MAPGEN_NORTHWEST                                            :{BLACK} الشمال الغربي
STR_MAPGEN_NORTHEAST                                            :{BLACK} الشمال الشرقي
STR_MAPGEN_SOUTHEAST                                            :{BLACK} الجنوب الشرقي
STR_MAPGEN_SOUTHWEST                                            :{BLACK} الجنوب الغربي
STR_MAPGEN_BORDER_FREEFORM                                      :{BLACK} حر
STR_MAPGEN_BORDER_WATER                                         :{BLACK} ماء
STR_MAPGEN_BORDER_RANDOM                                        :{BLACK} عشوائي
STR_MAPGEN_BORDER_RANDOMIZE                                     :{BLACK} عشوائيا
STR_MAPGEN_BORDER_MANUAL                                        :{BLACK} يدوي

STR_MAPGEN_HEIGHTMAP_ROTATION                                   :{BLACK}اتجاة خريطة المرتفعات:
STR_MAPGEN_HEIGHTMAP_NAME                                       :{BLACK}اسم خريطة المرتفعات:
STR_MAPGEN_HEIGHTMAP_SIZE_LABEL                                 :{BLACK}الحجم:
STR_MAPGEN_HEIGHTMAP_SIZE                                       :{ORANGE}{NUM} * {NUM}

STR_MAPGEN_START_DATE_QUERY_CAPT                                :{WHITE}غير سنة البداية

# SE Map generation
STR_SE_MAPGEN_CAPTION                                           :{WHITE}نوع الخريطة
STR_SE_MAPGEN_FLAT_WORLD                                        :{WHITE}سطح مسطح مستوي
STR_SE_MAPGEN_FLAT_WORLD_TOOLTIP                                :{BLACK}توليد سطح مسطح
STR_SE_MAPGEN_RANDOM_LAND                                       :{WHITE}ارض عشوائية
STR_SE_MAPGEN_FLAT_WORLD_HEIGHT                                 :{BLACK}ارتفاع الأرض المنبسطة
STR_SE_MAPGEN_FLAT_WORLD_HEIGHT_DOWN                            :{BLACK}حرك ارتفاع الأرض المنبسطة واحد للاسفل
STR_SE_MAPGEN_FLAT_WORLD_HEIGHT_UP                              :{BLACK}حرك ارتفاع الأرض المنبسطة واحد للأعلى

STR_SE_MAPGEN_FLAT_WORLD_HEIGHT_QUERY_CAPT                      :{WHITE}غير ارتفاع الارض المنبسطة

# Map generation progress
STR_GENERATION_WORLD                                            :{WHITE}توليد الخريطة
STR_GENERATION_ABORT                                            :{BLACK}ألغي
STR_GENERATION_ABORT_CAPTION                                    :{WHITE}ايقاف توليد الخريطة
STR_GENERATION_ABORT_MESSAGE                                    :{YELLOW}هل انت متأكد بأنك ترغب في ايقاف توليد الخريطة؟
STR_GENERATION_PROGRESS                                         :{WHITE}{NUM}% انتهى
STR_GENERATION_PROGRESS_NUM                                     :{BLACK}{NUM} / {NUM}
STR_GENERATION_WORLD_GENERATION                                 :{BLACK} مولد الخريطة
STR_GENERATION_RIVER_GENERATION                                 :{BLACK}مولد الانهار
STR_GENERATION_TREE_GENERATION                                  :{BLACK} مولد الشجر
STR_GENERATION_OBJECT_GENERATION                                :{BLACK}صانع الخامات
STR_GENERATION_CLEARING_TILES                                   :{BLACK}مولد المناطق الخشنة والصخرية
STR_GENERATION_SETTINGUP_GAME                                   :{BLACK}تجهيز لعبة
STR_GENERATION_PREPARING_TILELOOP                               :{BLACK} تشغيل المتكررة
STR_GENERATION_PREPARING_GAME                                   :{BLACK}يُجَهِز اللعبه

# NewGRF settings
STR_NEWGRF_SETTINGS_CAPTION                                     :{WHITE}إعدادات اﻹضافات
STR_NEWGRF_SETTINGS_INFO_TITLE                                  :{WHITE}تفاصيل الاضافات الجديدة
STR_NEWGRF_SETTINGS_ACTIVE_LIST                                 :{WHITE}اضافة جديدة فعالة
STR_NEWGRF_SETTINGS_INACTIVE_LIST                               :{WHITE}ملفات غير فعالة لاضافات جديدة
STR_NEWGRF_SETTINGS_SELECT_PRESET                               :{ORANGE}اختر مجموعة الخواص المحددة مسبقا:
STR_NEWGRF_FILTER_TITLE                                         :{ORANGE}مُرَشِح:
STR_NEWGRF_SETTINGS_PRESET_LIST_TOOLTIP                         :{BLACK}فتح مجموعة الاعدادات المسجلة
STR_NEWGRF_SETTINGS_PRESET_SAVE                                 :{BLACK}حفظ مجموعة الاعدادات
STR_NEWGRF_SETTINGS_PRESET_SAVE_TOOLTIP                         :{BLACK}حفظ القائمة الحالية كمجموعة اعدادات
STR_NEWGRF_SETTINGS_PRESET_DELETE                               :{BLACK}حذف مجموعة الاعدادات المسجلة
STR_NEWGRF_SETTINGS_PRESET_DELETE_TOOLTIP                       :{BLACK}حذف مجموعة الاعدادات الحالية
STR_NEWGRF_SETTINGS_ADD                                         :{BLACK} اضف
STR_NEWGRF_SETTINGS_ADD_FILE_TOOLTIP                            :{BLACK}اضف ملف NewGFR المختار الى اعداداتك الخاصة
STR_NEWGRF_SETTINGS_RESCAN_FILES                                :{BLACK}اعادة كشف للملفات
STR_NEWGRF_SETTINGS_RESCAN_FILES_TOOLTIP                        :{BLACK}تحديث قائمة NewGRF المتاحة
STR_NEWGRF_SETTINGS_REMOVE                                      :{BLACK}ازالة
STR_NEWGRF_SETTINGS_REMOVE_TOOLTIP                              :{BLACK}ازالة ملف NewGRF من القائمة
STR_NEWGRF_SETTINGS_MOVEUP                                      :{BLACK}تحريك للأعلى
STR_NEWGRF_SETTINGS_MOVEUP_TOOLTIP                              :{BLACK}حرك الملف المختار الى الأعلى
STR_NEWGRF_SETTINGS_MOVEDOWN                                    :{BLACK}تحريك للأسفل
STR_NEWGRF_SETTINGS_MOVEDOWN_TOOLTIP                            :{BLACK}حرك الملف المختار الى الاسفل في القائمة
STR_NEWGRF_SETTINGS_UPGRADE                                     :{BLACK}ترقية
STR_NEWGRF_SETTINGS_UPGRADE_TOOLTIP                             :{BLACK} ترقية ملفات NewGRF التي لديك نسخه جديده منها
STR_NEWGRF_SETTINGS_FILE_TOOLTIP                                :{BLACK}قائمة ملفات NewGRF المركبة. اضغط على الملف لتغييرة.

STR_NEWGRF_SETTINGS_SET_PARAMETERS                              :{BLACK}اضبط الاعدادات
STR_NEWGRF_SETTINGS_TOGGLE_PALETTE                              :{BLACK}فتح/اغلاق اللوحة
STR_NEWGRF_SETTINGS_TOGGLE_PALETTE_TOOLTIP                      :{BLACK}فتح / اغلاق لوحة NewGRF المختارة.{} افعل هذا عندما تكون الرسومات الجديدة وردية اللون.
STR_NEWGRF_SETTINGS_APPLY_CHANGES                               :{BLACK}نفذ التغييرات

STR_NEWGRF_SETTINGS_FIND_MISSING_CONTENT_BUTTON                 :{BLACK} جد المحتوى المفقود على الشبكة
STR_NEWGRF_SETTINGS_FIND_MISSING_CONTENT_TOOLTIP                :{BLACK} لتأكد ما اذا كان بالامكان ايجاد المحتوى المفقود او الناقص عن طريق الشبكة العنكبوتية

STR_NEWGRF_SETTINGS_FILENAME                                    :{BLACK}ام الملف: {SILVER}{STRING}
STR_NEWGRF_SETTINGS_GRF_ID                                      :{BLACK}GRFمعرف : {SILVER}{STRING}
STR_NEWGRF_SETTINGS_VERSION                                     :{BLACK} نسخة: {SILVER}{NUM}
STR_NEWGRF_SETTINGS_MIN_VERSION                                 :{BLACK}اقل نسخة متوافقة: {SILVER}{NUM}
STR_NEWGRF_SETTINGS_MD5SUM                                      :{BLACK} : مجموع ام دي 5 {SILVER}{STRING}
STR_NEWGRF_SETTINGS_PALETTE                                     :{BLACK} صحيفة : {SILVER}{STRING}
STR_NEWGRF_SETTINGS_PALETTE_LEGACY                              :ليجاسي (W)
STR_NEWGRF_SETTINGS_PARAMETER                                   :{BLACK}الاعدادات: {SILVER}{STRING}

STR_NEWGRF_SETTINGS_NO_INFO                                     :{BLACK}لا يوجد معلومات متاحة
STR_NEWGRF_SETTINGS_NOT_FOUND                                   :{RED}لم يتم العثور على الملف المقترن
STR_NEWGRF_SETTINGS_DISABLED                                    :{RED}معطل
STR_NEWGRF_SETTINGS_INCOMPATIBLE                                :{RED}متعارض مع هذا اللإصدار من Openttd

# NewGRF save preset window
STR_SAVE_PRESET_CAPTION                                         :{WHITE}حفظ الإعداد المسبق
STR_SAVE_PRESET_LIST_TOOLTIP                                    :{BLACK}لائحة الإعدادات المسبقة. اختر واحدة لنسخها للإسم المحفوظ بالإسفل
STR_SAVE_PRESET_TITLE                                           :{BLACK}أدخل اسم للإعداد المسبق
STR_SAVE_PRESET_EDITBOX_TOOLTIP                                 :{BLACK}الإسم المختار لحفظ الإعداد المسبق
STR_SAVE_PRESET_CANCEL                                          :{BLACK}إلغاء
STR_SAVE_PRESET_CANCEL_TOOLTIP                                  :{BLACK}لا تغير الإعداد المسبق
STR_SAVE_PRESET_SAVE                                            :{BLACK}إحفظ
STR_SAVE_PRESET_SAVE_TOOLTIP                                    :{BLACK} احفظ الإعدادات للإسم المختار حاليا

# NewGRF parameters window
STR_NEWGRF_PARAMETERS_CAPTION                                   :{WHITE}غير خصائص الاضافات الجديدة
STR_NEWGRF_PARAMETERS_CLOSE                                     :{BLACK}اغلق
STR_NEWGRF_PARAMETERS_RESET                                     :{BLACK}استرجاع القياسي
STR_NEWGRF_PARAMETERS_RESET_TOOLTIP                             :{BLACK}استرجاع جميع الخصائص لقيمها الاصلية
STR_NEWGRF_PARAMETERS_DEFAULT_NAME                              :نمط {NUM}
STR_NEWGRF_PARAMETERS_SETTING                                   :{STRING}: {ORANGE}{STRING}
STR_NEWGRF_PARAMETERS_NUM_PARAM                                 :{LTBLUE}عدد الانماط: {ORANGE}{NUM}

# NewGRF inspect window
STR_NEWGRF_INSPECT_CAPTION                                      :{WHITE}نظرة فاحصة - {STRING}
STR_NEWGRF_INSPECT_PARENT_BUTTON                                :{BLACK}الاساس
STR_NEWGRF_INSPECT_PARENT_TOOLTIP                               :{BLACK}تفحص مجسم المنظور الاساسي

STR_NEWGRF_INSPECT_CAPTION_OBJECT_AT                            :{STRING} على {HEX}
STR_NEWGRF_INSPECT_CAPTION_OBJECT_AT_OBJECT                     :جسم
STR_NEWGRF_INSPECT_CAPTION_OBJECT_AT_RAIL_TYPE                  :نوع سكة القطار

STR_NEWGRF_INSPECT_QUERY_CAPTION                                :{WHITE}متغير الاضافات الجديدة +60 * نمط (hexadecimal)

# Sprite aligner window
STR_SPRITE_ALIGNER_CAPTION                                      :{WHITE}موائمة صورة العفريتة {COMMA} ({STRING})
STR_SPRITE_ALIGNER_NEXT_BUTTON                                  :{BLACK}العفريتة التالية
STR_SPRITE_ALIGNER_NEXT_TOOLTIP                                 :{BLACK}نابع للعفريتة الطبيعية التالية، تجاوز اي عفريتة موقوفة/ مصبوغة/مخطوطة و انهي المتاعة في النهاية.
STR_SPRITE_ALIGNER_GOTO_BUTTON                                  :{BLACK}اذهب الى العفريتة
STR_SPRITE_ALIGNER_GOTO_TOOLTIP                                 :{BLACK}اذهب الى العفريتة المعطاة, اذا لم تكن طبيعية تجاوزها الى العفريتة الطبيعية التالية.
STR_SPRITE_ALIGNER_PREVIOUS_BUTTON                              :{BLACK}العفريتة السابقة.
STR_SPRITE_ALIGNER_PREVIOUS_TOOLTIP                             :{BLACK}نابع للعفريتة الطبيعية التالية، تجاوز اي عفريتة موقوفة/ مصبوغة/مخطوطة و انهي في البداية.
STR_SPRITE_ALIGNER_SPRITE_TOOLTIP                               :{BLACK}عرض العفريتة المختارة حاليا. يتم تجاهل الموائمة عند رسم هذا العفريت.
STR_SPRITE_ALIGNER_MOVE_TOOLTIP                                 :{BLACK}حرك العفريتة في الجوار، غير الاحداثيات س ، ص.

###length 2


STR_SPRITE_ALIGNER_PICKER_BUTTON                                :{BLACK}اختر عفريتة
STR_SPRITE_ALIGNER_PICKER_TOOLTIP                               :{BLACK}اختر عفريتة من اي مكان في الشاشة.

STR_SPRITE_ALIGNER_GOTO_CAPTION                                 :{WHITE}اذهب الى العفريتة.

# NewGRF (self) generated warnings/errors
STR_NEWGRF_ERROR_MSG_INFO                                       :{SILVER}{STRING}
STR_NEWGRF_ERROR_MSG_WARNING                                    :{RED} تحذير: {SILVER}{STRING}
STR_NEWGRF_ERROR_MSG_ERROR                                      :{RED} خطأ: {SILVER}{STRING}
STR_NEWGRF_ERROR_MSG_FATAL                                      :{RED} خطأ قاتل: {SILVER}{STRING}
STR_NEWGRF_ERROR_FATAL_POPUP                                    :{WHITE}حدث خظأ في NewGRF لا يمكن اصلاحة:{}{STRING}
STR_NEWGRF_ERROR_VERSION_NUMBER                                 :{1:STRING} لن يعمل مع اصدار الباتش المسجل في النسخة المفتوحة
STR_NEWGRF_ERROR_DOS_OR_WINDOWS                                 :{1:STRING} يعمل مع {STRING} اصدار من TTD.
STR_NEWGRF_ERROR_UNSET_SWITCH                                   :{1:STRING} مصمم ليستخدم مع {STRING}
STR_NEWGRF_ERROR_INVALID_PARAMETER                              :قيم غير متوافقة {1:STRING} : قيم {STRING} ({NUM})
STR_NEWGRF_ERROR_LOAD_BEFORE                                    :{1:STRING} يجب ان يتم تحميلة قبل {STRING}.
STR_NEWGRF_ERROR_LOAD_AFTER                                     :{1:STRING} يجب ان يتم تحميلة بعد {STRING}.
STR_NEWGRF_ERROR_OTTD_VERSION_NUMBER                            :{1:STRING} يتطلب نسخة {STRING} من النسخة المفتوحة او احدث .
STR_NEWGRF_ERROR_AFTER_TRANSLATED_FILE                          :تم تصميم ملف GRF بغرض الترجمة
STR_NEWGRF_ERROR_TOO_MANY_NEWGRFS_LOADED                        :العديد من NewGRF تم تحميلها
STR_NEWGRF_ERROR_STATIC_GRF_CAUSES_DESYNC                       :تحميل {1:STRING}كملف ثابت مع NewGRF {STRING}قد يتسبب بمشكلة توافق.
STR_NEWGRF_ERROR_CORRUPT_SPRITE                                 :{YELLOW}{STRING} يحتوي على خصائص غير صالحة. جميع الخصائص الغير صالحة سوف يشار لها بعلامة استفهام حمراء.
STR_NEWGRF_ERROR_FORCEFULLY_DISABLED                            :{1:STRING}تم تعطيلة بواسطة{STRING}

# NewGRF related 'general' warnings
STR_NEWGRF_POPUP_CAUTION_CAPTION                                :{WHITE}تحذير!
STR_NEWGRF_CONFIRMATION_TEXT                                    :{YELLOW}انت على وشك ان تحدث تغييرات في لعبة مفتوحه. قد يتسبب هذا في حدوث إنهيار.{} امتأكد من رغبتك فى هذا؟

STR_NEWGRF_DUPLICATE_GRFID                                      :{WHITE}لا يمكن اضافة الملف: نسخة سابقة منه مضافة
STR_NEWGRF_COMPATIBLE_LOADED                                    :{ORANGE}الملف المطابق غير موجود (ملف متوافق من NewGRFحمل)
STR_NEWGRF_TOO_MANY_NEWGRFS                                     :{WHITE}لا يمكن إضافة ملف: تم الوصول إلى الحد الأقصى المسموح به لملف NewGRF

STR_NEWGRF_COMPATIBLE_LOAD_WARNING                              :{WHITE}تم تحميل ملف GFR مطابق بدلا من المفقود
STR_NEWGRF_DISABLED_WARNING                                     :{WHITE}تم تعطيل ملف GRF المفقود
STR_NEWGRF_UNPAUSE_WARNING_TITLE                                :{YELLOW}ملف NewGRF مفقود
STR_NEWGRF_UNPAUSE_WARNING                                      :{WHITE}عدم الايقاف قد يتسبب في تعطل النسخة المفتوحة. لا تنشأ ملف اخطاء لاالخطاء التالية.{} هل تود بالفعل اكمال اللعب؟

# NewGRF status
STR_NEWGRF_LIST_NONE                                            :لا يوجد
###length 3
STR_NEWGRF_LIST_ALL_FOUND                                       :كل الملفات موجودة
STR_NEWGRF_LIST_COMPATIBLE                                      :{YELLOW}يوجد ملفات متوافقة
STR_NEWGRF_LIST_MISSING                                         :{RED}ملفات مفقودة

# NewGRF 'it's broken' warnings
STR_NEWGRF_BROKEN                                               :{WHITE}حركات NewGFR '{0:STRING}'قد تتسبب في اخطاء او توقف للعبة
STR_NEWGRF_BROKEN_POWERED_WAGON                                 :{WHITE}غير حالة العربات المكهربة ل'{1:ENGINE}' عندما لا تكون داخل ورشة الصيانة.
STR_NEWGRF_BROKEN_VEHICLE_LENGTH                                :{WHITE}يغير طول العربة من '{1:ENGINE}' عندما لا تكون داخل المستودع
STR_NEWGRF_BROKEN_CAPACITY                                      :{WHITE}غيرت حمولة السيارة ل '{1:ENGINE}' عندما لا تكون داخل مخزن أو تحت التجديد
STR_BROKEN_VEHICLE_LENGTH                                       :{WHITE}قطار '{VEHICLE}' المملوك ل'{COMPANY}' لدية طول غير مسرح . غالبا نتج عن مشكلة في NewGRF. اللعبة قد تتوقف او تتعطل .

STR_NEWGRF_BUGGY                                                :{WHITE}الرسوميات الجديدة '{0:STRING}' تعطي معلومات غير صحيحة.
STR_NEWGRF_BUGGY_ARTICULATED_CARGO                              :{WHITE}التكلفة \ السعة ل '{1:ENGINE}' تختلف ما بين قائمة الشراء و مابعد البناء. قد يتسبب هذا في فشل التبديل الذاتي.
STR_NEWGRF_BUGGY_ENDLESS_PRODUCTION_CALLBACK                    :{WHITE}'{1:STRING}' تسبب بدورة غير منتهية في نداء الانتاج
STR_NEWGRF_BUGGY_UNKNOWN_CALLBACK_RESULT                        :{WHITE}استدعاء {1:HEX} اعاد قيمة غير معروفة {2:HEX}

# 'User removed essential NewGRFs'-placeholders for stuff without specs
STR_NEWGRF_INVALID_CARGO                                        :<حمولة غير صالحة>
STR_NEWGRF_INVALID_CARGO_ABBREV                                 :؟؟
STR_NEWGRF_INVALID_CARGO_QUANTITY                               :{COMMA} لـ<حمولة غير صالحة>
STR_NEWGRF_INVALID_ENGINE                                       :<موديل العربة غير صالح>
STR_NEWGRF_INVALID_INDUSTRYTYPE                                 :<المصنع غير صالح>

# Placeholders for other invalid stuff, e.g. vehicles that have gone (Game Script).
STR_INVALID_VEHICLE                                             :<مركبه غير صالحه>

# NewGRF scanning window
STR_NEWGRF_SCAN_CAPTION                                         :{WHITE}بحث اضافات جديدة
STR_NEWGRF_SCAN_MESSAGE                                         :{BLACK}تحديث الاضافات. وقت البحث يعتمدعلى عدد الاضافات. من الممكن ان يستغرق وقتا اطول...
STR_NEWGRF_SCAN_STATUS                                          :{BLACK}{NUM}الاضافات الجديدة من {NUM}مجموع الاضافات
STR_NEWGRF_SCAN_ARCHIVES                                        :البحث للارشيفات

# Sign list window
STR_SIGN_LIST_CAPTION                                           :{WHITE}قائمة العلامات - {COMMA} علامة
STR_SIGN_LIST_MATCH_CASE                                        :{BLACK}طابق الحالة
STR_SIGN_LIST_MATCH_CASE_TOOLTIP                                :{BLACK}اظهر الحالات المتشابهه عند مقارنة اسماء العلامات بالفلاتر

# Sign window
STR_EDIT_SIGN_CAPTION                                           :{WHITE}عدل نص العلامة
STR_EDIT_SIGN_NEXT_SIGN_TOOLTIP                                 :{BLACK}توجة الى العلامة التالية
STR_EDIT_SIGN_PREVIOUS_SIGN_TOOLTIP                             :{BLACK}توجة الى الاشارة السابقة

STR_EDIT_SIGN_SIGN_OSKTITLE                                     :{BLACK}ادخل اسم العلامة

# Town directory window
STR_TOWN_DIRECTORY_CAPTION                                      :{WHITE}مدن/ بلدات
STR_TOWN_DIRECTORY_NONE                                         :{ORANGE}-بدون-
STR_TOWN_DIRECTORY_TOWN                                         :{ORANGE}{RLE}{TOWN}{BLACK} {RLM}({COMMA})
STR_TOWN_DIRECTORY_CITY                                         :{ORANGE}{RLE}{TOWN}{YELLOW} (مدينة){BLACK} {RLM}({COMMA})
STR_TOWN_DIRECTORY_LIST_TOOLTIP                                 :{BLACK}اسم المدينة - اضغط على الاسم لتوسيط الشاشة عليها. اضغط + كنترول لفتح شاشة عرض جديدة للضاحية.
STR_TOWN_POPULATION                                             :{BLACK}سكان العالم: {COMMA}

# Town view window
STR_TOWN_VIEW_TOWN_CAPTION                                      :{WHITE}{TOWN}
STR_TOWN_VIEW_CITY_CAPTION                                      :{WHITE}{TOWN} - مدينة -
STR_TOWN_VIEW_POPULATION_HOUSES                                 :{BLACK}السكان:  {ORANGE}{COMMA}{BLACK}   المنازل:     {ORANGE}{COMMA}
STR_TOWN_VIEW_CARGO_LAST_MONTH_MAX                              :{BLACK}{CARGO_LIST} الشهر الماضي: {ORANGE}{COMMA}{BLACK}  الأقصى: {ORANGE}{COMMA}
STR_TOWN_VIEW_CARGO_FOR_TOWNGROWTH                              :{BLACK} نمو المدينة يتطلب بضائع
STR_TOWN_VIEW_CARGO_FOR_TOWNGROWTH_REQUIRED_GENERAL             :{ORANGE}{STRING}{RED} مطلوب
STR_TOWN_VIEW_CARGO_FOR_TOWNGROWTH_REQUIRED_WINTER              :{ORANGE}{STRING}{BLACK}مطلوب في الشتاء
STR_TOWN_VIEW_CARGO_FOR_TOWNGROWTH_DELIVERED_GENERAL            :{ORANGE}{STRING}{GREEN} تم توصيلة
STR_TOWN_VIEW_CARGO_FOR_TOWNGROWTH_REQUIRED                     :{ORANGE}{CARGO_TINY} / {CARGO_LONG}{RED} (مازال مطلوب)
STR_TOWN_VIEW_CARGO_FOR_TOWNGROWTH_DELIVERED                    :{ORANGE}{CARGO_TINY} / {CARGO_LONG}{GREEN} (تم توصيلة)
STR_TOWN_VIEW_TOWN_GROWS_EVERY                                  :{BLACK}المدينة تنمو كل {ORANGE}{COMMA}{BLACK}{NBSP} يوم
STR_TOWN_VIEW_TOWN_GROWS_EVERY_FUNDED                           :{BLACK}المدينة تنمو كل {ORANGE}{COMMA}{BLACK}{NBSP} يوم (ممول)
STR_TOWN_VIEW_TOWN_GROW_STOPPED                                 :{BLACK}المدينة {RED}لا{BLACK} تنمو
STR_TOWN_VIEW_NOISE_IN_TOWN                                     :{BLACK}حدود الضوضاء داخل المدن: {ORANGE}{COMMA}{BLACK} القصوى: {ORANGE}{COMMA}
STR_TOWN_VIEW_CENTER_TOOLTIP                                    :{BLACK}وسط الشاشة الاساسية على موقع المدينة
STR_TOWN_VIEW_LOCAL_AUTHORITY_BUTTON                            :{BLACK}بلدية المدينة
STR_TOWN_VIEW_LOCAL_AUTHORITY_TOOLTIP                           :{BLACK}عرض معلومات البلدية
STR_TOWN_VIEW_RENAME_TOOLTIP                                    :{BLACK}غير إسم المدينه

STR_TOWN_VIEW_EXPAND_BUTTON                                     :{BLACK}توسيع المدينة
STR_TOWN_VIEW_EXPAND_TOOLTIP                                    :{BLACK}ازد حجم المدينه
STR_TOWN_VIEW_DELETE_BUTTON                                     :{BLACK}حذف
STR_TOWN_VIEW_DELETE_TOOLTIP                                    :{BLACK}حذف المدينة كليا

STR_TOWN_VIEW_RENAME_TOWN_BUTTON                                :اعادة تسمية

# Town local authority window
STR_LOCAL_AUTHORITY_CAPTION                                     :{WHITE}بلدية {TOWN}
STR_LOCAL_AUTHORITY_ZONE                                        :{BLACK}المنطقة
STR_LOCAL_AUTHORITY_ZONE_TOOLTIP                                :{BLACK}عرض منطقة حدود السلطة المحلية
STR_LOCAL_AUTHORITY_COMPANY_RATINGS                             :{BLACK}تقييم اداء الشركات
STR_LOCAL_AUTHORITY_COMPANY_RATING                              :{YELLOW}{COMPANY} {COMPANY_NUM}: {ORANGE}{STRING}
STR_LOCAL_AUTHORITY_ACTIONS_TITLE                               :{BLACK}الخيارات المتاحة
STR_LOCAL_AUTHORITY_ACTIONS_TOOLTIP                             :{BLACK} قائمة بما يمكن تنفيذة في هذه المدينة - اضغط على الخيار لمزيد من التفاصيل
STR_LOCAL_AUTHORITY_DO_IT_BUTTON                                :{BLACK} نفذ
STR_LOCAL_AUTHORITY_DO_IT_TOOLTIP                               :{BLACK}نفذ الخيار المبين في القائمة اعلاة

###length 8
STR_LOCAL_AUTHORITY_ACTION_SMALL_ADVERTISING_CAMPAIGN           :حملة دعائية صغيرة
STR_LOCAL_AUTHORITY_ACTION_MEDIUM_ADVERTISING_CAMPAIGN          :حملة دعائية متوسطة
STR_LOCAL_AUTHORITY_ACTION_LARGE_ADVERTISING_CAMPAIGN           :حملة دعائية كبيرة
STR_LOCAL_AUTHORITY_ACTION_ROAD_RECONSTRUCTION                  :مول صيانة عامة للطرق
STR_LOCAL_AUTHORITY_ACTION_STATUE_OF_COMPANY                    :بناء مجسم لمالك الشركة
STR_LOCAL_AUTHORITY_ACTION_NEW_BUILDINGS                        :مول انشاء مباني جديدة
STR_LOCAL_AUTHORITY_ACTION_EXCLUSIVE_TRANSPORT                  :اشتري حقوق النقل الحصرية للمدينة
STR_LOCAL_AUTHORITY_ACTION_BRIBE                                :ارشي السلطات المحلية

###length 8
STR_LOCAL_AUTHORITY_ACTION_TOOLTIP_SMALL_ADVERTISING            :{YELLOW}البدء في حملة دعائية صغيرة للشركة, لكي تجلب ركاب و بضائع اكثر لمحطاتك.{}يوفر تعزيزًا مؤقتًا لتصنيف المحطة في دائرة صغيرة حول وسط المدينة.{}التكلفة: {CURRENCY_LONG}
STR_LOCAL_AUTHORITY_ACTION_TOOLTIP_MEDIUM_ADVERTISING           :{YELLOW} البدء في حملة دعائية متوسطة للشركة, لكي تجلب ركاب و بضائع اكثر لمحطاتك.{}يوفر تعزيزًا مؤقتًا لتصنيف المحطة في دائرة متوسطة حول وسط المدينة.{} التكلفة: {CURRENCY_LONG}
STR_LOCAL_AUTHORITY_ACTION_TOOLTIP_LARGE_ADVERTISING            :{YELLOW}البدء في حملة دعائية كبيرة للشركة, لكي تجلب ركاب و بضائع اكثر لمحطاتك.{}يوفر تعزيزًا مؤقتًا لتصنيف المحطة في دائرة كبيرة حول وسط المدينة.{}التكلفة: {CURRENCY_LONG}
STR_LOCAL_AUTHORITY_ACTION_TOOLTIP_ROAD_RECONSTRUCTION          :{YELLOW} مول اعمال الصيانة للطرق و الشوارع بالمدينة.{}يتسبب في تعطيل حركة النقل داخل المدينة لمدة قد تصل ستة اشهر.{}التكلفة: {CURRENCY_LONG}
STR_LOCAL_AUTHORITY_ACTION_TOOLTIP_STATUE_OF_COMPANY            :{YELLOW} بناء مجسم تقديرا للشركة في اعمال النقل.{}يوفر تعزيزًا دائمًا لتصنيف المحطة في هذه المدينة.{}التكلفة {CURRENCY_LONG}
STR_LOCAL_AUTHORITY_ACTION_TOOLTIP_NEW_BUILDINGS                :{YELLOW} مول بناء مباني جديدة في المدينة.{}يوفر تعزيزًا مؤقتًا لنمو المدينة.{}التكلفة {CURRENCY_LONG}
STR_LOCAL_AUTHORITY_ACTION_TOOLTIP_EXCLUSIVE_TRANSPORT          :{YELLOW} اشتري حقوق النقل لسنة كاملة في هذة المدينة و المصانع التابعة لها.{}البلدية لن تسمح للركاب و البضائع باستخدام محطات منافسيك.{}التكلفة: {CURRENCY_LONG}
STR_LOCAL_AUTHORITY_ACTION_TOOLTIP_BRIBE                        :{YELLOW} ارشي السلطات المحلية لزيادة كفائة الشركة. هناك عقاب شديد اذا ما اكتشفت الرشوة.{} التكلفة: {CURRENCY_LONG}

# Goal window
STR_GOALS_CAPTION                                               :{WHITE}{COMPANY} الأهداف
STR_GOALS_SPECTATOR                                             :الأهداف العالمية
STR_GOALS_TEXT                                                  :{ORANGE}{STRING}
STR_GOALS_PROGRESS                                              :{ORANGE}{STRING}

# Goal question window
STR_GOAL_QUESTION_CAPTION_QUESTION                              :{BLACK}اسئله
STR_GOAL_QUESTION_CAPTION_INFORMATION                           :{BLACK}معلومات
STR_GOAL_QUESTION_CAPTION_WARNING                               :{BLACK}تحذير
STR_GOAL_QUESTION_CAPTION_ERROR                                 :{YELLOW}خطا

# Goal Question button list
###length 18
STR_GOAL_QUESTION_BUTTON_NO                                     :لا
STR_GOAL_QUESTION_BUTTON_YES                                    :نعم
STR_GOAL_QUESTION_BUTTON_RETRY                                  :إعادة المحاولة
STR_GOAL_QUESTION_BUTTON_RESTART                                :إعادة تشغيل
<<<<<<< HEAD
=======
STR_GOAL_QUESTION_BUTTON_POSTPONE                               :تأجيل
>>>>>>> 5e227886
STR_GOAL_QUESTION_BUTTON_SURRENDER                              :استسلام

# Subsidies window
STR_SUBSIDIES_CAPTION                                           :{WHITE}العروض
STR_SUBSIDIES_OFFERED_TITLE                                     :{BLACK}العروض المتاحة للخدمة:
STR_SUBSIDIES_OFFERED_FROM_TO                                   :{ORANGE}{STRING} من {STRING} الى {STRING}{YELLOW} - حتى {DATE_SHORT} -
STR_SUBSIDIES_NONE                                              :{ORANGE}بدون
STR_SUBSIDIES_SUBSIDISED_TITLE                                  :{BLACK}العروض المأخوذة
STR_SUBSIDIES_SUBSIDISED_FROM_TO                                :{ORANGE}{STRING} من {STRING} الى {STRING}{YELLOW} - {COMPANY}{YELLOW}, حتى {DATE_SHORT}-
STR_SUBSIDIES_TOOLTIP_CLICK_ON_SERVICE_TO_CENTER                :{BLACK}اضغط على الخدمة لتوسيط الخريطة على المصنع/المدينة. اضغط + كنترول لفتح شاشة عرض جديدة للمدينة.

# Story book window
STR_STORY_BOOK_CAPTION                                          :{WHITE}{COMPANY}كتاب القصص
STR_STORY_BOOK_SPECTATOR_CAPTION                                :{WHITE}كتاب القصة العالمية
STR_STORY_BOOK_TITLE                                            :{YELLOW}{STRING}
STR_STORY_BOOK_GENERIC_PAGE_ITEM                                :الصفحة {NUM}
<<<<<<< HEAD
STR_STORY_BOOK_PREV_PAGE_TOOLTIP                                :{BLACK}الانتقال إلى الصفحة السابقة
=======
STR_STORY_BOOK_PREV_PAGE                                        :{BLACK}السابق
STR_STORY_BOOK_PREV_PAGE_TOOLTIP                                :{BLACK}الانتقال إلى الصفحة السابقة
STR_STORY_BOOK_NEXT_PAGE                                        :{BLACK}التالي
>>>>>>> 5e227886

# Station list window
STR_STATION_LIST_TOOLTIP                                        :{BLACK}اسم المحطة - اضغط على اسم المحطة لتوسيطها في الشاشة. اضغط + كنترول لفتح شاشة عرض جديدة بمنطقة المحطة.
STR_STATION_LIST_USE_CTRL_TO_SELECT_MORE                        :{BLACK}اضغط بشكل متواصل على مفتاح كنترول لاختيار اكثر من وحدة
STR_STATION_LIST_CAPTION                                        :{WHITE}محطات شركة {COMPANY} - {COMMA} محطة
STR_STATION_LIST_STATION                                        :{YELLOW}{STATION} {STATION_FEATURES}
STR_STATION_LIST_WAYPOINT                                       :{YELLOW}{WAYPOINT}
STR_STATION_LIST_NONE                                           :{YELLOW}- بدون -
STR_STATION_LIST_SELECT_ALL_FACILITIES                          :{BLACK}اختر جميع المرافق
STR_STATION_LIST_SELECT_ALL_TYPES                               :{BLACK}اختر كل انواع الشحن (حتى غير المنتظرة)
STR_STATION_LIST_NO_WAITING_CARGO                               :{BLACK}لا يوجد اي شحنة منتظرة

# Station view window
STR_STATION_VIEW_CAPTION                                        :{WHITE}{STATION} {STATION_FEATURES}
STR_STATION_VIEW_WAITING_CARGO                                  :{WHITE}{CARGO_LONG}

STR_STATION_VIEW_ACCEPTS_BUTTON                                 :{BLACK}يستقبل
STR_STATION_VIEW_ACCEPTS_TOOLTIP                                :{BLACK}عرض لائحة بالبضائع المقبولة
STR_STATION_VIEW_ACCEPTS_CARGO                                  :{BLACK}يقبل: {WHITE}{CARGO_LIST}

STR_STATION_VIEW_EXCLUSIVE_RIGHTS_COMPANY                       :{YELLOW}{COMPANY}{BLACK} اشترى حقوق النقل الحصرية في هذه المدينة.

STR_STATION_VIEW_RATINGS_BUTTON                                 :{BLACK}معدل النقل
STR_STATION_VIEW_RATINGS_TOOLTIP                                :{BLACK}اظهار معدل النقل للمحطة

STR_STATION_VIEW_GROUP                                          :{BLACK}جمع بواسطة
STR_STATION_VIEW_WAITING_AMOUNT                                 :الكمية: في الانتظار
STR_STATION_VIEW_PLANNED_AMOUNT                                 :المبلغ: تم تخطيطه
STR_STATION_VIEW_FROM                                           :{YELLOW}{CARGO_SHORT} من {STATION}
STR_STATION_VIEW_TO                                             :{YELLOW}{CARGO_SHORT} إلى {STATION}
STR_STATION_VIEW_TO_ANY                                         :{RED}{CARGO_SHORT} إلى أي محطة

STR_STATION_VIEW_GROUP_V_S_D                                    :عبر-المصدر-الوجهة

###length 8
STR_CARGO_RATING_APPALLING                                      :منعدم
STR_CARGO_RATING_VERY_POOR                                      :ضعيف جدا
STR_CARGO_RATING_POOR                                           :ضعيف
STR_CARGO_RATING_MEDIOCRE                                       :مقبول
STR_CARGO_RATING_GOOD                                           :جيد
STR_CARGO_RATING_VERY_GOOD                                      :جيد جدا
STR_CARGO_RATING_EXCELLENT                                      :ممتاز
STR_CARGO_RATING_OUTSTANDING                                    :خارق

STR_STATION_VIEW_CENTER_TOOLTIP                                 :{BLACK}وسط الشاشة على موقع المحطة
STR_STATION_VIEW_RENAME_TOOLTIP                                 :{BLACK}غير اسم المحطة

STR_STATION_VIEW_SCHEDULED_TRAINS_TOOLTIP                       :{BLACK} عرض جميع القطارات المرتبطة بهذه المحطة
STR_STATION_VIEW_SCHEDULED_ROAD_VEHICLES_TOOLTIP                :{BLACK} عرض جميع العربات المرتبطة بهذه المحطة
STR_STATION_VIEW_SCHEDULED_AIRCRAFT_TOOLTIP                     :{BLACK} عرض جميع القطارات المرتبطة بهذه المحطة
STR_STATION_VIEW_SCHEDULED_SHIPS_TOOLTIP                        :{BLACK}عرض جميع السفن المرتبطة بهذا المرفئ

STR_STATION_VIEW_RENAME_STATION_CAPTION                         :اعادة تسمية المحطة

STR_STATION_VIEW_CLOSE_AIRPORT                                  :{BLACK}اغلاق المطار

# Waypoint/buoy view window
STR_WAYPOINT_VIEW_CAPTION                                       :{WHITE}{WAYPOINT}
STR_WAYPOINT_VIEW_CENTER_TOOLTIP                                :{BLACK} ركز شاشة العرض على نقطة العبور
STR_WAYPOINT_VIEW_CHANGE_WAYPOINT_NAME                          :{BLACK}غير اسم نقطة العبور
STR_BUOY_VIEW_CENTER_TOOLTIP                                    :{BLACK} ضع العوامة في مركز الشاشة
STR_BUOY_VIEW_CHANGE_BUOY_NAME                                  :{BLACK} غير اسم العومة

STR_EDIT_WAYPOINT_NAME                                          :{WHITE}عدل اسم نقطة العبور

# Finances window
STR_FINANCES_CAPTION                                            :{WHITE}{COMPANY} {BLACK} {COMPANY_NUM} سجل المحاسبة
STR_FINANCES_YEAR                                               :{WHITE}{NUM}

###length 3
STR_FINANCES_REVENUE_TITLE                                      :{WHITE}الدخل


###length 13
STR_FINANCES_SECTION_CONSTRUCTION                               :{GOLD}البناء
STR_FINANCES_SECTION_NEW_VEHICLES                               :{GOLD}العربات الجديدة
STR_FINANCES_SECTION_TRAIN_RUNNING_COSTS                        :{GOLD}القطارات
STR_FINANCES_SECTION_ROAD_VEHICLE_RUNNING_COSTS                 :{GOLD}العربات
STR_FINANCES_SECTION_AIRCRAFT_RUNNING_COSTS                     :{GOLD}الطائرات
STR_FINANCES_SECTION_SHIP_RUNNING_COSTS                         :{GOLD}السفن
STR_FINANCES_SECTION_LOAN_INTEREST                              :{GOLD}فوائد القرض
STR_FINANCES_SECTION_OTHER                                      :{GOLD}اخرى

STR_FINANCES_NEGATIVE_INCOME                                    :-{CURRENCY_LONG}
STR_FINANCES_POSITIVE_INCOME                                    :+{CURRENCY_LONG}
STR_FINANCES_BANK_BALANCE_TITLE                                 :{WHITE}السيولة المتاحة
STR_FINANCES_LOAN_TITLE                                         :{WHITE}القرض
STR_FINANCES_MAX_LOAN                                           :{WHITE}اقصى حد للقرض: {BLACK}{CURRENCY_LONG}
STR_FINANCES_TOTAL_CURRENCY                                     :{BLACK}{CURRENCY_LONG}
STR_FINANCES_BORROW_BUTTON                                      :{BLACK}اقتراض{CURRENCY_LONG}
STR_FINANCES_BORROW_TOOLTIP                                     :{BLACK}زيادة حجم القرض المسموح به
STR_FINANCES_REPAY_BUTTON                                       :{BLACK}تسديد{CURRENCY_LONG}
STR_FINANCES_REPAY_TOOLTIP                                      :{BLACK}اعادة جزء من القرض
STR_FINANCES_INFRASTRUCTURE_BUTTON                              :{BLACK}البنية التحتية

# Company view
STR_COMPANY_VIEW_CAPTION                                        :{WHITE}{COMPANY} {BLACK}{COMPANY_NUM}
STR_COMPANY_VIEW_PRESIDENT_MANAGER_TITLE                        :{WHITE}{PRESIDENT_NAME}{}{GOLD} (المدير)

STR_COMPANY_VIEW_INAUGURATED_TITLE                              :{GOLD}يفتتح: {WHITE}{NUM}
STR_COMPANY_VIEW_COLOUR_SCHEME_TITLE                            :{GOLD}اللون
STR_COMPANY_VIEW_VEHICLES_TITLE                                 :{GOLD}العربات:
STR_COMPANY_VIEW_TRAINS                                         :{WHITE}{COMMA} قطار
STR_COMPANY_VIEW_ROAD_VEHICLES                                  :{WHITE}{COMMA}عربة
STR_COMPANY_VIEW_AIRCRAFT                                       :{WHITE}{COMMA} طائرة
STR_COMPANY_VIEW_SHIPS                                          :{WHITE}{COMMA} سفينة
STR_COMPANY_VIEW_VEHICLES_NONE                                  :{WHITE}بدون
STR_COMPANY_VIEW_COMPANY_VALUE                                  :{GOLD}قيمة الشركة: {WHITE}{CURRENCY_LONG}
STR_COMPANY_VIEW_SHARES_OWNED_BY                                :{WHITE}( {COMMA}% مملوكة بواسطة {COMPANY})
STR_COMPANY_VIEW_INFRASTRUCTURE                                 :{GOLD}البنية تحتية:
STR_COMPANY_VIEW_INFRASTRUCTURE_RAIL                            :{WHITE}{COMMA} قطعة السكك الحديدية
STR_COMPANY_VIEW_INFRASTRUCTURE_ROAD                            :{WHITE}{COMMA} قطعة الطريق
STR_COMPANY_VIEW_INFRASTRUCTURE_WATER                           :{WHITE}{COMMA} مربعات الماء
STR_COMPANY_VIEW_INFRASTRUCTURE_STATION                         :{WHITE}{COMMA} مربع من المحطة
STR_COMPANY_VIEW_INFRASTRUCTURE_AIRPORT                         :{WHITE}{COMMA} مطار
STR_COMPANY_VIEW_INFRASTRUCTURE_NONE                            :{WHITE}لا شيء

STR_COMPANY_VIEW_BUILD_HQ_BUTTON                                :{BLACK}بناء مقر الشركة الرئيسي
STR_COMPANY_VIEW_BUILD_HQ_TOOLTIP                               :{BLACK}ابني مقر الشركة
STR_COMPANY_VIEW_VIEW_HQ_BUTTON                                 :{BLACK}عرض مبنى الشركة الئيسي
STR_COMPANY_VIEW_VIEW_HQ_TOOLTIP                                :{BLACK}اعرض مقر الشركة
STR_COMPANY_VIEW_RELOCATE_HQ                                    :{BLACK}اعادة بناء مقر الشركة
STR_COMPANY_VIEW_RELOCATE_COMPANY_HEADQUARTERS                  :{BLACK}اعادة بناء مقر الشركة بمكان آخر و بتكلفة 1% من قيمة الشركة.
STR_COMPANY_VIEW_INFRASTRUCTURE_BUTTON                          :{BLACK}التفاصيل
STR_COMPANY_VIEW_INFRASTRUCTURE_TOOLTIP                         :{BLACK}عرض تفاصيل حسابات البنية التحتية
STR_COMPANY_VIEW_GIVE_MONEY_BUTTON                              :{BLACK}أعطاء المال
STR_COMPANY_VIEW_GIVE_MONEY_TOOLTIP                             :{BLACK}إعطاء المال لهذه الشركة

STR_COMPANY_VIEW_NEW_FACE_BUTTON                                :{BLACK}وجة جديد
STR_COMPANY_VIEW_NEW_FACE_TOOLTIP                               :{BLACK}اختر وجة جديد للمدير
STR_COMPANY_VIEW_COLOUR_SCHEME_BUTTON                           :{BLACK}اللون
STR_COMPANY_VIEW_COLOUR_SCHEME_TOOLTIP                          :{BLACK}غير الوان مركبات الشركة
STR_COMPANY_VIEW_COMPANY_NAME_BUTTON                            :{BLACK}اسم الشركة
STR_COMPANY_VIEW_COMPANY_NAME_TOOLTIP                           :{BLACK}غير اسم الشركة
STR_COMPANY_VIEW_PRESIDENT_NAME_BUTTON                          :{BLACK}اسم صاحب الشركة
STR_COMPANY_VIEW_PRESIDENT_NAME_TOOLTIP                         :{BLACK}غير اسم المدير

STR_COMPANY_VIEW_BUY_SHARE_BUTTON                               :{BLACK}اشتري 25% من أسهم الشركة
STR_COMPANY_VIEW_SELL_SHARE_BUTTON                              :{BLACK}بيع 25% من أسهم الشركة
STR_COMPANY_VIEW_BUY_SHARE_TOOLTIP                              :{BLACK}اشتري 25% من اسهم هذه الشركة, + مفتاح الاعلى لاظهار التكلفه
STR_COMPANY_VIEW_SELL_SHARE_TOOLTIP                             :{BLACK}بيع 25% من اسهم هذه الشركة

STR_COMPANY_VIEW_COMPANY_NAME_QUERY_CAPTION                     :اسم الشركة
STR_COMPANY_VIEW_PRESIDENT_S_NAME_QUERY_CAPTION                 :اسم صاحب الشركة
STR_COMPANY_VIEW_GIVE_MONEY_QUERY_CAPTION                       :أدخل مبلغ المال الذي تريد تقديمه

STR_BUY_COMPANY_MESSAGE                                         :{WHITE}نحن نبحث عن شركة لتشتري شركتنا.{}{} عل ترغب في شراء {COMPANY} بـ {CURRENCY_LONG}؟

# Company infrastructure window
STR_COMPANY_INFRASTRUCTURE_VIEW_CAPTION                         :{WHITE}البنية التحتية لـ {COMPANY}
STR_COMPANY_INFRASTRUCTURE_VIEW_RAIL_SECT                       :{GOLD}قطع السكك الحديدية:
STR_COMPANY_INFRASTRUCTURE_VIEW_SIGNALS                         :{WHITE}إشارات
STR_COMPANY_INFRASTRUCTURE_VIEW_ROAD_SECT                       :{GOLD}قطع الطريق:
STR_COMPANY_INFRASTRUCTURE_VIEW_TRAM_SECT                       :{GOLD}قطع الترام:
STR_COMPANY_INFRASTRUCTURE_VIEW_WATER_SECT                      :{GOLD}مربعات من الماء:
STR_COMPANY_INFRASTRUCTURE_VIEW_CANALS                          :{WHITE}القنوات
STR_COMPANY_INFRASTRUCTURE_VIEW_STATION_SECT                    :{GOLD}المحطات:
STR_COMPANY_INFRASTRUCTURE_VIEW_STATIONS                        :{WHITE}مربعات من المحطة
STR_COMPANY_INFRASTRUCTURE_VIEW_AIRPORTS                        :{WHITE}المطارات

# Industry directory
STR_INDUSTRY_DIRECTORY_CAPTION                                  :{WHITE}صناعات
STR_INDUSTRY_DIRECTORY_NONE                                     :{ORANGE}-بدون-
STR_INDUSTRY_DIRECTORY_ITEM_NOPROD                              :{ORANGE}{INDUSTRY}
STR_INDUSTRY_DIRECTORY_ITEM_PROD1                               :{ORANGE}{INDUSTRY} {STRING}
STR_INDUSTRY_DIRECTORY_ITEM_PRODMORE                            :{ORANGE}{INDUSTRY} {STRING}، {STRING}، {STRING} و{NUM} اكثر...
STR_INDUSTRY_DIRECTORY_LIST_CAPTION                             :{BLACK}اسماء المصانع - اضغط على اسم المصنع لتوسيط الشاشة عليه. اضغط + كنترول لفتح شاشة عرض جديدة لمنطقة المصنع.
STR_INDUSTRY_DIRECTORY_FILTER_ALL_TYPES                         :جميع انواع الحمولة
STR_INDUSTRY_DIRECTORY_FILTER_NONE                              :بدون

# Industry view
STR_INDUSTRY_VIEW_CAPTION                                       :{WHITE}{INDUSTRY}
STR_INDUSTRY_VIEW_PRODUCTION_LAST_MONTH_TITLE                   :{BLACK}الأنتاج الشهر الماضي:
STR_INDUSTRY_VIEW_TRANSPORTED                                   :{YELLOW}{CARGO_LONG}{STRING}{BLACK} ) {COMMA}%المنقول)
STR_INDUSTRY_VIEW_LOCATION_TOOLTIP                              :{BLACK}وسط الشاشة على المصنع
STR_INDUSTRY_VIEW_PRODUCTION_LEVEL                              :{BLACK}نسبة الانتاج: {YELLOW}{COMMA}%


STR_INDUSTRY_VIEW_REQUIRES                                      :{BLACK}:يتطلب
STR_INDUSTRY_VIEW_ACCEPT_CARGO_AMOUNT                           :{YELLOW}{STRING}{BLACK}: {CARGO_SHORT} تنتظر{STRING}

STR_CONFIG_GAME_PRODUCTION                                      :{WHITE}تغيير الانتاج مضاعف من 8 الى 2040
STR_CONFIG_GAME_PRODUCTION_LEVEL                                :{WHITE}غير مستوى الانتاج{}نسبة مئوية حتى 800%.

# Vehicle lists
###length VEHICLE_TYPES
STR_VEHICLE_LIST_TRAIN_CAPTION                                  :{WHITE}{STRING} - {COMMA}قطار
STR_VEHICLE_LIST_ROAD_VEHICLE_CAPTION                           :{WHITE}{STRING} - {COMMA}عربة
STR_VEHICLE_LIST_SHIP_CAPTION                                   :{WHITE}{STRING} - {COMMA} سفينة
STR_VEHICLE_LIST_AIRCRAFT_CAPTION                               :{WHITE}{STRING} - {COMMA} طائرة

###length VEHICLE_TYPES
STR_VEHICLE_LIST_TRAIN_LIST_TOOLTIP                             :{BLACK}القطارات - اضغط على القطار للتفاصيل
STR_VEHICLE_LIST_ROAD_VEHICLE_TOOLTIP                           :{BLACK}العربات - اضغط على العربة لعرض المعلومات
STR_VEHICLE_LIST_SHIP_TOOLTIP                                   :{BLACK}السفن - اضغط على السفينة للتفاصيل
STR_VEHICLE_LIST_AIRCRAFT_TOOLTIP                               :{BLACK}الطائرات - اضغط على الطائرة للمعلومات

###length VEHICLE_TYPES
STR_VEHICLE_LIST_AVAILABLE_TRAINS                               :القطارات المتاحة
STR_VEHICLE_LIST_AVAILABLE_ROAD_VEHICLES                        :العربات المتاحة
STR_VEHICLE_LIST_AVAILABLE_SHIPS                                :السفن المتاحة
STR_VEHICLE_LIST_AVAILABLE_AIRCRAFT                             :الطائرات المتاحة

STR_VEHICLE_LIST_MANAGE_LIST                                    :{BLACK}ادارة الوحدات
STR_VEHICLE_LIST_MANAGE_LIST_TOOLTIP                            :{BLACK}ارسل تعليمات لكل الوحدات المتاحة
STR_VEHICLE_LIST_REPLACE_VEHICLES                               :استبدال بجديد
STR_VEHICLE_LIST_SEND_FOR_SERVICING                             :توجة للصيانة
STR_VEHICLE_LIST_PROFIT_THIS_YEAR_LAST_YEAR                     :{TINY_FONT}{BLACK} دخل السنة الحالية : {CURRENCY_LONG} السنة السابقة : {CURRENCY_LONG}

STR_VEHICLE_LIST_SEND_TRAIN_TO_DEPOT                            :توجة الى الورشة
STR_VEHICLE_LIST_SEND_ROAD_VEHICLE_TO_DEPOT                     :توجة الى الورشة
STR_VEHICLE_LIST_SEND_SHIP_TO_DEPOT                             :توجة الى حوض الصيانة
STR_VEHICLE_LIST_SEND_AIRCRAFT_TO_HANGAR                        :توجة الى حظيرة الصيانة

STR_VEHICLE_LIST_MASS_STOP_LIST_TOOLTIP                         :{BLACK}اضغط لايقاف جميع العربات في القائمة
STR_VEHICLE_LIST_MASS_START_LIST_TOOLTIP                        :{BLACK}اضغط لتشغيل جميع العربات في القائمة
STR_VEHICLE_LIST_AVAILABLE_ENGINES_TOOLTIP                      :{BLACK}عرض جميع المحركات لهذا النوع من العربات

STR_VEHICLE_LIST_SHARED_ORDERS_LIST_CAPTION                     :{WHITE}مشاركة الاوامر لـ {COMMA} عربة

# Group window
###length VEHICLE_TYPES
STR_GROUP_ALL_TRAINS                                            :جميع القطارات
STR_GROUP_ALL_ROAD_VEHICLES                                     :جميع المركبات
STR_GROUP_ALL_SHIPS                                             :جميع السفن
STR_GROUP_ALL_AIRCRAFTS                                         :جميع الطائرات

###length VEHICLE_TYPES
STR_GROUP_DEFAULT_TRAINS                                        :قطار لاتنتمي لأي مجموعة
STR_GROUP_DEFAULT_ROAD_VEHICLES                                 :لاتنتمي لأي مجموعة
STR_GROUP_DEFAULT_SHIPS                                         :مركبة لاتنتمي لأي مجموعة
STR_GROUP_DEFAULT_AIRCRAFTS                                     :طائرة لاتنتمي لأي مجموعة


STR_GROUPS_CLICK_ON_GROUP_FOR_TOOLTIP                           :{BLACK}المجموعات: اضغط على اي مجموعة لعرض مركباتها . اسحب للترتيب .
STR_GROUP_CREATE_TOOLTIP                                        :{BLACK}أضغط لإنشاء مجموعة
STR_GROUP_DELETE_TOOLTIP                                        :{BLACK}أحذف المجموعة المختارة
STR_GROUP_RENAME_TOOLTIP                                        :{BLACK}أعد تسمية المجموعة المختارة
STR_GROUP_REPLACE_PROTECTION_TOOLTIP                            :{BLACK}اضغط لحماية المجموعة من التغيير الكلي للعربات. اضغط مع Ctrl لحماية المجموعات الفرعية أيضًا.

STR_QUERY_GROUP_DELETE_CAPTION                                  :حذف المجموعه{WHITE}
STR_GROUP_DELETE_QUERY_TEXT                                     :{WHITE}هل انت واثق من حذف هذه المجموعه مع كل أحفادها

STR_GROUP_ADD_SHARED_VEHICLE                                    :اضافة عربات مشتركة
STR_GROUP_REMOVE_ALL_VEHICLES                                   :أزل جميع المركبات

STR_GROUP_RENAME_CAPTION                                        :{BLACK}إعادة تسمية مجموعة

STR_GROUP_PROFIT_THIS_YEAR                                      :دخل هذه السنة:
STR_GROUP_PROFIT_LAST_YEAR                                      :دخل السنة الماضية:
STR_GROUP_OCCUPANCY                                             :الاستخدام الحالي:

# Build vehicle window
###length 4
STR_BUY_VEHICLE_TRAIN_RAIL_CAPTION                              :عربات قطار جديدة
STR_BUY_VEHICLE_TRAIN_ELRAIL_CAPTION                            :عربات قطار كهربائية جديدة
STR_BUY_VEHICLE_TRAIN_MONORAIL_CAPTION                          :عربات قطار احادي جديدة
STR_BUY_VEHICLE_TRAIN_MAGLEV_CAPTION                            :عربات قطار ممغنط جديدة

STR_BUY_VEHICLE_ROAD_VEHICLE_CAPTION                            :عربات جديدة
STR_BUY_VEHICLE_TRAM_VEHICLE_CAPTION                            :مركبات الترام الجديدة

# Vehicle availability
###length VEHICLE_TYPES
STR_BUY_VEHICLE_TRAIN_ALL_CAPTION                               :عربات قطار
STR_BUY_VEHICLE_ROAD_VEHICLE_ALL_CAPTION                        :عربات جديدة
STR_BUY_VEHICLE_SHIP_CAPTION                                    :سفن جديدة
STR_BUY_VEHICLE_AIRCRAFT_CAPTION                                :طائرة جديدة

STR_PURCHASE_INFO_COST_WEIGHT                                   :{BLACK} التكلفة: {GOLD}{CURRENCY_LONG}{BLACK} الوزن: {GOLD}{WEIGHT_SHORT}
STR_PURCHASE_INFO_SPEED_POWER                                   :{BLACK}السرعة: {GOLD}{VELOCITY}{BLACK} الطاقة: {GOLD}{POWER}
STR_PURCHASE_INFO_SPEED                                         :{BLACK}السرعة: {GOLD}{VELOCITY}
STR_PURCHASE_INFO_SPEED_OCEAN                                   :{BLACK}السرعة في المحيط: {GOLD}{VELOCITY}
STR_PURCHASE_INFO_SPEED_CANAL                                   :{BLACK}السرعة في القناة/النهر: {GOLD}{VELOCITY}
STR_PURCHASE_INFO_RUNNINGCOST                                   :{BLACK}تكلفة التشغيل: {GOLD}{CURRENCY_LONG}/ سنة
STR_PURCHASE_INFO_CAPACITY                                      :{BLACK}السعة: {GOLD}{CARGO_LONG} {STRING}
STR_PURCHASE_INFO_REFITTABLE                                    :(قابل لتغيي)
STR_PURCHASE_INFO_DESIGNED_LIFE                                 :{BLACK}تصميم: {GOLD}{NUM}{BLACK} العمر الافتراضي: {GOLD}{COMMA} سنة
STR_PURCHASE_INFO_RELIABILITY                                   :{BLACK}الاعتمادية القصوى: {GOLD}{COMMA}%
STR_PURCHASE_INFO_COST                                          :{BLACK}التكلفة: {GOLD}{CURRENCY_LONG}
STR_PURCHASE_INFO_COST_REFIT                                    :{BLACK}التكلفة: {GOLD}{CURRENCY_LONG}{BLACK} (تكلفة التغيير: {GOLD}{CURRENCY_LONG}{BLACK})
STR_PURCHASE_INFO_WEIGHT_CWEIGHT                                :{BLACK}الوزن: {GOLD}{WEIGHT_SHORT} ({WEIGHT_SHORT})
STR_PURCHASE_INFO_COST_SPEED                                    :{BLACK}التكلفة: {GOLD}{CURRENCY_LONG}{BLACK} السرعة : {GOLD}{VELOCITY}
STR_PURCHASE_INFO_AIRCRAFT_CAPACITY                             :{BLACK} السعة {GOLD}{CARGO_LONG}, {CARGO_LONG}
STR_PURCHASE_INFO_PWAGPOWER_PWAGWEIGHT                          :{BLACK} العربات ذات الطاقة: {GOLD}+{POWER}{BLACK} الوزن: {GOLD}+{WEIGHT_SHORT}
STR_PURCHASE_INFO_REFITTABLE_TO                                 :{BLACK}يمكن تعديلها الى: {GOLD}{STRING}
STR_PURCHASE_INFO_ALL_TYPES                                     :جميع انواع الحمولة
STR_PURCHASE_INFO_NONE                                          :بدون
STR_PURCHASE_INFO_ALL_BUT                                       :الكل الا {CARGO_LIST}
STR_PURCHASE_INFO_MAX_TE                                        :{BLACK}تأثير الجذب القصى: {GOLD}{FORCE}
STR_PURCHASE_INFO_AIRCRAFT_TYPE                                 :{BLACK}نوع الطائرة:{GOLD}{STRING}

###length 3

###length VEHICLE_TYPES
STR_BUY_VEHICLE_TRAIN_LIST_TOOLTIP                              :{BLACK}قائمة اختيار القطارات - اضغط على العربة لعرض معلوماتها
STR_BUY_VEHICLE_ROAD_VEHICLE_LIST_TOOLTIP                       :{BLACK}قائمة اختيار العربات - اضغط على العربة لاظهار معلوماتها
STR_BUY_VEHICLE_SHIP_LIST_TOOLTIP                               :{BLACK}قائمة اختيار السفن - اضغط على السفينة للتفاصيل
STR_BUY_VEHICLE_AIRCRAFT_LIST_TOOLTIP                           :{BLACK}قائمة اختيار الطائرات - اضغط على الطائرة للتفاصيل

###length VEHICLE_TYPES
STR_BUY_VEHICLE_TRAIN_BUY_VEHICLE_BUTTON                        :{BLACK}شراء عربات
STR_BUY_VEHICLE_ROAD_VEHICLE_BUY_VEHICLE_BUTTON                 :{BLACK}شراء عربة
STR_BUY_VEHICLE_SHIP_BUY_VEHICLE_BUTTON                         :{BLACK}شراء سفينة
STR_BUY_VEHICLE_AIRCRAFT_BUY_VEHICLE_BUTTON                     :{BLACK}شراء طائرة

###length VEHICLE_TYPES
STR_BUY_VEHICLE_ROAD_VEHICLE_BUY_REFIT_VEHICLE_BUTTON           :{BLACK}شراء العربة وتجديد بضائعها

###length VEHICLE_TYPES
STR_BUY_VEHICLE_TRAIN_BUY_VEHICLE_TOOLTIP                       :{BLACK}شراء العربة الموضحة
STR_BUY_VEHICLE_ROAD_VEHICLE_BUY_VEHICLE_TOOLTIP                :{BLACK}شراء العربة
STR_BUY_VEHICLE_SHIP_BUY_VEHICLE_TOOLTIP                        :{BLACK}شراء السفينة المختارة
STR_BUY_VEHICLE_AIRCRAFT_BUY_VEHICLE_TOOLTIP                    :{BLACK}اشتر الطائرة المختارة

###length VEHICLE_TYPES

###length VEHICLE_TYPES
STR_BUY_VEHICLE_TRAIN_RENAME_BUTTON                             :{BLACK}اعادة تسمية
STR_BUY_VEHICLE_ROAD_VEHICLE_RENAME_BUTTON                      :{BLACK}أعد التسمية
STR_BUY_VEHICLE_SHIP_RENAME_BUTTON                              :{BLACK}تسمية
STR_BUY_VEHICLE_AIRCRAFT_RENAME_BUTTON                          :{BLACK}اعادة تسمية

###length VEHICLE_TYPES
STR_BUY_VEHICLE_TRAIN_RENAME_TOOLTIP                            :{BLACK}اعادة تسمية نوع عربة القطار
STR_BUY_VEHICLE_ROAD_VEHICLE_RENAME_TOOLTIP                     :{BLACK} اعادة تسمية العربة
STR_BUY_VEHICLE_SHIP_RENAME_TOOLTIP                             :{BLACK}اعادة تسمية نوع السفينة
STR_BUY_VEHICLE_AIRCRAFT_RENAME_TOOLTIP                         :{BLACK}اعادة تسمية نوع الطائرة

###length VEHICLE_TYPES
STR_BUY_VEHICLE_TRAIN_HIDE_TOGGLE_BUTTON                        :{BLACK}إخفاء
STR_BUY_VEHICLE_ROAD_VEHICLE_HIDE_TOGGLE_BUTTON                 :{BLACK}إخفاء
STR_BUY_VEHICLE_SHIP_HIDE_TOGGLE_BUTTON                         :{BLACK}إخفاء
STR_BUY_VEHICLE_AIRCRAFT_HIDE_TOGGLE_BUTTON                     :{BLACK}إخفاء

###length VEHICLE_TYPES
STR_BUY_VEHICLE_TRAIN_SHOW_TOGGLE_BUTTON                        :{BLACK}عرض
STR_BUY_VEHICLE_ROAD_VEHICLE_SHOW_TOGGLE_BUTTON                 :{BLACK}عرض
STR_BUY_VEHICLE_SHIP_SHOW_TOGGLE_BUTTON                         :{BLACK}عرض
STR_BUY_VEHICLE_AIRCRAFT_SHOW_TOGGLE_BUTTON                     :{BLACK}عرض

###length VEHICLE_TYPES
STR_BUY_VEHICLE_AIRCRAFT_HIDE_SHOW_TOGGLE_TOOLTIP               :{BLACK}   تبيدل بين إخفاء / عرض نوع الطائرة

###length VEHICLE_TYPES
STR_QUERY_RENAME_TRAIN_TYPE_CAPTION                             :{WHITE}اعادة تسمية عربات القطار
STR_QUERY_RENAME_ROAD_VEHICLE_TYPE_CAPTION                      :{WHITE}اعادة تسمية العربة
STR_QUERY_RENAME_SHIP_TYPE_CAPTION                              :{WHITE}اعادة تسمية نوع السفينة
STR_QUERY_RENAME_AIRCRAFT_TYPE_CAPTION                          :{WHITE}اعادة تسمية نوع الطائرة

# Depot window
STR_DEPOT_CAPTION                                               :{WHITE}{DEPOT}

STR_DEPOT_RENAME_TOOLTIP                                        :{BLACK}غير اسم الورشة
STR_DEPOT_RENAME_DEPOT_CAPTION                                  :غير اسم الورشة

STR_DEPOT_NO_ENGINE                                             :{BLACK}-
STR_DEPOT_VEHICLE_TOOLTIP                                       :{BLACK}{ENGINE}{STRING}
STR_DEPOT_VEHICLE_TOOLTIP_CHAIN                                 :{BLACK}{NUM}العربات {STRING}
STR_DEPOT_VEHICLE_TOOLTIP_CARGO                                 :{}{CARGO_LONG} ({CARGO_SHORT})

###length VEHICLE_TYPES
STR_DEPOT_TRAIN_LIST_TOOLTIP                                    :{BLACK}قطارات - اضغط بالزر الايسر على القطار اضافةالعربة او حذفها, و الزر الايمن للمعلومات, اضغط مفتاح كنترول لتطبيقها علاى بقية العربات.
STR_DEPOT_ROAD_VEHICLE_LIST_TOOLTIP                             :{BLACK}العربات - اضغط على المركبة بالزر الايمن لعرض معلوماتها
STR_DEPOT_SHIP_LIST_TOOLTIP                                     :{BLACK}السفن - اضغط على السفينة بالزر الايمن للتفاصيل
STR_DEPOT_AIRCRAFT_LIST_TOOLTIP                                 :{BLACK}طائرة - اضغط على طائرة ما بالزر الايمن لتفاصيل

###length VEHICLE_TYPES
STR_DEPOT_TRAIN_SELL_TOOLTIP                                    :{BLACK}اسحب عربات القطار الى هنا لبيعها
STR_DEPOT_ROAD_VEHICLE_SELL_TOOLTIP                             :{BLACK}اسحب العربة هنا لبيعها
STR_DEPOT_SHIP_SELL_TOOLTIP                                     :{BLACK}اسحب السفينة هنا لبيعها
STR_DEPOT_AIRCRAFT_SELL_TOOLTIP                                 :{BLACK}اسحب الطائرة هنا لبيعها

###length VEHICLE_TYPES
STR_DEPOT_SELL_ALL_BUTTON_TRAIN_TOOLTIP                         :{BLACK}بع جميع القطارات الموجودة في الورشة
STR_DEPOT_SELL_ALL_BUTTON_ROAD_VEHICLE_TOOLTIP                  :{BLACK}بع جميع المركبات الموجودة في الورشة
STR_DEPOT_SELL_ALL_BUTTON_SHIP_TOOLTIP                          :{BLACK}بع جميع السفن الموجودة في حوض السفن
STR_DEPOT_SELL_ALL_BUTTON_AIRCRAFT_TOOLTIP                      :{BLACK}بع جميع الطائرات في الحظيرة

###length VEHICLE_TYPES
STR_DEPOT_AUTOREPLACE_TRAIN_TOOLTIP                             :{BLACK}بدل جميع القطارات في الورشة آليا
STR_DEPOT_AUTOREPLACE_ROAD_VEHICLE_TOOLTIP                      :{BLACK}بدل جميع المركبات في الورشة آلياً
STR_DEPOT_AUTOREPLACE_SHIP_TOOLTIP                              :{BLACK}بدل جميع السفن في حوض السفن آلياً
STR_DEPOT_AUTOREPLACE_AIRCRAFT_TOOLTIP                          :{BLACK}بدل جميع الطائرات في الحظيرة آلياً

###length VEHICLE_TYPES
STR_DEPOT_TRAIN_NEW_VEHICLES_BUTTON                             :{BLACK}عربات جديدة
STR_DEPOT_ROAD_VEHICLE_NEW_VEHICLES_BUTTON                      :{BLACK}عربات جديدة
STR_DEPOT_SHIP_NEW_VEHICLES_BUTTON                              :{BLACK}سفين جديدة
STR_DEPOT_AIRCRAFT_NEW_VEHICLES_BUTTON                          :{BLACK}طائرة جديدة

###length VEHICLE_TYPES
STR_DEPOT_TRAIN_NEW_VEHICLES_TOOLTIP                            :{BLACK}بناء عربات قطار جديدة
STR_DEPOT_ROAD_VEHICLE_NEW_VEHICLES_TOOLTIP                     :{BLACK}شراء عربات جديدة
STR_DEPOT_SHIP_NEW_VEHICLES_TOOLTIP                             :{BLACK}شراء سفينة جديدة
STR_DEPOT_AIRCRAFT_NEW_VEHICLES_TOOLTIP                         :{BLACK}شراء طائرة جديدة

###length VEHICLE_TYPES
STR_DEPOT_CLONE_TRAIN                                           :{BLACK}نسخ قطار
STR_DEPOT_CLONE_ROAD_VEHICLE                                    :{BLACK}نسخ عربة
STR_DEPOT_CLONE_SHIP                                            :{BLACK}انسخ السفينة
STR_DEPOT_CLONE_AIRCRAFT                                        :{BLACK}نسخ الطائرة

###length VEHICLE_TYPES
STR_DEPOT_CLONE_TRAIN_DEPOT_INFO                                :{BLACK}هذا سوف يشتري نسخة مطابقة من القطار. اضغط على هذا الزر ثم اي قطار داخل او خارج ورشة الصيانة. مفناح كنترول + الضغط سوف يشارك الأوامر.
STR_DEPOT_CLONE_ROAD_VEHICLE_DEPOT_INFO                         :{BLACK}هذا سوف يشتري نسخة مطابقة من العربة. اضغط على هذا الزر ثم اي عربة داخل او خارج ورشة الصيانة. مفناح كنترول + الضغط سوف يشارك الأوامر.
STR_DEPOT_CLONE_SHIP_DEPOT_INFO                                 :{BLACK}هذا سوف يشتري نسخة مطابقة من السفينة. اضغط على هذا الزر ثم اي سفينة داخل او خارج حوض السفن. مفناح كنترول + الضغط سوف يشارك الأوامر.
STR_DEPOT_CLONE_AIRCRAFT_INFO_HANGAR_WINDOW                     :{BLACK}هذا سوف يشتري نسخة مطابقة من الطائرة. اضغط على هذا الزر ثم اي طائرة داخل او خارج حظيرة الطائرات. مفناح كنترول + الضغط سوف يشارك الأوامر.

###length VEHICLE_TYPES
STR_DEPOT_TRAIN_LOCATION_TOOLTIP                                :{BLACK}وسط الشاشة الرئيسية على ورشة صيانة القطارات
STR_DEPOT_ROAD_VEHICLE_LOCATION_TOOLTIP                         :{BLACK}ضع ورشة الصيانة في وسط الشاشة
STR_DEPOT_SHIP_LOCATION_TOOLTIP                                 :{BLACK}وضع حوض السفن في مركز الشاشة
STR_DEPOT_AIRCRAFT_LOCATION_TOOLTIP                             :{BLACK}وضع الحظيرة في مركز الشاشة

###length VEHICLE_TYPES
STR_DEPOT_VEHICLE_ORDER_LIST_TRAIN_TOOLTIP                      :{BLACK}عرض قائمة بالقطارات في الورشة
STR_DEPOT_VEHICLE_ORDER_LIST_ROAD_VEHICLE_TOOLTIP               :{BLACK}عرض قائمة العربات التابعة لهذة الورشة بالترتيب
STR_DEPOT_VEHICLE_ORDER_LIST_SHIP_TOOLTIP                       :{BLACK}عرض قائمة بالسفن في حوض الصيانة
STR_DEPOT_VEHICLE_ORDER_LIST_AIRCRAFT_TOOLTIP                   :{BLACK}عرض قائمة بالطائرات التابعة لهذا المطار في اي هنجر

###length VEHICLE_TYPES
STR_DEPOT_MASS_STOP_DEPOT_TRAIN_TOOLTIP                         :{BLACK}اضغط لايقاف جميع القطارات داخل مستودع الصيانة
STR_DEPOT_MASS_STOP_DEPOT_ROAD_VEHICLE_TOOLTIP                  :{BLACK}اضغط لايقاف جميع العربات داخل مستودع الصيانة
STR_DEPOT_MASS_STOP_DEPOT_SHIP_TOOLTIP                          :{BLACK} اضغط لايقاف جميع السفن داخل حوض الصيانة
STR_DEPOT_MASS_STOP_HANGAR_TOOLTIP                              :{BLACK} اضغط لايقاف جميع الطائرات داخل حظيرة الصيانة

###length VEHICLE_TYPES
STR_DEPOT_MASS_START_DEPOT_TRAIN_TOOLTIP                        :{BLACK}اضغط هنا لتشغيل كل القطارات المتوقفة داخل الورشة
STR_DEPOT_MASS_START_DEPOT_ROAD_VEHICLE_TOOLTIP                 :{BLACK}اضغط هنا لتشغيل كل العربات المتوقفة داخل الورشة
STR_DEPOT_MASS_START_DEPOT_SHIP_TOOLTIP                         :{BLACK}اضغط هنا لتشغيل كل السفن المتوقفة داخل حوض السفن
STR_DEPOT_MASS_START_HANGAR_TOOLTIP                             :{BLACK} اضغط لتشغيل جميع الطائرات داخل حظيرة الصيانة

STR_DEPOT_DRAG_WHOLE_TRAIN_TO_SELL_TOOLTIP                      :{BLACK}أسحب محرك القطار إلى هنا لبيع القطار كاملا
STR_DEPOT_SELL_CONFIRMATION_TEXT                                :{YELLOW}أنت على وشك بيع جميع المركبات الموجودة في الورشة، هل أنت متأكد؟

# Engine preview window
STR_ENGINE_PREVIEW_CAPTION                                      :{WHITE}رسالة من المصنعين
STR_ENGINE_PREVIEW_MESSAGE                                      :{GOLD}قد صممنا موديل جديد من {STRING} - هل ترغب في استخدام سنة حصري لهذه المركبة, لنستطيع تقييمها للأستخدام العام

STR_ENGINE_PREVIEW_RAILROAD_LOCOMOTIVE                          :قاطرة سكة حديد
STR_ENGINE_PREVIEW_MONORAIL_LOCOMOTIVE                          :قاطرة سكة قطار احادية
STR_ENGINE_PREVIEW_MAGLEV_LOCOMOTIVE                            :قاطرة سكة قطار ممغنطة

STR_ENGINE_PREVIEW_ROAD_VEHICLE                                 :مركبة
STR_ENGINE_PREVIEW_TRAM_VEHICLE                                 :مركبات الترام

STR_ENGINE_PREVIEW_AIRCRAFT                                     :طائرة
STR_ENGINE_PREVIEW_SHIP                                         :سفينة

STR_ENGINE_PREVIEW_COST_WEIGHT_SPEED_POWER                      :{BLACK} التكلفة: {CURRENCY_LONG} الوزن: {WEIGHT_SHORT}{} السرعة: {VELOCITY}  الطاقة: {POWER}{} كلفة التشغيل: {CURRENCY_LONG} / سنة{} السعة: {CARGO_LONG}
STR_ENGINE_PREVIEW_COST_WEIGHT_SPEED_POWER_MAX_TE               :{BLACK}التكلفة {CURRENCY_LONG} الوزن {WEIGHT_SHORT}{}السرعة {VELOCITY}  Power: {POWER}قوة السحب  {6:FORCE}{}التكلفة التشغيلية {4:CURRENCY_LONG}/سنة{}السعة: {5:CARGO_LONG}
STR_ENGINE_PREVIEW_COST_MAX_SPEED_CAP_RUNCOST                   :{BLACK} التكلفة {CURRENCY_LONG} السرعة القصوى {VELOCITY}{} السعة {CARGO_LONG}{} كلفة التشغيل {CURRENCY_LONG} / سنة
STR_ENGINE_PREVIEW_COST_MAX_SPEED_TYPE_RANGE_CAP_RUNCOST        :{BLACK} التكلفة:  {CURRENCY_LONG} السرعة القصوى: {VELOCITY}{} نوع الطائرة: {STRING} المدى: {COMMA} مربعات{}السعة: {CARGO_LONG}{}كلفة التشغيل: {CURRENCY_LONG}\السنة

# Autoreplace window
STR_REPLACE_VEHICLES_WHITE                                      :{WHITE}تبديل {STRING} - {STRING}


###length VEHICLE_TYPES
STR_REPLACE_VEHICLE_TRAIN                                       :قطار
STR_REPLACE_VEHICLE_ROAD_VEHICLE                                :مركبات
STR_REPLACE_VEHICLE_SHIP                                        :سفن
STR_REPLACE_VEHICLE_AIRCRAFT                                    :طائرات

STR_REPLACE_HELP_LEFT_ARRAY                                     :{BLACK} اختر نوع المحرك لاستبدالة
STR_REPLACE_HELP_RIGHT_ARRAY                                    :{BLACK} اختر نوع المحرك المراد إحلاله محل المحرك المختار في القائمة اليسرى

STR_REPLACE_VEHICLES_START                                      :{BLACK} بدأ تبديل العربات
STR_REPLACE_HELP_START_BUTTON                                   :{BLACK}اضغط لبدأ عملية تبديل المحركات المختارة في القائمة اليسرى بالمحركات المختارة في القائمة اليمنى
STR_REPLACE_NOT_REPLACING                                       :{BLACK}لم يتم التبديل
STR_REPLACE_NOT_REPLACING_VEHICLE_SELECTED                      :{BLACK}لم يتم اختيار اي عربة
STR_REPLACE_VEHICLES_STOP                                       :{BLACK} اوقف تبديل العربات
STR_REPLACE_HELP_STOP_BUTTON                                    :{BLACK} اضغط لايقاف تبديل المحركات المختارة في اليسار

STR_REPLACE_ENGINE_WAGON_SELECT_HELP                            :{BLACK} بدل بين نافذة استبدال المحركات و العربات
STR_REPLACE_ENGINES                                             :محركات
STR_REPLACE_WAGONS                                              :عربات

###length 2
STR_REPLACE_HELP_RAILTYPE                                       :{BLACK} اختر نوع القطارالمراد تغييرالمحرك اليه
###next-name-looks-similar

STR_REPLACE_HELP_REPLACE_INFO_TAB                               :{BLACK} اعرض اي نوع من المحركات سوف يتم تغيير المحرك له - اذا وجد ...
STR_REPLACE_RAIL_VEHICLES                                       :عربات القطار
STR_REPLACE_ELRAIL_VEHICLES                                     :سكة حديد كهربائية
STR_REPLACE_MONORAIL_VEHICLES                                   :عربات احادية السكة
STR_REPLACE_MAGLEV_VEHICLES                                     :مركبات ممغنطة

STR_REPLACE_TRAM_VEHICLES                                       :مركبات الترام

STR_REPLACE_REMOVE_WAGON                                        :{BLACK} إزالة العربة ({STRING}): {ORANGE}{STRING}
STR_REPLACE_REMOVE_WAGON_HELP                                   :{BLACK} المحافظة على طول القطار بازالة عربات ابتداء من المقدمة عند التبديل - عندما يكون التبدل ينتج قطارا اطول.

# Vehicle view
STR_VEHICLE_VIEW_CAPTION                                        :{WHITE}{VEHICLE}

###length VEHICLE_TYPES
STR_VEHICLE_VIEW_ROAD_VEHICLE_CENTER_TOOLTIP                    :{BLACK}وسط الشاشة على موقع السيارة.النقر بالماوس مرتين لمتابعة السيارة. يفتح Ctrl + النقر بالماوس منفذ عرض جديد على موقع السيارة

###length VEHICLE_TYPES
STR_VEHICLE_VIEW_TRAIN_SEND_TO_DEPOT_TOOLTIP                    :{BLACK} ارسل القطار للورشة - مفتاح التحكم (كنترول) + الضغط سيرسله لصيانة فقط
STR_VEHICLE_VIEW_ROAD_VEHICLE_SEND_TO_DEPOT_TOOLTIP             :{BLACK}ارسل العربة الى الورشة. مفتاح التحكم (كنترول) + الضغط ترسل للصيانة فقط
STR_VEHICLE_VIEW_SHIP_SEND_TO_DEPOT_TOOLTIP                     :{BLACK}ارسل السفينة لحوض السفن. اضغط + كنترول سوف يرسلها للصيانة فقط.
STR_VEHICLE_VIEW_AIRCRAFT_SEND_TO_DEPOT_TOOLTIP                 :{BLACK}ارسل الطائرة الى حظيرة الصيانة - مفتاح التحكم (كنترول) + الضغط يرسلها للصيانة فقط

###length VEHICLE_TYPES
STR_VEHICLE_VIEW_CLONE_TRAIN_INFO                               :{BLACK}هذا سوف يشتري نسخة عن قطار بكل عرباته. مفتاح التحكم + الضغط سوف يشارك الاوامر.
STR_VEHICLE_VIEW_CLONE_ROAD_VEHICLE_INFO                        :{BLACK}هذا سوف يشتري عربة مُطابِقة للمُختاره. مفتاح كنترول+النقر بالفأره سيستنسخ نفس الاوامر الاوامر الى العربه الجديده. مفتاح شفت+النقر بالفأره سيحسب التكلفه المُقدره ويعرضها لك
STR_VEHICLE_VIEW_CLONE_SHIP_INFO                                :{BLACK}هذا سوف يشتري سفينة مطابقة للمختارة. مفتاح التحكم كنترول + الضغط سوف يتشارك بالاوامر.
STR_VEHICLE_VIEW_CLONE_AIRCRAFT_INFO                            :{BLACK}هذا سوف يشتري طائرة مطابقة للمختارة. مفتاح كنترول+نقره بالفأره سينسخ نفس اوامر الطائره السابقه الى الطائره الجديده. مفتاح شفت+نقره بالفأره سيحسب التكلفه المُقَدره ويعرضها لك

STR_VEHICLE_VIEW_TRAIN_IGNORE_SIGNAL_TOOLTIP                    :{BLACK}اجبر القطار على التحرك بدون انتظار الاشارة الخضراء
STR_VEHICLE_VIEW_TRAIN_REVERSE_TOOLTIP                          :{BLACK}عكس اتجاة القطار
STR_VEHICLE_VIEW_ROAD_VEHICLE_REVERSE_TOOLTIP                   :{BLACK}اجبر العربة لدوان للخلف

###length VEHICLE_TYPES
STR_VEHICLE_VIEW_TRAIN_REFIT_TOOLTIP                            :{BLACK}اعادة تهيئة القطار لحمل نوع اخر من البضائع
STR_VEHICLE_VIEW_ROAD_VEHICLE_REFIT_TOOLTIP                     :{BLACK} هيئ العربة لحمولة أخرى
STR_VEHICLE_VIEW_SHIP_REFIT_TOOLTIP                             :{BLACK}تغيير نوع الحمولة للسفينة
STR_VEHICLE_VIEW_AIRCRAFT_REFIT_TOOLTIP                         :{BLACK}غير نوع الحمولة الى نوع آخر

###length VEHICLE_TYPES
STR_VEHICLE_VIEW_TRAIN_ORDERS_TOOLTIP                           :{BLACK}عرض اوامر القطار
STR_VEHICLE_VIEW_ROAD_VEHICLE_ORDERS_TOOLTIP                    :{BLACK}عرض اوامر العربة
STR_VEHICLE_VIEW_SHIP_ORDERS_TOOLTIP                            :{BLACK}عرض اوامر السفينة
STR_VEHICLE_VIEW_AIRCRAFT_ORDERS_TOOLTIP                        :{BLACK}عرض اوامر الطائرة

###length VEHICLE_TYPES
STR_VEHICLE_VIEW_TRAIN_SHOW_DETAILS_TOOLTIP                     :{BLACK}عرض معلومات القطار
STR_VEHICLE_VIEW_ROAD_VEHICLE_SHOW_DETAILS_TOOLTIP              :{BLACK}عرض معلومات العربة
STR_VEHICLE_VIEW_SHIP_SHOW_DETAILS_TOOLTIP                      :{BLACK}عرض تفاصيل السفينة
STR_VEHICLE_VIEW_AIRCRAFT_SHOW_DETAILS_TOOLTIP                  :{BLACK}عرض تفاصيل الطائرة

###length VEHICLE_TYPES
STR_VEHICLE_VIEW_TRAIN_STATUS_START_STOP_TOOLTIP                :{BLACK}عمل القطار الحالي - اضغط لإيقاف / بدء القطار

# Messages in the start stop button in the vehicle view
STR_VEHICLE_STATUS_LOADING_UNLOADING                            :{LTBLUE}تحميل / تفريغ
STR_VEHICLE_STATUS_LEAVING                                      :{LTBLUE}يرحل
STR_VEHICLE_STATUS_CRASHED                                      :{RED}تحطم!
STR_VEHICLE_STATUS_BROKEN_DOWN                                  :{RED} متعطل
STR_VEHICLE_STATUS_STOPPED                                      :{RED} متوقف
STR_VEHICLE_STATUS_TRAIN_STOPPING_VEL                           :{RED}يتوقف , {VELOCITY}
STR_VEHICLE_STATUS_TRAIN_NO_POWER                               :{RED}لا توجد طاقة
STR_VEHICLE_STATUS_TRAIN_STUCK                                  :{ORANGE}ينتظر لمسار متاح
STR_VEHICLE_STATUS_AIRCRAFT_TOO_FAR                             :{ORANGE}لا يمكن الوصول للمحطة التالية لانها خارج المدى

STR_VEHICLE_STATUS_HEADING_FOR_STATION_VEL                      :{LTBLUE}تتوجة الى {STATION}, {VELOCITY}
STR_VEHICLE_STATUS_NO_ORDERS_VEL                                :{LTBLUE}لا يوجد اوامر وجهات , {VELOCITY}
STR_VEHICLE_STATUS_HEADING_FOR_WAYPOINT_VEL                     :{LTBLUE}متوجه ل {WAYPOINT}, {VELOCITY}
STR_VEHICLE_STATUS_HEADING_FOR_DEPOT_VEL                        :{ORANGE}يتوجة الى {DEPOT} , {VELOCITY}
STR_VEHICLE_STATUS_HEADING_FOR_DEPOT_SERVICE_VEL                :{LTBLUE}الصيانة في {DEPOT} , {VELOCITY}

STR_VEHICLE_STATUS_CANNOT_REACH_DEPOT_VEL                       :{ORANGE}لا يمكن الوصول إلى {DEPOT}, {VELOCITY}

# Vehicle stopped/started animations
###length 2
STR_VEHICLE_COMMAND_STOPPED_SMALL                               :{TINY_FONT}{RED}متوقف
STR_VEHICLE_COMMAND_STOPPED                                     :{RED}متوقف

###length 2
STR_VEHICLE_COMMAND_STARTED_SMALL                               :{TINY_FONT}{GREEN}ابتدا
STR_VEHICLE_COMMAND_STARTED                                     :{GREEN}ابتدا

# Vehicle details
STR_VEHICLE_DETAILS_CAPTION                                     :{WHITE}{VEHICLE} تفاصيل

###length VEHICLE_TYPES
STR_VEHICLE_DETAILS_TRAIN_RENAME                                :{BLACK} اسم القطار
STR_VEHICLE_DETAILS_ROAD_VEHICLE_RENAME                         :{BLACK}تسمية العربة
STR_VEHICLE_DETAILS_SHIP_RENAME                                 :{BLACK}تسمية السفينة
STR_VEHICLE_DETAILS_AIRCRAFT_RENAME                             :{BLACK} تسمية الطائرة

STR_VEHICLE_INFO_AGE_RUNNING_COST_YR                            :{BLACK} العمر {LTBLUE}{STRING}{BLACK} تكلفة التشغيل {LTBLUE}{CURRENCY_LONG} / سنة
STR_VEHICLE_INFO_AGE                                            :{COMMA}سنة ({COMMA})
STR_VEHICLE_INFO_AGE_RED                                        :{RED}{COMMA}سنة ({COMMA})

STR_VEHICLE_INFO_MAX_SPEED                                      :{BLACK} السرعة القصوى {LTBLUE}{VELOCITY}
STR_VEHICLE_INFO_WEIGHT_POWER_MAX_SPEED                         :{BLACK} الوزن {LTBLUE}{WEIGHT_SHORT} {BLACK} الطاقة {LTBLUE}{POWER}{BLACK} السرعى القصوى {LTBLUE}{VELOCITY}
STR_VEHICLE_INFO_WEIGHT_POWER_MAX_SPEED_MAX_TE                  :{BLACK} الوزن {LTBLUE}{WEIGHT_SHORT} {BLACK} القوة {LTBLUE}{POWER}{BLACK} السرعة القصوى {LTBLUE}{VELOCITY} {BLACK} قوة السحب القصوى {LTBLUE}{FORCE}

STR_VEHICLE_INFO_PROFIT_THIS_YEAR_LAST_YEAR                     :{BLACK} دخل هذة السنة {LTBLUE}{CURRENCY_LONG} السنة السابقة - {CURRENCY_LONG}
STR_VEHICLE_INFO_RELIABILITY_BREAKDOWNS                         :{BLACK} الاعتمادية {LTBLUE}{COMMA} % {BLACK} الاعطال منذ اخر صيانة {LTBLUE}{COMMA}

STR_VEHICLE_INFO_BUILT_VALUE                                    :{LTBLUE}{ENGINE} {BLACK} بني {LTBLUE}{NUM}{BLACK} القيمة {LTBLUE}{CURRENCY_LONG}
STR_VEHICLE_INFO_NO_CAPACITY                                    :{BLACK}السعة: {LTBLUE}بدون{STRING}
STR_VEHICLE_INFO_CAPACITY                                       :{BLACK} السعة {LTBLUE}{CARGO_LONG}{3:STRING}
STR_VEHICLE_INFO_CAPACITY_MULT                                  :{BLACK} السعة {LTBLUE}{CARGO_LONG}{3:STRING} (x{4:NUM})
STR_VEHICLE_INFO_CAPACITY_CAPACITY                              :{BLACK} السعة {LTBLUE}{CARGO_LONG}, {CARGO_LONG}{STRING}

STR_VEHICLE_INFO_FEEDER_CARGO_VALUE                             :{BLACK}مقدار التحويل: {LTBLUE}{CURRENCY_LONG}

STR_VEHICLE_DETAILS_SERVICING_INTERVAL_DAYS                     :{BLACK}فترات الصيانة: {LTBLUE}{COMMA}{NBSP} يوم {BLACK} اخر صيانة: {LTBLUE}{DATE_LONG}
STR_VEHICLE_DETAILS_SERVICING_INTERVAL_PERCENT                  :{BLACK}فترات الصيانة: {LTBLUE}{COMMA}% {BLACK}    الصيانة الأخيرة: {LTBLUE}{DATE_LONG}
STR_VEHICLE_DETAILS_INCREASE_SERVICING_INTERVAL_TOOLTIP         :{BLACK}زيادة فترات الصيانة بقدر 10. ومع مفتاح كنترول بمقدار 5.
STR_VEHICLE_DETAILS_DECREASE_SERVICING_INTERVAL_TOOLTIP         :{BLACK} انقاص فترات الصيانة بمعدل 10. Ctrl+ الضغط الانقاص بمعدل 5.

STR_SERVICE_INTERVAL_DROPDOWN_TOOLTIP                           :{BLACK}تغيير نوع الفاصل الزمني للصيانة
STR_VEHICLE_DETAILS_DAYS                                        :الأيام
STR_VEHICLE_DETAILS_PERCENT                                     :النسبة المئوية

###length VEHICLE_TYPES
STR_QUERY_RENAME_TRAIN_CAPTION                                  :{WHITE}اسم القطار
STR_QUERY_RENAME_ROAD_VEHICLE_CAPTION                           :{WHITE}تسمية العربة
STR_QUERY_RENAME_SHIP_CAPTION                                   :{WHITE}تسمية السفينة
STR_QUERY_RENAME_AIRCRAFT_CAPTION                               :{WHITE}تسمية الطائرة

# Extra buttons for train details windows
STR_VEHICLE_DETAILS_TRAIN_ENGINE_BUILT_AND_VALUE                :{LTBLUE}{ENGINE}{BLACK}بني: {LTBLUE}{NUM}{BLACK} تكلفة: {LTBLUE}{CURRENCY_LONG}
STR_VEHICLE_DETAILS_TRAIN_WAGON_VALUE                           :{LTBLUE}{ENGINE}{BLACK} تكلفة: {LTBLUE}{CURRENCY_LONG}

STR_VEHICLE_DETAILS_TRAIN_TOTAL_CAPACITY_TEXT                   :{BLACK}الحمولة القصوى لهذا القطار:
STR_VEHICLE_DETAILS_TRAIN_TOTAL_CAPACITY                        :{LTBLUE}{CARGO_LONG} ({CARGO_SHORT})
STR_VEHICLE_DETAILS_TRAIN_TOTAL_CAPACITY_MULT                   :{LTBLUE}{CARGO_LONG} ({CARGO_SHORT}) (x{NUM})

STR_VEHICLE_DETAILS_CARGO_EMPTY                                 :{LTBLUE}فارغ
STR_VEHICLE_DETAILS_CARGO_FROM                                  :{LTBLUE}{CARGO_LONG} الى {STATION}
STR_VEHICLE_DETAILS_CARGO_FROM_MULT                             :{LTBLUE}{CARGO_LONG} من{STATION} (x{NUM})

STR_VEHICLE_DETAIL_TAB_CARGO                                    :{BLACK}بضاعة شحن
STR_VEHICLE_DETAILS_TRAIN_CARGO_TOOLTIP                         :{BLACK}عرض معلومات الشحنة
STR_VEHICLE_DETAIL_TAB_INFORMATION                              :{BLACK}معلومات
STR_VEHICLE_DETAILS_TRAIN_INFORMATION_TOOLTIP                   :{BLACK}عرض معلومات العربات
STR_VEHICLE_DETAIL_TAB_CAPACITIES                               :{BLACK} السعة
STR_VEHICLE_DETAILS_TRAIN_CAPACITIES_TOOLTIP                    :{BLACK}عرض السعة لكل عربة
STR_VEHICLE_DETAIL_TAB_TOTAL_CARGO                              :{BLACK}مجموع الحمولة
STR_VEHICLE_DETAILS_TRAIN_TOTAL_CARGO_TOOLTIP                   :{BLACK} عرض الحمولة الكاملة للقطار, مفصلة بحسب نوع البضائع

STR_VEHICLE_DETAILS_TRAIN_ARTICULATED_RV_CAPACITY               :{BLACK}السعة: {LTBLUE}

# Vehicle refit
STR_REFIT_CAPTION                                               :{WHITE}{VEHICLE} (تغيير)
STR_REFIT_TITLE                                                 :{GOLD}اختر نوع الحمولة ...
STR_REFIT_NEW_CAPACITY_COST_OF_REFIT                            :{BLACK}المساحة الجديدة: {GOLD}{CARGO_LONG}{}{BLACK}تكلفة التغيير: {RED}{CURRENCY_LONG}
STR_REFIT_NEW_CAPACITY_INCOME_FROM_REFIT                        :{BLACK}المساحة الجديدة: {GOLD}{CARGO_LONG}{}{BLACK}:الدخل من التغيير{GREEN}{CURRENCY_LONG}
STR_REFIT_NEW_CAPACITY_COST_OF_AIRCRAFT_REFIT                   :{BLACK}السعة الجديدة: {GOLD}{CARGO_LONG}, {GOLD}{CARGO_LONG}{}{BLACK}تكلفة التغيير: {RED}{CURRENCY_LONG}
STR_REFIT_SELECT_VEHICLES_TOOLTIP                               :{BLACK}اختر العربة لاعادة تهيئتها. اسحب بالفارة لاختيار عدة عربات. اضغط على مساحة خالية لاختيار كل العربات. اضغط + كنترول لاختيار العربة الحالية وما بعدها.

###length VEHICLE_TYPES
STR_REFIT_TRAIN_LIST_TOOLTIP                                    :{BLACK}اختر نوع البضاعة لينقلها القطار
STR_REFIT_ROAD_VEHICLE_LIST_TOOLTIP                             :{BLACK} اختر نوع حمولة العربة
STR_REFIT_SHIP_LIST_TOOLTIP                                     :{BLACK}اختر نوع الحمولة للسفينة
STR_REFIT_AIRCRAFT_LIST_TOOLTIP                                 :{BLACK}اختر نوع الحمولة للطائرة

###length VEHICLE_TYPES
STR_REFIT_TRAIN_REFIT_BUTTON                                    :{BLACK}تهيئة القطار
STR_REFIT_ROAD_VEHICLE_REFIT_BUTTON                             :{BLACK}تهيئة نوع حمولة العربة
STR_REFIT_SHIP_REFIT_BUTTON                                     :{BLACK}تغيير الحمولة للسفينة
STR_REFIT_AIRCRAFT_REFIT_BUTTON                                 :{BLACK}تغيير حمولة الطائرة

###length VEHICLE_TYPES
STR_REFIT_TRAIN_REFIT_TOOLTIP                                   :{BLACK}اعادة تهيئة القطار لحمل البضائع المختارة
STR_REFIT_ROAD_VEHICLE_REFIT_TOOLTIP                            :{BLACK} هيئ العربة لنوع الحمولة المختار
STR_REFIT_SHIP_REFIT_TOOLTIP                                    :{BLACK}غير للحمولة المختارة
STR_REFIT_AIRCRAFT_REFIT_TOOLTIP                                :{BLACK}غير الحمولة للنوع المختار

# Order view
STR_ORDERS_CAPTION                                              :{WHITE}{VEHICLE} (اوامر)
STR_ORDERS_TIMETABLE_VIEW                                       :{BLACK}جدولة الاوامر
STR_ORDERS_TIMETABLE_VIEW_TOOLTIP                               :{BLACK}غير الى نافذة جدولة الاوامر

STR_ORDERS_LIST_TOOLTIP                                         :{BLACK}قائمة الاوامر - اضغط على الامر لختيارة. مفتاح التحكم (كنترول) + الضغط لتوجة للمحطة
STR_ORDER_INDEX                                                 :{COMMA}:{NBSP}
STR_ORDER_TEXT                                                  :{STRING} {STRING} {STRING}

STR_ORDERS_END_OF_ORDERS                                        :- - نهاية الاوامر - -
STR_ORDERS_END_OF_SHARED_ORDERS                                 :- - نهاية الأوامر المشتركة - -

# Order bottom buttons
STR_ORDER_NON_STOP                                              :{BLACK}بدون توقف
STR_ORDER_GO_TO                                                 :اذهب الى
STR_ORDER_GO_NON_STOP_TO                                        :اذهب بدون توقف الى
STR_ORDER_GO_VIA                                                :التوجة خلال
STR_ORDER_GO_NON_STOP_VIA                                       :اذهب بدون توقف من خلال
STR_ORDER_TOOLTIP_NON_STOP                                      :{BLACK}غير سلوك التوقف لالأمر المختار

STR_ORDER_TOGGLE_FULL_LOAD                                      :{BLACK}تحميل كامل لأي بضاعة
STR_ORDER_DROP_LOAD_IF_POSSIBLE                                 :حمل اذا كان متاح
STR_ORDER_DROP_FULL_LOAD_ALL                                    :حمل البضائع كاملة
STR_ORDER_DROP_FULL_LOAD_ANY                                    :حمل بالكامل اي نوع من البضائع
STR_ORDER_DROP_NO_LOADING                                       :عدم التحميل
STR_ORDER_TOOLTIP_FULL_LOAD                                     :{BLACK}غير سلوك امر التحميل المختار

STR_ORDER_TOGGLE_UNLOAD                                         :{BLACK}تنزيل الشحنة
STR_ORDER_DROP_UNLOAD_IF_ACCEPTED                               :حمل الشحنة اذا كانت مقبولة
STR_ORDER_DROP_UNLOAD                                           :نزل الشحنة بالكامل
STR_ORDER_DROP_TRANSFER                                         :حول البضائع
STR_ORDER_DROP_NO_UNLOADING                                     :عدم انزال الشحنة
STR_ORDER_TOOLTIP_UNLOAD                                        :{BLACK}غير سلوك التنزيل للامر المختار

STR_ORDER_REFIT                                                 :{BLACK}اعادة تهيئة
STR_ORDER_REFIT_TOOLTIP                                         :{BLACK}اختر نوع البضائع المنقولة لتهيئة العربات في هذا الامر. اضغط كنترول لازالة تعليمات التهيئة.
STR_ORDER_REFIT_AUTO                                            :{BLACK}ملائمة في محطة
STR_ORDER_REFIT_AUTO_TOOLTIP                                    :{BLACK}اختر اي نوع من الحمولة تريد ملائمتها . اضغط مع ctrl لإزالة الملائمة . الملائمة في المحطات لن تكون ما لم تقبل العربة ذلك .
STR_ORDER_DROP_REFIT_AUTO                                       :شحنة ثابتة
STR_ORDER_DROP_REFIT_AUTO_ANY                                   :البضائع المتاحة

STR_ORDER_SERVICE                                               :{BLACK} صيانة
STR_ORDER_DROP_GO_ALWAYS_DEPOT                                  :الذهاب دائما
STR_ORDER_DROP_SERVICE_DEPOT                                    :الصيانة عند الحاجة
STR_ORDER_DROP_HALT_DEPOT                                       :توقف
STR_ORDER_SERVICE_TOOLTIP                                       :{BLACK}تجاوز هذا الامر الا اذا لم تكن الصيانة مطلوبة

STR_ORDER_CONDITIONAL_VARIABLE_TOOLTIP                          :{BLACK}بيانات العربة لتعريف التجاوز الى

# Conditional order variables, must follow order of OrderConditionVariable enum
###length 8
STR_ORDER_CONDITIONAL_LOAD_PERCENTAGE                           :نسبة التحميل
STR_ORDER_CONDITIONAL_RELIABILITY                               :الصلاحية
STR_ORDER_CONDITIONAL_MAX_SPEED                                 :السرعة القصوى
STR_ORDER_CONDITIONAL_AGE                                       :عمر العربة - سنة
STR_ORDER_CONDITIONAL_REQUIRES_SERVICE                          :يحتاج صيانة
STR_ORDER_CONDITIONAL_UNCONDITIONALLY                           :دائما
STR_ORDER_CONDITIONAL_REMAINING_LIFETIME                        :العمر الافتراضي المتبقي (سنة)
###next-name-looks-similar

STR_ORDER_CONDITIONAL_COMPARATOR_TOOLTIP                        :{BLACK}كيف تقارن معلومات العربة لخاصية معينة.
STR_ORDER_CONDITIONAL_COMPARATOR_EQUALS                         :يساوي لـ
STR_ORDER_CONDITIONAL_COMPARATOR_NOT_EQUALS                     :لا يساوي لـ
STR_ORDER_CONDITIONAL_COMPARATOR_LESS_THAN                      :اقل من
STR_ORDER_CONDITIONAL_COMPARATOR_LESS_EQUALS                    :اقل او مساو لـ
STR_ORDER_CONDITIONAL_COMPARATOR_MORE_THAN                      :اكثر من
STR_ORDER_CONDITIONAL_COMPARATOR_MORE_EQUALS                    :اكثر او مساو لـ
STR_ORDER_CONDITIONAL_COMPARATOR_IS_TRUE                        :صحيح
STR_ORDER_CONDITIONAL_COMPARATOR_IS_FALSE                       :خاطئ

STR_ORDER_CONDITIONAL_VALUE_TOOLTIP                             :{BLACK}القيمة التي يتم مقارنة العربة معها
STR_ORDER_CONDITIONAL_VALUE_CAPT                                :{WHITE}ادخل قيمة للمقارنة معها

STR_ORDERS_SKIP_BUTTON                                          :{BLACK}تجاوز
STR_ORDERS_SKIP_TOOLTIP                                         :{BLACK} تخطى الامر الحالي, وابد بالتالي. مفتاح التحكم (كنترول) +الضغط يتخطى للامر المختار

STR_ORDERS_DELETE_BUTTON                                        :{BLACK}حذف
STR_ORDERS_DELETE_TOOLTIP                                       :{BLACK}حذف الامر المختار
STR_ORDERS_DELETE_ALL_TOOLTIP                                   :{BLACK}حذف كل الأوامر
STR_ORDERS_STOP_SHARING_BUTTON                                  :{BLACK}أوقف المشاركة
STR_ORDERS_STOP_SHARING_TOOLTIP                                 :{BLACK}اوقف مشاركة الاوامر. اضغط + كنترول لحذف جميع الاوامر من هذه العربة.

STR_ORDERS_GO_TO_BUTTON                                         :{BLACK}اذهب الى
STR_ORDER_GO_TO_NEAREST_DEPOT                                   :اذهب الى اقرب مستودع صيانة
STR_ORDER_GO_TO_NEAREST_HANGAR                                  :اذهب الى اقرب حظيرة صيانة
STR_ORDER_CONDITIONAL                                           :امر انتقال شرطي
STR_ORDER_SHARE                                                 :شارك الأوامر
STR_ORDERS_GO_TO_TOOLTIP                                        :{BLACK}اضافة امر قبل الامر المختار, او لاخر الاوامر

STR_ORDERS_VEH_WITH_SHARED_ORDERS_LIST_TOOLTIP                  :{BLACK} عرض جميع العربات التي تشترك في هذا الجدول

# String parts to build the order string
STR_ORDER_GO_TO_WAYPOINT                                        :أذهب من خلال{WAYPOINT}
STR_ORDER_GO_NON_STOP_TO_WAYPOINT                               :توجة بشكل بدون توقف خلال {WAYPOINT}

STR_ORDER_SERVICE_AT                                            :الصيانة في
STR_ORDER_SERVICE_NON_STOP_AT                                   :الصيانة بدون توقف في

STR_ORDER_NEAREST_DEPOT                                         :الأقرب
STR_ORDER_NEAREST_HANGAR                                        :الحظيرة الأقرب
###length 3
STR_ORDER_TRAIN_DEPOT                                           :مستودع قطار
STR_ORDER_ROAD_VEHICLE_DEPOT                                    :مستودع العربات
STR_ORDER_SHIP_DEPOT                                            :حوض صيانة السفن
###next-name-looks-similar

STR_ORDER_GO_TO_NEAREST_DEPOT_FORMAT                            :{STRING} {STRING} {STRING}
STR_ORDER_GO_TO_DEPOT_FORMAT                                    :{STRING} {DEPOT}

STR_ORDER_REFIT_ORDER                                           :هيئة الى {STRING}
STR_ORDER_REFIT_STOP_ORDER                                      :هيئت الى {STRING} و توقف
STR_ORDER_STOP_ORDER                                            :توقف

STR_ORDER_GO_TO_STATION                                         :{STRING} {STATION} {STRING}

STR_ORDER_IMPLICIT                                              :(تلقائى)

STR_ORDER_FULL_LOAD                                             :-تحميل بالكامل-
STR_ORDER_FULL_LOAD_ANY                                         :-حمل اي بضاعة بالكامل-
STR_ORDER_NO_LOAD                                               :(عدم التحميل)
STR_ORDER_UNLOAD                                                :-التنزيل و تحميل الشحنة-
STR_ORDER_UNLOAD_FULL_LOAD                                      :-التنزيل و الانتظار الى الحمولة كاملة-
STR_ORDER_UNLOAD_FULL_LOAD_ANY                                  :-التنزيل و انتظار اي شحنة لتمتلئ اولا-
STR_ORDER_UNLOAD_NO_LOAD                                        :-التنزيل المغادرة فارغ-
STR_ORDER_TRANSFER                                              :-تنزيل و اخذ حمولة-
STR_ORDER_TRANSFER_FULL_LOAD                                    :(توصيل شحنة و الانتظار للحمولة الكاملة)
STR_ORDER_TRANSFER_FULL_LOAD_ANY                                :(توصيل شحنة و الانتظار لأي بضاعة تمتلئ اولا)
STR_ORDER_TRANSFER_NO_LOAD                                      :)التوصيل و االمغادرة فارغ)
STR_ORDER_NO_UNLOAD                                             :-عدم انزال الشحنة و تحميل غيرها-
STR_ORDER_NO_UNLOAD_FULL_LOAD                                   :(عدم انزال الشحنة و الانتظار للحمولة القصوى)
STR_ORDER_NO_UNLOAD_FULL_LOAD_ANY                               :-عدم انزال الشحنة و الانتظار للحمولة القصوى لاي شحنة-
STR_ORDER_NO_UNLOAD_NO_LOAD                                     :(لا تفريغ و لا تحميل)

STR_ORDER_AUTO_REFIT                                            :(ملائمة لـ {STRING})
STR_ORDER_FULL_LOAD_REFIT                                       :(تحميل كلي مع الملائمة لـ {STRING})
STR_ORDER_FULL_LOAD_ANY_REFIT                                   :(تحميل كلي لأي بضاعة مع الملائمة لـ {STRING})
STR_ORDER_UNLOAD_REFIT                                          :(تفريغ الحمولة و شحن البضائع مع الملائمة لـ {STRING})
STR_ORDER_UNLOAD_FULL_LOAD_REFIT                                :(تفرغ الحمولة و الانتظار للتحميل الكلي مع الملائمة لـ {STRING})
STR_ORDER_UNLOAD_FULL_LOAD_ANY_REFIT                            :(التفريغ و الانتظار للتحميل الكلي لأي بضاعة مع الملائمة لـ {STRING})
STR_ORDER_TRANSFER_REFIT                                        :(تحويل البضاعة و أخذ البضاعة مع الملائمة لـ {STRING})
STR_ORDER_TRANSFER_FULL_LOAD_REFIT                              :(تحويل البضاعة و الانتظار للحمولة القصوى مع الملائمة الذاتية لـ {STRING})
STR_ORDER_TRANSFER_FULL_LOAD_ANY_REFIT                          :(تحويل البضاعة و الانتظار لاي حمولة كاملة مع الملائمة الذاتية لـ {STRING})
STR_ORDER_NO_UNLOAD_REFIT                                       :(عدم التفريغ و تحميل البضائع مع الملائمة الذاتية لـ {STRING})
STR_ORDER_NO_UNLOAD_FULL_LOAD_REFIT                             :(عدم التفريغ مع الانتظار للحمولة القصوى مع الملائمة الذاتية لـ {STRING})
STR_ORDER_NO_UNLOAD_FULL_LOAD_ANY_REFIT                         :(عدم التفريغ و الانتظار للحمولة القصوى لاي نوع مع الملائمة الذاتية لـ {STRING})

STR_ORDER_AUTO_REFIT_ANY                                        :البضائع المتاحة

###length 3
STR_ORDER_STOP_LOCATION_NEAR_END                                :[قرب النهاية]
STR_ORDER_STOP_LOCATION_MIDDLE                                  :[وسط]
STR_ORDER_STOP_LOCATION_FAR_END                                 :[النهاية القصوى]


STR_ORDER_CONDITIONAL_UNCONDITIONAL                             :اقفز الى الأمر {COMMA}
STR_ORDER_CONDITIONAL_NUM                                       :اقفز للامر{COMMA} عندما {STRING} {STRING} {COMMA}
STR_ORDER_CONDITIONAL_TRUE_FALSE                                :اقفز للامر {COMMA} عندما {STRING} {STRING}

STR_INVALID_ORDER                                               :{RED} (أمر خاطئ)

# Time table window
STR_TIMETABLE_TITLE                                             :{WHITE}{VEHICLE} جدولة الاوامر
STR_TIMETABLE_ORDER_VIEW                                        :{BLACK}الأوامر
STR_TIMETABLE_ORDER_VIEW_TOOLTIP                                :{BLACK}حول الى عرض الاوامر

STR_TIMETABLE_TOOLTIP                                           :{BLACK}جدولة الأوامر - اضغط على الامر لاظهارة

STR_TIMETABLE_NO_TRAVEL                                         :لا رحيل
STR_TIMETABLE_NOT_TIMETABLEABLE                                 :المغادرة (ذاتي: بواسطة الامر اليدوي التالي)
STR_TIMETABLE_TRAVEL_NOT_TIMETABLED                             :مسافر (غير مجدوله)
STR_TIMETABLE_TRAVEL_NOT_TIMETABLED_SPEED                       :سافر(بدون جدول زمني) مع تقريبا {2:VELOCITY}
STR_TIMETABLE_TRAVEL_FOR                                        :مسافر لـ {STRING}
STR_TIMETABLE_TRAVEL_FOR_SPEED                                  :سافر لي {STRING} بمعدل {VELOCITY}
STR_TIMETABLE_TRAVEL_FOR_ESTIMATED                              :سافر(إلى {STRING}, بدون جدول زمني)
STR_TIMETABLE_TRAVEL_FOR_SPEED_ESTIMATED                        :سافر (إلى {STRING}, بدون الجدول الزمني) مع تقريبا {VELOCITY}
STR_TIMETABLE_STAY_FOR                                          :ويبقى لـ {STRING}
STR_TIMETABLE_AND_TRAVEL_FOR                                    :ويسافر لـ {STRING}
STR_TIMETABLE_DAYS                                              :{COMMA}يوم
STR_TIMETABLE_TICKS                                             :{COMMA} علامة

STR_TIMETABLE_TOTAL_TIME                                        :{BLACK}جدولة الاوامر هذه ستأخذ {STRING} لنهاية
STR_TIMETABLE_TOTAL_TIME_INCOMPLETE                             :{BLACK}جدولة الاوامر هذه ستأخذ على الاقل {STRING} لتكتمل (لايشمل كل الجدولة)

STR_TIMETABLE_STATUS_ON_TIME                                    :{BLACK}هذه العربة تعمل حسب الجدولة في الوقت المُحَدَد
STR_TIMETABLE_STATUS_LATE                                       :{BLACK}هذه العربه {STRING} مُتاخِرة حاليا عن الجدوله
STR_TIMETABLE_STATUS_EARLY                                      :{BLACK}هذه العربه {STRING} مُتَقَدِمه عن الجدوله
STR_TIMETABLE_STATUS_NOT_STARTED                                :{BLACK}جدولة الاعمال لم تبدأ بعد
STR_TIMETABLE_STATUS_START_AT                                   :{BLACK}جدولة الاعمال ستبدأ فى {STRING}

STR_TIMETABLE_STARTING_DATE                                     :{BLACK}تاريخ البدأ
STR_TIMETABLE_STARTING_DATE_TOOLTIP                             :{BLACK}حدد تاريخًا كنقطة بداية لهذا الجدول الزمني. Ctrl + Click يوزع جميع المركبات التي تشارك هذا الطلب بالتساوي من التاريخ المحدد بناءً على ترتيبها النسبي ، إذا كان الطلب محددًا بجدول زمني كامل

STR_TIMETABLE_CHANGE_TIME                                       :{BLACK}غير الوقت
STR_TIMETABLE_WAIT_TIME_TOOLTIP                                 :{BLACK}غير مقدار الزمن الذي يستغرقه هذا الامر

STR_TIMETABLE_CLEAR_TIME                                        :{BLACK}إمسح الوقت
STR_TIMETABLE_CLEAR_TIME_TOOLTIP                                :{BLACK}إمسح مقدار الزمن لهذا الامر

STR_TIMETABLE_CHANGE_SPEED                                      :{BLACK}غير حدود السرعه
STR_TIMETABLE_CHANGE_SPEED_TOOLTIP                              :{BLACK}غير السرعة القصوى للامر المختار

STR_TIMETABLE_CLEAR_SPEED                                       :{BLACK}ازل تحديد السرعة
STR_TIMETABLE_CLEAR_SPEED_TOOLTIP                               :{BLACK}ازل السرعة القصوى للرحلة من الامر المختار

STR_TIMETABLE_RESET_LATENESS                                    :{BLACK}اعد ضبط العداد التأخير
STR_TIMETABLE_RESET_LATENESS_TOOLTIP                            :{BLACK}عدل وقت التاخير للعداد حتى تصل المركبة في الوقت المحدد

STR_TIMETABLE_AUTOFILL                                          :{BLACK}تهيئة تلقائية
STR_TIMETABLE_AUTOFILL_TOOLTIP                                  :{BLACK}مفتاح كنترول لمحاولة ابقائ وقت الانتظار (املأ الجدولة تلقائيا بقيم الرحلة التالية)

STR_TIMETABLE_EXPECTED                                          :{BLACK}متوقع
STR_TIMETABLE_SCHEDULED                                         :{BLACK}مجدول
STR_TIMETABLE_EXPECTED_TOOLTIP                                  :{BLACK}غير بين المتوقع و المجدول

STR_TIMETABLE_ARRIVAL_ABBREVIATION                              :و:
STR_TIMETABLE_DEPARTURE_ABBREVIATION                            :م:


# Date window (for timetable)
STR_DATE_CAPTION                                                :{WHITE}ضبط التاريخ
STR_DATE_SET_DATE                                               :{BLACK}ضبط التاريخ
STR_DATE_SET_DATE_TOOLTIP                                       :{BLACK}اختر التاريخ المختار كبداية لجدول الاعمال هذا
STR_DATE_DAY_TOOLTIP                                            :{BLACK}اختر اليوم
STR_DATE_MONTH_TOOLTIP                                          :{BLACK}اختر الشهر
STR_DATE_YEAR_TOOLTIP                                           :{BLACK}اختر السنة


# AI debug window
STR_AI_DEBUG                                                    :{WHITE}مكتشف اخطاء الذكاء الصناعي
STR_AI_DEBUG_NAME_AND_VERSION                                   :{BLACK}{STRING} (v{NUM})
STR_AI_DEBUG_NAME_TOOLTIP                                       :{BLACK} اسم الذكاء الصناعي
STR_AI_DEBUG_SETTINGS                                           :{BLACK}اعدادات الذكاء الاصطناعي
STR_AI_DEBUG_SETTINGS_TOOLTIP                                   :{BLACK}غير اعدادات الذكاء الاصطناعي
STR_AI_DEBUG_RELOAD                                             :{BLACK} اعادة تحميل الذكاء الصناعي
STR_AI_DEBUG_RELOAD_TOOLTIP                                     :{BLACK} حذف الذكاء الصناعي - اعادة تحميل الذكاء الصناعي و بدء تشغيلة من جديد
STR_AI_DEBUG_BREAK_STR_ON_OFF_TOOLTIP                           :{BLACK}نشط/اوقف التوقف عندما تتطابق رسائل الذكاء الصناعي مع جمل التوقف.
STR_AI_DEBUG_BREAK_ON_LABEL                                     :{BLACK}توقف:
STR_AI_DEBUG_BREAK_STR_OSKTITLE                                 :{BLACK}توقف
STR_AI_DEBUG_BREAK_STR_TOOLTIP                                  :{BLACK}عندما تتطابق رسالة الذكاء الصناعي مع هذة الجملة, تتوقف اللعبة.
STR_AI_DEBUG_MATCH_CASE                                         :{BLACK}قارن الحالات
STR_AI_DEBUG_MATCH_CASE_TOOLTIP                                 :{BLACK}اظهر الحالات المتشابهة عند مقارنة رسائل الذكاء الصناعي مع الجمل المكسورة.
STR_AI_DEBUG_CONTINUE                                           :{BLACK}استمر
STR_AI_DEBUG_CONTINUE_TOOLTIP                                   :{BLACK}عدم توقيف ومواصلة الذكاء الصناعي
STR_AI_DEBUG_SELECT_AI_TOOLTIP                                  :{BLACK}عرض صائد الاخطاء لهذه الاضافة

STR_ERROR_AI_NO_AI_FOUND                                        :لا يوجد اضافات مناسبة للتحميل{} هذه اضافة غبية ولن تفعل شيئا لك{} تستطيع تحميل اضافات من الشبكة عن طريق نظام التحميل
STR_ERROR_AI_PLEASE_REPORT_CRASH                                :{WHITE}واحد من الذكاء الصناعي فشل. الرجاء ابلاغ المبرمج عنه مصحوبا بصورة من شاشة مصحح الاخطاء.
STR_ERROR_AI_DEBUG_SERVER_ONLY                                  :{YELLOW} شاشة اخطاء الذكاء الصناعي متوفرة فقط للخادم (سرڤر)

# AI configuration window
<<<<<<< HEAD
STR_AI_CONFIG_CAPTION                                           :{WHITE}إعدادات الذكاء الصناعي
STR_AI_CONFIG_GAMELIST_TOOLTIP                                  :{BLACK}مخطوطت اللعبة الذي سيتم تحميله في اللعبة التالية
=======
STR_AI_CONFIG_GAMELIST_TOOLTIP                                  :{BLACK}مخطوطات اللعبة الذي سيتم تحميله في اللعبة التالية
>>>>>>> 5e227886
STR_AI_CONFIG_HUMAN_PLAYER                                      :لاعب انساني
STR_AI_CONFIG_RANDOM_AI                                         :ذكاء صناعي عشوائي
STR_AI_CONFIG_NONE                                              :(لا شيء)
STR_AI_CONFIG_MAX_COMPETITORS                                   :{LTBLUE}العدد الاقصى للمتنافسين: {ORANGE}{COMMA}

STR_AI_CONFIG_MOVE_UP                                           :{BLACK}انقل للاعلى
STR_AI_CONFIG_MOVE_UP_TOOLTIP                                   :{BLACK}انقل الذكاء الاصطناعي المختار للاعلى
STR_AI_CONFIG_MOVE_DOWN                                         :{BLACK}انقل للاسفل
STR_AI_CONFIG_MOVE_DOWN_TOOLTIP                                 :{BLACK}انقل الذكاء الاصطناعي المختار للاسفل

STR_AI_CONFIG_AI                                                :{SILVER} الذكاء الاصطناعي

<<<<<<< HEAD
STR_AI_CONFIG_CHANGE                                            :{BLACK}اختر {STRING}
STR_AI_CONFIG_CHANGE_NONE                                       :
=======
STR_AI_CONFIG_CHANGE_AI                                         :الذكاء الاصطناعي
STR_AI_CONFIG_CHANGE_GAMESCRIPT                                 :مخطوط اللعبة
>>>>>>> 5e227886
STR_AI_CONFIG_CONFIGURE                                         :{BLACK} اعداد
STR_AI_CONFIG_CONFIGURE_TOOLTIP                                 :{BLACK} اعداد خواص الذكاء الصناعي

# Available AIs window
STR_AI_LIST_TOOLTIP                                             :{BLACK} اضغط لاختيار ذكاء اصطناعي

STR_AI_LIST_AUTHOR                                              :{LTBLUE}المؤلف: {ORANGE}{STRING}
STR_AI_LIST_VERSION                                             :{LTBLUE}الاصدار: {ORANGE}{NUM}
STR_AI_LIST_URL                                                 :{LTBLUE}العنوان : {ORANGE}{STRING}

STR_AI_LIST_ACCEPT                                              :{BLACK} اقبل
STR_AI_LIST_ACCEPT_TOOLTIP                                      :{BLACK} اختر الذكاء الصناعي المنتقى
STR_AI_LIST_CANCEL                                              :{BLACK} الغاء
STR_AI_LIST_CANCEL_TOOLTIP                                      :{BLACK} لا تغير الذكاء الصناعي

STR_SCREENSHOT_ZOOMIN_SCREENSHOT                                :{BLACK}التقط لقطة شاشة كاملة
STR_SCREENSHOT_WORLD_SCREENSHOT                                 :{BLACK}صور الخاريطة الكاملة

# AI Parameters
STR_AI_SETTINGS_CLOSE                                           :{BLACK} اغلاق
STR_AI_SETTINGS_RESET                                           :{BLACK} اعادة ضبط
STR_AI_SETTINGS_SETTING                                         :{STRING}: {ORANGE}{STRING}


# Textfile window
STR_TEXTFILE_WRAP_TEXT                                          :{WHITE}التفاف النص
STR_TEXTFILE_VIEW_README                                        :{BLACK}اعرض ملف التعليمات ريدمي
STR_TEXTFILE_VIEW_CHANGELOG                                     :{BLACK}اعرض سجل التغييرات
STR_TEXTFILE_VIEW_LICENCE                                       :{BLACK}الرخصة
###length 3
STR_TEXTFILE_README_CAPTION                                     :{WHITE}{STRING}اقراني {STRING}
STR_TEXTFILE_CHANGELOG_CAPTION                                  :{WHITE}{STRING} سجل التغيير ل{STRING}
STR_TEXTFILE_LICENCE_CAPTION                                    :{WHITE}{STRING}رخصة {STRING}


# Vehicle loading indicators
STR_PERCENT_UP_SMALL                                            :{TINY_FONT}{WHITE}{NUM}%{UP_ARROW}
STR_PERCENT_UP                                                  :{WHITE}{NUM}%{UP_ARROW}
STR_PERCENT_DOWN_SMALL                                          :{TINY_FONT}{WHITE}{NUM}%{DOWN_ARROW}
STR_PERCENT_DOWN                                                :{WHITE}{NUM}%{DOWN_ARROW}
STR_PERCENT_UP_DOWN_SMALL                                       :{TINY_FONT}{WHITE}{NUM}%{UP_ARROW}{DOWN_ARROW}
STR_PERCENT_UP_DOWN                                             :{WHITE}{NUM}%{UP_ARROW}{DOWN_ARROW}
STR_PERCENT_NONE_SMALL                                          :{TINY_FONT}{WHITE}{NUM}%

# Income 'floats'
STR_INCOME_FLOAT_COST_SMALL                                     :{TINY_FONT}{RED}تكلفة: {CURRENCY_LONG}
STR_INCOME_FLOAT_COST                                           :{RED}تكلفة: {CURRENCY_LONG}
STR_INCOME_FLOAT_INCOME_SMALL                                   :{TINY_FONT}{GREEN}الدخل: {CURRENCY_LONG}
STR_INCOME_FLOAT_INCOME                                         :{GREEN}الدخل: {CURRENCY_LONG}
STR_FEEDER_TINY                                                 :{TINY_FONT}{YELLOW}التحويل: {CURRENCY_LONG}
STR_FEEDER                                                      :{YELLOW}حول: {CURRENCY_LONG}
STR_FEEDER_INCOME_TINY                                          :{TINY_FONT}{YELLOW}تحويل:{CURRENCY_LONG}{WHITE} / {GREEN}الدخل: {CURRENCY_LONG}
STR_MESSAGE_ESTIMATED_COST                                      :{WHITE}التكلفة التقديرية {CURRENCY_LONG}
STR_MESSAGE_ESTIMATED_INCOME                                    :{WHITE}الدخل التقديري: {CURRENCY_LONG}

# Saveload messages
STR_ERROR_SAVE_STILL_IN_PROGRESS                                :{WHITE}الحفظ مازال جاريا الآن{}الرجاء الأنتظار حتر ينتهي
STR_ERROR_AUTOSAVE_FAILED                                       :{WHITE}فشل الحفظ التلقائي
STR_ERROR_UNABLE_TO_READ_DRIVE                                  :{BLACK}لا يمكن قرائة القرص
STR_ERROR_GAME_SAVE_FAILED                                      :{WHITE}فشل حفظ اللعبة{}{STRING}
STR_ERROR_UNABLE_TO_DELETE_FILE                                 :{WHITE}لا يمكن حذف الملف
STR_ERROR_GAME_LOAD_FAILED                                      :{WHITE}فشل فتح اللعبة{}{STRING}
STR_GAME_SAVELOAD_ERROR_BROKEN_INTERNAL_ERROR                   :خطأ داخلي: {STRING}
STR_GAME_SAVELOAD_ERROR_BROKEN_SAVEGAME                         :لعبه محفوظه غير صالحه - {STRING}
STR_GAME_SAVELOAD_ERROR_TOO_NEW_SAVEGAME                        :اللعبة حفظت بنسخة أحدث
STR_GAME_SAVELOAD_ERROR_FILE_NOT_READABLE                       :لا يمكن قراءة الملف
STR_GAME_SAVELOAD_ERROR_FILE_NOT_WRITEABLE                      :لايمكن قراءة الملف
STR_GAME_SAVELOAD_ERROR_DATA_INTEGRITY_CHECK_FAILED             :فشل التحقق من سلامة البيانات
STR_GAME_SAVELOAD_NOT_AVAILABLE                                 :<غير متاح>
STR_WARNING_LOADGAME_REMOVED_TRAMS                              :{WHITE}اللعبة حفظت بنسخة لا تدعم الترام. كل ما يتعلق بالترام حذف.

# Map generation messages
STR_ERROR_COULD_NOT_CREATE_TOWN                                 :{WHITE}مولد الخريطة توقف ...{} ... لا يوجد مواقع مناسبة للمدن
STR_ERROR_NO_TOWN_IN_SCENARIO                                   :{WHITE}... لا يوجد مدن في هذه الخريطة

STR_ERROR_PNGMAP                                                :{WHITE}لا يمكن تحميل الخريطة من PNG ...
STR_ERROR_PNGMAP_FILE_NOT_FOUND                                 :{WHITE}... الملف غير موجود.
STR_ERROR_PNGMAP_IMAGE_TYPE                                     :{WHITE}... لا يمكن تحويل صيغة الملف.مطلوب ملف PNG . 8 او 24 - بت
STR_ERROR_PNGMAP_MISC                                           :{WHITE}حدث خطأ ما ... للاسف ! (قد يكون ملف تالف).

STR_ERROR_BMPMAP                                                :{WHITE}لا يمكن تحميل الخريطة من BMP ...
STR_ERROR_BMPMAP_IMAGE_TYPE                                     :{WHITE}لايمكن تحويل نوع الصورة...

STR_ERROR_HEIGHTMAP_TOO_LARGE                                   :{WHITE}الصورة ضخمة جدا ...

STR_WARNING_HEIGHTMAP_SCALE_CAPTION                             :{WHITE}تحذير
STR_WARNING_HEIGHTMAP_SCALE_MESSAGE                             :{YELLOW}اعادة تحجيم الخريطة المصدر كثيرا غير مستحسن. هل تريد اكمال توليد الخريطة؟

# Soundset messages
STR_WARNING_FALLBACK_SOUNDSET                                   :{WHITE}لايوجد غير مجموعة اصوات. اذا اردت اصوات, نصب مجموعة صوتية من خلال نظام التحميل.

# Screenshot related messages
STR_WARNING_SCREENSHOT_SIZE_CAPTION                             :{WHITE}صورة ضخمة من شاشة

STR_MESSAGE_HEIGHTMAP_SUCCESSFULLY                              :{WHITE}تم حفظ خارطة التضاريس ك'{STRING}'. أعلى قمة هي {NUM}
STR_MESSAGE_SCREENSHOT_SUCCESSFULLY                             :{WHITE}صورة من الشاشة حفظت بنجاح باسم: '{STRING}'
STR_ERROR_SCREENSHOT_FAILED                                     :{WHITE}لم يتم حفظ الصورة

# Error message titles
STR_ERROR_MESSAGE_CAPTION                                       :{YELLOW}رسالة
STR_ERROR_MESSAGE_CAPTION_OTHER_COMPANY                         :{YELLOW}رسالة من {STRING}

# Generic construction errors
STR_ERROR_OFF_EDGE_OF_MAP                                       :{WHITE}خارج حدود الخريطة
STR_ERROR_TOO_CLOSE_TO_EDGE_OF_MAP                              :{WHITE}قريب جدا من حافة الخريطة
STR_ERROR_NOT_ENOUGH_CASH_REQUIRES_CURRENCY                     :{WHITE}الرصيد لا يكفي - يلزمك {CURRENCY_LONG}
STR_ERROR_FLAT_LAND_REQUIRED                                    :{WHITE}يجب ان تكون الأرض مستوية
STR_ERROR_LAND_SLOPED_IN_WRONG_DIRECTION                        :{WHITE}الأرض مائلة في الأتجاة الغير مناسب
STR_ERROR_CAN_T_DO_THIS                                         :{WHITE}لا يمكن تنفيذة...
STR_ERROR_BUILDING_MUST_BE_DEMOLISHED                           :{WHITE}يجب هدم المبنى اولا
STR_ERROR_CAN_T_CLEAR_THIS_AREA                                 :{WHITE}لا يمكن ازالتة ...
STR_ERROR_SITE_UNSUITABLE                                       :{WHITE}... الموقع غير مناسب
STR_ERROR_ALREADY_BUILT                                         :{WHITE}... تم بنائة
STR_ERROR_OWNED_BY                                              :{WHITE}مملوكة من قبل ... {STRING}
STR_ERROR_AREA_IS_OWNED_BY_ANOTHER                              :{WHITE}... المنطقة مملوكة لشركة منافسة
STR_ERROR_TERRAFORM_LIMIT_REACHED                               :{WHITE}... تم الوصول لاقصى حدود للتضاريس
STR_ERROR_CLEARING_LIMIT_REACHED                                :{WHITE}... تم الوصول لاقصى عدد ازالة
STR_ERROR_NAME_MUST_BE_UNIQUE                                   :{WHITE}السم يجب ان يكون فريدا - غير مستخدم
STR_ERROR_GENERIC_OBJECT_IN_THE_WAY                             :{WHITE}{1:STRING} على الطريق
STR_ERROR_NOT_ALLOWED_WHILE_PAUSED                              :{WHITE}غير مسموح في حين توقفت

# Local authority errors
STR_ERROR_LOCAL_AUTHORITY_REFUSES_TO_ALLOW_THIS                 :{WHITE}{TOWN} السلطات المحليه ترفض المساح بهذا
STR_ERROR_LOCAL_AUTHORITY_REFUSES_AIRPORT                       :{WHITE}{TOWN}البلدية ترفض بناء مطار آخر في هذه المدينة
STR_ERROR_LOCAL_AUTHORITY_REFUSES_NOISE                         :{WHITE}بلدية {TOWN}{} ترفض السماح بمطار هنا بسبب تتعلق بالضوضاء العالية منه .
STR_ERROR_BRIBE_FAILED                                          :{WHITE}محاولتك لرشوة السلطات اكتشفت بواسطة مراقب محلي

# Levelling errors
STR_ERROR_CAN_T_RAISE_LAND_HERE                                 :{WHITE}لا يمكن رفع الأرض هنا
STR_ERROR_CAN_T_LOWER_LAND_HERE                                 :{WHITE}لا يمكن خفض الأرض هنا
STR_ERROR_CAN_T_LEVEL_LAND_HERE                                 :{WHITE}لا يمكن تسوية الأرض هنا ...
STR_ERROR_EXCAVATION_WOULD_DAMAGE                               :{WHITE}الحفر سوف يضر بالقناة
STR_ERROR_ALREADY_AT_SEA_LEVEL                                  :{WHITE}... تم الوصول لمستوى البحر
STR_ERROR_TOO_HIGH                                              :{WHITE}عالي جدا...
STR_ERROR_ALREADY_LEVELLED                                      :{WHITE}مسطحة ...

# Company related errors
STR_ERROR_CAN_T_CHANGE_COMPANY_NAME                             :{WHITE}لا يمكن تغيير اسم الشركة
STR_ERROR_CAN_T_CHANGE_PRESIDENT                                :{WHITE}لا يمكن تغيير اسم صاحب الشركة

STR_ERROR_MAXIMUM_PERMITTED_LOAN                                :{WHITE}... اعلى دين مسموح به : {CURRENCY_LONG}
STR_ERROR_CAN_T_BORROW_ANY_MORE_MONEY                           :{WHITE}بلغت الحد الاقصى للقرض
STR_ERROR_LOAN_ALREADY_REPAYED                                  :{WHITE}... لا يوجد دين للسداد
STR_ERROR_CURRENCY_REQUIRED                                     :{WHITE}...{CURRENCY_LONG} مطلوب
STR_ERROR_CAN_T_REPAY_LOAN                                      :{WHITE}لا يمكن تسديد الدين
STR_ERROR_INSUFFICIENT_FUNDS                                    :{WHITE}لا يمكن التخلي عن النقود المعطاة من البنك على سبيل الاعارة ...
STR_ERROR_CAN_T_BUY_COMPANY                                     :{WHITE}لا يمكن شراء الشركة ...
STR_ERROR_CAN_T_BUILD_COMPANY_HEADQUARTERS                      :{WHITE}لا يمكن بناء مبنى الشركة الئيسي ...
STR_ERROR_CAN_T_BUY_25_SHARE_IN_THIS                            :{WHITE}لا يمكن شراء 25% من اسهم الشركة ...
STR_ERROR_CAN_T_SELL_25_SHARE_IN                                :{WHITE}لا يمكن بيع 25% من اسهم الشركة ...
STR_ERROR_PROTECTED                                             :{WHITE}هذه الشركة ليست عريقة بقدر كافي لمشاركة الأسهم ...

# Town related errors
STR_ERROR_CAN_T_GENERATE_TOWN                                   :{WHITE}لا يمكن انشاء اي مدينة
STR_ERROR_CAN_T_RENAME_TOWN                                     :{WHITE}تعذر إعاده تسميه المدينه...
STR_ERROR_CAN_T_FOUND_TOWN_HERE                                 :{WHITE}لا يمكن انشاء مدينة هنا
STR_ERROR_CAN_T_EXPAND_TOWN                                     :{WHITE}لا يمكن توسيع المدينة ...
STR_ERROR_TOO_CLOSE_TO_EDGE_OF_MAP_SUB                          :{WHITE}... قريبة جدا من حافة الخريطة
STR_ERROR_TOO_CLOSE_TO_ANOTHER_TOWN                             :{WHITE}... قريبة جدا من مدينة أخرى
STR_ERROR_TOO_MANY_TOWNS                                        :{WHITE}... المدن كثيرة جدا
STR_ERROR_NO_SPACE_FOR_TOWN                                     :{WHITE}... لا يوجد فراغ في الخريطة
STR_ERROR_TOWN_EXPAND_WARN_NO_ROADS                             :{WHITE}لن تبني البلدية طرق جديدة. بإمكانك تمكين بناء الطرق الجديدة عن طريق الاعدادات --> البيئة--> المدن
STR_ERROR_ROAD_WORKS_IN_PROGRESS                                :{WHITE}اعمال الطرق قيد التنفيذ
STR_ERROR_TOWN_CAN_T_DELETE                                     :{WHITE}لا يمكن ازالة هذه المدينة{}محطة او ورشة مرتبطة بالمدينة او هناك مربع مملوك للمدينة لا يمكن لزالته
STR_ERROR_STATUE_NO_SUITABLE_PLACE                              :{WHITE}... لا يوجد مكان مناسب للمجسم بداخل هذة المدينة/البلدة

# Industry related errors
STR_ERROR_TOO_MANY_INDUSTRIES                                   :{WHITE}... المصانع كثيرة جدا
STR_ERROR_CAN_T_GENERATE_INDUSTRIES                             :{WHITE}لا يمكن انشاء مصانع ...
STR_ERROR_CAN_T_BUILD_HERE                                      :{WHITE}تعذر بناء {STRING} هنا...
STR_ERROR_CAN_T_CONSTRUCT_THIS_INDUSTRY                         :{WHITE}لا بمكن بناء المصنع هنا ...
STR_ERROR_INDUSTRY_TOO_CLOSE                                    :{WHITE}قريب جدا من مصنع آخر
STR_ERROR_MUST_FOUND_TOWN_FIRST                                 :{WHITE}... يجب بناء مدينة اولا
STR_ERROR_ONLY_ONE_ALLOWED_PER_TOWN                             :{WHITE}... يسمح بواحد في المدينة فقط
STR_ERROR_CAN_ONLY_BE_BUILT_IN_TOWNS_WITH_POPULATION_OF_1200    :{WHITE}... يمكن بنائة في مدن يزيد سكانها عن 1200 نسمة
STR_ERROR_CAN_ONLY_BE_BUILT_IN_RAINFOREST                       :{WHITE}... يمكن بنائة في الغابات المطيرة فقط
STR_ERROR_CAN_ONLY_BE_BUILT_IN_DESERT                           :{WHITE}... يمكن بنائة في المناطق الصحراوية فقط
STR_ERROR_CAN_ONLY_BE_BUILT_IN_TOWNS                            :{WHITE}... يبنى فقط في المدن
STR_ERROR_CAN_ONLY_BE_BUILT_NEAR_TOWN_CENTER                    :{WHITE}... لا يمكن بناؤها إلا بقرب وسط المدن
STR_ERROR_CAN_ONLY_BE_BUILT_IN_LOW_AREAS                        :{WHITE}... يمكن بنائه في المناطق المنخفضة فقط
STR_ERROR_CAN_ONLY_BE_POSITIONED                                :{WHITE}... يمكن بنائة على اطراف الخريطة فقط
STR_ERROR_FOREST_CAN_ONLY_BE_PLANTED                            :{WHITE}... يمكن زراعة الغابة فوق خط الثلج فقط
STR_ERROR_CAN_ONLY_BE_BUILT_ABOVE_SNOW_LINE                     :{WHITE}يمكن بنائة فوق خط الثلج فقط
STR_ERROR_CAN_ONLY_BE_BUILT_BELOW_SNOW_LINE                     :{WHITE}يمكن بنائة تحت خط الثلج فقط


# Station construction related errors
STR_ERROR_CAN_T_BUILD_RAILROAD_STATION                          :{WHITE}لا يمكن بناء محطة سكة حديد هنا ...
STR_ERROR_CAN_T_BUILD_BUS_STATION                               :{WHITE}تعذر بناء محطه الحافلات...
STR_ERROR_CAN_T_BUILD_TRUCK_STATION                             :{WHITE}تعذر بناء محطات الشاحنات...
STR_ERROR_CAN_T_BUILD_PASSENGER_TRAM_STATION                    :{WHITE}لا يمكن بناء محطة ركاب هنا ...
STR_ERROR_CAN_T_BUILD_CARGO_TRAM_STATION                        :{WHITE}لا يمكن بناء محطة ترام هنا ...
STR_ERROR_CAN_T_BUILD_DOCK_HERE                                 :{WHITE}لا يمكن بناء مرفء هنا ...
STR_ERROR_CAN_T_BUILD_AIRPORT_HERE                              :{WHITE}تعذر بناء المطار هنا...

STR_ERROR_ADJOINS_MORE_THAN_ONE_EXISTING                        :{WHITE}جاور اكثر من محطه موجوده مسبقاً
STR_ERROR_STATION_TOO_SPREAD_OUT                                :{WHITE}... المحطه ممتده للخارج للغايه
STR_ERROR_TOO_MANY_STATIONS_LOADING                             :{WHITE}يوجد الكثير من المحطات
STR_ERROR_TOO_MANY_STATION_SPECS                                :{WHITE}يوجد الكثير من قطاعات محطه السكه الحديديه
STR_ERROR_TOO_MANY_BUS_STOPS                                    :{WHITE}يوجد الكثير من محطات الحافلات
STR_ERROR_TOO_MANY_TRUCK_STOPS                                  :{WHITE}يوجد الكثير من محطات الشاحنات
STR_ERROR_TOO_CLOSE_TO_ANOTHER_DOCK                             :{WHITE}قريب للغايه من مَرسَى اخر
STR_ERROR_TOO_CLOSE_TO_ANOTHER_AIRPORT                          :{WHITE}قريب للغايه من مطار اخر
STR_ERROR_CAN_T_RENAME_STATION                                  :{WHITE}تعذر إعاده تسميه المحطه...
STR_ERROR_DRIVE_THROUGH_ON_TOWN_ROAD                            :{WHITE}... هذا الطريق ملك المدينه
STR_ERROR_DRIVE_THROUGH_DIRECTION                               :{WHITE}... اتجاه الطريق خاطئ
STR_ERROR_DRIVE_THROUGH_CORNER                                  :{WHITE}... القيادة عبر إشارات التوقف لا يمكن ان تحتوي على زوايا
STR_ERROR_DRIVE_THROUGH_JUNCTION                                :{WHITE}... القيادة عبر إشارات التوقف لا يمكن ان تحتوي على تقاطعات

# Station destruction related errors
STR_ERROR_CAN_T_REMOVE_PART_OF_STATION                          :{WHITE}تعذر حذف هذا الجزء من المحطه...
STR_ERROR_MUST_REMOVE_RAILWAY_STATION_FIRST                     :{WHITE}يجب ازالة محطة القطار اولاً
STR_ERROR_CAN_T_REMOVE_BUS_STATION                              :{WHITE}تعذر إزاله محطه الحافلات...
STR_ERROR_CAN_T_REMOVE_TRUCK_STATION                            :{WHITE}تعذر إزاله محطه الشاحنات...
STR_ERROR_CAN_T_REMOVE_PASSENGER_TRAM_STATION                   :{WHITE}تعذر إزاله محطه ركاب الترام...
STR_ERROR_CAN_T_REMOVE_CARGO_TRAM_STATION                       :{WHITE}تعذر إزاله محطه شحن الترام...
STR_ERROR_MUST_REMOVE_ROAD_STOP_FIRST                           :{WHITE}يجب إزاله محطة التوقف اولاً
STR_ERROR_THERE_IS_NO_STATION                                   :{WHITE}... لايوجد اى محطه هنا

STR_ERROR_MUST_DEMOLISH_RAILROAD                                :{WHITE}يجب ازالة محطة القطار اولاً
STR_ERROR_MUST_DEMOLISH_BUS_STATION_FIRST                       :{WHITE}يجب إزاله محطه الحافلات اولاً
STR_ERROR_MUST_DEMOLISH_TRUCK_STATION_FIRST                     :{WHITE}يجب إزاله محطه الشاحنات اولاً
STR_ERROR_MUST_DEMOLISH_PASSENGER_TRAM_STATION_FIRST            :{WHITE}يجب إزاله محطه ركاب الترام اولاً
STR_ERROR_MUST_DEMOLISH_CARGO_TRAM_STATION_FIRST                :{WHITE}يجب إزاله محطه شحن الترام اولاً
STR_ERROR_MUST_DEMOLISH_DOCK_FIRST                              :{WHITE}يجب إزاله المَرسَى اولاً
STR_ERROR_MUST_DEMOLISH_AIRPORT_FIRST                           :{WHITE}يجب إزاله المطار اولاً

# Waypoint related errors
STR_ERROR_WAYPOINT_ADJOINS_MORE_THAN_ONE_EXISTING               :{WHITE}جاور اكثر من نقطه عبور متواجده
STR_ERROR_TOO_CLOSE_TO_ANOTHER_WAYPOINT                         :{WHITE}قريب للغايه من نقطه عبور اخرى

STR_ERROR_CAN_T_BUILD_TRAIN_WAYPOINT                            :{WHITE}تعذر بناء نقطه العبور هنا...
STR_ERROR_CAN_T_POSITION_BUOY_HERE                              :{WHITE}تعذر وضع العوامه هنا...
STR_ERROR_CAN_T_CHANGE_WAYPOINT_NAME                            :{WHITE}تعذر إعاده تسميه نقطه العبور

STR_ERROR_CAN_T_REMOVE_TRAIN_WAYPOINT                           :{WHITE}لا يمكن ازالة نقطة عبور القطار من هنا...
STR_ERROR_MUST_REMOVE_RAILWAYPOINT_FIRST                        :{WHITE}يجب إزالة السكه الحديديه اولاً
STR_ERROR_BUOY_IN_THE_WAY                                       :{WHITE}... توجد عوامه فى المسار
STR_ERROR_BUOY_IS_IN_USE                                        :{WHITE}... العوامه مُستخدمه من قِبَل شركه اخرى!

# Depot related errors
STR_ERROR_CAN_T_BUILD_TRAIN_DEPOT                               :{WHITE}تعذر بناء مستودع القطارات هنا...
STR_ERROR_CAN_T_BUILD_ROAD_DEPOT                                :{WHITE}تعذر بناء مستودع العربات البريه هذا هنا...
STR_ERROR_CAN_T_BUILD_TRAM_DEPOT                                :{WHITE}تعذر بناء مستوع الترام هنا...
STR_ERROR_CAN_T_BUILD_SHIP_DEPOT                                :{WHITE}تعذر بناء مستودع السفن هنا..

STR_ERROR_CAN_T_RENAME_DEPOT                                    :{WHITE}تعذر إعاده تسميه المستودع...

STR_ERROR_TRAIN_MUST_BE_STOPPED_INSIDE_DEPOT                    :{WHITE}... يجب ان يكون متوقفاً بالكامل داخل المستودع
STR_ERROR_ROAD_VEHICLE_MUST_BE_STOPPED_INSIDE_DEPOT             :{WHITE}... يجب ان تكون متوقفه بالكامل داخل المستودع
STR_ERROR_SHIP_MUST_BE_STOPPED_INSIDE_DEPOT                     :{WHITE}... يجب ان تكون متوقفه بالكامل داخل المستودع
STR_ERROR_AIRCRAFT_MUST_BE_STOPPED_INSIDE_HANGAR                :{WHITE}... يجب ان تكون متوقفه بالكامل في الحظيره

STR_ERROR_TRAINS_CAN_ONLY_BE_ALTERED_INSIDE_A_DEPOT             :{WHITE}يمكن تعديل القطارات فقط عند وجودها داخل المستودع
STR_ERROR_TRAIN_TOO_LONG                                        :{WHITE}القطار طويل للغايه
STR_ERROR_CAN_T_REVERSE_DIRECTION_RAIL_VEHICLE                  :{WHITE}تعذر تغيير إتجاه العربه...
STR_ERROR_CAN_T_REVERSE_DIRECTION_RAIL_VEHICLE_MULTIPLE_UNITS   :{WHITE}تتكون من اكثر من وحدة ...
STR_ERROR_INCOMPATIBLE_RAIL_TYPES                               :نوع السكه الحديديه غير متوافق

STR_ERROR_CAN_T_MOVE_VEHICLE                                    :{WHITE}تعذر تحريك العربه...
STR_ERROR_REAR_ENGINE_FOLLOW_FRONT                              :{WHITE}المُحرك الخلفى سيتبع نظيره الامامى دائماً
STR_ERROR_UNABLE_TO_FIND_ROUTE_TO                               :{WHITE}تعذر إيجاد الطريق المؤدى للمستودع
STR_ERROR_UNABLE_TO_FIND_LOCAL_DEPOT                            :{WHITE}تعذر إيجاد مستوع محلى

STR_ERROR_DEPOT_WRONG_DEPOT_TYPE                                :مستودع خطأ

# Autoreplace related errors
STR_ERROR_TRAIN_TOO_LONG_AFTER_REPLACEMENT                      :{WHITE}{VEHICLE} طويل للغايه بعد اﻹستبدال
STR_ERROR_AUTOREPLACE_NOTHING_TO_DO                             :{WHITE}لا يوجد نظام مطبق للتبديل/ التجديد
STR_ERROR_AUTOREPLACE_MONEY_LIMIT                               :(حدود التكلفة للتبديل)

# Rail construction errors
STR_ERROR_IMPOSSIBLE_TRACK_COMBINATION                          :{WHITE}تركيبة سكك غير صالحة
STR_ERROR_MUST_REMOVE_SIGNALS_FIRST                             :{WHITE}يجب إزاله اﻹشاره اولاً
STR_ERROR_NO_SUITABLE_RAILROAD_TRACK                            :{WHITE}... مسار السكة الحديدية غير مناسب
STR_ERROR_MUST_REMOVE_RAILROAD_TRACK                            :{WHITE}يجب إزاله السكه الحديديه اولاً
STR_ERROR_CROSSING_ON_ONEWAY_ROAD                               :{WHITE}الطريق باتجاه واحد او ربما يكون مسدوداً
STR_ERROR_CROSSING_DISALLOWED_RAIL                              :{WHITE}التقاطع المتعدد غير متاح لهذا النوع من السكك
STR_ERROR_CROSSING_DISALLOWED_ROAD                              :التقاطع المتعدد غير متاح لهذا النوع من الشوارع
STR_ERROR_CAN_T_BUILD_SIGNALS_HERE                              :{WHITE}تعذر بناء اﻹشارات هنا...
STR_ERROR_CAN_T_BUILD_RAILROAD_TRACK                            :{WHITE}تعذر بناء السكه الحديديه هنا...
STR_ERROR_CAN_T_REMOVE_RAILROAD_TRACK                           :{WHITE}تعذر إزاله السكه الحديديه من هنا...
STR_ERROR_CAN_T_REMOVE_SIGNALS_FROM                             :{WHITE}تعذر إزاله اﻹشاره من هنا...
STR_ERROR_SIGNAL_CAN_T_CONVERT_SIGNALS_HERE                     :{WHITE}لا يمكن تحويل الاشارة هنا ...
STR_ERROR_THERE_IS_NO_RAILROAD_TRACK                            :{WHITE}... لا يوجد سكه حديديه
STR_ERROR_THERE_ARE_NO_SIGNALS                                  :{WHITE}... لا توجد اشارات هنا

STR_ERROR_CAN_T_CONVERT_RAIL                                    :{WHITE}لا يمكن تحويل سكة القطار هنا ...

# Road construction errors
STR_ERROR_MUST_REMOVE_ROAD_FIRST                                :{WHITE}يجب إزاله الطريق اولاً
STR_ERROR_ONEWAY_ROADS_CAN_T_HAVE_JUNCTION                      :{WHITE}... الطريق موحد اﻹتجاه لا يمكن ان يحتوى على تقطاعات
STR_ERROR_CAN_T_BUILD_ROAD_HERE                                 :{WHITE}تعذر بناء الطريق هنا...
STR_ERROR_CAN_T_BUILD_TRAMWAY_HERE                              :{WHITE}تعذر بناء سكه الترام هنا...
STR_ERROR_CAN_T_REMOVE_ROAD_FROM                                :{WHITE}تعذر إزاله الطريق من هنا...
STR_ERROR_CAN_T_REMOVE_TRAMWAY_FROM                             :{WHITE}تعذر إزاله سكه الترام من هنا...
STR_ERROR_THERE_IS_NO_ROAD                                      :{WHITE}... لا يوجد طريق
STR_ERROR_THERE_IS_NO_TRAMWAY                                   :{WHITE}... لا يوجد سكه ترام هنا
STR_ERROR_NO_SUITABLE_TRAMWAY                                   :{WHITE}لا يوجد ترام مناسب

# Waterway construction errors
STR_ERROR_CAN_T_BUILD_CANALS                                    :{WHITE}تعذر بناء القناه هنا...
STR_ERROR_CAN_T_BUILD_LOCKS                                     :{WHITE}تعذر بناء الحاجز هنا...
STR_ERROR_CAN_T_PLACE_RIVERS                                    :{WHITE}تعذر وضع النهر هنا...
STR_ERROR_MUST_BE_BUILT_ON_WATER                                :{WHITE}... يجب بناءه على الماء
STR_ERROR_CAN_T_BUILD_ON_WATER                                  :{WHITE}... لا يمكن بنائة على الماء
STR_ERROR_CAN_T_BUILD_ON_SEA                                    :{WHITE}... لا يمكن بناءه فى البحر المفتوح
STR_ERROR_CAN_T_BUILD_ON_CANAL                                  :{WHITE}... لا يمكن بناءه على القناه
STR_ERROR_CAN_T_BUILD_ON_RIVER                                  :{WHITE}لا يمكن بنائة على النهر
STR_ERROR_MUST_DEMOLISH_CANAL_FIRST                             :{WHITE}يجب إزاله القناه اولاً
STR_ERROR_CAN_T_BUILD_AQUEDUCT_HERE                             :{WHITE}لا يمكن بناء قناه مياه هنا...

# Tree related errors
STR_ERROR_TREE_ALREADY_HERE                                     :{WHITE}... الشجره موجوده هنا مسبقاً
STR_ERROR_TREE_WRONG_TERRAIN_FOR_TREE_TYPE                      :{WHITE}... البيئة غير مناسبة لنوع الشجر
STR_ERROR_CAN_T_PLANT_TREE_HERE                                 :{WHITE}... لا يمكن زراعة اشجار هنا

# Bridge related errors
STR_ERROR_CAN_T_BUILD_BRIDGE_HERE                               :{WHITE}تعذر بناء الجسر هنا...
STR_ERROR_MUST_DEMOLISH_BRIDGE_FIRST                            :{WHITE}يجب هدم الجسر اولا
STR_ERROR_CAN_T_START_AND_END_ON                                :{WHITE}لا يمكن ان يبدء وينتهي في نفس المكان
STR_ERROR_BRIDGEHEADS_NOT_SAME_HEIGHT                           :{WHITE}نهايات الجسر ليست على استقامة واحدة
STR_ERROR_BRIDGE_TOO_LOW_FOR_TERRAIN                            :{WHITE}الجسر منخفض جدا للوادي
STR_ERROR_START_AND_END_MUST_BE_IN                              :{WHITE}البداية و النهاية يجب ان تكون على استقامة واحدة
STR_ERROR_ENDS_OF_BRIDGE_MUST_BOTH                              :{WHITE}... يجب ان تكون نهايات الجسر على اليابسة
STR_ERROR_BRIDGE_TOO_LONG                                       :{WHITE}... الجسر طويل جدا
STR_ERROR_BRIDGE_THROUGH_MAP_BORDER                             :{WHITE}قد ينتهي الجسر خارج الخريطة

# Tunnel related errors
STR_ERROR_CAN_T_BUILD_TUNNEL_HERE                               :{WHITE}تعذر بناء النفق هنا...
STR_ERROR_SITE_UNSUITABLE_FOR_TUNNEL                            :{WHITE}الموقع غير صالح لمدخل النفق
STR_ERROR_MUST_DEMOLISH_TUNNEL_FIRST                            :{WHITE}يجب هدم النفق اولا
STR_ERROR_ANOTHER_TUNNEL_IN_THE_WAY                             :{WHITE}نفق آخر في مسار هذا النفق
STR_ERROR_TUNNEL_THROUGH_MAP_BORDER                             :{WHITE}الانفاق تنتهي خارج حدود الخريطة
STR_ERROR_UNABLE_TO_EXCAVATE_LAND                               :{WHITE}لا يمكن تعديل الأرض في نهاية النفق
STR_ERROR_TUNNEL_TOO_LONG                                       :{WHITE}... النفق طويل جدا

# Object related errors
STR_ERROR_TOO_MANY_OBJECTS                                      :{WHITE}... الاجسام كثيرة جدا
STR_ERROR_CAN_T_BUILD_OBJECT                                    :{WHITE}لا يمكن بناء الجسم ...
STR_ERROR_OBJECT_IN_THE_WAY                                     :{WHITE}عائق في الطريق
STR_ERROR_COMPANY_HEADQUARTERS_IN                               :{WHITE}مبنى شركة على الطريق
STR_ERROR_CAN_T_PURCHASE_THIS_LAND                              :{WHITE}لا يمكن شراء هذة القطعة ...
STR_ERROR_YOU_ALREADY_OWN_IT                                    :{WHITE}هذه القطعة ملك لك من قبل ...

# Group related errors
STR_ERROR_GROUP_CAN_T_CREATE                                    :{WHITE}لايمكن إنشاء مجموعة
STR_ERROR_GROUP_CAN_T_DELETE                                    :{WHITE}لايمكن حذف المجموعة
STR_ERROR_GROUP_CAN_T_RENAME                                    :{WHITE}لايمكن إعادة تسمية المجموعة
STR_ERROR_GROUP_CAN_T_SET_PARENT                                :{WHITE}تعذر ربط المجموعه الرئيسية
STR_ERROR_GROUP_CAN_T_REMOVE_ALL_VEHICLES                       :{WHITE}لايمكن إزالة جميع المركبات من هذه المجموعة
STR_ERROR_GROUP_CAN_T_ADD_VEHICLE                               :{WHITE}لا يمكن اضافة المركبة للمجموعة ...
STR_ERROR_GROUP_CAN_T_ADD_SHARED_VEHICLE                        :{WHITE}لا يمكن اضافة مركبات مشتركة للمجموعة ...

# Generic vehicle errors

###length VEHICLE_TYPES
STR_ERROR_TRAIN_IN_THE_WAY                                      :{WHITE}قطار في الطريق
STR_ERROR_ROAD_VEHICLE_IN_THE_WAY                               :{WHITE}العربة في الطريق
STR_ERROR_SHIP_IN_THE_WAY                                       :{WHITE}سفينة في الطريق
STR_ERROR_AIRCRAFT_IN_THE_WAY                                   :{WHITE}طائرة في الطريق

###length VEHICLE_TYPES
STR_ERROR_RAIL_VEHICLE_NOT_AVAILABLE                            :{WHITE}العربة غير متاحة
STR_ERROR_ROAD_VEHICLE_NOT_AVAILABLE                            :{WHITE}العربات غير متاحة
STR_ERROR_SHIP_NOT_AVAILABLE                                    :{WHITE}السفن غير متاحة
STR_ERROR_AIRCRAFT_NOT_AVAILABLE                                :{WHITE}الطائرة غير متاحة

###length VEHICLE_TYPES
STR_ERROR_CAN_T_REFIT_TRAIN                                     :{WHITE}لايمكن اعادة تهيئة القطار
STR_ERROR_CAN_T_REFIT_ROAD_VEHICLE                              :{WHITE}لا يمكن اعادة تهيئة العربة ...
STR_ERROR_CAN_T_REFIT_SHIP                                      :{WHITE}لا يمكن التغيير ...
STR_ERROR_CAN_T_REFIT_AIRCRAFT                                  :{WHITE}لا يمكن تغيير الحمولة ...

###length VEHICLE_TYPES
STR_ERROR_CAN_T_RENAME_TRAIN                                    :{WHITE}لا يمكن تسمية القطار ...
STR_ERROR_CAN_T_RENAME_ROAD_VEHICLE                             :{WHITE}لا يمكن تسمية العربة
STR_ERROR_CAN_T_RENAME_SHIP                                     :{WHITE}لا يمكن تسمية السفينة ...
STR_ERROR_CAN_T_RENAME_AIRCRAFT                                 :{WHITE}لا يمكن تسمية الطائرة ...

###length VEHICLE_TYPES
STR_ERROR_CAN_T_STOP_START_TRAIN                                :{WHITE}لا يمكن ايقاف / تشغيل القطار
STR_ERROR_CAN_T_STOP_START_ROAD_VEHICLE                         :{WHITE}لا يمكن ايقاف / تشغيل العربة
STR_ERROR_CAN_T_STOP_START_SHIP                                 :{WHITE}لا يمكن توقيف/ تشغيل السفينة ...
STR_ERROR_CAN_T_STOP_START_AIRCRAFT                             :{WHITE}لا يمكن توقيف / تشغيل الطائرة

###length VEHICLE_TYPES
STR_ERROR_CAN_T_SEND_TRAIN_TO_DEPOT                             :{WHITE}لا يمكن ارسال القطار الى الورشة
STR_ERROR_CAN_T_SEND_ROAD_VEHICLE_TO_DEPOT                      :{WHITE}لا يمكن ارسال العربة الى ورشة الصيانة
STR_ERROR_CAN_T_SEND_SHIP_TO_DEPOT                              :{WHITE}لا يمكن ارسال السفينة الى حوض الصيانة ...
STR_ERROR_CAN_T_SEND_AIRCRAFT_TO_HANGAR                         :{WHITE}لا يمكن ارسال الطائرة لحظيرةالصيانة

###length VEHICLE_TYPES
STR_ERROR_CAN_T_BUY_TRAIN                                       :{WHITE}لايمكن بناء عربات سكة حديد ...
STR_ERROR_CAN_T_BUY_ROAD_VEHICLE                                :{WHITE}لا يمكن شراء عربة ...
STR_ERROR_CAN_T_BUY_SHIP                                        :{WHITE}لا يمكن شراء السفينة...
STR_ERROR_CAN_T_BUY_AIRCRAFT                                    :{WHITE}لا يمكن شراء الطائرة

###length VEHICLE_TYPES
STR_ERROR_CAN_T_RENAME_TRAIN_TYPE                               :{WHITE}لا يمكن اعادة تسمية عربات القطار ...
STR_ERROR_CAN_T_RENAME_ROAD_VEHICLE_TYPE                        :{WHITE}لايمكن اعادة تسمية العربات
STR_ERROR_CAN_T_RENAME_SHIP_TYPE                                :{WHITE}لا يمكن اعادة تسمية نوع السفينة
STR_ERROR_CAN_T_RENAME_AIRCRAFT_TYPE                            :{WHITE}لا يمكن اعادة تسمية نوع الطائرة ...

###length VEHICLE_TYPES
STR_ERROR_CAN_T_SELL_TRAIN                                      :{WHITE}لا يمكن بيع العربات
STR_ERROR_CAN_T_SELL_ROAD_VEHICLE                               :{WHITE}لا يمكن بيع العربة...
STR_ERROR_CAN_T_SELL_SHIP                                       :{WHITE}لا يمكن بيع السفينة ...
STR_ERROR_CAN_T_SELL_AIRCRAFT                                   :{WHITE}لا يمكن بيع الطائرة

STR_ERROR_TOO_MANY_VEHICLES_IN_GAME                             :{WHITE}العربات كثيرة جدا في اللعبة
STR_ERROR_CAN_T_CHANGE_SERVICING                                :{WHITE}لا يمكن تغيير فترات الصيانة

STR_ERROR_VEHICLE_IS_DESTROYED                                  :{WHITE}... العربة تحطمت


STR_ERROR_NO_VEHICLES_AVAILABLE_AT_ALL                          :{WHITE}لن تتوافر اى وسائل نقل على اﻹطلاق
STR_ERROR_NO_VEHICLES_AVAILABLE_YET                             :{WHITE}لا تتوافر اى آليه نقل بعد

# Specific vehicle errors
STR_ERROR_CAN_T_MAKE_TRAIN_PASS_SIGNAL                          :{WHITE}لا يمكن السماح للقطار بالعبور من الاشارة في وضع الخطر
STR_ERROR_CAN_T_REVERSE_DIRECTION_TRAIN                         :{WHITE}لا يمكن عكس اتجاة القطار...
STR_ERROR_TRAIN_START_NO_POWER                                  :ليس للقطار طاقة كافية

STR_ERROR_CAN_T_MAKE_ROAD_VEHICLE_TURN                          :{WHITE}لا يمكن تغيير اتجاة المركبة الان

STR_ERROR_AIRCRAFT_IS_IN_FLIGHT                                 :{WHITE}الطائرة تقوم بالطيران الآن

# Order related errors
STR_ERROR_NO_MORE_SPACE_FOR_ORDERS                              :{WHITE}لا يوجد فراغ لمزيد من الاوامر
STR_ERROR_TOO_MANY_ORDERS                                       :{WHITE}الاوامر كثيرة جدا
STR_ERROR_CAN_T_INSERT_NEW_ORDER                                :{WHITE}لا يمكن اضافة امر جديد
STR_ERROR_CAN_T_DELETE_THIS_ORDER                               :{WHITE}لا يمكن الغاء هذا الأمر...
STR_ERROR_CAN_T_MODIFY_THIS_ORDER                               :{WHITE}لا يمكن تعديل هذا الامر ...
STR_ERROR_CAN_T_MOVE_THIS_ORDER                                 :{WHITE}لا يمكن حذف هذا الامر ...
STR_ERROR_CAN_T_SKIP_ORDER                                      :{WHITE}لا يمكن تخطي الأمر الحالي ...
STR_ERROR_CAN_T_SKIP_TO_ORDER                                   :{WHITE}لا يمكن تخطي الأمر المختار ...
STR_ERROR_CAN_T_COPY_SHARE_ORDER                                :{WHITE}العربة لا تستطيع الوصول الى كل المحطات
STR_ERROR_CAN_T_ADD_ORDER                                       :{WHITE}العربة لا تستطيع الوصول للمحطة
STR_ERROR_CAN_T_ADD_ORDER_SHARED                                :{WHITE}العربة المشتركة لا تستطيع الوصول للمحطة

STR_ERROR_CAN_T_SHARE_ORDER_LIST                                :{WHITE}لا يمكن مشاركة قائمة الأوامر
STR_ERROR_CAN_T_STOP_SHARING_ORDER_LIST                         :{WHITE}لايمكن ايقاف امر المشاركة بالاوامر ...
STR_ERROR_CAN_T_COPY_ORDER_LIST                                 :{WHITE}لا يمكن نسخ قائمة الأوامر
STR_ERROR_TOO_FAR_FROM_PREVIOUS_DESTINATION                     :{WHITE}بعيد جدا من محطة/علامة الوصول السابقة
STR_ERROR_AIRCRAFT_NOT_ENOUGH_RANGE                             :{WHITE}... الطائرات ليس لها مدى كاف

# Timetable related errors
STR_ERROR_CAN_T_TIMETABLE_VEHICLE                               :{WHITE}لا يمكن جدولة العربة ...
STR_ERROR_TIMETABLE_ONLY_WAIT_AT_STATIONS                       :{WHITE}يمكن للعربات الانتظار في المحطات فقط.
STR_ERROR_TIMETABLE_NOT_STOPPING_HERE                           :{WHITE}هذه العربة لا تتوقف في هذه المحطة.

# Sign related errors
STR_ERROR_TOO_MANY_SIGNS                                        :{WHITE}... العلامات كثيرة جدا
STR_ERROR_CAN_T_PLACE_SIGN_HERE                                 :{WHITE}لايمكن وضع علامة هنا...
STR_ERROR_CAN_T_CHANGE_SIGN_NAME                                :{WHITE}لا يمكن تعديل اسم العلامة ...
STR_ERROR_CAN_T_DELETE_SIGN                                     :{WHITE}لا يمكن حذف العلامة ...

# Translatable comment for OpenTTD's desktop shortcut
###external 1
STR_DESKTOP_SHORTCUT_COMMENT                                    :نسخة مستنسخة من ترانسبورت تايكون ديلوكس

# Translatable descriptions in media/baseset/*.ob* files
###external 10
STR_BASEGRAPHICS_DOS_DESCRIPTION                                :النسخة الاصلية من ترانسبورت تايكون ديلوكس الرسومية نسخة الدوس
STR_BASEGRAPHICS_DOS_DE_DESCRIPTION                             :النسخة الاصلية من ترانسبورت تايكون ديلوكس الالمانية نسخة الدوس
STR_BASEGRAPHICS_WIN_DESCRIPTION                                :النسخة الاصلية من ترانسبورت تايكون ديلوكس الرسومية نسخة وندوز
STR_BASESOUNDS_DOS_DESCRIPTION                                  :النسخة الاصلية من ترانسبورت تايكون ديلوكس الصوتية نسخة الدوس
STR_BASESOUNDS_WIN_DESCRIPTION                                  :النسخة الاصلية من ترانسبورت تايكون ديلوكس الصوتية نسخة وندوز
STR_BASESOUNDS_NONE_DESCRIPTION                                 :مجموعة صوت بدوت اصوات مضافة
STR_BASEMUSIC_WIN_DESCRIPTION                                   :النسخة الاصلية من ترانسبورت تايكون ديلوكس الموسيقية نسخة وندوز
STR_BASEMUSIC_NONE_DESCRIPTION                                  :مجموعة موسيقى بدون موسيقى

##id 0x2000
# Town building names
STR_TOWN_BUILDING_NAME_TALL_OFFICE_BLOCK_1                      :مبنى مكاتب عالي
STR_TOWN_BUILDING_NAME_OFFICE_BLOCK_1                           :مبنى مكاتب
STR_TOWN_BUILDING_NAME_SMALL_BLOCK_OF_FLATS_1                   :مبنى شقق صغيرة
STR_TOWN_BUILDING_NAME_CHURCH_1                                 :دار عبادة
STR_TOWN_BUILDING_NAME_LARGE_OFFICE_BLOCK_1                     :مبنى مكاتب كبير
STR_TOWN_BUILDING_NAME_TOWN_HOUSES_1                            :مساكن المدينة
STR_TOWN_BUILDING_NAME_HOTEL_1                                  :فندق
STR_TOWN_BUILDING_NAME_STATUE_1                                 :مجسم
STR_TOWN_BUILDING_NAME_FOUNTAIN_1                               :نافورة
STR_TOWN_BUILDING_NAME_PARK_1                                   :حديقة
STR_TOWN_BUILDING_NAME_OFFICE_BLOCK_2                           :مبنى مكاتب
STR_TOWN_BUILDING_NAME_SHOPS_AND_OFFICES_1                      :مكاتب و محلات تجارية
STR_TOWN_BUILDING_NAME_MODERN_OFFICE_BUILDING_1                 :مبنى مكاتب حديث
STR_TOWN_BUILDING_NAME_WAREHOUSE_1                              :ورش حرفية
STR_TOWN_BUILDING_NAME_OFFICE_BLOCK_3                           :مبنى مكاتب
STR_TOWN_BUILDING_NAME_STADIUM_1                                :استاد رياضي
STR_TOWN_BUILDING_NAME_OLD_HOUSES_1                             :منازل قديمة
STR_TOWN_BUILDING_NAME_COTTAGES_1                               :اكواخ
STR_TOWN_BUILDING_NAME_HOUSES_1                                 :منازل
STR_TOWN_BUILDING_NAME_FLATS_1                                  :شقق
STR_TOWN_BUILDING_NAME_TALL_OFFICE_BLOCK_2                      :برج مكاتب
STR_TOWN_BUILDING_NAME_SHOPS_AND_OFFICES_2                      :مكاتب و محلات تجارية
STR_TOWN_BUILDING_NAME_SHOPS_AND_OFFICES_3                      :مكاتب و محلات تجارية
STR_TOWN_BUILDING_NAME_THEATER_1                                :مسرح
STR_TOWN_BUILDING_NAME_STADIUM_2                                :استاد رياضي
STR_TOWN_BUILDING_NAME_OFFICES_1                                :مكاتب
STR_TOWN_BUILDING_NAME_HOUSES_2                                 :منازل
STR_TOWN_BUILDING_NAME_CINEMA_1                                 :دار سنما
STR_TOWN_BUILDING_NAME_SHOPPING_MALL_1                          :مركز تسوق
STR_TOWN_BUILDING_NAME_IGLOO_1                                  :مبنى قباني
STR_TOWN_BUILDING_NAME_TEPEES_1                                 :خيم
STR_TOWN_BUILDING_NAME_TEAPOT_HOUSE_1                           :مبنى ابريق الشاي
STR_TOWN_BUILDING_NAME_PIGGY_BANK_1                             :بنك الخنزير

##id 0x4800
# industry names
STR_INDUSTRY_NAME_COAL_MINE                                     :منجم فحم
STR_INDUSTRY_NAME_POWER_STATION                                 :محطة طاقة
STR_INDUSTRY_NAME_SAWMILL                                       :منجرة خشب
STR_INDUSTRY_NAME_FOREST                                        :غابة
STR_INDUSTRY_NAME_OIL_REFINERY                                  :محطة تكرير نفط
STR_INDUSTRY_NAME_OIL_RIG                                       :مصفاة نفط
STR_INDUSTRY_NAME_FACTORY                                       :مصنع
STR_INDUSTRY_NAME_PRINTING_WORKS                                :معمل طباعة
STR_INDUSTRY_NAME_STEEL_MILL                                    :مصنع حديد
STR_INDUSTRY_NAME_FARM                                          :مزرعة
STR_INDUSTRY_NAME_COPPER_ORE_MINE                               :منجم خام النحاس
STR_INDUSTRY_NAME_OIL_WELLS                                     :ابار نفط
STR_INDUSTRY_NAME_BANK                                          :بنك
STR_INDUSTRY_NAME_FOOD_PROCESSING_PLANT                         :معمل تحضير الطعام
STR_INDUSTRY_NAME_PAPER_MILL                                    :مصنع ورق
STR_INDUSTRY_NAME_GOLD_MINE                                     :منجم ذهب
STR_INDUSTRY_NAME_BANK_TROPIC_ARCTIC                            :بنك
STR_INDUSTRY_NAME_DIAMOND_MINE                                  :منجم جواهر
STR_INDUSTRY_NAME_IRON_ORE_MINE                                 :منجم خام الحديد
STR_INDUSTRY_NAME_FRUIT_PLANTATION                              :مزرعة فواكة
STR_INDUSTRY_NAME_RUBBER_PLANTATION                             :مزرعة مطاط
STR_INDUSTRY_NAME_WATER_SUPPLY                                  :مصدر مياة
STR_INDUSTRY_NAME_WATER_TOWER                                   :برج ماء
STR_INDUSTRY_NAME_FACTORY_2                                     :مصنع
STR_INDUSTRY_NAME_FARM_2                                        :مزرعة
STR_INDUSTRY_NAME_LUMBER_MILL                                   :مصنع مشغولات خشبية
STR_INDUSTRY_NAME_COTTON_CANDY_FOREST                           :مزرعة قطن
STR_INDUSTRY_NAME_CANDY_FACTORY                                 :مصنع حلويات
STR_INDUSTRY_NAME_BATTERY_FARM                                  :مزرعة بطاريات
STR_INDUSTRY_NAME_COLA_WELLS                                    :ابار كولا
STR_INDUSTRY_NAME_TOY_SHOP                                      :محل العاب
STR_INDUSTRY_NAME_TOY_FACTORY                                   :مصنع العاب
STR_INDUSTRY_NAME_PLASTIC_FOUNTAINS                             :مشغولات بلاستيكية
STR_INDUSTRY_NAME_FIZZY_DRINK_FACTORY                           :مصنع الشراب المخفوق
STR_INDUSTRY_NAME_BUBBLE_GENERATOR                              :مولد فقاعات
STR_INDUSTRY_NAME_TOFFEE_QUARRY                                 :معمل توفي
STR_INDUSTRY_NAME_SUGAR_MINE                                    :قصب سكر

############ WARNING, using range 0x6000 for strings that are stored in the savegame
############ These strings may never get a new id, or savegames will break!

##id 0x6000
STR_SV_EMPTY                                                    :
STR_SV_UNNAMED                                                  :غير مسمى
STR_SV_TRAIN_NAME                                               :قطار #{COMMA}
STR_SV_ROAD_VEHICLE_NAME                                        :عربة #{COMMA}
STR_SV_SHIP_NAME                                                :سفينة #{COMMA}
STR_SV_AIRCRAFT_NAME                                            :طائرة #{COMMA}

###length 27
STR_SV_STNAME                                                   :{STRING}
STR_SV_STNAME_NORTH                                             :{STRING} الشمالية
STR_SV_STNAME_SOUTH                                             :{STRING} الجنوبية
STR_SV_STNAME_EAST                                              :{STRING} الشرقية
STR_SV_STNAME_WEST                                              :{STRING} الغربية
STR_SV_STNAME_CENTRAL                                           :{STRING} المركزية
STR_SV_STNAME_TRANSFER                                          :{STRING} لنقليات
STR_SV_STNAME_HALT                                              :{STRING} الوقفية
STR_SV_STNAME_VALLEY                                            :وادي {STRING}
STR_SV_STNAME_HEIGHTS                                           :مرتفعات {STRING}
STR_SV_STNAME_WOODS                                             :{STRING} الخشبية
STR_SV_STNAME_LAKESIDE                                          :{STRING} الشاطئية
STR_SV_STNAME_EXCHANGE                                          :{STRING} التبادلية
STR_SV_STNAME_AIRPORT                                           :مطار {STRING}
STR_SV_STNAME_OILFIELD                                          :{STRING} النفطية
STR_SV_STNAME_MINES                                             :مناجم {STRING}
STR_SV_STNAME_DOCKS                                             :مرفئ {STRING}
STR_SV_STNAME_BUOY                                              :{STRING}
STR_SV_STNAME_WAYPOINT                                          :{STRING}
##id 0x6020
STR_SV_STNAME_ANNEXE                                            :{STRING} ملحق
STR_SV_STNAME_SIDINGS                                           :{STRING} تحويلات
STR_SV_STNAME_BRANCH                                            :{STRING} متفرع
STR_SV_STNAME_UPPER                                             :فوق {STRING}
STR_SV_STNAME_LOWER                                             :تحت {STRING}
STR_SV_STNAME_HELIPORT                                          :{STRING} مهبط هيلوكبتر
STR_SV_STNAME_FOREST                                            :{STRING} غابة
STR_SV_STNAME_FALLBACK                                          :{STRING}محطة #{NUM}

############ end of savegame specific region!

##id 0x8000
###length 116
# Vehicle names
STR_VEHICLE_NAME_TRAIN_ENGINE_RAIL_KIRBY_PAUL_TANK_STEAM        :كربي باول -بخاري
STR_VEHICLE_NAME_TRAIN_ENGINE_RAIL_MJS_250_DIESEL               :ام جي اس 250 - ديزل
STR_VEHICLE_NAME_TRAIN_ENGINE_RAIL_PLODDYPHUT_CHOO_CHOO         :بلود شوشو
STR_VEHICLE_NAME_TRAIN_ENGINE_RAIL_POWERNAUT_CHOO_CHOO          :بور شوشو
STR_VEHICLE_NAME_TRAIN_ENGINE_RAIL_MIGHTYMOVER_CHOO_CHOO        :مايتي شوشو
STR_VEHICLE_NAME_TRAIN_ENGINE_RAIL_PLODDYPHUT_DIESEL            :بلود - ديزل
STR_VEHICLE_NAME_TRAIN_ENGINE_RAIL_POWERNAUT_DIESEL             :بور - ديزل
STR_VEHICLE_NAME_TRAIN_ENGINE_RAIL_WILLS_2_8_0_STEAM            :ولز280 - بخاري
STR_VEHICLE_NAME_TRAIN_ENGINE_RAIL_CHANEY_JUBILEE_STEAM         :شاني - بخاري
STR_VEHICLE_NAME_TRAIN_ENGINE_RAIL_GINZU_A4_STEAM               :قنزو - بخاري
STR_VEHICLE_NAME_TRAIN_ENGINE_RAIL_SH_8P_STEAM                  :اس اتش - بخاري
STR_VEHICLE_NAME_TRAIN_ENGINE_RAIL_MANLEY_MOREL_DMU_DIESEL      :مانلين - ديزل
STR_VEHICLE_NAME_TRAIN_ENGINE_RAIL_DASH_DIESEL                  :داش - ديزل
STR_VEHICLE_NAME_TRAIN_ENGINE_RAIL_SH_HENDRY_25_DIESEL          :هنري - ديزل
STR_VEHICLE_NAME_TRAIN_ENGINE_RAIL_UU_37_DIESEL                 :يويو 37 - ديزل
STR_VEHICLE_NAME_TRAIN_ENGINE_RAIL_FLOSS_47_DIESEL              :فلوس - ديزل
STR_VEHICLE_NAME_TRAIN_ENGINE_RAIL_CS_4000_DIESEL               :اس سي 4000 - ديزل
STR_VEHICLE_NAME_TRAIN_ENGINE_RAIL_CS_2400_DIESEL               :اس سي 2400 - ديزل
STR_VEHICLE_NAME_TRAIN_ENGINE_RAIL_CENTENNIAL_DIESEL            :سنتنيال - ديزل
STR_VEHICLE_NAME_TRAIN_ENGINE_RAIL_KELLING_3100_DIESEL          :كيلينق 3100 - ديزل
STR_VEHICLE_NAME_TRAIN_ENGINE_RAIL_TURNER_TURBO_DIESEL          :ترنر تربو - ديزل
STR_VEHICLE_NAME_TRAIN_ENGINE_RAIL_MJS_1000_DIESEL              :ام جي اس 1000 - ديزل
STR_VEHICLE_NAME_TRAIN_ENGINE_RAIL_SH_125_DIESEL                :اس اتش 125 - ديزل
STR_VEHICLE_NAME_TRAIN_ENGINE_RAIL_SH_30_ELECTRIC               :اس اتش 30 - كهربائي
STR_VEHICLE_NAME_TRAIN_ENGINE_RAIL_SH_40_ELECTRIC               :اس اتش 40 - كهربائي
STR_VEHICLE_NAME_TRAIN_ENGINE_RAIL_T_I_M_ELECTRIC               :تايم - كهربائي
STR_VEHICLE_NAME_TRAIN_ENGINE_RAIL_ASIASTAR_ELECTRIC            :نجم اسيا - كهربائي
STR_VEHICLE_NAME_TRAIN_WAGON_RAIL_PASSENGER_CAR                 :مقصورة ركاب
STR_VEHICLE_NAME_TRAIN_WAGON_RAIL_MAIL_VAN                      :عربة بريد
STR_VEHICLE_NAME_TRAIN_WAGON_RAIL_COAL_CAR                      :شاحنة فحم
STR_VEHICLE_NAME_TRAIN_WAGON_RAIL_OIL_TANKER                    :خزان وقود
STR_VEHICLE_NAME_TRAIN_WAGON_RAIL_LIVESTOCK_VAN                 :عربة مواشي
STR_VEHICLE_NAME_TRAIN_WAGON_RAIL_GOODS_VAN                     :حاوية بضائع
STR_VEHICLE_NAME_TRAIN_WAGON_RAIL_GRAIN_HOPPER                  :حاوية حبوب
STR_VEHICLE_NAME_TRAIN_WAGON_RAIL_WOOD_TRUCK                    :عربة اخشاب
STR_VEHICLE_NAME_TRAIN_WAGON_RAIL_IRON_ORE_HOPPER               :حاوية خام حديد
STR_VEHICLE_NAME_TRAIN_WAGON_RAIL_STEEL_TRUCK                   :عربة حديد
STR_VEHICLE_NAME_TRAIN_WAGON_RAIL_ARMORED_VAN                   :حاوية مدرعة
STR_VEHICLE_NAME_TRAIN_WAGON_RAIL_FOOD_VAN                      :حاوية طعام
STR_VEHICLE_NAME_TRAIN_WAGON_RAIL_PAPER_TRUCK                   :عربة اوراق
STR_VEHICLE_NAME_TRAIN_WAGON_RAIL_COPPER_ORE_HOPPER             :حاوية خام النحاس
STR_VEHICLE_NAME_TRAIN_WAGON_RAIL_WATER_TANKER                  :حزان مياة
STR_VEHICLE_NAME_TRAIN_WAGON_RAIL_FRUIT_TRUCK                   :حاوية فواكة
STR_VEHICLE_NAME_TRAIN_WAGON_RAIL_RUBBER_TRUCK                  :حاوية مطاط
STR_VEHICLE_NAME_TRAIN_WAGON_RAIL_SUGAR_TRUCK                   :حاوية سكر
STR_VEHICLE_NAME_TRAIN_WAGON_RAIL_COTTON_CANDY_HOPPER           :حاوية حلاوة قطنية
STR_VEHICLE_NAME_TRAIN_WAGON_RAIL_TOFFEE_HOPPER                 :حاوية توفي
STR_VEHICLE_NAME_TRAIN_WAGON_RAIL_BUBBLE_VAN                    :عربة فقاعات
STR_VEHICLE_NAME_TRAIN_WAGON_RAIL_COLA_TANKER                   :خزان كولا
STR_VEHICLE_NAME_TRAIN_WAGON_RAIL_CANDY_VAN                     :عربة حلويات
STR_VEHICLE_NAME_TRAIN_WAGON_RAIL_TOY_VAN                       :عربة العاب
STR_VEHICLE_NAME_TRAIN_WAGON_RAIL_BATTERY_TRUCK                 :حاوية بطاريات
STR_VEHICLE_NAME_TRAIN_WAGON_RAIL_FIZZY_DRINK_TRUCK             :عربة مشروب مخفوق
STR_VEHICLE_NAME_TRAIN_WAGON_RAIL_PLASTIC_TRUCK                 :عربة بلاستيك
STR_VEHICLE_NAME_TRAIN_ENGINE_MONORAIL_X2001_ELECTRIC           :اكس 2001 - كهربائي
STR_VEHICLE_NAME_TRAIN_ENGINE_MONORAIL_MILLENNIUM_Z1_ELECTRIC   :المئوي زد1 - كهربائي
STR_VEHICLE_NAME_TRAIN_ENGINE_MONORAIL_WIZZOWOW_Z99             :ويزوو زد 99
STR_VEHICLE_NAME_TRAIN_WAGON_MONORAIL_PASSENGER_CAR             :مقصورة ركاب
STR_VEHICLE_NAME_TRAIN_WAGON_MONORAIL_MAIL_VAN                  :عربة بريد
STR_VEHICLE_NAME_TRAIN_WAGON_MONORAIL_COAL_CAR                  :عربة فحم
STR_VEHICLE_NAME_TRAIN_WAGON_MONORAIL_OIL_TANKER                :خزان نفط
STR_VEHICLE_NAME_TRAIN_WAGON_MONORAIL_LIVESTOCK_VAN             :عربة مواشي
STR_VEHICLE_NAME_TRAIN_WAGON_MONORAIL_GOODS_VAN                 :حاوية بضائع
STR_VEHICLE_NAME_TRAIN_WAGON_MONORAIL_GRAIN_HOPPER              :حاوية حبوب
STR_VEHICLE_NAME_TRAIN_WAGON_MONORAIL_WOOD_TRUCK                :عربة خشب
STR_VEHICLE_NAME_TRAIN_WAGON_MONORAIL_IRON_ORE_HOPPER           :حاوية خام حديد
STR_VEHICLE_NAME_TRAIN_WAGON_MONORAIL_STEEL_TRUCK               :عربة حديد
STR_VEHICLE_NAME_TRAIN_WAGON_MONORAIL_ARMORED_VAN               :حاوية مدرعة
STR_VEHICLE_NAME_TRAIN_WAGON_MONORAIL_FOOD_VAN                  :عربة طعام
STR_VEHICLE_NAME_TRAIN_WAGON_MONORAIL_PAPER_TRUCK               :عربة اوراق
STR_VEHICLE_NAME_TRAIN_WAGON_MONORAIL_COPPER_ORE_HOPPER         :حاوية خام نحاس
STR_VEHICLE_NAME_TRAIN_WAGON_MONORAIL_WATER_TANKER              :خزان مياة
STR_VEHICLE_NAME_TRAIN_WAGON_MONORAIL_FRUIT_TRUCK               :عربة فواكة
STR_VEHICLE_NAME_TRAIN_WAGON_MONORAIL_RUBBER_TRUCK              :عربة مطاط
STR_VEHICLE_NAME_TRAIN_WAGON_MONORAIL_SUGAR_TRUCK               :عربة سكر
STR_VEHICLE_NAME_TRAIN_WAGON_MONORAIL_COTTON_CANDY_HOPPER       :عربة حلاوة القطن
STR_VEHICLE_NAME_TRAIN_WAGON_MONORAIL_TOFFEE_HOPPER             :عربة توفي
STR_VEHICLE_NAME_TRAIN_WAGON_MONORAIL_BUBBLE_VAN                :عربة فقاعات
STR_VEHICLE_NAME_TRAIN_WAGON_MONORAIL_COLA_TANKER               :خزان كولا
STR_VEHICLE_NAME_TRAIN_WAGON_MONORAIL_CANDY_VAN                 :حاوية حلاويات
STR_VEHICLE_NAME_TRAIN_WAGON_MONORAIL_TOY_VAN                   :عربة العاب
STR_VEHICLE_NAME_TRAIN_WAGON_MONORAIL_BATTERY_TRUCK             :حاوية بطاريات
STR_VEHICLE_NAME_TRAIN_WAGON_MONORAIL_FIZZY_DRINK_TRUCK         :عربة مشروب مخفوق
STR_VEHICLE_NAME_TRAIN_WAGON_MONORAIL_PLASTIC_TRUCK             :عربة بلاستيك
STR_VEHICLE_NAME_TRAIN_ENGINE_MAGLEV_LEV1_LEVIATHAN_ELECTRIC    :لف1 - كهربائي
STR_VEHICLE_NAME_TRAIN_ENGINE_MAGLEV_LEV2_CYCLOPS_ELECTRIC      :ليف2 - كهربائي
STR_VEHICLE_NAME_TRAIN_ENGINE_MAGLEV_LEV3_PEGASUS_ELECTRIC      :ليف3 - كهربائي
STR_VEHICLE_NAME_TRAIN_ENGINE_MAGLEV_LEV4_CHIMAERA_ELECTRIC     :ليف 4 - كهربائي
STR_VEHICLE_NAME_TRAIN_ENGINE_MAGLEV_WIZZOWOW_ROCKETEER         :ويزوو روكتير
STR_VEHICLE_NAME_TRAIN_WAGON_MAGLEV_PASSENGER_CAR               :مقصورة ركاب
STR_VEHICLE_NAME_TRAIN_WAGON_MAGLEV_MAIL_VAN                    :عربة بريد
STR_VEHICLE_NAME_TRAIN_WAGON_MAGLEV_COAL_CAR                    :عربة فحم
STR_VEHICLE_NAME_TRAIN_WAGON_MAGLEV_OIL_TANKER                  :خزان نفط
STR_VEHICLE_NAME_TRAIN_WAGON_MAGLEV_LIVESTOCK_VAN               :عربة ماشية
STR_VEHICLE_NAME_TRAIN_WAGON_MAGLEV_GOODS_VAN                   :حاوية بضائع
STR_VEHICLE_NAME_TRAIN_WAGON_MAGLEV_GRAIN_HOPPER                :حاوية حبوب
STR_VEHICLE_NAME_TRAIN_WAGON_MAGLEV_WOOD_TRUCK                  :عربة خشب
STR_VEHICLE_NAME_TRAIN_WAGON_MAGLEV_IRON_ORE_HOPPER             :عربة خام حديد
STR_VEHICLE_NAME_TRAIN_WAGON_MAGLEV_STEEL_TRUCK                 :عربة حديد
STR_VEHICLE_NAME_TRAIN_WAGON_MAGLEV_ARMORED_VAN                 :عربة مصفحة
STR_VEHICLE_NAME_TRAIN_WAGON_MAGLEV_FOOD_VAN                    :حاوية طعام
STR_VEHICLE_NAME_TRAIN_WAGON_MAGLEV_PAPER_TRUCK                 :عربة اوراق
STR_VEHICLE_NAME_TRAIN_WAGON_MAGLEV_COPPER_ORE_HOPPER           :حاوية خام نحاس
STR_VEHICLE_NAME_TRAIN_WAGON_MAGLEV_WATER_TANKER                :خزان مياة
STR_VEHICLE_NAME_TRAIN_WAGON_MAGLEV_FRUIT_TRUCK                 :عربة فواكة
STR_VEHICLE_NAME_TRAIN_WAGON_MAGLEV_RUBBER_TRUCK                :حاوية مطاط
STR_VEHICLE_NAME_TRAIN_WAGON_MAGLEV_SUGAR_TRUCK                 :حاوية سكر
STR_VEHICLE_NAME_TRAIN_WAGON_MAGLEV_COTTON_CANDY_HOPPER         :حاوية حلاوة القطن
STR_VEHICLE_NAME_TRAIN_WAGON_MAGLEV_TOFFEE_HOPPER               :حاوية توفي
STR_VEHICLE_NAME_TRAIN_WAGON_MAGLEV_BUBBLE_VAN                  :عربة فقاعات
STR_VEHICLE_NAME_TRAIN_WAGON_MAGLEV_COLA_TANKER                 :خزان كولا
STR_VEHICLE_NAME_TRAIN_WAGON_MAGLEV_CANDY_VAN                   :عربة حلويات
STR_VEHICLE_NAME_TRAIN_WAGON_MAGLEV_TOY_VAN                     :عربة العاب
STR_VEHICLE_NAME_TRAIN_WAGON_MAGLEV_BATTERY_TRUCK               :حاوية بطاريات
STR_VEHICLE_NAME_TRAIN_WAGON_MAGLEV_FIZZY_DRINK_TRUCK           :عربة مشروب مخفوق
STR_VEHICLE_NAME_TRAIN_WAGON_MAGLEV_PLASTIC_TRUCK               :عربة بلاستيك

###length 88
STR_VEHICLE_NAME_ROAD_VEHICLE_MPS_REGAL_BUS                     :ام بي اس باص
STR_VEHICLE_NAME_ROAD_VEHICLE_HEREFORD_LEOPARD_BUS              :باص نمراوي
STR_VEHICLE_NAME_ROAD_VEHICLE_FOSTER_BUS                        :باص فوستر
STR_VEHICLE_NAME_ROAD_VEHICLE_FOSTER_MKII_SUPERBUS              :باص سوبر فوستر
STR_VEHICLE_NAME_ROAD_VEHICLE_PLODDYPHUT_MKI_BUS                :باص بلودفيت1
STR_VEHICLE_NAME_ROAD_VEHICLE_PLODDYPHUT_MKII_BUS               :باص بلودفيت 1
STR_VEHICLE_NAME_ROAD_VEHICLE_PLODDYPHUT_MKIII_BUS              :باص بلودفيت 2
STR_VEHICLE_NAME_ROAD_VEHICLE_BALOGH_COAL_TRUCK                 :عربة بالو للفحم
STR_VEHICLE_NAME_ROAD_VEHICLE_UHL_COAL_TRUCK                    :عربة ية اتش ال للفحم
STR_VEHICLE_NAME_ROAD_VEHICLE_DW_COAL_TRUCK                     :عربة دي دبليو للفحم
STR_VEHICLE_NAME_ROAD_VEHICLE_MPS_MAIL_TRUCK                    :عربة ام بس اس للبريد
STR_VEHICLE_NAME_ROAD_VEHICLE_REYNARD_MAIL_TRUCK                :عربة رينارد للبريد
STR_VEHICLE_NAME_ROAD_VEHICLE_PERRY_MAIL_TRUCK                  :عربة بيري للبريد
STR_VEHICLE_NAME_ROAD_VEHICLE_MIGHTYMOVER_MAIL_TRUCK            :عربة مايتي للبريد
STR_VEHICLE_NAME_ROAD_VEHICLE_POWERNAUGHT_MAIL_TRUCK            :عربة بور للبريد
STR_VEHICLE_NAME_ROAD_VEHICLE_WIZZOWOW_MAIL_TRUCK               :عربة ويزو للبريد
STR_VEHICLE_NAME_ROAD_VEHICLE_WITCOMBE_OIL_TANKER               :وايت ويتكوم للنفط
STR_VEHICLE_NAME_ROAD_VEHICLE_FOSTER_OIL_TANKER                 :وايت فوستر للنفط
STR_VEHICLE_NAME_ROAD_VEHICLE_PERRY_OIL_TANKER                  :وايت بيري للنفط
STR_VEHICLE_NAME_ROAD_VEHICLE_TALBOTT_LIVESTOCK_VAN             :عربة تالبوت للماشية
STR_VEHICLE_NAME_ROAD_VEHICLE_UHL_LIVESTOCK_VAN                 :عربة يو اتش ال للمواشي
STR_VEHICLE_NAME_ROAD_VEHICLE_FOSTER_LIVESTOCK_VAN              :عربة فوستر للمواشي
STR_VEHICLE_NAME_ROAD_VEHICLE_BALOGH_GOODS_TRUCK                :عربة بالو للبضائع
STR_VEHICLE_NAME_ROAD_VEHICLE_CRAIGHEAD_GOODS_TRUCK             :عربة رأس كرق للبضائع
STR_VEHICLE_NAME_ROAD_VEHICLE_GOSS_GOODS_TRUCK                  :عربة قوز للبضائع
STR_VEHICLE_NAME_ROAD_VEHICLE_HEREFORD_GRAIN_TRUCK              :عربة هيري للحبوب
STR_VEHICLE_NAME_ROAD_VEHICLE_THOMAS_GRAIN_TRUCK                :عربة توماس للحبوب
STR_VEHICLE_NAME_ROAD_VEHICLE_GOSS_GRAIN_TRUCK                  :عربة قوز للحبوب
STR_VEHICLE_NAME_ROAD_VEHICLE_WITCOMBE_WOOD_TRUCK               :عربة ويتكوم للخشب
STR_VEHICLE_NAME_ROAD_VEHICLE_FOSTER_WOOD_TRUCK                 :عربة فوستر للخشب
STR_VEHICLE_NAME_ROAD_VEHICLE_MORELAND_WOOD_TRUCK               :عربة موريلان للخشب
STR_VEHICLE_NAME_ROAD_VEHICLE_MPS_IRON_ORE_TRUCK                :عربة ام بي اس لخام الحديد
STR_VEHICLE_NAME_ROAD_VEHICLE_UHL_IRON_ORE_TRUCK                :عربة يو اتش ال لخام الحديد
STR_VEHICLE_NAME_ROAD_VEHICLE_CHIPPY_IRON_ORE_TRUCK             :عربة شبي لخام الحديد
STR_VEHICLE_NAME_ROAD_VEHICLE_BALOGH_STEEL_TRUCK                :عربة بالو للحديد
STR_VEHICLE_NAME_ROAD_VEHICLE_UHL_STEEL_TRUCK                   :عربة ية اتش ال للحديد
STR_VEHICLE_NAME_ROAD_VEHICLE_KELLING_STEEL_TRUCK               :عربة كيلي للحديد
STR_VEHICLE_NAME_ROAD_VEHICLE_BALOGH_ARMORED_TRUCK              :مدرعة بالو
STR_VEHICLE_NAME_ROAD_VEHICLE_UHL_ARMORED_TRUCK                 :مدرعة يواتش ال
STR_VEHICLE_NAME_ROAD_VEHICLE_FOSTER_ARMORED_TRUCK              :مدرعة فوستر
STR_VEHICLE_NAME_ROAD_VEHICLE_FOSTER_FOOD_VAN                   :عربة فوستر للطعام
STR_VEHICLE_NAME_ROAD_VEHICLE_PERRY_FOOD_VAN                    :عربة بيري للطعام
STR_VEHICLE_NAME_ROAD_VEHICLE_CHIPPY_FOOD_VAN                   :عربة شبي للطعام
STR_VEHICLE_NAME_ROAD_VEHICLE_UHL_PAPER_TRUCK                   :عربة يو اتش ال للاوراق
STR_VEHICLE_NAME_ROAD_VEHICLE_BALOGH_PAPER_TRUCK                :عربة بالو للاوراق
STR_VEHICLE_NAME_ROAD_VEHICLE_MPS_PAPER_TRUCK                   :عربة ام بي اس للاوراق
STR_VEHICLE_NAME_ROAD_VEHICLE_MPS_COPPER_ORE_TRUCK              :عربة ام بي اس لخام النحاس
STR_VEHICLE_NAME_ROAD_VEHICLE_UHL_COPPER_ORE_TRUCK              :عربة يو اتش ال لرادة النحاس
STR_VEHICLE_NAME_ROAD_VEHICLE_GOSS_COPPER_ORE_TRUCK             :عربة قوس لخام النحاس
STR_VEHICLE_NAME_ROAD_VEHICLE_UHL_WATER_TANKER                  :وايت يو اتش ال للمياة
STR_VEHICLE_NAME_ROAD_VEHICLE_BALOGH_WATER_TANKER               :عربة بالو للمياة
STR_VEHICLE_NAME_ROAD_VEHICLE_MPS_WATER_TANKER                  :عربة ام بي اس للمياة
STR_VEHICLE_NAME_ROAD_VEHICLE_BALOGH_FRUIT_TRUCK                :عربة بالو للفواكة
STR_VEHICLE_NAME_ROAD_VEHICLE_UHL_FRUIT_TRUCK                   :عربة يو اتش ال للفواكة
STR_VEHICLE_NAME_ROAD_VEHICLE_KELLING_FRUIT_TRUCK               :عربة كيلي للفواكة
STR_VEHICLE_NAME_ROAD_VEHICLE_BALOGH_RUBBER_TRUCK               :عربة بالو للمطاط
STR_VEHICLE_NAME_ROAD_VEHICLE_UHL_RUBBER_TRUCK                  :عربة يو اتش ال للمطاط
STR_VEHICLE_NAME_ROAD_VEHICLE_RMT_RUBBER_TRUCK                  :عربة ار ام تي للمطاط
STR_VEHICLE_NAME_ROAD_VEHICLE_MIGHTYMOVER_SUGAR_TRUCK           :حاوية مايتي للسكر
STR_VEHICLE_NAME_ROAD_VEHICLE_POWERNAUGHT_SUGAR_TRUCK           :حاوية بور للسكر
STR_VEHICLE_NAME_ROAD_VEHICLE_WIZZOWOW_SUGAR_TRUCK              :عربة ويزي للسكر
STR_VEHICLE_NAME_ROAD_VEHICLE_MIGHTYMOVER_COLA_TRUCK            :وايت مايتي للكولا
STR_VEHICLE_NAME_ROAD_VEHICLE_POWERNAUGHT_COLA_TRUCK            :وايت بور للكولا
STR_VEHICLE_NAME_ROAD_VEHICLE_WIZZOWOW_COLA_TRUCK               :عربة ويزي للكولا
STR_VEHICLE_NAME_ROAD_VEHICLE_MIGHTYMOVER_COTTON_CANDY          :عربة مايتي لحلوى القطن
STR_VEHICLE_NAME_ROAD_VEHICLE_POWERNAUGHT_COTTON_CANDY          :عربة بور لحلوى القطن
STR_VEHICLE_NAME_ROAD_VEHICLE_WIZZOWOW_COTTON_CANDY_TRUCK       :عربة ويزي لحلوى القطن
STR_VEHICLE_NAME_ROAD_VEHICLE_MIGHTYMOVER_TOFFEE_TRUCK          :عربة مايتي لتوفي
STR_VEHICLE_NAME_ROAD_VEHICLE_POWERNAUGHT_TOFFEE_TRUCK          :عربة بور للتوفي
STR_VEHICLE_NAME_ROAD_VEHICLE_WIZZOWOW_TOFFEE_TRUCK             :عربة ويزو لتوفي
STR_VEHICLE_NAME_ROAD_VEHICLE_MIGHTYMOVER_TOY_VAN               :عربة مايتي للالعاب
STR_VEHICLE_NAME_ROAD_VEHICLE_POWERNAUGHT_TOY_VAN               :عربة بور للالعاب
STR_VEHICLE_NAME_ROAD_VEHICLE_WIZZOWOW_TOY_VAN                  :عربة ويزو للالعاب
STR_VEHICLE_NAME_ROAD_VEHICLE_MIGHTYMOVER_CANDY_TRUCK           :عربة مايتي للحلويات
STR_VEHICLE_NAME_ROAD_VEHICLE_POWERNAUGHT_CANDY_TRUCK           :عربة بور للحلويات
STR_VEHICLE_NAME_ROAD_VEHICLE_WIZZOWOW_CANDY_TRUCK              :عربة ويزو للحلويات
STR_VEHICLE_NAME_ROAD_VEHICLE_MIGHTYMOVER_BATTERY_TRUCK         :عربة مايتي للبطاريات
STR_VEHICLE_NAME_ROAD_VEHICLE_POWERNAUGHT_BATTERY_TRUCK         :عربة بور للبطاريات
STR_VEHICLE_NAME_ROAD_VEHICLE_WIZZOWOW_BATTERY_TRUCK            :عربة ويزو للبطاريات
STR_VEHICLE_NAME_ROAD_VEHICLE_MIGHTYMOVER_FIZZY_DRINK           :عربة مايتي للمشروب المخفوق
STR_VEHICLE_NAME_ROAD_VEHICLE_POWERNAUGHT_FIZZY_DRINK           :عربة بور للمشروب المخفوق
STR_VEHICLE_NAME_ROAD_VEHICLE_WIZZOWOW_FIZZY_DRINK_TRUCK        :عربة ويزو للمشروب المخفوق
STR_VEHICLE_NAME_ROAD_VEHICLE_MIGHTYMOVER_PLASTIC_TRUCK         :عربة مايتي للبلاستيك
STR_VEHICLE_NAME_ROAD_VEHICLE_POWERNAUGHT_PLASTIC_TRUCK         :عربة بور للبلاستيك
STR_VEHICLE_NAME_ROAD_VEHICLE_WIZZOWOW_PLASTIC_TRUCK            :عربة ويزو للبلاستيك
STR_VEHICLE_NAME_ROAD_VEHICLE_MIGHTYMOVER_BUBBLE_TRUCK          :عربة مايتي للفقاعات
STR_VEHICLE_NAME_ROAD_VEHICLE_POWERNAUGHT_BUBBLE_TRUCK          :عربة بور للفقاعات
STR_VEHICLE_NAME_ROAD_VEHICLE_WIZZOWOW_BUBBLE_TRUCK             :عربة ويزو للفقاعات

###length 11
STR_VEHICLE_NAME_SHIP_MPS_OIL_TANKER                            :وايت ام بي اس للنفط
STR_VEHICLE_NAME_SHIP_CS_INC_OIL_TANKER                         :وايت سي اس للنفط
STR_VEHICLE_NAME_SHIP_MPS_PASSENGER_FERRY                       :باص ام بي اس للركاب
STR_VEHICLE_NAME_SHIP_FFP_PASSENGER_FERRY                       :باص اف اف بي للركاب
STR_VEHICLE_NAME_SHIP_BAKEWELL_300_HOVERCRAFT                   :باكول 300 هوفر
STR_VEHICLE_NAME_SHIP_CHUGGER_CHUG_PASSENGER                    :شقر شق لركاب
STR_VEHICLE_NAME_SHIP_SHIVERSHAKE_PASSENGER_FERRY               :شيفرشيك للركاب
STR_VEHICLE_NAME_SHIP_YATE_CARGO_SHIP                           :ناقلة ياتي
STR_VEHICLE_NAME_SHIP_BAKEWELL_CARGO_SHIP                       :ناقلة باكويل
STR_VEHICLE_NAME_SHIP_MIGHTYMOVER_CARGO_SHIP                    :ناقلة مايتي
STR_VEHICLE_NAME_SHIP_POWERNAUT_CARGO_SHIP                      :Powernaut سفينة شحن

###length 41
STR_VEHICLE_NAME_AIRCRAFT_SAMPSON_U52                           :سامسون 52
STR_VEHICLE_NAME_AIRCRAFT_COLEMAN_COUNT                         :كولمان كونت
STR_VEHICLE_NAME_AIRCRAFT_FFP_DART                              :سهم اف اف بي
STR_VEHICLE_NAME_AIRCRAFT_YATE_HAUGAN                           :نفاثة هوقان
STR_VEHICLE_NAME_AIRCRAFT_BAKEWELL_COTSWALD_LB_3                :باكويل كوست 3
STR_VEHICLE_NAME_AIRCRAFT_BAKEWELL_LUCKETT_LB_8                 :باكويل لكيت 8
STR_VEHICLE_NAME_AIRCRAFT_BAKEWELL_LUCKETT_LB_9                 :باكويل لكيت 9
STR_VEHICLE_NAME_AIRCRAFT_BAKEWELL_LUCKETT_LB80                 :باكويل لكيت 80
STR_VEHICLE_NAME_AIRCRAFT_BAKEWELL_LUCKETT_LB_10                :باكويل لكيت 10
STR_VEHICLE_NAME_AIRCRAFT_BAKEWELL_LUCKETT_LB_11                :باكويل لكيت 11
STR_VEHICLE_NAME_AIRCRAFT_YATE_AEROSPACE_YAC_1_11               :نفاثة ايروسبايس 11-1
STR_VEHICLE_NAME_AIRCRAFT_DARWIN_100                            :دارون 100
STR_VEHICLE_NAME_AIRCRAFT_DARWIN_200                            :دارون 200
STR_VEHICLE_NAME_AIRCRAFT_DARWIN_300                            :دارون 300
STR_VEHICLE_NAME_AIRCRAFT_DARWIN_400                            :دارون 400
STR_VEHICLE_NAME_AIRCRAFT_DARWIN_500                            :دارون 500
STR_VEHICLE_NAME_AIRCRAFT_DARWIN_600                            :دارون 600
STR_VEHICLE_NAME_AIRCRAFT_GURU_GALAXY                           :قورو جالكسي
STR_VEHICLE_NAME_AIRCRAFT_AIRTAXI_A21                           :تاكسي الجو 21
STR_VEHICLE_NAME_AIRCRAFT_AIRTAXI_A31                           :تاكسي الجو 31
STR_VEHICLE_NAME_AIRCRAFT_AIRTAXI_A32                           :تاكسي الجو أ32
STR_VEHICLE_NAME_AIRCRAFT_AIRTAXI_A33                           :تاكسي الجو 33
STR_VEHICLE_NAME_AIRCRAFT_YATE_AEROSPACE_YAE46                  :نفاثة ياتي ايروسبيس 46
STR_VEHICLE_NAME_AIRCRAFT_DINGER_100                            :دنقر 100
STR_VEHICLE_NAME_AIRCRAFT_AIRTAXI_A34_1000                      :تاكسي الجو 34 -1000
STR_VEHICLE_NAME_AIRCRAFT_YATE_Z_SHUTTLE                        :ياتي زد شفل
STR_VEHICLE_NAME_AIRCRAFT_KELLING_K1                            :كيلي كيه 1
STR_VEHICLE_NAME_AIRCRAFT_KELLING_K6                            :كيلي كيه 6
STR_VEHICLE_NAME_AIRCRAFT_KELLING_K7                            :كيلي كية 7
STR_VEHICLE_NAME_AIRCRAFT_DARWIN_700                            :دارون 700
STR_VEHICLE_NAME_AIRCRAFT_FFP_HYPERDART_2                       :اف اف بي هايبردارت 2
STR_VEHICLE_NAME_AIRCRAFT_DINGER_200                            :دنقر 200
STR_VEHICLE_NAME_AIRCRAFT_DINGER_1000                           :دنقر 100
STR_VEHICLE_NAME_AIRCRAFT_PLODDYPHUT_100                        :بلوي 100
STR_VEHICLE_NAME_AIRCRAFT_PLODDYPHUT_500                        :بلوي 500
STR_VEHICLE_NAME_AIRCRAFT_FLASHBANG_X1                          :فلاش بانق اكس1
STR_VEHICLE_NAME_AIRCRAFT_JUGGERPLANE_M1                        :جوقر ام 1
STR_VEHICLE_NAME_AIRCRAFT_FLASHBANG_WIZZER                      :فلاش وزر
STR_VEHICLE_NAME_AIRCRAFT_TRICARIO_HELICOPTER                   :تراي كاريو هيلوكبتر
STR_VEHICLE_NAME_AIRCRAFT_GURU_X2_HELICOPTER                    :قورو اكس 2 هيلوكبتر
STR_VEHICLE_NAME_AIRCRAFT_POWERNAUT_HELICOPTER                  :باور هيلوكبتر

##id 0x8800
# Formatting of some strings
STR_FORMAT_DATE_TINY                                            :{STRING}-{STRING}-{NUM}
STR_FORMAT_DATE_SHORT                                           :{STRING} {NUM}
STR_FORMAT_DATE_LONG                                            :{STRING} {STRING} {NUM}
STR_FORMAT_DATE_ISO                                             :{2:NUM}-{1:STRING}-{0:STRING}

STR_FORMAT_COMPANY_NUM                                          :شركة {COMMA}
STR_FORMAT_GROUP_NAME                                           :مجموعة{COMMA}
STR_FORMAT_GROUP_VEHICLE_NAME                                   :{GROUP} #{COMMA}
STR_FORMAT_INDUSTRY_NAME                                        :{TOWN} {STRING}

###length 2
STR_FORMAT_BUOY_NAME                                            :{TOWN} عوامة
STR_FORMAT_BUOY_NAME_SERIAL                                     :{TOWN} عوامة #{COMMA}

###length 2
STR_FORMAT_WAYPOINT_NAME                                        :نقطة عبور {TOWN}
STR_FORMAT_WAYPOINT_NAME_SERIAL                                 :{TOWN} نقطة عبور #{COMMA}

###length 6
STR_FORMAT_DEPOT_NAME_TRAIN                                     :{TOWN} ورشة قطار
STR_FORMAT_DEPOT_NAME_TRAIN_SERIAL                              :{TOWN}ورشة قطار رقم {COMMA}
STR_FORMAT_DEPOT_NAME_ROAD_VEHICLE                              :{TOWN} ورشة عربات
STR_FORMAT_DEPOT_NAME_ROAD_VEHICLE_SERIAL                       :{TOWN} ورشة عربات رقم {COMMA}
STR_FORMAT_DEPOT_NAME_SHIP                                      :{TOWN} ورشة سفن
STR_FORMAT_DEPOT_NAME_SHIP_SERIAL                               :{TOWN}ورشة سفن رقم {COMMA}
###next-name-looks-similar

STR_FORMAT_DEPOT_NAME_AIRCRAFT                                  :{STATION} حظيرة طائرات
# _SERIAL version of AIRACRAFT doesn't exist

STR_UNKNOWN_STATION                                             :محطة غير معروفة
STR_DEFAULT_SIGN_NAME                                           :علامة
STR_COMPANY_SOMEONE                                             :شخص ما

STR_SAVEGAME_NAME_DEFAULT                                       :{COMPANY}, {STRING}
STR_SAVEGAME_NAME_SPECTATOR                                     :المشاهدين, {1:STRING}

# Viewport strings
STR_VIEWPORT_TOWN_POP                                           :{WHITE}{TOWN} ){COMMA})
STR_VIEWPORT_TOWN                                               :{WHITE}{TOWN}
STR_VIEWPORT_TOWN_TINY_BLACK                                    :{TINY_FONT}{BLACK}{TOWN}
STR_VIEWPORT_TOWN_TINY_WHITE                                    :{TINY_FONT}{WHITE}{TOWN}

STR_VIEWPORT_SIGN_SMALL_BLACK                                   :{TINY_FONT}{BLACK}{SIGN}
STR_VIEWPORT_SIGN_SMALL_WHITE                                   :{TINY_FONT}{WHITE}{SIGN}

STR_VIEWPORT_STATION                                            :{STATION} {STATION_FEATURES}
STR_VIEWPORT_STATION_TINY                                       :{TINY_FONT}{STATION}

STR_VIEWPORT_WAYPOINT                                           :{WAYPOINT}
STR_VIEWPORT_WAYPOINT_TINY                                      :{TINY_FONT}{WAYPOINT}

# Simple strings to get specific types of data
STR_COMPANY_NAME                                                :{COMPANY}
STR_COMPANY_NAME_COMPANY_NUM                                    :{COMPANY} {COMPANY_NUM}
STR_DEPOT_NAME                                                  :{DEPOT}
STR_ENGINE_NAME                                                 :{ENGINE}
STR_HIDDEN_ENGINE_NAME                                          :{ENGINE} (مخفي)
STR_GROUP_NAME                                                  :{GROUP}
STR_INDUSTRY_NAME                                               :{INDUSTRY}
STR_PRESIDENT_NAME                                              :{PRESIDENT_NAME}
STR_SIGN_NAME                                                   :{SIGN}
STR_STATION_NAME                                                :{STATION}
STR_TOWN_NAME                                                   :{TOWN}
STR_VEHICLE_NAME                                                :{VEHICLE}
STR_WAYPOINT_NAME                                               :{WAYPOINT}

STR_JUST_CARGO                                                  :{CARGO_LONG}
STR_JUST_CHECKMARK                                              :{CHECKMARK}
STR_JUST_COMMA                                                  :{COMMA}
STR_JUST_CURRENCY_SHORT                                         :{CURRENCY_SHORT}
STR_JUST_CURRENCY_LONG                                          :{CURRENCY_LONG}
STR_JUST_CARGO_LIST                                             :{CARGO_LIST}
STR_JUST_INT                                                    :{NUM}
STR_JUST_DATE_TINY                                              :{DATE_TINY}
STR_JUST_DATE_SHORT                                             :{DATE_SHORT}
STR_JUST_DATE_LONG                                              :{DATE_LONG}
STR_JUST_DATE_ISO                                               :{DATE_ISO}
STR_JUST_STRING                                                 :{STRING}
STR_JUST_STRING_STRING                                          :{STRING}{STRING}
STR_JUST_RAW_STRING                                             :{STRING}
STR_JUST_BIG_RAW_STRING                                         :{BIG_FONT}{STRING}

# Slightly 'raw' stringcodes with colour or size
STR_BLACK_COMMA                                                 :{BLACK}{COMMA}
STR_TINY_BLACK_COMA                                             :{TINY_FONT}{BLACK}{COMMA}
STR_TINY_COMMA                                                  :{TINY_FONT}{COMMA}
STR_BLUE_COMMA                                                  :{BLUE}{COMMA}
STR_RED_COMMA                                                   :{RED}{COMMA}
STR_WHITE_COMMA                                                 :{WHITE}{COMMA}
STR_TINY_BLACK_DECIMAL                                          :{TINY_FONT}{BLACK}{DECIMAL}
STR_COMPANY_MONEY                                               :{WHITE}{CURRENCY_LONG}
STR_BLACK_DATE_LONG                                             :{BLACK}{DATE_LONG}
STR_WHITE_DATE_LONG                                             :{WHITE}{DATE_LONG}
STR_SHORT_DATE                                                  :{WHITE}{DATE_TINY}
STR_DATE_LONG_SMALL                                             :{TINY_FONT}{BLACK}{DATE_LONG}
STR_TINY_GROUP                                                  :{TINY_FONT}{GROUP}
STR_BLACK_INT                                                   :{BLACK}{NUM}
STR_ORANGE_INT                                                  :{ORANGE}{NUM}
STR_WHITE_SIGN                                                  :{WHITE}{SIGN}
STR_TINY_BLACK_STATION                                          :{TINY_FONT}{BLACK}{STATION}
STR_BLACK_STRING                                                :{BLACK}{STRING}
STR_BLACK_RAW_STRING                                            :{BLACK}{STRING}
STR_ORANGE_STRING                                               :{ORANGE}{STRING}
STR_LTBLUE_STRING                                               :{LTBLUE}{STRING}
STR_WHITE_STRING                                                :{WHITE}{STRING}
STR_ORANGE_STRING1_WHITE                                        :{ORANGE}{STRING}{WHITE}
STR_ORANGE_STRING1_LTBLUE                                       :{ORANGE}{STRING}{LTBLUE}
STR_TINY_BLACK_HEIGHT                                           :{TINY_FONT}{BLACK}{HEIGHT}
STR_TINY_BLACK_VEHICLE                                          :{TINY_FONT}{BLACK}{VEHICLE}
STR_TINY_RIGHT_ARROW                                            :{TINY_FONT}{RIGHT_ARROW}

STR_BLACK_1                                                     :{BLACK}1
STR_BLACK_2                                                     :{BLACK}2
STR_BLACK_3                                                     :{BLACK}3
STR_BLACK_4                                                     :{BLACK}4
STR_BLACK_5                                                     :{BLACK}5
STR_BLACK_6                                                     :{BLACK}6
STR_BLACK_7                                                     :{BLACK}7

STR_TRAIN                                                       :{BLACK}{TRAIN}
STR_BUS                                                         :{BLACK}{BUS}
STR_LORRY                                                       :{BLACK}{LORRY}
STR_PLANE                                                       :{BLACK}{PLANE}
STR_SHIP                                                        :{BLACK}{SHIP}

STR_TOOLBAR_RAILTYPE_VELOCITY                                   :{STRING} ({VELOCITY})

# Android strings<|MERGE_RESOLUTION|>--- conflicted
+++ resolved
@@ -882,10 +882,7 @@
 STR_NEWS_SERVICE_SUBSIDY_AWARDED_QUADRUPLE                      :{BIG_FONT}{BLACK} شركة {STRING} فازت بالعرض !{}{}{STRING} من {STRING} الى {STRING} سوف يعطي اربعة اضعاف الدخل ل{NUM} سنة!
 
 STR_NEWS_ROAD_REBUILDING                                        :{BIG_FONT}{BLACK} فوضى طرق عارمة في مدينة {TOWN}!{}{}اعادة ترميم الطرق مولت من قبل شركة {STRING} تجلي ستة أشهر من الشقاء لعربات الطريق.
-<<<<<<< HEAD
-=======
 STR_NEWS_EXCLUSIVE_RIGHTS_TITLE                                 :{BIG_FONT}{BLACK}احتكار النقل!
->>>>>>> 5e227886
 
 # Extra view window
 STR_EXTRA_VIEWPORT_TITLE                                        :{WHITE}شاشة العرض {COMMA}
@@ -934,40 +931,7 @@
 STR_GAME_OPTIONS_CURRENCY_GEL                                   :(GEL) لاري جورجي
 STR_GAME_OPTIONS_CURRENCY_CNY                                   :(CNY) الرنمينبي الصيني
 STR_GAME_OPTIONS_CURRENCY_HKD                                   :(HKD) دولار هونج كونج
-<<<<<<< HEAD
-
-###length 2
-STR_GAME_OPTIONS_ROAD_VEHICLES_DROPDOWN_LEFT                    :القيادة على اليسار
-STR_GAME_OPTIONS_ROAD_VEHICLES_DROPDOWN_RIGHT                   :القيادة على اليمين
-
-STR_GAME_OPTIONS_TOWN_NAMES_FRAME                               :{BLACK}اسماء المدن:
-STR_GAME_OPTIONS_TOWN_NAMES_DROPDOWN_TOOLTIP                    :{BLACK}اختيار طريقة عرض اسماء المدن
-
-###length 21
-STR_GAME_OPTIONS_TOWN_NAME_ORIGINAL_ENGLISH                     :English (Original)
-STR_GAME_OPTIONS_TOWN_NAME_FRENCH                               :فرنسي
-STR_GAME_OPTIONS_TOWN_NAME_GERMAN                               :الماني
-STR_GAME_OPTIONS_TOWN_NAME_ADDITIONAL_ENGLISH                   :انجليزي اضافي
-STR_GAME_OPTIONS_TOWN_NAME_LATIN_AMERICAN                       :امريكي لاتيني
-STR_GAME_OPTIONS_TOWN_NAME_SILLY                                :مضحك
-STR_GAME_OPTIONS_TOWN_NAME_SWEDISH                              :سويدي
-STR_GAME_OPTIONS_TOWN_NAME_DUTCH                                :هولندي
-STR_GAME_OPTIONS_TOWN_NAME_FINNISH                              :فنلندي
-STR_GAME_OPTIONS_TOWN_NAME_POLISH                               :بلغاري
-STR_GAME_OPTIONS_TOWN_NAME_SLOVAK                               :سلوفاكي
-STR_GAME_OPTIONS_TOWN_NAME_NORWEGIAN                            :نرويجي
-STR_GAME_OPTIONS_TOWN_NAME_HUNGARIAN                            :هنغاري
-STR_GAME_OPTIONS_TOWN_NAME_AUSTRIAN                             :نمساوي
-STR_GAME_OPTIONS_TOWN_NAME_ROMANIAN                             :روماني
-STR_GAME_OPTIONS_TOWN_NAME_CZECH                                :تشيكي
-STR_GAME_OPTIONS_TOWN_NAME_SWISS                                :سويدي
-STR_GAME_OPTIONS_TOWN_NAME_DANISH                               :دنماكي
-STR_GAME_OPTIONS_TOWN_NAME_TURKISH                              :تركي
-STR_GAME_OPTIONS_TOWN_NAME_ITALIAN                              :ايطالي
-STR_GAME_OPTIONS_TOWN_NAME_CATALAN                              :كتالونية
-=======
 STR_GAME_OPTIONS_CURRENCY_INR                                   :الروبية الهندية (INR)
->>>>>>> 5e227886
 
 STR_GAME_OPTIONS_AUTOSAVE_FRAME                                 :{BLACK}حفظ آلي
 STR_GAME_OPTIONS_AUTOSAVE_DROPDOWN_TOOLTIP                      :{BLACK}اختار مدة الحفظ الآلي
@@ -1185,11 +1149,7 @@
 
 STR_CONFIG_SETTING_DISASTERS                                    :الكوارث: {STRING}
 
-<<<<<<< HEAD
-STR_CONFIG_SETTING_CITY_APPROVAL                                :موقف مجلس المدينة من إعادة هيكلة المنطقة: {STRING}
-=======
 STR_CONFIG_SETTING_CITY_APPROVAL                                :سلوك السلطة المحلية: {STRING}
->>>>>>> 5e227886
 
 STR_CONFIG_SETTING_MAP_HEIGHT_LIMIT                             :حد ارتفاع الخريطة:{STRING}
 STR_CONFIG_SETTING_MAP_HEIGHT_LIMIT_HELPTEXT                    :اضبط أقصى ارتفاع لتضاريس الخريطة. باستخدام "(أوتوماتيك)" ، سيتم اختيار قيمة جيدة بعد إنشاء التضاريس
@@ -1619,10 +1579,7 @@
 
 ###length 2
 STR_CONFIG_SETTING_TOWN_CARGOGENMODE_ORIGINAL                   :تربيعي (أصلي)
-<<<<<<< HEAD
-=======
 STR_CONFIG_SETTING_TOWN_CARGOGENMODE_BITCOUNT                   :خطي
->>>>>>> 5e227886
 
 STR_CONFIG_SETTING_EXTRA_TREE_PLACEMENT                         :اضافة الاشجار اثناء اللعب: {STRING}
 ###length 4
@@ -2003,10 +1960,7 @@
 STR_NETWORK_CLIENT_LIST_ADMIN_CLIENT_BAN                        :منع
 
 STR_NETWORK_CLIENT_LIST_ASK_CLIENT_KICK                         :{YELLOW}هل أنت متأكد أنك تريد طرد اللاعب '{STRING}'؟
-<<<<<<< HEAD
-=======
 STR_NETWORK_CLIENT_LIST_ASK_CLIENT_BAN                          :{YELLOW}هل أنت متأكد أنك تريد حظر اللاعب '{STRING}'؟
->>>>>>> 5e227886
 
 STR_NETWORK_ASK_RELAY_NO                                        :{BLACK}لا
 
@@ -2682,10 +2636,7 @@
 STR_MAPGEN_DATE                                                 :{BLACK}التاريخ:
 STR_MAPGEN_NUMBER_OF_INDUSTRIES                                 :{BLACK}عدد المصانع:
 STR_MAPGEN_HEIGHTMAP_HEIGHT_UP                                  :{BLACK}قم بزيادة أقصى ارتفاع لأعلى قمة على الخريطة بواحد
-<<<<<<< HEAD
-=======
 STR_MAPGEN_SNOW_COVERAGE                                        :{BLACK}تغطية الثلج:
->>>>>>> 5e227886
 STR_MAPGEN_SNOW_COVERAGE_DOWN                                   :{BLACK}تقليل تغطية الثلوج بنسبة عشرة بالمائة
 STR_MAPGEN_DESERT_COVERAGE                                      :{BLACK}مدى تغطيت السحراء:
 STR_MAPGEN_DESERT_COVERAGE_TEXT                                 :{BLACK}{NUM}%
@@ -3026,10 +2977,7 @@
 STR_GOAL_QUESTION_BUTTON_YES                                    :نعم
 STR_GOAL_QUESTION_BUTTON_RETRY                                  :إعادة المحاولة
 STR_GOAL_QUESTION_BUTTON_RESTART                                :إعادة تشغيل
-<<<<<<< HEAD
-=======
 STR_GOAL_QUESTION_BUTTON_POSTPONE                               :تأجيل
->>>>>>> 5e227886
 STR_GOAL_QUESTION_BUTTON_SURRENDER                              :استسلام
 
 # Subsidies window
@@ -3046,13 +2994,9 @@
 STR_STORY_BOOK_SPECTATOR_CAPTION                                :{WHITE}كتاب القصة العالمية
 STR_STORY_BOOK_TITLE                                            :{YELLOW}{STRING}
 STR_STORY_BOOK_GENERIC_PAGE_ITEM                                :الصفحة {NUM}
-<<<<<<< HEAD
-STR_STORY_BOOK_PREV_PAGE_TOOLTIP                                :{BLACK}الانتقال إلى الصفحة السابقة
-=======
 STR_STORY_BOOK_PREV_PAGE                                        :{BLACK}السابق
 STR_STORY_BOOK_PREV_PAGE_TOOLTIP                                :{BLACK}الانتقال إلى الصفحة السابقة
 STR_STORY_BOOK_NEXT_PAGE                                        :{BLACK}التالي
->>>>>>> 5e227886
 
 # Station list window
 STR_STATION_LIST_TOOLTIP                                        :{BLACK}اسم المحطة - اضغط على اسم المحطة لتوسيطها في الشاشة. اضغط + كنترول لفتح شاشة عرض جديدة بمنطقة المحطة.
@@ -3960,12 +3904,7 @@
 STR_ERROR_AI_DEBUG_SERVER_ONLY                                  :{YELLOW} شاشة اخطاء الذكاء الصناعي متوفرة فقط للخادم (سرڤر)
 
 # AI configuration window
-<<<<<<< HEAD
-STR_AI_CONFIG_CAPTION                                           :{WHITE}إعدادات الذكاء الصناعي
-STR_AI_CONFIG_GAMELIST_TOOLTIP                                  :{BLACK}مخطوطت اللعبة الذي سيتم تحميله في اللعبة التالية
-=======
 STR_AI_CONFIG_GAMELIST_TOOLTIP                                  :{BLACK}مخطوطات اللعبة الذي سيتم تحميله في اللعبة التالية
->>>>>>> 5e227886
 STR_AI_CONFIG_HUMAN_PLAYER                                      :لاعب انساني
 STR_AI_CONFIG_RANDOM_AI                                         :ذكاء صناعي عشوائي
 STR_AI_CONFIG_NONE                                              :(لا شيء)
@@ -3978,13 +3917,8 @@
 
 STR_AI_CONFIG_AI                                                :{SILVER} الذكاء الاصطناعي
 
-<<<<<<< HEAD
-STR_AI_CONFIG_CHANGE                                            :{BLACK}اختر {STRING}
-STR_AI_CONFIG_CHANGE_NONE                                       :
-=======
 STR_AI_CONFIG_CHANGE_AI                                         :الذكاء الاصطناعي
 STR_AI_CONFIG_CHANGE_GAMESCRIPT                                 :مخطوط اللعبة
->>>>>>> 5e227886
 STR_AI_CONFIG_CONFIGURE                                         :{BLACK} اعداد
 STR_AI_CONFIG_CONFIGURE_TOOLTIP                                 :{BLACK} اعداد خواص الذكاء الصناعي
 
