--- conflicted
+++ resolved
@@ -1160,39 +1160,6 @@
 STR_GAME_OPTIONS_CURRENCY_IDR                                   :Indonezijska rupija (IDR)
 STR_GAME_OPTIONS_CURRENCY_MYR                                   :Malezijski ringit (MYR)
 
-<<<<<<< HEAD
-###length 2
-STR_GAME_OPTIONS_ROAD_VEHICLES_DROPDOWN_LEFT                    :Levom stranom
-STR_GAME_OPTIONS_ROAD_VEHICLES_DROPDOWN_RIGHT                   :Desnom stranom
-
-STR_GAME_OPTIONS_TOWN_NAMES_FRAME                               :{BLACK}Imena naselja:
-STR_GAME_OPTIONS_TOWN_NAMES_DROPDOWN_TOOLTIP                    :{BLACK}Izaberi stil imena naselja
-
-###length 21
-STR_GAME_OPTIONS_TOWN_NAME_ORIGINAL_ENGLISH                     :Engleska (Originalna)
-STR_GAME_OPTIONS_TOWN_NAME_FRENCH                               :Francuska
-STR_GAME_OPTIONS_TOWN_NAME_GERMAN                               :Nemačka
-STR_GAME_OPTIONS_TOWN_NAME_ADDITIONAL_ENGLISH                   :Engleska (Dodatna)
-STR_GAME_OPTIONS_TOWN_NAME_LATIN_AMERICAN                       :Latinoamerička
-STR_GAME_OPTIONS_TOWN_NAME_SILLY                                :Šašava
-STR_GAME_OPTIONS_TOWN_NAME_SWEDISH                              :Švedska
-STR_GAME_OPTIONS_TOWN_NAME_DUTCH                                :Holandska
-STR_GAME_OPTIONS_TOWN_NAME_FINNISH                              :Finska
-STR_GAME_OPTIONS_TOWN_NAME_POLISH                               :Poljska
-STR_GAME_OPTIONS_TOWN_NAME_SLOVAK                               :Slovačka
-STR_GAME_OPTIONS_TOWN_NAME_NORWEGIAN                            :Norveška
-STR_GAME_OPTIONS_TOWN_NAME_HUNGARIAN                            :Mađarska
-STR_GAME_OPTIONS_TOWN_NAME_AUSTRIAN                             :Austrijanska
-STR_GAME_OPTIONS_TOWN_NAME_ROMANIAN                             :Rumunska
-STR_GAME_OPTIONS_TOWN_NAME_CZECH                                :Češka
-STR_GAME_OPTIONS_TOWN_NAME_SWISS                                :Švajcarska
-STR_GAME_OPTIONS_TOWN_NAME_DANISH                               :Danska
-STR_GAME_OPTIONS_TOWN_NAME_TURKISH                              :Turska
-STR_GAME_OPTIONS_TOWN_NAME_ITALIAN                              :Italijanska
-STR_GAME_OPTIONS_TOWN_NAME_CATALAN                              :Katalonska
-
-=======
->>>>>>> 5e227886
 STR_GAME_OPTIONS_AUTOSAVE_FRAME                                 :{BLACK}Auto čuvanje pozicije
 STR_GAME_OPTIONS_AUTOSAVE_DROPDOWN_TOOLTIP                      :{BLACK}Izbor vremenskog intervala između dve automatski sačuvane pozicije
 
@@ -4741,10 +4708,6 @@
 STR_ERROR_AI_DEBUG_SERVER_ONLY                                  :{YELLOW}Prozor za korigovanje VI / Skripte Partije je dostupan samo na serveru
 
 # AI configuration window
-<<<<<<< HEAD
-STR_AI_CONFIG_CAPTION                                           :{WHITE}Podešavanja VI / skripte igre
-=======
->>>>>>> 5e227886
 STR_AI_CONFIG_GAMELIST_TOOLTIP                                  :{BLACK}Skripta igre koja će biti pokrenuta u sledećoj partiji
 STR_AI_CONFIG_AILIST_TOOLTIP                                    :{BLACK}Veštačke inteligencije koje će biti pokrenute u sledećoj partiji
 STR_AI_CONFIG_HUMAN_PLAYER                                      :Ljudsko biće
