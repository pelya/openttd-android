--- conflicted
+++ resolved
@@ -1740,12 +1740,9 @@
 
 STR_CONFIG_SETTING_NEWS_ACCIDENTS_DISASTERS                     :사고 / 재앙: {STRING}
 STR_CONFIG_SETTING_NEWS_ACCIDENTS_DISASTERS_HELPTEXT            :사고나 재앙이 일어났을 때 메시지로 알려줍니다
-<<<<<<< HEAD
-=======
 
 STR_CONFIG_SETTING_NEWS_ACCIDENT_OTHER                          :경쟁사의 차량 사고: {STRING}
 STR_CONFIG_SETTING_NEWS_ACCIDENT_OTHER_HELPTEXT                 :경쟁사의 차량이 사고가 나면 메시지로 알려줍니다
->>>>>>> 5e227886
 
 STR_CONFIG_SETTING_NEWS_COMPANY_INFORMATION                     :회사 정보: {STRING}
 STR_CONFIG_SETTING_NEWS_COMPANY_INFORMATION_HELPTEXT            :새로운 회사가 열리거나, 파산 위기에 처했을 때 메시지로 알려줍니다
