##name Korean
##ownname 한국어
##isocode ko_KR
##plural 11
##textdir ltr
##digitsep ,
##digitsepcur ,
##decimalsep .
##winlangid 0x0412
##grflangid 0x3a
##gender m f


# This file is part of OpenTTD.
# OpenTTD is free software; you can redistribute it and/or modify it under the terms of the GNU General Public License as published by the Free Software Foundation, version 2.
# OpenTTD is distributed in the hope that it will be useful, but WITHOUT ANY WARRANTY; without even the implied warranty of MERCHANTABILITY or FITNESS FOR A PARTICULAR PURPOSE.
# See the GNU General Public License for more details. You should have received a copy of the GNU General Public License along with OpenTTD. If not, see <http://www.gnu.org/licenses/>.


##id 0x0000
STR_NULL                                                        :
STR_EMPTY                                                       :
STR_UNDEFINED                                                   :(정의되지 않은 문자열)
STR_JUST_NOTHING                                                :없음

# Cargo related strings
# Plural cargo name
STR_CARGO_PLURAL_NOTHING                                        :
STR_CARGO_PLURAL_PASSENGERS                                     :{G=m}승객
STR_CARGO_PLURAL_COAL                                           :{G=m}석탄
STR_CARGO_PLURAL_MAIL                                           :{G=m}우편
STR_CARGO_PLURAL_OIL                                            :{G=f}석유
STR_CARGO_PLURAL_LIVESTOCK                                      :{G=m}가축
STR_CARGO_PLURAL_GOODS                                          :{G=m}상품
STR_CARGO_PLURAL_GRAIN                                          :{G=m}곡물
STR_CARGO_PLURAL_WOOD                                           :{G=f}목재
STR_CARGO_PLURAL_IRON_ORE                                       :{G=m}철광석
STR_CARGO_PLURAL_STEEL                                          :{G=m}철
STR_CARGO_PLURAL_VALUABLES                                      :{G=m}귀금속
STR_CARGO_PLURAL_COPPER_ORE                                     :{G=m}구리 광석
STR_CARGO_PLURAL_MAIZE                                          :{G=f}옥수수
STR_CARGO_PLURAL_FRUIT                                          :{G=m}과일
STR_CARGO_PLURAL_DIAMONDS                                       :{G=f}다이아몬드
STR_CARGO_PLURAL_FOOD                                           :{G=m}식품
STR_CARGO_PLURAL_PAPER                                          :{G=f}종이
STR_CARGO_PLURAL_GOLD                                           :{G=m}금
STR_CARGO_PLURAL_WATER                                          :{G=m}물
STR_CARGO_PLURAL_WHEAT                                          :{G=m}밀
STR_CARGO_PLURAL_RUBBER                                         :{G=f}고무
STR_CARGO_PLURAL_SUGAR                                          :{G=m}설탕
STR_CARGO_PLURAL_TOYS                                           :{G=m}장난감
STR_CARGO_PLURAL_CANDY                                          :{G=m}사탕
STR_CARGO_PLURAL_COLA                                           :{G=f}콜라
STR_CARGO_PLURAL_COTTON_CANDY                                   :{G=m}솜사탕
STR_CARGO_PLURAL_BUBBLES                                        :{G=m}거품
STR_CARGO_PLURAL_TOFFEE                                         :{G=f}토피
STR_CARGO_PLURAL_BATTERIES                                      :{G=f}건전지
STR_CARGO_PLURAL_PLASTIC                                        :{G=m}플라스틱
STR_CARGO_PLURAL_FIZZY_DRINKS                                   :{G=f}탄산음료

# Singular cargo name
STR_CARGO_SINGULAR_NOTHING                                      :
STR_CARGO_SINGULAR_PASSENGER                                    :{G=m}승객
STR_CARGO_SINGULAR_COAL                                         :{G=m}석탄
STR_CARGO_SINGULAR_MAIL                                         :{G=m}우편
STR_CARGO_SINGULAR_OIL                                          :{G=f}석유
STR_CARGO_SINGULAR_LIVESTOCK                                    :{G=m}가축
STR_CARGO_SINGULAR_GOODS                                        :{G=m}상품
STR_CARGO_SINGULAR_GRAIN                                        :{G=m}곡물
STR_CARGO_SINGULAR_WOOD                                         :{G=f}목재
STR_CARGO_SINGULAR_IRON_ORE                                     :{G=m}철광석
STR_CARGO_SINGULAR_STEEL                                        :{G=m}철
STR_CARGO_SINGULAR_VALUABLES                                    :{G=m}귀금속
STR_CARGO_SINGULAR_COPPER_ORE                                   :{G=m}구리 광석
STR_CARGO_SINGULAR_MAIZE                                        :{G=f}옥수수
STR_CARGO_SINGULAR_FRUIT                                        :{G=m}과일
STR_CARGO_SINGULAR_DIAMOND                                      :{G=f}다이아몬드
STR_CARGO_SINGULAR_FOOD                                         :{G=m}식품
STR_CARGO_SINGULAR_PAPER                                        :{G=f}종이
STR_CARGO_SINGULAR_GOLD                                         :{G=m}금
STR_CARGO_SINGULAR_WATER                                        :{G=m}물
STR_CARGO_SINGULAR_WHEAT                                        :{G=m}밀
STR_CARGO_SINGULAR_RUBBER                                       :{G=f}고무
STR_CARGO_SINGULAR_SUGAR                                        :{G=m}설탕
STR_CARGO_SINGULAR_TOY                                          :{G=m}장난감
STR_CARGO_SINGULAR_CANDY                                        :{G=m}사탕
STR_CARGO_SINGULAR_COLA                                         :{G=f}콜라
STR_CARGO_SINGULAR_COTTON_CANDY                                 :{G=m}솜사탕
STR_CARGO_SINGULAR_BUBBLE                                       :{G=m}거품
STR_CARGO_SINGULAR_TOFFEE                                       :{G=f}토피
STR_CARGO_SINGULAR_BATTERY                                      :{G=f}건전지
STR_CARGO_SINGULAR_PLASTIC                                      :{G=m}플라스틱
STR_CARGO_SINGULAR_FIZZY_DRINK                                  :{G=f}탄산음료

# Quantity of cargo
STR_QUANTITY_NOTHING                                            :
STR_QUANTITY_PASSENGERS                                         :승객{NBSP}{COMMA}명
STR_QUANTITY_COAL                                               :석탄 {WEIGHT_LONG}
STR_QUANTITY_MAIL                                               :우편 {COMMA}{NBSP}자루
STR_QUANTITY_OIL                                                :석유 {VOLUME_LONG}
STR_QUANTITY_LIVESTOCK                                          :가축 {COMMA}{NBSP}마리
STR_QUANTITY_GOODS                                              :상품 {COMMA}{NBSP}상자
STR_QUANTITY_GRAIN                                              :곡물 {WEIGHT_LONG}
STR_QUANTITY_WOOD                                               :목재 {WEIGHT_LONG}
STR_QUANTITY_IRON_ORE                                           :철광석 {WEIGHT_LONG}
STR_QUANTITY_STEEL                                              :철 {WEIGHT_LONG}
STR_QUANTITY_VALUABLES                                          :귀금속 {COMMA}{NBSP}자루
STR_QUANTITY_COPPER_ORE                                         :구리 광석 {WEIGHT_LONG}
STR_QUANTITY_MAIZE                                              :옥수수 {WEIGHT_LONG}
STR_QUANTITY_FRUIT                                              :과일 {WEIGHT_LONG}
STR_QUANTITY_DIAMONDS                                           :다이아몬드 {COMMA}{NBSP}자루
STR_QUANTITY_FOOD                                               :식품 {WEIGHT_LONG}
STR_QUANTITY_PAPER                                              :종이 {WEIGHT_LONG}
STR_QUANTITY_GOLD                                               :금 {COMMA}{NBSP}자루
STR_QUANTITY_WATER                                              :물 {VOLUME_LONG}
STR_QUANTITY_WHEAT                                              :밀 {WEIGHT_LONG}
STR_QUANTITY_RUBBER                                             :고무 {VOLUME_LONG}
STR_QUANTITY_SUGAR                                              :설탕 {WEIGHT_LONG}
STR_QUANTITY_TOYS                                               :장난감 {COMMA}{NBSP}상자
STR_QUANTITY_SWEETS                                             :사탕 {COMMA}{NBSP}자루
STR_QUANTITY_COLA                                               :콜라 {VOLUME_LONG}
STR_QUANTITY_CANDYFLOSS                                         :솜사탕 {WEIGHT_LONG}
STR_QUANTITY_BUBBLES                                            :거품 {COMMA}개
STR_QUANTITY_TOFFEE                                             :토피 {WEIGHT_LONG}
STR_QUANTITY_BATTERIES                                          :건전지 {COMMA}개
STR_QUANTITY_PLASTIC                                            :플라스틱 {VOLUME_LONG}
STR_QUANTITY_FIZZY_DRINKS                                       :탄산음료 {COMMA}개
STR_QUANTITY_N_A                                                :없음

# Two letter abbreviation of cargo name
STR_ABBREV_NOTHING                                              :
STR_ABBREV_PASSENGERS                                           :{TINY_FONT}승
STR_ABBREV_COAL                                                 :{TINY_FONT}석
STR_ABBREV_MAIL                                                 :{TINY_FONT}우
STR_ABBREV_OIL                                                  :{TINY_FONT}유
STR_ABBREV_LIVESTOCK                                            :{TINY_FONT}축
STR_ABBREV_GOODS                                                :{TINY_FONT}품
STR_ABBREV_GRAIN                                                :{TINY_FONT}곡
STR_ABBREV_WOOD                                                 :{TINY_FONT}목
STR_ABBREV_IRON_ORE                                             :{TINY_FONT}광
STR_ABBREV_STEEL                                                :{TINY_FONT}철
STR_ABBREV_VALUABLES                                            :{TINY_FONT}귀
STR_ABBREV_COPPER_ORE                                           :{TINY_FONT}구
STR_ABBREV_MAIZE                                                :{TINY_FONT}옥
STR_ABBREV_FRUIT                                                :{TINY_FONT}과
STR_ABBREV_DIAMONDS                                             :{TINY_FONT}다
STR_ABBREV_FOOD                                                 :{TINY_FONT}식
STR_ABBREV_PAPER                                                :{TINY_FONT}종
STR_ABBREV_GOLD                                                 :{TINY_FONT}금
STR_ABBREV_WATER                                                :{TINY_FONT}물
STR_ABBREV_WHEAT                                                :{TINY_FONT}밀
STR_ABBREV_RUBBER                                               :{TINY_FONT}고
STR_ABBREV_SUGAR                                                :{TINY_FONT}설
STR_ABBREV_TOYS                                                 :{TINY_FONT}장
STR_ABBREV_SWEETS                                               :{TINY_FONT}사
STR_ABBREV_COLA                                                 :{TINY_FONT}콜
STR_ABBREV_CANDYFLOSS                                           :{TINY_FONT}솜
STR_ABBREV_BUBBLES                                              :{TINY_FONT}거
STR_ABBREV_TOFFEE                                               :{TINY_FONT}토
STR_ABBREV_BATTERIES                                            :{TINY_FONT}건
STR_ABBREV_PLASTIC                                              :{TINY_FONT}플
STR_ABBREV_FIZZY_DRINKS                                         :{TINY_FONT}탄
STR_ABBREV_NONE                                                 :{TINY_FONT}X
STR_ABBREV_ALL                                                  :{TINY_FONT}모두

# 'Mode' of transport for cargoes
STR_PASSENGERS                                                  :{G=m}승객 {COMMA}{NBSP}명
STR_BAGS                                                        :{G=f}{COMMA}{NBSP}자루
STR_TONS                                                        :{G=m}{COMMA}{NBSP}톤
STR_LITERS                                                      :{G=f}{COMMA}{NBSP}리터
STR_ITEMS                                                       :{G=m}{COMMA}{NBSP}마리
STR_CRATES                                                      :{G=f}{COMMA}{NBSP}상자

# Colours, do not shuffle
STR_COLOUR_DARK_BLUE                                            :어두운 파랑
STR_COLOUR_PALE_GREEN                                           :연한 초록
STR_COLOUR_PINK                                                 :분홍
STR_COLOUR_YELLOW                                               :노랑
STR_COLOUR_RED                                                  :빨강
STR_COLOUR_LIGHT_BLUE                                           :밝은 파랑
STR_COLOUR_GREEN                                                :녹색
STR_COLOUR_DARK_GREEN                                           :어두운 녹색
STR_COLOUR_BLUE                                                 :파랑
STR_COLOUR_CREAM                                                :연한 분홍
STR_COLOUR_MAUVE                                                :연한 보라
STR_COLOUR_PURPLE                                               :보라
STR_COLOUR_ORANGE                                               :주황
STR_COLOUR_BROWN                                                :갈색
STR_COLOUR_GREY                                                 :회색
STR_COLOUR_WHITE                                                :흰색
STR_COLOUR_RANDOM                                               :무작위
STR_COLOUR_DEFAULT                                              :기본

# Units used in OpenTTD
STR_UNITS_VELOCITY_IMPERIAL                                     :{COMMA}{NBSP}mph
STR_UNITS_VELOCITY_METRIC                                       :{COMMA}{NBSP}km/h
STR_UNITS_VELOCITY_SI                                           :{COMMA}{NBSP}m/s

STR_UNITS_POWER_IMPERIAL                                        :{COMMA}{NBSP}마력
STR_UNITS_POWER_METRIC                                          :{COMMA}{NBSP}마력
STR_UNITS_POWER_SI                                              :{COMMA}{NBSP}kW

STR_UNITS_WEIGHT_SHORT_IMPERIAL                                 :{COMMA}{NBSP}t
STR_UNITS_WEIGHT_SHORT_METRIC                                   :{COMMA}{NBSP}t
STR_UNITS_WEIGHT_SHORT_SI                                       :{COMMA}{NBSP}kg

STR_UNITS_WEIGHT_LONG_IMPERIAL                                  :{COMMA}{NBSP}톤
STR_UNITS_WEIGHT_LONG_METRIC                                    :{COMMA}{NBSP}톤
STR_UNITS_WEIGHT_LONG_SI                                        :{COMMA}{NBSP}kg

STR_UNITS_VOLUME_SHORT_IMPERIAL                                 :{COMMA}{NBSP}갤런
STR_UNITS_VOLUME_SHORT_METRIC                                   :{COMMA}{NBSP}l
STR_UNITS_VOLUME_SHORT_SI                                       :{COMMA}{NBSP}m³

STR_UNITS_VOLUME_LONG_IMPERIAL                                  :{COMMA}{NBSP}갤런
STR_UNITS_VOLUME_LONG_METRIC                                    :{COMMA}{NBSP}리터
STR_UNITS_VOLUME_LONG_SI                                        :{COMMA}{NBSP}m³

STR_UNITS_FORCE_IMPERIAL                                        :{COMMA}{NBSP}파운드중
STR_UNITS_FORCE_METRIC                                          :{COMMA}{NBSP}kg중
STR_UNITS_FORCE_SI                                              :{COMMA}kN

STR_UNITS_HEIGHT_IMPERIAL                                       :{COMMA}{NBSP}피트
STR_UNITS_HEIGHT_METRIC                                         :{COMMA}{NBSP}m
STR_UNITS_HEIGHT_SI                                             :{COMMA}m

# Common window strings
STR_LIST_FILTER_TITLE                                           :{BLACK}검색할 문자열:
STR_LIST_FILTER_OSKTITLE                                        :{BLACK}검색할 문자를 입력하세요
STR_LIST_FILTER_TOOLTIP                                         :{BLACK}검색할 키워드를 입력하세요

STR_TOOLTIP_GROUP_ORDER                                         :{BLACK}그룹화 순서를 선택하세요.
STR_TOOLTIP_SORT_ORDER                                          :{BLACK}정렬 방법을 선택하십시오. (내림차순/오름차순)
STR_TOOLTIP_SORT_CRITERIA                                       :{BLACK}정렬 기준을 선택하십시오.
STR_TOOLTIP_FILTER_CRITERIA                                     :{BLACK}검색 기준 선택
STR_BUTTON_SORT_BY                                              :{BLACK}정렬
STR_BUTTON_LOCATION                                             :{BLACK}위치
STR_BUTTON_RENAME                                               :{BLACK}이름 바꾸기
STR_BUTTON_CATCHMENT                                            :{BLACK}역세권
STR_TOOLTIP_CATCHMENT                                           :{BLACK}이 역의 역세권을 표시하거나 끕니다.

STR_TOOLTIP_CLOSE_WINDOW                                        :{BLACK}창을 닫습니다.
STR_TOOLTIP_WINDOW_TITLE_DRAG_THIS                              :{BLACK}창 제목 - 창을 움직이려면 여기를 드래그하세요.
STR_TOOLTIP_SHADE                                               :{BLACK}창 접기 - 창을 접어 제목만 보여줍니다.
STR_TOOLTIP_DEBUG                                               :{BLACK}NewGRF 디버그 정보를 보여주기
STR_TOOLTIP_DEFSIZE                                             :{BLACK}창의 크기를 기본 크기로 되돌립니다. 현재 창 크기를 기본값으로 설정하시려면 CTRL+클릭하십시오.
STR_TOOLTIP_STICKY                                              :{BLACK}이 창을 '모든 창 닫기' 단축키로 닫을 수 없게 고정합니다. CTRL+클릭하면 그 상태를 기본으로 설정합니다.
STR_TOOLTIP_RESIZE                                              :{BLACK}이 창의 크기를 조절하려면 여기를 클릭하고 드래그하세요
STR_TOOLTIP_TOGGLE_LARGE_SMALL_WINDOW                           :{BLACK}창 크기를 대형/소형으로 전환합니다.
STR_TOOLTIP_VSCROLL_BAR_SCROLLS_LIST                            :{BLACK}스크롤 바 - 목록을 상/하로 스크롤하세요.
STR_TOOLTIP_HSCROLL_BAR_SCROLLS_LIST                            :{BLACK}스크롤 바 - 목록을 좌/우로 스크롤하세요.
STR_TOOLTIP_DEMOLISH_BUILDINGS_ETC                              :{BLACK}직사각형 모양의 영역에 있는 건물과 땅 등을 부숩니다. CTRL 키를 누른 채로 사용하면 대각선 영역 선택이 가능합니다. SHIFT 키를 누른 채로 사용하면 예상 비용을 볼 수 있습니다

# Show engines button
STR_SHOW_HIDDEN_ENGINES_VEHICLE_TRAIN                           :{BLACK}숨긴 차량 보기
STR_SHOW_HIDDEN_ENGINES_VEHICLE_ROAD_VEHICLE                    :{BLACK}숨긴 차량 보기
STR_SHOW_HIDDEN_ENGINES_VEHICLE_SHIP                            :{BLACK}숨긴 선박 보기
STR_SHOW_HIDDEN_ENGINES_VEHICLE_AIRCRAFT                        :{BLACK}숨긴 항공기 보기

STR_SHOW_HIDDEN_ENGINES_VEHICLE_TRAIN_TOOLTIP                   :{BLACK}이 버튼을 누르면 숨겨진 열차 차량도 구매 목록에 모두 표시합니다.
STR_SHOW_HIDDEN_ENGINES_VEHICLE_ROAD_VEHICLE_TOOLTIP            :{BLACK}이 버튼을 누르면 숨겨진 자동차/전차 차량도 구매 목록에 모두 표시합니다.
STR_SHOW_HIDDEN_ENGINES_VEHICLE_SHIP_TOOLTIP                    :{BLACK}이 버튼을 누르면 숨겨진 선박도 구매 목록에 모두 표시합니다.
STR_SHOW_HIDDEN_ENGINES_VEHICLE_AIRCRAFT_TOOLTIP                :{BLACK}이 버튼을 누르면 숨겨진 항공기도 구매 목록에 모두 표시합니다.

# Query window
STR_BUTTON_DEFAULT                                              :{BLACK}기본값
STR_BUTTON_CANCEL                                               :{BLACK}취소
STR_BUTTON_OK                                                   :{BLACK}확인
STR_WARNING_PASSWORD_SECURITY                                   :{YELLOW}경고: 서버 관리자가 여기에 입력되는 모든 텍스트를 읽을 수 있습니다.

# On screen keyboard window
STR_OSK_KEYBOARD_LAYOUT                                         :`1234567890-=\ㅂㅈㄷㄱㅅㅛㅕㅑㅐㅔ[]ㅁㄴㅇㄹㅎㅗㅓㅏㅣ;'  ㅋㅌㅊㅍㅠㅜㅡ,./ .
STR_OSK_KEYBOARD_LAYOUT_CAPS                                    :~!@#$%^&*()_+|ㅃㅉㄸㄲㅆㅛㅕㅑㅒㅖ{{}}ㅁㄴㅇㄹㅎㅗㅓㅏㅣ:"  ㅋㅌㅊㅍㅠㅜㅡ<>? .

# Measurement tooltip
STR_MEASURE_LENGTH                                              :{BLACK}길이: {NUM}
STR_MEASURE_AREA                                                :{BLACK}넓이: {NUM} x {NUM}
STR_MEASURE_LENGTH_HEIGHTDIFF                                   :{BLACK}길이: {NUM}{}고도차: {HEIGHT}
STR_MEASURE_AREA_HEIGHTDIFF                                     :{BLACK}넓이: {NUM} x {NUM}{}고도차: {HEIGHT}


# These are used in buttons
STR_SORT_BY_CAPTION_NAME                                        :{BLACK}이름
STR_SORT_BY_CAPTION_DATE                                        :{BLACK}날짜
# These are used in dropdowns
STR_SORT_BY_NAME                                                :이름
STR_SORT_BY_PRODUCTION                                          :생산
STR_SORT_BY_TYPE                                                :종류
STR_SORT_BY_TRANSPORTED                                         :수송량
STR_SORT_BY_NUMBER                                              :번호
STR_SORT_BY_PROFIT_LAST_YEAR                                    :작년 이익
STR_SORT_BY_PROFIT_THIS_YEAR                                    :올해 이익
STR_SORT_BY_AGE                                                 :연령
STR_SORT_BY_RELIABILITY                                         :신뢰도
STR_SORT_BY_TOTAL_CAPACITY_PER_CARGOTYPE                        :화물당 총 수송량
STR_SORT_BY_MAX_SPEED                                           :최고 속력
STR_SORT_BY_MODEL                                               :모델
STR_SORT_BY_VALUE                                               :가격
STR_SORT_BY_LENGTH                                              :길이
STR_SORT_BY_LIFE_TIME                                           :남은 수명
STR_SORT_BY_TIMETABLE_DELAY                                     :시간표 지연
STR_SORT_BY_FACILITY                                            :역 종류
STR_SORT_BY_WAITING_TOTAL                                       :전체 대기 화물량
STR_SORT_BY_WAITING_AVAILABLE                                   :사용 가능한 대기 화물량
STR_SORT_BY_RATING_MAX                                          :높은 화물 등급순
STR_SORT_BY_RATING_MIN                                          :낮은 화물 등급순
STR_SORT_BY_ENGINE_ID                                           :차량ID (기본 정렬)
STR_SORT_BY_COST                                                :가격
STR_SORT_BY_POWER                                               :힘
STR_SORT_BY_TRACTIVE_EFFORT                                     :견인력
STR_SORT_BY_INTRO_DATE                                          :도입 날짜
STR_SORT_BY_RUNNING_COST                                        :유지비
STR_SORT_BY_POWER_VS_RUNNING_COST                               :유지비 분의 힘
STR_SORT_BY_CARGO_CAPACITY                                      :화물 수송량
STR_SORT_BY_RANGE                                               :항속거리
STR_SORT_BY_POPULATION                                          :인구
STR_SORT_BY_RATING                                              :등급

# Tooltips for the main toolbar
STR_TOOLBAR_TOOLTIP_PAUSE_GAME                                  :{BLACK}게임을 일시 정지합니다.
STR_TOOLBAR_TOOLTIP_FORWARD                                     :{BLACK}게임 시간을 빠르게 가도록 합니다.
STR_TOOLBAR_TOOLTIP_OPTIONS                                     :{BLACK}게임 기본 설정을 엽니다.
STR_TOOLBAR_TOOLTIP_SAVE_GAME_ABANDON_GAME                      :{BLACK}게임을 저장하거나, 그만두거나, 게임을 종료합니다
STR_TOOLBAR_TOOLTIP_DISPLAY_MAP                                 :{BLACK}지도, 외부 화면, 팻말 목록을 보여줍니다.
STR_TOOLBAR_TOOLTIP_DISPLAY_TOWN_DIRECTORY                      :{BLACK}도시 메뉴를 표시합니다.
STR_TOOLBAR_TOOLTIP_DISPLAY_SUBSIDIES                           :{BLACK}보조금 메뉴를 표시합니다.
STR_TOOLBAR_TOOLTIP_DISPLAY_LIST_OF_COMPANY_STATIONS            :{BLACK}각 회사의 정거장 목록을 표시합니다.
STR_TOOLBAR_TOOLTIP_DISPLAY_COMPANY_FINANCES                    :{BLACK}각 회사의 재정 정보를 표시합니다.
STR_TOOLBAR_TOOLTIP_DISPLAY_COMPANY_GENERAL                     :{BLACK}각 회사의 기본 정보를 표시합니다.
STR_TOOLBAR_TOOLTIP_DISPLAY_STORY_BOOK                          :{BLACK}스토리 북을 엽니다.
STR_TOOLBAR_TOOLTIP_DISPLAY_GOALS_LIST                          :{BLACK}목표 목록을 보여줍니다.
STR_TOOLBAR_TOOLTIP_DISPLAY_GRAPHS                              :{BLACK}그래프 메뉴를 표시합니다.
STR_TOOLBAR_TOOLTIP_DISPLAY_COMPANY_LEAGUE                      :{BLACK}회사의 성취도 순위를 표시합니다.
STR_TOOLBAR_TOOLTIP_FUND_CONSTRUCTION_OF_NEW                    :{BLACK}새 산업시설에 투자하거나 산업시설의 목록을 표시합니다.
STR_TOOLBAR_TOOLTIP_DISPLAY_LIST_OF_COMPANY_TRAINS              :{BLACK}각 회사의 열차 목록을 표시합니다. CTRL+클릭하면 그룹화된 창은 일반 창으로, 일반 창은 그룹화된 창으로 표시됩니다.
STR_TOOLBAR_TOOLTIP_DISPLAY_LIST_OF_COMPANY_ROAD_VEHICLES       :{BLACK}각 회사의 차량 목록을 표시합니다. CTRL+클릭하면 그룹화된 창은 일반 창으로, 일반 창은 그룹화된 창으로 표시됩니다.
STR_TOOLBAR_TOOLTIP_DISPLAY_LIST_OF_COMPANY_SHIPS               :{BLACK}각 회사의 선박 목록을 표시합니다. CTRL+클릭하면 그룹화된 창은 일반 창으로, 일반 창은 그룹화된 창으로 표시됩니다.
STR_TOOLBAR_TOOLTIP_DISPLAY_LIST_OF_COMPANY_AIRCRAFT            :{BLACK}각 회사의 항공기 목록을 표시합니다. CTRL+클릭하면 그룹화된 창은 일반 창으로, 일반 창은 그룹화된 창으로 표시됩니다.
STR_TOOLBAR_TOOLTIP_ZOOM_THE_VIEW_IN                            :{BLACK}화면을 확대합니다.
STR_TOOLBAR_TOOLTIP_ZOOM_THE_VIEW_OUT                           :{BLACK}화면을 축소합니다.
STR_TOOLBAR_TOOLTIP_BUILD_RAILROAD_TRACK                        :{BLACK}철도 시설을 건설합니다.
STR_TOOLBAR_TOOLTIP_BUILD_ROADS                                 :{BLACK}도로 시설을 건설합니다.
STR_TOOLBAR_TOOLTIP_BUILD_TRAMWAYS                              :{BLACK}전찻길 건설
STR_TOOLBAR_TOOLTIP_BUILD_SHIP_DOCKS                            :{BLACK}항만 시설을 건설합니다.
STR_TOOLBAR_TOOLTIP_BUILD_AIRPORTS                              :{BLACK}항공 시설을 건설합니다.
STR_TOOLBAR_TOOLTIP_LANDSCAPING                                 :{BLACK}땅 올리기/내리기, 나무 심기 등의 일를 하기 위한 지형편집창을 엽니다.
STR_TOOLBAR_TOOLTIP_SHOW_SOUND_MUSIC_WINDOW                     :{BLACK}효과음/배경 음악 창을 엽니다.
STR_TOOLBAR_TOOLTIP_SHOW_LAST_MESSAGE_NEWS                      :{BLACK}최근 메시지/뉴스 기록이나 메시지 설정을 엽니다.
STR_TOOLBAR_TOOLTIP_LAND_BLOCK_INFORMATION                      :{BLACK}지역 정보, 콘솔, 스크립트 디버그, 스크린샷, OpenTTD에 대한 정보를 보여줍니다.
STR_TOOLBAR_TOOLTIP_SWITCH_TOOLBAR                              :{BLACK}툴바를 변경합니다.

# Extra tooltips for the scenario editor toolbar
STR_SCENEDIT_TOOLBAR_TOOLTIP_SAVE_SCENARIO_LOAD_SCENARIO        :{BLACK}시나리오를 저장하거나, 불러오거나, 시나리오 에디터를 종료하거나, 게임을 종료합니다
STR_SCENEDIT_TOOLBAR_OPENTTD                                    :{YELLOW}OpenTTD
STR_SCENEDIT_TOOLBAR_SCENARIO_EDITOR                            :{YELLOW}시나리오 에디터
STR_SCENEDIT_TOOLBAR_TOOLTIP_MOVE_THE_STARTING_DATE_BACKWARD    :{BLACK}시작년도를 1년 앞당깁니다.
STR_SCENEDIT_TOOLBAR_TOOLTIP_MOVE_THE_STARTING_DATE_FORWARD     :{BLACK}시작년도를 1년 늦춥니다.
STR_SCENEDIT_TOOLBAR_TOOLTIP_SET_DATE                           :{BLACK}시작 연도를 입력하세요.
STR_SCENEDIT_TOOLBAR_TOOLTIP_DISPLAY_MAP_TOWN_DIRECTORY         :{BLACK}지도, 도시 목록 보여주기
STR_SCENEDIT_TOOLBAR_LANDSCAPE_GENERATION                       :{BLACK}지형을 생성합니다.
STR_SCENEDIT_TOOLBAR_TOWN_GENERATION                            :{BLACK}도시를 생성합니다.
STR_SCENEDIT_TOOLBAR_INDUSTRY_GENERATION                        :{BLACK}산업시설을 건설합니다.
STR_SCENEDIT_TOOLBAR_ROAD_CONSTRUCTION                          :{BLACK}도로를 건설합니다.
STR_SCENEDIT_TOOLBAR_TRAM_CONSTRUCTION                          :{BLACK}전찻길 건설
STR_SCENEDIT_TOOLBAR_PLANT_TREES                                :{BLACK}나무를 심습니다. SHIFT 키를 누른 채로 사용하면 예상 비용을 볼 수 있습니다
STR_SCENEDIT_TOOLBAR_PLACE_SIGN                                 :{BLACK}팻말을 답니다.
STR_SCENEDIT_TOOLBAR_PLACE_OBJECT                               :{BLACK}오브젝트를 설치합니다. SHIFT 키를 누른 채로 사용하면 예상 비용을 볼 수 있습니다

############ range for SE file menu starts
STR_SCENEDIT_FILE_MENU_SAVE_SCENARIO                            :시나리오 저장
STR_SCENEDIT_FILE_MENU_LOAD_SCENARIO                            :시나리오 불러오기
STR_SCENEDIT_FILE_MENU_SAVE_HEIGHTMAP                           :높이맵 저장
STR_SCENEDIT_FILE_MENU_LOAD_HEIGHTMAP                           :높이맵 불러오기
STR_SCENEDIT_FILE_MENU_QUIT_EDITOR                              :시나리오 에디터 종료
STR_SCENEDIT_FILE_MENU_SEPARATOR                                :
STR_SCENEDIT_FILE_MENU_QUIT                                     :게임 종료
############ range for SE file menu starts

############ range for settings menu starts
STR_SETTINGS_MENU_GAME_OPTIONS                                  :게임 기본 설정
STR_SETTINGS_MENU_CONFIG_SETTINGS_TREE                          :설정
STR_SETTINGS_MENU_SCRIPT_SETTINGS                               :인공지능/게임 스크립트 설정
STR_SETTINGS_MENU_NEWGRF_SETTINGS                               :NewGRF 설정
STR_SETTINGS_MENU_TRANSPARENCY_OPTIONS                          :투명 설정
STR_SETTINGS_MENU_TOWN_NAMES_DISPLAYED                          :도시 이름을 표시함
STR_SETTINGS_MENU_STATION_NAMES_DISPLAYED                       :역 이름을 표시함
STR_SETTINGS_MENU_WAYPOINTS_DISPLAYED                           :경유지의 이름을 표시함
STR_SETTINGS_MENU_SIGNS_DISPLAYED                               :팻말을 표시함
STR_SETTINGS_MENU_SHOW_COMPETITOR_SIGNS                         :경쟁사의 팻말과 역 이름을 표시
STR_SETTINGS_MENU_FULL_ANIMATION                                :완전한 애니메이션
STR_SETTINGS_MENU_FULL_DETAIL                                   :그래픽을 아주 상세하게
STR_SETTINGS_MENU_TRANSPARENT_BUILDINGS                         :건물 숨기기
STR_SETTINGS_MENU_TRANSPARENT_SIGNS                             :역명판 감추기
############ range ends here

############ range for file menu starts
STR_FILE_MENU_SAVE_GAME                                         :게임 저장하기
STR_FILE_MENU_LOAD_GAME                                         :불러오기
STR_FILE_MENU_QUIT_GAME                                         :게임 그만두기
STR_FILE_MENU_SEPARATOR                                         :
STR_FILE_MENU_EXIT                                              :종료
############ range ends here

# map menu
STR_MAP_MENU_MAP_OF_WORLD                                       :전체 지도 보기
STR_MAP_MENU_EXTRA_VIEW_PORT                                    :외부 화면
STR_MAP_MENU_LINGRAPH_LEGEND                                    :화물 흐름 범례
STR_MAP_MENU_SIGN_LIST                                          :팻말 목록

############ range for town menu starts
STR_TOWN_MENU_TOWN_DIRECTORY                                    :도시 목록
STR_TOWN_MENU_FOUND_TOWN                                        :도시 건설
############ range ends here

############ range for subsidies menu starts
STR_SUBSIDIES_MENU_SUBSIDIES                                    :보조금
############ range ends here

############ range for graph menu starts
STR_GRAPH_MENU_OPERATING_PROFIT_GRAPH                           :경영 수익 그래프
STR_GRAPH_MENU_INCOME_GRAPH                                     :수익 그래프
STR_GRAPH_MENU_DELIVERED_CARGO_GRAPH                            :수송 화물량 그래프
STR_GRAPH_MENU_PERFORMANCE_HISTORY_GRAPH                        :성취도 그래프
STR_GRAPH_MENU_COMPANY_VALUE_GRAPH                              :회사가치 그래프
STR_GRAPH_MENU_CARGO_PAYMENT_RATES                              :화물 운송단가 그래프
############ range ends here

############ range for company league menu starts
STR_GRAPH_MENU_COMPANY_LEAGUE_TABLE                             :회사 성취도 순위
STR_GRAPH_MENU_DETAILED_PERFORMANCE_RATING                      :상세 성취도
STR_GRAPH_MENU_HIGHSCORE                                        :고득점 순위표
############ range ends here

############ range for industry menu starts
STR_INDUSTRY_MENU_INDUSTRY_DIRECTORY                            :산업시설 목록
STR_INDUSTRY_MENU_INDUSTRY_CHAIN                                :산업시설 연계도
STR_INDUSTRY_MENU_FUND_NEW_INDUSTRY                             :새 산업시설 건설
############ range ends here

############ range for railway construction menu starts
STR_RAIL_MENU_RAILROAD_CONSTRUCTION                             :선로 건설
STR_RAIL_MENU_ELRAIL_CONSTRUCTION                               :전기선로 건설
STR_RAIL_MENU_MONORAIL_CONSTRUCTION                             :모노레일 건설
STR_RAIL_MENU_MAGLEV_CONSTRUCTION                               :자기부상열차 건설
############ range ends here

############ range for road construction menu starts
STR_ROAD_MENU_ROAD_CONSTRUCTION                                 :도로 건설
STR_ROAD_MENU_TRAM_CONSTRUCTION                                 :전찻길 건설
############ range ends here

############ range for waterways construction menu starts
STR_WATERWAYS_MENU_WATERWAYS_CONSTRUCTION                       :항만 건설
############ range ends here

############ range for airport construction menu starts
STR_AIRCRAFT_MENU_AIRPORT_CONSTRUCTION                          :공항 건설
############ range ends here

############ range for landscaping menu starts
STR_LANDSCAPING_MENU_LANDSCAPING                                :지형 편집
STR_LANDSCAPING_MENU_PLANT_TREES                                :나무 심기
STR_LANDSCAPING_MENU_PLACE_SIGN                                 :팻말 달기
############ range ends here

############ range for music menu starts
STR_TOOLBAR_SOUND_MUSIC                                         :효과음/배경 음악
############ range ends here

############ range for message menu starts
STR_NEWS_MENU_LAST_MESSAGE_NEWS_REPORT                          :최근 메시지/뉴스 기록
STR_NEWS_MENU_MESSAGE_HISTORY_MENU                              :과거 메시지 목록
STR_NEWS_MENU_DELETE_ALL_MESSAGES                               :모든 뉴스 메시지 삭제
############ range ends here

############ range for about menu starts
STR_ABOUT_MENU_LAND_BLOCK_INFO                                  :지형 정보
STR_ABOUT_MENU_SEPARATOR                                        :
STR_ABOUT_MENU_TOGGLE_CONSOLE                                   :콘솔 켜기/끄기
STR_ABOUT_MENU_AI_DEBUG                                         :인공지능/게임 스크립트 디버그
STR_ABOUT_MENU_SCREENSHOT                                       :스크린샷 찍기
STR_ABOUT_MENU_SHOW_FRAMERATE                                   :프레임레이트 보기
STR_ABOUT_MENU_ABOUT_OPENTTD                                    :'OpenTTD'에 대해서
STR_ABOUT_MENU_SPRITE_ALIGNER                                   :스프라이트 정렬도구
STR_ABOUT_MENU_TOGGLE_BOUNDING_BOXES                            :박스 경계선 보기 전환
STR_ABOUT_MENU_TOGGLE_DIRTY_BLOCKS                              :시각적 업데이트 블록 표시 전환
############ range ends here

############ range for ordinal numbers used for the place in the highscore window
STR_ORDINAL_NUMBER_1ST                                          :1
STR_ORDINAL_NUMBER_2ND                                          :2
STR_ORDINAL_NUMBER_3RD                                          :3
STR_ORDINAL_NUMBER_4TH                                          :4
STR_ORDINAL_NUMBER_5TH                                          :5
STR_ORDINAL_NUMBER_6TH                                          :6
STR_ORDINAL_NUMBER_7TH                                          :7
STR_ORDINAL_NUMBER_8TH                                          :8
STR_ORDINAL_NUMBER_9TH                                          :9
STR_ORDINAL_NUMBER_10TH                                         :10
STR_ORDINAL_NUMBER_11TH                                         :11
STR_ORDINAL_NUMBER_12TH                                         :12
STR_ORDINAL_NUMBER_13TH                                         :13
STR_ORDINAL_NUMBER_14TH                                         :14
STR_ORDINAL_NUMBER_15TH                                         :15
############ range for ordinal numbers ends

############ range for days starts
STR_DAY_NUMBER_1ST                                              :1
STR_DAY_NUMBER_2ND                                              :2
STR_DAY_NUMBER_3RD                                              :3
STR_DAY_NUMBER_4TH                                              :4
STR_DAY_NUMBER_5TH                                              :5
STR_DAY_NUMBER_6TH                                              :6
STR_DAY_NUMBER_7TH                                              :7
STR_DAY_NUMBER_8TH                                              :8
STR_DAY_NUMBER_9TH                                              :9
STR_DAY_NUMBER_10TH                                             :10
STR_DAY_NUMBER_11TH                                             :11
STR_DAY_NUMBER_12TH                                             :12
STR_DAY_NUMBER_13TH                                             :13
STR_DAY_NUMBER_14TH                                             :14
STR_DAY_NUMBER_15TH                                             :15
STR_DAY_NUMBER_16TH                                             :16
STR_DAY_NUMBER_17TH                                             :17
STR_DAY_NUMBER_18TH                                             :18
STR_DAY_NUMBER_19TH                                             :19
STR_DAY_NUMBER_20TH                                             :20
STR_DAY_NUMBER_21ST                                             :21
STR_DAY_NUMBER_22ND                                             :22
STR_DAY_NUMBER_23RD                                             :23
STR_DAY_NUMBER_24TH                                             :24
STR_DAY_NUMBER_25TH                                             :25
STR_DAY_NUMBER_26TH                                             :26
STR_DAY_NUMBER_27TH                                             :27
STR_DAY_NUMBER_28TH                                             :28
STR_DAY_NUMBER_29TH                                             :29
STR_DAY_NUMBER_30TH                                             :30
STR_DAY_NUMBER_31ST                                             :31
############ range for days ends

############ range for months starts
STR_MONTH_ABBREV_JAN                                            :1
STR_MONTH_ABBREV_FEB                                            :2
STR_MONTH_ABBREV_MAR                                            :3
STR_MONTH_ABBREV_APR                                            :4
STR_MONTH_ABBREV_MAY                                            :5
STR_MONTH_ABBREV_JUN                                            :6
STR_MONTH_ABBREV_JUL                                            :7
STR_MONTH_ABBREV_AUG                                            :8
STR_MONTH_ABBREV_SEP                                            :9
STR_MONTH_ABBREV_OCT                                            :10
STR_MONTH_ABBREV_NOV                                            :11
STR_MONTH_ABBREV_DEC                                            :12

STR_MONTH_JAN                                                   :{G=m}1월
STR_MONTH_FEB                                                   :{G=m}2월
STR_MONTH_MAR                                                   :{G=m}3월
STR_MONTH_APR                                                   :{G=m}4월
STR_MONTH_MAY                                                   :{G=m}5월
STR_MONTH_JUN                                                   :{G=m}6월
STR_MONTH_JUL                                                   :{G=m}7월
STR_MONTH_AUG                                                   :{G=m}8월
STR_MONTH_SEP                                                   :{G=m}9월
STR_MONTH_OCT                                                   :{G=m}10월
STR_MONTH_NOV                                                   :{G=m}11월
STR_MONTH_DEC                                                   :{G=m}12월
############ range for months ends

# Graph window
STR_GRAPH_KEY_BUTTON                                            :{BLACK}범례
STR_GRAPH_KEY_TOOLTIP                                           :{BLACK}그래프의 범례를 보여줍니다.
STR_GRAPH_X_LABEL_MONTH                                         :{TINY_FONT}{STRING}{} {STRING}
STR_GRAPH_X_LABEL_MONTH_YEAR                                    :{TINY_FONT}{STRING}{} {STRING}{}{NUM}
STR_GRAPH_Y_LABEL                                               :{TINY_FONT}{STRING}
STR_GRAPH_Y_LABEL_NUMBER                                        :{TINY_FONT}{COMMA}

STR_GRAPH_OPERATING_PROFIT_CAPTION                              :{WHITE}경영 수익 그래프
STR_GRAPH_INCOME_CAPTION                                        :{WHITE}수익 그래프
STR_GRAPH_CARGO_DELIVERED_CAPTION                               :{WHITE}수송 화물량
STR_GRAPH_COMPANY_PERFORMANCE_RATINGS_CAPTION                   :{WHITE}회사 성취도 (최고 1000)
STR_GRAPH_COMPANY_VALUES_CAPTION                                :{WHITE}회사 가치

STR_GRAPH_CARGO_PAYMENT_RATES_CAPTION                           :{WHITE}화물 운송단가 비율
STR_GRAPH_CARGO_PAYMENT_RATES_X_LABEL                           :{TINY_FONT}{BLACK}통과시간
STR_GRAPH_CARGO_PAYMENT_RATES_TITLE                             :{TINY_FONT}{BLACK}10 단위(1만 리터)의 화물을 20칸 거리만큼 운송할 때의 운송비 지급량
STR_GRAPH_CARGO_ENABLE_ALL                                      :{TINY_FONT}{BLACK}모두 사용
STR_GRAPH_CARGO_DISABLE_ALL                                     :{TINY_FONT}{BLACK}모두 사용 안 함
STR_GRAPH_CARGO_TOOLTIP_ENABLE_ALL                              :{BLACK}화물 운송단가 비율 그래프에서 모든 화물을 표시
STR_GRAPH_CARGO_TOOLTIP_DISABLE_ALL                             :{BLACK}화물 운송단가 비율 그래프에서 모든 화물을 표시 안 함
STR_GRAPH_CARGO_PAYMENT_TOGGLE_CARGO                            :{BLACK}이 화물에 대한 그래프 켜기/끄기
STR_GRAPH_CARGO_PAYMENT_CARGO                                   :{TINY_FONT}{BLACK}{STRING}

STR_GRAPH_PERFORMANCE_DETAIL_TOOLTIP                            :{BLACK}상세 성취도를 봅니다.

# Graph key window
STR_GRAPH_KEY_CAPTION                                           :{WHITE}회사 그래프 범례
STR_GRAPH_KEY_COMPANY_SELECTION_TOOLTIP                         :{BLACK}특정 회사의 그래프를 보이거나 숨기려면 여기를 클릭하세요.

# Company league window
STR_COMPANY_LEAGUE_TABLE_CAPTION                                :{WHITE}회사 성취도 순위
STR_COMPANY_LEAGUE_COMPANY_NAME                                 :{ORANGE}{COMPANY} {BLACK}{COMPANY_NUM} '{STRING}'
STR_COMPANY_LEAGUE_PERFORMANCE_TITLE_ENGINEER                   :{G=f}기사
STR_COMPANY_LEAGUE_PERFORMANCE_TITLE_TRAFFIC_MANAGER            :{G=f}교통망 관리자
STR_COMPANY_LEAGUE_PERFORMANCE_TITLE_TRANSPORT_COORDINATOR      :{G=f}수송 조정자
STR_COMPANY_LEAGUE_PERFORMANCE_TITLE_ROUTE_SUPERVISOR           :{G=f}노선 관리자
STR_COMPANY_LEAGUE_PERFORMANCE_TITLE_DIRECTOR                   :{G=m}임원
STR_COMPANY_LEAGUE_PERFORMANCE_TITLE_CHIEF_EXECUTIVE            :{G=m}최고 경영자
STR_COMPANY_LEAGUE_PERFORMANCE_TITLE_CHAIRMAN                   :{G=m}사장
STR_COMPANY_LEAGUE_PERFORMANCE_TITLE_PRESIDENT                  :{G=m}회장
STR_COMPANY_LEAGUE_PERFORMANCE_TITLE_TYCOON                     :{G=m}타이쿤!

# Performance detail window
STR_PERFORMANCE_DETAIL                                          :{WHITE}상세 성취도
STR_PERFORMANCE_DETAIL_KEY                                      :{BLACK}자세히
STR_PERFORMANCE_DETAIL_AMOUNT_CURRENCY                          :{BLACK}({CURRENCY_SHORT}/{CURRENCY_SHORT})
STR_PERFORMANCE_DETAIL_AMOUNT_INT                               :{BLACK}({COMMA}/{COMMA})
STR_PERFORMANCE_DETAIL_PERCENT                                  :{WHITE}{NUM}%
STR_PERFORMANCE_DETAIL_SELECT_COMPANY_TOOLTIP                   :{BLACK}이 회사의 성취도에 대한 상세 정보를 봅니다.
############ Those following lines need to be in this order!!
STR_PERFORMANCE_DETAIL_VEHICLES                                 :{BLACK}차량:
STR_PERFORMANCE_DETAIL_STATIONS                                 :{BLACK}역:
STR_PERFORMANCE_DETAIL_MIN_PROFIT                               :{BLACK}최소 이익:
STR_PERFORMANCE_DETAIL_MIN_INCOME                               :{BLACK}최소 수익:
STR_PERFORMANCE_DETAIL_MAX_INCOME                               :{BLACK}최대 수익:
STR_PERFORMANCE_DETAIL_DELIVERED                                :{BLACK}수송량:
STR_PERFORMANCE_DETAIL_CARGO                                    :{BLACK}화물:
STR_PERFORMANCE_DETAIL_MONEY                                    :{BLACK}재정:
STR_PERFORMANCE_DETAIL_LOAN                                     :{BLACK}대출:
STR_PERFORMANCE_DETAIL_TOTAL                                    :{BLACK}종합:
############ End of order list
STR_PERFORMANCE_DETAIL_VEHICLES_TOOLTIP                         :{BLACK}작년에 이익을 낸 차량의 수를 나타냅니다. 자동차/전차, 열차, 선박, 항공기를 포함합니다.
STR_PERFORMANCE_DETAIL_STATIONS_TOOLTIP                         :{BLACK}현재 영업 중인 역사의 수를 나타냅니다. 기차역, 버스 정류장, 공항 등은 같은 역으로 묶여있어도 별도로 집계됩니다
STR_PERFORMANCE_DETAIL_MIN_PROFIT_TOOLTIP                       :{BLACK}가장 낮은 수입을 가진 차량의 이익입니다. (2년 이상된 차량만 계산)
STR_PERFORMANCE_DETAIL_MIN_INCOME_TOOLTIP                       :{BLACK}지난 12분기 동안 최소 이익을 달성한 차량이 벌어들인 돈의 양입니다.
STR_PERFORMANCE_DETAIL_MAX_INCOME_TOOLTIP                       :{BLACK}지난 12분기 동안 최대 이익을 달성한 차량이 벌어들인 돈의 양입니다.
STR_PERFORMANCE_DETAIL_DELIVERED_TOOLTIP                        :{BLACK}지난 4분기 동안 수송한 화물량입니다.
STR_PERFORMANCE_DETAIL_CARGO_TOOLTIP                            :{BLACK}지난 1분기 동안 수송한 화물의 종류 수입니다.
STR_PERFORMANCE_DETAIL_MONEY_TOOLTIP                            :{BLACK}회사가 소지한 재정입니다.
STR_PERFORMANCE_DETAIL_LOAN_TOOLTIP                             :{BLACK}회사가 대출해간 재정의 양입니다.
STR_PERFORMANCE_DETAIL_TOTAL_TOOLTIP                            :{BLACK}위 항목들의 총 합계 점수입니다.

# Music window
STR_MUSIC_JAZZ_JUKEBOX_CAPTION                                  :{WHITE}재즈 주크박스
STR_MUSIC_PLAYLIST_ALL                                          :{TINY_FONT}{BLACK}모두
STR_MUSIC_PLAYLIST_OLD_STYLE                                    :{TINY_FONT}{BLACK}고전 스타일
STR_MUSIC_PLAYLIST_NEW_STYLE                                    :{TINY_FONT}{BLACK}뉴 스타일
STR_MUSIC_PLAYLIST_EZY_STREET                                   :{TINY_FONT}{BLACK}이지 스트릿
STR_MUSIC_PLAYLIST_CUSTOM_1                                     :{TINY_FONT}{BLACK}사용자 1
STR_MUSIC_PLAYLIST_CUSTOM_2                                     :{TINY_FONT}{BLACK}사용자 2
STR_MUSIC_MUSIC_VOLUME                                          :{TINY_FONT}{BLACK}음량
STR_MUSIC_EFFECTS_VOLUME                                        :{TINY_FONT}{BLACK}효과 음량
STR_MUSIC_TRACK_NONE                                            :{TINY_FONT}{DKGREEN}--
STR_MUSIC_TRACK_DIGIT                                           :{TINY_FONT}{DKGREEN}{ZEROFILL_NUM}
STR_MUSIC_TITLE_NONE                                            :{TINY_FONT}{DKGREEN}------
STR_MUSIC_TITLE_NOMUSIC                                         :{TINY_FONT}{DKGREEN}사용 가능한 음악 없음
STR_MUSIC_TITLE_NAME                                            :{TINY_FONT}{DKGREEN}"{STRING}"
STR_MUSIC_TRACK                                                 :{TINY_FONT}{BLACK}트랙
STR_MUSIC_XTITLE                                                :{TINY_FONT}{BLACK}제목
STR_MUSIC_SHUFFLE                                               :{TINY_FONT}{BLACK}무작위
STR_MUSIC_PROGRAM                                               :{TINY_FONT}{BLACK}프로그램
STR_MUSIC_TOOLTIP_SKIP_TO_PREVIOUS_TRACK                        :{BLACK}이전 트랙으로 건너뛰기
STR_MUSIC_TOOLTIP_SKIP_TO_NEXT_TRACK_IN_SELECTION               :{BLACK}다음 트랙으로 건너뛰기
STR_MUSIC_TOOLTIP_STOP_PLAYING_MUSIC                            :{BLACK}배경 음악 중지
STR_MUSIC_TOOLTIP_START_PLAYING_MUSIC                           :{BLACK}배경 음악 재생
STR_MUSIC_TOOLTIP_DRAG_SLIDERS_TO_SET_MUSIC                     :{BLACK}배경 음악과 효과음의 음량을 조절하려면 슬라이더를 움직이세요.
STR_MUSIC_TOOLTIP_SELECT_ALL_TRACKS_PROGRAM                     :{BLACK}'모든 트랙' 프로그램을 선택합니다.
STR_MUSIC_TOOLTIP_SELECT_OLD_STYLE_MUSIC                        :{BLACK}'고전 스타일 음악' 프로그램을 선택합니다.
STR_MUSIC_TOOLTIP_SELECT_NEW_STYLE_MUSIC                        :{BLACK}'뉴 스타일 음악' 프로그램을 선택합니다.
STR_MUSIC_TOOLTIP_SELECT_EZY_STREET_STYLE                       :{BLACK}'이지 스트릿 스타일 음악' 프로그램을 선택합니다.
STR_MUSIC_TOOLTIP_SELECT_CUSTOM_1_USER_DEFINED                  :{BLACK}'사용자 1' (유저 정의) 음악 프로그램을 선택합니다.
STR_MUSIC_TOOLTIP_SELECT_CUSTOM_2_USER_DEFINED                  :{BLACK}'사용자 2' (유저 정의) 음악 프로그램을 선택합니다.
STR_MUSIC_TOOLTIP_TOGGLE_PROGRAM_SHUFFLE                        :{BLACK}프로그램을 무작위 재생합니다.
STR_MUSIC_TOOLTIP_SHOW_MUSIC_TRACK_SELECTION                    :{BLACK}배경 음악 트랙을 선택할 수 있는 창을 엽니다.

# Playlist window
STR_PLAYLIST_MUSIC_SELECTION_SETNAME                            :{WHITE}음악 프로그램 - '{STRING}'
STR_PLAYLIST_TRACK_NAME                                         :{TINY_FONT}{LTBLUE}{ZEROFILL_NUM} "{STRING}"
STR_PLAYLIST_TRACK_INDEX                                        :{TINY_FONT}{BLACK}음악 목록
STR_PLAYLIST_PROGRAM                                            :{TINY_FONT}{BLACK}프로그램 - '{STRING}'
STR_PLAYLIST_CLEAR                                              :{TINY_FONT}{BLACK}초기화
STR_PLAYLIST_CHANGE_SET                                         :{BLACK}세트 변경
STR_PLAYLIST_TOOLTIP_CLEAR_CURRENT_PROGRAM_CUSTOM1              :{BLACK}현재 배경 음악 프로그램을 초기화합니다. (사용자1, 사용자2에서만 선택 가능)
STR_PLAYLIST_TOOLTIP_CHANGE_SET                                 :{BLACK}배경 음악 세트를 이미 설치된 다른 세트로 변경합니다.
STR_PLAYLIST_TOOLTIP_CLICK_TO_ADD_TRACK                         :{BLACK}배경 음악 목록에 음악을 추가하려면 클릭하세요. (사용자1, 사용자2에서만 사용 가능)
STR_PLAYLIST_TOOLTIP_CLICK_TO_REMOVE_TRACK                      :{BLACK}배경 음악 목록에서 음악을 제거하려면 클릭하세요. (사용자1, 사용자2에서만 사용 가능)

# Highscore window
STR_HIGHSCORE_TOP_COMPANIES_WHO_REACHED                         :{BIG_FONT}{BLACK}{NUM}년까지 존재한 최고의 회사 목록
STR_HIGHSCORE_TOP_COMPANIES_NETWORK_GAME                        :{BIG_FONT}{BLACK}{NUM}의 회사 성취도 목록
STR_HIGHSCORE_POSITION                                          :{BIG_FONT}{BLACK}{COMMA}.
STR_HIGHSCORE_PERFORMANCE_TITLE_BUSINESSMAN                     :{G=f}초보자
STR_HIGHSCORE_PERFORMANCE_TITLE_ENTREPRENEUR                    :{G=f}사업가
STR_HIGHSCORE_PERFORMANCE_TITLE_INDUSTRIALIST                   :{G=f}기업가
STR_HIGHSCORE_PERFORMANCE_TITLE_CAPITALIST                      :{G=f}자본가
STR_HIGHSCORE_PERFORMANCE_TITLE_MAGNATE                         :{G=f}권력자
STR_HIGHSCORE_PERFORMANCE_TITLE_MOGUL                           :{G=m}거물
STR_HIGHSCORE_PERFORMANCE_TITLE_TYCOON_OF_THE_CENTURY           :{G=m}금세기의 타이쿤!
STR_HIGHSCORE_NAME                                              :{PRESIDENT_NAME}, {COMPANY}
STR_HIGHSCORE_STATS                                             :{BIG_FONT}'{STRING}'   ({COMMA})
STR_HIGHSCORE_COMPANY_ACHIEVES_STATUS                           :{BIG_FONT}{BLACK}{COMPANY} 회사가 '{STRING}' 등급을 달성했습니다!
STR_HIGHSCORE_PRESIDENT_OF_COMPANY_ACHIEVES_STATUS              :{BIG_FONT}{WHITE}{1:COMPANY}의 {0:PRESIDENT_NAME}이(가) 드디어 '{2:STRING}' 등급을 달성했습니다!

# Smallmap window
STR_SMALLMAP_CAPTION                                            :{WHITE}지도 - {STRING}

STR_SMALLMAP_TYPE_CONTOURS                                      :고도
STR_SMALLMAP_TYPE_VEHICLES                                      :차량
STR_SMALLMAP_TYPE_INDUSTRIES                                    :산업시설
STR_SMALLMAP_TYPE_ROUTEMAP                                      :화물 흐름
STR_SMALLMAP_TYPE_ROUTES                                        :경로
STR_SMALLMAP_TYPE_VEGETATION                                    :초목
STR_SMALLMAP_TYPE_OWNERS                                        :소유주
STR_SMALLMAP_TOOLTIP_SHOW_LAND_CONTOURS_ON_MAP                  :{BLACK}높이에 따라 땅을 다른 색으로 표시합니다.
STR_SMALLMAP_TOOLTIP_SHOW_VEHICLES_ON_MAP                       :{BLACK}차량을 지도에 표시합니다.
STR_SMALLMAP_TOOLTIP_SHOW_INDUSTRIES_ON_MAP                     :{BLACK}산업시설을 지도에 표시합니다.
STR_SMALLMAP_TOOLTIP_SHOW_LINK_STATS_ON_MAP                     :{BLACK}지도에 화물 흐름을 표시합니다.
STR_SMALLMAP_TOOLTIP_SHOW_TRANSPORT_ROUTES_ON                   :{BLACK}수송 기반시설과 경로를 지도에 표시합니다.
STR_SMALLMAP_TOOLTIP_SHOW_VEGETATION_ON_MAP                     :{BLACK}초목을 지도에 표시합니다.
STR_SMALLMAP_TOOLTIP_SHOW_LAND_OWNERS_ON_MAP                    :{BLACK}부지의 소유주를 지도에 표시합니다.
STR_SMALLMAP_TOOLTIP_INDUSTRY_SELECTION                         :{BLACK}산업시설 종류 표시를 전환하려면 클릭하십시오. CTRL+클릭하면 선택한 산업시설을 제외한 모든 종류를 비활성화합니다. 다시 CTRL+클릭하면 모든 산업시설이 활성화됩니다.
STR_SMALLMAP_TOOLTIP_COMPANY_SELECTION                          :{BLACK}회사 속성의 표시를 전환하려면 회사를 클릭하십시오. CTRL+클릭으로 선택한 회사를 제외한 모든 회사를 비활성화하십시오. 다시 CTRL+클릭하면 다시 모든 회사가 활성화됩니다.
STR_SMALLMAP_TOOLTIP_CARGO_SELECTION                            :{BLACK}해당 화물의 흐름도를 표시하려면 클릭하십시오. CTRL+클릭하면 선택한 화물만 표시합니다.

STR_SMALLMAP_LEGENDA_ROADS                                      :{TINY_FONT}{BLACK}도로
STR_SMALLMAP_LEGENDA_RAILROADS                                  :{TINY_FONT}{BLACK}철도
STR_SMALLMAP_LEGENDA_STATIONS_AIRPORTS_DOCKS                    :{TINY_FONT}{BLACK}역/공항/항구
STR_SMALLMAP_LEGENDA_BUILDINGS_INDUSTRIES                       :{TINY_FONT}{BLACK}건물/산업시설
STR_SMALLMAP_LEGENDA_VEHICLES                                   :{TINY_FONT}{BLACK}차량
STR_SMALLMAP_LEGENDA_TRAINS                                     :{TINY_FONT}{BLACK}열차
STR_SMALLMAP_LEGENDA_ROAD_VEHICLES                              :{TINY_FONT}{BLACK}자동차/전차
STR_SMALLMAP_LEGENDA_SHIPS                                      :{TINY_FONT}{BLACK}선박
STR_SMALLMAP_LEGENDA_AIRCRAFT                                   :{TINY_FONT}{BLACK}항공기
STR_SMALLMAP_LEGENDA_TRANSPORT_ROUTES                           :{TINY_FONT}{BLACK}운송 경로
STR_SMALLMAP_LEGENDA_FOREST                                     :{TINY_FONT}{BLACK}숲
STR_SMALLMAP_LEGENDA_RAILROAD_STATION                           :{TINY_FONT}{BLACK}철도역
STR_SMALLMAP_LEGENDA_TRUCK_LOADING_BAY                          :{TINY_FONT}{BLACK}트럭 적하장
STR_SMALLMAP_LEGENDA_BUS_STATION                                :{TINY_FONT}{BLACK}버스 정류장
STR_SMALLMAP_LEGENDA_AIRPORT_HELIPORT                           :{TINY_FONT}{BLACK}공항/헬리포트
STR_SMALLMAP_LEGENDA_DOCK                                       :{TINY_FONT}{BLACK}항만
STR_SMALLMAP_LEGENDA_ROUGH_LAND                                 :{TINY_FONT}{BLACK}거친 땅
STR_SMALLMAP_LEGENDA_GRASS_LAND                                 :{TINY_FONT}{BLACK}잔디 땅
STR_SMALLMAP_LEGENDA_BARE_LAND                                  :{TINY_FONT}{BLACK}맨 땅
STR_SMALLMAP_LEGENDA_FIELDS                                     :{TINY_FONT}{BLACK}들판
STR_SMALLMAP_LEGENDA_TREES                                      :{TINY_FONT}{BLACK}나무
STR_SMALLMAP_LEGENDA_ROCKS                                      :{TINY_FONT}{BLACK}바위
STR_SMALLMAP_LEGENDA_WATER                                      :{TINY_FONT}{BLACK}물
STR_SMALLMAP_LEGENDA_NO_OWNER                                   :{TINY_FONT}{BLACK}소유주 없음
STR_SMALLMAP_LEGENDA_TOWNS                                      :{TINY_FONT}{BLACK}도시
STR_SMALLMAP_LEGENDA_INDUSTRIES                                 :{TINY_FONT}{BLACK}산업시설
STR_SMALLMAP_LEGENDA_DESERT                                     :{TINY_FONT}{BLACK}사막
STR_SMALLMAP_LEGENDA_SNOW                                       :{TINY_FONT}{BLACK}눈

STR_SMALLMAP_TOOLTIP_TOGGLE_TOWN_NAMES_ON_OFF                   :{BLACK}도시 이름을 보이거나 숨깁니다.
STR_SMALLMAP_CENTER                                             :{BLACK}소형지도 내부창의 위치를 현재 게임 화면 위치로 이동시킵니다.
STR_SMALLMAP_INDUSTRY                                           :{TINY_FONT}{STRING} ({NUM})
STR_SMALLMAP_LINKSTATS                                          :{TINY_FONT}{STRING}
STR_SMALLMAP_COMPANY                                            :{TINY_FONT}{COMPANY}
STR_SMALLMAP_TOWN                                               :{TINY_FONT}{WHITE}{TOWN}
STR_SMALLMAP_DISABLE_ALL                                        :{BLACK}모두 사용 안 함
STR_SMALLMAP_ENABLE_ALL                                         :{BLACK}모두 사용
STR_SMALLMAP_SHOW_HEIGHT                                        :{BLACK}고도 표시
STR_SMALLMAP_TOOLTIP_DISABLE_ALL_INDUSTRIES                     :{BLACK}지도 상의 모든 산업시설을 숨깁니다.
STR_SMALLMAP_TOOLTIP_ENABLE_ALL_INDUSTRIES                      :{BLACK}지도 상의 모든 산업시설을 보여줍니다.
STR_SMALLMAP_TOOLTIP_SHOW_HEIGHT                                :{BLACK}지형의 높낮이를 표시합니다.
STR_SMALLMAP_TOOLTIP_DISABLE_ALL_COMPANIES                      :{BLACK}그 어떤 회사의 재산도 지도에 표시하지 않습니다.
STR_SMALLMAP_TOOLTIP_ENABLE_ALL_COMPANIES                       :{BLACK}모든 회사의 재산을 지도에 표시합니다.
STR_SMALLMAP_TOOLTIP_DISABLE_ALL_CARGOS                         :{BLACK}화물 흐름을 게임 화면에 표시하지 않습니다.
STR_SMALLMAP_TOOLTIP_ENABLE_ALL_CARGOS                          :{BLACK}모든 화물의 흐름을 게임 화면에 표시합니다.

# Status bar messages
STR_STATUSBAR_TOOLTIP_SHOW_LAST_NEWS                            :{BLACK}마지막 메시지/뉴스 보기
STR_STATUSBAR_COMPANY_NAME                                      :{SILVER}- -  {COMPANY}  - -
STR_STATUSBAR_PAUSED                                            :{YELLOW}* *  일시 정지  *  *
STR_STATUSBAR_AUTOSAVE                                          :{RED}자동 저장
STR_STATUSBAR_SAVING_GAME                                       :{RED}*  *  게임 저장 중  *  *

# News message history
STR_MESSAGE_HISTORY                                             :{WHITE}메시지 기록
STR_MESSAGE_HISTORY_TOOLTIP                                     :{BLACK}최근 뉴스 메시지의 기록입니다
STR_MESSAGE_NEWS_FORMAT                                         :{STRING}  -  {STRING}

STR_NEWS_MESSAGE_CAPTION                                        :{WHITE}메시지
STR_NEWS_CUSTOM_ITEM                                            :{BIG_FONT}{BLACK}{STRING}

STR_NEWS_FIRST_TRAIN_ARRIVAL                                    :{BIG_FONT}{BLACK}시민들이 축하하고 있습니다 . . .{}{STATION}에 처음으로 열차가 도착했습니다!
STR_NEWS_FIRST_BUS_ARRIVAL                                      :{BIG_FONT}{BLACK}시민들이 축하하고 있습니다 . . .{}{STATION}에 처음으로 버스가 도착했습니다!
STR_NEWS_FIRST_TRUCK_ARRIVAL                                    :{BIG_FONT}{BLACK}시민들이 축하하고 있습니다 . . .{}{STATION}에 처음으로 트럭이 도착했습니다!
STR_NEWS_FIRST_PASSENGER_TRAM_ARRIVAL                           :{BIG_FONT}{BLACK}시민들이 축하하고 있습니다 . . .{}{STATION}에 처음으로 여객 전차가 도착했습니다!
STR_NEWS_FIRST_CARGO_TRAM_ARRIVAL                               :{BIG_FONT}{BLACK}시민들이 축하하고 있습니다 . . .{}{STATION}에 처음으로 화물 전차가 도착했습니다!
STR_NEWS_FIRST_SHIP_ARRIVAL                                     :{BIG_FONT}{BLACK}시민들이 축하하고 있습니다 . . .{}{STATION}에 처음으로 선박이 도착했습니다!
STR_NEWS_FIRST_AIRCRAFT_ARRIVAL                                 :{BIG_FONT}{BLACK}시민들이 축하하고 있습니다 . . .{}{STATION}에 처음으로 항공기가 도착했습니다!

STR_NEWS_TRAIN_CRASH                                            :{BIG_FONT}{BLACK}열차 충돌 사고!{}충돌로 인한 폭발로 {COMMA}명의 사망자가 발생하였습니다!
STR_NEWS_ROAD_VEHICLE_CRASH_DRIVER                              :{BIG_FONT}{BLACK}차량 충돌!{}열차 충돌로 운전자가 사망했습니다!
STR_NEWS_ROAD_VEHICLE_CRASH                                     :{BIG_FONT}{BLACK}차량 충돌!{}열차 충돌로 {COMMA}명이 사망했습니다!
STR_NEWS_AIRCRAFT_CRASH                                         :{BIG_FONT}{BLACK}항공기 충돌사고 발생!{}{COMMA}명이 {STATION}공항에서 사망하였습니다!
STR_NEWS_PLANE_CRASH_OUT_OF_FUEL                                :{BIG_FONT}{BLACK}항공기 추락사고 발생!{}연료 부족으로 인하여 {COMMA}명이 사망하였습니다!

STR_NEWS_DISASTER_ZEPPELIN                                      :{BIG_FONT}{BLACK}체펠린 비행선이 {STATION}에 추락했습니다!
STR_NEWS_DISASTER_SMALL_UFO                                     :{BIG_FONT}{BLACK}'UFO'의 폭격으로 차량이 파괴되었습니다!
STR_NEWS_DISASTER_AIRPLANE_OIL_REFINERY                         :{BIG_FONT}{BLACK}{TOWN} 근처의 정유 공장에서 폭발 사고가 발생하였습니다!
STR_NEWS_DISASTER_HELICOPTER_FACTORY                            :{BIG_FONT}{BLACK}{TOWN} 근처의 공장이 의심스러운 정황으로 인해 파괴되었습니다!
STR_NEWS_DISASTER_BIG_UFO                                       :{BIG_FONT}{BLACK}UFO가 {TOWN} 근처에 착륙했습니다!
STR_NEWS_DISASTER_COAL_MINE_SUBSIDENCE                          :{BIG_FONT}{BLACK}{TOWN} 근처 탄광이 함몰되어 그 파괴의 흔적을 남겼습니다!
STR_NEWS_DISASTER_FLOOD_VEHICLE                                 :{BIG_FONT}{BLACK}홍수 발생!{}최소 {COMMA}명의 실종자가 발생하였으며, 범람 후에 사상자도 발생할 것입니다!

STR_NEWS_COMPANY_IN_TROUBLE_TITLE                               :{BIG_FONT}{BLACK}운송회사에 문제가 생김!
STR_NEWS_COMPANY_IN_TROUBLE_DESCRIPTION                         :{BIG_FONT}{BLACK}성취도를 바로 올리지 못하면 {STRING}{G 0 "은" "는"} 팔리거나 파산할 것입니다!
STR_NEWS_COMPANY_MERGER_TITLE                                   :{BIG_FONT}{BLACK}운송 회사 합병!
STR_NEWS_COMPANY_MERGER_DESCRIPTION                             :{BIG_FONT}{BLACK}{STRING} 회사가 {STRING} 회사에게 {CURRENCY_LONG}의 가격으로 인수합병되었습니다!
STR_NEWS_COMPANY_BANKRUPT_TITLE                                 :{BIG_FONT}{BLACK}파산!
STR_NEWS_COMPANY_BANKRUPT_DESCRIPTION                           :{BIG_FONT}{BLACK}{STRING} 회사가 채권자에 의해 모든 자산이 팔려 파산하였습니다!
STR_NEWS_COMPANY_LAUNCH_TITLE                                   :{BIG_FONT}{BLACK}새로운 운송회사 등장!
STR_NEWS_COMPANY_LAUNCH_DESCRIPTION                             :{BIG_FONT}{BLACK}{STRING}{G 0 "이" "가"} {TOWN}에서 공사를 시작했습니다!
STR_NEWS_MERGER_TAKEOVER_TITLE                                  :{BIG_FONT}{BLACK}{STRING}의 관리권이 {STRING}(으)로 넘어갔습니다!
STR_PRESIDENT_NAME_MANAGER                                      :{BLACK}{PRESIDENT_NAME}{}(사장)

STR_NEWS_NEW_TOWN                                               :{BLACK}{BIG_FONT}{STRING}은(는) 새로운 도시 {TOWN}을(를) 건설했습니다!
STR_NEWS_NEW_TOWN_UNSPONSORED                                   :{BLACK}{BIG_FONT}{TOWN} - 새 도시가 생겼습니다!

STR_NEWS_INDUSTRY_CONSTRUCTION                                  :{BIG_FONT}{BLACK}{1:TOWN} 근처에 새로운 {0:STRING}{G 0 "이" "가"} 건설되고 있습니다!
STR_NEWS_INDUSTRY_PLANTED                                       :{BIG_FONT}{BLACK}새 {STRING}{G 0 "이" "가"} {TOWN} 근처에서 자라나고 있습니다!

STR_NEWS_INDUSTRY_CLOSURE_GENERAL                               :{BIG_FONT}{BLACK}{STRING} : 곧 폐쇄됩니다!
STR_NEWS_INDUSTRY_CLOSURE_SUPPLY_PROBLEMS                       :{BIG_FONT}{BLACK}{STRING} : 공급량이 부족해 곧 폐쇄될 예정입니다!
STR_NEWS_INDUSTRY_CLOSURE_LACK_OF_TREES                         :{BIG_FONT}{BLACK}{STRING} : 주변에 나무가 부족하여 곧 폐쇄될 예정입니다!

STR_NEWS_EURO_INTRODUCTION                                      :{BIG_FONT}{BLACK}유럽 화폐단위 통일!{}{}국가의 단일 유통 화폐로 유로화가 도입되었습니다!
STR_NEWS_BEGIN_OF_RECESSION                                     :{BIG_FONT}{BLACK}세계 공황!{}{}경제 전문가들이 경제 슬럼프에 대해 우려를 표망하고 있습니다!
STR_NEWS_END_OF_RECESSION                                       :{BIG_FONT}{BLACK}공황 종료!{}{}경제가 살아나면서 무역량이 늘어나 산업시설이 제 기능을 되찾았습니다!

STR_NEWS_INDUSTRY_PRODUCTION_INCREASE_GENERAL                   :{BIG_FONT}{BLACK}{INDUSTRY}{G 0 "이" "가"} 생산량을 늘렸습니다!
STR_NEWS_INDUSTRY_PRODUCTION_INCREASE_COAL                      :{BIG_FONT}{BLACK}{INDUSTRY}에서 새 석탄 광맥을 찾았습니다!{}생산량이 2배가 되었습니다!
STR_NEWS_INDUSTRY_PRODUCTION_INCREASE_OIL                       :{BIG_FONT}{BLACK}{INDUSTRY}에서 새 유전을 찾았습니다!{}생산량이 2배가 되었습니다!
STR_NEWS_INDUSTRY_PRODUCTION_INCREASE_FARM                      :{BIG_FONT}{BLACK}{INDUSTRY}에서 향상된 농업 기술을 개발하여 생산량이 2배가 되었습니다!
STR_NEWS_INDUSTRY_PRODUCTION_INCREASE_SMOOTH                    :{BIG_FONT}{BLACK}{1:INDUSTRY}의 {0:STRING} 생산량이 {2:COMMA}% 증가하였습니다!
STR_NEWS_INDUSTRY_PRODUCTION_DECREASE_GENERAL                   :{BIG_FONT}{BLACK}{INDUSTRY}의 생산량이 50%로 떨어졌습니다.
STR_NEWS_INDUSTRY_PRODUCTION_DECREASE_FARM                      :{BIG_FONT}{BLACK}{INDUSTRY}{G 0 "이" "가"} 곤충떼의 습격으로 황폐화되었습니다!{}생산량이 50%로 떨어졌습니다.
STR_NEWS_INDUSTRY_PRODUCTION_DECREASE_SMOOTH                    :{BIG_FONT}{BLACK}{1:INDUSTRY}의 {0:STRING} 생산량이 {2:COMMA}% 감소하였습니다!

STR_NEWS_TRAIN_IS_WAITING                                       :{WHITE}{VEHICLE} : 차량기지 안에서 대기 중입니다.
STR_NEWS_ROAD_VEHICLE_IS_WAITING                                :{WHITE}{VEHICLE} : 차고지에서 대기 중입니다.
STR_NEWS_SHIP_IS_WAITING                                        :{WHITE}{VEHICLE} : 정박소 안에서 대기 중입니다.
STR_NEWS_AIRCRAFT_IS_WAITING                                    :{WHITE}{VEHICLE} : 격납고 안에서 대기 중입니다.

# Order review system / warnings
STR_NEWS_VEHICLE_HAS_TOO_FEW_ORDERS                             :{WHITE}{VEHICLE}에 경로를 하나 이상 지정해주십시오
STR_NEWS_VEHICLE_HAS_VOID_ORDER                                 :{WHITE}{VEHICLE}에 빈 경로가 지정되어 있습니다
STR_NEWS_VEHICLE_HAS_DUPLICATE_ENTRY                            :{WHITE}{VEHICLE}에 중복된 경로가 지정되어 있습니다
STR_NEWS_VEHICLE_HAS_INVALID_ENTRY                              :{WHITE}{VEHICLE}에 잘못된 경로가 지정되어 있습니다
STR_NEWS_PLANE_USES_TOO_SHORT_RUNWAY                            :{WHITE}{VEHICLE}의 경로 중에 활주로가 너무 짧은 공항이 있습니다.

STR_NEWS_VEHICLE_IS_GETTING_OLD                                 :{WHITE}{VEHICLE} : 차량이 낡았습니다.
STR_NEWS_VEHICLE_IS_GETTING_VERY_OLD                            :{WHITE}{VEHICLE} : 차량이 매우 낡았습니다.
STR_NEWS_VEHICLE_IS_GETTING_VERY_OLD_AND                        :{WHITE}{VEHICLE} : 차량이 매우 낡아 교체가 시급합니다
STR_NEWS_TRAIN_IS_STUCK                                         :{WHITE}{VEHICLE} : 다음 목적지로 가는 경로를 찾을 수 없습니다.
STR_NEWS_VEHICLE_IS_LOST                                        :{WHITE}{VEHICLE} : 아직 다음 목적지에 도착하지 못했습니다.
STR_NEWS_VEHICLE_IS_UNPROFITABLE                                :{WHITE}{VEHICLE}의 작년 이익이 {CURRENCY_LONG} 입니다.
STR_NEWS_AIRCRAFT_DEST_TOO_FAR                                  :{WHITE}거리가 너무 멀어서 {VEHICLE}이 다음 목적지에 도착할 수 없습니다

STR_NEWS_ORDER_REFIT_FAILED                                     :{WHITE}경로 상에 있던 개조에 실패하여 {VEHICLE}의 운행을 멈췄습니다.
STR_NEWS_VEHICLE_AUTORENEW_FAILED                               :{WHITE}{VEHICLE}의 자동 교체에 실패하였습니다{}{STRING}

STR_NEWS_NEW_VEHICLE_NOW_AVAILABLE                              :{BIG_FONT}{BLACK}신형 {STRING}{G 0 "을" "를"} 사용할 수 있습니다!
STR_NEWS_NEW_VEHICLE_TYPE                                       :{BIG_FONT}{BLACK}{ENGINE}
STR_NEWS_NEW_VEHICLE_NOW_AVAILABLE_WITH_TYPE                    :{BLACK}신형 {STRING}{G 0 "을" "를"} 사용할 수 있습니다!  -  {ENGINE}

STR_NEWS_SHOW_VEHICLE_GROUP_TOOLTIP                             :{BLACK}이 차량이 속한 차량 그룹 목록 열기

STR_NEWS_STATION_NO_LONGER_ACCEPTS_CARGO                        :{WHITE}{STATION}에서 더 이상 {STRING}{G 1 "을" "를"} 받지 않습니다.
STR_NEWS_STATION_NO_LONGER_ACCEPTS_CARGO_OR_CARGO               :{WHITE}{STATION}에서 더 이상 {STRING}/{STRING}{G 2 "을" "를"} 받지 않습니다.
STR_NEWS_STATION_NOW_ACCEPTS_CARGO                              :{WHITE}{STATION}에서 이제 {STRING}{G 1 "을" "를"} 받을 수 있습니다.
STR_NEWS_STATION_NOW_ACCEPTS_CARGO_AND_CARGO                    :{WHITE}{STATION}에서 이제 {STRING}/{STRING}{G 2 "을" "를"} 받을 수 있습니다.

STR_NEWS_OFFER_OF_SUBSIDY_EXPIRED                               :{BIG_FONT}{BLACK}보조금 지급 계약 파기:{}{}{1:STRING}에서 {2:STRING}까지의 {0:STRING} 수송은{}더 이상 보조금을 지급하지 않습니다.
STR_NEWS_SUBSIDY_WITHDRAWN_SERVICE                              :{BIG_FONT}{BLACK}보조금 지급 만료:{}{}{1:STRING}에서 {2:STRING}까지의{}{0:STRING} 수송 보조금은 더 이상 지급되지 않습니다.
STR_NEWS_SERVICE_SUBSIDY_OFFERED                                :{BIG_FONT}{BLACK}보조금 지급 안내:{}{}처음으로 {1:STRING}에서 {2:STRING}까지{}{0:STRING}{G 0 "을" "를"} 수송하는 회사는{}지역 당국으로부터 보조금을 받게 될 것입니다!
STR_NEWS_SERVICE_SUBSIDY_AWARDED_HALF                           :{BIG_FONT}{BLACK}{0:STRING}에게 보조금 지급!{}{}{2:STRING}에서 {3:STRING}까지의 {1:STRING} 수송에 대해 50%의 추가 보조금을 내년까지 받게 됩니다!
STR_NEWS_SERVICE_SUBSIDY_AWARDED_DOUBLE                         :{BIG_FONT}{BLACK}{0:STRING}에게 보조금 지급!{}{}{2:STRING}에서 {3:STRING}까지의 {1:STRING} 수송에 대해 2배의 추가 보조금을 내년까지 받게 됩니다!
STR_NEWS_SERVICE_SUBSIDY_AWARDED_TRIPLE                         :{BIG_FONT}{BLACK}{0:STRING}에게 보조금 지급!{}{}{2:STRING}에서 {3:STRING}까지의 {1:STRING} 수송에 대해 3배의 추가 보조금을 내년까지 받게 됩니다!
STR_NEWS_SERVICE_SUBSIDY_AWARDED_QUADRUPLE                      :{BIG_FONT}{BLACK}{0:STRING}에게 보조금 지급!{}{}{2:STRING}에서 {3:STRING}까지의 {1:STRING} 수송에 대해 4배의 추가 보조금을 내년까지 받게 됩니다!

STR_NEWS_ROAD_REBUILDING                                        :{BIG_FONT}{BLACK}{TOWN}의 교통 혼잡!{}{}{STRING}에 의해 실시된 도로 보수공사 프로그램으로 인해 6개월 동안 운전자들이 불편을 겪을 것입니다!
STR_NEWS_EXCLUSIVE_RIGHTS_TITLE                                 :{BIG_FONT}{BLACK}독점 수송!
STR_NEWS_EXCLUSIVE_RIGHTS_DESCRIPTION                           :{BIG_FONT}{BLACK}{0:TOWN} 지역 당국이 {1:STRING}과 1년 간의 수송 독점권 계약을 체결하였습니다!

# Extra view window
STR_EXTRA_VIEW_PORT_TITLE                                       :{WHITE}외부 화면 {COMMA}
STR_EXTRA_VIEW_MOVE_VIEW_TO_MAIN                                :{BLACK}외부 화면으로 복사
STR_EXTRA_VIEW_MOVE_VIEW_TO_MAIN_TT                             :{BLACK}현재 장소를 외부 화면에 복사합니다.
STR_EXTRA_VIEW_MOVE_MAIN_TO_VIEW                                :{BLACK}이 장소로 이동
STR_EXTRA_VIEW_MOVE_MAIN_TO_VIEW_TT                             :{BLACK}외부 화면에 저장된 장소로 이동합니다.

# Game options window
STR_GAME_OPTIONS_CAPTION                                        :{WHITE}게임 기본 설정
STR_GAME_OPTIONS_CURRENCY_UNITS_FRAME                           :{BLACK}화폐 단위
STR_GAME_OPTIONS_CURRENCY_UNITS_DROPDOWN_TOOLTIP                :{BLACK}화폐 단위 선택

############ start of currency region
STR_GAME_OPTIONS_CURRENCY_GBP                                   :영국 파운드 (GBP)
STR_GAME_OPTIONS_CURRENCY_USD                                   :미국 달러 (USD)
STR_GAME_OPTIONS_CURRENCY_EUR                                   :유로 (EUR)
STR_GAME_OPTIONS_CURRENCY_JPY                                   :일본 엔 (JPY)
STR_GAME_OPTIONS_CURRENCY_ATS                                   :오스트리아 실링 (ATS)
STR_GAME_OPTIONS_CURRENCY_BEF                                   :벨기에 프랑크 (BEF)
STR_GAME_OPTIONS_CURRENCY_CHF                                   :스위스 프랑크 (CHF)
STR_GAME_OPTIONS_CURRENCY_CZK                                   :체코 코루나 (CZK)
STR_GAME_OPTIONS_CURRENCY_DEM                                   :독일 마르크 (DEM)
STR_GAME_OPTIONS_CURRENCY_DKK                                   :덴마크 크로네 (DKK)
STR_GAME_OPTIONS_CURRENCY_ESP                                   :스페인 페세타 (ESP)
STR_GAME_OPTIONS_CURRENCY_FIM                                   :핀란드 마르카 (FIM)
STR_GAME_OPTIONS_CURRENCY_FRF                                   :프랑스 프랑크 (FRF)
STR_GAME_OPTIONS_CURRENCY_GRD                                   :그리스 드라크마 (GRD)
STR_GAME_OPTIONS_CURRENCY_HUF                                   :헝가리 프로인트 (HUF)
STR_GAME_OPTIONS_CURRENCY_ISK                                   :아이슬란드 크로나 (ISK)
STR_GAME_OPTIONS_CURRENCY_ITL                                   :이탈리아 리라 (ITL)
STR_GAME_OPTIONS_CURRENCY_NLG                                   :네덜란드 길더 (NLG)
STR_GAME_OPTIONS_CURRENCY_NOK                                   :노르웨이 크로네 (NOK)
STR_GAME_OPTIONS_CURRENCY_PLN                                   :폴란드 즈워티 (PLN)
STR_GAME_OPTIONS_CURRENCY_RON                                   :루마니아 레우 (RON)
STR_GAME_OPTIONS_CURRENCY_RUR                                   :러시아 루블 (RUR)
STR_GAME_OPTIONS_CURRENCY_SIT                                   :슬로바키아 톨라 (SIT)
STR_GAME_OPTIONS_CURRENCY_SEK                                   :스웨덴 크로나 (SEK)
STR_GAME_OPTIONS_CURRENCY_TRY                                   :터키 리라 (TRY)
STR_GAME_OPTIONS_CURRENCY_SKK                                   :슬로바키아 코루나 (SKK)
STR_GAME_OPTIONS_CURRENCY_BRL                                   :브라질 레알 (BRL)
STR_GAME_OPTIONS_CURRENCY_EEK                                   :에스토니아 크룬 (EEK)
STR_GAME_OPTIONS_CURRENCY_LTL                                   :리투아니아 리타스 (LTL)
STR_GAME_OPTIONS_CURRENCY_KRW                                   :대한민국 원 (KRW)
STR_GAME_OPTIONS_CURRENCY_ZAR                                   :남아프리카공화국 자르 (ZAR)
STR_GAME_OPTIONS_CURRENCY_CUSTOM                                :사용자 설정...
STR_GAME_OPTIONS_CURRENCY_GEL                                   :그루지야 라리 (GEL)
STR_GAME_OPTIONS_CURRENCY_IRR                                   :이란 리알 (IRR)
STR_GAME_OPTIONS_CURRENCY_RUB                                   :신 러시아 루블 (RUB)
STR_GAME_OPTIONS_CURRENCY_MXN                                   :멕시코 페소 (MXN)
STR_GAME_OPTIONS_CURRENCY_NTD                                   :신 타이완 달러 (NTD)
STR_GAME_OPTIONS_CURRENCY_CNY                                   :중국 위안 (CNY)
STR_GAME_OPTIONS_CURRENCY_HKD                                   :홍콩 달러 (HKD)
############ end of currency region

STR_GAME_OPTIONS_ROAD_VEHICLES_FRAME                            :{BLACK}차량 통행 방식
STR_GAME_OPTIONS_ROAD_VEHICLES_DROPDOWN_TOOLTIP                 :{BLACK}차량 통행 방법 선택
STR_GAME_OPTIONS_ROAD_VEHICLES_DROPDOWN_LEFT                    :좌측통행
STR_GAME_OPTIONS_ROAD_VEHICLES_DROPDOWN_RIGHT                   :우측통행

STR_GAME_OPTIONS_TOWN_NAMES_FRAME                               :{BLACK}도시 이름
STR_GAME_OPTIONS_TOWN_NAMES_DROPDOWN_TOOLTIP                    :{BLACK}도시 이름 스타일을 선택하십시오.

############ start of townname region
STR_GAME_OPTIONS_TOWN_NAME_ORIGINAL_ENGLISH                     :영국 식 (기본)
STR_GAME_OPTIONS_TOWN_NAME_FRENCH                               :프랑스 식
STR_GAME_OPTIONS_TOWN_NAME_GERMAN                               :독일 식
STR_GAME_OPTIONS_TOWN_NAME_ADDITIONAL_ENGLISH                   :영국 식 (추가)
STR_GAME_OPTIONS_TOWN_NAME_LATIN_AMERICAN                       :라틴아메리카 식
STR_GAME_OPTIONS_TOWN_NAME_SILLY                                :바보같은 도시 이름
STR_GAME_OPTIONS_TOWN_NAME_SWEDISH                              :스웨덴 식
STR_GAME_OPTIONS_TOWN_NAME_DUTCH                                :네덜란드 식
STR_GAME_OPTIONS_TOWN_NAME_FINNISH                              :핀란드 식
STR_GAME_OPTIONS_TOWN_NAME_POLISH                               :폴란드 식
STR_GAME_OPTIONS_TOWN_NAME_SLOVAK                               :슬로바키아 식
STR_GAME_OPTIONS_TOWN_NAME_NORWEGIAN                            :노르웨이 식
STR_GAME_OPTIONS_TOWN_NAME_HUNGARIAN                            :헝가리 식
STR_GAME_OPTIONS_TOWN_NAME_AUSTRIAN                             :오스트리아 식
STR_GAME_OPTIONS_TOWN_NAME_ROMANIAN                             :루마니아 식
STR_GAME_OPTIONS_TOWN_NAME_CZECH                                :체코 식
STR_GAME_OPTIONS_TOWN_NAME_SWISS                                :스위스 식
STR_GAME_OPTIONS_TOWN_NAME_DANISH                               :덴마크 식
STR_GAME_OPTIONS_TOWN_NAME_TURKISH                              :터키 식
STR_GAME_OPTIONS_TOWN_NAME_ITALIAN                              :이탈리아 식
STR_GAME_OPTIONS_TOWN_NAME_CATALAN                              :카탈로니아 식
############ end of townname region

STR_GAME_OPTIONS_AUTOSAVE_FRAME                                 :{BLACK}자동 저장
STR_GAME_OPTIONS_AUTOSAVE_DROPDOWN_TOOLTIP                      :{BLACK}게임 자동 저장 간격을 선택

############ start of autosave dropdown
STR_GAME_OPTIONS_AUTOSAVE_DROPDOWN_OFF                          :사용 안 함
STR_GAME_OPTIONS_AUTOSAVE_DROPDOWN_EVERY_1_MONTH                :매달
STR_GAME_OPTIONS_AUTOSAVE_DROPDOWN_EVERY_3_MONTHS               :3개월마다
STR_GAME_OPTIONS_AUTOSAVE_DROPDOWN_EVERY_6_MONTHS               :6개월마다
STR_GAME_OPTIONS_AUTOSAVE_DROPDOWN_EVERY_12_MONTHS              :12개월마다
############ end of autosave dropdown

STR_GAME_OPTIONS_LANGUAGE                                       :{BLACK}언어
STR_GAME_OPTIONS_LANGUAGE_TOOLTIP                               :{BLACK}사용하실 언어를 선택하세요.

STR_GAME_OPTIONS_FULLSCREEN                                     :{BLACK}전체화면
STR_GAME_OPTIONS_FULLSCREEN_TOOLTIP                             :{BLACK}OpenTTD를 전체화면으로 플레이하려면 클릭하세요.

STR_GAME_OPTIONS_RESOLUTION                                     :{BLACK}화면 해상도
STR_GAME_OPTIONS_RESOLUTION_TOOLTIP                             :{BLACK}사용하실 화면 해상도를 선택하세요.
STR_GAME_OPTIONS_RESOLUTION_OTHER                               :기타

STR_GAME_OPTIONS_GUI_ZOOM_FRAME                                 :{BLACK}인터페이스 크기
STR_GAME_OPTIONS_GUI_ZOOM_DROPDOWN_TOOLTIP                      :{BLACK}인터페이스의 크기를 선택합니다.

STR_GAME_OPTIONS_GUI_ZOOM_DROPDOWN_NORMAL                       :기본 크기
STR_GAME_OPTIONS_GUI_ZOOM_DROPDOWN_2X_ZOOM                      :2배 크기
STR_GAME_OPTIONS_GUI_ZOOM_DROPDOWN_4X_ZOOM                      :4배 크기

STR_GAME_OPTIONS_FONT_ZOOM                                      :{BLACK}글씨 크기
STR_GAME_OPTIONS_FONT_ZOOM_DROPDOWN_TOOLTIP                     :{BLACK}인터페이스에서 사용할 글씨 크기를 선택합니다.

STR_GAME_OPTIONS_FONT_ZOOM_DROPDOWN_NORMAL                      :기본 크기
STR_GAME_OPTIONS_FONT_ZOOM_DROPDOWN_2X_ZOOM                     :2배 크기
STR_GAME_OPTIONS_FONT_ZOOM_DROPDOWN_4X_ZOOM                     :4배 크기

STR_GAME_OPTIONS_BASE_GRF                                       :{BLACK}기본 그래픽 세트
STR_GAME_OPTIONS_BASE_GRF_TOOLTIP                               :{BLACK}사용하실 기본 그래픽을 선택하세요.
STR_GAME_OPTIONS_BASE_GRF_STATUS                                :{RED}{NUM}개 파일 손실
STR_GAME_OPTIONS_BASE_GRF_DESCRIPTION_TOOLTIP                   :{BLACK}기본 그래픽 세트에 대한 추가 정보를 봅니다.

STR_GAME_OPTIONS_BASE_SFX                                       :{BLACK}기본 효과음 세트
STR_GAME_OPTIONS_BASE_SFX_TOOLTIP                               :{BLACK}게임에 사용할 기본 효과음 세트를 선택하십시오.
STR_GAME_OPTIONS_BASE_SFX_DESCRIPTION_TOOLTIP                   :{BLACK}기본 효과음 세트에 대한 추가 정보를 봅니다.

STR_GAME_OPTIONS_BASE_MUSIC                                     :{BLACK}기본 배경 음악 세트
STR_GAME_OPTIONS_BASE_MUSIC_TOOLTIP                             :{BLACK}사용하실 기본 배경 음악 세트를 선택하세요.
STR_GAME_OPTIONS_BASE_MUSIC_STATUS                              :{RED}{NUM}개의 파일이 손상되었습니다.
STR_GAME_OPTIONS_BASE_MUSIC_DESCRIPTION_TOOLTIP                 :{BLACK}기본 배경 음악 세트에 대한 추가 정보를 봅니다.

STR_ERROR_RESOLUTION_LIST_FAILED                                :{WHITE}지원되는 해상도 목록을 불러오는데 실패하였습니다.
STR_ERROR_FULLSCREEN_FAILED                                     :{WHITE}전체화면 모드 실패

# Custom currency window

STR_CURRENCY_WINDOW                                             :{WHITE}사용자 화폐 단위
STR_CURRENCY_EXCHANGE_RATE                                      :{LTBLUE}환율: {ORANGE}{CURRENCY_LONG} = {COMMA}파운드
STR_CURRENCY_DECREASE_EXCHANGE_RATE_TOOLTIP                     :{BLACK}(1 파운드(£)에 대한) 사용자 화폐 단위 양을 감소시킵니다
STR_CURRENCY_INCREASE_EXCHANGE_RATE_TOOLTIP                     :{BLACK}(1 파운드(£)에 대한) 사용자 화폐 단위 양을 증가시킵니다
STR_CURRENCY_SET_EXCHANGE_RATE_TOOLTIP                          :{BLACK}1 파운드(£)에 해당하는 사용자 화폐 단위의 환율을 설정하십시오

STR_CURRENCY_SEPARATOR                                          :{LTBLUE}단위 구분: {ORANGE}{STRING}
STR_CURRENCY_SET_CUSTOM_CURRENCY_SEPARATOR_TOOLTIP              :{BLACK}사용자 화폐 단위의 단위 구분자를 설정하십시오

STR_CURRENCY_PREFIX                                             :{LTBLUE}접두어: {ORANGE}{STRING}
STR_CURRENCY_SET_CUSTOM_CURRENCY_PREFIX_TOOLTIP                 :{BLACK}사용자 화폐 단위 앞에 붙는 문구를 설정하십시오
STR_CURRENCY_SUFFIX                                             :{LTBLUE}접미어: {ORANGE}{STRING}
STR_CURRENCY_SET_CUSTOM_CURRENCY_SUFFIX_TOOLTIP                 :{BLACK}사용자 화폐 단위 뒤에 붙는 문구를 설정하십시오

STR_CURRENCY_SWITCH_TO_EURO                                     :{LTBLUE}유로화로 전환: {ORANGE}{NUM}
STR_CURRENCY_SWITCH_TO_EURO_NEVER                               :{LTBLUE}유로화로 전환: {ORANGE}전환하지 않음
STR_CURRENCY_SET_CUSTOM_CURRENCY_TO_EURO_TOOLTIP                :{BLACK}유로화(€) 전환 연도를 설정하십시오
STR_CURRENCY_DECREASE_CUSTOM_CURRENCY_TO_EURO_TOOLTIP           :{BLACK}유로화(€) 전환 연도를 앞으로 당깁니다.
STR_CURRENCY_INCREASE_CUSTOM_CURRENCY_TO_EURO_TOOLTIP           :{BLACK}유로화(€) 전환 연도를 늦춥니다

STR_CURRENCY_PREVIEW                                            :{LTBLUE}미리보기: {ORANGE}{CURRENCY_LONG}
STR_CURRENCY_CUSTOM_CURRENCY_PREVIEW_TOOLTIP                    :{BLACK}10000 파운드(£)에 해당하는 사용자 화폐 단위입니다
STR_CURRENCY_CHANGE_PARAMETER                                   :{BLACK}사용자 화폐 변수 변경

STR_DIFFICULTY_LEVEL_SETTING_MAXIMUM_NO_COMPETITORS             :{LTBLUE}최대 경쟁자수: {ORANGE}{COMMA}

STR_NONE                                                        :없음
STR_FUNDING_ONLY                                                :투자만 가능
STR_MINIMAL                                                     :최소
STR_NUM_VERY_LOW                                                :매우 적음
STR_NUM_LOW                                                     :낮음
STR_NUM_NORMAL                                                  :보통
STR_NUM_HIGH                                                    :높음
STR_NUM_CUSTOM                                                  :사용자
STR_NUM_CUSTOM_NUMBER                                           :사용자 설정 ({NUM})

STR_VARIETY_NONE                                                :없음(미설정)
STR_VARIETY_VERY_LOW                                            :매우 낮음
STR_VARIETY_LOW                                                 :낮음
STR_VARIETY_MEDIUM                                              :중간
STR_VARIETY_HIGH                                                :높음
STR_VARIETY_VERY_HIGH                                           :매우 높음

STR_AI_SPEED_VERY_SLOW                                          :매우 느림
STR_AI_SPEED_SLOW                                               :느림
STR_AI_SPEED_MEDIUM                                             :보통
STR_AI_SPEED_FAST                                               :빠름
STR_AI_SPEED_VERY_FAST                                          :매우 빠름

STR_SEA_LEVEL_VERY_LOW                                          :매우 낮음
STR_SEA_LEVEL_LOW                                               :낮음
STR_SEA_LEVEL_MEDIUM                                            :보통
STR_SEA_LEVEL_HIGH                                              :높음
STR_SEA_LEVEL_CUSTOM                                            :사용자 설정
STR_SEA_LEVEL_CUSTOM_PERCENTAGE                                 :사용자 설정 ({NUM}%)

STR_RIVERS_NONE                                                 :없음
STR_RIVERS_FEW                                                  :적게
STR_RIVERS_MODERATE                                             :적당히
STR_RIVERS_LOT                                                  :많이

STR_DISASTER_NONE                                               :고장 안남
STR_DISASTER_REDUCED                                            :적음
STR_DISASTER_NORMAL                                             :일반

STR_SUBSIDY_X1_5                                                :1.5배 지급
STR_SUBSIDY_X2                                                  :2배 지급
STR_SUBSIDY_X3                                                  :3배 지급
STR_SUBSIDY_X4                                                  :4배 지급

STR_TERRAIN_TYPE_VERY_FLAT                                      :매우 평탄함
STR_TERRAIN_TYPE_FLAT                                           :평탄함
STR_TERRAIN_TYPE_HILLY                                          :언덕
STR_TERRAIN_TYPE_MOUNTAINOUS                                    :산
STR_TERRAIN_TYPE_ALPINIST                                       :매우 험한 산지

STR_CITY_APPROVAL_PERMISSIVE                                    :신경 안씀
STR_CITY_APPROVAL_TOLERANT                                      :신경 씀
STR_CITY_APPROVAL_HOSTILE                                       :싫어함

STR_WARNING_NO_SUITABLE_AI                                      :{WHITE}사용할 수 있는 인공지능이 없습니다...{}'온라인 콘텐츠' 시스템을 통해 인공지능을 다운로드받을 수 있습니다.

# Settings tree window
STR_CONFIG_SETTING_TREE_CAPTION                                 :{WHITE}설정
STR_CONFIG_SETTING_FILTER_TITLE                                 :{BLACK}검색할 문자열:
STR_CONFIG_SETTING_EXPAND_ALL                                   :{BLACK}모두 펼치기
STR_CONFIG_SETTING_COLLAPSE_ALL                                 :{BLACK}모두 접기
STR_CONFIG_SETTING_NO_EXPLANATION_AVAILABLE_HELPTEXT            :(설명이 존재하지 않습니다)
STR_CONFIG_SETTING_DEFAULT_VALUE                                :{LTBLUE}기본값: {ORANGE}{STRING}
STR_CONFIG_SETTING_TYPE                                         :{LTBLUE}설정 종류: {ORANGE}{STRING}
STR_CONFIG_SETTING_TYPE_CLIENT                                  :접속자 설정 (게임 저장 파일에 저장되지 않음; 모든 게임에 적용됨)
STR_CONFIG_SETTING_TYPE_GAME_MENU                               :게임 설정 (게임 저장 파일에 저장됨; 새 게임에만 적용됨)
STR_CONFIG_SETTING_TYPE_GAME_INGAME                             :게임 설정 (게임 저장 파일에 저장됨; 현재 게임에만 적용됨)
STR_CONFIG_SETTING_TYPE_COMPANY_MENU                            :회사 설정 (게임 저장 파일에 저장됨; 새 게임에만 적용됨)
STR_CONFIG_SETTING_TYPE_COMPANY_INGAME                          :회사 설정 (게임 저장 파일에 저장됨; 현재 회사에만 적용됨)

STR_CONFIG_SETTING_RESTRICT_CATEGORY                            :{BLACK}분류:
STR_CONFIG_SETTING_RESTRICT_TYPE                                :{BLACK}종류:
STR_CONFIG_SETTING_RESTRICT_DROPDOWN_HELPTEXT                   :{BLACK}미리 지정한 검색어에 해당하는 설정 목록에 표시하도록 할 수 있습니다.
STR_CONFIG_SETTING_RESTRICT_BASIC                               :기본 설정 (일부 중요한 설정만 보임)
STR_CONFIG_SETTING_RESTRICT_ADVANCED                            :고급 설정 (대부분의 설정을 보여줌)
STR_CONFIG_SETTING_RESTRICT_ALL                                 :전문가 설정 / 모든 설정 (모든 설정을 보여줌)
STR_CONFIG_SETTING_RESTRICT_CHANGED_AGAINST_DEFAULT             :기본값과 다른 값을 가진 설정
STR_CONFIG_SETTING_RESTRICT_CHANGED_AGAINST_NEW                 :이 게임 내에서 다른 값을 가진 설정

STR_CONFIG_SETTING_TYPE_DROPDOWN_HELPTEXT                       :{BLACK}특정 설정 종류만 아래 목록에 표시합니다.
STR_CONFIG_SETTING_TYPE_DROPDOWN_ALL                            :모든 설정
STR_CONFIG_SETTING_TYPE_DROPDOWN_CLIENT                         :접속자 설정 (게임 저장 파일에 저장되지 않음; 모든 게임에 적용됨)
STR_CONFIG_SETTING_TYPE_DROPDOWN_GAME_MENU                      :게임 설정 (게임 저장 파일에 저장됨; 새 게임에만 적용됨)
STR_CONFIG_SETTING_TYPE_DROPDOWN_GAME_INGAME                    :게임 설정 (게임 저장 파일에 저장됨; 현재 게임에만 적용됨)
STR_CONFIG_SETTING_TYPE_DROPDOWN_COMPANY_MENU                   :회사 설정 (게임 저장 파일에 저장됨; 새 게임에만 적용됨)
STR_CONFIG_SETTING_TYPE_DROPDOWN_COMPANY_INGAME                 :회사 설정 (게임 저장 파일에 저장됨; 현재 회사에만 적용됨)
STR_CONFIG_SETTING_CATEGORY_HIDES                               :{BLACK}검색 결과를 전부 보시려면{}{SILVER}분류 {BLACK}설정을 {WHITE}{STRING}{BLACK}으로 바꾸십시오.
STR_CONFIG_SETTING_TYPE_HIDES                                   :{BLACK}검색 결과를 전부 보시려면{}{SILVER}종류 {BLACK}설정을 {WHITE}모든 설정{BLACK}으로 바꾸십시오.
STR_CONFIG_SETTING_CATEGORY_AND_TYPE_HIDES                      :{BLACK}검색 결과를 전부 보시려면{}{SILVER}분류 {BLACK}설정을 {WHITE}{STRING}{BLACK}으로, {SILVER}종류 {BLACK}설정을 {WHITE}모든 설정{BLACK}으로 바꾸십시오.
STR_CONFIG_SETTINGS_NONE                                        :{WHITE}- 없음 -

STR_CONFIG_SETTING_OFF                                          :아니요
STR_CONFIG_SETTING_ON                                           :예
STR_CONFIG_SETTING_DISABLED                                     :사용 안 함

STR_CONFIG_SETTING_COMPANIES_OFF                                :끄기
STR_CONFIG_SETTING_COMPANIES_OWN                                :내 회사만
STR_CONFIG_SETTING_COMPANIES_ALL                                :모든 회사에

STR_CONFIG_SETTING_NONE                                         :없음
STR_CONFIG_SETTING_ORIGINAL                                     :오리지널
STR_CONFIG_SETTING_REALISTIC                                    :현실적

STR_CONFIG_SETTING_HORIZONTAL_POS_LEFT                          :왼쪽
STR_CONFIG_SETTING_HORIZONTAL_POS_CENTER                        :가운데
STR_CONFIG_SETTING_HORIZONTAL_POS_RIGHT                         :오른쪽

STR_CONFIG_SETTING_MAXIMUM_INITIAL_LOAN                         :최대 초기 대출금: {STRING}
STR_CONFIG_SETTING_MAXIMUM_INITIAL_LOAN_HELPTEXT                :한 회사가 최대한 빌릴 수 있는 대출금의 양을 조절할 수 있습니다. (여기서 설정한 값은 인플레이션에 의한 효과를 적용하지 않은 값입니다.)
STR_CONFIG_SETTING_INTEREST_RATE                                :대출 금리: {STRING}
STR_CONFIG_SETTING_INTEREST_RATE_HELPTEXT                       :대출 금리입니다. 인플레이션 설정이 켜져있는 경우 인플레이션의 영향을 받습니다.
STR_CONFIG_SETTING_RUNNING_COSTS                                :유지비: {STRING}
STR_CONFIG_SETTING_RUNNING_COSTS_HELPTEXT                       :차량과 기반시설의 유지비 수준을 설정하십시오
STR_CONFIG_SETTING_CONSTRUCTION_SPEED                           :건설 속도: {STRING}
STR_CONFIG_SETTING_CONSTRUCTION_SPEED_HELPTEXT                  :인공지능의 건설 행동량을 제한하여 건설 속도를 조절할 수 있습니다.
STR_CONFIG_SETTING_VEHICLE_BREAKDOWNS                           :차량 고장 빈도수: {STRING}
STR_CONFIG_SETTING_VEHICLE_BREAKDOWNS_HELPTEXT                  :점검을 제대로 받지 않은 차량이 얼마나 자주 고장나도록 할지를 조절하십시오.
STR_CONFIG_SETTING_SUBSIDY_MULTIPLIER                           :보조금 배수: {STRING}
STR_CONFIG_SETTING_SUBSIDY_MULTIPLIER_HELPTEXT                  :보조금을 얼마나 지급할지 설정하십시오.
STR_CONFIG_SETTING_CONSTRUCTION_COSTS                           :건설 가격: {STRING}
STR_CONFIG_SETTING_CONSTRUCTION_COSTS_HELPTEXT                  :건설 및 구매 가격의 수준을 설정하십시오.
STR_CONFIG_SETTING_RECESSIONS                                   :경제 불황: {STRING}
STR_CONFIG_SETTING_RECESSIONS_HELPTEXT                          :이 설정을 켜면, 몇 년마다 경제 불황이 발생할 수 있습니다. 불황 기간 동안에는 모든 화물의 생산량이 확연하게 줄어듭니다. (불황이 끝나면 이전 수준으로 회복됩니다.)
STR_CONFIG_SETTING_TRAIN_REVERSING                              :열차가 역 내에서 회차하는 것을 금지: {STRING}
STR_CONFIG_SETTING_TRAIN_REVERSING_HELPTEXT                     :이 설정을 켜면. 열차가 뒤로 돌면 다음 목적지까지 더 짧은 경로로 갈 수 있다고 해도 열차가 비두단식 역에서 뒤로 돌 수 없게 됩니다.
STR_CONFIG_SETTING_DISASTERS                                    :재앙: {STRING}
STR_CONFIG_SETTING_DISASTERS_HELPTEXT                           :일정 구역이나 차량, 기반시설을 간혹 파괴할 수도 있는 재앙을 켜거나 끕니다.
STR_CONFIG_SETTING_CITY_APPROVAL                                :지역 개발에 대한 도시의 태도: {STRING}
STR_CONFIG_SETTING_CITY_APPROVAL_HELPTEXT                       :회사가 유발하는 소음과 환경 파괴가 회사에 대한 도시의 평가치와 향후 해당 지역에서 건설하는 행동에 얼마나 영향을 미칠지 선택하십시오.

STR_CONFIG_SETTING_MAX_HEIGHTLEVEL                              :최대 지형 높이: {STRING}
STR_CONFIG_SETTING_MAX_HEIGHTLEVEL_HELPTEXT                     :지도에 생성되는 산이 가질 수 있는 최대 높이를 설정합니다.
STR_CONFIG_SETTING_TOO_HIGH_MOUNTAIN                            :{WHITE}이 값을 최대 지형 높이로 설정할 수 없습니다. 이 값보다 고도가 높은 산이 최소 한 개 이상 존재합니다.
STR_CONFIG_SETTING_AUTOSLOPE                                    :건물, 트랙 등의 하부 지형 편집 허용: {STRING}
STR_CONFIG_SETTING_AUTOSLOPE_HELPTEXT                           :건물이나 도로/선로 등을 제거하지 않고도 하부의 지형을 편집할 수 있게 허용합니다.
STR_CONFIG_SETTING_CATCHMENT                                    :더 현실적인 역세권 지정: {STRING}
STR_CONFIG_SETTING_CATCHMENT_HELPTEXT                           :역과 공항의 종류에 따라 다른 크기의 역세권을 가지도록 만듭니다.
STR_CONFIG_SETTING_SERVE_NEUTRAL_INDUSTRIES                     :역이 붙어 있는 산업 시설의 화물을 회사의 역이 취급 가능: {STRING}
STR_CONFIG_SETTING_SERVE_NEUTRAL_INDUSTRIES_HELPTEXT            :이 설정을 켜면, (유전과 같이) 역이 붙어 있는 산업시설이 근처에 지은 회사 소유의 역에서도 화물을 취급할 수 있습니다. 이 설정을 끄면, 반드시 산업시설에 붙어 있는 역에서만 화물을 취급할 수 있습니다. 인근에 있는 모든 회사 소유의 역은 화물을 취급할 수 없게 되며, 산업시설에 붙어 있는 역도 그 산업시설 이외의 화물을 취급할 수 없게 됩니다.
STR_CONFIG_SETTING_EXTRADYNAMITE                                :도시 소유의 도로, 다리 등의 제거 허용: {STRING}
STR_CONFIG_SETTING_EXTRADYNAMITE_HELPTEXT                       :도시 소유의 기반시설이나 건물을 제거할 수 있게 합니다.
STR_CONFIG_SETTING_TRAIN_LENGTH                                 :열차의 최대 길이: {STRING}
STR_CONFIG_SETTING_TRAIN_LENGTH_HELPTEXT                        :열차의 최대 길이를 제한할 수 있습니다.
STR_CONFIG_SETTING_TILE_LENGTH                                  :{COMMA}칸
STR_CONFIG_SETTING_SMOKE_AMOUNT                                 :차량의 매연 또는 전기 스파크의 양: {STRING}
STR_CONFIG_SETTING_SMOKE_AMOUNT_HELPTEXT                        :차량에서 연기나 전기 스파크가 얼마나 많이 일어나는지 설정합니다.
STR_CONFIG_SETTING_TRAIN_ACCELERATION_MODEL                     :열차 가속 모델: {STRING}
STR_CONFIG_SETTING_TRAIN_ACCELERATION_MODEL_HELPTEXT            :열차 가속 물리 모델을 선택하십시오. "오리지널" 모델은 언덕을 오를 때 무조건 속력이 감소합니다. "현실적" 모델은 열차의 길이나 기관차의 견인력 등의 구성 속성에 따라 언덕과 커브에서 속력이 감소합니다.
STR_CONFIG_SETTING_ROAD_VEHICLE_ACCELERATION_MODEL              :자동차/전차 가속 모델: {STRING}
STR_CONFIG_SETTING_ROAD_VEHICLE_ACCELERATION_MODEL_HELPTEXT     :자동차/전차의 가속 물리 모델을 선택하십시오. "오리지널" 모델은 언덕을 오를 때 무조건 속력이 감소합니다. "현실적" 모델은 차량의 견인력 등 차량의 다양한 속성에 따라 언덕을 오를 때 속력이 감소합니다.
STR_CONFIG_SETTING_TRAIN_SLOPE_STEEPNESS                        :경사도 설정 (열차용): {STRING}
STR_CONFIG_SETTING_TRAIN_SLOPE_STEEPNESS_HELPTEXT               :열차에 적용시킬 경사도를 설정합니다. 값이 높을수록 열차가 언덕을 올라가는데 더 힘이 듭니다.
STR_CONFIG_SETTING_PERCENTAGE                                   :{COMMA}%
STR_CONFIG_SETTING_ROAD_VEHICLE_SLOPE_STEEPNESS                 :경사도 설정 (자동차/전차용): {STRING}
STR_CONFIG_SETTING_ROAD_VEHICLE_SLOPE_STEEPNESS_HELPTEXT        :자동차/전차에 적용시킬 경사도를 설정합니다. 값이 높을수록 차량이 언덕을 오를 때 더 힘이 듭니다.
STR_CONFIG_SETTING_FORBID_90_DEG                                :열차의 90도 회전을 금지함: {STRING}
STR_CONFIG_SETTING_FORBID_90_DEG_HELPTEXT                       :─ 모양의 수평 선로와 │ 모양의 수직 선로가 바로 이어져 만날 때 90도 회전이 발생합니다. 이 설정을 켜면, 열차가 칸 가장자리를 통과할 때 90도로 회전할 수 있도록 허용합니다. 이 설정은 선박의 회전 반경에도 적용됩니다.
STR_CONFIG_SETTING_DISTANT_JOIN_STATIONS                        :역이 같은 방향으로 붙어있지 않아도 같은 이름의 역 짓기 허용: {STRING}
STR_CONFIG_SETTING_DISTANT_JOIN_STATIONS_HELPTEXT               :이미 존재하는 역을 직접 건드리지 않고도 역의 일부분을 새로 추가/확장하는 것을 허용합니다. 인접한 칸에 기존과 다른 새로운 역을 놓을 때에는 CTRL+클릭해야 합니다.
STR_CONFIG_SETTING_INFLATION                                    :인플레이션(화폐 가치 하락) 사용: {STRING}
STR_CONFIG_SETTING_INFLATION_HELPTEXT                           :경제에 인플레이션 효과를 적용합니다. 벌어들이는 수익보다 지출하는 경비가 조금 더 빨리 상승하게 됩니다.
STR_CONFIG_SETTING_MAX_BRIDGE_LENGTH                            :다리의 최대 건설 길이: {STRING}
STR_CONFIG_SETTING_MAX_BRIDGE_LENGTH_HELPTEXT                   :다리의 최대 길이를 제한할 수 있습니다.
STR_CONFIG_SETTING_MAX_BRIDGE_HEIGHT                            :최대 다리 건설 높이: {STRING}
STR_CONFIG_SETTING_MAX_BRIDGE_HEIGHT_HELPTEXT                   :다리를 건설할 수 있는 최대 높이입니다.
STR_CONFIG_SETTING_MAX_TUNNEL_LENGTH                            :터널의 최대 길이: {STRING}
STR_CONFIG_SETTING_MAX_TUNNEL_LENGTH_HELPTEXT                   :터널의 최대 길이를 제한할 수 있습니다.
STR_CONFIG_SETTING_RAW_INDUSTRY_CONSTRUCTION_METHOD             :1차 산업시설 건설 방법: {STRING}
STR_CONFIG_SETTING_RAW_INDUSTRY_CONSTRUCTION_METHOD_HELPTEXT    :1차 산업시설에 대한 투자 방법을 선택합니다. '없음'은 투자가 불가능함을 뜻하고, '건설 가능 (무작위 위치)'은 투자는 가능하지만 지도 상 임의의 장소에 산업시설이 들어서거나 투자에 실패할 수 있음을 의미하고, '건설 가능 (위치 선택 가능)'은 생산 산업시설처럼 회사가 원하는 위치에 7배 비용을 주고 설치가 가능함을 의미합니다.
STR_CONFIG_SETTING_RAW_INDUSTRY_CONSTRUCTION_METHOD_NONE        :건설 불가
STR_CONFIG_SETTING_RAW_INDUSTRY_CONSTRUCTION_METHOD_NORMAL      :건설 가능 (위치 선택 가능, 7배 비용)
STR_CONFIG_SETTING_RAW_INDUSTRY_CONSTRUCTION_METHOD_PROSPECTING :투자 (무작위 위치에 건설)
STR_CONFIG_SETTING_INDUSTRY_PLATFORM                            :산업시설 주위의 평지: {STRING}
STR_CONFIG_SETTING_INDUSTRY_PLATFORM_HELPTEXT                   :산업시설 주변에 도로나 선로를 설치할 수 있는 평지 넓이를 설정합니다. 이 설정을 통해 산업시설 주변에 선로나 역 등을 건설할 공간을 마련할 수 있습니다.
STR_CONFIG_SETTING_MULTIPINDTOWN                                :한 도시에 비슷한 산업시설을 여러 개 건설할 수 있게 허용: {STRING}
STR_CONFIG_SETTING_MULTIPINDTOWN_HELPTEXT                       :일반적으로 도시에는 각 종류의 산업시설이 하나까지만 있을 수 있습니다. 이 설정을 켜면, 한 도시 안에 같은 종류의 산업시설을 여러 개 설치할 수 있게 됩니다.
STR_CONFIG_SETTING_SIGNALSIDE                                   :신호기 보이기: {STRING}
STR_CONFIG_SETTING_SIGNALSIDE_HELPTEXT                          :선로의 어느 쪽에 신호기를 설치할 지 선택합니다.
STR_CONFIG_SETTING_SIGNALSIDE_LEFT                              :왼쪽에
STR_CONFIG_SETTING_SIGNALSIDE_DRIVING_SIDE                      :진행 방향에
STR_CONFIG_SETTING_SIGNALSIDE_RIGHT                             :오른쪽에
STR_CONFIG_SETTING_SHOWFINANCES                                 :연말에 자동으로 재정 창을 띄움: {STRING}
STR_CONFIG_SETTING_SHOWFINANCES_HELPTEXT                        :이 설정을 켜면. 회사의 재정 상태를 확인하기 쉽도록 매년 말에 재정 창이 자동으로 뜹니다.
STR_CONFIG_SETTING_NONSTOP_BY_DEFAULT                           :새로 지정하는 경로는 기본적으로 '직행'으로 처리: {STRING}
STR_CONFIG_SETTING_NONSTOP_BY_DEFAULT_HELPTEXT                  :일반적으로 차량은 경로 상에 있는 모든 역에 정차하게 되어있습니다. 이 설정을 켜면, 차량이 마지막 목적지까지 정차없이 모든 역을 통과할 것입니다. 이 설정은 새로 경로를 지정하는 차량에만 적용되는 점을 알아두십시오. 하지만 각 차량의 경로는 두 가지 방법 중에 원하는 대로 다시 설정할 수 있습니다.
STR_CONFIG_SETTING_STOP_LOCATION                                :새로 지정하는 역 정차 경로는 기본적으로 역의 {STRING}에 정지하도록 설정
STR_CONFIG_SETTING_STOP_LOCATION_HELPTEXT                       :열차가 기본적으로 정거장의 어느 위치에 정차할 것인지를 설정합니다. '가까운 쪽'은 역에 진입하는 곳과 가까운 곳에, '중간'은 역 중앙에, '먼쪽'은 진입하는 곳과 먼 곳에 정차합니다. 이 설정은 새로 경로를 지정하는 차량에만 적용되는 점을 알아두십시오. 하지만 각 차량의 경로는 두 가지 방법 중에 원하는 대로 다시 설정할 수 있습니다.
STR_CONFIG_SETTING_STOP_LOCATION_NEAR_END                       :가까운쪽
STR_CONFIG_SETTING_STOP_LOCATION_MIDDLE                         :중간
STR_CONFIG_SETTING_STOP_LOCATION_FAR_END                        :먼쪽
STR_CONFIG_SETTING_AUTOSCROLL                                   :가장자리에 마우스를 가져가면 화면 움직이기: {STRING}
STR_CONFIG_SETTING_AUTOSCROLL_HELPTEXT                          :이 설정을 켜면, 마우스를 게임 및 외부 화면 창의 가장자리에 가까이 가져가면 화면을 이동시킵니다.
STR_CONFIG_SETTING_AUTOSCROLL_DISABLED                          :사용 안 함
STR_CONFIG_SETTING_AUTOSCROLL_MAIN_VIEWPORT_FULLSCREEN          :전체 화면에서 주 게임 화면만
STR_CONFIG_SETTING_AUTOSCROLL_MAIN_VIEWPORT                     :주 게임 화면만
STR_CONFIG_SETTING_AUTOSCROLL_EVERY_VIEWPORT                    :모든 화면에서
STR_CONFIG_SETTING_BRIBE                                        :지역 당국에 뇌물을 주는 행위 허용: {STRING}
STR_CONFIG_SETTING_BRIBE_HELPTEXT                               :회사가 지역 도시 당국에 뇌물을 주는 것을 허용합니다. 뇌물 행위가 적발되는 경우, 회사는 해당 도시에서 6개월간 아무 행동도 할 수 없습니다.
STR_CONFIG_SETTING_ALLOW_EXCLUSIVE                              :독점 운송권 구입 허용: {STRING}
STR_CONFIG_SETTING_ALLOW_EXCLUSIVE_HELPTEXT                     :한 회사가 어떤 도시의 독점수송권을 구매하면, 그 도시에 있는 상대편의 역에서는 그 해 동안 (승객을 포함한) 그 어떠한 화물도 받을 수 없습니다.
STR_CONFIG_SETTING_ALLOW_FUND_BUILDINGS                         :도시 상업 건물 건설에 투자하는 것을 허용: {STRING}
STR_CONFIG_SETTING_ALLOW_FUND_BUILDINGS_HELPTEXT                :회사가 도시가 새로운 건물에 투자할 수 있도록 자금을 주는 것을 허용합니다.
STR_CONFIG_SETTING_ALLOW_FUND_ROAD                              :도시 도로 보수공사 시행을 허용: {STRING}
STR_CONFIG_SETTING_ALLOW_FUND_ROAD_HELPTEXT                     :도로 기반의 수송 체계를 갖추고 있는 다른 회사를 방해하기 위해 해당 도시가 도로 재건축을 시작하도록 회사가 도시에 돈을 지불하는 행위를 허용합니다.
STR_CONFIG_SETTING_ALLOW_GIVE_MONEY                             :다른 회사에게 돈을 송금하는 것을 허용: {STRING}
STR_CONFIG_SETTING_ALLOW_GIVE_MONEY_HELPTEXT                    :멀티 플레이 모드에서 회사 사이에 돈을 보내는 것을 허용합니다.
STR_CONFIG_SETTING_FREIGHT_TRAINS                               :화물 무게가중치 (무거운 열차를 구현할 때 사용): {STRING}배
STR_CONFIG_SETTING_FREIGHT_TRAINS_HELPTEXT                      :열차가 싣고 있는 화물이 열차 속력에 미치는 영향에 대해 설정합니다. 값을 높게 설정하면 화물을 수송하는데 더 큰 힘이 필요합니다. (특히 언덕을 오를 때 심해집니다)
STR_CONFIG_SETTING_PLANE_SPEED                                  :항공기 속력 조절: {STRING}
STR_CONFIG_SETTING_PLANE_SPEED_HELPTEXT                         :항공 수송에 대한 수입을 제한하기 위해, 다른 운송 수단의 속력을 1로 보았을 때의 항공기의 속력 비율을 설정합니다.
STR_CONFIG_SETTING_PLANE_SPEED_VALUE                            :(실제 속력) x {COMMA}분의 1
STR_CONFIG_SETTING_PLANE_CRASHES                                :항공기 추락 빈도수: {STRING}
STR_CONFIG_SETTING_PLANE_CRASHES_HELPTEXT                       :항공기 충돌 사고가 일어날 수 있는지 여부를 설정합니다.{}* 대형 항공기는 소형 공항에 착륙할 때 항상 충돌 사고를 일으킬 가능성이 있습니다.
STR_CONFIG_SETTING_PLANE_CRASHES_NONE                           :없음*
STR_CONFIG_SETTING_PLANE_CRASHES_REDUCED                        :적음
STR_CONFIG_SETTING_PLANE_CRASHES_NORMAL                         :보통
STR_CONFIG_SETTING_STOP_ON_TOWN_ROAD                            :도시 소유의 도로 위에 버스 정류장 건설 허용: {STRING}
STR_CONFIG_SETTING_STOP_ON_TOWN_ROAD_HELPTEXT                   :도시 소유의 도로 위에 버스 정류장 건설을 허용합니다.
STR_CONFIG_SETTING_STOP_ON_COMPETITOR_ROAD                      :경쟁자 소유의 도로 위에 버스 정류장 건설 허용: {STRING}
STR_CONFIG_SETTING_STOP_ON_COMPETITOR_ROAD_HELPTEXT             :다른 회사 소유의 도로 위에 버스 정류장을 건설하는 것을 허용합니다.
STR_CONFIG_SETTING_DYNAMIC_ENGINES_EXISTING_VEHICLES            :{WHITE}이미 차량이 존재하면 이 설정을 변경하실 수 없습니다.
STR_CONFIG_SETTING_INFRASTRUCTURE_MAINTENANCE                   :기반시설 유지비: {STRING}
STR_CONFIG_SETTING_INFRASTRUCTURE_MAINTENANCE_HELPTEXT          :이 설정을 켜면, 기반시설 유지비가 발생합니다. 유지비는 교통망의 규모에 비례하며 대형 회사는 소형 회사보다 많은 유지비가 들어갑니다.

STR_CONFIG_SETTING_COMPANY_STARTING_COLOUR                      :시작시 회사 색상: {STRING}
STR_CONFIG_SETTING_COMPANY_STARTING_COLOUR_HELPTEXT             :새 회사에서 사용할 색상을 선택하세요.

STR_CONFIG_SETTING_NEVER_EXPIRE_AIRPORTS                        :옛날 공항을 사라지지 않고 계속 만들 수 있게 함: {STRING}
STR_CONFIG_SETTING_NEVER_EXPIRE_AIRPORTS_HELPTEXT               :이 설정을 켜면, 소형 공항을 포함한 모든 공항 종류를 도입 이후에 계속 사용할 수 있게 됩니다.

STR_CONFIG_SETTING_WARN_LOST_VEHICLE                            :차량이 길을 잃으면 경고: {STRING}
STR_CONFIG_SETTING_WARN_LOST_VEHICLE_HELPTEXT                   :다음 목적지로 가기 위한 경로를 찾을 수 없는 차량이 있으면 뉴스 메시지로 알려줍니다.
STR_CONFIG_SETTING_ORDER_REVIEW                                 :차량의 경로를 검사: {STRING}
STR_CONFIG_SETTING_ORDER_REVIEW_HELPTEXT                        :이 설정을 켜면, 차량의 경로를 주기적으로 검사하여 문제가 발견되면 뉴스 메시지로 알려줍니다.
STR_CONFIG_SETTING_ORDER_REVIEW_OFF                             :검사하지 않음
STR_CONFIG_SETTING_ORDER_REVIEW_EXDEPOT                         :정지한 차량을 제외하고 검사
STR_CONFIG_SETTING_ORDER_REVIEW_ON                              :모든 차량을 검사
STR_CONFIG_SETTING_WARN_INCOME_LESS                             :차량의 수입이 적자일 때 경고하기: {STRING}
STR_CONFIG_SETTING_WARN_INCOME_LESS_HELPTEXT                    :이 설정을 켜면, 지난 해에 수익이 없는 차량이 있으면 뉴스 메시지로 알려줍니다.
STR_CONFIG_SETTING_NEVER_EXPIRE_VEHICLES                        :옛날 차량을 사라지지 않고 계속 만들 수 있게 함: {STRING}
STR_CONFIG_SETTING_NEVER_EXPIRE_VEHICLES_HELPTEXT               :이 설정을 켜면, 오래된 차량 모델을 포함하여 모든 차량 모델을 도입 이후에 계속 사용할 수 있게 됩니다.
STR_CONFIG_SETTING_AUTORENEW_VEHICLE                            :차량이 낡으면 차량을 자동으로 교체: {STRING}
STR_CONFIG_SETTING_AUTORENEW_VEHICLE_HELPTEXT                   :이 설정을 켜면, 제한 수명에 다다른 차량이 교체 조건을 만족할 경우 자동으로 차량을 교체할 수 있게 됩니다.
STR_CONFIG_SETTING_AUTORENEW_MONTHS                             :차량이 최대 수명의 {STRING}이면 자동 교체
STR_CONFIG_SETTING_AUTORENEW_MONTHS_HELPTEXT                    :자동 교체가 필요한 차량의 상대적인 연령을 설정합니다.
STR_CONFIG_SETTING_AUTORENEW_MONTHS_VALUE_BEFORE                :{COMMA}개월 전
STR_CONFIG_SETTING_AUTORENEW_MONTHS_VALUE_AFTER                 :{COMMA}개월 후
STR_CONFIG_SETTING_AUTORENEW_MONEY                              :자동 교체를 위해 최소한으로 갖고 있어야 할 자금: {STRING}
STR_CONFIG_SETTING_AUTORENEW_MONEY_HELPTEXT                     :차량을 자동 교체하기 위해 최소한으로 있어야 하는 자금의 양을 설정합니다.
STR_CONFIG_SETTING_ERRMSG_DURATION                              :오류 메시지 표시: {STRING}
STR_CONFIG_SETTING_ERRMSG_DURATION_HELPTEXT                     :오류 메시지를 표시할 시간을 설정합니다. 일부 (중요한) 오류 메시지는 이 시간이 지나도 자동으로 사라지지 않고 수동으로 꺼야할 수도 있음을 알아두십시오.
STR_CONFIG_SETTING_ERRMSG_DURATION_VALUE                        :{COMMA}초 동안
STR_CONFIG_SETTING_HOVER_DELAY                                  :도움말 보이기: {STRING}
STR_CONFIG_SETTING_HOVER_DELAY_HELPTEXT                         :마우스를 올려놓았을 때 도움말이 뜨는데 걸리는 시간을 설정합니다. 마우스 오른쪽 클릭으로 바로 뜨도록 할 수도 있습니다.
STR_CONFIG_SETTING_HOVER_DELAY_VALUE                            :마우스를 {COMMA}밀리초 동안 올려놓기 (1밀리초 = 1/1000초)
STR_CONFIG_SETTING_HOVER_DELAY_DISABLED                         :마우스 오른쪽 클릭
STR_CONFIG_SETTING_POPULATION_IN_LABEL                          :도시 이름 옆에 도시의 인구 수를 표시함: {STRING}
STR_CONFIG_SETTING_POPULATION_IN_LABEL_HELPTEXT                 :도시 이름 옆에 도시의 인구 수를 표시합니다.
STR_CONFIG_SETTING_GRAPH_LINE_THICKNESS                         :그래프 선의 두께: {STRING}
STR_CONFIG_SETTING_GRAPH_LINE_THICKNESS_HELPTEXT                :그래프의 선 두께를 설정합니다. 얇으면 자세히 볼 수 있고, 두꺼우면 눈에 확 들어오며 색상을 분간하기가 편해집니다.
STR_CONFIG_SETTING_SHOW_NEWGRF_NAME                             :차량 구입 창에 NewGRF 이름 표시: {STRING}
STR_CONFIG_SETTING_SHOW_NEWGRF_NAME_HELPTEXT                    :차량 구입 창 맨 아래 줄에, 이 차량이 어떤 NewGRF에서 추가되는 지 해당 NewGRF의 이름을 표시해줍니다.

STR_CONFIG_SETTING_LANDSCAPE                                    :지형: {STRING}
STR_CONFIG_SETTING_LANDSCAPE_HELPTEXT                           :지형에 따라 화물과 도시 성장 요구 조건이 다른 게임 플레이 시나리오가 만들어집니다. NewGRF과 게임 스크립트를 통해 세밀한 조절이 가능합니다.
STR_CONFIG_SETTING_LAND_GENERATOR                               :지형 만들기: {STRING}
STR_CONFIG_SETTING_LAND_GENERATOR_HELPTEXT                      :오리지널 모드는 기본 그래픽 세트에 따라 다른 지형을 생성하며, 단조로운 지형을 구성합니다. 천지창조는 개선된 제어 설정을 가진 생성기로 만들어진 임의 지형(펄린 노이즈)을 구성합니다.
STR_CONFIG_SETTING_LAND_GENERATOR_ORIGINAL                      :오리지널
STR_CONFIG_SETTING_LAND_GENERATOR_TERRA_GENESIS                 :천지창조
STR_CONFIG_SETTING_TERRAIN_TYPE                                 :지형 종류: {STRING}
STR_CONFIG_SETTING_TERRAIN_TYPE_HELPTEXT                        :(천지창조 전용) 지형의 언덕 모양을 결정합니다.
STR_CONFIG_SETTING_INDUSTRY_DENSITY                             :산업시설 수: {STRING}
STR_CONFIG_SETTING_INDUSTRY_DENSITY_HELPTEXT                    :게임을 플레이하는 동안 얼마나 많은 산업시설이 생성되고 유지되어야 할 지를 설정합니다.
STR_CONFIG_SETTING_OIL_REF_EDGE_DISTANCE                        :석유 관련 산업 시설의 최대 건설 범위: 지도 맨 끝에서부터 {STRING} 이내
STR_CONFIG_SETTING_OIL_REF_EDGE_DISTANCE_HELPTEXT               :정유 공장과 유전이 맵 가장자리에서 얼마나 멀리 떨어진 곳까지 건설될 수 있는지를 나타냅니다. 섬 맵에서는 이 설정을 이용해서 해당 산업 시설이 해안에 가까이 있도록 조정할 수 있습니다. 256칸보다 큰 맵의 경우에는 이 값은 더 크게 조정됩니다.
STR_CONFIG_SETTING_SNOWLINE_HEIGHT                              :설선 고도: {STRING}
STR_CONFIG_SETTING_SNOWLINE_HEIGHT_HELPTEXT                     :아한대 기후의 설선 고도를 조절합니다. 눈은 산업시설의 생성과 도시 성장에 영향을 미칩니다.
STR_CONFIG_SETTING_ROUGHNESS_OF_TERRAIN                         :지형의 거친 정도: {STRING}
STR_CONFIG_SETTING_ROUGHNESS_OF_TERRAIN_HELPTEXT                :(천지창조 전용) 언덕의 빈도수를 선택합니다. 평탄한 지형은 개수가 적고 넓게 퍼진 언덕을 만듭니다. 거친 지형은 똑같아 보일 수 있는 많은 언덕이 생기게 됩니다.
STR_CONFIG_SETTING_ROUGHNESS_OF_TERRAIN_VERY_SMOOTH             :매우 부드럽게
STR_CONFIG_SETTING_ROUGHNESS_OF_TERRAIN_SMOOTH                  :부드럽게
STR_CONFIG_SETTING_ROUGHNESS_OF_TERRAIN_ROUGH                   :거칠게
STR_CONFIG_SETTING_ROUGHNESS_OF_TERRAIN_VERY_ROUGH              :매우 거칠게
STR_CONFIG_SETTING_VARIETY                                      :산세 험준도: {STRING}
STR_CONFIG_SETTING_VARIETY_HELPTEXT                             :(천지창조 전용) 지도가 산지와 평지를 모두 갖도록 만들 것인 지를 결정합니다. 이 설정은 지형을 더 평평하게 만드므로, 다른 설정은 '산'으로 설정하시기 바랍니다.
STR_CONFIG_SETTING_RIVER_AMOUNT                                 :강의 양: {STRING}
STR_CONFIG_SETTING_RIVER_AMOUNT_HELPTEXT                        :강을 얼마나 만들지 선택하십시오.
STR_CONFIG_SETTING_TREE_PLACER                                  :나무 배치 알고리즘: {STRING}
STR_CONFIG_SETTING_TREE_PLACER_HELPTEXT                         :지도의 나무 분포 형식을 선택하십시오. '오리지널'을 선택하면 나무가 고르게 분포되고, '향상됨'을 선택하면 나무가 군락을 이루게 됩니다.
STR_CONFIG_SETTING_TREE_PLACER_NONE                             :없음
STR_CONFIG_SETTING_TREE_PLACER_ORIGINAL                         :오리지널
STR_CONFIG_SETTING_TREE_PLACER_IMPROVED                         :향상됨
STR_CONFIG_SETTING_ROAD_SIDE                                    :자동차 통행 방향: {STRING}
STR_CONFIG_SETTING_ROAD_SIDE_HELPTEXT                           :통행방향을 선택하세요.
STR_CONFIG_SETTING_HEIGHTMAP_ROTATION                           :높이맵 회전: {STRING}
STR_CONFIG_SETTING_HEIGHTMAP_ROTATION_COUNTER_CLOCKWISE         :반시계방향
STR_CONFIG_SETTING_HEIGHTMAP_ROTATION_CLOCKWISE                 :시계방향
STR_CONFIG_SETTING_SE_FLAT_WORLD_HEIGHT                         :평지 시나리오의 평지 높이: {STRING}
STR_CONFIG_SETTING_EDGES_NOT_EMPTY                              :{WHITE}지도 북쪽 맨 가장자리에 있는 지형의 칸 한 개 이상이 비어있지 않습니다.
STR_CONFIG_SETTING_EDGES_NOT_WATER                              :{WHITE}지도 맨 가장자리에 있는 칸 한 개 이상이 물이 아닙니다.

STR_CONFIG_SETTING_STATION_SPREAD                               :역의 최대 크기: {STRING}
STR_CONFIG_SETTING_STATION_SPREAD_HELPTEXT                      :역의 최대 크기를 설정합니다. 값이 높으면 게임이 느려질 수도 있습니다.
STR_CONFIG_SETTING_SERVICEATHELIPAD                             :헬리콥터를 발착장에서 자동으로 점검: {STRING}
STR_CONFIG_SETTING_SERVICEATHELIPAD_HELPTEXT                    :공항에 격납고가 없어도 헬리콥터가 공항에 착륙할 때마다 점검을 하도록 합니다.
STR_CONFIG_SETTING_LINK_TERRAFORM_TOOLBAR                       :철도/도로/항만/공항 건설창을 띄울 때 지형 편집창도 같이 띄움: {STRING}
STR_CONFIG_SETTING_LINK_TERRAFORM_TOOLBAR_HELPTEXT              :수송 시설과 관련된 건설 창을 열 때 지형 편집 창을 같이 엽니다.
STR_CONFIG_SETTING_SMALLMAP_LAND_COLOUR                         :소형지도 창에 표시될 땅의 색상: {STRING}
STR_CONFIG_SETTING_SMALLMAP_LAND_COLOUR_HELPTEXT                :소형지도 창에 사용할 지형의 색상을 선택합니다.
STR_CONFIG_SETTING_SMALLMAP_LAND_COLOUR_GREEN                   :녹색
STR_CONFIG_SETTING_SMALLMAP_LAND_COLOUR_DARK_GREEN              :어두운 녹색
STR_CONFIG_SETTING_SMALLMAP_LAND_COLOUR_VIOLET                  :보라색
STR_CONFIG_SETTING_SCROLLMODE                                   :외부 화면 스크롤 행동: {STRING}
STR_CONFIG_SETTING_SCROLLMODE_HELPTEXT                          :지도를 스크롤 할 때의 행동을 선택합니다.
STR_CONFIG_SETTING_SCROLLMODE_DEFAULT                           :마우스 오른쪽 클릭으로 외부 화면 이동 (마우스 위치는 고정)
STR_CONFIG_SETTING_SCROLLMODE_RMB_LOCKED                        :마우스 오른쪽 클릭으로 지도 이동 (마우스 위치는 고정)
STR_CONFIG_SETTING_SCROLLMODE_RMB                               :마우스 오른쪽 클릭으로 지도 이동
STR_CONFIG_SETTING_SCROLLMODE_LMB                               :마우스 왼쪽 클릭으로 지도 이동
STR_CONFIG_SETTING_SMOOTH_SCROLLING                             :게임 화면을 이동시킬 때 부드럽게 이동: {STRING}
STR_CONFIG_SETTING_SMOOTH_SCROLLING_HELPTEXT                    :소형 지도를 클릭하여 특정 지역으로 스크롤되거나 지도 상의 특정 장소로 이동하는 경우에 주 화면이 어떻게 스크롤 되는지를 설정합니다. 이 설정을 켜면, 화면이 목표 지점까지 부드럽게 이동하고, 설정을 끄면 목표 지점으로 곧바로 넘어가게 됩니다.
STR_CONFIG_SETTING_MEASURE_TOOLTIP                              :건설도구 사용시 거리 도움말 표시: {STRING}
STR_CONFIG_SETTING_MEASURE_TOOLTIP_HELPTEXT                     :철도/도로 등의 기반시설을 건설할 때 거리와 높이 차이 등을 표시합니다
STR_CONFIG_SETTING_LIVERIES                                     :차량 종류에 따라 회사의 색상을 구분하여 표시: {STRING}
STR_CONFIG_SETTING_LIVERIES_HELPTEXT                            :회사 고유 색상을 따르지 않고 차량 종류에 따라 다른 차량 색상을 사용하는 것을 허용합니다.
STR_CONFIG_SETTING_LIVERIES_NONE                                :없음
STR_CONFIG_SETTING_LIVERIES_OWN                                 :내 회사
STR_CONFIG_SETTING_LIVERIES_ALL                                 :모든 회사
STR_CONFIG_SETTING_PREFER_TEAMCHAT                              :엔터(ENTER) 키로 같은 팀끼리 채팅: {STRING}
STR_CONFIG_SETTING_PREFER_TEAMCHAT_HELPTEXT                     :이 설정을 켜면, 멀티 플레이시 같은 회사 간의 채팅을 <CTRL+ENTER> 키 대신 <ENTER> 키로 할 수 있게 됩니다.
STR_CONFIG_SETTING_SCROLLWHEEL_SCROLLING                        :마우스 휠 동작: {STRING}
STR_CONFIG_SETTING_SCROLLWHEEL_SCROLLING_HELPTEXT               :상하좌우로 회전 가능한 마우스 휠(2차원 마우스 휠)로 지도를 스크롤할 수 있게 허용합니다.
STR_CONFIG_SETTING_SCROLLWHEEL_ZOOM                             :화면 확대/축소
STR_CONFIG_SETTING_SCROLLWHEEL_SCROLL                           :지도 스크롤
STR_CONFIG_SETTING_SCROLLWHEEL_OFF                              :끄기
STR_CONFIG_SETTING_SCROLLWHEEL_MULTIPLIER                       :지도 스크롤 속도: {STRING}
STR_CONFIG_SETTING_SCROLLWHEEL_MULTIPLIER_HELPTEXT              :마우스 휠 스크롤의 민감도를 설정합니다.
STR_CONFIG_SETTING_OSK_ACTIVATION                               :화상 키보드: {STRING}
STR_CONFIG_SETTING_OSK_ACTIVATION_HELPTEXT                      :마우스와 같은 장치만을 이용하여 입력 칸에 글자를 입력하기 위해 화상 키보드를 어떤 방식으로 띄울지 선택합니다. 이 설정은 실제 키보드가 없는 소형 기기를 사용하는 분을 위한 기능입니다.
STR_CONFIG_SETTING_OSK_ACTIVATION_DISABLED                      :사용 안 함
STR_CONFIG_SETTING_OSK_ACTIVATION_DOUBLE_CLICK                  :더블 클릭
STR_CONFIG_SETTING_OSK_ACTIVATION_SINGLE_CLICK_FOCUS            :한 번 클릭 (커서가 활성화되어 있을 때)
STR_CONFIG_SETTING_OSK_ACTIVATION_SINGLE_CLICK                  :한 번 클릭 (즉시)

STR_CONFIG_SETTING_RIGHT_MOUSE_BTN_EMU                          :오른쪽 클릭 매크로: {STRING}
STR_CONFIG_SETTING_RIGHT_MOUSE_BTN_EMU_HELPTEXT                 :오른쪽 마우스 버튼 클릭을 대신할 방법을 선택합니다.
STR_CONFIG_SETTING_RIGHT_MOUSE_BTN_EMU_COMMAND                  :커맨드 + 클릭
STR_CONFIG_SETTING_RIGHT_MOUSE_BTN_EMU_CONTROL                  :CTRL + 클릭
STR_CONFIG_SETTING_RIGHT_MOUSE_BTN_EMU_OFF                      :끄기

STR_CONFIG_SETTING_RIGHT_MOUSE_WND_CLOSE                        :오른쪽 클릭으로 창 닫기: {STRING}
STR_CONFIG_SETTING_RIGHT_MOUSE_WND_CLOSE_HELPTEXT               :창 내부를 오른쪽 클릭하여 창을 닫습니다. 오른쪽 클릭으로 도움말 표시 설정을 해제해야 합니다!

STR_CONFIG_SETTING_AUTOSAVE                                     :자동 저장: {STRING}
STR_CONFIG_SETTING_AUTOSAVE_HELPTEXT                            :게임을 자동으로 저장할 간격을 선택하십시오.

STR_CONFIG_SETTING_DATE_FORMAT_IN_SAVE_NAMES                    :저장 파일의 이름으로 {STRING} 날짜 형식을 사용합니다.
STR_CONFIG_SETTING_DATE_FORMAT_IN_SAVE_NAMES_HELPTEXT           :게임 저장 파일 이름에 사용할 날짜 형식을 선택합니다.
STR_CONFIG_SETTING_DATE_FORMAT_IN_SAVE_NAMES_LONG               :긴 (2012년 1월 1일)
STR_CONFIG_SETTING_DATE_FORMAT_IN_SAVE_NAMES_SHORT              :짧은 (2012.01.01)
STR_CONFIG_SETTING_DATE_FORMAT_IN_SAVE_NAMES_ISO                :국제표준규격 (2012-01-01)

STR_CONFIG_SETTING_PAUSE_ON_NEW_GAME                            :게임 시작 시 자동으로 일시 정지: {STRING}
STR_CONFIG_SETTING_PAUSE_ON_NEW_GAME_HELPTEXT                   :이 설정을 켜면, 새로운 게임을 시작할 때 지도를 더욱 자세히 살펴볼 수 있도록 게임을 자동으로 일시정지합니다.
STR_CONFIG_SETTING_COMMAND_PAUSE_LEVEL                          :일시 정지 상태에서 가능한 행동: {STRING}
STR_CONFIG_SETTING_COMMAND_PAUSE_LEVEL_HELPTEXT                 :게임이 일시 정지된 동안에 할 수 있는 행동을 선택합니다.
STR_CONFIG_SETTING_COMMAND_PAUSE_LEVEL_NO_ACTIONS               :아무 것도 못 함
STR_CONFIG_SETTING_COMMAND_PAUSE_LEVEL_ALL_NON_CONSTRUCTION     :모든 비건설적인 행동
STR_CONFIG_SETTING_COMMAND_PAUSE_LEVEL_ALL_NON_LANDSCAPING      :지형 편집을 제외한 모든 행동
STR_CONFIG_SETTING_COMMAND_PAUSE_LEVEL_ALL_ACTIONS              :모든 행동
STR_CONFIG_SETTING_ADVANCED_VEHICLE_LISTS                       :차량 목록에서 그룹 기능 사용: {STRING}
STR_CONFIG_SETTING_ADVANCED_VEHICLE_LISTS_HELPTEXT              :고급화된 차량 목록의 사용 여부를 설정합니다.
STR_CONFIG_SETTING_LOADING_INDICATORS                           :적재율 표시: {STRING}
STR_CONFIG_SETTING_LOADING_INDICATORS_HELPTEXT                  :적재나 하차하는 차량 위에 적재/하차율을 표시할지 말지를 선택합니다.
STR_CONFIG_SETTING_TIMETABLE_IN_TICKS                           :열차 시간표의 1일을 74틱으로 바꿔 표시: {STRING}
STR_CONFIG_SETTING_TIMETABLE_IN_TICKS_HELPTEXT                  :열차 시간표에서 열차의 운행 시간을 '일'보다 자세한 '틱'으로 표시합니다. 1일은 74틱과 같습니다.
STR_CONFIG_SETTING_TIMETABLE_SHOW_ARRIVAL_DEPARTURE             :시간표에서 출발일과 도착일 표시: {STRING}
STR_CONFIG_SETTING_TIMETABLE_SHOW_ARRIVAL_DEPARTURE_HELPTEXT    :열차 시간표에서 예상 출발 & 도착 시간을 표시합니다.
STR_CONFIG_SETTING_QUICKGOTO                                    :빠른 행선지 설정: {STRING}
STR_CONFIG_SETTING_QUICKGOTO_HELPTEXT                           :경로 창을 열면 자동으로 '행선지' 버튼을 선택하여 곧바로 행선지를 지정할 수 있도록 합니다.
STR_CONFIG_SETTING_DEFAULT_RAIL_TYPE                            :철도 형식 기본값 설정 (게임 시작/불러온 후): {STRING}
STR_CONFIG_SETTING_DEFAULT_RAIL_TYPE_HELPTEXT                   :게임을 새로 시작하거나 불러온 뒤에 사용할 철도의 종류를 선택합니다. '처음 사용 가능한 것'은 가장 오래된 철도 종류를 선택하고, '최신 기술의 철도'는 가장 최신에 나온 철도 종류를 선택하며 '가장 많이 사용한 것'은 플레이어가 가장 많이 사용한 철도 타입을 선택합니다.
STR_CONFIG_SETTING_DEFAULT_RAIL_TYPE_FIRST                      :처음 사용 가능한 것
STR_CONFIG_SETTING_DEFAULT_RAIL_TYPE_LAST                       :가장 최근에 개발된 철도
STR_CONFIG_SETTING_DEFAULT_RAIL_TYPE_MOST_USED                  :가장 많이 사용한 것
STR_CONFIG_SETTING_SHOW_TRACK_RESERVATION                       :차량의 다음 진행 경로 보여주기: {STRING}
STR_CONFIG_SETTING_SHOW_TRACK_RESERVATION_HELPTEXT              :열차가 경로 탐색 기능 때문에 폐색으로 진입할 수 없는 문제를 해결하기 위해, 열차가 진행할 경로를 별도의 어두운 색으로 표시합니다.
STR_CONFIG_SETTING_PERSISTENT_BUILDINGTOOLS                     :건설 도구를 사용 후 계속 유지: {STRING}
STR_CONFIG_SETTING_PERSISTENT_BUILDINGTOOLS_HELPTEXT            :다리, 터널 등의 건설 도구를 사용 후에도 계속 열어둔 채로 놔둡니다.
STR_CONFIG_SETTING_EXPENSES_LAYOUT                              :재정 창에서 비용을 종류별로 묶어서 표시: {STRING}
STR_CONFIG_SETTING_EXPENSES_LAYOUT_HELPTEXT                     :재정 창에 나타나는 회사 비용을 어떻게 표시할지 설정합니다.

STR_CONFIG_SETTING_SOUND_TICKER                                 :뉴스 자막: {STRING}
STR_CONFIG_SETTING_SOUND_TICKER_HELPTEXT                        :요약된 뉴스 메시지가 나타나면 효과음을 재생합니다.
STR_CONFIG_SETTING_SOUND_NEWS                                   :새로운 소식: {STRING}
STR_CONFIG_SETTING_SOUND_NEWS_HELPTEXT                          :새로운 소식을 표시할 때 효과음을 재생합니다.
STR_CONFIG_SETTING_SOUND_NEW_YEAR                               :연말: {STRING}
STR_CONFIG_SETTING_SOUND_NEW_YEAR_HELPTEXT                      :작년과 비교한 올해 회사의 성취도를 요약하면서 연말에 효과음을 재생합니다.
STR_CONFIG_SETTING_SOUND_CONFIRM                                :건설: {STRING}
STR_CONFIG_SETTING_SOUND_CONFIRM_HELPTEXT                       :성공적인 건설이나 다른 행동시 효과음을 재생합니다.
STR_CONFIG_SETTING_SOUND_CLICK                                  :버튼 클릭: {STRING}
STR_CONFIG_SETTING_SOUND_CLICK_HELPTEXT                         :버튼을 클릭할 때 효과음을 재생합니다.
STR_CONFIG_SETTING_SOUND_DISASTER                               :재앙/사고: {STRING}
STR_CONFIG_SETTING_SOUND_DISASTER_HELPTEXT                      :사고나 재앙 효과음을 재생합니다.
STR_CONFIG_SETTING_SOUND_VEHICLE                                :차량: {STRING}
STR_CONFIG_SETTING_SOUND_VEHICLE_HELPTEXT                       :차량의 효과음을 재생합니다.
STR_CONFIG_SETTING_SOUND_AMBIENT                                :주변 소리: {STRING}
STR_CONFIG_SETTING_SOUND_AMBIENT_HELPTEXT                       :주변 풍경이나 산업시설, 도시의 효과음을 재생합니다.

STR_CONFIG_SETTING_DISABLE_UNSUITABLE_BUILDING                  :사용 가능한 차량이 없을 경우 해당 기반시설 비활성화: {STRING}
STR_CONFIG_SETTING_DISABLE_UNSUITABLE_BUILDING_HELPTEXT         :이 설정을 켜면, 불필요하게 시간과 돈을 낭비하지 않도록 사용 가능한 차량이 없는 기반시설은 설치할 수 없게 됩니다.
STR_CONFIG_SETTING_MAX_TRAINS                                   :회사당 최대 열차 수: {STRING}
STR_CONFIG_SETTING_MAX_TRAINS_HELPTEXT                          :한 회사가 소유할 수 있는 열차의 최대 수를 제한합니다.
STR_CONFIG_SETTING_MAX_ROAD_VEHICLES                            :회사당 최대 자동차/전차 수: {STRING}
STR_CONFIG_SETTING_MAX_ROAD_VEHICLES_HELPTEXT                   :한 회사가 소유할 수 있는 자동차/전차의 최대 수를 제한합니다.
STR_CONFIG_SETTING_MAX_AIRCRAFT                                 :회사당 최대 항공기 수: {STRING}
STR_CONFIG_SETTING_MAX_AIRCRAFT_HELPTEXT                        :한 회사가 소유할 수 있는 항공기의 최대 수를 제한합니다.
STR_CONFIG_SETTING_MAX_SHIPS                                    :회사당 최대 선박 수: {STRING}
STR_CONFIG_SETTING_MAX_SHIPS_HELPTEXT                           :한 회사가 소유할 수 있는 선박의 최대 수를 제한합니다.

STR_CONFIG_SETTING_AI_BUILDS_TRAINS                             :컴퓨터의 철도 사용을 허가하지 않음: {STRING}
STR_CONFIG_SETTING_AI_BUILDS_TRAINS_HELPTEXT                    :이 설정을 켜면, 컴퓨터 플레이어가 철도를 사용할 수 없게 됩니다.
STR_CONFIG_SETTING_AI_BUILDS_ROAD_VEHICLES                      :컴퓨터의 자동차/전차 사용을 허가하지 않음: {STRING}
STR_CONFIG_SETTING_AI_BUILDS_ROAD_VEHICLES_HELPTEXT             :이 설정을 켜면, 컴퓨터 플레이어가 자동차나 전차를 사용할 수 없게 됩니다.
STR_CONFIG_SETTING_AI_BUILDS_AIRCRAFT                           :컴퓨터의 항공기 사용을 허가하지 않음: {STRING}
STR_CONFIG_SETTING_AI_BUILDS_AIRCRAFT_HELPTEXT                  :이 설정을 켜면, 컴퓨터 플레이어가 항공기를 사용할 수 없게 됩니다.
STR_CONFIG_SETTING_AI_BUILDS_SHIPS                              :컴퓨터의 선박 사용을 허가하지 않음: {STRING}
STR_CONFIG_SETTING_AI_BUILDS_SHIPS_HELPTEXT                     :이 설정을 켜면, 컴퓨터 플레이어가 선박을 사용할 수 없게 됩니다.

STR_CONFIG_SETTING_AI_PROFILE                                   :기본 설정 난이도: {STRING}
STR_CONFIG_SETTING_AI_PROFILE_HELPTEXT                          :무작위 인공지능이 사용할 난이도 설정이나, 인공지능 또는 게임 스크립트를 추가할 때의 난이도 초기값을 고르십시오.
STR_CONFIG_SETTING_AI_PROFILE_EASY                              :쉬움
STR_CONFIG_SETTING_AI_PROFILE_MEDIUM                            :중간
STR_CONFIG_SETTING_AI_PROFILE_HARD                              :어려움

STR_CONFIG_SETTING_AI_IN_MULTIPLAYER                            :멀티플레이에서 컴퓨터 플레이어의 참여 허용: {STRING}
STR_CONFIG_SETTING_AI_IN_MULTIPLAYER_HELPTEXT                   :멀티 플레이 게임에서 인공지능 컴퓨터 플레이어가 참여하는 것을 허용합니다.
STR_CONFIG_SETTING_SCRIPT_MAX_OPCODES                           :게임 스크립트가 중지되기 직전에 계산할 수 있는 최대 횟수: {STRING}
STR_CONFIG_SETTING_SCRIPT_MAX_OPCODES_HELPTEXT                  :게임 스크립트가 한 단계에서 계산할 수 있는 최대 계산 횟수를 설정합니다.
STR_CONFIG_SETTING_SCRIPT_MAX_MEMORY                            :스크립트당 최대 메모리 사용량: {STRING}
STR_CONFIG_SETTING_SCRIPT_MAX_MEMORY_HELPTEXT                   :강제로 종료되기 전에 단일 스크립트가 사용할 수 있는 메모리의 양입니다. 크기가 큰 맵에서는 값을 크게 설정해야할 수도 있습니다.
STR_CONFIG_SETTING_SCRIPT_MAX_MEMORY_VALUE                      :{COMMA} MiB

STR_CONFIG_SETTING_SERVINT_ISPERCENT                            :신뢰도에 따른 정비 설정: {STRING}
STR_CONFIG_SETTING_SERVINT_ISPERCENT_HELPTEXT                   :차량 점검 방식을 "마지막 점검 이후 지난 시간 (또는) 최대 신뢰도에 대한 차량 신뢰도의 일정 퍼센트 하락 여부" 중에 하나로 선택합니다.
STR_CONFIG_SETTING_SERVINT_TRAINS                               :열차에 대한 기본 점검 기준: {STRING}
STR_CONFIG_SETTING_SERVINT_TRAINS_HELPTEXT                      :열차에 따로 점검 기간이 설정되어있지 않은 경우에 사용할 기본 점검 기간을 설정합니다.
STR_CONFIG_SETTING_SERVINT_VALUE                                :{COMMA}{NBSP}일/%
STR_CONFIG_SETTING_SERVINT_DISABLED                             :사용 안 함
STR_CONFIG_SETTING_SERVINT_ROAD_VEHICLES                        :차량에 대한 기본 점검 기준: {STRING}
STR_CONFIG_SETTING_SERVINT_ROAD_VEHICLES_HELPTEXT               :차량 정비 설정을 하지 않은 경우, 기본값으로 사용할 정비 주기를 설정합니다.
STR_CONFIG_SETTING_SERVINT_AIRCRAFT                             :항공기에 대한 기본 점검 기준: {STRING}
STR_CONFIG_SETTING_SERVINT_AIRCRAFT_HELPTEXT                    :항공기에 따로 점검 기간이 설정되어있지 않은 경우에 사용할 기본 점검 기간을 설정합니다.
STR_CONFIG_SETTING_SERVINT_SHIPS                                :선박에 대한 기본 점검 기준: {STRING}
STR_CONFIG_SETTING_SERVINT_SHIPS_HELPTEXT                       :선박에 따로 점검 기간이 설정되어있지 않은 경우에 사용할 기본 점검 기간을 설정합니다.
STR_CONFIG_SETTING_NOSERVICE                                    :차량 고장 설정이 비활성화된 경우 정비하지 않음: {STRING}
STR_CONFIG_SETTING_NOSERVICE_HELPTEXT                           :이 설정을 켜면, 차량이 고장나지 않도록 설정되어 있는 경우 차량이 정비를 하러 가지 않습니다.
STR_CONFIG_SETTING_WAGONSPEEDLIMITS                             :화물차 속력 제한 적용: {STRING}
STR_CONFIG_SETTING_WAGONSPEEDLIMITS_HELPTEXT                    :이 설정을 켜면, 화물차의 속력 제한값에 따라 열차의 최대 속력을 제한합니다.
STR_CONFIG_SETTING_DISABLE_ELRAILS                              :전기 철도를 사용하지 않음: {STRING}
STR_CONFIG_SETTING_DISABLE_ELRAILS_HELPTEXT                     :이 설정을 켜면, 전기 기관차가 일반 철도에서도 달릴 수 있도록 만듭니다.

STR_CONFIG_SETTING_NEWS_ARRIVAL_FIRST_VEHICLE_OWN               :내 회사의 첫 차량 도착: {STRING}
STR_CONFIG_SETTING_NEWS_ARRIVAL_FIRST_VEHICLE_OWN_HELPTEXT      :나의 새 역사에 처음으로 차량이 도착하면 메시지로 알려줍니다.
STR_CONFIG_SETTING_NEWS_ARRIVAL_FIRST_VEHICLE_OTHER             :경쟁사의 첫 차량 도착: {STRING}
STR_CONFIG_SETTING_NEWS_ARRIVAL_FIRST_VEHICLE_OTHER_HELPTEXT    :경쟁자의 새 역사에 처음으로 차량이 도착하면 메시지로 알려줍니다.
STR_CONFIG_SETTING_NEWS_ACCIDENTS_DISASTERS                     :사고 / 재앙: {STRING}
STR_CONFIG_SETTING_NEWS_ACCIDENTS_DISASTERS_HELPTEXT            :사고나 재앙이 일어났을 때 메시지로 알려줍니다.
STR_CONFIG_SETTING_NEWS_COMPANY_INFORMATION                     :회사 정보: {STRING}
STR_CONFIG_SETTING_NEWS_COMPANY_INFORMATION_HELPTEXT            :새로운 회사가 열리거나, 파산 위기에 처했을 때 메시지로 알려줍니다.
STR_CONFIG_SETTING_NEWS_INDUSTRY_OPEN                           :산업시설 건설: {STRING}
STR_CONFIG_SETTING_NEWS_INDUSTRY_OPEN_HELPTEXT                  :새로운 산업시설이 건설되면 메시지로 알려줍니다.
STR_CONFIG_SETTING_NEWS_INDUSTRY_CLOSE                          :산업시설 폐쇄: {STRING}
STR_CONFIG_SETTING_NEWS_INDUSTRY_CLOSE_HELPTEXT                 :산업시설이 폐쇄될 때 메시지로 알려줍니다.
STR_CONFIG_SETTING_NEWS_ECONOMY_CHANGES                         :경제 변화: {STRING}
STR_CONFIG_SETTING_NEWS_ECONOMY_CHANGES_HELPTEXT                :거시적인 경제에 변화가 생기면 뉴스 메시지로 알려줍니다.
STR_CONFIG_SETTING_NEWS_INDUSTRY_CHANGES_COMPANY                :내 회사에 의한 산업시설의 생산량 변동: {STRING}
STR_CONFIG_SETTING_NEWS_INDUSTRY_CHANGES_COMPANY_HELPTEXT       :내 회사가 수송하는 산업시설의 생산량이 변하면 소식으로 알려줍니다.
STR_CONFIG_SETTING_NEWS_INDUSTRY_CHANGES_OTHER                  :경쟁사에 의한 산업시설의 생산량 변동: {STRING}
STR_CONFIG_SETTING_NEWS_INDUSTRY_CHANGES_OTHER_HELPTEXT         :경쟁사가 수송하고 있는 산업시설의 생산량이 변하면 메시지로 알려줍니다.
STR_CONFIG_SETTING_NEWS_INDUSTRY_CHANGES_UNSERVED               :다른 산업 생산물 변화: {STRING}
STR_CONFIG_SETTING_NEWS_INDUSTRY_CHANGES_UNSERVED_HELPTEXT      :아무도 수송하지 않는 산업시설의 생산량이 변하면 소식으로 알려줍니다.
STR_CONFIG_SETTING_NEWS_ADVICE                                  :내 회사의 차량에 관한 권고 / 정보: {STRING}
STR_CONFIG_SETTING_NEWS_ADVICE_HELPTEXT                         :주의를 기울여야하는 차량에 대한 메시지를 표시합니다.
STR_CONFIG_SETTING_NEWS_NEW_VEHICLES                            :새 차량: {STRING}
STR_CONFIG_SETTING_NEWS_NEW_VEHICLES_HELPTEXT                   :새로운 차량 종류를 사용할 수 있게 되면 메시지로 알려줍니다.
STR_CONFIG_SETTING_NEWS_CHANGES_ACCEPTANCE                      :역에서 받는 화물의 변경: {STRING}
STR_CONFIG_SETTING_NEWS_CHANGES_ACCEPTANCE_HELPTEXT             :역사가 받을 수 있는 화물이 변경될 경우 메시지로 알려줍니다.
STR_CONFIG_SETTING_NEWS_SUBSIDIES                               :보조금: {STRING}
STR_CONFIG_SETTING_NEWS_SUBSIDIES_HELPTEXT                      :보조금과 관련된 소식을 메시지로 알려줍니다.
STR_CONFIG_SETTING_NEWS_GENERAL_INFORMATION                     :일반 정보: {STRING}
STR_CONFIG_SETTING_NEWS_GENERAL_INFORMATION_HELPTEXT            :도로 재건축 투자나 수송 독점권의 구입 등과 같은 일반적인 사건에 대한 소식을 메시지로 알려줍니다.

STR_CONFIG_SETTING_NEWS_MESSAGES_OFF                            :끄기
STR_CONFIG_SETTING_NEWS_MESSAGES_SUMMARY                        :상태 표시줄로 알림
STR_CONFIG_SETTING_NEWS_MESSAGES_FULL                           :전체 메시지로 알림

STR_CONFIG_SETTING_COLOURED_NEWS_YEAR                           :컬러로 된 뉴스가 시작되는 해: {STRING}년
STR_CONFIG_SETTING_COLOURED_NEWS_YEAR_HELPTEXT                  :신문이 컬러로 나오게 되는 연도를 설정합니다. 이 연도 이전까지는 신문이 흑백으로 나옵니다.
STR_CONFIG_SETTING_STARTING_YEAR                                :시작 연도: {STRING}
STR_CONFIG_SETTING_ENDING_YEAR                                  :게임 종료 연도: {STRING}
STR_CONFIG_SETTING_ENDING_YEAR_HELPTEXT                         :점수를 기록할 게임 종료 연도를 설정합니다. 이 연도가 지나면, 회사의 점수가 고득점 순위표에 기록되어 표시됩니다. 하지만 플레이어는 계속해서 게임을 진행할 수 있습니다.{}이 값이 시작 연도보다 이전으로 설정되어 있다면, 고득점 순위표는 나타나지 않습니다.
STR_CONFIG_SETTING_ENDING_YEAR_VALUE                            :{NUM}
STR_CONFIG_SETTING_ENDING_YEAR_ZERO                             :안 함
STR_CONFIG_SETTING_SMOOTH_ECONOMY                               :부드러운 경제 변화 사용 (자주, 조금씩 변화): {STRING}
STR_CONFIG_SETTING_SMOOTH_ECONOMY_HELPTEXT                      :이 설정을 켜면, 1차 산업시설의 생산량이 소량으로 자주 변하게 됩니다. NewGRF로 추가한 산업시설에는 적용되지 않습니다.
STR_CONFIG_SETTING_ALLOW_SHARES                                 :다른 회사의 지분을 사는 것을 허용: {STRING}
STR_CONFIG_SETTING_ALLOW_SHARES_HELPTEXT                        :이 설정을 켜면, 회사의 지분을 거래할 수 있게 됩니다. 회사의 지분을 거래하려면 해당 회사가 어느 정도 오래되어야 합니다.
STR_CONFIG_SETTING_MIN_YEARS_FOR_SHARES                         :지분 거래를 허용할 최소 회사 나이: {STRING}
STR_CONFIG_SETTING_MIN_YEARS_FOR_SHARES_HELPTEXT                :지분을 사고 팔기 위해 필요한 회사의 최소 나이를 설정합니다.
STR_CONFIG_SETTING_FEEDER_PAYMENT_SHARE                         :환승시 벌어들이는 중간 수익의 비율: {STRING}
STR_CONFIG_SETTING_FEEDER_PAYMENT_SHARE_HELPTEXT                :더 많은 수익을 내기 위해, 수송 관계상 중간 구간에게 주어진 수익의 비율을 설정합니다.
STR_CONFIG_SETTING_DRAG_SIGNALS_DENSITY                         :신호기를 드래그로 설치하는 경우: {STRING}
STR_CONFIG_SETTING_DRAG_SIGNALS_DENSITY_HELPTEXT                :신호기를 드래그할 때, 다음 장애물(신호기, 분기점 등)을 만날 때까지 신호기가 설치될 간격을 설정합니다.
STR_CONFIG_SETTING_DRAG_SIGNALS_DENSITY_VALUE                   :{COMMA}칸 간격으로 설치
STR_CONFIG_SETTING_DRAG_SIGNALS_FIXED_DISTANCE                  :드래그할 때, 신호기 사이의 거리를 계속 고정: {STRING}
STR_CONFIG_SETTING_DRAG_SIGNALS_FIXED_DISTANCE_HELPTEXT         :신호기를 CTRL+드래그 하여 설치할 때의 행동을 선택합니다. 이 설정을 끄면, 신호기가 없는 긴 폐색을 만들지 않기 위해 터널이나 다리 주변에 먼저 신호기가 설치될 것입니다. 이 설정을 켜면, 신호기는 터널/다리와 상관없이 매 n개의 칸마다 설치될 것입니다.
STR_CONFIG_SETTING_SEMAPHORE_BUILD_BEFORE_DATE                  :전자식 신호기의 사용: {STRING}년 이후에
STR_CONFIG_SETTING_SEMAPHORE_BUILD_BEFORE_DATE_HELPTEXT         :전자식 신호기를 사용할 수 있는 연도를 설정합니다. 이 이전에는 구식 신호기만 사용 가능합니다. (두 신호기는 기능적으로는 동일하고 모습만 다릅니다.)
STR_CONFIG_SETTING_ENABLE_SIGNAL_GUI                            :신호기 설치시 신호기 선택 창을 띄움: {STRING}
STR_CONFIG_SETTING_ENABLE_SIGNAL_GUI_HELPTEXT                   :설치할 신호기 종류를 고를 수 있는 신호기 선택 창을 표시합니다. 이 설정을 끄면, 신호기 선택 창 없이 CTRL+클릭 만으로 신호기의 종류를 바꿔야 합니다.
STR_CONFIG_SETTING_DEFAULT_SIGNAL_TYPE                          :기본적으로 만들 신호기 종류: {STRING}
STR_CONFIG_SETTING_DEFAULT_SIGNAL_TYPE_HELPTEXT                 :기본으로 설치할 신호기의 종류를 선택합니다.
STR_CONFIG_SETTING_DEFAULT_SIGNAL_NORMAL                        :일반 신호기
STR_CONFIG_SETTING_DEFAULT_SIGNAL_PBS                           :경로 신호기
STR_CONFIG_SETTING_DEFAULT_SIGNAL_PBSOWAY                       :단방향 경로 신호기
STR_CONFIG_SETTING_CYCLE_SIGNAL_TYPES                           :신호기를 CTRL 클릭할 때 바뀌는 신호기의 종류: {STRING}
STR_CONFIG_SETTING_CYCLE_SIGNAL_TYPES_HELPTEXT                  :신호기 건설에서 CTRL+클릭할 때 바뀌는 신호기의 종류를 선택합니다.
STR_CONFIG_SETTING_CYCLE_SIGNAL_NORMAL                          :일반 신호기만
STR_CONFIG_SETTING_CYCLE_SIGNAL_PBS                             :경로 신호기만
STR_CONFIG_SETTING_CYCLE_SIGNAL_ALL                             :모두

STR_CONFIG_SETTING_TOWN_LAYOUT                                  :새 도시에서 사용할 도로 설계: {STRING}
STR_CONFIG_SETTING_TOWN_LAYOUT_HELPTEXT                         :도시의 도로 설계 구조를 선택합니다.
STR_CONFIG_SETTING_TOWN_LAYOUT_DEFAULT                          :기본값
STR_CONFIG_SETTING_TOWN_LAYOUT_BETTER_ROADS                     :개선된 도로
STR_CONFIG_SETTING_TOWN_LAYOUT_2X2_GRID                         :2x2 칸
STR_CONFIG_SETTING_TOWN_LAYOUT_3X3_GRID                         :3x3 칸
STR_CONFIG_SETTING_TOWN_LAYOUT_RANDOM                           :무작위
STR_CONFIG_SETTING_ALLOW_TOWN_ROADS                             :도시 스스로 도로를 건설하는 것을 허용: {STRING}
STR_CONFIG_SETTING_ALLOW_TOWN_ROADS_HELPTEXT                    :도시가 성장하기 위해 도로를 건설할 수 있도록 허용합니다. 도시 당국이 스스로 도로를 만들지 못하도록 하려면 이 설정을 끄십시오.
STR_CONFIG_SETTING_ALLOW_TOWN_LEVEL_CROSSINGS                   :도시가 회사 소유의 선로에 건널목을 만드는 것을 허용: {STRING}
STR_CONFIG_SETTING_ALLOW_TOWN_LEVEL_CROSSINGS_HELPTEXT          :도시가 회사 소유의 선로에 건널목을 건설할 수 있도록 허용합니다.
STR_CONFIG_SETTING_NOISE_LEVEL                                  :도시가 공항에서 나오는 소음을 제한하도록 함: {STRING}
STR_CONFIG_SETTING_NOISE_LEVEL_HELPTEXT                         :이 설정을 끄면, 한 도시에는 공항을 2개까지 지을 수 있습니다. 이 설정을 켜면, 한 도시에 지을 수 있는 공항의 수는 도시가 허용 가능한 소음 기준에 따라 달라집니다. 소음 기준은 도시 인구, 공항의 크기와 거리에 따라 다릅니다.
STR_CONFIG_SETTING_TOWN_FOUNDING                                :게임 도중에 도시 건설: {STRING}
STR_CONFIG_SETTING_TOWN_FOUNDING_HELPTEXT                       :플레이어가 게임 중에 새로운 도시를 설립하는 것을 허용합니다.
STR_CONFIG_SETTING_TOWN_FOUNDING_FORBIDDEN                      :금지
STR_CONFIG_SETTING_TOWN_FOUNDING_ALLOWED                        :허용
STR_CONFIG_SETTING_TOWN_FOUNDING_ALLOWED_CUSTOM_LAYOUT          :허용, 도시 구조 선택 가능
STR_CONFIG_SETTING_TOWN_CARGOGENMODE                            :도시 화물 생성: {STRING}
STR_CONFIG_SETTING_TOWN_CARGOGENMODE_HELPTEXT                   :도시의 전반적인 인구에 따라, 도시가 얼마나 많은 화물을 생산하는 지를 설정합니다.{}제곱 성장: 도시의 규모가 2배 커지면 승객을 4배 더 생산합니다.{}선형 성장: 도시의 규모가 2배 커지면 승객을 2배 더 생산합니다.
STR_CONFIG_SETTING_TOWN_CARGOGENMODE_ORIGINAL                   :제곱 (기본)
STR_CONFIG_SETTING_TOWN_CARGOGENMODE_BITCOUNT                   :선형

STR_CONFIG_SETTING_EXTRA_TREE_PLACEMENT                         :게임 진행 중에 나무가 자동적으로 번식: {STRING}
STR_CONFIG_SETTING_EXTRA_TREE_PLACEMENT_HELPTEXT                :게임 중에 나무가 자동적으로 번식하는지 여부를 조절합니다. 이 설정을 조정하면, 아열대 기후의 벌목소처럼 나무의 성장에 의존하는 산업시설에 영향을 끼칠 수 있습니다.
STR_CONFIG_SETTING_EXTRA_TREE_PLACEMENT_NONE                    :자라지 않음 {RED}(제재소에 의해 벌목될 수 있음)
STR_CONFIG_SETTING_EXTRA_TREE_PLACEMENT_RAINFOREST              :열대 우림 지역에서만
STR_CONFIG_SETTING_EXTRA_TREE_PLACEMENT_ALL                     :어디서나

STR_CONFIG_SETTING_TOOLBAR_POS                                  :주메뉴의 위치: {STRING}
STR_CONFIG_SETTING_TOOLBAR_POS_HELPTEXT                         :주 메뉴가 화면 상단의 어느 위치에 표시될지를 선택합니다.
STR_CONFIG_SETTING_STATUSBAR_POS                                :상태 표시줄의 위치: {STRING}
STR_CONFIG_SETTING_STATUSBAR_POS_HELPTEXT                       :상태 표시줄이 화면 하단의 어느 위치에 표시될지를 선택합니다.
STR_CONFIG_SETTING_SNAP_RADIUS                                  :창 자동 결합 거리: {STRING}
STR_CONFIG_SETTING_SNAP_RADIUS_HELPTEXT                         :창을 다른 가까운 창에 일정 픽셀 이상 가까이 접근시키면 자동으로 정렬되어 붙게 됩니다.
STR_CONFIG_SETTING_SNAP_RADIUS_VALUE                            :{COMMA}픽셀
STR_CONFIG_SETTING_SNAP_RADIUS_DISABLED                         :사용 안 함
STR_CONFIG_SETTING_SOFT_LIMIT                                   :고정하지 않은 창의 최대 개수: {STRING}개
STR_CONFIG_SETTING_SOFT_LIMIT_HELPTEXT                          :새로운 창을 열었을 때 공간 확보를 위해 열림 상태를 고정시키지 않은 창이 열려있을 수 있는 개수를 설정합니다.
STR_CONFIG_SETTING_SOFT_LIMIT_VALUE                             :{COMMA}
STR_CONFIG_SETTING_SOFT_LIMIT_DISABLED                          :제한 없음
STR_CONFIG_SETTING_ZOOM_MIN                                     :최대 확대 수준: {STRING}
STR_CONFIG_SETTING_ZOOM_MIN_HELPTEXT                            :게임 화면의 최대 확대 수준을 설정합니다. 화면을 더 크게 확대할 수록 더 많은 메모리가 필요합니다.
STR_CONFIG_SETTING_ZOOM_MAX                                     :최대 축소 수준: {STRING}
STR_CONFIG_SETTING_ZOOM_MAX_HELPTEXT                            :게임 화면의 최대 축소 수준을 설정합니다. 화면을 더 작게 축소할 수록 게임이 더 버벅거리게 될 수도 있습니다.
STR_CONFIG_SETTING_ZOOM_LVL_MIN                                 :4x
STR_CONFIG_SETTING_ZOOM_LVL_IN_2X                               :2x
STR_CONFIG_SETTING_ZOOM_LVL_NORMAL                              :기본값
STR_CONFIG_SETTING_ZOOM_LVL_OUT_2X                              :2x
STR_CONFIG_SETTING_ZOOM_LVL_OUT_4X                              :4x
STR_CONFIG_SETTING_ZOOM_LVL_OUT_8X                              :8x
STR_CONFIG_SETTING_TOWN_GROWTH                                  :도시 성장 속도: {STRING}
STR_CONFIG_SETTING_TOWN_GROWTH_HELPTEXT                         :도시의 성장 속도를 설정합니다.
STR_CONFIG_SETTING_TOWN_GROWTH_NONE                             :없음
STR_CONFIG_SETTING_TOWN_GROWTH_SLOW                             :느림
STR_CONFIG_SETTING_TOWN_GROWTH_NORMAL                           :보통
STR_CONFIG_SETTING_TOWN_GROWTH_FAST                             :빠름
STR_CONFIG_SETTING_TOWN_GROWTH_VERY_FAST                        :매우 빠름
STR_CONFIG_SETTING_LARGER_TOWNS                                 :대도시가 되는 도시의 비율: {STRING}
STR_CONFIG_SETTING_LARGER_TOWNS_HELPTEXT                        :대도시가 되는 도시의 양을 설정합니다. 대도시는 더 크고 빠르게 성장합니다.
STR_CONFIG_SETTING_LARGER_TOWNS_VALUE                           :{COMMA}개 중에 1개
STR_CONFIG_SETTING_LARGER_TOWNS_DISABLED                        :없음
STR_CONFIG_SETTING_CITY_SIZE_MULTIPLIER                         :초기 대도시 크기 비율: 일반 도시보다 {STRING}배 크게 시작
STR_CONFIG_SETTING_CITY_SIZE_MULTIPLIER_HELPTEXT                :게임을 시작했을 때 일반 도시에 대한 대도시의 평균 크기를 설정합니다.

STR_CONFIG_SETTING_LINKGRAPH_INTERVAL                           :분배 상태를 매 {STRING}일 마다 갱신
STR_CONFIG_SETTING_LINKGRAPH_INTERVAL_HELPTEXT                  :다음 연결 상태를 재계산하기까지의 시간입니다. 한 번의 재계산할 때마다 그래프의 한 요소를 위한 계획을 계산합니다. 이는 이 설정의 X값에 따라 모든 그래프가 매 X일마다 갱신되는 것이 아니라는 것을 뜻합니다. 일부 요소만 재계산된다는 뜻입니다. 값이 작으면 작을 수록 CPU가 계산해야 할 횟수가 늘어납니다. 값을 크게 설정할 수록 화물 분배 상태가 새롭게 지정되는 데 더 오랜 시간이 걸립니다.
STR_CONFIG_SETTING_LINKGRAPH_TIME                               :화물 분배 연결 상태를 {STRING}일마다 다시 계산
STR_CONFIG_SETTING_LINKGRAPH_TIME_HELPTEXT                      :각 연결 상태 요소의 재계산을 위해 필요한 시간입니다. 재계산이 시작될 때, 이 날짜만큼 작동하는 스레드가 생성됩니다. 이 값이 작으면 작을수록, 스레드가 끝나야할 때에 스레드가 끝나지 않게 됩니다. 그러면 게임이 랙에 걸려 멈추게 됩니다. 값을 크게 설정할수록 경로가 바뀔 때 분배 상태가 업데이트 되는 시간이 오래 걸리게 됩니다.
STR_CONFIG_SETTING_DISTRIBUTION_MANUAL                          :수동
STR_CONFIG_SETTING_DISTRIBUTION_ASYMMETRIC                      :불균형
STR_CONFIG_SETTING_DISTRIBUTION_SYMMETRIC                       :균형
STR_CONFIG_SETTING_DISTRIBUTION_PAX                             :승객에 대한 분배 형식: {STRING}
STR_CONFIG_SETTING_DISTRIBUTION_PAX_HELPTEXT                    :"균형"은 A역에서 B역으로 가려는 승객의 수가 B에서 A로 가려는 승객의 수와 비슷하다는 뜻입니다. "불균형"은 승객이 아무 방향이나 임의의 양만큼 가게 됨을 뜻합니다. "수동"은 자동적인 승객 분배가 일어나지 않고 기존 방식을 사용하겠음을 뜻합니다.
STR_CONFIG_SETTING_DISTRIBUTION_MAIL                            :우편에 대한 분배 형식: {STRING}
STR_CONFIG_SETTING_DISTRIBUTION_MAIL_HELPTEXT                   :"균형"은 A역에서 B역으로 가려는 우편물의 수가 B에서 A로 가려는 우편물의 수와 비슷하다는 뜻입니다. "불균형"은 우편물이 아무 방향이나 임의의 양만큼 가게 됨을 뜻합니다. "수동"은 자동적인 우편물 분배가 일어나지 않고 기존 방식을 사용하겠음을 뜻합니다.
STR_CONFIG_SETTING_DISTRIBUTION_ARMOURED                        :장갑 화물에 대한 분배 형식: {STRING}
STR_CONFIG_SETTING_DISTRIBUTION_ARMOURED_HELPTEXT               :장갑 화물은 온대 기후의 귀금속, 아열대 기후의 다이아몬드 또는 아한대 기후의 금을 말합니다. NewGRF을 사용하면 달라질 수 있습니다. "균형"은 A역에서 B역으로 가려는 화물의 수가 B에서 A로 가려는 화물의 수와 비슷하다는 뜻입니다. "불균형"은 화물이 아무 방향이나 임의의 양만큼 가게 됨을 뜻합니다. "수동"은 자동적인 화물 분배가 일어나지 않고 기존 방식을 사용하겠음을 뜻합니다. 아한대 기후에서는 균형으로 설정하면 은행이 금광으로 금을 보내지 않으려 하기 때문에 불균형이나 수동으로 설정하는 것을 추천합니다. 온대 기후나 아열대 기후에서는 은행이 일부 적재한 귀금속을 원래 은행으로 보내려고 하기 때문에 균형을 선택해도 됩니다.
STR_CONFIG_SETTING_DISTRIBUTION_DEFAULT                         :다른 화물에 대한 분배 형식: {STRING}
STR_CONFIG_SETTING_DISTRIBUTION_DEFAULT_HELPTEXT                :"불균형"은 화물이 아무 방향이나 임의의 양만큼 가게 됨을 뜻합니다. "수동"은 자동적인 화물 분배가 일어나지 않고 기존 방식을 사용하겠음을 뜻합니다. 특별한 이유가 없는 한, "불균형"이나 "수동"으로 설정하십시오.
STR_CONFIG_SETTING_LINKGRAPH_ACCURACY                           :분배 정확도: {STRING}
STR_CONFIG_SETTING_LINKGRAPH_ACCURACY_HELPTEXT                  :값이 높으면 높을수록 CPU가 연결 상태를 계산하는 시간이 더 오래 걸립니다. 만약 이 시간이 너무 오래 걸리면 랙 현상이 나타날 것입니다. 하지만, 낮은 값으로 설정하면 분배가 부정확하게 일어나서, 화물이 원하는 곳으로 분배되지 않을 수 있습니다.
STR_CONFIG_SETTING_DEMAND_DISTANCE                              :거리에 따른 수요 효과: {STRING}
STR_CONFIG_SETTING_DEMAND_DISTANCE_HELPTEXT                     :이 값을 0보다 크게 설정하면, 어떤 화물이 있는 A역과 목적지가 될 수 있는 역 B 사이의 거리는 A에서 B로 가는 화물의 양에 영향을 미치게 됩니다. A역에서 B역이 더 멀리 떨어질 수록 이동하는 화물의 양은 적어질 것입니다. 값이 크면 클 수록 화물은 멀리 이동하지 않고 가까운 역으로 가게 됩니다.
STR_CONFIG_SETTING_DEMAND_SIZE                                  :균형 모드에서 되돌아오는 화물의 양: {STRING}
STR_CONFIG_SETTING_DEMAND_SIZE_HELPTEXT                         :이 값을 100%보다 작게 설정할 수록 균형 분배는 불균형 분배와 비슷해집니다. 특정 양의 화물을 역으로 보내면 그보다 더 적은 화물이 강제로 되돌아오게 됩니다. 이 값을 0%로 설정하면 균형 분배는 불균형 분배와 똑같습니다.
STR_CONFIG_SETTING_SHORT_PATH_SATURATION                        :다음으로 짧은 경로를 사용하기 위한 경로의 포화도: {STRING}
STR_CONFIG_SETTING_SHORT_PATH_SATURATION_HELPTEXT               :종종 두 역 사이에는 여러 가지 경로가 존재할 수 있습니다. 이 경우, 화물 분배 기능은 먼저 가장 짧은 경로로 화물을 보내고, 그 경로가 포화 상태에 이르면 그 다음으로 짧은 경로를 사용하는 식으로 화물을 분배합니다. 포화도는 경로의 수송 능력과 예정 사용량을 추정하여 계산됩니다. 일단 모든 경로가 포화 상태가 되었는데 아직 수요가 남아있다면, 수송 능력이 높은 경로를 사용하면서 모든 경로를 과부하 상태로 만들게 됩니다. 하지만, 이 알고리즘은 수송량을 대부분 정확히 추정하지는 않습니다. 이 설정을 이용해서, 화물 분배 기능이 짧은 경로의 포화 상태가 몇 퍼센트가 되어야 다음으로 짧은 경로에 화물을 분배할 것인지를 지정할 수 있습니다. 과대평가된 수송량의 경우 너무 붐비는 역이 생기지 않도록 하기 위해서는 이 값을 100%보다 작게 설정하십시오.

STR_CONFIG_SETTING_LOCALISATION_UNITS_VELOCITY                  :속력 단위: {STRING}
STR_CONFIG_SETTING_LOCALISATION_UNITS_VELOCITY_HELPTEXT         :속력를 표시할 때 선택한 단위를 사용하여 나타냅니다.
STR_CONFIG_SETTING_LOCALISATION_UNITS_VELOCITY_IMPERIAL         :임페리얼법 (mph)
STR_CONFIG_SETTING_LOCALISATION_UNITS_VELOCITY_METRIC           :미터법 (km/h)
STR_CONFIG_SETTING_LOCALISATION_UNITS_VELOCITY_SI               :국제표준규격 (m/s)

STR_CONFIG_SETTING_LOCALISATION_UNITS_POWER                     :차량의 힘 단위: {STRING}
STR_CONFIG_SETTING_LOCALISATION_UNITS_POWER_HELPTEXT            :출력할 차량의 힘 단위를 선택합니다.
STR_CONFIG_SETTING_LOCALISATION_UNITS_POWER_IMPERIAL            :임페리얼법 (마력)
STR_CONFIG_SETTING_LOCALISATION_UNITS_POWER_METRIC              :미터법 (마력)
STR_CONFIG_SETTING_LOCALISATION_UNITS_POWER_SI                  :국제표준규격 (kW)

STR_CONFIG_SETTING_LOCALISATION_UNITS_WEIGHT                    :무게 단위: {STRING}
STR_CONFIG_SETTING_LOCALISATION_UNITS_WEIGHT_HELPTEXT           :무게를 표시할 때 선택한 단위를 사용하여 나타냅니다.
STR_CONFIG_SETTING_LOCALISATION_UNITS_WEIGHT_IMPERIAL           :임페리얼법 (미국 톤)
STR_CONFIG_SETTING_LOCALISATION_UNITS_WEIGHT_METRIC             :미터법 (톤)
STR_CONFIG_SETTING_LOCALISATION_UNITS_WEIGHT_SI                 :국제표준규격 (kg)

STR_CONFIG_SETTING_LOCALISATION_UNITS_VOLUME                    :부피 단위: {STRING}
STR_CONFIG_SETTING_LOCALISATION_UNITS_VOLUME_HELPTEXT           :부피를 표시할 때 선택한 단위를 사용하여 나타냅니다.
STR_CONFIG_SETTING_LOCALISATION_UNITS_VOLUME_IMPERIAL           :임페리얼법 (갤런)
STR_CONFIG_SETTING_LOCALISATION_UNITS_VOLUME_METRIC             :미터법 (리터)
STR_CONFIG_SETTING_LOCALISATION_UNITS_VOLUME_SI                 :국제표준규격 (m³)

STR_CONFIG_SETTING_LOCALISATION_UNITS_FORCE                     :견인 효과 단위: {STRING}
STR_CONFIG_SETTING_LOCALISATION_UNITS_FORCE_HELPTEXT            :견인 효과(견인력)를 표시할 때 선택한 단위를 사용하여 나타냅니다.
STR_CONFIG_SETTING_LOCALISATION_UNITS_FORCE_IMPERIAL            :임페리얼법 (파운드중)
STR_CONFIG_SETTING_LOCALISATION_UNITS_FORCE_METRIC              :미터법 (kgf)
STR_CONFIG_SETTING_LOCALISATION_UNITS_FORCE_SI                  :국제표준규격 (kN)

STR_CONFIG_SETTING_LOCALISATION_UNITS_HEIGHT                    :높이 단위: {STRING}
STR_CONFIG_SETTING_LOCALISATION_UNITS_HEIGHT_HELPTEXT           :높이를 표시할 때 선택한 단위를 사용하여 나타냅니다.
STR_CONFIG_SETTING_LOCALISATION_UNITS_HEIGHT_IMPERIAL           :임페리얼법 (ft)
STR_CONFIG_SETTING_LOCALISATION_UNITS_HEIGHT_METRIC             :미터법 (m)
STR_CONFIG_SETTING_LOCALISATION_UNITS_HEIGHT_SI                 :국제표준규격 (m)

STR_CONFIG_SETTING_LOCALISATION                                 :{ORANGE}단위 설정
STR_CONFIG_SETTING_GRAPHICS                                     :{ORANGE}그래픽
STR_CONFIG_SETTING_SOUND                                        :{ORANGE}효과음
STR_CONFIG_SETTING_INTERFACE                                    :{ORANGE}인터페이스
STR_CONFIG_SETTING_INTERFACE_GENERAL                            :{ORANGE}일반
STR_CONFIG_SETTING_INTERFACE_VIEWPORTS                          :{ORANGE}게임 화면
STR_CONFIG_SETTING_INTERFACE_CONSTRUCTION                       :{ORANGE}건설
STR_CONFIG_SETTING_ADVISORS                                     :{ORANGE}뉴스 / 정보
STR_CONFIG_SETTING_COMPANY                                      :{ORANGE}회사
STR_CONFIG_SETTING_ACCOUNTING                                   :{ORANGE}회계
STR_CONFIG_SETTING_VEHICLES                                     :{ORANGE}차량
STR_CONFIG_SETTING_VEHICLES_PHYSICS                             :{ORANGE}물리
STR_CONFIG_SETTING_VEHICLES_ROUTING                             :{ORANGE}경로
STR_CONFIG_SETTING_LIMITATIONS                                  :{ORANGE}제한
STR_CONFIG_SETTING_ACCIDENTS                                    :{ORANGE}재앙 / 사고
STR_CONFIG_SETTING_GENWORLD                                     :{ORANGE}세계 제작
STR_CONFIG_SETTING_ENVIRONMENT                                  :{ORANGE}환경
STR_CONFIG_SETTING_ENVIRONMENT_AUTHORITIES                      :{ORANGE}지역 당국
STR_CONFIG_SETTING_ENVIRONMENT_TOWNS                            :{ORANGE}도시
STR_CONFIG_SETTING_ENVIRONMENT_INDUSTRIES                       :{ORANGE}산업시설
STR_CONFIG_SETTING_ENVIRONMENT_CARGODIST                        :{ORANGE}화물 분배
STR_CONFIG_SETTING_AI                                           :{ORANGE}경쟁자
STR_CONFIG_SETTING_AI_NPC                                       :{ORANGE}컴퓨터 플레이어

STR_CONFIG_SETTING_PATHFINDER_NPF                               :NPF
STR_CONFIG_SETTING_PATHFINDER_YAPF_RECOMMENDED                  :YAPF {BLUE}(권장)

STR_CONFIG_SETTING_PATHFINDER_FOR_TRAINS                        :열차에 사용할 경로 탐색법: {STRING}
STR_CONFIG_SETTING_PATHFINDER_FOR_TRAINS_HELPTEXT               :열차에 사용할 경로 탐색 방법을 선택합니다.
STR_CONFIG_SETTING_PATHFINDER_FOR_ROAD_VEHICLES                 :자동차/전차에 사용할 경로 탐색법: {STRING}
STR_CONFIG_SETTING_PATHFINDER_FOR_ROAD_VEHICLES_HELPTEXT        :자동차/전차에 사용할 경로 탐색 방법을 선택합니다.
STR_CONFIG_SETTING_PATHFINDER_FOR_SHIPS                         :선박에 사용할 경로 탐색법: {STRING}
STR_CONFIG_SETTING_PATHFINDER_FOR_SHIPS_HELPTEXT                :선박에 사용할 경로 탐색 방법을 선택합니다.
STR_CONFIG_SETTING_REVERSE_AT_SIGNALS                           :신호기 앞에서 회차: {STRING}
STR_CONFIG_SETTING_REVERSE_AT_SIGNALS_HELPTEXT                  :열차가 신호기 앞에서 너무 오래 기다리면 뒤로 되돌아갈 수 있도록 허용합니다.

STR_CONFIG_SETTING_QUERY_CAPTION                                :{WHITE}설정값 변경

# Config errors
STR_CONFIG_ERROR                                                :{WHITE}설정 파일에서 오류 발생
STR_CONFIG_ERROR_ARRAY                                          :{WHITE}... 배열 '{STRING}'에서 오류 발생
STR_CONFIG_ERROR_INVALID_VALUE                                  :{WHITE}... '{1:STRING}'에 잘못된 값('{0:STRING}')이 지정되었습니다.
STR_CONFIG_ERROR_TRAILING_CHARACTERS                            :{WHITE}... '{STRING}' 설정의 끝에 후행 문자가 있습니다.
STR_CONFIG_ERROR_DUPLICATE_GRFID                                :{WHITE}... NewGRF '{STRING}' 무시중: '{STRING}'{G 1 "과" "와"} GRF ID가 겹침
STR_CONFIG_ERROR_INVALID_GRF                                    :{WHITE}... 유효하지 않은 NewGRF '{STRING}' 무시중: {STRING}
STR_CONFIG_ERROR_INVALID_GRF_NOT_FOUND                          :찾을 수 없음
STR_CONFIG_ERROR_INVALID_GRF_UNSAFE                             :사용하기에 불안함
STR_CONFIG_ERROR_INVALID_GRF_SYSTEM                             :NewGRF 시스템
STR_CONFIG_ERROR_INVALID_GRF_INCOMPATIBLE                       :현재 OpenTTD 버전과 맞지 않음
STR_CONFIG_ERROR_INVALID_GRF_UNKNOWN                            :알 수 없음
STR_CONFIG_ERROR_INVALID_SAVEGAME_COMPRESSION_LEVEL             :{WHITE}... 압축 레벨 '{STRING}' : 유효하지 않습니다
STR_CONFIG_ERROR_INVALID_SAVEGAME_COMPRESSION_ALGORITHM         :{WHITE}... '{STRING}' 형식으로 게임을 저장할 수 없습니다. '{STRING}' 형식으로 변환합니다
STR_CONFIG_ERROR_INVALID_BASE_GRAPHICS_NOT_FOUND                :{WHITE}... 기본 그래픽 세트({STRING})가 무시되었습니다: 파일을 찾을 수 없습니다.
STR_CONFIG_ERROR_INVALID_BASE_SOUNDS_NOT_FOUND                  :{WHITE}... 기본 효과음 세트({STRING})가 무시되었습니다: 파일을 찾을 수 없습니다.
STR_CONFIG_ERROR_INVALID_BASE_MUSIC_NOT_FOUND                   :{WHITE}... 기본 배경음 세트({STRING})가 무시되었습니다: 파일을 찾을 수 없습니다.
STR_CONFIG_ERROR_OUT_OF_MEMORY                                  :{WHITE}메모리 초과
STR_CONFIG_ERROR_SPRITECACHE_TOO_BIG                            :{WHITE}{BYTES}의 스프라이트 캐시 할당에 실패하였습니다. 스프라이트 캐시 용량이 {BYTES}로 감소합니다. 이는 OpenTTD의 성능을 저하시킬 것입니다. 메모리 요구사항을 낮추려면 32bpp를 비활성화하거나 화면 확대 설정을 기본값에 가깝게 조절하십시오.

# Intro window
STR_INTRO_CAPTION                                               :{WHITE}OpenTTD {REV}

STR_INTRO_NEW_GAME                                              :{BLACK}새 게임
STR_INTRO_LOAD_GAME                                             :{BLACK}불러오기
STR_INTRO_PLAY_SCENARIO                                         :{BLACK}시나리오 플레이
STR_INTRO_PLAY_HEIGHTMAP                                        :{BLACK}높이맵 플레이
STR_INTRO_SCENARIO_EDITOR                                       :{BLACK}시나리오 에디터
STR_INTRO_MULTIPLAYER                                           :{BLACK}멀티 플레이

STR_INTRO_GAME_OPTIONS                                          :{BLACK}게임 설정
STR_INTRO_HIGHSCORE                                             :{BLACK}고득점 순위표
STR_INTRO_CONFIG_SETTINGS_TREE                                  :{BLACK}설정
STR_INTRO_NEWGRF_SETTINGS                                       :{BLACK}NewGRF 설정
STR_INTRO_ONLINE_CONTENT                                        :{BLACK}온라인 콘텐츠 다운로드
STR_INTRO_SCRIPT_SETTINGS                                       :{BLACK}인공지능/게임 스크립트 설정
STR_INTRO_QUIT                                                  :{BLACK}종료

STR_INTRO_TOOLTIP_NEW_GAME                                      :{BLACK}새 게임을 시작합니다.{}CTRL+클릭하시면 지도 설정을 건너뛰고 바로 시작합니다.
STR_INTRO_TOOLTIP_LOAD_GAME                                     :{BLACK}저장한 게임을 불러옵니다.
STR_INTRO_TOOLTIP_PLAY_HEIGHTMAP                                :{BLACK}높이맵을 지형으로 사용하여, 새로운 게임을 시작합니다.
STR_INTRO_TOOLTIP_PLAY_SCENARIO                                 :{BLACK}사용자 시나리오로 새 게임을 시작합니다
STR_INTRO_TOOLTIP_SCENARIO_EDITOR                               :{BLACK}사용자 게임/시나리오를 만듭니다
STR_INTRO_TOOLTIP_MULTIPLAYER                                   :{BLACK}멀티 플레이 게임을 시작합니다

STR_INTRO_TOOLTIP_TEMPERATE                                     :{BLACK}온대 기후 선택
STR_INTRO_TOOLTIP_SUB_ARCTIC_LANDSCAPE                          :{BLACK}아한대 기후 선택
STR_INTRO_TOOLTIP_SUB_TROPICAL_LANDSCAPE                        :{BLACK}아열대 기후 선택
STR_INTRO_TOOLTIP_TOYLAND_LANDSCAPE                             :{BLACK}장난감나라 선택

STR_INTRO_TOOLTIP_GAME_OPTIONS                                  :{BLACK}게임 기본 설정 창을 보여줍니다.
STR_INTRO_TOOLTIP_HIGHSCORE                                     :{BLACK}고득점 순위표를 보여줍니다.
STR_INTRO_TOOLTIP_CONFIG_SETTINGS_TREE                          :{BLACK}설정 창을 엽니다.
STR_INTRO_TOOLTIP_NEWGRF_SETTINGS                               :{BLACK}NewGRF 설정 창을 엽니다.
STR_INTRO_TOOLTIP_ONLINE_CONTENT                                :{BLACK}새로 나왔거나 업데이트된 콘텐츠를 체크하여 다운로드합니다.
STR_INTRO_TOOLTIP_SCRIPT_SETTINGS                               :{BLACK}인공지능/게임 스크립트 설정창을 엽니다.
STR_INTRO_TOOLTIP_QUIT                                          :{BLACK}'OpenTTD'를 종료합니다.

STR_INTRO_BASESET                                               :{BLACK}현재 선택된 기본 그래픽 세트에는 {NUM}개의 스프라이트가 빠져있습니다. 기본 세트를 업데이트하세요.
STR_INTRO_TRANSLATION                                           :{BLACK}이 버전의 OpenTTD는 {NUM}개의 문장이 한국어로 번역되지 않았습니다. OpenTTD가 더욱 발전할 수 있도록 번역에 참여하세요. 자세한 사항은 readme.txt를 참고하세요.

# Quit window
STR_QUIT_CAPTION                                                :{WHITE}종료
STR_QUIT_ARE_YOU_SURE_YOU_WANT_TO_EXIT_OPENTTD                  :{YELLOW}정말 이 게임을 끝내고 {STRING}{G 0 "으" ""}로 돌아가시겠습니까?
STR_QUIT_YES                                                    :{BLACK}예
STR_QUIT_NO                                                     :{BLACK}아니요

# Supported OSes
STR_OSNAME_WINDOWS                                              :{G=f}Windows
STR_OSNAME_UNIX                                                 :{G=f}Unix
STR_OSNAME_OSX                                                  :{G=f}OS{NBSP}X
STR_OSNAME_HAIKU                                                :{G=f}Haiku
STR_OSNAME_OS2                                                  :{G=f}OS/2
STR_OSNAME_SUNOS                                                :{G=f}SunOS

# Abandon game
STR_ABANDON_GAME_CAPTION                                        :{WHITE}게임 그만하기
STR_ABANDON_GAME_QUERY                                          :{YELLOW}정말 이 게임을 종료하고 메인으로 이동하시겠습니까?
STR_ABANDON_SCENARIO_QUERY                                      :{YELLOW}정말 이 시나리오를 종료하시겠습니까?

# Cheat window
STR_CHEATS                                                      :{WHITE}치트
STR_CHEATS_TOOLTIP                                              :{BLACK}체크박스의 체크 표시는 이전에 이 치트를 사용했는지 여부를 나타냅니다.
STR_CHEATS_WARNING                                              :{BLACK}경고! 치트는 경쟁자를 속이는 행위입니다. 치트를 사용한 기록은 절대 지워지지 않음을 명심하십시오.
STR_CHEAT_MONEY                                                 :{LTBLUE}재정을 {CURRENCY_LONG} 만큼 증가
STR_CHEAT_CHANGE_COMPANY                                        :{LTBLUE}다음 회사로 플레이: {ORANGE}{COMMA}
STR_CHEAT_EXTRA_DYNAMITE                                        :{LTBLUE}마법 불도저 (산업시설이나 옮길 수 없는 건물 제거): {ORANGE}{STRING}
STR_CHEAT_CROSSINGTUNNELS                                       :{LTBLUE}터널 교차 허용: {ORANGE}{STRING}
STR_CHEAT_NO_JETCRASH                                           :{LTBLUE}대형 항공기가 소형 공항에서 (자주) 충돌하지 않게 함: {ORANGE}{STRING}
STR_CHEAT_EDIT_MAX_HL                                           :{LTBLUE}최대 지형 고도값 수정: {ORANGE}{NUM}
STR_CHEAT_EDIT_MAX_HL_QUERY_CAPT                                :{WHITE}최대 지형 높이값을 수정합니다.
STR_CHEAT_SWITCH_CLIMATE_TEMPERATE_LANDSCAPE                    :온대 기후
STR_CHEAT_SWITCH_CLIMATE_SUB_ARCTIC_LANDSCAPE                   :아한대 기후
STR_CHEAT_SWITCH_CLIMATE_SUB_TROPICAL_LANDSCAPE                 :아열대 기후
STR_CHEAT_SWITCH_CLIMATE_TOYLAND_LANDSCAPE                      :장난감나라
STR_CHEAT_CHANGE_DATE                                           :{LTBLUE}날짜 변경: {ORANGE}{DATE_SHORT}
STR_CHEAT_CHANGE_DATE_QUERY_CAPT                                :{WHITE}현재의 연도를 변경
STR_CHEAT_SETUP_PROD                                            :{LTBLUE}1차 산업시설 생산량 조절 허용: {ORANGE}{STRING}

# Livery window
STR_LIVERY_CAPTION                                              :{WHITE}{COMPANY} - 색상

STR_LIVERY_GENERAL_TOOLTIP                                      :{BLACK}기본 색상 선택
STR_LIVERY_TRAIN_TOOLTIP                                        :{BLACK}열차 색상 선택
STR_LIVERY_ROAD_VEHICLE_TOOLTIP                                 :{BLACK}차량 색상 선택
STR_LIVERY_SHIP_TOOLTIP                                         :{BLACK}선박 색상 선택
STR_LIVERY_AIRCRAFT_TOOLTIP                                     :{BLACK}항공기 색상 선택
STR_LIVERY_PRIMARY_TOOLTIP                                      :{BLACK}선택한 색상을 1차 색상으로 선택합니다. CTRL+클릭하면 모든 항목에 적용됩니다.
STR_LIVERY_SECONDARY_TOOLTIP                                    :{BLACK}선택한 색상을 2차 색상으로 선택합니다. CTRL+클릭하면 모든 항목에 적용됩니다.
STR_LIVERY_PANEL_TOOLTIP                                        :{BLACK}색상 조합을 바꾸려면 선택하세요. 2개 이상 선택하려면 CTRL+클릭하세요. 네모를 클릭하여 체크하면 해당 색상 조합을 사용하게 됩니다.

STR_LIVERY_DEFAULT                                              :기본 색상
STR_LIVERY_STEAM                                                :{G=f}증기 기관차
STR_LIVERY_DIESEL                                               :{G=f}디젤 기관차
STR_LIVERY_ELECTRIC                                             :{G=f}전기 기관차
STR_LIVERY_MONORAIL                                             :{G=m}모노레일 기관차
STR_LIVERY_MAGLEV                                               :{G=m}자기부상 기관차
STR_LIVERY_DMU                                                  :{G=f}DMU
STR_LIVERY_EMU                                                  :{G=f}EMU
STR_LIVERY_PASSENGER_WAGON_STEAM                                :{G=f}객차 (증기)
STR_LIVERY_PASSENGER_WAGON_DIESEL                               :{G=f}객차 (디젤)
STR_LIVERY_PASSENGER_WAGON_ELECTRIC                             :{G=f}객차 (전기)
STR_LIVERY_PASSENGER_WAGON_MONORAIL                             :{G=f}객차 (모노레일)
STR_LIVERY_PASSENGER_WAGON_MAGLEV                               :{G=f}객차 (자기부상)
STR_LIVERY_FREIGHT_WAGON                                        :{G=f}화물차
STR_LIVERY_BUS                                                  :{G=f}버스
STR_LIVERY_TRUCK                                                :{G=m}트럭
STR_LIVERY_PASSENGER_SHIP                                       :{G=m}여객선
STR_LIVERY_FREIGHT_SHIP                                         :{G=m}화물선
STR_LIVERY_HELICOPTER                                           :{G=f}헬리콥터
STR_LIVERY_SMALL_PLANE                                          :{G=f}소형 항공기
STR_LIVERY_LARGE_PLANE                                          :{G=f}대형 항공기
STR_LIVERY_PASSENGER_TRAM                                       :{G=f}승객 전차
STR_LIVERY_FREIGHT_TRAM                                         :{G=f}화물 전차

# Face selection window
STR_FACE_CAPTION                                                :{WHITE}얼굴 선택
STR_FACE_CANCEL_TOOLTIP                                         :{BLACK}새 얼굴 선택을 취소합니다.
STR_FACE_OK_TOOLTIP                                             :{BLACK}이 얼굴을 선택합니다.
STR_FACE_RANDOM                                                 :{BLACK}무작위화

STR_FACE_MALE_BUTTON                                            :{BLACK}남성
STR_FACE_MALE_TOOLTIP                                           :{BLACK}남성 얼굴 선택
STR_FACE_FEMALE_BUTTON                                          :{BLACK}여성
STR_FACE_FEMALE_TOOLTIP                                         :{BLACK}여성 얼굴 선택
STR_FACE_NEW_FACE_BUTTON                                        :{BLACK}새 얼굴
STR_FACE_NEW_FACE_TOOLTIP                                       :{BLACK}얼굴을 만듭니다.
STR_FACE_ADVANCED                                               :{BLACK}고급
STR_FACE_ADVANCED_TOOLTIP                                       :{BLACK}고급 얼굴 선택 모드로 전환
STR_FACE_SIMPLE                                                 :{BLACK}간단
STR_FACE_SIMPLE_TOOLTIP                                         :{BLACK}간편 얼굴 선택 모드로 전환
STR_FACE_LOAD                                                   :{BLACK}불러오기
STR_FACE_LOAD_TOOLTIP                                           :{BLACK}즐겨찾는 얼굴 불러오기
STR_FACE_LOAD_DONE                                              :{WHITE}당신이 즐겨찾는 얼굴을 OpenTTD 설정 파일로부터 불러왔습니다.
STR_FACE_FACECODE                                               :{BLACK}플레이어 얼굴 번호
STR_FACE_FACECODE_TOOLTIP                                       :{BLACK}플레이어 얼굴 번호 보기/설정
STR_FACE_FACECODE_CAPTION                                       :{WHITE}플레이어 얼굴 번호 보기/설정
STR_FACE_FACECODE_SET                                           :{WHITE}새 얼굴 번호 코드가 설정되었습니다.
STR_FACE_FACECODE_ERR                                           :{WHITE}플레이어 얼굴 번호를 설정할 수 없습니다 - 0에서 4,294,967,295 사이의 값을 입력하십시오!
STR_FACE_SAVE                                                   :{BLACK}저장
STR_FACE_SAVE_TOOLTIP                                           :{BLACK}즐겨찾는 얼굴로 저장
STR_FACE_SAVE_DONE                                              :{WHITE}이 얼굴이 OpenTTD 설정 파일에 즐겨찾는 얼굴로 저장될 것입니다.
STR_FACE_EUROPEAN                                               :{BLACK}유럽인
STR_FACE_SELECT_EUROPEAN                                        :{BLACK}유럽인 얼굴 선택
STR_FACE_AFRICAN                                                :{BLACK}흑인
STR_FACE_SELECT_AFRICAN                                         :{BLACK}흑인 얼굴 선택
STR_FACE_YES                                                    :예
STR_FACE_NO                                                     :아니요
STR_FACE_MOUSTACHE_EARRING_TOOLTIP                              :{BLACK}콧수염이나 귀걸이 착용
STR_FACE_HAIR                                                   :머리:
STR_FACE_HAIR_TOOLTIP                                           :{BLACK}머리 변경
STR_FACE_EYEBROWS                                               :눈썹:
STR_FACE_EYEBROWS_TOOLTIP                                       :{BLACK}눈썹 변경
STR_FACE_EYECOLOUR                                              :눈동자 색:
STR_FACE_EYECOLOUR_TOOLTIP                                      :{BLACK}눈동자색 변경
STR_FACE_GLASSES                                                :안경:
STR_FACE_GLASSES_TOOLTIP                                        :{BLACK}안경 착용
STR_FACE_GLASSES_TOOLTIP_2                                      :{BLACK}안경 변경
STR_FACE_NOSE                                                   :코:
STR_FACE_NOSE_TOOLTIP                                           :{BLACK}코 변경
STR_FACE_LIPS                                                   :입술:
STR_FACE_MOUSTACHE                                              :콧수염:
STR_FACE_LIPS_MOUSTACHE_TOOLTIP                                 :{BLACK}입술/콧수염 변경
STR_FACE_CHIN                                                   :턱:
STR_FACE_CHIN_TOOLTIP                                           :{BLACK}턱 변경
STR_FACE_JACKET                                                 :자켓:
STR_FACE_JACKET_TOOLTIP                                         :{BLACK}자켓 변경
STR_FACE_COLLAR                                                 :옷깃:
STR_FACE_COLLAR_TOOLTIP                                         :{BLACK}옷깃 변경
STR_FACE_TIE                                                    :넥타이:
STR_FACE_EARRING                                                :귀걸이:
STR_FACE_TIE_EARRING_TOOLTIP                                    :{BLACK}넥타이/귀걸이 변경

# Network server list
STR_NETWORK_SERVER_LIST_CAPTION                                 :{WHITE}멀티 플레이
STR_NETWORK_SERVER_LIST_ADVERTISED                              :{BLACK}공개 여부
STR_NETWORK_SERVER_LIST_ADVERTISED_TOOLTIP                      :{BLACK}공개된 게임(인터넷)과 비공개된 게임(LAN) 중에서 선택하십시오.
STR_NETWORK_SERVER_LIST_ADVERTISED_NO                           :아니요
STR_NETWORK_SERVER_LIST_ADVERTISED_YES                          :예
STR_NETWORK_SERVER_LIST_PLAYER_NAME                             :{BLACK}플레이어 이름:
STR_NETWORK_SERVER_LIST_ENTER_NAME_TOOLTIP                      :{BLACK}다른 사람들에게 보여줄 당신의 이름입니다.

STR_NETWORK_SERVER_LIST_GAME_NAME                               :{BLACK}이름
STR_NETWORK_SERVER_LIST_GAME_NAME_TOOLTIP                       :{BLACK}게임 이름
STR_NETWORK_SERVER_LIST_GENERAL_ONLINE                          :{BLACK}{COMMA}/{COMMA} - {COMMA}/{COMMA}
STR_NETWORK_SERVER_LIST_CLIENTS_CAPTION                         :{BLACK}접속자
STR_NETWORK_SERVER_LIST_CLIENTS_CAPTION_TOOLTIP                 :{BLACK}현재 접속자 수 / 최대 접속자 수{}현재 회사 개수 / 최대 회사 개수
STR_NETWORK_SERVER_LIST_MAP_SIZE_SHORT                          :{BLACK}{COMMA}x{COMMA}
STR_NETWORK_SERVER_LIST_MAP_SIZE_CAPTION                        :{BLACK}지도 크기
STR_NETWORK_SERVER_LIST_MAP_SIZE_CAPTION_TOOLTIP                :{BLACK}게임의 지도 크기{}크기별로 정렬하려면 클릭
STR_NETWORK_SERVER_LIST_DATE_CAPTION                            :{BLACK}날짜
STR_NETWORK_SERVER_LIST_DATE_CAPTION_TOOLTIP                    :{BLACK}현재 날짜
STR_NETWORK_SERVER_LIST_YEARS_CAPTION                           :{BLACK}진행 년도
STR_NETWORK_SERVER_LIST_YEARS_CAPTION_TOOLTIP                   :{BLACK}게임이 진행된 년도 수
STR_NETWORK_SERVER_LIST_INFO_ICONS_TOOLTIP                      :{BLACK}언어, 서버 버전 등

STR_NETWORK_SERVER_LIST_CLICK_GAME_TO_SELECT                    :{BLACK}선택하려면 목록에서 게임을 클릭하세요
STR_NETWORK_SERVER_LIST_LAST_JOINED_SERVER                      :{BLACK}최근에 접속한 서버:
STR_NETWORK_SERVER_LIST_CLICK_TO_SELECT_LAST                    :{BLACK}최근에 플레이한 서버를 선택하려면 클릭하세요

STR_NETWORK_SERVER_LIST_GAME_INFO                               :{SILVER}게임 정보
STR_NETWORK_SERVER_LIST_CLIENTS                                 :{SILVER}접속현황: {WHITE}{COMMA} / {COMMA}명 - 회사 {COMMA} / {COMMA}개
STR_NETWORK_SERVER_LIST_LANGUAGE                                :{SILVER}언어: {WHITE}{STRING}
STR_NETWORK_SERVER_LIST_LANDSCAPE                               :{SILVER}기후: {WHITE}{STRING}
STR_NETWORK_SERVER_LIST_MAP_SIZE                                :{SILVER}지도 크기: {WHITE}{COMMA}x{COMMA}
STR_NETWORK_SERVER_LIST_SERVER_VERSION                          :{SILVER}서버 버전: {WHITE}{STRING}
STR_NETWORK_SERVER_LIST_SERVER_ADDRESS                          :{SILVER}서버 주소: {WHITE}{STRING}
STR_NETWORK_SERVER_LIST_START_DATE                              :{SILVER}시작 날짜: {WHITE}{DATE_SHORT}
STR_NETWORK_SERVER_LIST_CURRENT_DATE                            :{SILVER}현재 날짜: {WHITE}{DATE_SHORT}
STR_NETWORK_SERVER_LIST_PASSWORD                                :{SILVER}암호가 걸려있습니다!
STR_NETWORK_SERVER_LIST_SERVER_OFFLINE                          :{SILVER}서버 오프라인
STR_NETWORK_SERVER_LIST_SERVER_FULL                             :{SILVER}서버가 꽉 참
STR_NETWORK_SERVER_LIST_VERSION_MISMATCH                        :{SILVER}버전 다름
STR_NETWORK_SERVER_LIST_GRF_MISMATCH                            :{SILVER}NewGRF 다름

STR_NETWORK_SERVER_LIST_JOIN_GAME                               :{BLACK}게임 참여
STR_NETWORK_SERVER_LIST_REFRESH                                 :{BLACK}새로고침
STR_NETWORK_SERVER_LIST_REFRESH_TOOLTIP                         :{BLACK}서버 정보를 새로 고칩니다.

STR_NETWORK_SERVER_LIST_FIND_SERVER                             :{BLACK}서버 검색
STR_NETWORK_SERVER_LIST_FIND_SERVER_TOOLTIP                     :{BLACK}네트워크에 등록되어 있는 서버를 검색합니다.
STR_NETWORK_SERVER_LIST_ADD_SERVER                              :{BLACK}서버 추가
STR_NETWORK_SERVER_LIST_ADD_SERVER_TOOLTIP                      :{BLACK}서버를 목록에 수동으로 추가합니다.
STR_NETWORK_SERVER_LIST_START_SERVER                            :{BLACK}서버 열기
STR_NETWORK_SERVER_LIST_START_SERVER_TOOLTIP                    :{BLACK}당신이 서버가 되어 게임을 진행합니다.

STR_NETWORK_SERVER_LIST_PLAYER_NAME_OSKTITLE                    :{BLACK}이름을 입력하세요
STR_NETWORK_SERVER_LIST_ENTER_IP                                :{BLACK}호스트(IP) 주소 입력

# Start new multiplayer server
STR_NETWORK_START_SERVER_CAPTION                                :{WHITE}새 멀티플레이 게임 시작하기

STR_NETWORK_START_SERVER_NEW_GAME_NAME                          :{BLACK}게임 이름:
STR_NETWORK_START_SERVER_NEW_GAME_NAME_TOOLTIP                  :{BLACK}멀티플레이 게임 선택 메뉴에서 보여질 게임 제목입니다.
STR_NETWORK_START_SERVER_SET_PASSWORD                           :{BLACK}암호 설정
STR_NETWORK_START_SERVER_PASSWORD_TOOLTIP                       :{BLACK}자유로운 접근을 막고 싶을 때 암호를 설정할 수 있습니다

STR_NETWORK_START_SERVER_UNADVERTISED                           :아니요
STR_NETWORK_START_SERVER_ADVERTISED                             :예
STR_NETWORK_START_SERVER_CLIENTS_SELECT                         :{BLACK}{NUM}명
STR_NETWORK_START_SERVER_NUMBER_OF_CLIENTS                      :{BLACK}최대 접속자 수:
STR_NETWORK_START_SERVER_NUMBER_OF_CLIENTS_TOOLTIP              :{BLACK}최대 접속자 수를 선택합니다. 모든 자리가 다 차 있을 필요는 없습니다
STR_NETWORK_START_SERVER_COMPANIES_SELECT                       :{BLACK}{NUM}개
STR_NETWORK_START_SERVER_NUMBER_OF_COMPANIES                    :{BLACK}최대 회사수:
STR_NETWORK_START_SERVER_NUMBER_OF_COMPANIES_TOOLTIP            :{BLACK}서버의 회사의 수를 제한합니다
STR_NETWORK_START_SERVER_SPECTATORS_SELECT                      :{BLACK}{NUM}명
STR_NETWORK_START_SERVER_NUMBER_OF_SPECTATORS                   :{BLACK}최대 관전자수:
STR_NETWORK_START_SERVER_NUMBER_OF_SPECTATORS_TOOLTIP           :{BLACK}게임을 관전하는 접속자의 수를 제한합니다
STR_NETWORK_START_SERVER_LANGUAGE_SPOKEN                        :{BLACK}대화 언어:
STR_NETWORK_START_SERVER_LANGUAGE_TOOLTIP                       :{BLACK}서버에서 주로 사용하는 언어를 고르십시오

STR_NETWORK_START_SERVER_NEW_GAME_NAME_OSKTITLE                 :{BLACK}네트워크 게임에서 사용할 이름을 입력하세요

# Network game languages
############ Leave those lines in this order!!
STR_NETWORK_LANG_ANY                                            :모든 언어
STR_NETWORK_LANG_ENGLISH                                        :영어
STR_NETWORK_LANG_GERMAN                                         :독일어
STR_NETWORK_LANG_FRENCH                                         :프랑스어
STR_NETWORK_LANG_BRAZILIAN                                      :브라질어
STR_NETWORK_LANG_BULGARIAN                                      :불가리아어
STR_NETWORK_LANG_CHINESE                                        :중국어
STR_NETWORK_LANG_CZECH                                          :체코어
STR_NETWORK_LANG_DANISH                                         :덴마크어
STR_NETWORK_LANG_DUTCH                                          :네덜란드어
STR_NETWORK_LANG_ESPERANTO                                      :에스페란토
STR_NETWORK_LANG_FINNISH                                        :핀란드어
STR_NETWORK_LANG_HUNGARIAN                                      :헝가리어
STR_NETWORK_LANG_ICELANDIC                                      :아이슬란드어
STR_NETWORK_LANG_ITALIAN                                        :이탈리아어
STR_NETWORK_LANG_JAPANESE                                       :일본어
STR_NETWORK_LANG_KOREAN                                         :한국어
STR_NETWORK_LANG_LITHUANIAN                                     :리투아니아어
STR_NETWORK_LANG_NORWEGIAN                                      :노르웨이어
STR_NETWORK_LANG_POLISH                                         :폴란드어
STR_NETWORK_LANG_PORTUGUESE                                     :포르투갈어
STR_NETWORK_LANG_ROMANIAN                                       :루마니아어
STR_NETWORK_LANG_RUSSIAN                                        :러시아어
STR_NETWORK_LANG_SLOVAK                                         :슬로바키아어
STR_NETWORK_LANG_SLOVENIAN                                      :슬로베니아어
STR_NETWORK_LANG_SPANISH                                        :스페인어
STR_NETWORK_LANG_SWEDISH                                        :스웨덴어
STR_NETWORK_LANG_TURKISH                                        :터키어
STR_NETWORK_LANG_UKRAINIAN                                      :우크라이나어
STR_NETWORK_LANG_AFRIKAANS                                      :아프리카어
STR_NETWORK_LANG_CROATIAN                                       :크로아티아어
STR_NETWORK_LANG_CATALAN                                        :카탈로니아어
STR_NETWORK_LANG_ESTONIAN                                       :에스토니아어
STR_NETWORK_LANG_GALICIAN                                       :갈리시아어
STR_NETWORK_LANG_GREEK                                          :그리스어
STR_NETWORK_LANG_LATVIAN                                        :라트비아어
############ End of leave-in-this-order

# Network game lobby
STR_NETWORK_GAME_LOBBY_CAPTION                                  :{WHITE}멀티플레이 게임 대기실

STR_NETWORK_GAME_LOBBY_PREPARE_TO_JOIN                          :{BLACK}참가 준비중: {ORANGE}{STRING}
STR_NETWORK_GAME_LOBBY_COMPANY_LIST_TOOLTIP                     :{BLACK}이 게임에 있는 회사의 목록입니다. 다른 회사에 같이 참가하거나, 빈 자리가 있을 경우 새로운 회사로 시작할 수 있습니다

STR_NETWORK_GAME_LOBBY_COMPANY_INFO                             :{SILVER}회사 정보
STR_NETWORK_GAME_LOBBY_COMPANY_NAME                             :{SILVER}회사 이름: {WHITE}{STRING}
STR_NETWORK_GAME_LOBBY_INAUGURATION_YEAR                        :{SILVER}설립: {WHITE}{NUM}
STR_NETWORK_GAME_LOBBY_VALUE                                    :{SILVER}회사가치: {WHITE}{CURRENCY_LONG}
STR_NETWORK_GAME_LOBBY_CURRENT_BALANCE                          :{SILVER}재정 수익: {WHITE}{CURRENCY_LONG}
STR_NETWORK_GAME_LOBBY_LAST_YEARS_INCOME                        :{SILVER}작년 수익: {WHITE}{CURRENCY_LONG}
STR_NETWORK_GAME_LOBBY_PERFORMANCE                              :{SILVER}퍼포먼스: {WHITE}{NUM}

STR_NETWORK_GAME_LOBBY_VEHICLES                                 :{SILVER}차량: {WHITE}{NUM} {TRAIN}, {NUM} {LORRY}, {NUM} {BUS}, {NUM} {SHIP}, {NUM} {PLANE}
STR_NETWORK_GAME_LOBBY_STATIONS                                 :{SILVER}역: {WHITE}{NUM} {TRAIN}, {NUM} {LORRY}, {NUM} {BUS}, {NUM} {SHIP}, {NUM} {PLANE}
STR_NETWORK_GAME_LOBBY_PLAYERS                                  :{SILVER}플레이어: {WHITE}{STRING}

STR_NETWORK_GAME_LOBBY_NEW_COMPANY                              :{BLACK}새 회사
STR_NETWORK_GAME_LOBBY_NEW_COMPANY_TOOLTIP                      :{BLACK}새 회사를 만듭니다
STR_NETWORK_GAME_LOBBY_SPECTATE_GAME                            :{BLACK}게임 관전
STR_NETWORK_GAME_LOBBY_SPECTATE_GAME_TOOLTIP                    :{BLACK}게임에 참여하지 않고 보기만 합니다
STR_NETWORK_GAME_LOBBY_JOIN_COMPANY                             :{BLACK}회사 참여
STR_NETWORK_GAME_LOBBY_JOIN_COMPANY_TOOLTIP                     :{BLACK}이 회사를 도와 플레이합니다

# Network connecting window
STR_NETWORK_CONNECTING_CAPTION                                  :{WHITE}접속중...

############ Leave those lines in this order!!
STR_NETWORK_CONNECTING_1                                        :{BLACK}(1/6) 접속 중...
STR_NETWORK_CONNECTING_2                                        :{BLACK}(2/6) 권한 부여중...
STR_NETWORK_CONNECTING_3                                        :{BLACK}(3/6) 기다리는 중...
STR_NETWORK_CONNECTING_4                                        :{BLACK}(4/6) 지도 다운로드 중...
STR_NETWORK_CONNECTING_5                                        :{BLACK}(5/6) 데이터 처리 중...
STR_NETWORK_CONNECTING_6                                        :{BLACK}(6/6) 등록 중...

STR_NETWORK_CONNECTING_SPECIAL_1                                :{BLACK}게임 정보 가져오는 중...
STR_NETWORK_CONNECTING_SPECIAL_2                                :{BLACK}회사 정보 가져오는 중...
############ End of leave-in-this-order
STR_NETWORK_CONNECTING_WAITING                                  :{BLACK}{NUM}명의 접속자가 먼저 기다리고 있습니다
STR_NETWORK_CONNECTING_DOWNLOADING_1                            :{BLACK}지금까지 {BYTES}를 다운로드하였습니다
STR_NETWORK_CONNECTING_DOWNLOADING_2                            :{BLACK}{BYTES} / {BYTES} 다운로드 완료

STR_NETWORK_CONNECTION_DISCONNECT                               :{BLACK}접속 끊기

<<<<<<< HEAD
STR_NETWORK_NEED_GAME_PASSWORD_CAPTION                          :{WHITE}서버 암호가 걸려있습니다. 암호를 입력하세요.
STR_NETWORK_NEED_COMPANY_PASSWORD_CAPTION                       :{WHITE}회사 암호가 걸려있습니다. 암호를 입력하세요.
=======
STR_NETWORK_NEED_GAME_PASSWORD_CAPTION                          :{WHITE}서버 암호가 걸려있습니다. 암호를 입력하세요
STR_NETWORK_NEED_COMPANY_PASSWORD_CAPTION                       :{WHITE}회사 암호가 걸려있습니다. 암호를 입력하세요
>>>>>>> a499e9ac
STR_NETWORK_COMPANY_LIST_CLIENT_LIST_CAPTION                    :{WHITE}접속자 목록

# Network company list added strings
STR_NETWORK_COMPANY_LIST_CLIENT_LIST                            :접속자 목록
STR_NETWORK_COMPANY_LIST_SPECTATE                               :관전
STR_NETWORK_COMPANY_LIST_NEW_COMPANY                            :새 회사

# Network client list
STR_NETWORK_CLIENTLIST_KICK                                     :추방
STR_NETWORK_CLIENTLIST_BAN                                      :차단
STR_NETWORK_CLIENTLIST_GIVE_MONEY                               :돈 보내기
STR_NETWORK_CLIENTLIST_SPEAK_TO_ALL                             :모두에게 말하기
STR_NETWORK_CLIENTLIST_SPEAK_TO_COMPANY                         :이 회사에게 말하기
STR_NETWORK_CLIENTLIST_SPEAK_TO_CLIENT                          :귓속말하기

STR_NETWORK_SERVER                                              :서버
STR_NETWORK_CLIENT                                              :접속자
STR_NETWORK_SPECTATORS                                          :관전자

STR_NETWORK_GIVE_MONEY_CAPTION                                  :{WHITE}송금하고 싶은 양을 입력하세요

# Network set password
STR_COMPANY_PASSWORD_CANCEL                                     :{BLACK}입력한 비밀번호는 저장하지 않기
STR_COMPANY_PASSWORD_OK                                         :{BLACK}이 회사에 새 비밀번호 부여
STR_COMPANY_PASSWORD_CAPTION                                    :{WHITE}회사 비밀번호
STR_COMPANY_PASSWORD_MAKE_DEFAULT                               :{BLACK}회사 비밀번호 기본값
STR_COMPANY_PASSWORD_MAKE_DEFAULT_TOOLTIP                       :{BLACK}이 회사 비밀번호를 새 회사의 비밀번호 기본값으로 사용

# Network company info join/password
STR_COMPANY_VIEW_JOIN                                           :{BLACK}참여
STR_COMPANY_VIEW_JOIN_TOOLTIP                                   :{BLACK}이 회사로 참가해서 플레이합니다
STR_COMPANY_VIEW_PASSWORD                                       :{BLACK}암호
STR_COMPANY_VIEW_PASSWORD_TOOLTIP                               :{BLACK}다른 참가자가 이 회사에 참여하여 플레이하지 못 하도록 암호로 보호합니다
STR_COMPANY_VIEW_SET_PASSWORD                                   :{BLACK}회사 암호 설정

# Network chat
STR_NETWORK_CHAT_SEND                                           :{BLACK}보내기
STR_NETWORK_CHAT_COMPANY_CAPTION                                :[팀] :
STR_NETWORK_CHAT_CLIENT_CAPTION                                 :[귓속말] {STRING}:
STR_NETWORK_CHAT_ALL_CAPTION                                    :[전체] :

STR_NETWORK_CHAT_COMPANY                                        :[팀] {STRING}: {WHITE}{STRING}
STR_NETWORK_CHAT_TO_COMPANY                                     :[팀] {STRING}에게: {WHITE}{STRING}
STR_NETWORK_CHAT_CLIENT                                         :[귓속말] {STRING}: {WHITE}{STRING}
STR_NETWORK_CHAT_TO_CLIENT                                      :[귓속말] {STRING}에게: {WHITE}{STRING}
STR_NETWORK_CHAT_ALL                                            :[모두] {STRING}: {WHITE}{STRING}
STR_NETWORK_CHAT_OSKTITLE                                       :{BLACK}채팅 메시지를 입력하세요

# Network messages
STR_NETWORK_ERROR_NOTAVAILABLE                                  :{WHITE}사용할 수 있는 네트워크 장치가 없습니다.
STR_NETWORK_ERROR_NOSERVER                                      :{WHITE}네트워크 게임이 존재하지 않습니다
STR_NETWORK_ERROR_NOCONNECTION                                  :{WHITE}서버가 요청을 받지 않습니다
STR_NETWORK_ERROR_NEWGRF_MISMATCH                               :{WHITE}NewGRF가 맞지 않아서 연결할 수 없습니다
STR_NETWORK_ERROR_DESYNC                                        :{WHITE}네트워크와 게임을 동기화하는 데 실패하였습니다
STR_NETWORK_ERROR_LOSTCONNECTION                                :{WHITE}네트워크와 연결이 끊어졌습니다
STR_NETWORK_ERROR_SAVEGAMEERROR                                 :{WHITE}게임 저장 파일을 불러올 수 없습니다
STR_NETWORK_ERROR_SERVER_START                                  :{WHITE}서버를 시작할 수 없습니다
STR_NETWORK_ERROR_CLIENT_START                                  :{WHITE}접속할 수 없습니다
STR_NETWORK_ERROR_TIMEOUT                                       :{WHITE}접속자 #{NUM}의 입력 시간이 초과되었습니다
STR_NETWORK_ERROR_SERVER_ERROR                                  :{WHITE}프로토콜 오류가 발생되어 연결이 끊어졌습니다
STR_NETWORK_ERROR_WRONG_REVISION                                :{WHITE}이 접속자의 게임 버전이 서버의 버전과 일치하지 않습니다
STR_NETWORK_ERROR_WRONG_PASSWORD                                :{WHITE}잘못된 암호입니다
STR_NETWORK_ERROR_SERVER_FULL                                   :{WHITE}서버에 인원이 가득 찼습니다
STR_NETWORK_ERROR_SERVER_BANNED                                 :{WHITE}서버 관리자에 의해 접속이 차단되었습니다
STR_NETWORK_ERROR_KICKED                                        :{WHITE}서버에서 강제로 추방되었습니다
STR_NETWORK_ERROR_KICK_MESSAGE                                  :{WHITE}사유: {STRING}
STR_NETWORK_ERROR_CHEATER                                       :{WHITE}이 서버에서 치트를 사용할 수 없습니다
STR_NETWORK_ERROR_TOO_MANY_COMMANDS                             :{WHITE}서버에 너무 많은 명령을 보냈습니다
STR_NETWORK_ERROR_TIMEOUT_PASSWORD                              :{WHITE}비밀번호 입력 시간을 초과하였습니다
STR_NETWORK_ERROR_TIMEOUT_COMPUTER                              :{WHITE}사용자의 컴퓨터가 서버와 연결을 유지할 수 있을 만큼 빠르지 않습니다
STR_NETWORK_ERROR_TIMEOUT_MAP                                   :{WHITE}지도 다운로드 시간을 초과하였습니다
STR_NETWORK_ERROR_TIMEOUT_JOIN                                  :{WHITE}서버 접속 시간을 초과하였습니다

############ Leave those lines in this order!!
STR_NETWORK_ERROR_CLIENT_GENERAL                                :일반 오류
STR_NETWORK_ERROR_CLIENT_DESYNC                                 :비동기화 오류
STR_NETWORK_ERROR_CLIENT_SAVEGAME                               :지도 불러오기 실패
STR_NETWORK_ERROR_CLIENT_CONNECTION_LOST                        :연결 손실
STR_NETWORK_ERROR_CLIENT_PROTOCOL_ERROR                         :프로토콜 오류
STR_NETWORK_ERROR_CLIENT_NEWGRF_MISMATCH                        :NewGRF 안 맞음
STR_NETWORK_ERROR_CLIENT_NOT_AUTHORIZED                         :권한 없음
STR_NETWORK_ERROR_CLIENT_NOT_EXPECTED                           :잘못된 패킷 수신
STR_NETWORK_ERROR_CLIENT_WRONG_REVISION                         :잘못된 버전
STR_NETWORK_ERROR_CLIENT_NAME_IN_USE                            :이미 사용중인 이름
STR_NETWORK_ERROR_CLIENT_WRONG_PASSWORD                         :잘못된 암호
STR_NETWORK_ERROR_CLIENT_COMPANY_MISMATCH                       :DoCommand 구문 내의 잘못된 회사
STR_NETWORK_ERROR_CLIENT_KICKED                                 :강제추방
STR_NETWORK_ERROR_CLIENT_CHEATER                                :치트 사용 시도
STR_NETWORK_ERROR_CLIENT_SERVER_FULL                            :서버 꽉참
STR_NETWORK_ERROR_CLIENT_TOO_MANY_COMMANDS                      :너무 많은 명령 전송
STR_NETWORK_ERROR_CLIENT_TIMEOUT_PASSWORD                       :제 시간에 비밀번호를 입력하십시오
STR_NETWORK_ERROR_CLIENT_TIMEOUT_COMPUTER                       :반응 시간 초과
STR_NETWORK_ERROR_CLIENT_TIMEOUT_MAP                            :지도 다운로드 시간 초과
STR_NETWORK_ERROR_CLIENT_TIMEOUT_JOIN                           :지도 생성 / 입장 시간 초과
############ End of leave-in-this-order

STR_NETWORK_ERROR_CLIENT_GUI_LOST_CONNECTION_CAPTION            :{WHITE}가능한 연결 손실
STR_NETWORK_ERROR_CLIENT_GUI_LOST_CONNECTION                    :{WHITE}마지막 {NUM}초간 서버로부터 데이터를 받지 못했습니다

# Network related errors
STR_NETWORK_SERVER_MESSAGE                                      :*** {1:STRING}
############ Leave those lines in this order!!
STR_NETWORK_SERVER_MESSAGE_GAME_PAUSED                          :게임이 일시 정지되었습니다. ({STRING})
STR_NETWORK_SERVER_MESSAGE_GAME_STILL_PAUSED_1                  :게임이 아직 일시 정지된 상태입니다. ({STRING})
STR_NETWORK_SERVER_MESSAGE_GAME_STILL_PAUSED_2                  :게임이 아직 일시 정지된 상태입니다. ({STRING}, {STRING})
STR_NETWORK_SERVER_MESSAGE_GAME_STILL_PAUSED_3                  :게임이 아직 일시 정지된 상태입니다. ({STRING}, {STRING}, {STRING})
STR_NETWORK_SERVER_MESSAGE_GAME_STILL_PAUSED_4                  :게임이 아직 일시 정지된 상태입니다. ({STRING}, {STRING}, {STRING}, {STRING})
STR_NETWORK_SERVER_MESSAGE_GAME_UNPAUSED                        :게임이 재개되었습니다. ({STRING})
STR_NETWORK_SERVER_MESSAGE_GAME_REASON_NOT_ENOUGH_PLAYERS       :플레이하는 사람 수
STR_NETWORK_SERVER_MESSAGE_GAME_REASON_CONNECTING_CLIENTS       :접속자와 연결중
STR_NETWORK_SERVER_MESSAGE_GAME_REASON_MANUAL                   :수동
STR_NETWORK_SERVER_MESSAGE_GAME_REASON_GAME_SCRIPT              :게임 스크립트
############ End of leave-in-this-order
STR_NETWORK_MESSAGE_CLIENT_LEAVING                              :게임 종료
STR_NETWORK_MESSAGE_CLIENT_JOINED                               :*** {STRING} 님이 입장하셨습니다
STR_NETWORK_MESSAGE_CLIENT_JOINED_ID                            :*** {STRING} 님이 입장하셨습니다 ({2:NUM}번 접속자)
STR_NETWORK_MESSAGE_CLIENT_COMPANY_JOIN                         :*** {STRING} 님이 {2:NUM}번 회사에 참여하셨습니다
STR_NETWORK_MESSAGE_CLIENT_COMPANY_SPECTATE                     :*** {STRING} 님이 관전을 시작하셨습니다
STR_NETWORK_MESSAGE_CLIENT_COMPANY_NEW                          :*** {STRING} 님이 새로운 회사({2:NUM}번)를 창설하셨습니다
STR_NETWORK_MESSAGE_CLIENT_LEFT                                 :*** {STRING} 님이 퇴장하셨습니다 (사유: {2:STRING})
STR_NETWORK_MESSAGE_NAME_CHANGE                                 :*** {STRING} 님의 이름이 {STRING}(으)로 바뀌었습니다
STR_NETWORK_MESSAGE_GIVE_MONEY                                  :*** {STRING} 님이 당신에게 {2:CURRENCY_LONG}만큼의 돈을 보내셨습니다
STR_NETWORK_MESSAGE_GAVE_MONEY_AWAY                             :*** {1:STRING} 님에게 {2:CURRENCY_LONG}만큼의 돈을 보냈습니다
STR_NETWORK_MESSAGE_SERVER_SHUTDOWN                             :{WHITE}서버가 게임을 종료하였습니다
STR_NETWORK_MESSAGE_SERVER_REBOOT                               :{WHITE}서버가 재시작되고 있습니다...{}기다려주세요...
STR_NETWORK_MESSAGE_KICKED                                      :*** {STRING} - 서버에서 강제로 추방되었습니다. 사유: ({STRING})

# Content downloading window
STR_CONTENT_TITLE                                               :{WHITE}콘텐츠 다운로드
STR_CONTENT_TYPE_CAPTION                                        :{BLACK}종류
STR_CONTENT_TYPE_CAPTION_TOOLTIP                                :{BLACK}콘텐츠의 종류입니다
STR_CONTENT_NAME_CAPTION                                        :{BLACK}이름
STR_CONTENT_NAME_CAPTION_TOOLTIP                                :{BLACK}콘텐츠의 이름
STR_CONTENT_MATRIX_TOOLTIP                                      :{BLACK}항목을 클릭하면 자세히 볼 수 있습니다{}다운로드할 항목을 누르세요
STR_CONTENT_SELECT_ALL_CAPTION                                  :{BLACK}모두 선택
STR_CONTENT_SELECT_ALL_CAPTION_TOOLTIP                          :{BLACK}모든 콘텐츠를 선택합니다
STR_CONTENT_SELECT_UPDATES_CAPTION                              :{BLACK}업데이트 선택
STR_CONTENT_SELECT_UPDATES_CAPTION_TOOLTIP                      :{BLACK}업데이트 항목이 있는 컨텐츠를 선택합니다
STR_CONTENT_UNSELECT_ALL_CAPTION                                :{BLACK}모두 선택 해제
STR_CONTENT_UNSELECT_ALL_CAPTION_TOOLTIP                        :{BLACK}모든 콘텐츠의 선택을 해제합니다.
STR_CONTENT_SEARCH_EXTERNAL                                     :{BLACK}외부 사이트에서 검색
STR_CONTENT_SEARCH_EXTERNAL_TOOLTIP                             :{BLACK}OpenTTD의 온라인 콘텐츠 서비스에서 다운로드할 수 없는 콘텐츠를 OpenTTD와 관련이 없는 외부 사이트에서 검색합니다
STR_CONTENT_SEARCH_EXTERNAL_DISCLAIMER_CAPTION                  :{WHITE}OpenTTD를 종료하는 중입니다!
STR_CONTENT_SEARCH_EXTERNAL_DISCLAIMER                          :{WHITE}외부 웹사이트에서 콘텐츠를 다운로드할 때에는 그에 대한 약관과 조건이 다양합니다.{}이 콘텐츠를 OpenTTD에 설치하는 방법은 외부 사이트에서 찾아보아야 합니다.{}계속하시겠습니까?
STR_CONTENT_FILTER_TITLE                                        :{BLACK}태그/이름 검색:
STR_CONTENT_OPEN_URL                                            :{BLACK}웹 사이트 방문
STR_CONTENT_OPEN_URL_TOOLTIP                                    :{BLACK}이 컨텐츠의 웹 사이트를 방문합니다
STR_CONTENT_DOWNLOAD_CAPTION                                    :{BLACK}다운로드
STR_CONTENT_DOWNLOAD_CAPTION_TOOLTIP                            :{BLACK}선택한 콘텐츠의 다운로드를 시작합니다
STR_CONTENT_TOTAL_DOWNLOAD_SIZE                                 :{SILVER}다운로드 할 파일의 총 용량: {WHITE}{BYTES}
STR_CONTENT_DETAIL_TITLE                                        :{SILVER}콘텐츠 정보
STR_CONTENT_DETAIL_SUBTITLE_UNSELECTED                          :{SILVER}이 콘텐츠를 선택하지 않았습니다
STR_CONTENT_DETAIL_SUBTITLE_SELECTED                            :{SILVER}이 콘텐츠를 다운로드하기 위해 선택하였습니다
STR_CONTENT_DETAIL_SUBTITLE_AUTOSELECTED                        :{SILVER}이 콘텐츠는 다른 콘텐츠에서 필요하므로 자동 선택되었습니다
STR_CONTENT_DETAIL_SUBTITLE_ALREADY_HERE                        :{SILVER}이미 가지고 있는 콘텐츠입니다
STR_CONTENT_DETAIL_SUBTITLE_DOES_NOT_EXIST                      :{SILVER}이 콘텐츠는 알려지지 않은 콘텐츠이고 OpenTTD 게임 상에서 받을 수 없는 것입니다
STR_CONTENT_DETAIL_UPDATE                                       :{SILVER}이 콘텐츠는 기존에 존재하던 {STRING}{G 0 "을" "를"} 업데이트합니다
STR_CONTENT_DETAIL_NAME                                         :{SILVER}이름: {WHITE}{STRING}
STR_CONTENT_DETAIL_VERSION                                      :{SILVER}버전: {WHITE}{STRING}
STR_CONTENT_DETAIL_DESCRIPTION                                  :{SILVER}설명: {WHITE}{STRING}
STR_CONTENT_DETAIL_URL                                          :{SILVER}주소: {WHITE}{STRING}
STR_CONTENT_DETAIL_TYPE                                         :{SILVER}종류: {WHITE}{STRING}
STR_CONTENT_DETAIL_FILESIZE                                     :{SILVER}파일 크기: {WHITE}{BYTES}
STR_CONTENT_DETAIL_SELECTED_BECAUSE_OF                          :{WHITE}{STRING}{SILVER} 때문에 선택됨
STR_CONTENT_DETAIL_DEPENDENCIES                                 :{SILVER}필요한 요소: {WHITE}{STRING}
STR_CONTENT_DETAIL_TAGS                                         :{SILVER}태그: {WHITE}{STRING}
STR_CONTENT_NO_ZLIB                                             :{WHITE}OpenTTD가 "zlib" 지원 기능이 없는 상태에서 빌드되었습니다...
STR_CONTENT_NO_ZLIB_SUB                                         :{WHITE}... 콘텐츠를 다운로드 할 수 없습니다!

# Order of these is important!
STR_CONTENT_TYPE_BASE_GRAPHICS                                  :{G=m}기본 그래픽
STR_CONTENT_TYPE_NEWGRF                                         :{G=m}NewGRF
STR_CONTENT_TYPE_AI                                             :{G=m}인공지능
STR_CONTENT_TYPE_AI_LIBRARY                                     :{G=f}인공지능 라이브러리
STR_CONTENT_TYPE_SCENARIO                                       :{G=f}시나리오
STR_CONTENT_TYPE_HEIGHTMAP                                      :{G=m}높이맵
STR_CONTENT_TYPE_BASE_SOUNDS                                    :{G=m}기본 효과음
STR_CONTENT_TYPE_BASE_MUSIC                                     :{G=m}기본 배경 음악
STR_CONTENT_TYPE_GAME_SCRIPT                                    :{G=f}게임 스크립트
STR_CONTENT_TYPE_GS_LIBRARY                                     :{G=f}GS 라이브러리

# Content downloading progress window
STR_CONTENT_DOWNLOAD_TITLE                                      :{WHITE}콘텐츠 다운로드...
STR_CONTENT_DOWNLOAD_INITIALISE                                 :{WHITE}파일 요청중...
STR_CONTENT_DOWNLOAD_FILE                                       :{WHITE}현재 다운로드 {STRING} ({NUM} / {NUM})
STR_CONTENT_DOWNLOAD_COMPLETE                                   :{WHITE}다운로드 완료
STR_CONTENT_DOWNLOAD_PROGRESS_SIZE                              :{WHITE}{BYTES} / {BYTES} 다운로드 ({NUM} %)

# Content downloading error messages
STR_CONTENT_ERROR_COULD_NOT_CONNECT                             :{WHITE}콘텐츠 서버에 접속할 수 없습니다...
STR_CONTENT_ERROR_COULD_NOT_DOWNLOAD                            :{WHITE}다운로드 실패...
STR_CONTENT_ERROR_COULD_NOT_DOWNLOAD_CONNECTION_LOST            :{WHITE}... 접속이 끊어졌습니다
STR_CONTENT_ERROR_COULD_NOT_DOWNLOAD_FILE_NOT_WRITABLE          :{WHITE}... 파일 쓰기가 불가능합니다
STR_CONTENT_ERROR_COULD_NOT_EXTRACT                             :{WHITE}다운로드한 파일의 압축을 풀 수 없습니다

STR_MISSING_GRAPHICS_SET_CAPTION                                :{WHITE}그래픽이 없습니다
STR_MISSING_GRAPHICS_SET_MESSAGE                                :{BLACK}OpenTTD를 실행시키기 위해서는 그래픽 파일이 필요하지만 컴퓨터에서 그래픽 파일을 찾을 수 없습니다. OpenTTD를 실행시키기 위해 그래픽을 다운로드 받아서 설치하시겠습니까?
STR_MISSING_GRAPHICS_YES_DOWNLOAD                               :{BLACK}예, 그래픽을 다운로드 받습니다
STR_MISSING_GRAPHICS_NO_QUIT                                    :{BLACK}아니요, OpenTTD를 종료합니다

# Transparency settings window
STR_TRANSPARENCY_CAPTION                                        :{WHITE}투명 설정
STR_TRANSPARENT_SIGNS_TOOLTIP                                   :{BLACK}역명판을 보여줄 지 선택합니다. 고정하려면 CTRL+클릭하세요
STR_TRANSPARENT_TREES_TOOLTIP                                   :{BLACK}나무를 보여줄 지 선택합니다. 고정하려면 CTRL+클릭하세요
STR_TRANSPARENT_HOUSES_TOOLTIP                                  :{BLACK}집을 보여줄 지 선택합니다. 고정하려면 CTRL+클릭하세요
STR_TRANSPARENT_INDUSTRIES_TOOLTIP                              :{BLACK}산업시설을 보여줄 지 선택합니다. 고정하려면 CTRL+클릭하세요
STR_TRANSPARENT_BUILDINGS_TOOLTIP                               :{BLACK}정거장, 차량기지, 경유지 등과 같은 건물을 보여줄 지 선택합니다. 고정하려면 CTRL+클릭하세요
STR_TRANSPARENT_BRIDGES_TOOLTIP                                 :{BLACK}다리를 보여줄 지 선택합니다. 고정하려면 CTRL+클릭하세요
STR_TRANSPARENT_STRUCTURES_TOOLTIP                              :{BLACK}등대나 안테나 같은 구조물을 보여줄 지 선택합니다. 고정하려면 CTRL+클릭하세요
STR_TRANSPARENT_CATENARY_TOOLTIP                                :{BLACK}전차선을 보여줄 지 선택합니다. 고정하려면 CTRL+클릭하세요
STR_TRANSPARENT_LOADING_TOOLTIP                                 :{BLACK}적재율을 보여줄 지 선택합니다. 고정하려면 CTRL+클릭하세요
STR_TRANSPARENT_INVISIBLE_TOOLTIP                               :{BLACK}반투명 대신 아예 안 보이게 할 항목을 선택하세요

# Linkgraph legend window
STR_LINKGRAPH_LEGEND_CAPTION                                    :{BLACK}화물 흐름 범례
STR_LINKGRAPH_LEGEND_ALL                                        :{BLACK}모두
STR_LINKGRAPH_LEGEND_NONE                                       :{BLACK}없음
STR_LINKGRAPH_LEGEND_SELECT_COMPANIES                           :{BLACK}표시할 회사를 선택하십시오
STR_LINKGRAPH_LEGEND_COMPANY_TOOLTIP                            :{BLACK}{STRING}{}{COMPANY}

# Linkgraph legend window and linkgraph legend in smallmap
STR_LINKGRAPH_LEGEND_UNUSED                                     :{TINY_FONT}{BLACK}이용 없음
STR_LINKGRAPH_LEGEND_SATURATED                                  :{TINY_FONT}{BLACK}포화
STR_LINKGRAPH_LEGEND_OVERLOADED                                 :{TINY_FONT}{BLACK}과포화

# Base for station construction window(s)
STR_STATION_BUILD_COVERAGE_AREA_TITLE                           :{BLACK}역세권 표시
STR_STATION_BUILD_COVERAGE_OFF                                  :{BLACK}끄기
STR_STATION_BUILD_COVERAGE_ON                                   :{BLACK}켜기
STR_STATION_BUILD_COVERAGE_AREA_OFF_TOOLTIP                     :{BLACK}역세권을 표시하지 않습니다
STR_STATION_BUILD_COVERAGE_AREA_ON_TOOLTIP                      :{BLACK}역세권을 표시합니다
STR_STATION_BUILD_ACCEPTS_CARGO                                 :{BLACK}받음: {GOLD}{CARGO_LIST}
STR_STATION_BUILD_SUPPLIES_CARGO                                :{BLACK}공급: {GOLD}{CARGO_LIST}

# Join station window
STR_JOIN_STATION_CAPTION                                        :{WHITE}같은 이름으로 정거장 만들기
STR_JOIN_STATION_CREATE_SPLITTED_STATION                        :{YELLOW}분리된 역을 새로 만들기

STR_JOIN_WAYPOINT_CAPTION                                       :{WHITE}연결할 경유지
STR_JOIN_WAYPOINT_CREATE_SPLITTED_WAYPOINT                      :{YELLOW}분리된 경유지를 새로 만들기

# Rail construction toolbar
STR_RAIL_TOOLBAR_RAILROAD_CONSTRUCTION_CAPTION                  :선로 건설
STR_RAIL_TOOLBAR_ELRAIL_CONSTRUCTION_CAPTION                    :전기선로 건설
STR_RAIL_TOOLBAR_MONORAIL_CONSTRUCTION_CAPTION                  :모노레일 건설
STR_RAIL_TOOLBAR_MAGLEV_CONSTRUCTION_CAPTION                    :자기부상열차 건설

STR_RAIL_TOOLBAR_TOOLTIP_BUILD_RAILROAD_TRACK                   :{BLACK}선로를 건설합니다. CTRL 키를 누르면 건설모드/철거모드로 전환합니다. SHIFT 키를 누른 채로 사용하면 예상 비용을 볼 수 있습니다
STR_RAIL_TOOLBAR_TOOLTIP_BUILD_AUTORAIL                         :{BLACK}자동건설 모드로 선로를 건설합니다. CTRL 키를 누르면 건설/철거모드를 바꿀 수 있습니다. SHIFT 키를 누른 채로 사용하면 예상 비용을 볼 수 있습니다
STR_RAIL_TOOLBAR_TOOLTIP_BUILD_TRAIN_DEPOT_FOR_BUILDING         :{BLACK}차량기지를 건설합니다. 차량을 구입하거나 정비를 할 수 있습니다. SHIFT 키를 누른 채로 사용하면 예상 비용을 볼 수 있습니다
STR_RAIL_TOOLBAR_TOOLTIP_CONVERT_RAIL_TO_WAYPOINT               :{BLACK}선로에 경유지를 설치합니다. CTRL 키를 사용하면 같은 이름의 경유지를 서로 떨어진 곳에 지을 수 있습니다. SHIFT 키를 누른 채로 사용하면 예상 비용을 볼 수 있습니다
STR_RAIL_TOOLBAR_TOOLTIP_BUILD_RAILROAD_STATION                 :{BLACK}철도역을 짓습니다. CTRL 키를 사용하면 같은 이름의 역을 서로 떨어진 곳에 지을 수 있습니다. SHIFT 키를 누른 채로 사용하면 예상 비용을 볼 수 있습니다
STR_RAIL_TOOLBAR_TOOLTIP_BUILD_RAILROAD_SIGNALS                 :{BLACK}신호기를 설치합니다. CTRL 키를 누르면 구식/전자식으로 전환합니다.{}선로를 따라 드래그해서 설치할 수 있습니다. CTRL 키를 누른 채로 드래그하면 다음 분기점이나 다음 신호기까지 신호기를 설치합니다.{}CTRL 키를 누른 채 클릭하면 신호기 선택 창을 전환합니다. SHIFT 키를 누른 채로 사용하면 예상 비용을 볼 수 있습니다
STR_RAIL_TOOLBAR_TOOLTIP_BUILD_RAILROAD_BRIDGE                  :{BLACK}철교를 짓습니다. SHIFT 키를 누른 채로 사용하면 예상 비용을 볼 수 있습니다
STR_RAIL_TOOLBAR_TOOLTIP_BUILD_RAILROAD_TUNNEL                  :{BLACK}터널을 짓습니다. SHIFT 키를 누른 채로 사용하면 예상 비용을 볼 수 있습니다
STR_RAIL_TOOLBAR_TOOLTIP_TOGGLE_BUILD_REMOVE_FOR                :{BLACK}선로, 신호기, 경유지, 역 등의 철도 시설 건설/철거 모드를 켜거나 끌 수 있습니다. CTRL 키를 누르고 있어도 선로에서 경유지와 역을 제거할 수 있습니다
STR_RAIL_TOOLBAR_TOOLTIP_CONVERT_RAIL                           :{BLACK}철도 선로 종류를 변경하거나 업그레이드 합니다. SHIFT 키를 사용하면 예상 가격을 볼 수 있습니다.

STR_RAIL_NAME_RAILROAD                                          :철도
STR_RAIL_NAME_ELRAIL                                            :전기철도
STR_RAIL_NAME_MONORAIL                                          :모노레일
STR_RAIL_NAME_MAGLEV                                            :자기부상열차

# Rail depot construction window
STR_BUILD_DEPOT_TRAIN_ORIENTATION_CAPTION                       :{WHITE}차량기지 방향 선택
STR_BUILD_DEPOT_TRAIN_ORIENTATION_TOOLTIP                       :{BLACK}차량기지의 방향을 선택하세요

# Rail waypoint construction window
STR_WAYPOINT_CAPTION                                            :{WHITE}경유지
STR_WAYPOINT_GRAPHICS_TOOLTIP                                   :{BLACK}경유지 종류 설정

# Rail station construction window
STR_STATION_BUILD_RAIL_CAPTION                                  :{WHITE}철도 역사 선택
STR_STATION_BUILD_ORIENTATION                                   :{BLACK}방향 선택
STR_STATION_BUILD_RAILROAD_ORIENTATION_TOOLTIP                  :{BLACK}철도역 방향을 설정합니다
STR_STATION_BUILD_NUMBER_OF_TRACKS                              :{BLACK}선로 수
STR_STATION_BUILD_NUMBER_OF_TRACKS_TOOLTIP                      :{BLACK}철도역 플랫폼 개수를 설정합니다
STR_STATION_BUILD_PLATFORM_LENGTH                               :{BLACK}플랫폼 길이
STR_STATION_BUILD_PLATFORM_LENGTH_TOOLTIP                       :{BLACK}철도역 길이를 설정합니다
STR_STATION_BUILD_DRAG_DROP                                     :{BLACK}드래그 & 드롭
STR_STATION_BUILD_DRAG_DROP_TOOLTIP                             :{BLACK}드래그 & 드롭으로 역을 건설합니다

STR_STATION_BUILD_STATION_CLASS_TOOLTIP                         :{BLACK}표시할 역의 종류를 선택합니다
STR_STATION_BUILD_STATION_TYPE_TOOLTIP                          :{BLACK}건설할 역의 종류를 선택합니다

STR_STATION_CLASS_DFLT                                          :기본 역사
STR_STATION_CLASS_WAYP                                          :경유지

# Signal window
STR_BUILD_SIGNAL_CAPTION                                        :{WHITE}신호기 선택
STR_BUILD_SIGNAL_SEMAPHORE_NORM_TOOLTIP                         :{BLACK}폐색 신호기 (구식){}가장 기본적인 신호기 형식입니다. 단 한 대의 열차만이 이 폐색 구간을 통과할 수 있습니다
STR_BUILD_SIGNAL_SEMAPHORE_ENTRY_TOOLTIP                        :{BLACK}입구 신호기 (구식){}다음 폐색 구간에 있는 출구 신호기가 하나라도 파란불이면 파란불이 되며, 그렇지 않은 경우에는 빨간불이 됩니다
STR_BUILD_SIGNAL_SEMAPHORE_EXIT_TOOLTIP                         :{BLACK}출구 신호기 (구식){}일반 신호기와 기능이 똑같지만, 입구 & 복합 신호기와 올바르게 연계되어야 합니다
STR_BUILD_SIGNAL_SEMAPHORE_COMBO_TOOLTIP                        :{BLACK}복합 신호기 (구식){}복합 신호기는 입구 신호기와 출구 신호기의 역할을 동시에 합니다. 이 신호기는 사전 신호기의 거대한 "나뭇가지 구조"를 건설할 수 있도록 도와줍니다
STR_BUILD_SIGNAL_SEMAPHORE_PBS_TOOLTIP                          :{BLACK}경로 신호기 (구식){}경로 신호기는 경로가 겹치지 않는 경우에 한 대 이상의 열차가 한 폐색 구간에 동시에 들어갈 수 있게 해줍니다. 경로 신호기는 반대편에서 통과가 가능합니다
STR_BUILD_SIGNAL_SEMAPHORE_PBS_OWAY_TOOLTIP                     :{BLACK}단방향 경로 신호기 (구식){}경로 신호기는 경로가 겹치지 않는 경우에 한 대 이상의 열차가 한 폐색 구간에 동시에 들어갈 수 있게 해줍니다. 단방향 경로 신호기는 반대편에서 통과가 불가능합니다
STR_BUILD_SIGNAL_ELECTRIC_NORM_TOOLTIP                          :{BLACK}폐색 신호기 (전자식){}가장 기본적인 신호기 형식입니다. 단 한 대의 열차만이 이 폐색 구간을 통과할 수 있습니다
STR_BUILD_SIGNAL_ELECTRIC_ENTRY_TOOLTIP                         :{BLACK}입구 신호기 (전자식){}다음 폐색 구간에 있는 출구 신호기가 하나라도 파란불이면 파란불이 되며, 그렇지 않은 경우에는 빨간불이 됩니다
STR_BUILD_SIGNAL_ELECTRIC_EXIT_TOOLTIP                          :{BLACK}출구 신호기 (전자식){}일반 신호기와 기능이 똑같지만, 입구 & 복합 신호기와 올바르게 연계되어야 합니다
STR_BUILD_SIGNAL_ELECTRIC_COMBO_TOOLTIP                         :{BLACK}복합 신호기 (전자식){}복합 신호기는 입구 신호기와 출구 신호기의 역할을 동시에 합니다. 이 신호기는 사전 신호기의 거대한 "나뭇가지식 구조"를 건설할 수 있도록 도와줍니다
STR_BUILD_SIGNAL_ELECTRIC_PBS_TOOLTIP                           :{BLACK}경로 신호기 (전자식){}경로 신호기는 경로가 겹치지 않는 경우에 한 대 이상의 열차가 한 폐색 구간에 동시에 들어갈 수 있게 해줍니다. 경로 신호기는 반대편에서 통과가 가능합니다
STR_BUILD_SIGNAL_ELECTRIC_PBS_OWAY_TOOLTIP                      :{BLACK}단방향 경로 신호기 (전자식){}경로 신호기는 경로가 겹치지 않는 경우에 한 대 이상의 열차가 한 폐색 구간에 동시에 들어갈 수 있게 해줍니다. 단방향 경로 신호기는 반대편에서 통과가 불가능합니다
STR_BUILD_SIGNAL_CONVERT_TOOLTIP                                :{BLACK}신호기 변환{}이 버튼을 선택한 뒤 이미 설치된 신호기를 클릭하면, 신호기의 종류(일반/입구/출구/복합/경로)와 형식(구식↔전자식)을 변경하고, CTRL+클릭하면 신호기의 형식을 변경합니다. SHIFT+클릭을 사용하면 예상 비용을 볼 수 있습니다
STR_BUILD_SIGNAL_DRAG_SIGNALS_DENSITY_TOOLTIP                   :{BLACK}드래그로 설치할 때 신호기 사이의 간격입니다
STR_BUILD_SIGNAL_DRAG_SIGNALS_DENSITY_DECREASE_TOOLTIP          :{BLACK}드래그로 설치할 신호기 간격을 줄입니다
STR_BUILD_SIGNAL_DRAG_SIGNALS_DENSITY_INCREASE_TOOLTIP          :{BLACK}드래그로 설치할 신호기 간격을 늘입니다

# Bridge selection window
STR_SELECT_RAIL_BRIDGE_CAPTION                                  :{WHITE}철교 선택
STR_SELECT_ROAD_BRIDGE_CAPTION                                  :{WHITE}다리 종류를 선택하십시오
STR_SELECT_BRIDGE_SELECTION_TOOLTIP                             :{BLACK}다리 건설 - 원하는 다리 종류를 선택하세요
STR_SELECT_BRIDGE_INFO                                          :{GOLD}{STRING},{} {VELOCITY} {WHITE}{CURRENCY_LONG}
STR_SELECT_BRIDGE_SCENEDIT_INFO                                 :{GOLD}{STRING},{} {VELOCITY}
STR_BRIDGE_NAME_SUSPENSION_STEEL                                :강철 현수교
STR_BRIDGE_NAME_GIRDER_STEEL                                    :강철 거더교
STR_BRIDGE_NAME_CANTILEVER_STEEL                                :강철 캔틸레버교
STR_BRIDGE_NAME_SUSPENSION_CONCRETE                             :콘크리트 현수교
STR_BRIDGE_NAME_WOODEN                                          :나무 다리
STR_BRIDGE_NAME_CONCRETE                                        :콘크리트교
STR_BRIDGE_NAME_TUBULAR_STEEL                                   :강철 원통형 다리
STR_BRIDGE_TUBULAR_SILICON                                      :실리콘 원통형 다리


# Road construction toolbar
STR_ROAD_TOOLBAR_ROAD_CONSTRUCTION_CAPTION                      :{WHITE}도로 건설
STR_ROAD_TOOLBAR_TRAM_CONSTRUCTION_CAPTION                      :{WHITE}전찻길 건설
STR_ROAD_TOOLBAR_TOOLTIP_BUILD_ROAD_SECTION                     :{BLACK}도로를 짓습니다. CTRL 키를 누르고 있으면 건설/제거 모드를 바꿀 수 있습니다. SHIFT 키를 누른 채로 사용하면 예상 비용을 볼 수 있습니다
STR_ROAD_TOOLBAR_TOOLTIP_BUILD_TRAMWAY_SECTION                  :{BLACK}전차 선로를 짓습니다. CTRL 키를 누르고 있으면 건설/제거 모드를 바꿀 수 있습니다. SHIFT 키를 누른 채로 사용하면 예상 비용을 볼 수 있습니다
STR_ROAD_TOOLBAR_TOOLTIP_BUILD_AUTOROAD                         :{BLACK}자동건설 모드로 도로를 짓습니다. CTRL 키를 누르고 있으면 건설/제거 모드를 바꿀 수 있습니다. SHIFT 키를 누른 채로 사용하면 예상 비용을 볼 수 있습니다
STR_ROAD_TOOLBAR_TOOLTIP_BUILD_AUTOTRAM                         :{BLACK}자동건설 모드로 전차 선로를 짓습니다. CTRL 키를 누르고 있으면 건설/제거 모드를 바꿀 수 있습니다. SHIFT 키를 누른 채로 사용하면 예상 비용을 볼 수 있습니다
STR_ROAD_TOOLBAR_TOOLTIP_BUILD_ROAD_VEHICLE_DEPOT               :{BLACK}차고지를 건설합니다. 차량을 구입하거나 정비를 할 수 있습니다. SHIFT 키를 누른 채로 사용하면 예상 비용을 볼 수 있습니다
STR_ROAD_TOOLBAR_TOOLTIP_BUILD_TRAM_VEHICLE_DEPOT               :{BLACK}전차 차고지를 건설합니다. 차량을 구입하거나 정비를 할 수 있습니다. SHIFT 키를 누른 채로 사용하면 예상 비용을 볼 수 있습니다
STR_ROAD_TOOLBAR_TOOLTIP_BUILD_BUS_STATION                      :{BLACK}버스 정류장을 짓습니다. CTRL 키를 사용하면 근처 정류장과 연결할 수 있습니다. SHIFT 키를 누른 채로 사용하면 예상 비용을 볼 수 있습니다
STR_ROAD_TOOLBAR_TOOLTIP_BUILD_PASSENGER_TRAM_STATION           :{BLACK}여객 전차역을 짓습니다. CTRL 키를 사용하면 근처 역과 연결할 수 있습니다. SHIFT 키를 누른 채로 사용하면 예상 비용을 볼 수 있습니다
STR_ROAD_TOOLBAR_TOOLTIP_BUILD_TRUCK_LOADING_BAY                :{BLACK}트럭 적하장을 짓습니다. CTRL 키를 사용하면 근처 적하장과 연결할 수 있습니다. SHIFT 키를 누른 채로 사용하면 예상 비용을 볼 수 있습니다
STR_ROAD_TOOLBAR_TOOLTIP_BUILD_CARGO_TRAM_STATION               :{BLACK}화물 전차역을 짓습니다. CTRL 키를 사용하면 근처 역과 연결할 수 있습니다. SHIFT 키를 누른 채로 사용하면 예상 비용을 볼 수 있습니다
STR_ROAD_TOOLBAR_TOOLTIP_TOGGLE_ONE_WAY_ROAD                    :{BLACK}일방통행 도로 건설 모드를 켜거나 끕니다
STR_ROAD_TOOLBAR_TOOLTIP_BUILD_ROAD_BRIDGE                      :{BLACK}다리를 짓습니다. SHIFT 키를 누른 채로 사용하면 예상 비용을 볼 수 있습니다
STR_ROAD_TOOLBAR_TOOLTIP_BUILD_TRAMWAY_BRIDGE                   :{BLACK}전차 다리를 짓습니다. SHIFT 키를 누른 채로 사용하면 예상 비용을 볼 수 있습니다
STR_ROAD_TOOLBAR_TOOLTIP_BUILD_ROAD_TUNNEL                      :{BLACK}터널을 짓습니다. SHIFT 키를 누른 채로 사용하면 예상 비용을 볼 수 있습니다
STR_ROAD_TOOLBAR_TOOLTIP_BUILD_TRAMWAY_TUNNEL                   :{BLACK}전차 터널을 짓습니다. SHIFT 키를 누른 채로 사용하면 예상 비용을 볼 수 있습니다
STR_ROAD_TOOLBAR_TOOLTIP_TOGGLE_BUILD_REMOVE_FOR_ROAD           :{BLACK}도로 제거 툴을 켜거나 끕니다
STR_ROAD_TOOLBAR_TOOLTIP_TOGGLE_BUILD_REMOVE_FOR_TRAMWAYS       :{BLACK}전찻길 제거 툴을 켜거나 끕니다
STR_ROAD_TOOLBAR_TOOLTIP_CONVERT_ROAD                           :{BLACK}도로 종류를 변경하거나 업그레이드 합니다. SHIFT 키를 누른 채로 사용하면 예상 비용을 볼 수 있습니다
STR_ROAD_TOOLBAR_TOOLTIP_CONVERT_TRAM                           :{BLACK}전차 선로 종류를 변경하거나 업그레이드 합니다. SHIFT 키를 누른 채로 사용하면 예상 비용을 볼 수 있습니다

STR_ROAD_NAME_ROAD                                              :도로
STR_ROAD_NAME_TRAM                                              :전찻길

# Road depot construction window
STR_BUILD_DEPOT_ROAD_ORIENTATION_CAPTION                        :{WHITE}차고지 방향 선택
STR_BUILD_DEPOT_ROAD_ORIENTATION_SELECT_TOOLTIP                 :{BLACK}차고지의 방향을 선택합니다
STR_BUILD_DEPOT_TRAM_ORIENTATION_CAPTION                        :{WHITE}전차 차량기지 방향 선택
STR_BUILD_DEPOT_TRAM_ORIENTATION_SELECT_TOOLTIP                 :{BLACK}차량기지의 방향을 선택합니다

# Road vehicle station construction window
STR_STATION_BUILD_BUS_ORIENTATION                               :{WHITE}버스 정류장 방향 선택
STR_STATION_BUILD_BUS_ORIENTATION_TOOLTIP                       :{BLACK}버스 정류장 방향을 선택합니다
STR_STATION_BUILD_TRUCK_ORIENTATION                             :{WHITE}트럭 적하장 방향 선택
STR_STATION_BUILD_TRUCK_ORIENTATION_TOOLTIP                     :{BLACK}트럭 적하장의 방향을 선택합니다
STR_STATION_BUILD_PASSENGER_TRAM_ORIENTATION                    :{WHITE}여객 전차역 방향 선택
STR_STATION_BUILD_PASSENGER_TRAM_ORIENTATION_TOOLTIP            :{BLACK}여객 전차역의 방향을 선택합니다
STR_STATION_BUILD_CARGO_TRAM_ORIENTATION                        :{WHITE}화물 전차역 방향 선택
STR_STATION_BUILD_CARGO_TRAM_ORIENTATION_TOOLTIP                :{BLACK}화물 전차역의 방향을 선택합니다

# Waterways toolbar (last two for SE only)
STR_WATERWAYS_TOOLBAR_CAPTION                                   :{WHITE}수로 건설
STR_WATERWAYS_TOOLBAR_CAPTION_SE                                :{WHITE}항만
STR_WATERWAYS_TOOLBAR_BUILD_CANALS_TOOLTIP                      :{BLACK}운하를 만듭니다. SHIFT 키를 누른 채로 사용하면 예상 비용을 볼 수 있습니다
STR_WATERWAYS_TOOLBAR_BUILD_LOCKS_TOOLTIP                       :{BLACK}갑문을 만듭니다. SHIFT 키를 누른 채로 사용하면 예상 비용을 볼 수 있습니다
STR_WATERWAYS_TOOLBAR_BUILD_DEPOT_TOOLTIP                       :{BLACK}선박 구입과 점검을 위한 정박소를 만듭니다. SHIFT 키를 누른 채로 사용하면 예상 비용을 볼 수 있습니다
STR_WATERWAYS_TOOLBAR_BUILD_DOCK_TOOLTIP                        :{BLACK}항구를 만듭니다. CTRL 키를 사용하면 근처 역과 연결할 수 있습니다. SHIFT 키를 누른 채로 사용하면 예상 비용을 볼 수 있습니다
STR_WATERWAYS_TOOLBAR_BUOY_TOOLTIP                              :{BLACK}경유지로 사용할 수 있는 부표를 만듭니다. SHIFT 키를 누른 채로 사용하면 예상 비용을 볼 수 있습니다
STR_WATERWAYS_TOOLBAR_BUILD_AQUEDUCT_TOOLTIP                    :{BLACK}수도교를 만듭니다. SHIFT 키를 누른 채로 사용하면 예상 비용을 볼 수 있습니다
STR_WATERWAYS_TOOLBAR_CREATE_LAKE_TOOLTIP                       :{BLACK}벽으로 물을 막고 있는 운하를 만듭니다.{}해수면 높이에서 CTRL 키를 누른 채로 사용하면 벽 없이 물을 만들어 바다나 호수를 만들 수 있습니다
STR_WATERWAYS_TOOLBAR_CREATE_RIVER_TOOLTIP                      :{BLACK}강을 만듭니다

# Ship depot construction window
STR_DEPOT_BUILD_SHIP_CAPTION                                    :{WHITE}정박소 방향 선택
STR_DEPOT_BUILD_SHIP_ORIENTATION_TOOLTIP                        :{BLACK}정박소의 방향을 선택합니다

# Dock construction window
STR_STATION_BUILD_DOCK_CAPTION                                  :{WHITE}항구

# Airport toolbar
STR_TOOLBAR_AIRCRAFT_CAPTION                                    :{WHITE}공항
STR_TOOLBAR_AIRCRAFT_BUILD_AIRPORT_TOOLTIP                      :{BLACK}공항을 만듭니다. CTRL 키를 사용하면 같은 이름의 역을 서로 떨어진 곳에 지을 수 있습니다. SHIFT 키를 누른 채로 사용하면 예상 비용을 볼 수 있습니다

# Airport construction window
STR_STATION_BUILD_AIRPORT_CAPTION                               :{WHITE}공항 선택
STR_STATION_BUILD_AIRPORT_TOOLTIP                               :{BLACK}공항의 크기/종류를 선택합니다
STR_STATION_BUILD_AIRPORT_CLASS_LABEL                           :{BLACK}공항 등급
STR_STATION_BUILD_AIRPORT_LAYOUT_NAME                           :{BLACK}레이아웃 {NUM}

STR_AIRPORT_SMALL                                               :소형 공항
STR_AIRPORT_CITY                                                :도시 공항
STR_AIRPORT_METRO                                               :대도시 공항
STR_AIRPORT_INTERNATIONAL                                       :국제 공항
STR_AIRPORT_COMMUTER                                            :통근용 공항
STR_AIRPORT_INTERCONTINENTAL                                    :대륙간 공항
STR_AIRPORT_HELIPORT                                            :헬리콥터 탑승장
STR_AIRPORT_HELIDEPOT                                           :헬리콥터 격납고
STR_AIRPORT_HELISTATION                                         :헬리콥터 정류장

STR_AIRPORT_CLASS_SMALL                                         :소형 공항
STR_AIRPORT_CLASS_LARGE                                         :대형 공항
STR_AIRPORT_CLASS_HUB                                           :허브 공항
STR_AIRPORT_CLASS_HELIPORTS                                     :헬리콥터 공항

STR_STATION_BUILD_NOISE                                         :{BLACK}발생하는 소음 수준: {GOLD}{COMMA}

# Landscaping toolbar
STR_LANDSCAPING_TOOLBAR                                         :{WHITE}지형 편집
STR_LANDSCAPING_TOOLTIP_LOWER_A_CORNER_OF_LAND                  :{BLACK}땅의 모퉁이를 낮춥니다. 드래그하면 시작점의 땅을 낮추고 선택한 영역의 도착점까지 지형을 적절히 맞춥니다. CTRL 키를 누르면 대각선 방향의 영역을 선택할 수 있습니다. SHIFT 키를 누른 채로 사용하면 예상 비용을 볼 수 있습니다
STR_LANDSCAPING_TOOLTIP_RAISE_A_CORNER_OF_LAND                  :{BLACK}땅의 모퉁이를 높입니다. 드래그하면 시작점의 땅을 높이고 선택한 영역의 도착점까지 지형을 적절히 맞춥니다. CTRL 키를 누르면 대각선 방향의 영역을 선택할 수 있습니다. SHIFT 키를 누른 채로 사용하면 예상 비용을 볼 수 있습니다
STR_LANDSCAPING_LEVEL_LAND_TOOLTIP                              :{BLACK}처음 선택한 모퉁이의 고도에 맞추어 땅을 평평하게 고릅니다. CTRL 키를 누르면 대각선 방향의 영역을 선택할 수 있습니다. SHIFT 키를 누른 채로 사용하면 예상 비용을 볼 수 있습니다
STR_LANDSCAPING_TOOLTIP_PURCHASE_LAND                           :{BLACK}나중에 그 땅을 사용하기 위해 소유권을 구입합니다. SHIFT 키를 누른 채로 사용하면 예상 비용을 볼 수 있습니다

# Object construction window
STR_OBJECT_BUILD_CAPTION                                        :{WHITE}오브젝트 선택
STR_OBJECT_BUILD_TOOLTIP                                        :{BLACK}건설할 오브젝트를 선택합니다.
STR_OBJECT_BUILD_CLASS_TOOLTIP                                  :{BLACK}건설할 오브젝트의 등급을 선택합니다
STR_OBJECT_BUILD_PREVIEW_TOOLTIP                                :{BLACK}오브젝트 미리보기
STR_OBJECT_BUILD_SIZE                                           :{BLACK}크기: {GOLD}{NUM} x {NUM} 칸

STR_OBJECT_CLASS_LTHS                                           :등대
STR_OBJECT_CLASS_TRNS                                           :송신기

# Tree planting window (last two for SE only)
STR_PLANT_TREE_CAPTION                                          :{WHITE}나무
STR_PLANT_TREE_TOOLTIP                                          :{BLACK}심고싶은 나무의 종류를 선택합니다. 이미 나무가 심어져있는 경우에는 선택한 나무의 크기를 키웁니다
STR_TREES_RANDOM_TYPE                                           :{BLACK}여러 종류의 나무 같이 심기
STR_TREES_RANDOM_TYPE_TOOLTIP                                   :{BLACK}여러 종류의 나무를 심습니다. SHIFT 키를 이용하면 예상 비용을 볼 수 있습니다
STR_TREES_RANDOM_TREES_BUTTON                                   :{BLACK}무작위로 나무 심기
STR_TREES_RANDOM_TREES_TOOLTIP                                  :{BLACK}전 지역에 걸쳐 무작위로 나무를 심습니다

# Land generation window (SE)
STR_TERRAFORM_TOOLBAR_LAND_GENERATION_CAPTION                   :{WHITE}지형 만들기
STR_TERRAFORM_TOOLTIP_PLACE_ROCKY_AREAS_ON_LANDSCAPE            :{BLACK}암석 지역을 지정합니다
STR_TERRAFORM_TOOLTIP_DEFINE_DESERT_AREA                        :{BLACK}사막 지역을 지정합니다.{}CTRL 키를 누르고 있으면 제거할 수 있습니다
STR_TERRAFORM_TOOLTIP_INCREASE_SIZE_OF_LAND_AREA                :{BLACK}지형 편집툴의 크기를 키움
STR_TERRAFORM_TOOLTIP_DECREASE_SIZE_OF_LAND_AREA                :{BLACK}지형 편집툴의 크기를 줄임
STR_TERRAFORM_TOOLTIP_GENERATE_RANDOM_LAND                      :{BLACK}무작위로 지형 만들기
STR_TERRAFORM_SE_NEW_WORLD                                      :{BLACK}새 시나리오 만들기
STR_TERRAFORM_RESET_LANDSCAPE                                   :{BLACK}지형만 남기기
STR_TERRAFORM_RESET_LANDSCAPE_TOOLTIP                           :{BLACK}지도에서 모든 플레이어 소유의 자산을 제거

STR_QUERY_RESET_LANDSCAPE_CAPTION                               :{WHITE}플레이어 소유물 제거
STR_RESET_LANDSCAPE_CONFIRMATION_TEXT                           :{WHITE}이 작업은 기본 지형(도시 포함) 이외의 모든 플레이어의 소유물(철도,도로 등)을 제거할 것입니다. 계속하시겠습니까?

# Town generation window (SE)
STR_FOUND_TOWN_CAPTION                                          :{WHITE}도시 만들기
STR_FOUND_TOWN_NEW_TOWN_BUTTON                                  :{BLACK}새 도시
STR_FOUND_TOWN_NEW_TOWN_TOOLTIP                                 :{BLACK}새 도시를 건설합니다. SHIFT+클릭으로 예상 비용을 볼 수 있습니다
STR_FOUND_TOWN_RANDOM_TOWN_BUTTON                               :{BLACK}무작위로 도시 건설
STR_FOUND_TOWN_RANDOM_TOWN_TOOLTIP                              :{BLACK}무작위 위치에 도시를 건설합니다
STR_FOUND_TOWN_MANY_RANDOM_TOWNS                                :{BLACK}무작위로 여러 도시 건설
STR_FOUND_TOWN_RANDOM_TOWNS_TOOLTIP                             :{BLACK}무작위로 도시를 건설합니다

STR_FOUND_TOWN_NAME_TITLE                                       :{YELLOW}도시 이름:
STR_FOUND_TOWN_NAME_EDITOR_TITLE                                :{BLACK}도시 이름 입력
STR_FOUND_TOWN_NAME_EDITOR_HELP                                 :{BLACK}도시 이름을 입력하려면 클릭하세요
STR_FOUND_TOWN_NAME_RANDOM_BUTTON                               :{BLACK}무작위 이름
STR_FOUND_TOWN_NAME_RANDOM_TOOLTIP                              :{BLACK}무작위 이름 생성

STR_FOUND_TOWN_INITIAL_SIZE_TITLE                               :{YELLOW}도시 크기:
STR_FOUND_TOWN_INITIAL_SIZE_SMALL_BUTTON                        :{BLACK}소형
STR_FOUND_TOWN_INITIAL_SIZE_MEDIUM_BUTTON                       :{BLACK}중형
STR_FOUND_TOWN_INITIAL_SIZE_LARGE_BUTTON                        :{BLACK}대형
STR_FOUND_TOWN_SIZE_RANDOM                                      :{BLACK}임의
STR_FOUND_TOWN_INITIAL_SIZE_TOOLTIP                             :{BLACK}도시 크기 선택
STR_FOUND_TOWN_CITY                                             :{BLACK}대도시로 만듦
STR_FOUND_TOWN_CITY_TOOLTIP                                     :{BLACK}대도시는 도시보다 빠르게 성장합니다.{}도시를 만들었을 때, 위 설정에 따라 더욱 커집니다

STR_FOUND_TOWN_ROAD_LAYOUT                                      :{YELLOW}도시 도로 설계:
STR_FOUND_TOWN_SELECT_TOWN_ROAD_LAYOUT                          :{BLACK}이 도시에 사용할 도로 설계를 선택합니다
STR_FOUND_TOWN_SELECT_LAYOUT_ORIGINAL                           :{BLACK}오리지널
STR_FOUND_TOWN_SELECT_LAYOUT_BETTER_ROADS                       :{BLACK}개선된 도로
STR_FOUND_TOWN_SELECT_LAYOUT_2X2_GRID                           :{BLACK}2x2 칸
STR_FOUND_TOWN_SELECT_LAYOUT_3X3_GRID                           :{BLACK}3x3 칸
STR_FOUND_TOWN_SELECT_LAYOUT_RANDOM                             :{BLACK}임의

# Fund new industry window
STR_FUND_INDUSTRY_CAPTION                                       :{WHITE}새 산업시설 건설
STR_FUND_INDUSTRY_SELECTION_TOOLTIP                             :{BLACK}목록에서 적당한 산업시설을 선택하십시오
STR_FUND_INDUSTRY_MANY_RANDOM_INDUSTRIES                        :무작위 산업시설 건설
STR_FUND_INDUSTRY_MANY_RANDOM_INDUSTRIES_TOOLTIP                :{BLACK}무작위로 산업시설을 건설합니다
STR_FUND_INDUSTRY_INDUSTRY_BUILD_COST                           :{BLACK}가격: {YELLOW}{CURRENCY_LONG}
STR_FUND_INDUSTRY_PROSPECT_NEW_INDUSTRY                         :{BLACK}답사
STR_FUND_INDUSTRY_BUILD_NEW_INDUSTRY                            :{BLACK}건설
STR_FUND_INDUSTRY_FUND_NEW_INDUSTRY                             :{BLACK}투자

# Industry cargoes window
STR_INDUSTRY_CARGOES_INDUSTRY_CAPTION                           :{WHITE}{STRING}{G 0 "과" "와"} 관련된 산업시설 연계도
STR_INDUSTRY_CARGOES_CARGO_CAPTION                              :{WHITE}{STRING}{G 0 "과" "와"} 관련된 산업시설 연계망
STR_INDUSTRY_CARGOES_PRODUCERS                                  :{WHITE}생산 산업시설
STR_INDUSTRY_CARGOES_CUSTOMERS                                  :{WHITE}소비 산업시설
STR_INDUSTRY_CARGOES_HOUSES                                     :{WHITE}도시 가구
STR_INDUSTRY_CARGOES_INDUSTRY_TOOLTIP                           :{BLACK}이 산업시설의 공급자와 고객을 보려면 클릭하세요
STR_INDUSTRY_CARGOES_CARGO_TOOLTIP                              :{BLACK}{STRING}{}이 화물의 공급자와 고객을 보려면 클릭하세요
STR_INDUSTRY_DISPLAY_CHAIN                                      :{BLACK}산업시설 연계도 보기
STR_INDUSTRY_DISPLAY_CHAIN_TOOLTIP                              :{BLACK}이 산업시설에서 생산/소비하는 화물을 보여줍니다
STR_INDUSTRY_CARGOES_NOTIFY_SMALLMAP                            :{BLACK}지도에 표시
STR_INDUSTRY_CARGOES_NOTIFY_SMALLMAP_TOOLTIP                    :{BLACK}위 산업망에 표시된 산업을 소형 지도에서 볼 수 있게 합니다
STR_INDUSTRY_CARGOES_SELECT_CARGO                               :{BLACK}화물 선택
STR_INDUSTRY_CARGOES_SELECT_CARGO_TOOLTIP                       :{BLACK}표시할 화물을 선택하세요
STR_INDUSTRY_CARGOES_SELECT_INDUSTRY                            :{BLACK}산업시설 선택
STR_INDUSTRY_CARGOES_SELECT_INDUSTRY_TOOLTIP                    :{BLACK}표시할 산업시설을 선택하세요

# Land area window
STR_LAND_AREA_INFORMATION_CAPTION                               :{WHITE}이 지역의 지형 정보
STR_LAND_AREA_INFORMATION_COST_TO_CLEAR_N_A                     :{BLACK}초기화 가격: {LTBLUE}없음
STR_LAND_AREA_INFORMATION_COST_TO_CLEAR                         :{BLACK}초기화 가격: {RED}{CURRENCY_LONG}
STR_LAND_AREA_INFORMATION_REVENUE_WHEN_CLEARED                  :{BLACK}제거시 들어오는 환불금: {LTBLUE}{CURRENCY_LONG}
STR_LAND_AREA_INFORMATION_OWNER_N_A                             :없음
STR_LAND_AREA_INFORMATION_OWNER                                 :{BLACK}소유주: {LTBLUE}{STRING}
STR_LAND_AREA_INFORMATION_ROAD_OWNER                            :{BLACK}도로 소유주: {LTBLUE}{STRING}
STR_LAND_AREA_INFORMATION_TRAM_OWNER                            :{BLACK}전찻길 소유주: {LTBLUE}{STRING}
STR_LAND_AREA_INFORMATION_RAIL_OWNER                            :{BLACK}철도 소유주: {LTBLUE}{STRING}
STR_LAND_AREA_INFORMATION_LOCAL_AUTHORITY                       :{BLACK}지역 당국: {LTBLUE}{STRING}
STR_LAND_AREA_INFORMATION_LOCAL_AUTHORITY_NONE                  :없음
STR_LAND_AREA_INFORMATION_LANDINFO_COORDS                       :{BLACK}좌표: {LTBLUE}{NUM} x {NUM} x {NUM} ({STRING})
STR_LAND_AREA_INFORMATION_BUILD_DATE                            :{BLACK}건설날짜: {LTBLUE}{DATE_LONG}
STR_LAND_AREA_INFORMATION_STATION_CLASS                         :{BLACK}역 분류: {LTBLUE}{STRING}
STR_LAND_AREA_INFORMATION_STATION_TYPE                          :{BLACK}역 종류: {LTBLUE}{STRING}
STR_LAND_AREA_INFORMATION_AIRPORT_CLASS                         :{BLACK}공항 등급: {LTBLUE}{STRING}
STR_LAND_AREA_INFORMATION_AIRPORT_NAME                          :{BLACK}공항 이름: {LTBLUE}{STRING}
STR_LAND_AREA_INFORMATION_AIRPORTTILE_NAME                      :{BLACK}공항 칸 이름: {LTBLUE}{STRING}
STR_LAND_AREA_INFORMATION_NEWGRF_NAME                           :{BLACK}NewGRF: {LTBLUE}{STRING}
STR_LAND_AREA_INFORMATION_CARGO_ACCEPTED                        :{BLACK}받을 수 있는 화물: {LTBLUE}
STR_LAND_AREA_INFORMATION_CARGO_EIGHTS                          :({COMMA}/8 {STRING})
STR_LANG_AREA_INFORMATION_RAIL_TYPE                             :{BLACK}철도 종류: {LTBLUE}{STRING}
STR_LANG_AREA_INFORMATION_ROAD_TYPE                             :{BLACK}도로 종류: {LTBLUE}{STRING}
STR_LANG_AREA_INFORMATION_TRAM_TYPE                             :{BLACK}전차 종류: {LTBLUE}{STRING}
STR_LANG_AREA_INFORMATION_RAIL_SPEED_LIMIT                      :{BLACK}선로 제한 속력: {LTBLUE}{VELOCITY}
STR_LANG_AREA_INFORMATION_ROAD_SPEED_LIMIT                      :{BLACK}도로 제한 속력: {LTBLUE}{VELOCITY}
STR_LANG_AREA_INFORMATION_TRAM_SPEED_LIMIT                      :{BLACK}전차 제한 속력: {LTBLUE}{VELOCITY}

# Description of land area of different tiles
STR_LAI_CLEAR_DESCRIPTION_ROCKS                                 :암석
STR_LAI_CLEAR_DESCRIPTION_ROUGH_LAND                            :거친 땅
STR_LAI_CLEAR_DESCRIPTION_BARE_LAND                             :맨 땅
STR_LAI_CLEAR_DESCRIPTION_GRASS                                 :초원
STR_LAI_CLEAR_DESCRIPTION_FIELDS                                :들판
STR_LAI_CLEAR_DESCRIPTION_SNOW_COVERED_LAND                     :눈덮인 땅
STR_LAI_CLEAR_DESCRIPTION_DESERT                                :사막

STR_LAI_RAIL_DESCRIPTION_TRACK                                  :철도 선로
STR_LAI_RAIL_DESCRIPTION_TRACK_WITH_NORMAL_SIGNALS              :일반 신호기가 설치된 철도 선로
STR_LAI_RAIL_DESCRIPTION_TRACK_WITH_PRESIGNALS                  :입구 신호기가 설치된 철도 선로
STR_LAI_RAIL_DESCRIPTION_TRACK_WITH_EXITSIGNALS                 :출구 신호기가 설치된 철도 선로
STR_LAI_RAIL_DESCRIPTION_TRACK_WITH_COMBOSIGNALS                :복합 신호기가 설치된 철도 선로
STR_LAI_RAIL_DESCRIPTION_TRACK_WITH_PBSSIGNALS                  :경로 신호기가 설치된 철도 선로
STR_LAI_RAIL_DESCRIPTION_TRACK_WITH_NOENTRYSIGNALS              :단방향 경로 신호기가 설치된 철도 선로
STR_LAI_RAIL_DESCRIPTION_TRACK_WITH_NORMAL_PRESIGNALS           :일반 신호기와 입구 신호기가 설치된 철도 선로
STR_LAI_RAIL_DESCRIPTION_TRACK_WITH_NORMAL_EXITSIGNALS          :일반 신호기와 출구 신호기가 설치된 철도 선로
STR_LAI_RAIL_DESCRIPTION_TRACK_WITH_NORMAL_COMBOSIGNALS         :일반 신호기와 복합 신호기가 설치된 철도 선로
STR_LAI_RAIL_DESCRIPTION_TRACK_WITH_NORMAL_PBSSIGNALS           :일반 신호기와 경로 신호기가 설치된 철도 선로
STR_LAI_RAIL_DESCRIPTION_TRACK_WITH_NORMAL_NOENTRYSIGNALS       :일반 신호기와 단방향 경로 신호기가 설치된 철도 선로
STR_LAI_RAIL_DESCRIPTION_TRACK_WITH_PRE_EXITSIGNALS             :입구 신호기와 출구 신호기가 설치된 철도 선로
STR_LAI_RAIL_DESCRIPTION_TRACK_WITH_PRE_COMBOSIGNALS            :입구 신호기와 복합 신호기가 설치된 철도 선로
STR_LAI_RAIL_DESCRIPTION_TRACK_WITH_PRE_PBSSIGNALS              :입구 신호기와 경로 신호기가 설치된 철도 선로
STR_LAI_RAIL_DESCRIPTION_TRACK_WITH_PRE_NOENTRYSIGNALS          :입구 신호기와 단방향 경로 신호기가 설치된 철도 선로
STR_LAI_RAIL_DESCRIPTION_TRACK_WITH_EXIT_COMBOSIGNALS           :출구 신호기와 복합 신호기가 설치된 철도 선로
STR_LAI_RAIL_DESCRIPTION_TRACK_WITH_EXIT_PBSSIGNALS             :출구 신호기와 경로 신호기가 설치된 철도 선로
STR_LAI_RAIL_DESCRIPTION_TRACK_WITH_EXIT_NOENTRYSIGNALS         :출구 신호기와 단방향 경로 신호기가 설치된 철도 선로
STR_LAI_RAIL_DESCRIPTION_TRACK_WITH_COMBO_PBSSIGNALS            :복합 신호기와 경로 신호기가 설치된 철도 선로
STR_LAI_RAIL_DESCRIPTION_TRACK_WITH_COMBO_NOENTRYSIGNALS        :복합 신호기와 단방향 경로 신호기가 설치된 철도 선로
STR_LAI_RAIL_DESCRIPTION_TRACK_WITH_PBS_NOENTRYSIGNALS          :경로 신호기와 단방향 경로 신호기가 설치된 철도 선로
STR_LAI_RAIL_DESCRIPTION_TRAIN_DEPOT                            :철도 차량기지

STR_LAI_ROAD_DESCRIPTION_ROAD                                   :도로
STR_LAI_ROAD_DESCRIPTION_ROAD_WITH_STREETLIGHTS                 :가로등이 있는 도로
STR_LAI_ROAD_DESCRIPTION_TREE_LINED_ROAD                        :가로수가 있는 도로
STR_LAI_ROAD_DESCRIPTION_ROAD_VEHICLE_DEPOT                     :차고지
STR_LAI_ROAD_DESCRIPTION_ROAD_RAIL_LEVEL_CROSSING               :철도 건널목
STR_LAI_ROAD_DESCRIPTION_TRAMWAY                                :전찻길

# Houses come directly from their building names
STR_LAI_TOWN_INDUSTRY_DESCRIPTION_UNDER_CONSTRUCTION            :{STRING} (공사중)

STR_LAI_TREE_NAME_TREES                                         :나무
STR_LAI_TREE_NAME_RAINFOREST                                    :열대우림
STR_LAI_TREE_NAME_CACTUS_PLANTS                                 :선인장

STR_LAI_STATION_DESCRIPTION_RAILROAD_STATION                    :철도역
STR_LAI_STATION_DESCRIPTION_AIRCRAFT_HANGAR                     :항공기 격납고
STR_LAI_STATION_DESCRIPTION_AIRPORT                             :공항
STR_LAI_STATION_DESCRIPTION_TRUCK_LOADING_AREA                  :트럭 적하장
STR_LAI_STATION_DESCRIPTION_BUS_STATION                         :버스 정류장
STR_LAI_STATION_DESCRIPTION_SHIP_DOCK                           :항구
STR_LAI_STATION_DESCRIPTION_BUOY                                :부표
STR_LAI_STATION_DESCRIPTION_WAYPOINT                            :경유지

STR_LAI_WATER_DESCRIPTION_WATER                                 :물
STR_LAI_WATER_DESCRIPTION_CANAL                                 :운하
STR_LAI_WATER_DESCRIPTION_LOCK                                  :갑문
STR_LAI_WATER_DESCRIPTION_RIVER                                 :강
STR_LAI_WATER_DESCRIPTION_COAST_OR_RIVERBANK                    :해안 또는 강기슭
STR_LAI_WATER_DESCRIPTION_SHIP_DEPOT                            :정박소

# Industries come directly from their industry names

STR_LAI_TUNNEL_DESCRIPTION_RAILROAD                             :철도용 터널
STR_LAI_TUNNEL_DESCRIPTION_ROAD                                 :도로용 터널

STR_LAI_BRIDGE_DESCRIPTION_RAIL_SUSPENSION_STEEL                :강철 현수 철교
STR_LAI_BRIDGE_DESCRIPTION_RAIL_GIRDER_STEEL                    :강철 들보 철교
STR_LAI_BRIDGE_DESCRIPTION_RAIL_CANTILEVER_STEEL                :강철 캔틸레버 철교
STR_LAI_BRIDGE_DESCRIPTION_RAIL_SUSPENSION_CONCRETE             :철근 콘크리트 현수 철교
STR_LAI_BRIDGE_DESCRIPTION_RAIL_WOODEN                          :나무 철교
STR_LAI_BRIDGE_DESCRIPTION_RAIL_CONCRETE                        :콘크리트 철교
STR_LAI_BRIDGE_DESCRIPTION_RAIL_TUBULAR_STEEL                   :원통형 철교

STR_LAI_BRIDGE_DESCRIPTION_ROAD_SUSPENSION_STEEL                :강철 현수교
STR_LAI_BRIDGE_DESCRIPTION_ROAD_GIRDER_STEEL                    :강철 들보교
STR_LAI_BRIDGE_DESCRIPTION_ROAD_CANTILEVER_STEEL                :강철 캔틸레버교
STR_LAI_BRIDGE_DESCRIPTION_ROAD_SUSPENSION_CONCRETE             :철근 콘트리트 현수교
STR_LAI_BRIDGE_DESCRIPTION_ROAD_WOODEN                          :나무 다리
STR_LAI_BRIDGE_DESCRIPTION_ROAD_CONCRETE                        :콘크리트교
STR_LAI_BRIDGE_DESCRIPTION_ROAD_TUBULAR_STEEL                   :원통형 다리

STR_LAI_BRIDGE_DESCRIPTION_AQUEDUCT                             :수도교

STR_LAI_OBJECT_DESCRIPTION_TRANSMITTER                          :송신기
STR_LAI_OBJECT_DESCRIPTION_LIGHTHOUSE                           :등대
STR_LAI_OBJECT_DESCRIPTION_COMPANY_HEADQUARTERS                 :회사 본사
STR_LAI_OBJECT_DESCRIPTION_COMPANY_OWNED_LAND                   :회사 소유지

# About OpenTTD window
STR_ABOUT_OPENTTD                                               :{WHITE}OpenTTD에 대해서
STR_ABOUT_ORIGINAL_COPYRIGHT                                    :{BLACK}Original copyright {COPYRIGHT} 1995 Chris Sawyer, All rights reserved
STR_ABOUT_VERSION                                               :{BLACK}OpenTTD 버전 {REV}
STR_ABOUT_COPYRIGHT_OPENTTD                                     :{BLACK}OpenTTD {COPYRIGHT} 2002-2019 OpenTTD 개발팀

# Framerate display window
STR_FRAMERATE_CAPTION                                           :{WHITE}프레임레이트
STR_FRAMERATE_CAPTION_SMALL                                     :{STRING}{WHITE} ({DECIMAL}x)
STR_FRAMERATE_RATE_GAMELOOP                                     :{BLACK}시뮬레이션 비율: {STRING}
STR_FRAMERATE_RATE_GAMELOOP_TOOLTIP                             :{BLACK}1초에 시뮬레이션하는 게임 틱 수입니다.
STR_FRAMERATE_RATE_BLITTER                                      :{BLACK}그래픽 프레임레이트: {STRING}
STR_FRAMERATE_RATE_BLITTER_TOOLTIP                              :{BLACK}1초에 표현하는 비디오 프레임 수입니다.
STR_FRAMERATE_SPEED_FACTOR                                      :{BLACK}현재 게임 속력 계수: {DECIMAL}x
STR_FRAMERATE_SPEED_FACTOR_TOOLTIP                              :{BLACK}현재 게임이 일반적인 시뮬레이션 비율 속도에 비해 얼마나 빠르게 구동되고 있는지를 보여줍니다.
STR_FRAMERATE_CURRENT                                           :{WHITE}현재
STR_FRAMERATE_AVERAGE                                           :{WHITE}평균
STR_FRAMERATE_MEMORYUSE                                         :{WHITE}메모리
STR_FRAMERATE_DATA_POINTS                                       :{BLACK}{COMMA}개의 값을 기반으로 측정한 데이터
STR_FRAMERATE_MS_GOOD                                           :{LTBLUE}{DECIMAL}{BLACK} ms
STR_FRAMERATE_MS_WARN                                           :{YELLOW}{DECIMAL} ms
STR_FRAMERATE_MS_BAD                                            :{RED}{DECIMAL} ms
STR_FRAMERATE_FPS_GOOD                                          :{LTBLUE}{DECIMAL} 프레임/초
STR_FRAMERATE_FPS_WARN                                          :{YELLOW}{DECIMAL} 프레임/초
STR_FRAMERATE_FPS_BAD                                           :{RED}{DECIMAL} 프레임/초
STR_FRAMERATE_BYTES_GOOD                                        :{LTBLUE}{BYTES}
STR_FRAMERATE_BYTES_WARN                                        :{YELLOW}{BYTES}
STR_FRAMERATE_BYTES_BAD                                         :{RED}{BYTES}
STR_FRAMERATE_GRAPH_MILLISECONDS                                :{TINY_FONT}{COMMA} ms
STR_FRAMERATE_GRAPH_SECONDS                                     :{TINY_FONT}{COMMA}초
############ Leave those lines in this order!!
STR_FRAMERATE_GAMELOOP                                          :{BLACK}총 게임 루프:
STR_FRAMERATE_GL_ECONOMY                                        :{BLACK}  화물 처리:
STR_FRAMERATE_GL_TRAINS                                         :{BLACK}  열차 틱:
STR_FRAMERATE_GL_ROADVEHS                                       :{BLACK}  자동차 틱:
STR_FRAMERATE_GL_SHIPS                                          :{BLACK}  선박 틱:
STR_FRAMERATE_GL_AIRCRAFT                                       :{BLACK}  항공기 틱:
STR_FRAMERATE_GL_LANDSCAPE                                      :{BLACK}  세계 틱:
STR_FRAMERATE_GL_LINKGRAPH                                      :{BLACK}  연결 그래프 지연:
STR_FRAMERATE_DRAWING                                           :{BLACK}그래픽 렌더링:
STR_FRAMERATE_DRAWING_VIEWPORTS                                 :{BLACK}  세계 화면:
STR_FRAMERATE_VIDEO                                             :{BLACK}비디오 출력:
STR_FRAMERATE_SOUND                                             :{BLACK}사운드 합성:
<<<<<<< HEAD
STR_FRAMERATE_ALLSCRIPTS                                        :{BLACK}  총 게임 스크립트/AI:
=======
STR_FRAMERATE_ALLSCRIPTS                                        :{BLACK}  총 게임 스크립트/인공지능:
>>>>>>> a499e9ac
STR_FRAMERATE_GAMESCRIPT                                        :{BLACK}   게임 스크립트:
STR_FRAMERATE_AI                                                :{BLACK}  인공지능 {NUM} {STRING}
############ End of leave-in-this-order
############ Leave those lines in this order!!
STR_FRAMETIME_CAPTION_GAMELOOP                                  :게임 루프
STR_FRAMETIME_CAPTION_GL_ECONOMY                                :화물 처리
STR_FRAMETIME_CAPTION_GL_TRAINS                                 :열차 틱
STR_FRAMETIME_CAPTION_GL_ROADVEHS                               :자동차 틱
STR_FRAMETIME_CAPTION_GL_SHIPS                                  :선박 틱
STR_FRAMETIME_CAPTION_GL_AIRCRAFT                               :항공기 틱
STR_FRAMETIME_CAPTION_GL_LANDSCAPE                              :세계 틱
STR_FRAMETIME_CAPTION_GL_LINKGRAPH                              :연결 그래프 지연
STR_FRAMETIME_CAPTION_DRAWING                                   :그래픽 렌더링
STR_FRAMETIME_CAPTION_DRAWING_VIEWPORTS                         :세계 화면 렌더링
STR_FRAMETIME_CAPTION_VIDEO                                     :비디오 출력
STR_FRAMETIME_CAPTION_SOUND                                     :사운드 합성
<<<<<<< HEAD
STR_FRAMETIME_CAPTION_ALLSCRIPTS                                :게임 스크립트/인공지능의 전체 스크립트 양입니다.
=======
STR_FRAMETIME_CAPTION_ALLSCRIPTS                                :총 게임 스크립트/인공지능
>>>>>>> a499e9ac
STR_FRAMETIME_CAPTION_GAMESCRIPT                                :게임 스크립트
STR_FRAMETIME_CAPTION_AI                                        :인공지능 {NUM} {STRING}
############ End of leave-in-this-order


# Save/load game/scenario
STR_SAVELOAD_SAVE_CAPTION                                       :{WHITE}게임 저장
STR_SAVELOAD_LOAD_CAPTION                                       :{WHITE}게임 불러오기
STR_SAVELOAD_SAVE_SCENARIO                                      :{WHITE}시나리오 저장하기
STR_SAVELOAD_LOAD_SCENARIO                                      :{WHITE}시나리오 불러오기
STR_SAVELOAD_LOAD_HEIGHTMAP                                     :{WHITE}높이맵 불러오기
STR_SAVELOAD_SAVE_HEIGHTMAP                                     :{WHITE}높이맵 저장
STR_SAVELOAD_HOME_BUTTON                                        :{BLACK}기본 저장/불러오기 폴더로 이동하려면 여기를 클릭하세요
STR_SAVELOAD_BYTES_FREE                                         :{BLACK}{BYTES} 남음
STR_SAVELOAD_LIST_TOOLTIP                                       :{BLACK}드라이브, 폴더, 저장된 게임 파일의 목록입니다
STR_SAVELOAD_EDITBOX_TOOLTIP                                    :{BLACK}현재 입력된 게임 저장 파일의 이름입니다
STR_SAVELOAD_DELETE_BUTTON                                      :{BLACK}파일 삭제
STR_SAVELOAD_DELETE_TOOLTIP                                     :{BLACK}현재 선택한 게임 저장 파일을 삭제합니다
STR_SAVELOAD_SAVE_BUTTON                                        :{BLACK}저장
STR_SAVELOAD_SAVE_TOOLTIP                                       :{BLACK}선택한 이름으로 현재 게임을 저장합니다
STR_SAVELOAD_LOAD_BUTTON                                        :{BLACK}불러오기
STR_SAVELOAD_LOAD_TOOLTIP                                       :{BLACK}선택한 게임을 불러옵니다
STR_SAVELOAD_LOAD_HEIGHTMAP_TOOLTIP                             :{BLACK}선택한 높이맵을 불러옵니다
STR_SAVELOAD_DETAIL_CAPTION                                     :{BLACK}게임 상세 정보
STR_SAVELOAD_DETAIL_NOT_AVAILABLE                               :{BLACK}사용 가능한 정보 없음
STR_SAVELOAD_DETAIL_COMPANY_INDEX                               :{SILVER}{COMMA}: {WHITE}{STRING}
STR_SAVELOAD_DETAIL_GRFSTATUS                                   :{SILVER}NewGRF: {WHITE}{STRING}
STR_SAVELOAD_FILTER_TITLE                                       :{BLACK}검색할 문자열:
STR_SAVELOAD_OVERWRITE_TITLE                                    :{WHITE}파일 덮어쓰기
STR_SAVELOAD_OVERWRITE_WARNING                                  :{YELLOW}정말로 이미 존재하는 파일에 덮어씌우시겠습니까?

STR_SAVELOAD_OSKTITLE                                           :{BLACK}게임을 저장할 파일명을 입력하세요

# World generation
STR_MAPGEN_WORLD_GENERATION_CAPTION                             :{WHITE}세계 제작
STR_MAPGEN_MAPSIZE                                              :{BLACK}지도 크기:
STR_MAPGEN_MAPSIZE_TOOLTIP                                      :{BLACK}지도의 크기를 칸 수 기준으로 선택하십시오. 사용 가능한 지도의 칸 수는 선택한 값보다 조금 적습니다
STR_MAPGEN_BY                                                   :{BLACK}x
STR_MAPGEN_NUMBER_OF_TOWNS                                      :{BLACK}도시의 수:
STR_MAPGEN_DATE                                                 :{BLACK}날짜:
STR_MAPGEN_NUMBER_OF_INDUSTRIES                                 :{BLACK}산업시설 수:
STR_MAPGEN_MAX_HEIGHTLEVEL                                      :{BLACK}최대 지형 높이:
STR_MAPGEN_MAX_HEIGHTLEVEL_UP                                   :{BLACK}최대 지형 높이를 1칸 높입니다
STR_MAPGEN_MAX_HEIGHTLEVEL_DOWN                                 :{BLACK}최대 지형 높이를 1칸 낮춥니다
STR_MAPGEN_SNOW_LINE_HEIGHT                                     :{BLACK}설선 고도:
STR_MAPGEN_SNOW_LINE_UP                                         :{BLACK}설선 고도를 1칸 높입니다
STR_MAPGEN_SNOW_LINE_DOWN                                       :{BLACK}설선 고도를 1칸 낮춥니다
STR_MAPGEN_LAND_GENERATOR                                       :{BLACK}지형 만들기:
STR_MAPGEN_TREE_PLACER                                          :{BLACK}나무 알고리즘:
STR_MAPGEN_TERRAIN_TYPE                                         :{BLACK}지형 종류:
STR_MAPGEN_QUANTITY_OF_SEA_LAKES                                :{BLACK}해수면:
STR_MAPGEN_QUANTITY_OF_RIVERS                                   :{BLACK}강:
STR_MAPGEN_SMOOTHNESS                                           :{BLACK}지표면을 깎는 방식:
STR_MAPGEN_VARIETY                                              :{BLACK}산세 험준도:
STR_MAPGEN_GENERATE                                             :{WHITE}만들기

# Strings for map borders at game generation
STR_MAPGEN_BORDER_TYPE                                          :{BLACK}지도 가장자리:
STR_MAPGEN_NORTHWEST                                            :{BLACK}북서
STR_MAPGEN_NORTHEAST                                            :{BLACK}북동
STR_MAPGEN_SOUTHEAST                                            :{BLACK}남동
STR_MAPGEN_SOUTHWEST                                            :{BLACK}남서
STR_MAPGEN_BORDER_FREEFORM                                      :{BLACK}변경 가능
STR_MAPGEN_BORDER_WATER                                         :{BLACK}물
STR_MAPGEN_BORDER_RANDOM                                        :{BLACK}임의
STR_MAPGEN_BORDER_RANDOMIZE                                     :{BLACK}임의
STR_MAPGEN_BORDER_MANUAL                                        :{BLACK}사용자 정의

STR_MAPGEN_HEIGHTMAP_ROTATION                                   :{BLACK}높이맵 방향:
STR_MAPGEN_HEIGHTMAP_NAME                                       :{BLACK}높이맵 이름:
STR_MAPGEN_HEIGHTMAP_SIZE_LABEL                                 :{BLACK}크기:
STR_MAPGEN_HEIGHTMAP_SIZE                                       :{ORANGE}{NUM} x {NUM}

STR_MAPGEN_MAX_HEIGHTLEVEL_QUERY_CAPT                           :{WHITE}최대 지형 고도값 변경
STR_MAPGEN_SNOW_LINE_QUERY_CAPT                                 :{WHITE}설선 고도 변경
STR_MAPGEN_START_DATE_QUERY_CAPT                                :{WHITE}시작 연도 변경

# SE Map generation
STR_SE_MAPGEN_CAPTION                                           :{WHITE}시나리오 종류
STR_SE_MAPGEN_FLAT_WORLD                                        :{WHITE}평평한 지형
STR_SE_MAPGEN_FLAT_WORLD_TOOLTIP                                :{BLACK}평평한 땅 만들기
STR_SE_MAPGEN_RANDOM_LAND                                       :{WHITE}무작위 지형
STR_SE_MAPGEN_FLAT_WORLD_HEIGHT                                 :{BLACK}평지의 높이:
STR_SE_MAPGEN_FLAT_WORLD_HEIGHT_DOWN                            :{BLACK}평지의 높이를 1칸 낮춥니다
STR_SE_MAPGEN_FLAT_WORLD_HEIGHT_UP                              :{BLACK}평지의 높이를 1칸 높입니다

STR_SE_MAPGEN_FLAT_WORLD_HEIGHT_QUERY_CAPT                      :{WHITE}평지의 높이 변경

# Map generation progress
STR_GENERATION_WORLD                                            :{WHITE}세계 만드는 중...
STR_GENERATION_ABORT                                            :{BLACK}중지
STR_GENERATION_ABORT_CAPTION                                    :{WHITE}세계 제작 중지
STR_GENERATION_ABORT_MESSAGE                                    :{YELLOW}세계 만들기를 중지하시겠습니까?
STR_GENERATION_PROGRESS                                         :{WHITE}{NUM}% 완료
STR_GENERATION_PROGRESS_NUM                                     :{BLACK}{NUM} / {NUM}
STR_GENERATION_WORLD_GENERATION                                 :{BLACK}지형 만드는 중
STR_GENERATION_RIVER_GENERATION                                 :{BLACK}강 제작
STR_GENERATION_TREE_GENERATION                                  :{BLACK}나무 심는 중
STR_GENERATION_OBJECT_GENERATION                                :{BLACK}움직일수 없는 객체 만드는 중
STR_GENERATION_CLEARING_TILES                                   :{BLACK}거친 암석지대 만드는 중
STR_GENERATION_SETTINGUP_GAME                                   :{BLACK}게임 설정 중
STR_GENERATION_PREPARING_TILELOOP                               :{BLACK}타일 루프 실행 중
STR_GENERATION_PREPARING_SCRIPT                                 :{BLACK}스크립트 생성 중
STR_GENERATION_PREPARING_GAME                                   :{BLACK}게임 준비 중

# NewGRF settings
STR_NEWGRF_SETTINGS_CAPTION                                     :{WHITE}NewGRF 설정
STR_NEWGRF_SETTINGS_INFO_TITLE                                  :{WHITE}NewGRF 상세 정보
STR_NEWGRF_SETTINGS_ACTIVE_LIST                                 :{WHITE}적용한 NewGRF 파일
STR_NEWGRF_SETTINGS_INACTIVE_LIST                               :{WHITE}적용하지 않은 NewGRF 파일
STR_NEWGRF_SETTINGS_SELECT_PRESET                               :{ORANGE}프리셋 선택:
STR_NEWGRF_FILTER_TITLE                                         :{ORANGE}검색할 문자열:
STR_NEWGRF_SETTINGS_PRESET_LIST_TOOLTIP                         :{BLACK}선택한 프리셋을 불러옵니다
STR_NEWGRF_SETTINGS_PRESET_SAVE                                 :{BLACK}프리셋 저장
STR_NEWGRF_SETTINGS_PRESET_SAVE_TOOLTIP                         :{BLACK}현재 목록을 프리셋으로 저장합니다
STR_NEWGRF_SETTINGS_PRESET_SAVE_QUERY                           :{BLACK}프리셋 이름 입력
STR_NEWGRF_SETTINGS_PRESET_DELETE                               :{BLACK}프리셋 제거
STR_NEWGRF_SETTINGS_PRESET_DELETE_TOOLTIP                       :{BLACK}현재 선택한 프리셋을 삭제합니다
STR_NEWGRF_SETTINGS_ADD                                         :{BLACK}추가
STR_NEWGRF_SETTINGS_ADD_FILE_TOOLTIP                            :{BLACK}선택한 NewGRF 파일을 내 설정에 추가합니다
STR_NEWGRF_SETTINGS_RESCAN_FILES                                :{BLACK}파일 재검색
STR_NEWGRF_SETTINGS_RESCAN_FILES_TOOLTIP                        :{BLACK}사용 가능한 NewGRF 파일을 다시 검색합니다
STR_NEWGRF_SETTINGS_REMOVE                                      :{BLACK}제거
STR_NEWGRF_SETTINGS_REMOVE_TOOLTIP                              :{BLACK}선택한 NewGRF 파일을 목록에서 제거합니다
STR_NEWGRF_SETTINGS_MOVEUP                                      :{BLACK}위로
STR_NEWGRF_SETTINGS_MOVEUP_TOOLTIP                              :{BLACK}선택한 NewGRF 파일의 순서를 위로 올립니다
STR_NEWGRF_SETTINGS_MOVEDOWN                                    :{BLACK}아래로
STR_NEWGRF_SETTINGS_MOVEDOWN_TOOLTIP                            :{BLACK}선택한 NewGRF 파일의 순서를 아래로 내립니다
STR_NEWGRF_SETTINGS_UPGRADE                                     :{BLACK}업데이트
STR_NEWGRF_SETTINGS_UPGRADE_TOOLTIP                             :{BLACK}새 버전이 있는 NewGRF 파일을 업데이트합니다
STR_NEWGRF_SETTINGS_FILE_TOOLTIP                                :{BLACK}설치된 NewGRF의 목록입니다

STR_NEWGRF_SETTINGS_SET_PARAMETERS                              :{BLACK}매개 변수 설정
STR_NEWGRF_SETTINGS_SHOW_PARAMETERS                             :{BLACK}매개변숫값 보기
STR_NEWGRF_SETTINGS_TOGGLE_PALETTE                              :{BLACK}색상표 바꾸기
STR_NEWGRF_SETTINGS_TOGGLE_PALETTE_TOOLTIP                      :{BLACK}NewGRF의 색상표를 바꿉니다.{}게임에서 그래픽이 분홍색으로 보일 때 이 기능을 사용하십시오
STR_NEWGRF_SETTINGS_APPLY_CHANGES                               :{BLACK}변경사항 적용

STR_NEWGRF_SETTINGS_FIND_MISSING_CONTENT_BUTTON                 :{BLACK}온라인에서 없는 파일 검색
STR_NEWGRF_SETTINGS_FIND_MISSING_CONTENT_TOOLTIP                :{BLACK}온라인에서 없는 파일을 검색하여 다운로드할 수 있는지 확인합니다

STR_NEWGRF_SETTINGS_FILENAME                                    :{BLACK}파일명: {SILVER}{STRING}
STR_NEWGRF_SETTINGS_GRF_ID                                      :{BLACK}GRF ID: {SILVER}{STRING}
STR_NEWGRF_SETTINGS_VERSION                                     :{BLACK}버전: {SILVER}{NUM}
STR_NEWGRF_SETTINGS_MIN_VERSION                                 :{BLACK}최소 이용 가능한 버전: {SILVER}{NUM}
STR_NEWGRF_SETTINGS_MD5SUM                                      :{BLACK}MD5합: {SILVER}{STRING}
STR_NEWGRF_SETTINGS_PALETTE                                     :{BLACK}색상표: {SILVER}{STRING}
STR_NEWGRF_SETTINGS_PALETTE_DEFAULT                             :도스
STR_NEWGRF_SETTINGS_PALETTE_DEFAULT_32BPP                       :도스 / 32 bpp
STR_NEWGRF_SETTINGS_PALETTE_LEGACY                              :Windows
STR_NEWGRF_SETTINGS_PALETTE_LEGACY_32BPP                        :Windows / 32 bpp
STR_NEWGRF_SETTINGS_PARAMETER                                   :{BLACK}매개 변숫값: {SILVER}{STRING}
STR_NEWGRF_SETTINGS_PARAMETER_NONE                              :없음

STR_NEWGRF_SETTINGS_NO_INFO                                     :{BLACK}관련 정보 없음
STR_NEWGRF_SETTINGS_NOT_FOUND                                   :{RED}일치하는 파일을 찾을 수 없습니다
STR_NEWGRF_SETTINGS_DISABLED                                    :{RED}사용 안 함
STR_NEWGRF_SETTINGS_INCOMPATIBLE                                :{RED}이 OpenTTD 버전과 맞지 않습니다...

# NewGRF save preset window
STR_SAVE_PRESET_CAPTION                                         :{WHITE}프리셋 저장
STR_SAVE_PRESET_LIST_TOOLTIP                                    :{BLACK}사용 가능한 프리셋 목록입니다. 아래에 같은 이름을 복사하려면 선택하십시오
STR_SAVE_PRESET_TITLE                                           :{BLACK}프리셋의 이름을 입력하세요
STR_SAVE_PRESET_EDITBOX_TOOLTIP                                 :{BLACK}저장할 프리셋에 지정할 이름입니다
STR_SAVE_PRESET_CANCEL                                          :{BLACK}취소
STR_SAVE_PRESET_CANCEL_TOOLTIP                                  :{BLACK}프리셋을 바꾸지 않습니다
STR_SAVE_PRESET_SAVE                                            :{BLACK}저장
STR_SAVE_PRESET_SAVE_TOOLTIP                                    :{BLACK}이 프리셋을 선택한 이름으로 저장합니다

# NewGRF parameters window
STR_NEWGRF_PARAMETERS_CAPTION                                   :{WHITE}NewGRF 매개 변숫값 변경
STR_NEWGRF_PARAMETERS_CLOSE                                     :{BLACK}닫기
STR_NEWGRF_PARAMETERS_RESET                                     :{BLACK}초기화
STR_NEWGRF_PARAMETERS_RESET_TOOLTIP                             :{BLACK}모든 매개 변숫값을 기본값으로 설정합니다
STR_NEWGRF_PARAMETERS_DEFAULT_NAME                              :매개 변수 {NUM}번
STR_NEWGRF_PARAMETERS_SETTING                                   :{STRING}: {ORANGE}{STRING}
STR_NEWGRF_PARAMETERS_NUM_PARAM                                 :{LTBLUE}매개 변수 번호: {ORANGE}{NUM}

# NewGRF inspect window
STR_NEWGRF_INSPECT_CAPTION                                      :{WHITE}NEWGRF 검사 - {STRING}
STR_NEWGRF_INSPECT_PARENT_BUTTON                                :{BLACK}상위 단계
STR_NEWGRF_INSPECT_PARENT_TOOLTIP                               :{BLACK}상위 단계 범위의 오브젝트를 검사합니다.

STR_NEWGRF_INSPECT_CAPTION_OBJECT_AT                            :{STRING}, {HEX}에서
STR_NEWGRF_INSPECT_CAPTION_OBJECT_AT_OBJECT                     :오브젝트
STR_NEWGRF_INSPECT_CAPTION_OBJECT_AT_RAIL_TYPE                  :철도 종류

STR_NEWGRF_INSPECT_QUERY_CAPTION                                :{WHITE}NewGRF 변수 60+x 매개 변수 (16진법)

# Sprite aligner window
STR_SPRITE_ALIGNER_CAPTION                                      :{WHITE}스프라이트 정렬 {COMMA} ({STRING})
STR_SPRITE_ALIGNER_NEXT_BUTTON                                  :{BLACK}다음 스프라이트
STR_SPRITE_ALIGNER_NEXT_TOOLTIP                                 :{BLACK}(유사/재색상/글씨 스프라이트를 제외한) 다음 보통 스프라이트로 이동하고, 마지막 스프라이트에 다다르면 다시 처음으로 돌아갑니다.
STR_SPRITE_ALIGNER_GOTO_BUTTON                                  :{BLACK}스프라이트 번호 입력
STR_SPRITE_ALIGNER_GOTO_TOOLTIP                                 :{BLACK}입력한 스프라이트 번호로 이동합니다. 만약 입력한 번호의 스프라이트가 일반 스프라이트가 아닐경우, 그 다음으로 오는 일반 스프라이트로 이동합니다
STR_SPRITE_ALIGNER_PREVIOUS_BUTTON                              :{BLACK}이전 스프라이트
STR_SPRITE_ALIGNER_PREVIOUS_TOOLTIP                             :{BLACK}(유사/재색상/글씨 스프라이트를 제외한) 이전 보통 스프라이트로 이동하고, 첫 번째 스프라이트에 다다르면 마지막으로 돌아갑니다.
STR_SPRITE_ALIGNER_SPRITE_TOOLTIP                               :{BLACK}현재 선택된 스프라이트를 표현합니다. 이 스프라이트를 표현할 때, 정렬 상태는 무시하고 표현합니다.
STR_SPRITE_ALIGNER_MOVE_TOOLTIP                                 :{BLACK}X축이나 Y축 방향으로 스프라이트를 이동시킵니다. CTRL+클릭하면 한 번에 8씩 이동시킬 수 있습니다
STR_SPRITE_ALIGNER_RESET_BUTTON                                 :{BLACK}상대값 초기화
STR_SPRITE_ALIGNER_RESET_TOOLTIP                                :{BLACK}현재 상대값 좌표를 초기화
STR_SPRITE_ALIGNER_OFFSETS_ABS                                  :{BLACK}X 좌표: {NUM}, Y 좌표: {NUM} (절댓값)
STR_SPRITE_ALIGNER_OFFSETS_REL                                  :{BLACK}X 좌표: {NUM}, Y 좌표: {NUM} (상대값)
STR_SPRITE_ALIGNER_PICKER_BUTTON                                :{BLACK}스프라이트 선택
STR_SPRITE_ALIGNER_PICKER_TOOLTIP                               :{BLACK}화면에서 스프라이트를 선택합니다

STR_SPRITE_ALIGNER_GOTO_CAPTION                                 :{WHITE}스프라이트 번호 입력

# NewGRF (self) generated warnings/errors
STR_NEWGRF_ERROR_MSG_INFO                                       :{SILVER}{STRING}
STR_NEWGRF_ERROR_MSG_WARNING                                    :{RED}경고: {SILVER}{STRING}
STR_NEWGRF_ERROR_MSG_ERROR                                      :{RED}오류: {SILVER}{STRING}
STR_NEWGRF_ERROR_MSG_FATAL                                      :{RED}치명적 오류: {SILVER}{STRING}
STR_NEWGRF_ERROR_FATAL_POPUP                                    :{WHITE}치명적인 NewGRF 오류가 발생했습니다:{}{STRING}
STR_NEWGRF_ERROR_VERSION_NUMBER                                 :{1:STRING}{G 1 "은" "는"} OpenTTD에서 보고된 TTDPatch 버전에서 작동하지 않을 것입니다
STR_NEWGRF_ERROR_DOS_OR_WINDOWS                                 :{1:STRING}{G 1 "은" "는"} {STRING} 버전의 TTD를 위한 것입니다
STR_NEWGRF_ERROR_UNSET_SWITCH                                   :{1:STRING}{G 1 "은" "는"} {STRING}{G 1 "와" "과"} 같이 사용해야 합니다
STR_NEWGRF_ERROR_INVALID_PARAMETER                              :{1:STRING}의 매개 변숫값이 유효하지 않습니다: {STRING}번 변수 ({NUM})
STR_NEWGRF_ERROR_LOAD_BEFORE                                    :{1:STRING}{G 1 "은" "는"} 반드시 {STRING} 앞에 불러와야 합니다
STR_NEWGRF_ERROR_LOAD_AFTER                                     :{1:STRING}{G 1 "은" "는"} 반드시 {STRING} 뒤에 불러와야 합니다
STR_NEWGRF_ERROR_OTTD_VERSION_NUMBER                            :{1:STRING}{G 1 "은" "는"} OpenTTD {STRING} 버전이나 그 이상이 필요합니다
STR_NEWGRF_ERROR_AFTER_TRANSLATED_FILE                          :GRF 파일이 번역을 위해 만들어졌습니다
STR_NEWGRF_ERROR_TOO_MANY_NEWGRFS_LOADED                        :NewGRF이 너무 많습니다
STR_NEWGRF_ERROR_STATIC_GRF_CAUSES_DESYNC                       :{2:STRING}{G 2 "을" "를"} 포함한 정적 NewGRF {1:STRING}{G 1 "을" "를"} 불러오는 것은 비동기화를 일으킬 수 있습니다
STR_NEWGRF_ERROR_UNEXPECTED_SPRITE                              :예기치 않은 스프라이트 (스프라이트 {3:NUM})
STR_NEWGRF_ERROR_UNKNOWN_PROPERTY                               :알려지지 않은 액션 0 속성 {4:HEX} (스프라이트 {3:NUM})
STR_NEWGRF_ERROR_INVALID_ID                                     :유효하지 않은 ID 사용 시도 (스프라이트 {3:NUM})
STR_NEWGRF_ERROR_CORRUPT_SPRITE                                 :{YELLOW}{STRING}에 손상된 객체가 있습니다. 모든 손상된 객체는 붉은 물음표로 보일 것입니다
STR_NEWGRF_ERROR_MULTIPLE_ACTION_8                              :여러 개의 Action 8 엔트리 포함 (스프라이트 {3:NUM})
STR_NEWGRF_ERROR_READ_BOUNDS                                    :유사 스프라이트의 끝이었던 부분을 읽으려고 시도함 (스프라이트 {3:NUM})
STR_NEWGRF_ERROR_GRM_FAILED                                     :요청한 GRF 자원을 사용할 수 없음 (스프라이트 {3:NUM})
STR_NEWGRF_ERROR_FORCEFULLY_DISABLED                            :{1:STRING}(은)는 {STRING} 때문에 사용할 수 없습니다
STR_NEWGRF_ERROR_INVALID_SPRITE_LAYOUT                          :유효하지 않은/알 수 없는 스프라이트 구조 유형 (스프라이트 {3:NUM})
STR_NEWGRF_ERROR_LIST_PROPERTY_TOO_LONG                         :속성값 목록에 너무 많은 요소가 있음 (스프라이트 {3:NUM}, 속성 {4:HEX})
STR_NEWGRF_ERROR_INDPROD_CALLBACK                               :유효하지 않은 산업 생산 콜백 (스프라이트 {3:NUM}, "{2:STRING}")

# NewGRF related 'general' warnings
STR_NEWGRF_POPUP_CAUTION_CAPTION                                :{WHITE}경고!
STR_NEWGRF_CONFIRMATION_TEXT                                    :{YELLOW}게임 진행중에 설정을 변경하면 게임이 충돌할 수도 있습니다.{}정말로 설정을 변경하시겠습니까?

STR_NEWGRF_DUPLICATE_GRFID                                      :{WHITE}파일 추가 불가: 중복된 GRF 아이디
STR_NEWGRF_COMPATIBLE_LOADED                                    :{ORANGE}해당 파일을 찾을 수 없습니다. (대체 GRF를 불러옵니다)
STR_NEWGRF_TOO_MANY_NEWGRFS                                     :{WHITE}파일을 추가할 수 없습니다: NewGRF 파일이 너무 많습니다

STR_NEWGRF_COMPATIBLE_LOAD_WARNING                              :{WHITE}대체할 수 있는 GRF를 불러왔습니다
STR_NEWGRF_DISABLED_WARNING                                     :{WHITE}없는 GRF 파일은 비활성화됩니다
STR_NEWGRF_UNPAUSE_WARNING_TITLE                                :{YELLOW}GRF 파일 없음
STR_NEWGRF_UNPAUSE_WARNING                                      :{WHITE}일시 정지 해제 시 오류가 발생하거나 게임이 종료될 수 있으며, 이와 관련된 버그 리포트는 접수받지 않습니다.{}정말로 일시 정지를 해제하시겠습니까?

# NewGRF status
STR_NEWGRF_LIST_NONE                                            :없음
STR_NEWGRF_LIST_ALL_FOUND                                       :필요한 모든 GRF파일 있음
STR_NEWGRF_LIST_COMPATIBLE                                      :{YELLOW}호환되는 파일을 찾았습니다
STR_NEWGRF_LIST_MISSING                                         :{RED}파일 없음

# NewGRF 'it's broken' warnings
STR_NEWGRF_BROKEN                                               :{WHITE}'{0:STRING}' NewGRF이 적용되는 과정에서 비동기화나 충돌이 일어날 수 있습니다
STR_NEWGRF_BROKEN_POWERED_WAGON                                 :{WHITE}차고지 안에 있지 않은 '{1:ENGINE}'에 대한 동력 차량 상태가 바뀌었습니다
STR_NEWGRF_BROKEN_VEHICLE_LENGTH                                :{WHITE}'{1:ENGINE}'{G 1 "이" "가"} 차고지 안에 있지 않으면 차량 길이가 바뀝니다
STR_NEWGRF_BROKEN_CAPACITY                                      :{WHITE}차량이 기지 안에 있지 않거나 개조가 불가능한 상태에서 '{1:ENGINE}'의 수송량이 변경되었습니다
STR_BROKEN_VEHICLE_LENGTH                                       :{WHITE}'{1:COMPANY}'에 속한 열차 '{0:VEHICLE}'의 길이가 잘못된 값을 가지고 있습니다. NewGRF에 의한 문제로 보입니다. 게임이 비동기화 또는 충돌을 일으킬 수 있습니다.

<<<<<<< HEAD
STR_NEWGRF_BUGGY                                                :{WHITE}NewGRF '{STRING}' (이)가 잘못된 정보를 제공하고 있습니다.
STR_NEWGRF_BUGGY_ARTICULATED_CARGO                              :{WHITE}{1:ENGINE}(을)를 만들기 이전과 이후의 화물/개조 정보가 현재의 구매 목록과 다릅니다. 이 경우 자동 교체시 열차 개조에 실패할 수도 있습니다.
STR_NEWGRF_BUGGY_ENDLESS_PRODUCTION_CALLBACK                    :{WHITE}'{1:STRING}' 때문에 결과물 콜백 과정에서 무한 루프가 발생하고 있습니다.
STR_NEWGRF_BUGGY_UNKNOWN_CALLBACK_RESULT                        :{WHITE}콜백 함수({1:HEX})가 알 수 없거나 잘못된 결과 값({2:HEX})을 반환했습니다.
STR_NEWGRF_BUGGY_INVALID_CARGO_PRODUCTION_CALLBACK              :{WHITE}'{1:STRING}' - 생산 콜백 함수의 {2:HEX}에서 잘못된 화물 종류를 반환했습니다.
=======
STR_NEWGRF_BUGGY                                                :{WHITE}NewGRF '{STRING}'에서 잘못된 정보를 제공하고 있습니다
STR_NEWGRF_BUGGY_ARTICULATED_CARGO                              :{WHITE}{1:ENGINE}(을)를 만들기 이전과 이후의 화물/개조 정보가 현재의 구매 목록과 다릅니다. 이 경우 자동 교체시 열차 개조에 실패할 수도 있습니다
STR_NEWGRF_BUGGY_ENDLESS_PRODUCTION_CALLBACK                    :{WHITE}'{1:STRING}' 때문에 결과물 콜백 과정에서 무한 루프가 발생하고 있습니다
STR_NEWGRF_BUGGY_UNKNOWN_CALLBACK_RESULT                        :{WHITE}콜백 함수({1:HEX})가 알 수 없거나 잘못된 결과 값({2:HEX})을 반환했습니다
STR_NEWGRF_BUGGY_INVALID_CARGO_PRODUCTION_CALLBACK              :{WHITE}'{1:STRING}' - 생산 콜백 함수의 {2:HEX}에서 잘못된 화물 종류를 반환했습니다
>>>>>>> a499e9ac

# 'User removed essential NewGRFs'-placeholders for stuff without specs
STR_NEWGRF_INVALID_CARGO                                        :<알 수 없는 화물>
STR_NEWGRF_INVALID_CARGO_ABBREV                                 :??
STR_NEWGRF_INVALID_CARGO_QUANTITY                               :<알 수 없는 화물> {COMMA}
STR_NEWGRF_INVALID_ENGINE                                       :<알 수 없는 차량 모델>
STR_NEWGRF_INVALID_INDUSTRYTYPE                                 :<알 수 없는 산업시설>

# Placeholders for other invalid stuff, e.g. vehicles that have gone (Game Script).
STR_INVALID_VEHICLE                                             :<알 수 없는 차량>

# NewGRF scanning window
STR_NEWGRF_SCAN_CAPTION                                         :{WHITE}NewGRF 검색 중
STR_NEWGRF_SCAN_MESSAGE                                         :{BLACK}NewGRF을 검색하는 중입니다. 파일 개수에 따라 시간이 조금 걸릴 수 있습니다...
STR_NEWGRF_SCAN_STATUS                                          :{BLACK}약 {1:NUM}개의 NewGRF 중에서 {0:NUM}개의 NewGRF을 찾았습니다
STR_NEWGRF_SCAN_ARCHIVES                                        :자료 검색 중

# Sign list window
STR_SIGN_LIST_CAPTION                                           :{WHITE}팻말 목록 - 팻말 {COMMA}개
STR_SIGN_LIST_MATCH_CASE                                        :{BLACK}대소문자 구분
STR_SIGN_LIST_MATCH_CASE_TOOLTIP                                :{BLACK}팻말의 이름을 비교할 때 검색 문자열의 대소문자 구분할지 여부를 선택합니다

# Sign window
STR_EDIT_SIGN_CAPTION                                           :{WHITE}팻말 내용 고치기
STR_EDIT_SIGN_NEXT_SIGN_TOOLTIP                                 :{BLACK}다음 팻말로 가기
STR_EDIT_SIGN_PREVIOUS_SIGN_TOOLTIP                             :{BLACK}이전 팻말로 가기

STR_EDIT_SIGN_SIGN_OSKTITLE                                     :{BLACK}팻말 이름을 입력하세요

# Town directory window
STR_TOWN_DIRECTORY_CAPTION                                      :{WHITE}도시 목록
STR_TOWN_DIRECTORY_NONE                                         :{ORANGE}(없음)
STR_TOWN_DIRECTORY_TOWN                                         :{ORANGE}{TOWN}{BLACK} ({COMMA})
STR_TOWN_DIRECTORY_CITY                                         :{ORANGE}{TOWN}{YELLOW} (대도시){BLACK} ({COMMA})
STR_TOWN_DIRECTORY_LIST_TOOLTIP                                 :{BLACK}도시 이름 - 이 도시로 시점을 변경하려면 클릭하세요. CTRL+클릭하면 이 도시 위치를 기준으로 새로운 외부 화면을 엽니다
STR_TOWN_POPULATION                                             :{BLACK}총 인구 수: {COMMA}

# Town view window
STR_TOWN_VIEW_TOWN_CAPTION                                      :{WHITE}{TOWN}
STR_TOWN_VIEW_CITY_CAPTION                                      :{WHITE}{TOWN} (대도시)
STR_TOWN_VIEW_POPULATION_HOUSES                                 :{BLACK}인구: {ORANGE}{COMMA}{BLACK}  가구수: {ORANGE}{COMMA}
STR_TOWN_VIEW_CARGO_LAST_MONTH_MAX                              :{BLACK}{CARGO_LIST} 지난 달: {ORANGE}{COMMA}{BLACK}  최대: {ORANGE}{COMMA}
STR_TOWN_VIEW_CARGO_FOR_TOWNGROWTH                              :{BLACK}도시가 성장하기 위해 필요한 화물:
STR_TOWN_VIEW_CARGO_FOR_TOWNGROWTH_REQUIRED_GENERAL             :{ORANGE}{STRING}{RED}{G 0 "이" "가"} 필요함
STR_TOWN_VIEW_CARGO_FOR_TOWNGROWTH_REQUIRED_WINTER              :겨울에는 {ORANGE}{STRING}{BLACK}{G 0 "이" "가"} 필요함
STR_TOWN_VIEW_CARGO_FOR_TOWNGROWTH_DELIVERED_GENERAL            :{ORANGE}{STRING}{GREEN}{G 0 "이" "가"} 수송됨
STR_TOWN_VIEW_CARGO_FOR_TOWNGROWTH_REQUIRED                     :{ORANGE}{1:CARGO_LONG} ＼ {0:CARGO_TINY}{RED} (더 필요함)
STR_TOWN_VIEW_CARGO_FOR_TOWNGROWTH_DELIVERED                    :{ORANGE}{1:CARGO_LONG} ＼ {0:CARGO_TINY}{GREEN} (수송됨)
STR_TOWN_VIEW_TOWN_GROWS_EVERY                                  :{BLACK}도시가 {ORANGE}{COMMA}{BLACK}일마다 성장합니다.
STR_TOWN_VIEW_TOWN_GROWS_EVERY_FUNDED                           :{BLACK}도시가 {ORANGE}{COMMA}{BLACK}일마다 성장합니다. (투자됨)
STR_TOWN_VIEW_TOWN_GROW_STOPPED                                 :{BLACK}도시는 {RED}성장하지 않고{BLACK} 있습니다.
STR_TOWN_VIEW_NOISE_IN_TOWN                                     :{BLACK}현재 소음 수준: {ORANGE}{COMMA}{BLACK}  최대 허용 수준: {ORANGE}{COMMA}
STR_TOWN_VIEW_CENTER_TOOLTIP                                    :{BLACK}이 도시의 위치로 시점을 변경합니다. CTRL+클릭하면 이 도시 위치를 기준으로 새로운 외부 화면을 엽니다
STR_TOWN_VIEW_LOCAL_AUTHORITY_BUTTON                            :{BLACK}지역 당국
STR_TOWN_VIEW_LOCAL_AUTHORITY_TOOLTIP                           :{BLACK}지역 당국의 정보를 보여줍니다
STR_TOWN_VIEW_RENAME_TOOLTIP                                    :{BLACK}이 도시 이름을 변경합니다.

STR_TOWN_VIEW_EXPAND_BUTTON                                     :{BLACK}확장
STR_TOWN_VIEW_EXPAND_TOOLTIP                                    :{BLACK}도시의 크기를 키웁니다.
STR_TOWN_VIEW_DELETE_BUTTON                                     :{BLACK}삭제
STR_TOWN_VIEW_DELETE_TOOLTIP                                    :{BLACK}이 도시를 완전히 삭제

STR_TOWN_VIEW_RENAME_TOWN_BUTTON                                :도시 이름 변경

# Town local authority window
STR_LOCAL_AUTHORITY_CAPTION                                     :{WHITE}{TOWN} 지역 당국
STR_LOCAL_AUTHORITY_ZONE                                        :{BLACK}구역
STR_LOCAL_AUTHORITY_ZONE_TOOLTIP                                :{BLACK}지역 당국의 범위 안에 있는 구역을 보여줍니다
STR_LOCAL_AUTHORITY_COMPANY_RATINGS                             :{BLACK}회사에 대한 이 도시의 평판:
STR_LOCAL_AUTHORITY_COMPANY_RATING                              :{YELLOW}{COMPANY} {COMPANY_NUM}: {ORANGE}{STRING}
STR_LOCAL_AUTHORITY_ACTIONS_TITLE                               :{BLACK}가능한 행동:
STR_LOCAL_AUTHORITY_ACTIONS_TOOLTIP                             :{BLACK}이 도시에 할 수 있는 일 목록 - 상세 정보를 보시려면 클릭하세요.
STR_LOCAL_AUTHORITY_DO_IT_BUTTON                                :{BLACK}실행
STR_LOCAL_AUTHORITY_DO_IT_TOOLTIP                               :{BLACK}선택된 항목을 실행에 옮깁니다

STR_LOCAL_AUTHORITY_ACTION_SMALL_ADVERTISING_CAMPAIGN           :소규모의 광고 진행
STR_LOCAL_AUTHORITY_ACTION_MEDIUM_ADVERTISING_CAMPAIGN          :중간 규모의 광고 진행
STR_LOCAL_AUTHORITY_ACTION_LARGE_ADVERTISING_CAMPAIGN           :대규모의 광고 진행
STR_LOCAL_AUTHORITY_ACTION_ROAD_RECONSTRUCTION                  :도로 보수공사 시행
STR_LOCAL_AUTHORITY_ACTION_STATUE_OF_COMPANY                    :회사 소유주의 동상 건설
STR_LOCAL_AUTHORITY_ACTION_NEW_BUILDINGS                        :새 건물에 투자
STR_LOCAL_AUTHORITY_ACTION_EXCLUSIVE_TRANSPORT                  :수송 권한 독점권 구입
STR_LOCAL_AUTHORITY_ACTION_BRIBE                                :지역 당국에게 뇌물 주기

STR_LOCAL_AUTHORITY_ACTION_TOOLTIP_SMALL_ADVERTISING            :{YELLOW}더 많은 승객과 화물을 유치하기 위해 소규모의 광고 캠페인을 시작합니다.{}가격: {CURRENCY_LONG}
STR_LOCAL_AUTHORITY_ACTION_TOOLTIP_MEDIUM_ADVERTISING           :{YELLOW}더 많은 승객과 화물을 유치하기 위해 중간 규모의 광고 캠페인을 시작합니다.{}가격: {CURRENCY_LONG}
STR_LOCAL_AUTHORITY_ACTION_TOOLTIP_LARGE_ADVERTISING            :{YELLOW}더 많은 승객과 화물을 유치하기 위해 대규모의 광고 캠페인을 시작합니다.{}가격: {CURRENCY_LONG}
STR_LOCAL_AUTHORITY_ACTION_TOOLTIP_ROAD_RECONSTRUCTION          :{YELLOW}도시 도로망 보수공사를 시행합니다. 앞으로 6개월간 극심한 도로 혼잡을 일으킵니다.{}가격: {CURRENCY_LONG}
STR_LOCAL_AUTHORITY_ACTION_TOOLTIP_STATUE_OF_COMPANY            :{YELLOW}당신의 회사를 대표하는 '명예의 동상'을 건설합니다.{}가격: {CURRENCY_LONG}
STR_LOCAL_AUTHORITY_ACTION_TOOLTIP_NEW_BUILDINGS                :{YELLOW}도시 상업 건물의 건설에 투자합니다.{}가격: {CURRENCY_LONG}
STR_LOCAL_AUTHORITY_ACTION_TOOLTIP_EXCLUSIVE_TRANSPORT          :{YELLOW}1년간의 수송 권한 독점권을 구입합니다. 도시 당국은 오직 당신 회사의 역에만 승객과 화물을 허용할 것입니다.{}가격: {CURRENCY_LONG}
STR_LOCAL_AUTHORITY_ACTION_TOOLTIP_BRIBE                        :{YELLOW}성취도를 올리기 위해 처벌을 감수하고 지역 당국에 뇌물을 줍니다.{}가격: {CURRENCY_LONG}

# Goal window
STR_GOALS_CAPTION                                               :{WHITE}{COMPANY} 목표
STR_GOALS_SPECTATOR_CAPTION                                     :{WHITE}전체 목표
STR_GOALS_SPECTATOR                                             :전체 목표
STR_GOALS_GLOBAL_TITLE                                          :{BLACK}전체 목표:
STR_GOALS_TEXT                                                  :{ORANGE}{STRING}
STR_GOALS_NONE                                                  :{ORANGE}- 없음 -
STR_GOALS_SPECTATOR_NONE                                        :{ORANGE}- 적용 불가 -
STR_GOALS_PROGRESS                                              :{ORANGE}{STRING}
STR_GOALS_PROGRESS_COMPLETE                                     :{GREEN}{STRING}
STR_GOALS_COMPANY_TITLE                                         :{BLACK}회사 목표:
STR_GOALS_TOOLTIP_CLICK_ON_SERVICE_TO_CENTER                    :{BLACK}산업시설/마을/칸의 위치로 화면을 이동하려면 클릭하십시오. CTRL+클릭하면 산업시설/마을/칸의 위치를 기준으로 새로운 외부 화면을 엽니다

# Goal question window
STR_GOAL_QUESTION_CAPTION_QUESTION                              :{G=m}질문
STR_GOAL_QUESTION_CAPTION_INFORMATION                           :{G=f}정보
STR_GOAL_QUESTION_CAPTION_WARNING                               :{G=f}경고
STR_GOAL_QUESTION_CAPTION_ERROR                                 :{G=f}오류

############ Start of Goal Question button list
STR_GOAL_QUESTION_BUTTON_CANCEL                                 :취소
STR_GOAL_QUESTION_BUTTON_OK                                     :확인
STR_GOAL_QUESTION_BUTTON_NO                                     :아니요
STR_GOAL_QUESTION_BUTTON_YES                                    :예
STR_GOAL_QUESTION_BUTTON_DECLINE                                :거절
STR_GOAL_QUESTION_BUTTON_ACCEPT                                 :수락
STR_GOAL_QUESTION_BUTTON_IGNORE                                 :무시
STR_GOAL_QUESTION_BUTTON_RETRY                                  :재시도
STR_GOAL_QUESTION_BUTTON_PREVIOUS                               :이전
STR_GOAL_QUESTION_BUTTON_NEXT                                   :다음
STR_GOAL_QUESTION_BUTTON_STOP                                   :중지
STR_GOAL_QUESTION_BUTTON_START                                  :시작
STR_GOAL_QUESTION_BUTTON_GO                                     :진행
STR_GOAL_QUESTION_BUTTON_CONTINUE                               :계속
STR_GOAL_QUESTION_BUTTON_RESTART                                :재시작
STR_GOAL_QUESTION_BUTTON_POSTPONE                               :연기
STR_GOAL_QUESTION_BUTTON_SURRENDER                              :양도
STR_GOAL_QUESTION_BUTTON_CLOSE                                  :닫기
############ End of Goal Question button list

# Subsidies window
STR_SUBSIDIES_CAPTION                                           :{WHITE}보조금
STR_SUBSIDIES_OFFERED_TITLE                                     :{BLACK}지급 대기 중인 보조금:
STR_SUBSIDIES_OFFERED_FROM_TO                                   :{ORANGE}{1:STRING}에서 {2:STRING}까지 {0:STRING} 수송{YELLOW} ({3:DATE_SHORT}까지)
STR_SUBSIDIES_NONE                                              :{ORANGE}없음
STR_SUBSIDIES_SUBSIDISED_TITLE                                  :{BLACK}이미 지급 중인 보조금:
STR_SUBSIDIES_SUBSIDISED_FROM_TO                                :{ORANGE}{1:STRING}에서 {2:STRING}까지 {0:STRING} 수송{YELLOW} ({3:COMPANY}{YELLOW}, {DATE_SHORT}까지)
STR_SUBSIDIES_TOOLTIP_CLICK_ON_SERVICE_TO_CENTER                :{BLACK}산업시설/도시의 위치로 시점을 변경하려면 클릭하세요. CTRL+클릭하면 이 산업시설/도시의 위치를 기준으로 새로운 외부 화면을 엽니다

# Story book window
STR_STORY_BOOK_CAPTION                                          :{WHITE}{COMPANY}의 스토리 북
STR_STORY_BOOK_SPECTATOR_CAPTION                                :{WHITE}전체 스토리 북
STR_STORY_BOOK_SPECTATOR                                        :전체 스토리 북
STR_STORY_BOOK_TITLE                                            :{YELLOW}{STRING}
STR_STORY_BOOK_GENERIC_PAGE_ITEM                                :{NUM}쪽
STR_STORY_BOOK_SEL_PAGE_TOOLTIP                                 :{BLACK}드롭 다운 목록에서 이동하고자 하는 쪽수를 선택하세요
STR_STORY_BOOK_PREV_PAGE                                        :{BLACK}이전
STR_STORY_BOOK_PREV_PAGE_TOOLTIP                                :{BLACK}이전 쪽으로 이동합니다
STR_STORY_BOOK_NEXT_PAGE                                        :{BLACK}다음
STR_STORY_BOOK_NEXT_PAGE_TOOLTIP                                :{BLACK}다음 쪽으로 이동합니다
STR_STORY_BOOK_INVALID_GOAL_REF                                 :{RED}잘못된 목표 참조

# Station list window
STR_STATION_LIST_TOOLTIP                                        :{BLACK}역 이름 - 이 역의 위치로 시점을 변경하려면 클릭하세요. CTRL+클릭하면 이 역 위치를 기준으로 새로운 외부 화면을 엽니다
STR_STATION_LIST_USE_CTRL_TO_SELECT_MORE                        :{BLACK}1개 이상의 아이템을 선택하려면 CTRL 키를 누르세요
STR_STATION_LIST_CAPTION                                        :{WHITE}{COMPANY} - {COMMA}개 역사
STR_STATION_LIST_STATION                                        :{YELLOW}{STATION} {STATION_FEATURES}
STR_STATION_LIST_WAYPOINT                                       :{YELLOW}{WAYPOINT}
STR_STATION_LIST_NONE                                           :{YELLOW}- 없음 -
STR_STATION_LIST_SELECT_ALL_FACILITIES                          :{BLACK}모든 시설을 선택합니다.
STR_STATION_LIST_SELECT_ALL_TYPES                               :{BLACK}화물을 하나라도 취급하는 모든 역을 목록에 표시합니다. (화물이 없는 역도 포함)
STR_STATION_LIST_NO_WAITING_CARGO                               :{BLACK}화물을 취급하지 않는 역을 목록에 표시합니다.

# Station view window
STR_STATION_VIEW_CAPTION                                        :{WHITE}{STATION} {STATION_FEATURES}
STR_STATION_VIEW_WAITING_CARGO                                  :{WHITE}{CARGO_LONG}
STR_STATION_VIEW_EN_ROUTE_FROM                                  :{YELLOW}({1:STATION}에서 온 {0:CARGO_SHORT})
STR_STATION_VIEW_RESERVED                                       :{YELLOW}({CARGO_SHORT} 적재 예정)

STR_STATION_VIEW_ACCEPTS_BUTTON                                 :{BLACK}받음
STR_STATION_VIEW_ACCEPTS_TOOLTIP                                :{BLACK}받는 화물의 목록 표시
STR_STATION_VIEW_ACCEPTS_CARGO                                  :{BLACK}받음: {WHITE}{CARGO_LIST}

STR_STATION_VIEW_EXCLUSIVE_RIGHTS_SELF                          :{BLACK}이 역은 도시의 수송권을 독점하고 있는 역입니다.
STR_STATION_VIEW_EXCLUSIVE_RIGHTS_COMPANY                       :{YELLOW}{COMPANY}{BLACK} 이(가) 이 도시의 수송 독점권을 구매하였습니다.

STR_STATION_VIEW_RATINGS_BUTTON                                 :{BLACK}등급
STR_STATION_VIEW_RATINGS_TOOLTIP                                :{BLACK}역의 등급 표시
STR_STATION_VIEW_SUPPLY_RATINGS_TITLE                           :{BLACK}월 공급 및 지역 등급:
STR_STATION_VIEW_CARGO_SUPPLY_RATING                            :{WHITE}{STRING}: {YELLOW}{COMMA} / {STRING} ({COMMA}%)

STR_STATION_VIEW_GROUP                                          :{BLACK}그룹화
STR_STATION_VIEW_WAITING_STATION                                :역: 대기
STR_STATION_VIEW_WAITING_AMOUNT                                 :양: 대기
STR_STATION_VIEW_PLANNED_STATION                                :역: 계획
STR_STATION_VIEW_PLANNED_AMOUNT                                 :양: 계획
STR_STATION_VIEW_FROM                                           :{YELLOW}{1:STATION} 출발: {0:CARGO_SHORT}
STR_STATION_VIEW_VIA                                            :{YELLOW}{1:STATION} 경유: {0:CARGO_SHORT}
STR_STATION_VIEW_TO                                             :{YELLOW}{1:STATION} 도착: {0:CARGO_SHORT}
STR_STATION_VIEW_FROM_ANY                                       :{RED}알 수 없는 역에서 출발한 {CARGO_SHORT}
STR_STATION_VIEW_TO_ANY                                         :{RED}아무 역에나 도착하는 {CARGO_SHORT}
STR_STATION_VIEW_VIA_ANY                                        :{RED}어디든 경유하는 {CARGO_SHORT}
STR_STATION_VIEW_FROM_HERE                                      :{GREEN}여기에서 출발하는 {CARGO_SHORT}
STR_STATION_VIEW_VIA_HERE                                       :{GREEN}이 역을 경유하는 {CARGO_SHORT}
STR_STATION_VIEW_TO_HERE                                        :{GREEN}이 역에 도착하는 {CARGO_SHORT}
STR_STATION_VIEW_NONSTOP                                        :{YELLOW}직행 {CARGO_SHORT}

STR_STATION_VIEW_GROUP_S_V_D                                    :출발-경유-도착
STR_STATION_VIEW_GROUP_S_D_V                                    :출발-도착-경유
STR_STATION_VIEW_GROUP_V_S_D                                    :경유-출발-도착
STR_STATION_VIEW_GROUP_V_D_S                                    :경유-도착-출발
STR_STATION_VIEW_GROUP_D_S_V                                    :도착-출발-경유
STR_STATION_VIEW_GROUP_D_V_S                                    :도착-경유-출발

############ range for rating starts
STR_CARGO_RATING_APPALLING                                      :형편없음
STR_CARGO_RATING_VERY_POOR                                      :매우 나쁨
STR_CARGO_RATING_POOR                                           :나쁨
STR_CARGO_RATING_MEDIOCRE                                       :보통
STR_CARGO_RATING_GOOD                                           :좋음
STR_CARGO_RATING_VERY_GOOD                                      :매우 좋음
STR_CARGO_RATING_EXCELLENT                                      :훌륭함
STR_CARGO_RATING_OUTSTANDING                                    :매우 훌륭함
############ range for rating ends

STR_STATION_VIEW_CENTER_TOOLTIP                                 :{BLACK}이 역의 위치로 시점을 변경합니다. CTRL+클릭하면 이 역 위치를 기준으로 새로운 외부 화면을 엽니다
STR_STATION_VIEW_RENAME_TOOLTIP                                 :{BLACK}이 역의 이름을 변경합니다

STR_STATION_VIEW_SCHEDULED_TRAINS_TOOLTIP                       :{BLACK}이 역을 거쳐가는 모든 열차를 보여줍니다
STR_STATION_VIEW_SCHEDULED_ROAD_VEHICLES_TOOLTIP                :{BLACK}이 역을 거쳐가는 모든 차량을 보여줍니다
STR_STATION_VIEW_SCHEDULED_AIRCRAFT_TOOLTIP                     :{BLACK}이 역을 거쳐가는 모든 항공기를 보여줍니다
STR_STATION_VIEW_SCHEDULED_SHIPS_TOOLTIP                        :{BLACK}이 역을 거쳐가는 모든 선박을 보여줍니다

STR_STATION_VIEW_RENAME_STATION_CAPTION                         :이 역의 이름을 변경합니다

STR_STATION_VIEW_CLOSE_AIRPORT                                  :{BLACK}공항 폐쇄
STR_STATION_VIEW_CLOSE_AIRPORT_TOOLTIP                          :{BLACK}이 공항에 항공기가 착륙하는 것을 금지합니다

# Waypoint/buoy view window
STR_WAYPOINT_VIEW_CAPTION                                       :{WHITE}{WAYPOINT}
STR_WAYPOINT_VIEW_CENTER_TOOLTIP                                :{BLACK}이 경유지의 위치로 시점을 변경합니다. CTRL+클릭하면 이 경유지 위치를 기준으로 새로운 외부 화면을 엽니다
STR_WAYPOINT_VIEW_CHANGE_WAYPOINT_NAME                          :{BLACK}이 경유지의 이름을 변경합니다
STR_BUOY_VIEW_CENTER_TOOLTIP                                    :{BLACK}이 부표의 위치로 시점을 변경합니다. CTRL+클릭하면 이 부표 위치를 기준으로 새로운 외부 화면을 엽니다
STR_BUOY_VIEW_CHANGE_BUOY_NAME                                  :{BLACK}부표 이름 바꾸기

STR_EDIT_WAYPOINT_NAME                                          :{WHITE}경유지 이름 설정

# Finances window
STR_FINANCES_CAPTION                                            :{WHITE}{COMPANY}의 재정 {BLACK}{COMPANY_NUM}
STR_FINANCES_EXPENDITURE_INCOME_TITLE                           :{WHITE}수입/지출
STR_FINANCES_YEAR                                               :{WHITE}{NUM}
STR_FINANCES_SECTION_CONSTRUCTION                               :{GOLD}건설
STR_FINANCES_SECTION_NEW_VEHICLES                               :{GOLD}신규 차량 구입
STR_FINANCES_SECTION_TRAIN_RUNNING_COSTS                        :{GOLD}열차 유지비
STR_FINANCES_SECTION_ROAD_VEHICLE_RUNNING_COSTS                 :{GOLD}차량 유지비
STR_FINANCES_SECTION_AIRCRAFT_RUNNING_COSTS                     :{GOLD}항공기 유지비
STR_FINANCES_SECTION_SHIP_RUNNING_COSTS                         :{GOLD}선박 유지비
STR_FINANCES_SECTION_PROPERTY_MAINTENANCE                       :{GOLD}유지보수비
STR_FINANCES_SECTION_TRAIN_INCOME                               :{GOLD}열차 수익
STR_FINANCES_SECTION_ROAD_VEHICLE_INCOME                        :{GOLD}차량 수익
STR_FINANCES_SECTION_AIRCRAFT_INCOME                            :{GOLD}항공기 수익
STR_FINANCES_SECTION_SHIP_INCOME                                :{GOLD}선박 수익
STR_FINANCES_SECTION_LOAN_INTEREST                              :{GOLD}이자
STR_FINANCES_SECTION_OTHER                                      :{GOLD}기타
STR_FINANCES_NEGATIVE_INCOME                                    :{BLACK}-{CURRENCY_LONG}
STR_FINANCES_POSITIVE_INCOME                                    :{BLACK}+{CURRENCY_LONG}
STR_FINANCES_TOTAL_CAPTION                                      :{WHITE}총계:
STR_FINANCES_BANK_BALANCE_TITLE                                 :{WHITE}현 보유 금액
STR_FINANCES_LOAN_TITLE                                         :{WHITE}대출
STR_FINANCES_MAX_LOAN                                           :{WHITE}최대 대출: {BLACK}{CURRENCY_LONG}
STR_FINANCES_TOTAL_CURRENCY                                     :{BLACK}{CURRENCY_LONG}
STR_FINANCES_BORROW_BUTTON                                      :{BLACK}{CURRENCY_LONG} 빌리기
STR_FINANCES_BORROW_TOOLTIP                                     :{BLACK}돈을 빌립니다. CTRL+클릭하면 빌릴 수 있는 만큼 빌립니다
STR_FINANCES_REPAY_BUTTON                                       :{BLACK}{CURRENCY_LONG} 갚기
STR_FINANCES_REPAY_TOOLTIP                                      :{BLACK}돈을 갚습니다. CTRL+클릭하면 갚을 수 있는 만큼 갚습니다
STR_FINANCES_INFRASTRUCTURE_BUTTON                              :{BLACK}기반시설

# Company view
STR_COMPANY_VIEW_CAPTION                                        :{WHITE}{COMPANY} {BLACK}{COMPANY_NUM}
STR_COMPANY_VIEW_PRESIDENT_MANAGER_TITLE                        :{WHITE}{PRESIDENT_NAME}{}{GOLD}(사장)

STR_COMPANY_VIEW_INAUGURATED_TITLE                              :{GOLD}설립: {WHITE}{NUM}
STR_COMPANY_VIEW_COLOUR_SCHEME_TITLE                            :{GOLD}색상:
STR_COMPANY_VIEW_VEHICLES_TITLE                                 :{GOLD}차량:
STR_COMPANY_VIEW_TRAINS                                         :{WHITE}열차 {COMMA}대
STR_COMPANY_VIEW_ROAD_VEHICLES                                  :{WHITE}자동차/전차 {COMMA}대
STR_COMPANY_VIEW_AIRCRAFT                                       :{WHITE}항공기 {COMMA}대
STR_COMPANY_VIEW_SHIPS                                          :{WHITE}선박 {COMMA}대
STR_COMPANY_VIEW_VEHICLES_NONE                                  :{WHITE}없음
STR_COMPANY_VIEW_COMPANY_VALUE                                  :{GOLD}회사가치: {WHITE}{CURRENCY_LONG}
STR_COMPANY_VIEW_SHARES_OWNED_BY                                :{WHITE}({COMMA}% {COMPANY}의 소유)
STR_COMPANY_VIEW_INFRASTRUCTURE                                 :{GOLD}기반시설:
STR_COMPANY_VIEW_INFRASTRUCTURE_RAIL                            :{WHITE}선로 {COMMA}칸
STR_COMPANY_VIEW_INFRASTRUCTURE_ROAD                            :{WHITE}도로 {COMMA}칸
STR_COMPANY_VIEW_INFRASTRUCTURE_WATER                           :{WHITE}항만시설 {COMMA}칸
STR_COMPANY_VIEW_INFRASTRUCTURE_STATION                         :{WHITE}역 {COMMA}칸
STR_COMPANY_VIEW_INFRASTRUCTURE_AIRPORT                         :{WHITE}공항 {COMMA}개
STR_COMPANY_VIEW_INFRASTRUCTURE_NONE                            :{WHITE}없음

STR_COMPANY_VIEW_BUILD_HQ_BUTTON                                :{BLACK}본사 건설
STR_COMPANY_VIEW_BUILD_HQ_TOOLTIP                               :{BLACK}회사 본사를 건설합니다
STR_COMPANY_VIEW_VIEW_HQ_BUTTON                                 :{BLACK}본사 보기
STR_COMPANY_VIEW_VIEW_HQ_TOOLTIP                                :{BLACK}회사 본사 위치로 이동합니다
STR_COMPANY_VIEW_RELOCATE_HQ                                    :{BLACK}본사 위치 변경
STR_COMPANY_VIEW_RELOCATE_COMPANY_HEADQUARTERS                  :{BLACK}회사가치의 1% 가격을 들여 본사를 다른 위치로 옮깁니다. SHIFT+클릭을 사용하면 예상 비용을 볼 수 있습니다
STR_COMPANY_VIEW_INFRASTRUCTURE_BUTTON                          :{BLACK}상세정보
STR_COMPANY_VIEW_INFRASTRUCTURE_TOOLTIP                         :{BLACK}기반시설 상세정보 창을 엽니다

STR_COMPANY_VIEW_NEW_FACE_BUTTON                                :{BLACK}새 얼굴
STR_COMPANY_VIEW_NEW_FACE_TOOLTIP                               :{BLACK}사장의 얼굴을 선택합니다
STR_COMPANY_VIEW_COLOUR_SCHEME_BUTTON                           :{BLACK}색상
STR_COMPANY_VIEW_COLOUR_SCHEME_TOOLTIP                          :{BLACK}회사 차량의 색상을 변경합니다
STR_COMPANY_VIEW_COMPANY_NAME_BUTTON                            :{BLACK}회사 이름
STR_COMPANY_VIEW_COMPANY_NAME_TOOLTIP                           :{BLACK}회사 이름을 변경합니다
STR_COMPANY_VIEW_PRESIDENT_NAME_BUTTON                          :{BLACK}사장 이름
STR_COMPANY_VIEW_PRESIDENT_NAME_TOOLTIP                         :{BLACK}사장의 이름을 변경합니다

STR_COMPANY_VIEW_BUY_SHARE_BUTTON                               :{BLACK}회사 지분의 25%를 매입
STR_COMPANY_VIEW_SELL_SHARE_BUTTON                              :{BLACK}회사 지분의 25%를 매도
STR_COMPANY_VIEW_BUY_SHARE_TOOLTIP                              :{BLACK}이 회사 지분의 25%를 매입합니다. SHIFT+클릭으로 예상 매입 가격을 볼 수 있습니다
STR_COMPANY_VIEW_SELL_SHARE_TOOLTIP                             :{BLACK}이 회사 지분의 25%를 매도합니다. SHIFT+클릭으로 예상 매도 가격을 볼 수 있습니다

STR_COMPANY_VIEW_COMPANY_NAME_QUERY_CAPTION                     :회사 이름
STR_COMPANY_VIEW_PRESIDENT_S_NAME_QUERY_CAPTION                 :사장 이름

STR_BUY_COMPANY_MESSAGE                                         :{WHITE}저희 회사를 거두어주실 운송 회사를 찾고있습니다.{}{}저희 {COMPANY} 회사를 {CURRENCY_LONG}의 가격으로 인수합병하시겠습니까?

# Company infrastructure window
STR_COMPANY_INFRASTRUCTURE_VIEW_CAPTION                         :{WHITE}{COMPANY}의 기반시설
STR_COMPANY_INFRASTRUCTURE_VIEW_RAIL_SECT                       :{GOLD}철도 기반시설:
STR_COMPANY_INFRASTRUCTURE_VIEW_SIGNALS                         :{WHITE}신호기
STR_COMPANY_INFRASTRUCTURE_VIEW_ROAD_SECT                       :{GOLD}도로 기반시설:
STR_COMPANY_INFRASTRUCTURE_VIEW_TRAM_SECT                       :{GOLD}전찻길:
STR_COMPANY_INFRASTRUCTURE_VIEW_WATER_SECT                      :{GOLD}해운 기반시설:
STR_COMPANY_INFRASTRUCTURE_VIEW_CANALS                          :{WHITE}운하
STR_COMPANY_INFRASTRUCTURE_VIEW_STATION_SECT                    :{GOLD}정거장 시설:
STR_COMPANY_INFRASTRUCTURE_VIEW_STATIONS                        :{WHITE}정류장, 역
STR_COMPANY_INFRASTRUCTURE_VIEW_AIRPORTS                        :{WHITE}공항
STR_COMPANY_INFRASTRUCTURE_VIEW_TOTAL                           :{WHITE}{CURRENCY_LONG}/년

# Industry directory
STR_INDUSTRY_DIRECTORY_CAPTION                                  :{WHITE}산업시설
STR_INDUSTRY_DIRECTORY_NONE                                     :{ORANGE}(없음)
STR_INDUSTRY_DIRECTORY_ITEM_INFO                                :{BLACK}{CARGO_LONG}{STRING}{YELLOW} ({COMMA}% 수송됨){BLACK}
STR_INDUSTRY_DIRECTORY_ITEM_NOPROD                              :{ORANGE}{INDUSTRY}
STR_INDUSTRY_DIRECTORY_ITEM_PROD1                               :{ORANGE}{INDUSTRY} {STRING}
STR_INDUSTRY_DIRECTORY_ITEM_PROD2                               :{ORANGE}{INDUSTRY} {STRING}, {STRING}
STR_INDUSTRY_DIRECTORY_ITEM_PROD3                               :{ORANGE}{INDUSTRY} {STRING}, {STRING}, {STRING}
STR_INDUSTRY_DIRECTORY_ITEM_PRODMORE                            :{ORANGE}{INDUSTRY} {STRING}, {STRING}, {STRING} 및 {NUM}종의 화물
STR_INDUSTRY_DIRECTORY_LIST_CAPTION                             :{BLACK}산업시설 이름 - 산업시설로 이동하려면 이름을 클릭하세요. CTRL+클릭하면 이 산업시설의 위치를 기준으로 새로운 외부 화면을 엽니다
STR_INDUSTRY_DIRECTORY_ACCEPTED_CARGO_FILTER                    :{BLACK}받는 화물: {SILVER}{STRING}
STR_INDUSTRY_DIRECTORY_PRODUCED_CARGO_FILTER                    :{BLACK}생산 화물: {SILVER}{STRING}
STR_INDUSTRY_DIRECTORY_FILTER_ALL_TYPES                         :모든 화물
STR_INDUSTRY_DIRECTORY_FILTER_NONE                              :없음

# Industry view
STR_INDUSTRY_VIEW_CAPTION                                       :{WHITE}{INDUSTRY}
STR_INDUSTRY_VIEW_PRODUCTION_LAST_MONTH_TITLE                   :{BLACK}지난달 생산량:
STR_INDUSTRY_VIEW_TRANSPORTED                                   :{YELLOW}{CARGO_LONG}{STRING}{BLACK} ({COMMA}% 수송됨)
STR_INDUSTRY_VIEW_LOCATION_TOOLTIP                              :{BLACK}이 산업시설로 이동합니다. CTRL+클릭하면 이 산업시설을 기준으로 새로운 외부 화면을 엽니다
STR_INDUSTRY_VIEW_PRODUCTION_LEVEL                              :{BLACK}생산 수준: {YELLOW}{COMMA}%
STR_INDUSTRY_VIEW_INDUSTRY_ANNOUNCED_CLOSURE                    :{YELLOW}산업시설이 곧 폐쇄됩니다!

STR_INDUSTRY_VIEW_REQUIRES_N_CARGO                              :{BLACK}받는 화물: {YELLOW}{STRING}{STRING}
STR_INDUSTRY_VIEW_PRODUCES_N_CARGO                              :{BLACK}생산 화물: {YELLOW}{STRING}{STRING}
STR_INDUSTRY_VIEW_CARGO_LIST_EXTENSION                          :, {STRING}{STRING}

STR_INDUSTRY_VIEW_REQUIRES                                      :{BLACK}받는 화물:
STR_INDUSTRY_VIEW_ACCEPT_CARGO                                  :{YELLOW}{STRING}{BLACK}{3:STRING}
STR_INDUSTRY_VIEW_ACCEPT_CARGO_AMOUNT                           :{YELLOW}{STRING}{BLACK}: {CARGO_SHORT} 대기 중{STRING}

STR_CONFIG_GAME_PRODUCTION                                      :{WHITE}생산량 변경 (8의 배수, 최대 2040)
STR_CONFIG_GAME_PRODUCTION_LEVEL                                :{WHITE}생산 등급 변경 (퍼센트, 800%까지)

# Vehicle lists
STR_VEHICLE_LIST_TRAIN_CAPTION                                  :{WHITE}{STRING} - {COMMA}대의 열차
STR_VEHICLE_LIST_ROAD_VEHICLE_CAPTION                           :{WHITE}{STRING} - {COMMA}대의 차량
STR_VEHICLE_LIST_SHIP_CAPTION                                   :{WHITE}{STRING} - {COMMA}대의 선박
STR_VEHICLE_LIST_AIRCRAFT_CAPTION                               :{WHITE}{STRING} - {COMMA}대의 항공기

STR_VEHICLE_LIST_TRAIN_LIST_TOOLTIP                             :{BLACK}열차 - 열차의 정보를 보려면 클릭하세요
STR_VEHICLE_LIST_ROAD_VEHICLE_TOOLTIP                           :{BLACK}차량 - 차량의 정보를 보려면 클릭하세요
STR_VEHICLE_LIST_SHIP_TOOLTIP                                   :{BLACK}선박 - 선박의 정보를 보려면 클릭하세요
STR_VEHICLE_LIST_AIRCRAFT_TOOLTIP                               :{BLACK}항공기 - 항공기 정보를 보려면 클릭하세요

STR_VEHICLE_LIST_PROFIT_THIS_YEAR_LAST_YEAR                     :{TINY_FONT}{BLACK}올해 이익: {CURRENCY_LONG} (작년: {CURRENCY_LONG})

STR_VEHICLE_LIST_AVAILABLE_TRAINS                               :사용 가능한 열차
STR_VEHICLE_LIST_AVAILABLE_ROAD_VEHICLES                        :사용 가능한 차량
STR_VEHICLE_LIST_AVAILABLE_SHIPS                                :사용 가능한 선박
STR_VEHICLE_LIST_AVAILABLE_AIRCRAFT                             :사용 가능한 항공기
STR_VEHICLE_LIST_AVAILABLE_ENGINES_TOOLTIP                      :{BLACK}이 차량 종류에 사용할 수 있는 기관차의 목록을 봅니다

STR_VEHICLE_LIST_MANAGE_LIST                                    :{BLACK}관리
STR_VEHICLE_LIST_MANAGE_LIST_TOOLTIP                            :{BLACK}이 목록에 있는 모든 열차에 지시를 내려 관리합니다
STR_VEHICLE_LIST_REPLACE_VEHICLES                               :차량 교체
STR_VEHICLE_LIST_SEND_FOR_SERVICING                             :정비하러 보내기

STR_VEHICLE_LIST_SEND_TRAIN_TO_DEPOT                            :차량기지로 보내기
STR_VEHICLE_LIST_SEND_ROAD_VEHICLE_TO_DEPOT                     :차고지로 보내기
STR_VEHICLE_LIST_SEND_SHIP_TO_DEPOT                             :정박소로 보내기
STR_VEHICLE_LIST_SEND_AIRCRAFT_TO_HANGAR                        :격납고로 보내기

STR_VEHICLE_LIST_MASS_STOP_LIST_TOOLTIP                         :{BLACK}이 목록에 있는 모든 차량의 운행을 중지합니다
STR_VEHICLE_LIST_MASS_START_LIST_TOOLTIP                        :{BLACK}이 목록에 있는 모든 차량의 운행을 시작합니다

STR_VEHICLE_LIST_SHARED_ORDERS_LIST_CAPTION                     :{WHITE}경로를 공유 중인 차량 {COMMA}대

# Group window
STR_GROUP_ALL_TRAINS                                            :모든 열차
STR_GROUP_ALL_ROAD_VEHICLES                                     :모든 차량
STR_GROUP_ALL_SHIPS                                             :모든 선박
STR_GROUP_ALL_AIRCRAFTS                                         :모든 항공기

STR_GROUP_DEFAULT_TRAINS                                        :그룹에 속하지 않은 열차
STR_GROUP_DEFAULT_ROAD_VEHICLES                                 :그룹에 속하지 않은 차량
STR_GROUP_DEFAULT_SHIPS                                         :그룹에 속하지 않은 선박
STR_GROUP_DEFAULT_AIRCRAFTS                                     :그룹에 속하지 않은 항공기

STR_GROUP_COUNT_WITH_SUBGROUP                                   :{TINY_FONT}{COMMA} (+{COMMA})

STR_GROUPS_CLICK_ON_GROUP_FOR_TOOLTIP                           :{BLACK}그룹 - 클릭해서 그룹에 속한 차량을 모두 나열합니다. 상하위 그룹을 바꾸려면 드래그 앤 드롭하십시오
STR_GROUP_CREATE_TOOLTIP                                        :{BLACK}클릭해서 그룹을 만듭니다
STR_GROUP_DELETE_TOOLTIP                                        :{BLACK}선택한 그룹을 삭제합니다
STR_GROUP_RENAME_TOOLTIP                                        :{BLACK}선택한 그룹의 이름을 바꿉니다
STR_GROUP_LIVERY_TOOLTIP                                        :{BLACK}선택한 그룹의 차량 색상을 변경합니다
STR_GROUP_REPLACE_PROTECTION_TOOLTIP                            :{BLACK}클릭해서 전체 자동 교체로부터 이 그룹을 보호합니다

STR_QUERY_GROUP_DELETE_CAPTION                                  :{WHITE}그룹 삭제
STR_GROUP_DELETE_QUERY_TEXT                                     :{WHITE}이 그룹과 하위 그룹을 정말 삭제하시겠습니까?

STR_GROUP_ADD_SHARED_VEHICLE                                    :경로를 공유 중인 차량 추가
STR_GROUP_REMOVE_ALL_VEHICLES                                   :모든 차량 제거

STR_GROUP_RENAME_CAPTION                                        :{BLACK}그룹 이름 설정

STR_GROUP_PROFIT_THIS_YEAR                                      :올해 이익:
STR_GROUP_PROFIT_LAST_YEAR                                      :작년 이익:
STR_GROUP_OCCUPANCY                                             :현재 사용량:
STR_GROUP_OCCUPANCY_VALUE                                       :{NUM}%

# Build vehicle window
STR_BUY_VEHICLE_TRAIN_RAIL_CAPTION                              :새 열차
STR_BUY_VEHICLE_TRAIN_ELRAIL_CAPTION                            :새 전기 열차
STR_BUY_VEHICLE_TRAIN_MONORAIL_CAPTION                          :새 모노레일 열차
STR_BUY_VEHICLE_TRAIN_MAGLEV_CAPTION                            :새 자기부상열차

STR_BUY_VEHICLE_ROAD_VEHICLE_CAPTION                            :새 자동차
STR_BUY_VEHICLE_TRAM_VEHICLE_CAPTION                            :새 전차 차량

############ range for vehicle availability starts
STR_BUY_VEHICLE_TRAIN_ALL_CAPTION                               :새 열차
STR_BUY_VEHICLE_ROAD_VEHICLE_ALL_CAPTION                        :새 차량
STR_BUY_VEHICLE_SHIP_CAPTION                                    :새 선박
STR_BUY_VEHICLE_AIRCRAFT_CAPTION                                :새 항공기
############ range for vehicle availability ends

STR_PURCHASE_INFO_COST_WEIGHT                                   :{BLACK}가격: {GOLD}{CURRENCY_LONG}{BLACK} 중량: {GOLD}{WEIGHT_SHORT}
STR_PURCHASE_INFO_COST_REFIT_WEIGHT                             :{BLACK}가격: {GOLD}{CURRENCY_LONG}{BLACK} (개조 가격: {GOLD}{CURRENCY_LONG}{BLACK}) 무게: {GOLD}{WEIGHT_SHORT}
STR_PURCHASE_INFO_SPEED_POWER                                   :{BLACK}속력: {GOLD}{VELOCITY}{BLACK} 힘: {GOLD}{POWER}
STR_PURCHASE_INFO_SPEED                                         :{BLACK}속력: {GOLD}{VELOCITY}
STR_PURCHASE_INFO_SPEED_OCEAN                                   :{BLACK}바다에서 속력: {GOLD}{VELOCITY}
STR_PURCHASE_INFO_SPEED_CANAL                                   :{BLACK}운하/강에서 속력: {GOLD}{VELOCITY}
STR_PURCHASE_INFO_RUNNINGCOST                                   :{BLACK}유지비: {GOLD}{CURRENCY_LONG}/년
STR_PURCHASE_INFO_CAPACITY                                      :{BLACK}수송량: {GOLD}{CARGO_LONG} {STRING}
STR_PURCHASE_INFO_REFITTABLE                                    :(개조 가능)
STR_PURCHASE_INFO_DESIGNED_LIFE                                 :{BLACK}개발: {GOLD}{NUM}{BLACK} 수명: {GOLD}{COMMA}년
STR_PURCHASE_INFO_RELIABILITY                                   :{BLACK}최고 신뢰도: {GOLD}{COMMA}%
STR_PURCHASE_INFO_COST                                          :{BLACK}가격: {GOLD}{CURRENCY_LONG}
STR_PURCHASE_INFO_COST_REFIT                                    :{BLACK}가격: {GOLD}{CURRENCY_LONG}{BLACK} (개조 가격: {GOLD}{CURRENCY_LONG}{BLACK})
STR_PURCHASE_INFO_WEIGHT_CWEIGHT                                :{BLACK}중량: {GOLD}{WEIGHT_SHORT} ({WEIGHT_SHORT})
STR_PURCHASE_INFO_COST_SPEED                                    :{BLACK}가격: {GOLD}{CURRENCY_LONG}{BLACK} 속력: {GOLD}{VELOCITY}
STR_PURCHASE_INFO_COST_REFIT_SPEED                              :{BLACK}가격: {GOLD}{CURRENCY_LONG}{BLACK} (개조 비용: {GOLD}{CURRENCY_LONG}{BLACK}) 속력: {GOLD}{VELOCITY}
STR_PURCHASE_INFO_AIRCRAFT_CAPACITY                             :{BLACK}수용량: {GOLD}{CARGO_LONG}, {CARGO_LONG}
STR_PURCHASE_INFO_PWAGPOWER_PWAGWEIGHT                          :{BLACK}전원 화물차: {GOLD}+{POWER}{BLACK} 중량: {GOLD}+{WEIGHT_SHORT}
STR_PURCHASE_INFO_REFITTABLE_TO                                 :{BLACK}개조가능 화물: {GOLD}{STRING}
STR_PURCHASE_INFO_ALL_TYPES                                     :모든 화물
STR_PURCHASE_INFO_NONE                                          :없음
STR_PURCHASE_INFO_ALL_BUT                                       :{CARGO_LIST} 이외의 모든 화물
STR_PURCHASE_INFO_MAX_TE                                        :{BLACK}최고 견인력: {GOLD}{FORCE}
STR_PURCHASE_INFO_AIRCRAFT_RANGE                                :{BLACK}항속거리: {GOLD}{COMMA}칸
STR_PURCHASE_INFO_AIRCRAFT_TYPE                                 :{BLACK}항공기 종류: {GOLD}{STRING}

STR_BUY_VEHICLE_TRAIN_LIST_TOOLTIP                              :{BLACK}열차 차량 구매 목록입니다. 차량의 정보를 보려면 클릭하세요. CTRL+클릭하면 해당 차량을 숨김/표시 처리할 수 있습니다
STR_BUY_VEHICLE_ROAD_VEHICLE_LIST_TOOLTIP                       :{BLACK}차량 구매 목록입니다. 차량의 정보를 보려면 클릭하세요. CTRL+클릭하면 해당 차량을 숨김/표시 처리할 수 있습니다
STR_BUY_VEHICLE_SHIP_LIST_TOOLTIP                               :{BLACK}선박 구매 목록입니다. 선박의 정보를 보려면 선박을 클릭하세요. CTRL+클릭하면 해당 선박을 숨김/표시 처리할 수 있습니다
STR_BUY_VEHICLE_AIRCRAFT_LIST_TOOLTIP                           :{BLACK}항공기 구매 목록입니다. 항공기의 정보를 보려면 클릭하세요. CTRL+클릭하면 해당 항공기를 숨김/표시 처리할 수 있습니다

STR_BUY_VEHICLE_TRAIN_BUY_VEHICLE_BUTTON                        :{BLACK}차량 구입
STR_BUY_VEHICLE_ROAD_VEHICLE_BUY_VEHICLE_BUTTON                 :{BLACK}차량 구입
STR_BUY_VEHICLE_SHIP_BUY_VEHICLE_BUTTON                         :{BLACK}선박 구입
STR_BUY_VEHICLE_AIRCRAFT_BUY_VEHICLE_BUTTON                     :{BLACK}항공기 구입

<<<<<<< HEAD
STR_BUY_VEHICLE_TRAIN_BUY_VEHICLE_TOOLTIP                       :{BLACK}선택된 차량을 구입합니다. SHIFT+클릭으로 예상 구입 비용을 볼 수 있습니다.
STR_BUY_VEHICLE_ROAD_VEHICLE_BUY_VEHICLE_TOOLTIP                :{BLACK}선택한 차량을 구입합니다. Shift+클릭하면 예상 구입 비용을 볼 수 있습니다.
STR_BUY_VEHICLE_SHIP_BUY_VEHICLE_TOOLTIP                        :{BLACK}선택한 선박을 구입합니다. SHIFT+클릭으로 예상 구입 비용을 볼 수 있습니다.
STR_BUY_VEHICLE_AIRCRAFT_BUY_VEHICLE_TOOLTIP                    :{BLACK}선택한 항공기를 구입합니다. SHIFT+클릭으로 예상 구입 비용을 볼 수 있습니다.
=======
STR_BUY_VEHICLE_TRAIN_BUY_REFIT_VEHICLE_BUTTON                  :{BLACK}차량 구입 및 개조
STR_BUY_VEHICLE_ROAD_VEHICLE_BUY_REFIT_VEHICLE_BUTTON           :{BLACK}차량 구입 및 개조
STR_BUY_VEHICLE_SHIP_BUY_REFIT_VEHICLE_BUTTON                   :{BLACK}선박 구입 및 개조
STR_BUY_VEHICLE_AIRCRAFT_BUY_REFIT_VEHICLE_BUTTON               :{BLACK}항공기 구입 및 개조
>>>>>>> a499e9ac

STR_BUY_VEHICLE_TRAIN_BUY_VEHICLE_TOOLTIP                       :{BLACK}선택된 차량을 구입합니다. SHIFT+클릭으로 예상 구입 비용을 볼 수 있습니다.
STR_BUY_VEHICLE_ROAD_VEHICLE_BUY_VEHICLE_TOOLTIP                :{BLACK}선택한 차량을 구입합니다. SHIFT+클릭하면 예상 구입 비용을 볼 수 있습니다
STR_BUY_VEHICLE_SHIP_BUY_VEHICLE_TOOLTIP                        :{BLACK}선택한 선박을 구입합니다. SHIFT+클릭으로 예상 구입 비용을 볼 수 있습니다
STR_BUY_VEHICLE_AIRCRAFT_BUY_VEHICLE_TOOLTIP                    :{BLACK}선택한 항공기를 구입합니다. SHIFT+클릭으로 예상 구입 비용을 볼 수 있습니다

STR_BUY_VEHICLE_TRAIN_BUY_REFIT_VEHICLE_TOOLTIP                 :{BLACK}선택한 차량을 구입하고 개조합니다. SHIFT+클릭하면 예상 비용을 볼 수 있습니다
STR_BUY_VEHICLE_ROAD_VEHICLE_BUY_REFIT_VEHICLE_TOOLTIP          :{BLACK}선택한 자동차를 구입하고 개조합니다. SHIFT+클릭하면 예상 비용을 볼 수 있습니다
STR_BUY_VEHICLE_SHIP_BUY_REFIT_VEHICLE_TOOLTIP                  :{BLACK}선택한 선박을 구입하고 개조합니다. SHIFT+클릭하면 예상 비용을 볼 수 있습니다
STR_BUY_VEHICLE_AIRCRAFT_BUY_REFIT_VEHICLE_TOOLTIP              :{BLACK}선택한 항공기를 구입하고 개조합니다. SHIFT+클릭하면 예상 비용을 볼 수 있습니다

STR_BUY_VEHICLE_TRAIN_RENAME_BUTTON                             :{BLACK}이름 지정
STR_BUY_VEHICLE_ROAD_VEHICLE_RENAME_BUTTON                      :{BLACK}이름 지정
STR_BUY_VEHICLE_SHIP_RENAME_BUTTON                              :{BLACK}이름 지정
STR_BUY_VEHICLE_AIRCRAFT_RENAME_BUTTON                          :{BLACK}이름 지정

STR_BUY_VEHICLE_TRAIN_RENAME_TOOLTIP                            :{BLACK}열차의 모델명을 변경합니다
STR_BUY_VEHICLE_ROAD_VEHICLE_RENAME_TOOLTIP                     :{BLACK}차종의 이름을 변경합니다.
STR_BUY_VEHICLE_SHIP_RENAME_TOOLTIP                             :{BLACK}선박의 모델명을 변경합니다
STR_BUY_VEHICLE_AIRCRAFT_RENAME_TOOLTIP                         :{BLACK}항공기의 모델명을 변경합니다

STR_BUY_VEHICLE_TRAIN_HIDE_TOGGLE_BUTTON                        :{BLACK}숨김
STR_BUY_VEHICLE_ROAD_VEHICLE_HIDE_TOGGLE_BUTTON                 :{BLACK}숨김
STR_BUY_VEHICLE_SHIP_HIDE_TOGGLE_BUTTON                         :{BLACK}숨김
STR_BUY_VEHICLE_AIRCRAFT_HIDE_TOGGLE_BUTTON                     :{BLACK}숨김

STR_BUY_VEHICLE_TRAIN_SHOW_TOGGLE_BUTTON                        :{BLACK}보이기
STR_BUY_VEHICLE_ROAD_VEHICLE_SHOW_TOGGLE_BUTTON                 :{BLACK}보이기
STR_BUY_VEHICLE_SHIP_SHOW_TOGGLE_BUTTON                         :{BLACK}보이기
STR_BUY_VEHICLE_AIRCRAFT_SHOW_TOGGLE_BUTTON                     :{BLACK}보이기

STR_BUY_VEHICLE_TRAIN_HIDE_SHOW_TOGGLE_TOOLTIP                  :{BLACK}숨김 처리한 열차 모델을 목록에 보여주거나 숨깁니다
STR_BUY_VEHICLE_ROAD_VEHICLE_HIDE_SHOW_TOGGLE_TOOLTIP           :{BLACK}숨김 처리한 차량 모델을 목록에 보여주거나 숨깁니다
STR_BUY_VEHICLE_SHIP_HIDE_SHOW_TOGGLE_TOOLTIP                   :{BLACK}숨김 처리한 선박 모델을 목록에 보여주거나 숨깁니다
STR_BUY_VEHICLE_AIRCRAFT_HIDE_SHOW_TOGGLE_TOOLTIP               :{BLACK}숨김 처리한 항공기 모델을 목록에 보여주거나 숨깁니다

STR_QUERY_RENAME_TRAIN_TYPE_CAPTION                             :{WHITE}열차의 모델명을 변경합니다
STR_QUERY_RENAME_ROAD_VEHICLE_TYPE_CAPTION                      :{WHITE}차종 이름을 변경합니다.
STR_QUERY_RENAME_SHIP_TYPE_CAPTION                              :{WHITE}선박의 모델명을 변경합니다
STR_QUERY_RENAME_AIRCRAFT_TYPE_CAPTION                          :{WHITE}항공기의 모델명을 변경합니다

# Depot window
STR_DEPOT_CAPTION                                               :{WHITE}{DEPOT}

STR_DEPOT_RENAME_TOOLTIP                                        :{BLACK}이 차량기지의 이름을 변경합니다
STR_DEPOT_RENAME_DEPOT_CAPTION                                  :차량기지 이름 변경

STR_DEPOT_NO_ENGINE                                             :{BLACK}-
STR_DEPOT_VEHICLE_TOOLTIP                                       :{BLACK}{ENGINE}{STRING}
STR_DEPOT_VEHICLE_TOOLTIP_CHAIN                                 :{BLACK}차량 {NUM}대{STRING}
STR_DEPOT_VEHICLE_TOOLTIP_CARGO                                 :{}{CARGO_LONG} ({CARGO_SHORT})

STR_DEPOT_TRAIN_LIST_TOOLTIP                                    :{BLACK}열차 - 열차에 차량을 추가하거나 제거하려면 차량을 왼쪽 클릭으로 드래그하시고, 열차 정보를 보려면 오른쪽 클릭하십시오. 두 기능을 해당 차량 뒤에 딸려오는 차량에 적용하고 싶다면 CTRL 키를 누르고 계십시오
STR_DEPOT_ROAD_VEHICLE_LIST_TOOLTIP                             :{BLACK}차량 - 차량의 정보를 보려면 오른쪽 클릭하세요
STR_DEPOT_SHIP_LIST_TOOLTIP                                     :{BLACK}선박 - 선박의 정보를 보려면 오른쪽 클릭하세요
STR_DEPOT_AIRCRAFT_LIST_TOOLTIP                                 :{BLACK}항공기 - 항공기의 정보를 보려면 오른쪽 클릭하세요

STR_DEPOT_TRAIN_SELL_TOOLTIP                                    :{BLACK}기관차/객차/화차 한 량만 팔려면 여기로 드래그하세요
STR_DEPOT_ROAD_VEHICLE_SELL_TOOLTIP                             :{BLACK}차량을 팔려면 여기로 드래그하세요
STR_DEPOT_SHIP_SELL_TOOLTIP                                     :{BLACK}선박을 팔려면 여기로 드래그하세요
STR_DEPOT_AIRCRAFT_SELL_TOOLTIP                                 :{BLACK}항공기를 팔려면 여기로 드래그하세요

STR_DEPOT_DRAG_WHOLE_TRAIN_TO_SELL_TOOLTIP                      :{BLACK}열차 전체를 팔려면 기관차를 여기로 드래그하세요

STR_DEPOT_SELL_ALL_BUTTON_TRAIN_TOOLTIP                         :{BLACK}이 차량기지에 있는 모든 열차를 팝니다
STR_DEPOT_SELL_ALL_BUTTON_ROAD_VEHICLE_TOOLTIP                  :{BLACK}이 차고지에 있는 모든 차량을 팝니다
STR_DEPOT_SELL_ALL_BUTTON_SHIP_TOOLTIP                          :{BLACK}이 정박소에 있는 모든 선박을 팝니다
STR_DEPOT_SELL_ALL_BUTTON_AIRCRAFT_TOOLTIP                      :{BLACK}이 격납고에 있는 모든 항공기를 팝니다

STR_DEPOT_AUTOREPLACE_TRAIN_TOOLTIP                             :{BLACK}이 차량기지에 있는 모든 열차를 자동으로 교체합니다
STR_DEPOT_AUTOREPLACE_ROAD_VEHICLE_TOOLTIP                      :{BLACK}이 차고지에 있는 모든 차량을 자동으로 교체합니다
STR_DEPOT_AUTOREPLACE_SHIP_TOOLTIP                              :{BLACK}이 정박소에 있는 모든 선박을 자동으로 교체합니다
STR_DEPOT_AUTOREPLACE_AIRCRAFT_TOOLTIP                          :{BLACK}이 격납고에 있는 모든 항공기를 자동으로 교체합니다

STR_DEPOT_TRAIN_NEW_VEHICLES_BUTTON                             :{BLACK}새 열차
STR_DEPOT_ROAD_VEHICLE_NEW_VEHICLES_BUTTON                      :{BLACK}새 차량
STR_DEPOT_SHIP_NEW_VEHICLES_BUTTON                              :{BLACK}새 선박
STR_DEPOT_AIRCRAFT_NEW_VEHICLES_BUTTON                          :{BLACK}새 항공기

STR_DEPOT_TRAIN_NEW_VEHICLES_TOOLTIP                            :{BLACK}새 열차를 구입합니다
STR_DEPOT_ROAD_VEHICLE_NEW_VEHICLES_TOOLTIP                     :{BLACK}새 차량을 구입합니다
STR_DEPOT_SHIP_NEW_VEHICLES_TOOLTIP                             :{BLACK}새 선박을 구입합니다
STR_DEPOT_AIRCRAFT_NEW_VEHICLES_TOOLTIP                         :{BLACK}새 항공기를 구입합니다

STR_DEPOT_CLONE_TRAIN                                           :{BLACK}열차 복제
STR_DEPOT_CLONE_ROAD_VEHICLE                                    :{BLACK}차량 복제
STR_DEPOT_CLONE_SHIP                                            :{BLACK}선박 복제
STR_DEPOT_CLONE_AIRCRAFT                                        :{BLACK}항공기 복제

STR_DEPOT_CLONE_TRAIN_DEPOT_INFO                                :{BLACK}객차/화차를 포함한 열차 전체를 복제합니다. 이 버튼을 클릭하고 차량기지 안이나 밖에 있는 열차를 클릭하십시오. CTRL+클릭하면 경로를 같이 공유합니다
STR_DEPOT_CLONE_ROAD_VEHICLE_DEPOT_INFO                         :{BLACK}차량을 복제합니다. 이 버튼을 클릭하고 차고지 안이나 밖에 있는 열차를 클릭하십시오. CTRL+클릭하면 경로를 같이 공유합니다
STR_DEPOT_CLONE_SHIP_DEPOT_INFO                                 :{BLACK}선박을 복제합니다. 이 버튼을 누르고 정류소의 안이나 밖에 있는 선박을 클릭하십시오. CTRL+클릭하면 경로를 같이 공유합니다
STR_DEPOT_CLONE_AIRCRAFT_INFO_HANGAR_WINDOW                     :{BLACK}항공기를 복제합니다. 이 버튼을 누르고 격납고의 안이나 밖에 있는 항공기를 클릭하십시오. CTRL+클릭하면 경로를 같이 공유합니다

STR_DEPOT_TRAIN_LOCATION_TOOLTIP                                :{BLACK}이 차량기지로 이동합니다. CTRL+클릭하면 이 차량기지의 위치를 기준으로 새로운 외부 화면을 엽니다
STR_DEPOT_ROAD_VEHICLE_LOCATION_TOOLTIP                         :{BLACK}이 차고지로 이동합니다. CTRL+클릭하면 이 차고지의 위치를 기준으로 새로운 외부 화면을 엽니다
STR_DEPOT_SHIP_LOCATION_TOOLTIP                                 :{BLACK}이 정박소로 이동합니다. CTRL+클릭하면 이 정박소의 위치를 기준으로 새로운 외부 화면을 엽니다
STR_DEPOT_AIRCRAFT_LOCATION_TOOLTIP                             :{BLACK}이 격납고로 이동합니다. CTRL+클릭하면 이 격납고의 위치를 기준으로 새로운 외부 화면을 엽니다

STR_DEPOT_VEHICLE_ORDER_LIST_TRAIN_TOOLTIP                      :{BLACK}이 차량기지를 거쳐가는 모든 열차의 목록을 보여줍니다
STR_DEPOT_VEHICLE_ORDER_LIST_ROAD_VEHICLE_TOOLTIP               :{BLACK}이 차고지를 거쳐가는 모든 차량의 목록을 보여줍니다
STR_DEPOT_VEHICLE_ORDER_LIST_SHIP_TOOLTIP                       :{BLACK}이 정박소를 거쳐가는 모든 선박의 목록을 보여줍니다
STR_DEPOT_VEHICLE_ORDER_LIST_AIRCRAFT_TOOLTIP                   :{BLACK}이 격납고를 거쳐가는 모든 항공기의 목록을 보여줍니다

STR_DEPOT_MASS_STOP_DEPOT_TRAIN_TOOLTIP                         :{BLACK}클릭하면 이 차량기지 안에 있는 모든 열차의 운행을 중지합니다
STR_DEPOT_MASS_STOP_DEPOT_ROAD_VEHICLE_TOOLTIP                  :{BLACK}클릭하면 이 차고지 안에 있는 모든 차량의 운행을 중지합니다
STR_DEPOT_MASS_STOP_DEPOT_SHIP_TOOLTIP                          :{BLACK}클릭하면 이 정박소 안에 있는 모든 선박의 운행을 중지합니다
STR_DEPOT_MASS_STOP_HANGAR_TOOLTIP                              :{BLACK}클릭하면 이 격납고 안에 있는 모든 항공기의 운행을 중지합니다

STR_DEPOT_MASS_START_DEPOT_TRAIN_TOOLTIP                        :{BLACK}이 차량기지 안에 있는 모든 열차의 운행을 시작합니다
STR_DEPOT_MASS_START_DEPOT_ROAD_VEHICLE_TOOLTIP                 :{BLACK}이 차고지 안에 있는 모든 차량의 운행을 시작합니다
STR_DEPOT_MASS_START_DEPOT_SHIP_TOOLTIP                         :{BLACK}이 정박소 안에 있는 모든 선박의 운행을 시작합니다
STR_DEPOT_MASS_START_HANGAR_TOOLTIP                             :{BLACK}이 격납고 안에 있는 모든 항공기의 운행을 시작합니다

STR_DEPOT_SELL_CONFIRMATION_TEXT                                :{YELLOW}이 안에 있는 모든 차량을 판매하려고 합니다. 계속하시겠습니까?

# Engine preview window
STR_ENGINE_PREVIEW_CAPTION                                      :{WHITE}차량 개발자로부터의 메시지
STR_ENGINE_PREVIEW_MESSAGE                                      :{GOLD}저희는 이제 막 새로운 {STRING}{G 0 "을" "를"} 개발했습니다. 1년 먼저 이 차량을 사용하셔서 모두에게 공개되기 전에 잘 작동하는지 확인해주시겠습니까?

STR_ENGINE_PREVIEW_RAILROAD_LOCOMOTIVE                          :{G=f}철도 기관차
STR_ENGINE_PREVIEW_ELRAIL_LOCOMOTIVE                            :{G=f}전기선로 기관차
STR_ENGINE_PREVIEW_MONORAIL_LOCOMOTIVE                          :{G=f}모노레일 기관차
STR_ENGINE_PREVIEW_MAGLEV_LOCOMOTIVE                            :{G=f}자기부상열차

STR_ENGINE_PREVIEW_ROAD_VEHICLE                                 :{G=f}자동차
STR_ENGINE_PREVIEW_TRAM_VEHICLE                                 :{G=f}전차

STR_ENGINE_PREVIEW_AIRCRAFT                                     :{G=f}항공기
STR_ENGINE_PREVIEW_SHIP                                         :{G=m}선박

STR_ENGINE_PREVIEW_COST_WEIGHT_SPEED_POWER                      :{BLACK}가격: {CURRENCY_LONG} 무게: {WEIGHT_SHORT}{}속력: {VELOCITY}  힘: {POWER}{}유지비: {CURRENCY_LONG}/년{}수송량: {CARGO_LONG}
STR_ENGINE_PREVIEW_COST_WEIGHT_SPEED_POWER_MAX_TE               :{BLACK}가격: {CURRENCY_LONG} 무게: {WEIGHT_SHORT}{}속력: {VELOCITY}  힘: {POWER}  최대 견인력: {6:FORCE}{}유지비: {4:CURRENCY_LONG}/년{}수송량: {5:CARGO_LONG}
STR_ENGINE_PREVIEW_COST_MAX_SPEED_CAP_RUNCOST                   :{BLACK}가격: {CURRENCY_LONG} 최고 속력: {VELOCITY}{}수송량: {CARGO_LONG}{}유지비: {CURRENCY_LONG}/년
STR_ENGINE_PREVIEW_COST_MAX_SPEED_TYPE_CAP_CAP_RUNCOST          :{BLACK}가격: {CURRENCY_LONG} 최고 속력: {VELOCITY}{}항공기 종류: {STRING}{}수송량: {CARGO_LONG}, {CARGO_LONG}{}유지비: {CURRENCY_LONG}/년
STR_ENGINE_PREVIEW_COST_MAX_SPEED_TYPE_CAP_RUNCOST              :{BLACK}가격: {CURRENCY_LONG} 최고 속력: {VELOCITY}{}항공기 종류: {STRING}{}수송량: {CARGO_LONG}{}유지비: {CURRENCY_LONG}/년
STR_ENGINE_PREVIEW_COST_MAX_SPEED_TYPE_RANGE_CAP_CAP_RUNCOST    :{BLACK}가격: {CURRENCY_LONG} 최고 속력: {VELOCITY}{}항공기 종류: {STRING} 항속거리: {COMMA}칸{}수송량: {CARGO_LONG}, {CARGO_LONG}{}유지비: {CURRENCY_LONG}/년
STR_ENGINE_PREVIEW_COST_MAX_SPEED_TYPE_RANGE_CAP_RUNCOST        :{BLACK}가격: {CURRENCY_LONG} 최고 속력: {VELOCITY}{}항공기 종류: {STRING} 항속거리: {COMMA}칸{}수송량: {CARGO_LONG}{}유지비: {CURRENCY_LONG}/년

# Autoreplace window
STR_REPLACE_VEHICLES_WHITE                                      :{WHITE}{STRING} 교체 - {STRING}
STR_REPLACE_VEHICLE_TRAIN                                       :{G=f}열차
STR_REPLACE_VEHICLE_ROAD_VEHICLE                                :{G=f}자동차/전차
STR_REPLACE_VEHICLE_SHIP                                        :{G=m}선박
STR_REPLACE_VEHICLE_AIRCRAFT                                    :{G=f}항공기

STR_REPLACE_VEHICLE_VEHICLES_IN_USE                             :{YELLOW}사용 중인 차량
STR_REPLACE_VEHICLE_VEHICLES_IN_USE_TOOLTIP                     :{BLACK}이 열은 현재 보유하고 있는 차량 목록입니다
STR_REPLACE_VEHICLE_AVAILABLE_VEHICLES                          :{YELLOW}교체할 수 있는 차량
STR_REPLACE_VEHICLE_AVAILABLE_VEHICLES_TOOLTIP                  :{BLACK}이 열은 교체할 수 있는 차량 목록입니다

STR_REPLACE_HELP_LEFT_ARRAY                                     :{BLACK}교체할 기관차 종류를 선택하십시오
STR_REPLACE_HELP_RIGHT_ARRAY                                    :{BLACK}새로 교체될 기관차를 선택하십시오

STR_REPLACE_VEHICLES_START                                      :{BLACK}차량 교체 시작
STR_REPLACE_VEHICLES_NOW                                        :모든 차량을 지금 교체
STR_REPLACE_VEHICLES_WHEN_OLD                                   :오래된 차량만 교체
STR_REPLACE_HELP_START_BUTTON                                   :{BLACK}왼쪽에서 선택한 기관차를 오른쪽의 새 기관차로 교체하려면 누르세요
STR_REPLACE_NOT_REPLACING                                       :{BLACK}교체 안 됨
STR_REPLACE_NOT_REPLACING_VEHICLE_SELECTED                      :{BLACK}차량이 선택되지 않았음
STR_REPLACE_REPLACING_WHEN_OLD                                  :낡으면 {ENGINE}{G 0 "으" ""}로 교체
STR_REPLACE_VEHICLES_STOP                                       :{BLACK}차량 교체 중지
STR_REPLACE_HELP_STOP_BUTTON                                    :{BLACK}왼쪽에서 선택한 기관차의 차량교체를 중지하려면 이 버튼을 누르세요

STR_REPLACE_ENGINE_WAGON_SELECT_HELP                            :{BLACK}기관차/화물차 교체 창으로 전환합니다
STR_REPLACE_ENGINES                                             :기관차
STR_REPLACE_WAGONS                                              :화물차
STR_REPLACE_ALL_RAILTYPE                                        :모든 철도 차량
STR_REPLACE_ALL_ROADTYPE                                        :모든 자동차

STR_REPLACE_HELP_RAILTYPE                                       :{BLACK}교체할 기관차의 선로 종류를 고르세요
STR_REPLACE_HELP_ROADTYPE                                       :{BLACK}교체할 차량이 속한 도로 종류를 고르세요
STR_REPLACE_HELP_REPLACE_INFO_TAB                               :{BLACK}왼쪽의 선택한 기관차가 어떤 기관차로 교체되고 있는지 표시합니다
STR_REPLACE_RAIL_VEHICLES                                       :철도 차량
STR_REPLACE_ELRAIL_VEHICLES                                     :전기철도 차량
STR_REPLACE_MONORAIL_VEHICLES                                   :모노레일 차량
STR_REPLACE_MAGLEV_VEHICLES                                     :자기부상 차량

STR_REPLACE_ROAD_VEHICLES                                       :자동차
STR_REPLACE_TRAM_VEHICLES                                       :전차 차량

STR_REPLACE_REMOVE_WAGON                                        :{BLACK}화물차 제거: {ORANGE}{STRING}
STR_REPLACE_REMOVE_WAGON_HELP                                   :{BLACK}자동 교체시 열차의 길이가 교체 전보다 길어지면 객차/화차를 (앞쪽부터) 제거하여 열차의 전체 길이가 달라지지 않도록 합니다

# Vehicle view
STR_VEHICLE_VIEW_CAPTION                                        :{WHITE}{VEHICLE}

STR_VEHICLE_VIEW_TRAIN_LOCATION_TOOLTIP                         :{BLACK}이 열차가 있는 곳으로 이동합니다. CTRL+클릭하면 이 열차를 따라갑니다
STR_VEHICLE_VIEW_ROAD_VEHICLE_LOCATION_TOOLTIP                  :{BLACK}이 차량이 있는 곳으로 이동합니다. CTRL+클릭하면 이 차량을 따라갑니다
STR_VEHICLE_VIEW_SHIP_LOCATION_TOOLTIP                          :{BLACK}이 선박이 있는 곳으로 이동합니다. CTRL+클릭하면 이 선박을 따라갑니다
STR_VEHICLE_VIEW_AIRCRAFT_LOCATION_TOOLTIP                      :{BLACK}이 항공기가 있는 곳으로 이동합니다. CTRL+클릭하면 이 항공기를 따라갑니다

STR_VEHICLE_VIEW_TRAIN_SEND_TO_DEPOT_TOOLTIP                    :{BLACK}열차를 차량기지로 보냅니다. CTRL+클릭하면 정비를 하러 차량기지에 들르기만 합니다
STR_VEHICLE_VIEW_ROAD_VEHICLE_SEND_TO_DEPOT_TOOLTIP             :{BLACK}차량을 차고지로 보냅니다. CTRL+클릭하면 정비를 하러 차고지에 들르기만 합니다
STR_VEHICLE_VIEW_SHIP_SEND_TO_DEPOT_TOOLTIP                     :{BLACK}선박을 정박소로 보냅니다. CTRL+클릭하면 정비를 하러 정박소에 들르기만 합니다
STR_VEHICLE_VIEW_AIRCRAFT_SEND_TO_DEPOT_TOOLTIP                 :{BLACK}항공기를 격납고로 보냅니다. CTRL+클릭하면 정비를 하러 격납고에 들르기만 합니다

STR_VEHICLE_VIEW_CLONE_TRAIN_INFO                               :{BLACK}객차/화차를 포함한 열차 전체를 복제합니다. CTRL+클릭하면 경로도 함께 공유됩니다. SHIFT+클릭하면 예상 비용을 볼 수 있습니다
STR_VEHICLE_VIEW_CLONE_ROAD_VEHICLE_INFO                        :{BLACK}차량을 복제합니다. CTRL+클릭하면 경로도 함께 공유됩니다. SHIFT+클릭하면 예상 비용을 볼 수 있습니다
STR_VEHICLE_VIEW_CLONE_SHIP_INFO                                :{BLACK}선박을 복제합니다. CTRL+클릭하면 경로도 함께 공유됩니다. SHIFT+클릭하면 예상 비용을 볼 수 있습니다
STR_VEHICLE_VIEW_CLONE_AIRCRAFT_INFO                            :{BLACK}항공기를 복제합니다. CTRL+클릭하면 경로도 함께 공유됩니다. SHIFT+클릭하면 예상 비용을 볼 수 있습니다

STR_VEHICLE_VIEW_TRAIN_IGNORE_SIGNAL_TOOLTIP                    :{BLACK}신호를 무시하고 열차를 진행시킵니다

STR_VEHICLE_VIEW_TRAIN_REFIT_TOOLTIP                            :{BLACK}열차가 다른 종류의 화물을 실을 수 있도록 개조합니다
STR_VEHICLE_VIEW_ROAD_VEHICLE_REFIT_TOOLTIP                     :{BLACK}차량이 다른 종류의 화물을 실을 수 있도록 개조합니다
STR_VEHICLE_VIEW_SHIP_REFIT_TOOLTIP                             :{BLACK}선박이 다른 종류의 화물을 실을 수 있도록 개조합니다
STR_VEHICLE_VIEW_AIRCRAFT_REFIT_TOOLTIP                         :{BLACK}항공기가 다른 종류의 화물을 실을 수 있도록 개조합니다

STR_VEHICLE_VIEW_TRAIN_REVERSE_TOOLTIP                          :{BLACK}열차를 회차시킵니다
STR_VEHICLE_VIEW_ROAD_VEHICLE_REVERSE_TOOLTIP                   :{BLACK}차량을 유턴시킵니다

STR_VEHICLE_VIEW_TRAIN_ORDERS_TOOLTIP                           :{BLACK}열차의 경로를 보여줍니다. CTRL+클릭하면 열차의 시간표를 보여줍니다
STR_VEHICLE_VIEW_ROAD_VEHICLE_ORDERS_TOOLTIP                    :{BLACK}차량의 경로를 보여줍니다. CTRL+클릭하면 차량의 시간표를 보여줍니다
STR_VEHICLE_VIEW_SHIP_ORDERS_TOOLTIP                            :{BLACK}선박의 경로를 보여줍니다. CTRL+클릭하면 선박의 시간표를 보여줍니다
STR_VEHICLE_VIEW_AIRCRAFT_ORDERS_TOOLTIP                        :{BLACK}항공기의 경로를 보여줍니다. CTRL+클릭하면 항공기의 시간표를 보여줍니다

STR_VEHICLE_VIEW_TRAIN_SHOW_DETAILS_TOOLTIP                     :{BLACK}열차의 상세정보를 보여줍니다
STR_VEHICLE_VIEW_ROAD_VEHICLE_SHOW_DETAILS_TOOLTIP              :{BLACK}차량의 상세정보를 보여줍니다
STR_VEHICLE_VIEW_SHIP_SHOW_DETAILS_TOOLTIP                      :{BLACK}선박의 상세정보를 보여줍니다
STR_VEHICLE_VIEW_AIRCRAFT_SHOW_DETAILS_TOOLTIP                  :{BLACK}항공기의 상세정보를 보여줍니다

STR_VEHICLE_VIEW_TRAIN_STATE_START_STOP_TOOLTIP                 :{BLACK}현재 열차 행동 - 열차를 운행/정지시키려면 클릭하세요. CTRL+클릭하면 목적지를 볼 수 있습니다.
STR_VEHICLE_VIEW_ROAD_VEHICLE_STATE_START_STOP_TOOLTIP          :{BLACK}현재 차량 행동 - 운행/정지시키려면 클릭하세요. CTRL+클릭하면 목적지를 볼 수 있습니다.
STR_VEHICLE_VIEW_SHIP_STATE_START_STOP_TOOLTIP                  :{BLACK}현재 선박 행동 - 선박을 운행/중지시키려면 클릭하세요. CTRL+클릭하면 목적지를 볼 수 있습니다.
STR_VEHICLE_VIEW_AIRCRAFT_STATE_START_STOP_TOOLTIP              :{BLACK}현재 항공기 행동 - 항공기를 운행/중지시키려면 여기를 클릭하세요. CTRL+클릭하면 목적지를 볼 수 있습니다.

# Messages in the start stop button in the vehicle view
STR_VEHICLE_STATUS_LOADING_UNLOADING                            :{LTBLUE}싣는 중 / 내리는 중
STR_VEHICLE_STATUS_LEAVING                                      :{LTBLUE}출발 중
STR_VEHICLE_STATUS_CRASHED                                      :{RED}충돌!
STR_VEHICLE_STATUS_BROKEN_DOWN                                  :{RED}고장
STR_VEHICLE_STATUS_STOPPED                                      :{RED}정지함
STR_VEHICLE_STATUS_TRAIN_STOPPING_VEL                           :{RED}멈추는 중, {VELOCITY}
STR_VEHICLE_STATUS_TRAIN_NO_POWER                               :{RED}동력 없음
STR_VEHICLE_STATUS_TRAIN_STUCK                                  :{ORANGE}빈 경로 탐색중
STR_VEHICLE_STATUS_AIRCRAFT_TOO_FAR                             :{ORANGE}다음 목적지가 너무 멀리 있습니다

STR_VEHICLE_STATUS_HEADING_FOR_STATION_VEL                      :{LTBLUE}다음 목적지: {STATION} ({VELOCITY})
STR_VEHICLE_STATUS_NO_ORDERS_VEL                                :{LTBLUE}경로 없음 ({VELOCITY})
STR_VEHICLE_STATUS_HEADING_FOR_WAYPOINT_VEL                     :{LTBLUE}다음 목적지: {WAYPOINT} ({VELOCITY})
STR_VEHICLE_STATUS_HEADING_FOR_DEPOT_VEL                        :{ORANGE}다음 목적지: {DEPOT} ({VELOCITY})
STR_VEHICLE_STATUS_HEADING_FOR_DEPOT_SERVICE_VEL                :{LTBLUE}점검: {DEPOT} ({VELOCITY})

# Vehicle stopped/started animations
STR_VEHICLE_COMMAND_STOPPED_SMALL                               :{TINY_FONT}{RED}정지
STR_VEHICLE_COMMAND_STOPPED                                     :{RED}정지
STR_VEHICLE_COMMAND_STARTED_SMALL                               :{TINY_FONT}{GREEN}출발
STR_VEHICLE_COMMAND_STARTED                                     :{GREEN}출발

# Vehicle details
STR_VEHICLE_DETAILS_CAPTION                                     :{WHITE}{VEHICLE} (상세정보)
STR_VEHICLE_NAME_BUTTON                                         :{BLACK}이름

STR_VEHICLE_DETAILS_TRAIN_RENAME                                :{BLACK}열차 이름 지정
STR_VEHICLE_DETAILS_ROAD_VEHICLE_RENAME                         :{BLACK}차량 이름 지정
STR_VEHICLE_DETAILS_SHIP_RENAME                                 :{BLACK}선박 이름 지정
STR_VEHICLE_DETAILS_AIRCRAFT_RENAME                             :{BLACK}항공기 이름 지정

STR_VEHICLE_INFO_AGE_RUNNING_COST_YR                            :{BLACK}연령: {LTBLUE}{STRING}{BLACK}   유지비: {LTBLUE}{CURRENCY_LONG}/년
# The next two need to stay in this order
STR_VEHICLE_INFO_AGE                                            :{COMMA}년 ({COMMA})
STR_VEHICLE_INFO_AGE_RED                                        :{RED}{COMMA}년 ({COMMA})

STR_VEHICLE_INFO_MAX_SPEED                                      :{BLACK}최고 속력: {LTBLUE}{VELOCITY}
STR_VEHICLE_INFO_MAX_SPEED_TYPE                                 :{BLACK}최고 속력: {LTBLUE}{VELOCITY} {BLACK}항공기 종류: {LTBLUE}{STRING}
STR_VEHICLE_INFO_MAX_SPEED_TYPE_RANGE                           :{BLACK}최고 속력: {LTBLUE}{VELOCITY} {BLACK}항공기 종류: {LTBLUE}{STRING} {BLACK}항속거리: {LTBLUE}{COMMA}칸
STR_VEHICLE_INFO_WEIGHT_POWER_MAX_SPEED                         :{BLACK}무게: {LTBLUE}{WEIGHT_SHORT} {BLACK}힘: {LTBLUE}{POWER}{BLACK} 최고 속력: {LTBLUE}{VELOCITY}
STR_VEHICLE_INFO_WEIGHT_POWER_MAX_SPEED_MAX_TE                  :{BLACK}무게: {LTBLUE}{WEIGHT_SHORT} {BLACK}힘: {LTBLUE}{POWER}{BLACK} 최고 속력: {LTBLUE}{VELOCITY} {BLACK}최고 견인력: {LTBLUE}{FORCE}

STR_VEHICLE_INFO_PROFIT_THIS_YEAR_LAST_YEAR                     :{BLACK}올해 이익: {LTBLUE}{CURRENCY_LONG} (작년: {CURRENCY_LONG})
STR_VEHICLE_INFO_RELIABILITY_BREAKDOWNS                         :{BLACK}신뢰도: {LTBLUE}{COMMA}%  {BLACK}최근 점검 이후의 고장: {LTBLUE}{COMMA}

STR_VEHICLE_INFO_BUILT_VALUE                                    :{LTBLUE}{ENGINE} {BLACK}생산: {LTBLUE}{NUM}{BLACK} 가격: {LTBLUE}{CURRENCY_LONG}
STR_VEHICLE_INFO_NO_CAPACITY                                    :{BLACK}수송량: {LTBLUE}없음{STRING}
STR_VEHICLE_INFO_CAPACITY                                       :{BLACK}수송량: {LTBLUE}{CARGO_LONG}{3:STRING}
STR_VEHICLE_INFO_CAPACITY_MULT                                  :{BLACK}수송량: {LTBLUE}{CARGO_LONG}{3:STRING} (x{4:NUM})
STR_VEHICLE_INFO_CAPACITY_CAPACITY                              :{BLACK}수송량: {LTBLUE}{CARGO_LONG}, {CARGO_LONG}{STRING}

STR_VEHICLE_INFO_FEEDER_CARGO_VALUE                             :{BLACK}환승 수익: {LTBLUE}{CURRENCY_LONG}

STR_VEHICLE_DETAILS_SERVICING_INTERVAL_DAYS                     :{BLACK}정비 간격: {LTBLUE}{COMMA}일마다{BLACK}   마지막 정비 날짜: {LTBLUE}{DATE_LONG}
STR_VEHICLE_DETAILS_SERVICING_INTERVAL_PERCENT                  :{BLACK}정비 간격: {LTBLUE}{COMMA}%{BLACK} 이하일 때   마지막 정비 날짜: {LTBLUE}{DATE_LONG}
STR_VEHICLE_DETAILS_INCREASE_SERVICING_INTERVAL_TOOLTIP         :{BLACK}점검 기준값을 10만큼 올립니다. CTRL+클릭하면 점검 기준값을 5만큼 올립니다
STR_VEHICLE_DETAILS_DECREASE_SERVICING_INTERVAL_TOOLTIP         :{BLACK}점검 기준값을 10만큼 내립니다. CTRL+클릭하면 점검 기준값을 5만큼 내립니다

STR_SERVICE_INTERVAL_DROPDOWN_TOOLTIP                           :{BLACK}정비 기준 설정을 변경합니다
STR_VEHICLE_DETAILS_DEFAULT                                     :기본
STR_VEHICLE_DETAILS_DAYS                                        :날짜
STR_VEHICLE_DETAILS_PERCENT                                     :신뢰도

STR_QUERY_RENAME_TRAIN_CAPTION                                  :{WHITE}열차 이름 지정
STR_QUERY_RENAME_ROAD_VEHICLE_CAPTION                           :{WHITE}차량 이름 지정
STR_QUERY_RENAME_SHIP_CAPTION                                   :{WHITE}선박 이름 지정
STR_QUERY_RENAME_AIRCRAFT_CAPTION                               :{WHITE}항공기 이름 지정

# Extra buttons for train details windows
STR_VEHICLE_DETAILS_TRAIN_ENGINE_BUILT_AND_VALUE                :{LTBLUE}{ENGINE}{BLACK}   생산: {LTBLUE}{NUM}{BLACK} 가격: {LTBLUE}{CURRENCY_LONG}
STR_VEHICLE_DETAILS_TRAIN_WAGON_VALUE                           :{LTBLUE}{ENGINE}{BLACK}   가격: {LTBLUE}{CURRENCY_LONG}

STR_VEHICLE_DETAILS_TRAIN_TOTAL_CAPACITY_TEXT                   :{BLACK}이 열차의 총 수용량:
STR_VEHICLE_DETAILS_TRAIN_TOTAL_CAPACITY                        :{LTBLUE}- {CARGO_LONG} ({CARGO_SHORT})
STR_VEHICLE_DETAILS_TRAIN_TOTAL_CAPACITY_MULT                   :{LTBLUE}- {CARGO_LONG} ({CARGO_SHORT}) (x{NUM})

STR_VEHICLE_DETAILS_CARGO_EMPTY                                 :{LTBLUE}비어있음
STR_VEHICLE_DETAILS_CARGO_FROM                                  :{LTBLUE}{CARGO_LONG} (출발지: {STATION})
STR_VEHICLE_DETAILS_CARGO_FROM_MULT                             :{LTBLUE}{CARGO_LONG} (출발지: {STATION}) (x{NUM})

STR_VEHICLE_DETAIL_TAB_CARGO                                    :{BLACK}화물
STR_VEHICLE_DETAILS_TRAIN_CARGO_TOOLTIP                         :{BLACK}현재 싣고 있는 화물 정보를 보여줍니다
STR_VEHICLE_DETAIL_TAB_INFORMATION                              :{BLACK}정보
STR_VEHICLE_DETAILS_TRAIN_INFORMATION_TOOLTIP                   :{BLACK}각 차량의 상세 정보를 보여줍니다
STR_VEHICLE_DETAIL_TAB_CAPACITIES                               :{BLACK}수용량
STR_VEHICLE_DETAILS_TRAIN_CAPACITIES_TOOLTIP                    :{BLACK}각 차량의 수송량 정보를 보여줍니다
STR_VEHICLE_DETAIL_TAB_TOTAL_CARGO                              :{BLACK}총 화물량
STR_VEHICLE_DETAILS_TRAIN_TOTAL_CARGO_TOOLTIP                   :{BLACK}각 화물 종류에 따른 총 수송량을 보여줍니다

STR_VEHICLE_DETAILS_TRAIN_ARTICULATED_RV_CAPACITY               :{BLACK}수송량: {LTBLUE}

# Vehicle refit
STR_REFIT_CAPTION                                               :{WHITE}{VEHICLE} (개조)
STR_REFIT_TITLE                                                 :{GOLD}수송할 화물 선택:
STR_REFIT_NEW_CAPACITY_COST_OF_REFIT                            :{BLACK}변경 수송량: {GOLD}{CARGO_LONG}{}{BLACK}개조 비용: {RED}{CURRENCY_LONG}
STR_REFIT_NEW_CAPACITY_INCOME_FROM_REFIT                        :{BLACK}변경 수송량: {GOLD}{CARGO_LONG}{}{BLACK}개조시 회수되는 비용: {GREEN}{CURRENCY_LONG}
STR_REFIT_NEW_CAPACITY_COST_OF_AIRCRAFT_REFIT                   :{BLACK}변경 수송량: {GOLD}{CARGO_LONG}, {GOLD}{CARGO_LONG}{}{BLACK}개조 비용: {RED}{CURRENCY_LONG}
STR_REFIT_NEW_CAPACITY_INCOME_FROM_AIRCRAFT_REFIT               :{BLACK}변경 수송량: {GOLD}{CARGO_LONG}, {GOLD}{CARGO_LONG}{}{BLACK}개조시 회수되는 비용: {GREEN}{CURRENCY_LONG}
STR_REFIT_SELECT_VEHICLES_TOOLTIP                               :{BLACK}개조할 차량을 선택하십시오. 마우스로 드래그하면 여러 개의 차량을 선택 가능합니다. 빈 곳을 클릭하면 전체를 선택합니다. CTRL+클릭하면 차량 전체를 선택할 수 있습니다

STR_REFIT_TRAIN_LIST_TOOLTIP                                    :{BLACK}열차가 수송할 화물의 종류를 선택하세요
STR_REFIT_ROAD_VEHICLE_LIST_TOOLTIP                             :{BLACK}차량이 수송할 화물의 종류를 선택하세요
STR_REFIT_SHIP_LIST_TOOLTIP                                     :{BLACK}선박이 수송할 화물의 종류를 선택하세요
STR_REFIT_AIRCRAFT_LIST_TOOLTIP                                 :{BLACK}항공기가 수송할 화물의 종류를 선택하세요

STR_REFIT_TRAIN_REFIT_BUTTON                                    :{BLACK}열차 개조
STR_REFIT_ROAD_VEHICLE_REFIT_BUTTON                             :{BLACK}차량 개조
STR_REFIT_SHIP_REFIT_BUTTON                                     :{BLACK}선박 개조
STR_REFIT_AIRCRAFT_REFIT_BUTTON                                 :{BLACK}항공기 개조

STR_REFIT_TRAIN_REFIT_TOOLTIP                                   :{BLACK}선택된 화물을 싣도록 열차를 개조합니다
STR_REFIT_ROAD_VEHICLE_REFIT_TOOLTIP                            :{BLACK}선택한 화물을 싣도록 차량를 개조합니다
STR_REFIT_SHIP_REFIT_TOOLTIP                                    :{BLACK}선택된 화물을 싣도록 선박을 개조합니다
STR_REFIT_AIRCRAFT_REFIT_TOOLTIP                                :{BLACK}선택한 화물을 싣도록 항공기를 개조합니다

# Order view
STR_ORDERS_CAPTION                                              :{WHITE}{VEHICLE} (경로)
STR_ORDERS_TIMETABLE_VIEW                                       :{BLACK}시간표
STR_ORDERS_TIMETABLE_VIEW_TOOLTIP                               :{BLACK}시간표 보기 전환

STR_ORDERS_LIST_TOOLTIP                                         :{BLACK}이 열차의 경로 - 선택하려면 클릭하세요. CTRL+클릭하시면 그 역이 있는 장소로 이동합니다
STR_ORDER_INDEX                                                 :{COMMA}:{NBSP}
STR_ORDER_TEXT                                                  :{STRING} {STRING} {STRING}

STR_ORDERS_END_OF_ORDERS                                        :- - 경로의 끝 - -
STR_ORDERS_END_OF_SHARED_ORDERS                                 :- - 공유된 경로의 끝 - -

# Order bottom buttons
STR_ORDER_NON_STOP                                              :{BLACK}통과 설정
STR_ORDER_GO_TO                                                 :완행
STR_ORDER_GO_NON_STOP_TO                                        :직행
STR_ORDER_GO_VIA                                                :완행 경유
STR_ORDER_GO_NON_STOP_VIA                                       :직행 경유
STR_ORDER_TOOLTIP_NON_STOP                                      :{BLACK}선택한 목적지에서 화물을 정차할 방식을 변경합니다

STR_ORDER_TOGGLE_FULL_LOAD                                      :{BLACK}아무 화물이나 가득 싣기
STR_ORDER_DROP_LOAD_IF_POSSIBLE                                 :가능한 것만 적재
STR_ORDER_DROP_FULL_LOAD_ALL                                    :모든 화물을 가득 실음
STR_ORDER_DROP_FULL_LOAD_ANY                                    :아무 화물이나 가득 싣기
STR_ORDER_DROP_NO_LOADING                                       :싣지 않기
STR_ORDER_TOOLTIP_FULL_LOAD                                     :{BLACK}선택한 목적지에서 화물을 적재할 방식을 변경합니다

STR_ORDER_TOGGLE_UNLOAD                                         :{BLACK}모든 화물 하차
STR_ORDER_DROP_UNLOAD_IF_ACCEPTED                               :화물을 받는경우 하차
STR_ORDER_DROP_UNLOAD                                           :모든 화물 하차
STR_ORDER_DROP_TRANSFER                                         :환승
STR_ORDER_DROP_NO_UNLOADING                                     :화물을 하차시키지 않음
STR_ORDER_TOOLTIP_UNLOAD                                        :{BLACK}선택한 목적지에서 화물을 하차할 방식을 변경합니다

STR_ORDER_REFIT                                                 :{BLACK}개조
STR_ORDER_REFIT_TOOLTIP                                         :{BLACK}이 경로에서 열차를 어떤 화물을 받을 수 있게 개조할 것인지 선택하십시오. CTRL+클릭하면 개조 설정을 해제합니다.
STR_ORDER_REFIT_AUTO                                            :{BLACK}개조
STR_ORDER_REFIT_AUTO_TOOLTIP                                    :{BLACK}이 경로에서 개조할 화물의 종류를 선택하세요. CTRL+클릭하면 개조 설정을 해제합니다. 개조 기능은 개조 가능한 차량에서만 사용할 수 있습니다.
STR_ORDER_DROP_REFIT_AUTO                                       :특정 화물로
STR_ORDER_DROP_REFIT_AUTO_ANY                                   :이용 가능한 화물로

STR_ORDER_SERVICE                                               :{BLACK}정비
STR_ORDER_DROP_GO_ALWAYS_DEPOT                                  :항상 감
STR_ORDER_DROP_SERVICE_DEPOT                                    :필요하면 정비
STR_ORDER_DROP_HALT_DEPOT                                       :멈춤
STR_ORDER_SERVICE_TOOLTIP                                       :{BLACK}정비가 필요하지 않으면 이 경로를 건너뜁니다

STR_ORDER_CONDITIONAL_VARIABLE_TOOLTIP                          :{BLACK}경로를 건너뛰기 위한 비교 조건을 선택합니다

# Conditional order variables, must follow order of OrderConditionVariable enum
STR_ORDER_CONDITIONAL_LOAD_PERCENTAGE                           :적재율
STR_ORDER_CONDITIONAL_RELIABILITY                               :신뢰도
STR_ORDER_CONDITIONAL_MAX_SPEED                                 :최고 속력
STR_ORDER_CONDITIONAL_AGE                                       :연령 (년)
STR_ORDER_CONDITIONAL_REQUIRES_SERVICE                          :정비 필요성
STR_ORDER_CONDITIONAL_UNCONDITIONALLY                           :항상
STR_ORDER_CONDITIONAL_REMAINING_LIFETIME                        :남은 수명 (년)
STR_ORDER_CONDITIONAL_MAX_RELIABILITY                           :최대 신뢰도

STR_ORDER_CONDITIONAL_COMPARATOR_TOOLTIP                        :{BLACK}왼쪽의 비교조건과 오른쪽의 입력값을 비교할 연산자를 선택합니다
STR_ORDER_CONDITIONAL_COMPARATOR_EQUALS                         :=
STR_ORDER_CONDITIONAL_COMPARATOR_NOT_EQUALS                     :≠
STR_ORDER_CONDITIONAL_COMPARATOR_LESS_THAN                      :＜
STR_ORDER_CONDITIONAL_COMPARATOR_LESS_EQUALS                    :≤
STR_ORDER_CONDITIONAL_COMPARATOR_MORE_THAN                      :＞
STR_ORDER_CONDITIONAL_COMPARATOR_MORE_EQUALS                    :≥
STR_ORDER_CONDITIONAL_COMPARATOR_IS_TRUE                        :이 있을 때
STR_ORDER_CONDITIONAL_COMPARATOR_IS_FALSE                       :이 없을 때

STR_ORDER_CONDITIONAL_VALUE_TOOLTIP                             :{BLACK}비교 조건에 대한 입력값입니다
STR_ORDER_CONDITIONAL_VALUE_CAPT                                :{WHITE}비교할 값을 입력하세요

STR_ORDERS_SKIP_BUTTON                                          :{BLACK}건너뛰기
STR_ORDERS_SKIP_TOOLTIP                                         :{BLACK}현재 경로를 건너뛰고, 다음 경로를 시작합니다. CTRL+클릭하면 현재 선택된 경로로 건너뜁니다

STR_ORDERS_DELETE_BUTTON                                        :{BLACK}삭제
STR_ORDERS_DELETE_TOOLTIP                                       :{BLACK}선택된 경로를 삭제합니다
STR_ORDERS_DELETE_ALL_TOOLTIP                                   :{BLACK}모든 경로 삭제
STR_ORDERS_STOP_SHARING_BUTTON                                  :{BLACK}경로 공유 해제
STR_ORDERS_STOP_SHARING_TOOLTIP                                 :{BLACK}경로 공유를 해제합니다. CTRL+클릭하면 경로 공유를 해제하면서 모든 경로를 삭제합니다

STR_ORDERS_GO_TO_BUTTON                                         :{BLACK}행선지
STR_ORDER_GO_TO_NEAREST_DEPOT                                   :가까운 차량기지/차고지로
STR_ORDER_GO_TO_NEAREST_HANGAR                                  :가까운 격납고로
STR_ORDER_CONDITIONAL                                           :조건부 경로 건너뛰기
STR_ORDER_SHARE                                                 :경로 공유하기
STR_ORDERS_GO_TO_TOOLTIP                                        :{BLACK}선택된 경로 바로 전이나 목록 맨 끝에 새 경로를 삽입합니다. CTRL 키와 함께 누르면, 역에서는 '아무 화물이나 가득 싣기'로, 경유지에서는 '직행'으로, 차량기지에서는 '점검'으로 지정됩니다. '공유된 경로'를 클릭하거나 CTRL 키를 누르면 선택했던 차량과 이 차량의 경로를 공유하게 됩니다. 단순히 클릭하면 그 차량의 경로를 복사하기만 합니다. 차량기지를 경로에 포함시키면 이 차량은 자동 정비를 할 수 없게 됩니다

STR_ORDERS_VEH_WITH_SHARED_ORDERS_LIST_TOOLTIP                  :{BLACK}이 경로를 공유하고 있는 모든 차량을 표시합니다.

# String parts to build the order string
STR_ORDER_GO_TO_WAYPOINT                                        :완행 경유 {WAYPOINT}
STR_ORDER_GO_NON_STOP_TO_WAYPOINT                               :직행 경유 {WAYPOINT}

STR_ORDER_SERVICE_AT                                            :완행 정비
STR_ORDER_SERVICE_NON_STOP_AT                                   :직행 정비

STR_ORDER_NEAREST_DEPOT                                         :가까운
STR_ORDER_NEAREST_HANGAR                                        :가까운 격납고
STR_ORDER_TRAIN_DEPOT                                           :차량기지
STR_ORDER_ROAD_VEHICLE_DEPOT                                    :차고지
STR_ORDER_SHIP_DEPOT                                            :정박소
STR_ORDER_GO_TO_NEAREST_DEPOT_FORMAT                            :{STRING} {STRING} {STRING}
STR_ORDER_GO_TO_DEPOT_FORMAT                                    :{STRING} {DEPOT}

STR_ORDER_REFIT_ORDER                                           :({STRING}{G 0 "으" ""}로 개조)
STR_ORDER_REFIT_STOP_ORDER                                      :({STRING}에서 수리 후 멈춤)
STR_ORDER_STOP_ORDER                                            :(멈춤)

STR_ORDER_GO_TO_STATION                                         :{STRING} {STATION} {STRING}

STR_ORDER_IMPLICIT                                              :(자동)

STR_ORDER_FULL_LOAD                                             :(모든 화물을 가득 싣기)
STR_ORDER_FULL_LOAD_ANY                                         :(아무 화물이나 가득 싣기)
STR_ORDER_NO_LOAD                                               :(싣지 않기)
STR_ORDER_UNLOAD                                                :(화물 하차 후 적재)
STR_ORDER_UNLOAD_FULL_LOAD                                      :(화물 하차 후 모든 화물을 가득 싣기)
STR_ORDER_UNLOAD_FULL_LOAD_ANY                                  :(화물 하차 후 아무 화물이나 가득 싣기)
STR_ORDER_UNLOAD_NO_LOAD                                        :(화물 하차 후 빈 차로 출발)
STR_ORDER_TRANSFER                                              :(환승 후 화물 적재)
STR_ORDER_TRANSFER_FULL_LOAD                                    :(환승 후 모든 화물을 가득 싣기)
STR_ORDER_TRANSFER_FULL_LOAD_ANY                                :(환승 후 아무 화물이나 가득 싣기)
STR_ORDER_TRANSFER_NO_LOAD                                      :(환승 후 빈 차로 출발)
STR_ORDER_NO_UNLOAD                                             :(내리지 않고 화물 적재)
STR_ORDER_NO_UNLOAD_FULL_LOAD                                   :(내리지 않고 모든 화물을 가득 싣기)
STR_ORDER_NO_UNLOAD_FULL_LOAD_ANY                               :(내리지 않고 아무 화물이나 가득 싣기)
STR_ORDER_NO_UNLOAD_NO_LOAD                                     :(적재와 하차 없음)

STR_ORDER_AUTO_REFIT                                            :({STRING}{G 0 "으" ""}로 개조)
STR_ORDER_FULL_LOAD_REFIT                                       :({STRING}{G 0 "으" ""}로 개조하며 모든 화물을 가득 싣기)
STR_ORDER_FULL_LOAD_ANY_REFIT                                   :({STRING}{G 0 "으" ""}로 개조하며 아무 화물이나 가득 싣기)
STR_ORDER_UNLOAD_REFIT                                          :({STRING}{G 0 "으" ""}로 개조하며 화물 하차 후 적재)
STR_ORDER_UNLOAD_FULL_LOAD_REFIT                                :({STRING}{G 0 "으" ""}로 개조하며 화물 하차 후 모든 화물을 가득 싣기)
STR_ORDER_UNLOAD_FULL_LOAD_ANY_REFIT                            :({STRING}{G 0 "으" ""}로 개조하며 화물 하차 후 아무 화물이나 가득 싣기)
STR_ORDER_TRANSFER_REFIT                                        :({STRING}{G 0 "으" ""}로 개조하며 환승 후 화물 적재)
STR_ORDER_TRANSFER_FULL_LOAD_REFIT                              :({STRING}{G 0 "으" ""}로 개조하며 환승 후 모든 화물을 가득 싣기)
STR_ORDER_TRANSFER_FULL_LOAD_ANY_REFIT                          :({STRING}{G 0 "으" ""}로 개조하며 환승 후 아무 화물이나 가득 싣기)
STR_ORDER_NO_UNLOAD_REFIT                                       :({STRING}{G 0 "으" ""}로 개조하며 화물을 내리지 않고 적재)
STR_ORDER_NO_UNLOAD_FULL_LOAD_REFIT                             :({STRING}{G 0 "으" ""}로 개조하며 화물을 내리지 않고 모든 화물을 가득 싣기)
STR_ORDER_NO_UNLOAD_FULL_LOAD_ANY_REFIT                         :({STRING}{G 0 "으" ""}로 개조하며 화물을 내리지 않고 아무 화물이나 가득 싣기)

STR_ORDER_AUTO_REFIT_ANY                                        :이용 가능한 화물

STR_ORDER_STOP_LOCATION_NEAR_END                                :[가까운쪽]
STR_ORDER_STOP_LOCATION_MIDDLE                                  :[중간]
STR_ORDER_STOP_LOCATION_FAR_END                                 :[먼쪽]

STR_ORDER_OUT_OF_RANGE                                          :{RED} (다음 목적지가 제한 항속거리보다 멀리 있습니다)

STR_ORDER_CONDITIONAL_UNCONDITIONAL                             :[조건 경로] {COMMA}번 경로로 건너뛰기
STR_ORDER_CONDITIONAL_NUM                                       :[조건 경로] {COMMA}번 경로로 건너뛰기 ({STRING} {STRING} {COMMA} 일때)
STR_ORDER_CONDITIONAL_TRUE_FALSE                                :[조건 경로] {COMMA}번 경로로 건너뛰기 ({STRING}{STRING})

STR_INVALID_ORDER                                               :{RED} (잘못된 행선지)

# Time table window
STR_TIMETABLE_TITLE                                             :{WHITE}{VEHICLE} (시간표)
STR_TIMETABLE_ORDER_VIEW                                        :{BLACK}행선지표
STR_TIMETABLE_ORDER_VIEW_TOOLTIP                                :{BLACK}행선지표 창으로 전환

STR_TIMETABLE_TOOLTIP                                           :{BLACK}시간표 - 경로를 클릭하여 선택하세요

STR_TIMETABLE_NO_TRAVEL                                         :운행정보 없음
STR_TIMETABLE_NOT_TIMETABLEABLE                                 :이동 (자동; 다음 경로에 의해 시간표 작성)
STR_TIMETABLE_TRAVEL_NOT_TIMETABLED                             :운행 (시간표가 작성되지 않음)
STR_TIMETABLE_TRAVEL_NOT_TIMETABLED_SPEED                       :최대 {2:VELOCITY}의 속력으로 운행 (시간표 작성 안 됨)
STR_TIMETABLE_TRAVEL_FOR                                        :{STRING}에 걸쳐 운행
STR_TIMETABLE_TRAVEL_FOR_SPEED                                  :{0:STRING} 동안 최대 {1:VELOCITY}의 속력으로 운행
STR_TIMETABLE_TRAVEL_FOR_ESTIMATED                              :운행 ({STRING} 동안, 시간표 작성 안 됨)
STR_TIMETABLE_TRAVEL_FOR_SPEED_ESTIMATED                        :최대 {1:VELOCITY}의 속력으로 운행 ({0:STRING} 동안, 시간표 작성 안 됨)
STR_TIMETABLE_STAY_FOR_ESTIMATED                                :({STRING} 동안 정차, 시간표 작성 안 됨)
STR_TIMETABLE_AND_TRAVEL_FOR_ESTIMATED                          :({STRING} 동안 운행, 시간표 작성 안 됨)
STR_TIMETABLE_STAY_FOR                                          :& {STRING} 동안 정차
STR_TIMETABLE_AND_TRAVEL_FOR                                    :& 다음 목적지({STRING})로 이동
STR_TIMETABLE_DAYS                                              :{COMMA}일
STR_TIMETABLE_TICKS                                             :{COMMA}틱

STR_TIMETABLE_TOTAL_TIME                                        :{BLACK}이 시간표는 완주하는데 {STRING}이 걸릴 것입니다.
STR_TIMETABLE_TOTAL_TIME_INCOMPLETE                             :{BLACK}이 시간표를 완주하는데 최소 {STRING}이 필요합니다 (시간표가 일부만 지정됨)

STR_TIMETABLE_STATUS_ON_TIME                                    :{BLACK}이 차량은 지금 정시운행 중입니다
STR_TIMETABLE_STATUS_LATE                                       :{BLACK}이 차량은 현재 {STRING} 늦게 운행하고 있습니다
STR_TIMETABLE_STATUS_EARLY                                      :{BLACK}이 차량은 현재 {STRING} 빨리 운행하고 있습니다
STR_TIMETABLE_STATUS_NOT_STARTED                                :{BLACK}이 시간표는 아직 시작되지 않았습니다
STR_TIMETABLE_STATUS_START_AT                                   :{BLACK}이 시간표는 {STRING}에 시작될 것입니다

STR_TIMETABLE_STARTING_DATE                                     :{BLACK}시작 날짜
STR_TIMETABLE_STARTING_DATE_TOOLTIP                             :{BLACK}이 시간표의 시작 날짜를 선택하세요. CTRL+클릭하면 이 차량과 경로를 공유하는 모든 차량에 대하여, 만약 시간표가 완전히 작성되어 있다면 그 경로의 상대적인 순서에 따라 시간표의 시작점을 설정하고 적절히 분배합니다

STR_TIMETABLE_CHANGE_TIME                                       :{BLACK}시간값 변경
STR_TIMETABLE_WAIT_TIME_TOOLTIP                                 :{BLACK}선택한 경로에서 소요되는 시간 값을 변경합니다

STR_TIMETABLE_CLEAR_TIME                                        :{BLACK}시간값 초기화
STR_TIMETABLE_CLEAR_TIME_TOOLTIP                                :{BLACK}선택한 경로에서 소요되는 시간 값을 초기화합니다

STR_TIMETABLE_CHANGE_SPEED                                      :{BLACK}속력 제한
STR_TIMETABLE_CHANGE_SPEED_TOOLTIP                              :{BLACK}선택한 경로의 최대 여행 속력을 제한합니다

STR_TIMETABLE_CLEAR_SPEED                                       :{BLACK}속력 제한값 초기화
STR_TIMETABLE_CLEAR_SPEED_TOOLTIP                               :{BLACK}선택한 경로의 최대 여행 속력 제한값을 초기화합니다

STR_TIMETABLE_RESET_LATENESS                                    :{BLACK}지연 시간 초기화
STR_TIMETABLE_RESET_LATENESS_TOOLTIP                            :{BLACK}이 차량의 지연 시간값을 초기화하여, 정시운행 상태로 바꿉니다

STR_TIMETABLE_AUTOFILL                                          :{BLACK}자동 시간 설정
STR_TIMETABLE_AUTOFILL_TOOLTIP                                  :{BLACK}다음 운행시 자동으로 값을 얻어 시간표를 완성합니다 (역에 머무르는 시간값을 유지하려면 CTRL+클릭하십시오)

STR_TIMETABLE_EXPECTED                                          :{BLACK}예정일 기준
STR_TIMETABLE_SCHEDULED                                         :{BLACK}예정 소요시간 기준
STR_TIMETABLE_EXPECTED_TOOLTIP                                  :{BLACK}시간표 검사 기준을 도착 예정일과 도착 예정 시간 기준 중에서 선택합니다

STR_TIMETABLE_ARRIVAL_ABBREVIATION                              :도착:
STR_TIMETABLE_DEPARTURE_ABBREVIATION                            :출발:


# Date window (for timetable)
STR_DATE_CAPTION                                                :{WHITE}날짜 설정
STR_DATE_SET_DATE                                               :{BLACK}날짜 설정
STR_DATE_SET_DATE_TOOLTIP                                       :{BLACK}선택한 날짜를 시간표 시작 날짜로 사용합니다.
STR_DATE_DAY_TOOLTIP                                            :{BLACK}일(日) 선택
STR_DATE_MONTH_TOOLTIP                                          :{BLACK}월(月) 선택
STR_DATE_YEAR_TOOLTIP                                           :{BLACK}년(年) 선택


# AI debug window
STR_AI_DEBUG                                                    :{WHITE}인공지능/게임 스크립트 디버그
STR_AI_DEBUG_NAME_AND_VERSION                                   :{BLACK}{STRING} (v{NUM})
STR_AI_DEBUG_NAME_TOOLTIP                                       :{BLACK}이 인공지능의 이름입니다
STR_AI_DEBUG_SETTINGS                                           :{BLACK}설정
STR_AI_DEBUG_SETTINGS_TOOLTIP                                   :{BLACK}인공지능과 관련된 설정을 변경합니다
STR_AI_DEBUG_RELOAD                                             :{BLACK}인공지능 재시작
STR_AI_DEBUG_RELOAD_TOOLTIP                                     :{BLACK}인공지능을 종료시키고 스크립트를 다시 불러온 다음, 인공지능을 재시작합니다
STR_AI_DEBUG_BREAK_STR_ON_OFF_TOOLTIP                           :{BLACK}인공지능 기록 메시지에서 중단 문구가 나타났을 때 인공지능을 중단할지 여부를 설정합니다
STR_AI_DEBUG_BREAK_ON_LABEL                                     :{BLACK}중단 문구:
STR_AI_DEBUG_BREAK_STR_OSKTITLE                                 :{BLACK}중단 문구
STR_AI_DEBUG_BREAK_STR_TOOLTIP                                  :{BLACK}인공지능 기록 메시지에 이 문자열과 일치하는 내용이 있으면 게임을 일시 정지시킵니다
STR_AI_DEBUG_MATCH_CASE                                         :{BLACK}대소문자 구분
STR_AI_DEBUG_MATCH_CASE_TOOLTIP                                 :{BLACK}인공지능 기록 메시지에서 중단 문구를 검색할 때 대소문자를 구분할지 여부를 선택합니다
STR_AI_DEBUG_CONTINUE                                           :{BLACK}계속
STR_AI_DEBUG_CONTINUE_TOOLTIP                                   :{BLACK}중단된 인공지능의 연산을 재개합니다
STR_AI_DEBUG_SELECT_AI_TOOLTIP                                  :{BLACK}이 인공지능에서 출력된 기록 메시지를 보여줍니다.
STR_AI_GAME_SCRIPT                                              :{BLACK}게임 스크립트
STR_AI_GAME_SCRIPT_TOOLTIP                                      :{BLACK}게임 스크립트 기록 체크

STR_ERROR_AI_NO_AI_FOUND                                        :사용할 수 있는 인공지능이 없습니다.{}따라서 이 경쟁사는 아무 것도 하지 못하는 회사입니다.{}'온라인 컨텐츠 다운로드'에서 새로운 인공지능을 다운로드받으세요
STR_ERROR_AI_PLEASE_REPORT_CRASH                                :{WHITE}작동 중이던 스크립트 중 하나에서 오류가 발생하여 중단되었습니다. 인공지능/게임 스크립트 디버그 창에서 스크린샷을 찍어 스크립트 제작자에게 보고하십시오
STR_ERROR_AI_DEBUG_SERVER_ONLY                                  :{YELLOW}인공지능/게임 스크립트 디버그창은 오직 서버만 사용 가능합니다

# AI configuration window
STR_AI_CONFIG_CAPTION                                           :{WHITE}인공지능 / 게임 스크립트 설정
STR_AI_CONFIG_GAMELIST_TOOLTIP                                  :{BLACK}다음에 게임을 시작할 때 이 게임 스크립트를 불러올 것입니다
STR_AI_CONFIG_AILIST_TOOLTIP                                    :{BLACK}다음에 게임을 시작할 때 이 인공지능을 불러올 것입니다
STR_AI_CONFIG_HUMAN_PLAYER                                      :사용자 플레이어
STR_AI_CONFIG_RANDOM_AI                                         :무작위 인공지능
STR_AI_CONFIG_NONE                                              :(없음)

STR_AI_CONFIG_MOVE_UP                                           :{BLACK}위로 이동
STR_AI_CONFIG_MOVE_UP_TOOLTIP                                   :{BLACK}목록에서 선택한 인공지능의 순서를 한 칸 위로 옮깁니다
STR_AI_CONFIG_MOVE_DOWN                                         :{BLACK}아래로 이동
STR_AI_CONFIG_MOVE_DOWN_TOOLTIP                                 :{BLACK}목록에서 선택한 인공지능의 순서를 한 칸 아래로 옮깁니다

STR_AI_CONFIG_GAMESCRIPT                                        :{SILVER}게임 스크립트
STR_AI_CONFIG_AI                                                :{SILVER}인공지능

STR_AI_CONFIG_CHANGE                                            :{BLACK}{STRING} 선택하기
STR_AI_CONFIG_CHANGE_NONE                                       :
STR_AI_CONFIG_CHANGE_AI                                         :인공지능
STR_AI_CONFIG_CHANGE_GAMESCRIPT                                 :게임 스크립트
STR_AI_CONFIG_CHANGE_TOOLTIP                                    :{BLACK}다른 스크립트 불러오기
STR_AI_CONFIG_CONFIGURE                                         :{BLACK}설정
STR_AI_CONFIG_CONFIGURE_TOOLTIP                                 :{BLACK}인공지능의 매개 변수를 설정합니다

# Available AIs window
STR_AI_LIST_CAPTION                                             :{WHITE}사용 가능한 {STRING}
STR_AI_LIST_CAPTION_AI                                          :인공지능
STR_AI_LIST_CAPTION_GAMESCRIPT                                  :게임 스크립트
STR_AI_LIST_TOOLTIP                                             :{BLACK}스크립트를 선택하려면 클릭하세요

STR_AI_LIST_AUTHOR                                              :{LTBLUE}저자: {ORANGE}{STRING}
STR_AI_LIST_VERSION                                             :{LTBLUE}버전: {ORANGE}{NUM}
STR_AI_LIST_URL                                                 :{LTBLUE}주소: {ORANGE}{STRING}

STR_AI_LIST_ACCEPT                                              :{BLACK}적용
STR_AI_LIST_ACCEPT_TOOLTIP                                      :{BLACK}선택한 스크립트를 적용합니다
STR_AI_LIST_CANCEL                                              :{BLACK}취소
STR_AI_LIST_CANCEL_TOOLTIP                                      :{BLACK}인공지능 스크립트를 바꾸지 않습니다

STR_SCREENSHOT_CAPTION                                          :{WHITE}스크린 샷 찍기
STR_SCREENSHOT_SCREENSHOT                                       :{BLACK}일반 스크린 샷
STR_SCREENSHOT_ZOOMIN_SCREENSHOT                                :{BLACK}최대 확대 스크린 샷 (UI 없음)
STR_SCREENSHOT_DEFAULTZOOM_SCREENSHOT                           :{BLACK}기본 확대 스크린 샷 (UI 없음)
STR_SCREENSHOT_WORLD_SCREENSHOT                                 :{BLACK}지도 전체 스크린 샷
STR_SCREENSHOT_HEIGHTMAP_SCREENSHOT                             :{BLACK}높이맵 스크린 샷
STR_SCREENSHOT_MINIMAP_SCREENSHOT                               :{BLACK}미니맵 스크린 샷

# AI Parameters
STR_AI_SETTINGS_CAPTION                                         :{WHITE}{STRING} 매개 변수
STR_AI_SETTINGS_CAPTION_AI                                      :인공지능
STR_AI_SETTINGS_CAPTION_GAMESCRIPT                              :게임 스크립트
STR_AI_SETTINGS_CLOSE                                           :{BLACK}닫기
STR_AI_SETTINGS_RESET                                           :{BLACK}초기화
STR_AI_SETTINGS_SETTING                                         :{STRING}: {ORANGE}{STRING}
STR_AI_SETTINGS_START_DELAY                                     :이전 인공지능 이후 이 인공지능이 나타나기 위한 날짜수: {ORANGE}약 {STRING}일


# Textfile window
STR_TEXTFILE_README_CAPTION                                     :{WHITE}{STRING} {STRING}의 Readme
STR_TEXTFILE_CHANGELOG_CAPTION                                  :{WHITE}{STRING} {STRING}의 변경기록
STR_TEXTFILE_LICENCE_CAPTION                                    :{WHITE}{STRING} {STRING}의 저작권
STR_TEXTFILE_WRAP_TEXT                                          :{WHITE}자동 줄 바꿈
STR_TEXTFILE_WRAP_TEXT_TOOLTIP                                  :{BLACK}본문 내용에 자동 줄 바꿈을 설정하여 스크롤하지 않고도 본문의 모든 내용을 볼 수 있게 합니다.
STR_TEXTFILE_VIEW_README                                        :{BLACK}Readme 보기
STR_TEXTFILE_VIEW_CHANGELOG                                     :{BLACK}변경기록
STR_TEXTFILE_VIEW_LICENCE                                       :{BLACK}저작권


# Vehicle loading indicators
STR_PERCENT_UP_SMALL                                            :{TINY_FONT}{WHITE}{NUM}%{UP_ARROW}
STR_PERCENT_UP                                                  :{WHITE}{NUM}%{UP_ARROW}
STR_PERCENT_DOWN_SMALL                                          :{TINY_FONT}{WHITE}{NUM}%{DOWN_ARROW}
STR_PERCENT_DOWN                                                :{WHITE}{NUM}%{DOWN_ARROW}
STR_PERCENT_UP_DOWN_SMALL                                       :{TINY_FONT}{WHITE}{NUM}%{UP_ARROW}{DOWN_ARROW}
STR_PERCENT_UP_DOWN                                             :{WHITE}{NUM}%{UP_ARROW}{DOWN_ARROW}
STR_PERCENT_NONE_SMALL                                          :{TINY_FONT}{WHITE}{NUM}%
STR_PERCENT_NONE                                                :{WHITE}{NUM}%

# Income 'floats'
STR_INCOME_FLOAT_COST_SMALL                                     :{TINY_FONT}{RED}가격: {CURRENCY_LONG}
STR_INCOME_FLOAT_COST                                           :{RED}가격: {CURRENCY_LONG}
STR_INCOME_FLOAT_INCOME_SMALL                                   :{TINY_FONT}{GREEN}수익: {CURRENCY_LONG}
STR_INCOME_FLOAT_INCOME                                         :{GREEN}수익: {CURRENCY_LONG}
STR_FEEDER_TINY                                                 :{TINY_FONT}{YELLOW}환승: {CURRENCY_LONG}
STR_FEEDER                                                      :{YELLOW}환승: {CURRENCY_LONG}
STR_FEEDER_INCOME_TINY                                          :{TINY_FONT}{YELLOW}환승: {CURRENCY_LONG}{WHITE} / {GREEN}수익: {CURRENCY_LONG}
STR_FEEDER_INCOME                                               :{YELLOW}환승: {CURRENCY_LONG}{WHITE} / {GREEN}수익: {CURRENCY_LONG}
STR_FEEDER_COST_TINY                                            :{TINY_FONT}{YELLOW}환승: {CURRENCY_LONG}{WHITE} / {RED}가격: {CURRENCY_LONG}
STR_FEEDER_COST                                                 :{YELLOW}환승: {CURRENCY_LONG}{WHITE} / {RED}가격: {CURRENCY_LONG}
STR_MESSAGE_ESTIMATED_COST                                      :{WHITE}예상 가격: {CURRENCY_LONG}
STR_MESSAGE_ESTIMATED_INCOME                                    :{WHITE}예상 수익: {CURRENCY_LONG}

# Saveload messages
STR_ERROR_SAVE_STILL_IN_PROGRESS                                :{WHITE}저장 중입니다.{}끝날 때까지 기다려주세요!
STR_ERROR_AUTOSAVE_FAILED                                       :{WHITE}자동 저장 실패
STR_ERROR_UNABLE_TO_READ_DRIVE                                  :{BLACK}드라이브를 읽을 수 없습니다
STR_ERROR_GAME_SAVE_FAILED                                      :{WHITE}게임 저장 실패{}{STRING}
STR_ERROR_UNABLE_TO_DELETE_FILE                                 :{WHITE}파일을 삭제할 수 없습니다
STR_ERROR_GAME_LOAD_FAILED                                      :{WHITE}게임 불러오기 실패{}{STRING}
STR_GAME_SAVELOAD_ERROR_BROKEN_INTERNAL_ERROR                   :내부 오류: {STRING}
STR_GAME_SAVELOAD_ERROR_BROKEN_SAVEGAME                         :손상된 게임 저장 파일 - {STRING}
STR_GAME_SAVELOAD_ERROR_TOO_NEW_SAVEGAME                        :상위 버전의 게임 저장 파일입니다
STR_GAME_SAVELOAD_ERROR_FILE_NOT_READABLE                       :파일을 읽을 수 없습니다
STR_GAME_SAVELOAD_ERROR_FILE_NOT_WRITEABLE                      :파일을 쓸 수 없습니다
STR_GAME_SAVELOAD_ERROR_DATA_INTEGRITY_CHECK_FAILED             :데이터 무결성 검사에 실패하였습니다
STR_GAME_SAVELOAD_NOT_AVAILABLE                                 :<사용 불가능>
STR_WARNING_LOADGAME_REMOVED_TRAMS                              :{WHITE}전차를 지원하지 않는 버전으로 게임이 저장되었습니다. 모든 전차는 제거되었습니다.

# Map generation messages
STR_ERROR_COULD_NOT_CREATE_TOWN                                 :{WHITE}지도 생성이 중지되었습니다...{}... 도시를 건설할 적절한 곳이 존재하지 않습니다
STR_ERROR_NO_TOWN_IN_SCENARIO                                   :{WHITE}... 시나리오에 도시가 없습니다

STR_ERROR_PNGMAP                                                :{WHITE}PNG 파일에서 지형을 불러올 수 없습니다...
STR_ERROR_PNGMAP_FILE_NOT_FOUND                                 :{WHITE}... 파일이 없습니다
STR_ERROR_PNGMAP_IMAGE_TYPE                                     :{WHITE}... 이미지 타입을 변경할 수 없습니다. 8bit 또는 24bit의 PNG 이미지가 필요합니다
STR_ERROR_PNGMAP_MISC                                           :{WHITE}... 뭔가가 잘못되었습니다 (파일이 손상된 것으로 추정됨)

STR_ERROR_BMPMAP                                                :{WHITE}BMP 파일에서 지형을 불러올 수 없습니다...
STR_ERROR_BMPMAP_IMAGE_TYPE                                     :{WHITE}... 이미지 타입을 변경할 수 없습니다

STR_ERROR_HEIGHTMAP_TOO_LARGE                                   :{WHITE}... 이미지가 너무 큽니다

STR_WARNING_HEIGHTMAP_SCALE_CAPTION                             :{WHITE}지도 크기 경고
STR_WARNING_HEIGHTMAP_SCALE_MESSAGE                             :{YELLOW}원본 지도의 크기를 너무 많이 조절하는 것은 좋지 않습니다. 그래도 계속하시겠습니까?

# Soundset messages
STR_WARNING_FALLBACK_SOUNDSET                                   :{WHITE}게임에 대체 효과음 이외의 효과음이 없습니다. 효과음을 듣고 싶으시면, 온라인 컨텐츠 다운로드 시스템에서 효과음 세트를 받아서 설치하세요.

# Screenshot related messages
STR_WARNING_SCREENSHOT_SIZE_CAPTION                             :{WHITE}대형 스크린 샷
STR_WARNING_SCREENSHOT_SIZE_MESSAGE                             :{YELLOW}스크린 샷의 이미지 크기는 {COMMA} x {COMMA} 픽셀이 될 것입니다. 스크린 샷을 찍는 데에는 시간이 다소 걸릴 수 있습니다. 계속하시겠습니까?

STR_MESSAGE_SCREENSHOT_SUCCESSFULLY                             :{WHITE}스크린 샷이 '{STRING}'로 저장되었습니다
STR_ERROR_SCREENSHOT_FAILED                                     :{WHITE}스크린 샷을 찍지 못했습니다!

# Error message titles
STR_ERROR_MESSAGE_CAPTION                                       :{YELLOW}알림
STR_ERROR_MESSAGE_CAPTION_OTHER_COMPANY                         :{YELLOW}{STRING} 회사가 보낸 메시지

# Generic construction errors
STR_ERROR_OFF_EDGE_OF_MAP                                       :{WHITE}지도 가장자리에서 너무 멉니다
STR_ERROR_TOO_CLOSE_TO_EDGE_OF_MAP                              :{WHITE}지도 가장자리와 너무 가깝습니다
STR_ERROR_NOT_ENOUGH_CASH_REQUIRES_CURRENCY                     :{WHITE}재정이 부족합니다 - {CURRENCY_LONG} 만큼의 돈이 필요합니다
STR_ERROR_FLAT_LAND_REQUIRED                                    :{WHITE}평지가 필요합니다
STR_ERROR_LAND_SLOPED_IN_WRONG_DIRECTION                        :{WHITE}잘못된 방향으로 땅이 기울어졌습니다
STR_ERROR_CAN_T_DO_THIS                                         :{WHITE}그렇게 할 수 없습니다...
STR_ERROR_BUILDING_MUST_BE_DEMOLISHED                           :{WHITE}건물을 먼저 제거해야 합니다
STR_ERROR_CAN_T_CLEAR_THIS_AREA                                 :{WHITE}이 지역을 파괴할 수 없습니다...
STR_ERROR_SITE_UNSUITABLE                                       :{WHITE}... 알맞지 않은 장소입니다
STR_ERROR_ALREADY_BUILT                                         :{WHITE}... 이미 지어져있습니다
STR_ERROR_OWNED_BY                                              :{WHITE}... {STRING}의 소유입니다
STR_ERROR_AREA_IS_OWNED_BY_ANOTHER                              :{WHITE}... 다른 회사의 소유지입니다
STR_ERROR_TERRAFORM_LIMIT_REACHED                               :{WHITE}... 지형 편집 제한에 다다랐습니다
STR_ERROR_CLEARING_LIMIT_REACHED                                :{WHITE}... 칸 제거 제한에 다다랐습니다
STR_ERROR_TREE_PLANT_LIMIT_REACHED                              :{WHITE}... 나무 심기 제한에 다다랐습니다
STR_ERROR_NAME_MUST_BE_UNIQUE                                   :{WHITE}이름은 유일해야 합니다
STR_ERROR_GENERIC_OBJECT_IN_THE_WAY                             :{WHITE}중간에 {1:STRING}{G 1 "이" "가"} 있습니다.
STR_ERROR_NOT_ALLOWED_WHILE_PAUSED                              :{WHITE}일시 정지 중에는 할 수 없습니다

# Local authority errors
STR_ERROR_LOCAL_AUTHORITY_REFUSES_TO_ALLOW_THIS                 :{WHITE}{TOWN} 지역 당국이 이 행동을 거부했습니다.
STR_ERROR_LOCAL_AUTHORITY_REFUSES_AIRPORT                       :{WHITE}{TOWN} 지역 당국이 이 도시에 다른 공항이 들어서는 것을 거부하였습니다
STR_ERROR_LOCAL_AUTHORITY_REFUSES_NOISE                         :{WHITE}{TOWN} 지역 당국이 소음 문제로 인해 공항 건설을 거부하였습니다
STR_ERROR_BRIBE_FAILED                                          :{WHITE}당신의 뇌물 수수 행위가 지역 당국에 의해 발각되었습니다

# Levelling errors
STR_ERROR_CAN_T_RAISE_LAND_HERE                                 :{WHITE}이곳의 땅을 올릴 수 없습니다...
STR_ERROR_CAN_T_LOWER_LAND_HERE                                 :{WHITE}이곳의 땅을 내릴 수 없습니다...
STR_ERROR_CAN_T_LEVEL_LAND_HERE                                 :{WHITE}이 땅의 높이를 조절할 수 없습니다...
STR_ERROR_EXCAVATION_WOULD_DAMAGE                               :{WHITE}터널 때문에 지형을 편집할 수 없습니다
STR_ERROR_ALREADY_AT_SEA_LEVEL                                  :{WHITE}... 이미 해수면에 도달했습니다
STR_ERROR_TOO_HIGH                                              :{WHITE}... 너무 높습니다
STR_ERROR_ALREADY_LEVELLED                                      :{WHITE}... 이미 평평합니다
STR_ERROR_BRIDGE_TOO_HIGH_AFTER_LOWER_LAND                      :{WHITE}다리가 끝나는 부분의 높이가 너무 높습니다

# Company related errors
STR_ERROR_CAN_T_CHANGE_COMPANY_NAME                             :{WHITE}회사 이름을 바꿀 수 없습니다...
STR_ERROR_CAN_T_CHANGE_PRESIDENT                                :{WHITE}사장의 이름을 바꿀 수 없습니다...

STR_ERROR_MAXIMUM_PERMITTED_LOAN                                :{WHITE}... 최대로 빌릴 수 있는 대출금은 {CURRENCY_LONG} 입니다
STR_ERROR_CAN_T_BORROW_ANY_MORE_MONEY                           :{WHITE}돈을 더 빌릴 수 없습니다...
STR_ERROR_LOAN_ALREADY_REPAYED                                  :{WHITE}... 값아야 할 대출금이 없습니다
STR_ERROR_CURRENCY_REQUIRED                                     :{WHITE}... {CURRENCY_LONG} 만큼의 돈이 필요합니다
STR_ERROR_CAN_T_REPAY_LOAN                                      :{WHITE}대출금을 갚을 수 없습니다...
STR_ERROR_INSUFFICIENT_FUNDS                                    :{WHITE}은행에서 빌린 돈은 송금할 수 없습니다...
STR_ERROR_CAN_T_BUY_COMPANY                                     :{WHITE}회사를 인수할 수 없습니다...
STR_ERROR_CAN_T_BUILD_COMPANY_HEADQUARTERS                      :{WHITE}본사를 건설할 수 없습니다...
STR_ERROR_CAN_T_BUY_25_SHARE_IN_THIS                            :{WHITE}이 회사 지분의 25%를 매입할 수 없습니다...
STR_ERROR_CAN_T_SELL_25_SHARE_IN                                :{WHITE}이 회사 지분의 25%를 매도할 수 없습니다...
STR_ERROR_PROTECTED                                             :{WHITE}이 회사는 지분을 거래할 수 있을 만큼 오래되지 않았습니다...

# Town related errors
STR_ERROR_CAN_T_GENERATE_TOWN                                   :{WHITE}도시를 만들 수 없습니다
STR_ERROR_CAN_T_RENAME_TOWN                                     :{WHITE}도시 이름을 바꿀 수 없습니다...
STR_ERROR_CAN_T_FOUND_TOWN_HERE                                 :{WHITE}여기에 도시를 건설할 수 없습니다...
STR_ERROR_CAN_T_EXPAND_TOWN                                     :{WHITE}도시를 확장할 수 없습니다...
STR_ERROR_TOO_CLOSE_TO_EDGE_OF_MAP_SUB                          :{WHITE}... 지도 가장자리와 너무 가깝습니다
STR_ERROR_TOO_CLOSE_TO_ANOTHER_TOWN                             :{WHITE}... 다른 도시와 너무 가깝습니다
STR_ERROR_TOO_MANY_TOWNS                                        :{WHITE}... 도시가 너무 많습니다
STR_ERROR_NO_SPACE_FOR_TOWN                                     :{WHITE}... 지도에 더 이상 공간이 없습니다
STR_ERROR_TOWN_EXPAND_WARN_NO_ROADS                             :{WHITE}도시가 도로를 짓지 않을 것입니다. [설정→환경→도시]에서 도로를 지을 수 있도록 설정을 변경하실 수 있습니다.
STR_ERROR_ROAD_WORKS_IN_PROGRESS                                :{WHITE}도로 작업이 진행 중입니다
STR_ERROR_TOWN_CAN_T_DELETE                                     :{WHITE}이 도시를 삭제할 수 없습니다...{}도시나 도시 소유의 땅에 역, 정류장, 항구, 공항 또는 차량기지, 차고지, 정박소 등이 존재하면 도시를 삭제할 수 없습니다.
STR_ERROR_STATUE_NO_SUITABLE_PLACE                              :{WHITE}... 이 도시의 중심에 동상을 세우기 적합한 장소가 없습니다

# Industry related errors
STR_ERROR_TOO_MANY_INDUSTRIES                                   :{WHITE}... 산업시설이 너무 많습니다
STR_ERROR_CAN_T_GENERATE_INDUSTRIES                             :{WHITE}산업시설을 생성할 수 없습니다...
STR_ERROR_CAN_T_BUILD_HERE                                      :{WHITE}여기에 {STRING}{G 0 "을" "를"} 건설할 수 없습니다...
STR_ERROR_CAN_T_CONSTRUCT_THIS_INDUSTRY                         :{WHITE}여기에 산업시설을 건설할 수 없습니다...
STR_ERROR_INDUSTRY_TOO_CLOSE                                    :{WHITE}... 다른 산업시설과 너무 가깝습니다
STR_ERROR_MUST_FOUND_TOWN_FIRST                                 :{WHITE}... 도시를 먼저 만들어야 합니다
STR_ERROR_ONLY_ONE_ALLOWED_PER_TOWN                             :{WHITE}... 한 도시에 하나만 지을 수 있습니다
STR_ERROR_CAN_ONLY_BE_BUILT_IN_TOWNS_WITH_POPULATION_OF_1200    :{WHITE}... 인구 1200명 이상의 도시에만 지을 수 있습니다
STR_ERROR_CAN_ONLY_BE_BUILT_IN_RAINFOREST                       :{WHITE}... 열대우림 지역에만 지을 수 있습니다
STR_ERROR_CAN_ONLY_BE_BUILT_IN_DESERT                           :{WHITE}... 사막 지역에만 지을 수 있습니다
STR_ERROR_CAN_ONLY_BE_BUILT_IN_TOWNS                            :{WHITE}... 도시 안의 집이 있는 위치에만 지을 수 있습니다
STR_ERROR_CAN_ONLY_BE_BUILT_NEAR_TOWN_CENTER                    :{WHITE}... 도시의 가운데 근처에만 지을 수 있습니다
STR_ERROR_CAN_ONLY_BE_BUILT_IN_LOW_AREAS                        :{WHITE}... 낮은 지역에만 지을 수 있습니다
STR_ERROR_CAN_ONLY_BE_POSITIONED                                :{WHITE}... 지도 가장자리 근처에만 놓을 수 있습니다
STR_ERROR_FOREST_CAN_ONLY_BE_PLANTED                            :{WHITE}... 숲은 만년설 높이 이상의 고도에만 지을 수 있습니다
STR_ERROR_CAN_ONLY_BE_BUILT_ABOVE_SNOW_LINE                     :{WHITE}... 만년설 고도 위에만 지을 수 있습니다
STR_ERROR_CAN_ONLY_BE_BUILT_BELOW_SNOW_LINE                     :{WHITE}... 만년설 고도 아래에만 지을 수 있습니다

STR_ERROR_NO_SUITABLE_PLACES_FOR_INDUSTRIES                     :{WHITE}적당한 장소가 없어 '{STRING}'{G 0 "이" "가"} 지어지지 않았습니다
STR_ERROR_NO_SUITABLE_PLACES_FOR_INDUSTRIES_EXPLANATION         :{WHITE}더 나은 지도가 생성되도록 설정 값을 변경해보십시오

# Station construction related errors
STR_ERROR_CAN_T_BUILD_RAILROAD_STATION                          :{WHITE}여기에 역을 지을 수 없습니다...
STR_ERROR_CAN_T_BUILD_BUS_STATION                               :{WHITE}버스 정류장을 지을 수 없습니다...
STR_ERROR_CAN_T_BUILD_TRUCK_STATION                             :{WHITE}트럭 적하장을 지을 수 없습니다...
STR_ERROR_CAN_T_BUILD_PASSENGER_TRAM_STATION                    :{WHITE}여기에 여객 전차역을 지을 수 없습니다...
STR_ERROR_CAN_T_BUILD_CARGO_TRAM_STATION                        :{WHITE}여기에 화물 전차역을 지을 수 없습니다...
STR_ERROR_CAN_T_BUILD_DOCK_HERE                                 :{WHITE}여기에 항구를 지을 수 없습니다...
STR_ERROR_CAN_T_BUILD_AIRPORT_HERE                              :{WHITE}여기에 공항을 지을 수 없습니다...

STR_ERROR_ADJOINS_MORE_THAN_ONE_EXISTING                        :{WHITE}두 개 이상의 역이 인접합니다
STR_ERROR_STATION_TOO_SPREAD_OUT                                :{WHITE}... 역이 너무 크게 퍼져있습니다
STR_ERROR_TOO_MANY_STATIONS_LOADING                             :{WHITE}역이 너무 많습니다
STR_ERROR_TOO_MANY_STATION_SPECS                                :{WHITE}철도역 조각이 너무 많습니다
STR_ERROR_TOO_MANY_BUS_STOPS                                    :{WHITE}버스 정류장이 너무 많습니다
STR_ERROR_TOO_MANY_TRUCK_STOPS                                  :{WHITE}트럭 적하장이 너무 많습니다
STR_ERROR_TOO_CLOSE_TO_ANOTHER_DOCK                             :{WHITE}다른 항구와 너무 가깝습니다
STR_ERROR_TOO_CLOSE_TO_ANOTHER_AIRPORT                          :{WHITE}다른 공항과 너무 가깝습니다
STR_ERROR_CAN_T_RENAME_STATION                                  :{WHITE}역 이름을 바꿀 수 없습니다...
STR_ERROR_DRIVE_THROUGH_ON_TOWN_ROAD                            :{WHITE}... 여기는 도시 소유의 도로 입니다
STR_ERROR_DRIVE_THROUGH_DIRECTION                               :{WHITE}... 도로의 방향과 일치하지 않습니다
STR_ERROR_DRIVE_THROUGH_CORNER                                  :{WHITE}... 통과식 도로 정류장은 굽은 도로에 건설할 수 없습니다
STR_ERROR_DRIVE_THROUGH_JUNCTION                                :{WHITE}... 통과식 도로 정류장은 교차로에 건설할 수 없습니다

# Station destruction related errors
STR_ERROR_CAN_T_REMOVE_PART_OF_STATION                          :{WHITE}역의 일부를 제거할 수 없습니다...
STR_ERROR_MUST_REMOVE_RAILWAY_STATION_FIRST                     :{WHITE}먼저 철도역을 제거해야 합니다
STR_ERROR_CAN_T_REMOVE_BUS_STATION                              :{WHITE}버스 정류장을 제거할 수 없습니다...
STR_ERROR_CAN_T_REMOVE_TRUCK_STATION                            :{WHITE}트럭 터미널을 제거할 수 없습니다...
STR_ERROR_CAN_T_REMOVE_PASSENGER_TRAM_STATION                   :{WHITE}여객 전차역을 제거할 수 없습니다...
STR_ERROR_CAN_T_REMOVE_CARGO_TRAM_STATION                       :{WHITE}화물 전차역을 제거할 수 없습니다...
STR_ERROR_MUST_REMOVE_ROAD_STOP_FIRST                           :{WHITE}정류장을 먼저 제거하십시오
STR_ERROR_THERE_IS_NO_STATION                                   :{WHITE}... 여기에는 정거장이 없습니다

STR_ERROR_MUST_DEMOLISH_RAILROAD                                :{WHITE}철도역을 먼저 제거하십시오
STR_ERROR_MUST_DEMOLISH_BUS_STATION_FIRST                       :{WHITE}버스 정류장을 먼저 제거하십시오
STR_ERROR_MUST_DEMOLISH_TRUCK_STATION_FIRST                     :{WHITE}트럭 적하장을 먼저 제거하십시오
STR_ERROR_MUST_DEMOLISH_PASSENGER_TRAM_STATION_FIRST            :{WHITE}여객 전차역을 먼저 제거하십시오
STR_ERROR_MUST_DEMOLISH_CARGO_TRAM_STATION_FIRST                :{WHITE}화물 전차역을 먼저 제거하십시오
STR_ERROR_MUST_DEMOLISH_DOCK_FIRST                              :{WHITE}항구를 먼저 제거하십시오
STR_ERROR_MUST_DEMOLISH_AIRPORT_FIRST                           :{WHITE}공항을 먼저 제거하십시오

# Waypoint related errors
STR_ERROR_WAYPOINT_ADJOINS_MORE_THAN_ONE_EXISTING               :{WHITE}최소한 하나 이상의 경유지와 연결하십시오
STR_ERROR_TOO_CLOSE_TO_ANOTHER_WAYPOINT                         :{WHITE}다른 경유지와 너무 가깝습니다!

STR_ERROR_CAN_T_BUILD_TRAIN_WAYPOINT                            :{WHITE}여기에 열차 경유지를 건설할 수 없습니다
STR_ERROR_CAN_T_POSITION_BUOY_HERE                              :{WHITE}여기에 부표를 설치할 수 없습니다...
STR_ERROR_CAN_T_CHANGE_WAYPOINT_NAME                            :{WHITE}경유지의 이름을 변경할 수 없습니다...

STR_ERROR_CAN_T_REMOVE_TRAIN_WAYPOINT                           :{WHITE}이 열차 경유지를 제거할 수 없습니다
STR_ERROR_MUST_REMOVE_RAILWAYPOINT_FIRST                        :{WHITE}열차 경유지를 먼저 제거하십시오
STR_ERROR_BUOY_IN_THE_WAY                                       :{WHITE}... 도중에 부표가 있습니다
STR_ERROR_BUOY_IS_IN_USE                                        :{WHITE}... 다른 회사에서 사용 중인 부표입니다!

# Depot related errors
STR_ERROR_CAN_T_BUILD_TRAIN_DEPOT                               :{WHITE}여기에 차량기지를 지을 수 없습니다...
STR_ERROR_CAN_T_BUILD_ROAD_DEPOT                                :{WHITE}여기에 차고지를 지을 수 없습니다...
STR_ERROR_CAN_T_BUILD_TRAM_DEPOT                                :{WHITE}여기에 차량기지를 지을 수 없습니다...
STR_ERROR_CAN_T_BUILD_SHIP_DEPOT                                :{WHITE}여기에 정박소를 지을 수 없습니다...

STR_ERROR_CAN_T_RENAME_DEPOT                                    :{WHITE}차량기지의 이름을 바꿀 수 없습니다...

STR_ERROR_TRAIN_MUST_BE_STOPPED_INSIDE_DEPOT                    :{WHITE}... 차량기지 안에 정지해 있어야 합니다
STR_ERROR_ROAD_VEHICLE_MUST_BE_STOPPED_INSIDE_DEPOT             :{WHITE}... 차고지 안에 정지해 있어야 합니다
STR_ERROR_SHIP_MUST_BE_STOPPED_INSIDE_DEPOT                     :{WHITE}... 정박소 안에 정지해 있어야 합니다
STR_ERROR_AIRCRAFT_MUST_BE_STOPPED_INSIDE_HANGAR                :{WHITE}... 격납고 안에 정지해 있어야 합니다

STR_ERROR_TRAINS_CAN_ONLY_BE_ALTERED_INSIDE_A_DEPOT             :{WHITE}차량기지 내에서 정지한 경우에만 개조할 수 있습니다
STR_ERROR_TRAIN_TOO_LONG                                        :{WHITE}열차가 너무 깁니다!
STR_ERROR_CAN_T_REVERSE_DIRECTION_RAIL_VEHICLE                  :{WHITE}차량을 유턴시킬 수 없습니다...
STR_ERROR_CAN_T_REVERSE_DIRECTION_RAIL_VEHICLE_MULTIPLE_UNITS   :{WHITE}여러 대가 연결된 차량은 뒤집을 수 없습니다...
STR_ERROR_INCOMPATIBLE_RAIL_TYPES                               :알맞지 않은 철도 타입입니다

STR_ERROR_CAN_T_MOVE_VEHICLE                                    :{WHITE}차량을 옮길 수 없습니다...
STR_ERROR_REAR_ENGINE_FOLLOW_FRONT                              :{WHITE}뒷쪽 기관차는 앞쪽 기관차를 항상 따라다닐 것입니다
STR_ERROR_UNABLE_TO_FIND_ROUTE_TO                               :{WHITE}근처에 있는 차량기지로 가는 길을 찾을 수 없습니다
STR_ERROR_UNABLE_TO_FIND_LOCAL_DEPOT                            :{WHITE}근처에 있는 차고지를 찾을 수 없습니다

STR_ERROR_DEPOT_WRONG_DEPOT_TYPE                                :잘못된 차량기지 종류입니다

# Autoreplace related errors
STR_ERROR_TRAIN_TOO_LONG_AFTER_REPLACEMENT                      :{WHITE}{VEHICLE} : 교체된지 너무 오래되었습니다
STR_ERROR_AUTOREPLACE_NOTHING_TO_DO                             :{WHITE}자동 교체/갱신 규칙이 적용되지 않았습니다
STR_ERROR_AUTOREPLACE_MONEY_LIMIT                               :(자금 부족)

# Rail construction errors
STR_ERROR_IMPOSSIBLE_TRACK_COMBINATION                          :{WHITE}불가능한 트랙 조합입니다
STR_ERROR_MUST_REMOVE_SIGNALS_FIRST                             :{WHITE}신호기를 먼저 제거하십시오
STR_ERROR_NO_SUITABLE_RAILROAD_TRACK                            :{WHITE}적합한 철도 선로가 없습니다
STR_ERROR_MUST_REMOVE_RAILROAD_TRACK                            :{WHITE}선로를 먼저 제거하십시오
STR_ERROR_CROSSING_ON_ONEWAY_ROAD                               :{WHITE}도로가 일방통행이거나 막혔습니다
STR_ERROR_CROSSING_DISALLOWED_RAIL                              :{WHITE}이 선로에는 건널목을 만들 수 없습니다.
STR_ERROR_CROSSING_DISALLOWED_ROAD                              :{WHITE}이 도로에는 건널목을 만들 수 없습니다
STR_ERROR_CAN_T_BUILD_SIGNALS_HERE                              :{WHITE}여기에 신호기를 건설할 수 없습니다...
STR_ERROR_CAN_T_BUILD_RAILROAD_TRACK                            :{WHITE}여기에 선로를 건설할 수 없습니다...
STR_ERROR_CAN_T_REMOVE_RAILROAD_TRACK                           :{WHITE}이 선로를 제거할 수 없습니다...
STR_ERROR_CAN_T_REMOVE_SIGNALS_FROM                             :{WHITE}이곳의 신호기를 제거할 수 없습니다...
STR_ERROR_SIGNAL_CAN_T_CONVERT_SIGNALS_HERE                     :{WHITE}이곳의 신호기를 바꿀 수 없습니다...
STR_ERROR_THERE_IS_NO_RAILROAD_TRACK                            :{WHITE}... 선로가 없습니다
STR_ERROR_THERE_ARE_NO_SIGNALS                                  :{WHITE}... 신호기가 없습니다

STR_ERROR_CAN_T_CONVERT_RAIL                                    :{WHITE}이곳의 선로를 바꿀 수 없습니다...

# Road construction errors
STR_ERROR_MUST_REMOVE_ROAD_FIRST                                :{WHITE}도로를 먼저 제거하십시오
STR_ERROR_ONEWAY_ROADS_CAN_T_HAVE_JUNCTION                      :{WHITE}... 일방통행로에는 교차로를 만들 수 없습니다.
STR_ERROR_CAN_T_BUILD_ROAD_HERE                                 :{WHITE}도로를 건설할 수 없습니다...
STR_ERROR_CAN_T_BUILD_TRAMWAY_HERE                              :{WHITE}여기에 전찻길을 건설할 수 없습니다...
STR_ERROR_CAN_T_REMOVE_ROAD_FROM                                :{WHITE}이 도로를 제거할 수 없습니다...
STR_ERROR_CAN_T_REMOVE_TRAMWAY_FROM                             :{WHITE}이 전찻길을 제거할 수 없습니다...
STR_ERROR_THERE_IS_NO_ROAD                                      :{WHITE}... 도로가 없습니다
STR_ERROR_THERE_IS_NO_TRAMWAY                                   :{WHITE}... 전찻길이 없습니다
STR_ERROR_CAN_T_CONVERT_ROAD                                    :{WHITE}이곳의 도로를 바꿀 수 없습니다...
STR_ERROR_CAN_T_CONVERT_TRAMWAY                                 :{WHITE}이곳의 전찻길을 바꿀 수 없습니다...
STR_ERROR_NO_SUITABLE_ROAD                                      :{WHITE}적합한 도로가 없습니다
STR_ERROR_NO_SUITABLE_TRAMWAY                                   :{WHITE}적합한 전찻길이 없습니다
STR_ERROR_INCOMPATIBLE_ROAD                                     :{WHITE}... 적합하지 않은 도로입니다
STR_ERROR_INCOMPATIBLE_TRAMWAY                                  :{WHITE}... 적합하지 않은 전찻길입니다

# Waterway construction errors
STR_ERROR_CAN_T_BUILD_CANALS                                    :{WHITE}여기에 운하를 건설할 수 없습니다...
STR_ERROR_CAN_T_BUILD_LOCKS                                     :{WHITE}여기에 갑문을 지을 수 없습니다...
STR_ERROR_CAN_T_PLACE_RIVERS                                    :{WHITE}여기에 강을 만들 수 없습니다...
STR_ERROR_MUST_BE_BUILT_ON_WATER                                :{WHITE}... 물 위에 지어야 합니다!
STR_ERROR_CAN_T_BUILD_ON_WATER                                  :{WHITE}... 물 위에 지을 수 없습니다
STR_ERROR_CAN_T_BUILD_ON_SEA                                    :{WHITE}... 바다 위에 지을 수 없습니다
STR_ERROR_CAN_T_BUILD_ON_CANAL                                  :{WHITE}... 운하 위에 지을 수 없습니다
STR_ERROR_CAN_T_BUILD_ON_RIVER                                  :{WHITE}... 강 위에 지을 수 없습니다
STR_ERROR_MUST_DEMOLISH_CANAL_FIRST                             :{WHITE}운하를 먼저 제거하십시오
STR_ERROR_CAN_T_BUILD_AQUEDUCT_HERE                             :{WHITE}여기에 수도교를 지을 수 없습니다...

# Tree related errors
STR_ERROR_TREE_ALREADY_HERE                                     :{WHITE}... 이미 나무가 심어져 있습니다
STR_ERROR_TREE_WRONG_TERRAIN_FOR_TREE_TYPE                      :{WHITE}... 지형에 맞지 않는 나무 종류입니다
STR_ERROR_CAN_T_PLANT_TREE_HERE                                 :{WHITE}여기에 나무를 심을 수 없습니다...

# Bridge related errors
STR_ERROR_CAN_T_BUILD_BRIDGE_HERE                               :{WHITE}여기에 다리를 지을 수 없습니다...
STR_ERROR_MUST_DEMOLISH_BRIDGE_FIRST                            :{WHITE}다리를 먼저 제거하십시오
STR_ERROR_CAN_T_START_AND_END_ON                                :{WHITE}같은 위치에서 시작하고 끝낼 수 없습니다
STR_ERROR_BRIDGEHEADS_NOT_SAME_HEIGHT                           :{WHITE}다리는 같은 높이를 연결해야 합니다
STR_ERROR_BRIDGE_TOO_LOW_FOR_TERRAIN                            :{WHITE}이 지형에 다리를 설치하기에는 고도가 너무 낮습니다.
STR_ERROR_BRIDGE_TOO_HIGH_FOR_TERRAIN                           :{WHITE}이 지형에 다리를 설치하기에는 고도가 너무 높습니다.
STR_ERROR_START_AND_END_MUST_BE_IN                              :{WHITE}시작과 끝 지점은 일직선 상에 있어야 합니다
STR_ERROR_ENDS_OF_BRIDGE_MUST_BOTH                              :{WHITE}... 다리의 양 끝은 모두 땅이어야 합니다
STR_ERROR_BRIDGE_TOO_LONG                                       :{WHITE}... 다리가 너무 깁니다!
STR_ERROR_BRIDGE_THROUGH_MAP_BORDER                             :{WHITE}다리 끝이 지도 밖을 넘어갑니다

# Tunnel related errors
STR_ERROR_CAN_T_BUILD_TUNNEL_HERE                               :{WHITE}여기에 터널을 지을 수 없습니다...
STR_ERROR_SITE_UNSUITABLE_FOR_TUNNEL                            :{WHITE}터널 입구를 짓기에 적절하지 않은 장소입니다
STR_ERROR_MUST_DEMOLISH_TUNNEL_FIRST                            :{WHITE}터널을 먼저 제거하십시오
STR_ERROR_ANOTHER_TUNNEL_IN_THE_WAY                             :{WHITE}중간에 다른 터널이 있습니다
STR_ERROR_TUNNEL_THROUGH_MAP_BORDER                             :{WHITE}터널을 지도 맨 끝까지 건설할 수 없습니다
STR_ERROR_UNABLE_TO_EXCAVATE_LAND                               :{WHITE}지형 문제로 터널의 반대쪽 출구를 만들 수 없습니다
STR_ERROR_TUNNEL_TOO_LONG                                       :{WHITE}... 터널이 너무 깁니다!

# Object related errors
STR_ERROR_TOO_MANY_OBJECTS                                      :{WHITE}... 오브젝트가 너무 많습니다
STR_ERROR_CAN_T_BUILD_OBJECT                                    :{WHITE}오브젝트를 건설할 수 없습니다...
STR_ERROR_OBJECT_IN_THE_WAY                                     :{WHITE}중간에 오브젝트가 있습니다
STR_ERROR_COMPANY_HEADQUARTERS_IN                               :{WHITE}... 중간에 회사 본사가 있습니다
STR_ERROR_CAN_T_PURCHASE_THIS_LAND                              :{WHITE}이 지역을 매입할 수 없습니다...
STR_ERROR_YOU_ALREADY_OWN_IT                                    :{WHITE}... 이미 소유중입니다!

# Group related errors
STR_ERROR_GROUP_CAN_T_CREATE                                    :{WHITE}그룹을 만들 수 없습니다...
STR_ERROR_GROUP_CAN_T_DELETE                                    :{WHITE}이 그룹을 지울 수 없습니다...
STR_ERROR_GROUP_CAN_T_RENAME                                    :{WHITE}그룹의 이름을 바꿀 수 없습니다
STR_ERROR_GROUP_CAN_T_SET_PARENT                                :{WHITE}상위 그룹으로 설정할 수 없습니다...
STR_ERROR_GROUP_CAN_T_SET_PARENT_RECURSION                      :{WHITE}... 상위 그룹을 하위 그룹 아래로 옮길 수 없습니다
STR_ERROR_GROUP_CAN_T_REMOVE_ALL_VEHICLES                       :{WHITE}이 그룹의 모든 차량을 제거할 수 없습니다
STR_ERROR_GROUP_CAN_T_ADD_VEHICLE                               :{WHITE}이 그룹에 차량을 추가할 수 없습니다...
STR_ERROR_GROUP_CAN_T_ADD_SHARED_VEHICLE                        :{WHITE}이 그룹에 공유된 차량을 추가할 수 없습니다...

# Generic vehicle errors
STR_ERROR_TRAIN_IN_THE_WAY                                      :{WHITE}중간에 열차가 있습니다
STR_ERROR_ROAD_VEHICLE_IN_THE_WAY                               :{WHITE}중간에 차량이 있습니다
STR_ERROR_SHIP_IN_THE_WAY                                       :{WHITE}중간에 선박이 있습니다
STR_ERROR_AIRCRAFT_IN_THE_WAY                                   :{WHITE}중간에 항공기가 있습니다

STR_ERROR_CAN_T_REFIT_TRAIN                                     :{WHITE}열차를 개조할 수 없습니다...
STR_ERROR_CAN_T_REFIT_ROAD_VEHICLE                              :{WHITE}차량을 개조할 수 없습니다...
STR_ERROR_CAN_T_REFIT_SHIP                                      :{WHITE}선박을 개조할 수 없습니다...
STR_ERROR_CAN_T_REFIT_AIRCRAFT                                  :{WHITE}항공기를 개조할 수 없습니다...

STR_ERROR_CAN_T_RENAME_TRAIN                                    :{WHITE}열차 이름을 바꿀 수 없습니다...
STR_ERROR_CAN_T_RENAME_ROAD_VEHICLE                             :{WHITE}차량의 이름을 바꿀 수 없습니다...
STR_ERROR_CAN_T_RENAME_SHIP                                     :{WHITE}선박의 이름을 바꿀 수 없습니다...
STR_ERROR_CAN_T_RENAME_AIRCRAFT                                 :{WHITE}항공기의 이름을 바꿀 수 없습니다...

STR_ERROR_CAN_T_STOP_START_TRAIN                                :{WHITE}열차를 운행/정지시킬 수 없습니다...
STR_ERROR_CAN_T_STOP_START_ROAD_VEHICLE                         :{WHITE}차량을 운행/정지시킬 수 없습니다...
STR_ERROR_CAN_T_STOP_START_SHIP                                 :{WHITE}선박을 운행/정지시킬 수 없습니다...
STR_ERROR_CAN_T_STOP_START_AIRCRAFT                             :{WHITE}항공기를 운행/정지시킬 수 없습니다...

STR_ERROR_CAN_T_SEND_TRAIN_TO_DEPOT                             :{WHITE}열차를 차량기지로 보낼 수 없습니다...
STR_ERROR_CAN_T_SEND_ROAD_VEHICLE_TO_DEPOT                      :{WHITE}차량을 차고지로 보낼 수 없습니다...
STR_ERROR_CAN_T_SEND_SHIP_TO_DEPOT                              :{WHITE}선박을 정박소로 보낼 수 없습니다...
STR_ERROR_CAN_T_SEND_AIRCRAFT_TO_HANGAR                         :{WHITE}항공기를 격납고로 보낼 수 없습니다...

STR_ERROR_CAN_T_BUY_TRAIN                                       :{WHITE}열차를 구입할 수 없습니다...
STR_ERROR_CAN_T_BUY_ROAD_VEHICLE                                :{WHITE}차량을 구입할 수 없습니다...
STR_ERROR_CAN_T_BUY_SHIP                                        :{WHITE}선박을 구입할 수 없습니다...
STR_ERROR_CAN_T_BUY_AIRCRAFT                                    :{WHITE}항공기를 구입할 수 없습니다...

STR_ERROR_CAN_T_RENAME_TRAIN_TYPE                               :{WHITE}열차의 모델명을 다시 지정할 수 없습니다...
STR_ERROR_CAN_T_RENAME_ROAD_VEHICLE_TYPE                        :{WHITE}차종의 이름을 바꿀 수 없습니다...
STR_ERROR_CAN_T_RENAME_SHIP_TYPE                                :{WHITE}선박의 차량 이름을 다시 지정할 수 없습니다...
STR_ERROR_CAN_T_RENAME_AIRCRAFT_TYPE                            :{WHITE}항공기의 차량 이름을 다시 지정할 수 없습니다...

STR_ERROR_CAN_T_SELL_TRAIN                                      :{WHITE}열차를 팔 수 없습니다...
STR_ERROR_CAN_T_SELL_ROAD_VEHICLE                               :{WHITE}차량을 팔 수 없습니다...
STR_ERROR_CAN_T_SELL_SHIP                                       :{WHITE}선박을 팔 수 없습니다...
STR_ERROR_CAN_T_SELL_AIRCRAFT                                   :{WHITE}항공기를 팔 수 없습니다...

STR_ERROR_RAIL_VEHICLE_NOT_AVAILABLE                            :{WHITE}이 열차는 사용할 수 없는 상태입니다
STR_ERROR_ROAD_VEHICLE_NOT_AVAILABLE                            :{WHITE}이 차량은 사용할 수 없는 상태입니다
STR_ERROR_SHIP_NOT_AVAILABLE                                    :{WHITE}이 선박은 사용할 수 없는 상태입니다
STR_ERROR_AIRCRAFT_NOT_AVAILABLE                                :{WHITE}이 항공기는 사용할 수 없는 상태입니다

STR_ERROR_TOO_MANY_VEHICLES_IN_GAME                             :{WHITE}게임에 차량이 너무 많습니다!
STR_ERROR_CAN_T_CHANGE_SERVICING                                :{WHITE}정비 간격 설정을 바꿀 수 없습니다...

STR_ERROR_VEHICLE_IS_DESTROYED                                  :{WHITE}... 차량이 파괴되었습니다

STR_ERROR_NO_VEHICLES_AVAILABLE_AT_ALL                          :{WHITE}사용할 수 있는 차량이 모두 없어질 것입니다
STR_ERROR_NO_VEHICLES_AVAILABLE_AT_ALL_EXPLANATION              :{WHITE}NewGRF 설정을 변경하십시오
STR_ERROR_NO_VEHICLES_AVAILABLE_YET                             :{WHITE}사용할 수 있는 차량이 하나도 없습니다
STR_ERROR_NO_VEHICLES_AVAILABLE_YET_EXPLANATION                 :{WHITE}{DATE_SHORT}년 이후에 새로운 게임을 시작하거나 차량이 더 빨리 개발되는 NewGRF을 사용하십시오.

# Specific vehicle errors
STR_ERROR_CAN_T_MAKE_TRAIN_PASS_SIGNAL                          :{WHITE}너무 위험해서 신호를 무시할 수 없습니다...
STR_ERROR_CAN_T_REVERSE_DIRECTION_TRAIN                         :{WHITE}열차를 회차시킬 수 없습니다...
STR_ERROR_TRAIN_START_NO_POWER                                  :동력차가 없습니다

STR_ERROR_CAN_T_MAKE_ROAD_VEHICLE_TURN                          :{WHITE}차량을 유턴시킬 수 없습니다...

STR_ERROR_AIRCRAFT_IS_IN_FLIGHT                                 :{WHITE}항공기가 운항중입니다

# Order related errors
STR_ERROR_NO_MORE_SPACE_FOR_ORDERS                              :{WHITE}더 이상 경로를 지정할 공간이 없습니다
STR_ERROR_TOO_MANY_ORDERS                                       :{WHITE}경로가 너무 많습니다!
STR_ERROR_CAN_T_INSERT_NEW_ORDER                                :{WHITE}새 경로를 삽입할 수 없습니다...
STR_ERROR_CAN_T_DELETE_THIS_ORDER                               :{WHITE}이 경로를 제거할 수 없습니다...
STR_ERROR_CAN_T_MODIFY_THIS_ORDER                               :{WHITE}이 경로를 수정할 수 없습니다...
STR_ERROR_CAN_T_MOVE_THIS_ORDER                                 :{WHITE}이 경로를 옮길 수 없습니다...
STR_ERROR_CAN_T_SKIP_ORDER                                      :{WHITE}현재 경로를 건너 뛸 수 없습니다...
STR_ERROR_CAN_T_SKIP_TO_ORDER                                   :{WHITE}선택한 경로로 건너 뛸 수 없습니다...
STR_ERROR_CAN_T_COPY_SHARE_ORDER                                :{WHITE}... 차량이 모든 정거장에 갈 수 없습니다
STR_ERROR_CAN_T_ADD_ORDER                                       :{WHITE}... 차량이 그 정거장에 갈 수 없습니다
STR_ERROR_CAN_T_ADD_ORDER_SHARED                                :{WHITE}... 경로를 공유하고 있는 차량이 그 정거장에 갈 수 없습니다

STR_ERROR_CAN_T_SHARE_ORDER_LIST                                :{WHITE}경로를 공유할 수 없습니다...
STR_ERROR_CAN_T_STOP_SHARING_ORDER_LIST                         :{WHITE}경로 공유를 중단할 수 없습니다...
STR_ERROR_CAN_T_COPY_ORDER_LIST                                 :{WHITE}경로를 복사할 수 없습니다...
STR_ERROR_TOO_FAR_FROM_PREVIOUS_DESTINATION                     :{WHITE}... 이전 목적지에서 너무 멀리 떨어져 있습니다
STR_ERROR_AIRCRAFT_NOT_ENOUGH_RANGE                             :{WHITE}... 항공기의 항속거리가 충분하지 않습니다.

# Timetable related errors
STR_ERROR_CAN_T_TIMETABLE_VEHICLE                               :{WHITE}차량의 시간표를 정할 수 없습니다...
STR_ERROR_TIMETABLE_ONLY_WAIT_AT_STATIONS                       :{WHITE}차량은 정거장에서만 기다릴 수 있습니다
STR_ERROR_TIMETABLE_NOT_STOPPING_HERE                           :{WHITE}이 차량은 이 정거장에 서지 않습니다

# Sign related errors
STR_ERROR_TOO_MANY_SIGNS                                        :{WHITE}... 팻말 수가 너무 많습니다
STR_ERROR_CAN_T_PLACE_SIGN_HERE                                 :{WHITE}여기에 팻말을 달 수 없습니다...
STR_ERROR_CAN_T_CHANGE_SIGN_NAME                                :{WHITE}팻말 내용을 고칠 수 없습니다...
STR_ERROR_CAN_T_DELETE_SIGN                                     :{WHITE}팻말을 삭제할 수 없습니다...

# Translatable comment for OpenTTD's desktop shortcut
STR_DESKTOP_SHORTCUT_COMMENT                                    :트랜스포트 타이쿤 디럭스를 기반으로 한 시뮬레이션 게임입니다.

# Translatable descriptions in media/baseset/*.ob* files
STR_BASEGRAPHICS_DOS_DESCRIPTION                                :오리지널 트랜스포트 타이쿤 디럭스 도스 에디션의 그래픽입니다.
STR_BASEGRAPHICS_DOS_DE_DESCRIPTION                             :오리지널 트랜스포트 타이쿤 디럭스 도스 에디션(독일)의 그래픽입니다.
STR_BASEGRAPHICS_WIN_DESCRIPTION                                :오리지널 트랜스포트 타이쿤 디럭스 Windows 에디션의 그래픽입니다.
STR_BASESOUNDS_DOS_DESCRIPTION                                  :오리지널 트랜스포트 타이쿤 디럭스 도스 에디션의 효과음입니다.
STR_BASESOUNDS_WIN_DESCRIPTION                                  :오리지널 트랜스포트 타이쿤 디럭스 Windows 에디션의 효과음입니다.
STR_BASESOUNDS_NONE_DESCRIPTION                                 :아무런 효과음도 없는 효과음 팩입니다.
STR_BASEMUSIC_WIN_DESCRIPTION                                   :오리지널 트랜스포트 타이쿤 디럭스 Windows 에디션의 음악입니다.
STR_BASEMUSIC_DOS_DESCRIPTION                                   :오리지널 트랜스포트 타이쿤 디럭스 DOS 에디션의 음악입니다.
STR_BASEMUSIC_TTO_DESCRIPTION                                   :오리지널 트랜스포트 타이쿤 (오리지널/월드 에디터) DOS 에디션의 음악입니다.
STR_BASEMUSIC_NONE_DESCRIPTION                                  :실제 음악이 없는 음악 팩입니다.

##id 0x2000
# Town building names
STR_TOWN_BUILDING_NAME_TALL_OFFICE_BLOCK_1                      :고층 사무 구획
STR_TOWN_BUILDING_NAME_OFFICE_BLOCK_1                           :사무 구획
STR_TOWN_BUILDING_NAME_SMALL_BLOCK_OF_FLATS_1                   :소규모의 아파트 구획
STR_TOWN_BUILDING_NAME_CHURCH_1                                 :교회
STR_TOWN_BUILDING_NAME_LARGE_OFFICE_BLOCK_1                     :대규모 사무 구획
STR_TOWN_BUILDING_NAME_TOWN_HOUSES_1                            :도시 가구
STR_TOWN_BUILDING_NAME_HOTEL_1                                  :호텔
STR_TOWN_BUILDING_NAME_STATUE_1                                 :동상
STR_TOWN_BUILDING_NAME_FOUNTAIN_1                               :분수
STR_TOWN_BUILDING_NAME_PARK_1                                   :공원
STR_TOWN_BUILDING_NAME_OFFICE_BLOCK_2                           :사무 구획
STR_TOWN_BUILDING_NAME_SHOPS_AND_OFFICES_1                      :상점과 사무실
STR_TOWN_BUILDING_NAME_MODERN_OFFICE_BUILDING_1                 :현대적 사무 건물
STR_TOWN_BUILDING_NAME_WAREHOUSE_1                              :창고
STR_TOWN_BUILDING_NAME_OFFICE_BLOCK_3                           :사무 구획
STR_TOWN_BUILDING_NAME_STADIUM_1                                :운동장
STR_TOWN_BUILDING_NAME_OLD_HOUSES_1                             :오래된 집
STR_TOWN_BUILDING_NAME_COTTAGES_1                               :아담한 집
STR_TOWN_BUILDING_NAME_HOUSES_1                                 :집
STR_TOWN_BUILDING_NAME_FLATS_1                                  :아파트
STR_TOWN_BUILDING_NAME_TALL_OFFICE_BLOCK_2                      :고층 사무 구획
STR_TOWN_BUILDING_NAME_SHOPS_AND_OFFICES_2                      :상점과 사무실
STR_TOWN_BUILDING_NAME_SHOPS_AND_OFFICES_3                      :상점과 사무실
STR_TOWN_BUILDING_NAME_THEATER_1                                :영화관
STR_TOWN_BUILDING_NAME_STADIUM_2                                :운동장
STR_TOWN_BUILDING_NAME_OFFICES_1                                :사무실
STR_TOWN_BUILDING_NAME_HOUSES_2                                 :집
STR_TOWN_BUILDING_NAME_CINEMA_1                                 :시네마
STR_TOWN_BUILDING_NAME_SHOPPING_MALL_1                          :쇼핑몰
STR_TOWN_BUILDING_NAME_IGLOO_1                                  :이글루
STR_TOWN_BUILDING_NAME_TEPEES_1                                 :천막
STR_TOWN_BUILDING_NAME_TEAPOT_HOUSE_1                           :찻잔 집
STR_TOWN_BUILDING_NAME_PIGGY_BANK_1                             :돼지 은행

##id 0x4800
# industry names
STR_INDUSTRY_NAME_COAL_MINE                                     :{G=m}탄광
STR_INDUSTRY_NAME_POWER_STATION                                 :{G=f}발전소
STR_INDUSTRY_NAME_SAWMILL                                       :{G=f}제재소
STR_INDUSTRY_NAME_FOREST                                        :{G=m}숲
STR_INDUSTRY_NAME_OIL_REFINERY                                  :{G=m}정유 공장
STR_INDUSTRY_NAME_OIL_RIG                                       :{G=m}유전
STR_INDUSTRY_NAME_FACTORY                                       :{G=m}공장
STR_INDUSTRY_NAME_PRINTING_WORKS                                :{G=f}인쇄소
STR_INDUSTRY_NAME_STEEL_MILL                                    :{G=f}제철소
STR_INDUSTRY_NAME_FARM                                          :{G=m}농장
STR_INDUSTRY_NAME_COPPER_ORE_MINE                               :{G=m}구리 광산
STR_INDUSTRY_NAME_OIL_WELLS                                     :{G=m}유정
STR_INDUSTRY_NAME_BANK                                          :{G=m}은행
STR_INDUSTRY_NAME_FOOD_PROCESSING_PLANT                         :{G=m}식품 처리 공장
STR_INDUSTRY_NAME_PAPER_MILL                                    :{G=f}제지소
STR_INDUSTRY_NAME_GOLD_MINE                                     :{G=m}금광
STR_INDUSTRY_NAME_BANK_TROPIC_ARCTIC                            :{G=m}은행
STR_INDUSTRY_NAME_DIAMOND_MINE                                  :{G=m}다이아몬드 광산
STR_INDUSTRY_NAME_IRON_ORE_MINE                                 :{G=m}철 광산
STR_INDUSTRY_NAME_FRUIT_PLANTATION                              :{G=m}과일 농장
STR_INDUSTRY_NAME_RUBBER_PLANTATION                             :{G=m}고무 농장
STR_INDUSTRY_NAME_WATER_SUPPLY                                  :{G=f}상수도
STR_INDUSTRY_NAME_WATER_TOWER                                   :{G=m}급수탑
STR_INDUSTRY_NAME_FACTORY_2                                     :{G=m}공장
STR_INDUSTRY_NAME_FARM_2                                        :{G=m}농장
STR_INDUSTRY_NAME_LUMBER_MILL                                   :{G=f}제재소
STR_INDUSTRY_NAME_COTTON_CANDY_FOREST                           :{G=m}솜사탕 숲
STR_INDUSTRY_NAME_CANDY_FACTORY                                 :{G=m}사탕 공장
STR_INDUSTRY_NAME_BATTERY_FARM                                  :{G=m}건전지 농장
STR_INDUSTRY_NAME_COLA_WELLS                                    :{G=m}콜라 우물
STR_INDUSTRY_NAME_TOY_SHOP                                      :{G=f}장난감 가게
STR_INDUSTRY_NAME_TOY_FACTORY                                   :{G=m}장난감 공장
STR_INDUSTRY_NAME_PLASTIC_FOUNTAINS                             :{G=f}플라스틱 분수
STR_INDUSTRY_NAME_FIZZY_DRINK_FACTORY                           :{G=m}탄산음료 공장
STR_INDUSTRY_NAME_BUBBLE_GENERATOR                              :{G=m}거품 제조 공장
STR_INDUSTRY_NAME_TOFFEE_QUARRY                                 :{G=m}토피 채취장
STR_INDUSTRY_NAME_SUGAR_MINE                                    :{G=m}설탕 광산

############ WARNING, using range 0x6000 for strings that are stored in the savegame
############ These strings may never get a new id, or savegames will break!
##id 0x6000
STR_SV_EMPTY                                                    :
STR_SV_UNNAMED                                                  :이름 없음
STR_SV_TRAIN_NAME                                               :열차 {COMMA}
STR_SV_ROAD_VEHICLE_NAME                                        :차량 {COMMA}
STR_SV_SHIP_NAME                                                :선박 {COMMA}
STR_SV_AIRCRAFT_NAME                                            :항공기 {COMMA}

STR_SV_STNAME                                                   :{STRING}
STR_SV_STNAME_NORTH                                             :북{STRING}
STR_SV_STNAME_SOUTH                                             :남{STRING}
STR_SV_STNAME_EAST                                              :동{STRING}
STR_SV_STNAME_WEST                                              :서{STRING}
STR_SV_STNAME_CENTRAL                                           :{STRING}중앙
STR_SV_STNAME_TRANSFER                                          :{STRING} 환승
STR_SV_STNAME_HALT                                              :{STRING} 간이역
STR_SV_STNAME_VALLEY                                            :{STRING} 계곡
STR_SV_STNAME_HEIGHTS                                           :{STRING} 언덕
STR_SV_STNAME_WOODS                                             :{STRING} 숲
STR_SV_STNAME_LAKESIDE                                          :{STRING} 호숫가
STR_SV_STNAME_EXCHANGE                                          :{STRING} 교환
STR_SV_STNAME_AIRPORT                                           :{STRING}
STR_SV_STNAME_OILFIELD                                          :{STRING} 유전
STR_SV_STNAME_MINES                                             :{STRING} 광산
STR_SV_STNAME_DOCKS                                             :{STRING}항
STR_SV_STNAME_BUOY                                              :{STRING}
STR_SV_STNAME_WAYPOINT                                          :{STRING}
##id 0x6020
STR_SV_STNAME_ANNEXE                                            :{STRING} 별관
STR_SV_STNAME_SIDINGS                                           :{STRING} 측선
STR_SV_STNAME_BRANCH                                            :{STRING} 지선
STR_SV_STNAME_UPPER                                             :상부 {STRING}
STR_SV_STNAME_LOWER                                             :하부 {STRING}
STR_SV_STNAME_HELIPORT                                          :{STRING} 헬리포트
STR_SV_STNAME_FOREST                                            :{STRING} 삼림
STR_SV_STNAME_FALLBACK                                          :{STRING} 정거장 #{NUM}
############ end of savegame specific region!

##id 0x8000
# Vehicle names
STR_VEHICLE_NAME_TRAIN_ENGINE_RAIL_KIRBY_PAUL_TANK_STEAM        :Kirby Paul Tank (증기)
STR_VEHICLE_NAME_TRAIN_ENGINE_RAIL_MJS_250_DIESEL               :MJS 250 (디젤)
STR_VEHICLE_NAME_TRAIN_ENGINE_RAIL_PLODDYPHUT_CHOO_CHOO         :Ploddyphut Choo-Choo
STR_VEHICLE_NAME_TRAIN_ENGINE_RAIL_POWERNAUT_CHOO_CHOO          :Powernaut Choo-Choo
STR_VEHICLE_NAME_TRAIN_ENGINE_RAIL_MIGHTYMOVER_CHOO_CHOO        :MightyMover Choo-Choo
STR_VEHICLE_NAME_TRAIN_ENGINE_RAIL_PLODDYPHUT_DIESEL            :Ploddyphut Diesel
STR_VEHICLE_NAME_TRAIN_ENGINE_RAIL_POWERNAUT_DIESEL             :Powernaut Diesel
STR_VEHICLE_NAME_TRAIN_ENGINE_RAIL_WILLS_2_8_0_STEAM            :Wills 2-8-0 (증기)
STR_VEHICLE_NAME_TRAIN_ENGINE_RAIL_CHANEY_JUBILEE_STEAM         :Chaney 'Jubilee' (증기)
STR_VEHICLE_NAME_TRAIN_ENGINE_RAIL_GINZU_A4_STEAM               :Ginzu 'A4' (증기)
STR_VEHICLE_NAME_TRAIN_ENGINE_RAIL_SH_8P_STEAM                  :SH '8P' (증기)
STR_VEHICLE_NAME_TRAIN_ENGINE_RAIL_MANLEY_MOREL_DMU_DIESEL      :Manley-Morel DMU (디젤)
STR_VEHICLE_NAME_TRAIN_ENGINE_RAIL_DASH_DIESEL                  :'Dash' (디젤)
STR_VEHICLE_NAME_TRAIN_ENGINE_RAIL_SH_HENDRY_25_DIESEL          :SH/Hendry '25' (디젤)
STR_VEHICLE_NAME_TRAIN_ENGINE_RAIL_UU_37_DIESEL                 :UU '37' (디젤)
STR_VEHICLE_NAME_TRAIN_ENGINE_RAIL_FLOSS_47_DIESEL              :Floss '47' (디젤)
STR_VEHICLE_NAME_TRAIN_ENGINE_RAIL_CS_4000_DIESEL               :CS 4000 (디젤)
STR_VEHICLE_NAME_TRAIN_ENGINE_RAIL_CS_2400_DIESEL               :CS 2400 (디젤)
STR_VEHICLE_NAME_TRAIN_ENGINE_RAIL_CENTENNIAL_DIESEL            :Centennial (디젤)
STR_VEHICLE_NAME_TRAIN_ENGINE_RAIL_KELLING_3100_DIESEL          :Kelling 3100 (디젤)
STR_VEHICLE_NAME_TRAIN_ENGINE_RAIL_TURNER_TURBO_DIESEL          :Turner Turbo (디젤)
STR_VEHICLE_NAME_TRAIN_ENGINE_RAIL_MJS_1000_DIESEL              :MJS 1000 (디젤)
STR_VEHICLE_NAME_TRAIN_ENGINE_RAIL_SH_125_DIESEL                :SH '125' (디젤)
STR_VEHICLE_NAME_TRAIN_ENGINE_RAIL_SH_30_ELECTRIC               :SH '30' (전기)
STR_VEHICLE_NAME_TRAIN_ENGINE_RAIL_SH_40_ELECTRIC               :SH '40' (전기)
STR_VEHICLE_NAME_TRAIN_ENGINE_RAIL_T_I_M_ELECTRIC               :'T.I.M.' (전기)
STR_VEHICLE_NAME_TRAIN_ENGINE_RAIL_ASIASTAR_ELECTRIC            :'AsiaStar' (전기)
STR_VEHICLE_NAME_TRAIN_WAGON_RAIL_PASSENGER_CAR                 :승객 수송차량
STR_VEHICLE_NAME_TRAIN_WAGON_RAIL_MAIL_VAN                      :우편 수송차량
STR_VEHICLE_NAME_TRAIN_WAGON_RAIL_COAL_CAR                      :석탄 수송차량
STR_VEHICLE_NAME_TRAIN_WAGON_RAIL_OIL_TANKER                    :석유 수송차량
STR_VEHICLE_NAME_TRAIN_WAGON_RAIL_LIVESTOCK_VAN                 :가축 수송차량
STR_VEHICLE_NAME_TRAIN_WAGON_RAIL_GOODS_VAN                     :상품 수송차량
STR_VEHICLE_NAME_TRAIN_WAGON_RAIL_GRAIN_HOPPER                  :곡물 수송차량
STR_VEHICLE_NAME_TRAIN_WAGON_RAIL_WOOD_TRUCK                    :목재 수송차량
STR_VEHICLE_NAME_TRAIN_WAGON_RAIL_IRON_ORE_HOPPER               :철광석 수송차량
STR_VEHICLE_NAME_TRAIN_WAGON_RAIL_STEEL_TRUCK                   :철 수송차량
STR_VEHICLE_NAME_TRAIN_WAGON_RAIL_ARMORED_VAN                   :귀금속 수송차량
STR_VEHICLE_NAME_TRAIN_WAGON_RAIL_FOOD_VAN                      :식품 수송차량
STR_VEHICLE_NAME_TRAIN_WAGON_RAIL_PAPER_TRUCK                   :종이 수송차량
STR_VEHICLE_NAME_TRAIN_WAGON_RAIL_COPPER_ORE_HOPPER             :구리 광석 수송차량
STR_VEHICLE_NAME_TRAIN_WAGON_RAIL_WATER_TANKER                  :물 수송차량
STR_VEHICLE_NAME_TRAIN_WAGON_RAIL_FRUIT_TRUCK                   :과일 수송차량
STR_VEHICLE_NAME_TRAIN_WAGON_RAIL_RUBBER_TRUCK                  :고무 수송차량
STR_VEHICLE_NAME_TRAIN_WAGON_RAIL_SUGAR_TRUCK                   :설탕 수송차량
STR_VEHICLE_NAME_TRAIN_WAGON_RAIL_COTTON_CANDY_HOPPER           :솜사탕 수송차량
STR_VEHICLE_NAME_TRAIN_WAGON_RAIL_TOFFEE_HOPPER                 :토피 수송차량
STR_VEHICLE_NAME_TRAIN_WAGON_RAIL_BUBBLE_VAN                    :거품 수송차량
STR_VEHICLE_NAME_TRAIN_WAGON_RAIL_COLA_TANKER                   :콜라 수송차량
STR_VEHICLE_NAME_TRAIN_WAGON_RAIL_CANDY_VAN                     :사탕 수송차량
STR_VEHICLE_NAME_TRAIN_WAGON_RAIL_TOY_VAN                       :장난감 수송차량
STR_VEHICLE_NAME_TRAIN_WAGON_RAIL_BATTERY_TRUCK                 :건전지 수송차량
STR_VEHICLE_NAME_TRAIN_WAGON_RAIL_FIZZY_DRINK_TRUCK             :탄산음료 수송차량
STR_VEHICLE_NAME_TRAIN_WAGON_RAIL_PLASTIC_TRUCK                 :플라스틱 수송차량
STR_VEHICLE_NAME_TRAIN_ENGINE_MONORAIL_X2001_ELECTRIC           :'X2001' (전기)
STR_VEHICLE_NAME_TRAIN_ENGINE_MONORAIL_MILLENNIUM_Z1_ELECTRIC   :'Millennium Z1' (전기)
STR_VEHICLE_NAME_TRAIN_ENGINE_MONORAIL_WIZZOWOW_Z99             :Wizzowow Z99
STR_VEHICLE_NAME_TRAIN_WAGON_MONORAIL_PASSENGER_CAR             :승객 수송차량
STR_VEHICLE_NAME_TRAIN_WAGON_MONORAIL_MAIL_VAN                  :우편 수송차량
STR_VEHICLE_NAME_TRAIN_WAGON_MONORAIL_COAL_CAR                  :석탄 수송차량
STR_VEHICLE_NAME_TRAIN_WAGON_MONORAIL_OIL_TANKER                :석유 수송차량
STR_VEHICLE_NAME_TRAIN_WAGON_MONORAIL_LIVESTOCK_VAN             :가축 수송차량
STR_VEHICLE_NAME_TRAIN_WAGON_MONORAIL_GOODS_VAN                 :상품 수송차량
STR_VEHICLE_NAME_TRAIN_WAGON_MONORAIL_GRAIN_HOPPER              :곡물 수송차량
STR_VEHICLE_NAME_TRAIN_WAGON_MONORAIL_WOOD_TRUCK                :목재 수송차량
STR_VEHICLE_NAME_TRAIN_WAGON_MONORAIL_IRON_ORE_HOPPER           :철광석 수송차량
STR_VEHICLE_NAME_TRAIN_WAGON_MONORAIL_STEEL_TRUCK               :철 수송차량
STR_VEHICLE_NAME_TRAIN_WAGON_MONORAIL_ARMORED_VAN               :귀금속 수송차량
STR_VEHICLE_NAME_TRAIN_WAGON_MONORAIL_FOOD_VAN                  :식품 수송차량
STR_VEHICLE_NAME_TRAIN_WAGON_MONORAIL_PAPER_TRUCK               :종이 수송차량
STR_VEHICLE_NAME_TRAIN_WAGON_MONORAIL_COPPER_ORE_HOPPER         :구리 광석 수송차량
STR_VEHICLE_NAME_TRAIN_WAGON_MONORAIL_WATER_TANKER              :물 수송차량
STR_VEHICLE_NAME_TRAIN_WAGON_MONORAIL_FRUIT_TRUCK               :과일 수송차량
STR_VEHICLE_NAME_TRAIN_WAGON_MONORAIL_RUBBER_TRUCK              :고무 수송차량
STR_VEHICLE_NAME_TRAIN_WAGON_MONORAIL_SUGAR_TRUCK               :설탕 수송차량
STR_VEHICLE_NAME_TRAIN_WAGON_MONORAIL_COTTON_CANDY_HOPPER       :솜사탕 수송차량
STR_VEHICLE_NAME_TRAIN_WAGON_MONORAIL_TOFFEE_HOPPER             :토피 수송차량
STR_VEHICLE_NAME_TRAIN_WAGON_MONORAIL_BUBBLE_VAN                :거품 수송차량
STR_VEHICLE_NAME_TRAIN_WAGON_MONORAIL_COLA_TANKER               :콜라 수송차량
STR_VEHICLE_NAME_TRAIN_WAGON_MONORAIL_CANDY_VAN                 :사탕 수송차량
STR_VEHICLE_NAME_TRAIN_WAGON_MONORAIL_TOY_VAN                   :장난감 수송차량
STR_VEHICLE_NAME_TRAIN_WAGON_MONORAIL_BATTERY_TRUCK             :건전지 수송차량
STR_VEHICLE_NAME_TRAIN_WAGON_MONORAIL_FIZZY_DRINK_TRUCK         :탄산음료 수송차량
STR_VEHICLE_NAME_TRAIN_WAGON_MONORAIL_PLASTIC_TRUCK             :플라스틱 수송차량
STR_VEHICLE_NAME_TRAIN_ENGINE_MAGLEV_LEV1_LEVIATHAN_ELECTRIC    :Lev1 '레비아탄' (전기)
STR_VEHICLE_NAME_TRAIN_ENGINE_MAGLEV_LEV2_CYCLOPS_ELECTRIC      :Lev2 '사이클롭스' (전기)
STR_VEHICLE_NAME_TRAIN_ENGINE_MAGLEV_LEV3_PEGASUS_ELECTRIC      :Lev3 '페가수스' (전기)
STR_VEHICLE_NAME_TRAIN_ENGINE_MAGLEV_LEV4_CHIMAERA_ELECTRIC     :Lev4 '키메라' (전기)
STR_VEHICLE_NAME_TRAIN_ENGINE_MAGLEV_WIZZOWOW_ROCKETEER         :Wizzowow Rocketeer
STR_VEHICLE_NAME_TRAIN_WAGON_MAGLEV_PASSENGER_CAR               :승객 수송차량
STR_VEHICLE_NAME_TRAIN_WAGON_MAGLEV_MAIL_VAN                    :우편 수송차량
STR_VEHICLE_NAME_TRAIN_WAGON_MAGLEV_COAL_CAR                    :석탄 수송차량
STR_VEHICLE_NAME_TRAIN_WAGON_MAGLEV_OIL_TANKER                  :석유 수송차량
STR_VEHICLE_NAME_TRAIN_WAGON_MAGLEV_LIVESTOCK_VAN               :가축 수송차량
STR_VEHICLE_NAME_TRAIN_WAGON_MAGLEV_GOODS_VAN                   :상품 수송차량
STR_VEHICLE_NAME_TRAIN_WAGON_MAGLEV_GRAIN_HOPPER                :곡물 수송차량
STR_VEHICLE_NAME_TRAIN_WAGON_MAGLEV_WOOD_TRUCK                  :목재 수송차량
STR_VEHICLE_NAME_TRAIN_WAGON_MAGLEV_IRON_ORE_HOPPER             :철광석 수송차량
STR_VEHICLE_NAME_TRAIN_WAGON_MAGLEV_STEEL_TRUCK                 :철 수송차량
STR_VEHICLE_NAME_TRAIN_WAGON_MAGLEV_ARMORED_VAN                 :귀금속 수송차량
STR_VEHICLE_NAME_TRAIN_WAGON_MAGLEV_FOOD_VAN                    :식품 수송차량
STR_VEHICLE_NAME_TRAIN_WAGON_MAGLEV_PAPER_TRUCK                 :종이 수송차량
STR_VEHICLE_NAME_TRAIN_WAGON_MAGLEV_COPPER_ORE_HOPPER           :구리 광석 수송차량
STR_VEHICLE_NAME_TRAIN_WAGON_MAGLEV_WATER_TANKER                :물 수송차량
STR_VEHICLE_NAME_TRAIN_WAGON_MAGLEV_FRUIT_TRUCK                 :과일 수송차량
STR_VEHICLE_NAME_TRAIN_WAGON_MAGLEV_RUBBER_TRUCK                :고무 수송차량
STR_VEHICLE_NAME_TRAIN_WAGON_MAGLEV_SUGAR_TRUCK                 :설탕 수송차량
STR_VEHICLE_NAME_TRAIN_WAGON_MAGLEV_COTTON_CANDY_HOPPER         :솜사탕 수송차량
STR_VEHICLE_NAME_TRAIN_WAGON_MAGLEV_TOFFEE_HOPPER               :토피 수송차량
STR_VEHICLE_NAME_TRAIN_WAGON_MAGLEV_BUBBLE_VAN                  :거품 수송차량
STR_VEHICLE_NAME_TRAIN_WAGON_MAGLEV_COLA_TANKER                 :콜라 수송차량
STR_VEHICLE_NAME_TRAIN_WAGON_MAGLEV_CANDY_VAN                   :사탕 수송차량
STR_VEHICLE_NAME_TRAIN_WAGON_MAGLEV_TOY_VAN                     :장난감 수송차량
STR_VEHICLE_NAME_TRAIN_WAGON_MAGLEV_BATTERY_TRUCK               :건전지 수송차량
STR_VEHICLE_NAME_TRAIN_WAGON_MAGLEV_FIZZY_DRINK_TRUCK           :탄산음료 수송차량
STR_VEHICLE_NAME_TRAIN_WAGON_MAGLEV_PLASTIC_TRUCK               :플라스틱 수송차량
STR_VEHICLE_NAME_ROAD_VEHICLE_MPS_REGAL_BUS                     :MPS Regal 버스
STR_VEHICLE_NAME_ROAD_VEHICLE_HEREFORD_LEOPARD_BUS              :Hereford Leopard 버스
STR_VEHICLE_NAME_ROAD_VEHICLE_FOSTER_BUS                        :Foster 버스
STR_VEHICLE_NAME_ROAD_VEHICLE_FOSTER_MKII_SUPERBUS              :Foster MkII 슈퍼버스
STR_VEHICLE_NAME_ROAD_VEHICLE_PLODDYPHUT_MKI_BUS                :Ploddyphut MkI 버스
STR_VEHICLE_NAME_ROAD_VEHICLE_PLODDYPHUT_MKII_BUS               :Ploddyphut MkII 버스
STR_VEHICLE_NAME_ROAD_VEHICLE_PLODDYPHUT_MKIII_BUS              :Ploddyphut MkIII 버스
STR_VEHICLE_NAME_ROAD_VEHICLE_BALOGH_COAL_TRUCK                 :Balogh 석탄 수송차
STR_VEHICLE_NAME_ROAD_VEHICLE_UHL_COAL_TRUCK                    :Uhl 석탄 수송차
STR_VEHICLE_NAME_ROAD_VEHICLE_DW_COAL_TRUCK                     :DW 석탄 수송차
STR_VEHICLE_NAME_ROAD_VEHICLE_MPS_MAIL_TRUCK                    :MPS 우편 수송차
STR_VEHICLE_NAME_ROAD_VEHICLE_REYNARD_MAIL_TRUCK                :Reynard 우편 수송차
STR_VEHICLE_NAME_ROAD_VEHICLE_PERRY_MAIL_TRUCK                  :Perry 우편 수송차
STR_VEHICLE_NAME_ROAD_VEHICLE_MIGHTYMOVER_MAIL_TRUCK            :MightyMover 우편 수송차
STR_VEHICLE_NAME_ROAD_VEHICLE_POWERNAUGHT_MAIL_TRUCK            :Powernaught 우편 수송차
STR_VEHICLE_NAME_ROAD_VEHICLE_WIZZOWOW_MAIL_TRUCK               :Wizzowow 우편 수송차
STR_VEHICLE_NAME_ROAD_VEHICLE_WITCOMBE_OIL_TANKER               :Witcombe 유조차
STR_VEHICLE_NAME_ROAD_VEHICLE_FOSTER_OIL_TANKER                 :Foster 유조차
STR_VEHICLE_NAME_ROAD_VEHICLE_PERRY_OIL_TANKER                  :Perry 유조차
STR_VEHICLE_NAME_ROAD_VEHICLE_TALBOTT_LIVESTOCK_VAN             :Talbott 가축 수송차
STR_VEHICLE_NAME_ROAD_VEHICLE_UHL_LIVESTOCK_VAN                 :Uhl 가축 수송차
STR_VEHICLE_NAME_ROAD_VEHICLE_FOSTER_LIVESTOCK_VAN              :Foster 가축 수송차
STR_VEHICLE_NAME_ROAD_VEHICLE_BALOGH_GOODS_TRUCK                :Balogh 상품 수송차
STR_VEHICLE_NAME_ROAD_VEHICLE_CRAIGHEAD_GOODS_TRUCK             :Craighead 상품 수송차
STR_VEHICLE_NAME_ROAD_VEHICLE_GOSS_GOODS_TRUCK                  :Goss 상품 수송차
STR_VEHICLE_NAME_ROAD_VEHICLE_HEREFORD_GRAIN_TRUCK              :Hereford 곡물 수송차
STR_VEHICLE_NAME_ROAD_VEHICLE_THOMAS_GRAIN_TRUCK                :Thomas 곡물 수송차
STR_VEHICLE_NAME_ROAD_VEHICLE_GOSS_GRAIN_TRUCK                  :Goss 곡물 수송차
STR_VEHICLE_NAME_ROAD_VEHICLE_WITCOMBE_WOOD_TRUCK               :Witcombe 목재 수송차
STR_VEHICLE_NAME_ROAD_VEHICLE_FOSTER_WOOD_TRUCK                 :Foster 목재 수송차
STR_VEHICLE_NAME_ROAD_VEHICLE_MORELAND_WOOD_TRUCK               :Moreland 목재 수송차
STR_VEHICLE_NAME_ROAD_VEHICLE_MPS_IRON_ORE_TRUCK                :MPS 철광석 수송차
STR_VEHICLE_NAME_ROAD_VEHICLE_UHL_IRON_ORE_TRUCK                :Uhl 철광석 수송차
STR_VEHICLE_NAME_ROAD_VEHICLE_CHIPPY_IRON_ORE_TRUCK             :Chippy 철광석 수송차
STR_VEHICLE_NAME_ROAD_VEHICLE_BALOGH_STEEL_TRUCK                :Balogh 철 수송차량
STR_VEHICLE_NAME_ROAD_VEHICLE_UHL_STEEL_TRUCK                   :Uhl 철 수송차량
STR_VEHICLE_NAME_ROAD_VEHICLE_KELLING_STEEL_TRUCK               :Kelling 철 수송차량
STR_VEHICLE_NAME_ROAD_VEHICLE_BALOGH_ARMORED_TRUCK              :Balogh 귀금속 수송차
STR_VEHICLE_NAME_ROAD_VEHICLE_UHL_ARMORED_TRUCK                 :Uhl 귀금속 수송차
STR_VEHICLE_NAME_ROAD_VEHICLE_FOSTER_ARMORED_TRUCK              :Foster 귀금속 수송차
STR_VEHICLE_NAME_ROAD_VEHICLE_FOSTER_FOOD_VAN                   :Foster 식품 수송차
STR_VEHICLE_NAME_ROAD_VEHICLE_PERRY_FOOD_VAN                    :Perry 식품 수송차
STR_VEHICLE_NAME_ROAD_VEHICLE_CHIPPY_FOOD_VAN                   :Chippy 식품 수송차
STR_VEHICLE_NAME_ROAD_VEHICLE_UHL_PAPER_TRUCK                   :Uhl 종이 수송차
STR_VEHICLE_NAME_ROAD_VEHICLE_BALOGH_PAPER_TRUCK                :Balogh 종이 수송차
STR_VEHICLE_NAME_ROAD_VEHICLE_MPS_PAPER_TRUCK                   :MPS 종이 수송차
STR_VEHICLE_NAME_ROAD_VEHICLE_MPS_COPPER_ORE_TRUCK              :MPS 구리 광석 수송차
STR_VEHICLE_NAME_ROAD_VEHICLE_UHL_COPPER_ORE_TRUCK              :Uhl 구리 광석 수송차
STR_VEHICLE_NAME_ROAD_VEHICLE_GOSS_COPPER_ORE_TRUCK             :Goss 구리 광석 수송차
STR_VEHICLE_NAME_ROAD_VEHICLE_UHL_WATER_TANKER                  :Uhl 물 수송차
STR_VEHICLE_NAME_ROAD_VEHICLE_BALOGH_WATER_TANKER               :Balogh 물 수송차
STR_VEHICLE_NAME_ROAD_VEHICLE_MPS_WATER_TANKER                  :MPS 물 수송차
STR_VEHICLE_NAME_ROAD_VEHICLE_BALOGH_FRUIT_TRUCK                :Balogh 과일 수송차
STR_VEHICLE_NAME_ROAD_VEHICLE_UHL_FRUIT_TRUCK                   :Uhl 과일 수송차
STR_VEHICLE_NAME_ROAD_VEHICLE_KELLING_FRUIT_TRUCK               :Kelling 과일 수송차
STR_VEHICLE_NAME_ROAD_VEHICLE_BALOGH_RUBBER_TRUCK               :Balogh 고무 수송차
STR_VEHICLE_NAME_ROAD_VEHICLE_UHL_RUBBER_TRUCK                  :Uhl 고무 수송차
STR_VEHICLE_NAME_ROAD_VEHICLE_RMT_RUBBER_TRUCK                  :RMT 고무 수송차
STR_VEHICLE_NAME_ROAD_VEHICLE_MIGHTYMOVER_SUGAR_TRUCK           :MightyMover 설탕 수송차
STR_VEHICLE_NAME_ROAD_VEHICLE_POWERNAUGHT_SUGAR_TRUCK           :Powernaught 설탕 수송차
STR_VEHICLE_NAME_ROAD_VEHICLE_WIZZOWOW_SUGAR_TRUCK              :Wizzowow 설탕 수송차
STR_VEHICLE_NAME_ROAD_VEHICLE_MIGHTYMOVER_COLA_TRUCK            :MightyMover 콜라 수송차
STR_VEHICLE_NAME_ROAD_VEHICLE_POWERNAUGHT_COLA_TRUCK            :Powernaught 콜라 수송차
STR_VEHICLE_NAME_ROAD_VEHICLE_WIZZOWOW_COLA_TRUCK               :Wizzowow 콜라 수송차
STR_VEHICLE_NAME_ROAD_VEHICLE_MIGHTYMOVER_COTTON_CANDY          :MightyMover 솜사탕 수송차
STR_VEHICLE_NAME_ROAD_VEHICLE_POWERNAUGHT_COTTON_CANDY          :Powernaught 솜사탕 수송차
STR_VEHICLE_NAME_ROAD_VEHICLE_WIZZOWOW_COTTON_CANDY_TRUCK       :Wizzowow 솜사탕 수송차
STR_VEHICLE_NAME_ROAD_VEHICLE_MIGHTYMOVER_TOFFEE_TRUCK          :MightyMover 토피 수송차
STR_VEHICLE_NAME_ROAD_VEHICLE_POWERNAUGHT_TOFFEE_TRUCK          :Powernaught 토피 수송차
STR_VEHICLE_NAME_ROAD_VEHICLE_WIZZOWOW_TOFFEE_TRUCK             :Wizzowow 토피 수송차
STR_VEHICLE_NAME_ROAD_VEHICLE_MIGHTYMOVER_TOY_VAN               :MightyMover 장난감 수송차
STR_VEHICLE_NAME_ROAD_VEHICLE_POWERNAUGHT_TOY_VAN               :Powernaught 장난감 수송차
STR_VEHICLE_NAME_ROAD_VEHICLE_WIZZOWOW_TOY_VAN                  :Wizzowow 장난감 수송차
STR_VEHICLE_NAME_ROAD_VEHICLE_MIGHTYMOVER_CANDY_TRUCK           :MightyMover 사탕 수송차
STR_VEHICLE_NAME_ROAD_VEHICLE_POWERNAUGHT_CANDY_TRUCK           :Powernaught 사탕 수송차
STR_VEHICLE_NAME_ROAD_VEHICLE_WIZZOWOW_CANDY_TRUCK              :Wizzowow 사탕 수송차
STR_VEHICLE_NAME_ROAD_VEHICLE_MIGHTYMOVER_BATTERY_TRUCK         :MightyMover 건전지 수송차
STR_VEHICLE_NAME_ROAD_VEHICLE_POWERNAUGHT_BATTERY_TRUCK         :Powernaught 건전지 수송차
STR_VEHICLE_NAME_ROAD_VEHICLE_WIZZOWOW_BATTERY_TRUCK            :Wizzowow 건전지 수송차
STR_VEHICLE_NAME_ROAD_VEHICLE_MIGHTYMOVER_FIZZY_DRINK           :MightyMover 탄산음료 수송차
STR_VEHICLE_NAME_ROAD_VEHICLE_POWERNAUGHT_FIZZY_DRINK           :Powernaught 탄산음료 수송차
STR_VEHICLE_NAME_ROAD_VEHICLE_WIZZOWOW_FIZZY_DRINK_TRUCK        :Wizzowow 탄산음료 수송차
STR_VEHICLE_NAME_ROAD_VEHICLE_MIGHTYMOVER_PLASTIC_TRUCK         :MightyMover 플라스틱 수송차
STR_VEHICLE_NAME_ROAD_VEHICLE_POWERNAUGHT_PLASTIC_TRUCK         :Powernaught 플라스틱 수송차
STR_VEHICLE_NAME_ROAD_VEHICLE_WIZZOWOW_PLASTIC_TRUCK            :Wizzowow 플라스틱 수송차
STR_VEHICLE_NAME_ROAD_VEHICLE_MIGHTYMOVER_BUBBLE_TRUCK          :MightyMover 거품 수송차
STR_VEHICLE_NAME_ROAD_VEHICLE_POWERNAUGHT_BUBBLE_TRUCK          :Powernaught 거품 수송차
STR_VEHICLE_NAME_ROAD_VEHICLE_WIZZOWOW_BUBBLE_TRUCK             :Wizzowow 거품 수송차
STR_VEHICLE_NAME_SHIP_MPS_OIL_TANKER                            :MPS 유조선
STR_VEHICLE_NAME_SHIP_CS_INC_OIL_TANKER                         :㈜CS사 유조선
STR_VEHICLE_NAME_SHIP_MPS_PASSENGER_FERRY                       :MPS 여객선
STR_VEHICLE_NAME_SHIP_FFP_PASSENGER_FERRY                       :FFP 여객선
STR_VEHICLE_NAME_SHIP_BAKEWELL_300_HOVERCRAFT                   :Bakewell 300 호버크래프트
STR_VEHICLE_NAME_SHIP_CHUGGER_CHUG_PASSENGER                    :Chugger-Chug 여객선
STR_VEHICLE_NAME_SHIP_SHIVERSHAKE_PASSENGER_FERRY               :Shivershake 여객선
STR_VEHICLE_NAME_SHIP_YATE_CARGO_SHIP                           :Yate 화물선
STR_VEHICLE_NAME_SHIP_BAKEWELL_CARGO_SHIP                       :Bakewell 화물선
STR_VEHICLE_NAME_SHIP_MIGHTYMOVER_CARGO_SHIP                    :MightyMover 화물선
STR_VEHICLE_NAME_SHIP_POWERNAUT_CARGO_SHIP                      :Powernaut 화물선
STR_VEHICLE_NAME_AIRCRAFT_SAMPSON_U52                           :Sampson U52
STR_VEHICLE_NAME_AIRCRAFT_COLEMAN_COUNT                         :Coleman Count
STR_VEHICLE_NAME_AIRCRAFT_FFP_DART                              :FFP Dart
STR_VEHICLE_NAME_AIRCRAFT_YATE_HAUGAN                           :Yate Haugan
STR_VEHICLE_NAME_AIRCRAFT_BAKEWELL_COTSWALD_LB_3                :Bakewell Cotswald LB-3
STR_VEHICLE_NAME_AIRCRAFT_BAKEWELL_LUCKETT_LB_8                 :Bakewell Luckett LB-8
STR_VEHICLE_NAME_AIRCRAFT_BAKEWELL_LUCKETT_LB_9                 :Bakewell Luckett LB-9
STR_VEHICLE_NAME_AIRCRAFT_BAKEWELL_LUCKETT_LB80                 :Bakewell Luckett LB80
STR_VEHICLE_NAME_AIRCRAFT_BAKEWELL_LUCKETT_LB_10                :Bakewell Luckett LB-10
STR_VEHICLE_NAME_AIRCRAFT_BAKEWELL_LUCKETT_LB_11                :Bakewell Luckett LB-11
STR_VEHICLE_NAME_AIRCRAFT_YATE_AEROSPACE_YAC_1_11               :Yate Aerospace YAC 1-11
STR_VEHICLE_NAME_AIRCRAFT_DARWIN_100                            :Darwin 100
STR_VEHICLE_NAME_AIRCRAFT_DARWIN_200                            :Darwin 200
STR_VEHICLE_NAME_AIRCRAFT_DARWIN_300                            :Darwin 300
STR_VEHICLE_NAME_AIRCRAFT_DARWIN_400                            :Darwin 400
STR_VEHICLE_NAME_AIRCRAFT_DARWIN_500                            :Darwin 500
STR_VEHICLE_NAME_AIRCRAFT_DARWIN_600                            :Darwin 600
STR_VEHICLE_NAME_AIRCRAFT_GURU_GALAXY                           :Guru Galaxy
STR_VEHICLE_NAME_AIRCRAFT_AIRTAXI_A21                           :Airtaxi A21
STR_VEHICLE_NAME_AIRCRAFT_AIRTAXI_A31                           :Airtaxi A31
STR_VEHICLE_NAME_AIRCRAFT_AIRTAXI_A32                           :Airtaxi A32
STR_VEHICLE_NAME_AIRCRAFT_AIRTAXI_A33                           :Airtaxi A33
STR_VEHICLE_NAME_AIRCRAFT_YATE_AEROSPACE_YAE46                  :Yate Aerospace YAe46
STR_VEHICLE_NAME_AIRCRAFT_DINGER_100                            :Dinger 100
STR_VEHICLE_NAME_AIRCRAFT_AIRTAXI_A34_1000                      :AirTaxi A34-1000
STR_VEHICLE_NAME_AIRCRAFT_YATE_Z_SHUTTLE                        :Yate Z-Shuttle
STR_VEHICLE_NAME_AIRCRAFT_KELLING_K1                            :Kelling K1
STR_VEHICLE_NAME_AIRCRAFT_KELLING_K6                            :Kelling K6
STR_VEHICLE_NAME_AIRCRAFT_KELLING_K7                            :Kelling K7
STR_VEHICLE_NAME_AIRCRAFT_DARWIN_700                            :Darwin 700
STR_VEHICLE_NAME_AIRCRAFT_FFP_HYPERDART_2                       :FFP Hyperdart 2
STR_VEHICLE_NAME_AIRCRAFT_DINGER_200                            :Dinger 200
STR_VEHICLE_NAME_AIRCRAFT_DINGER_1000                           :Dinger 1000
STR_VEHICLE_NAME_AIRCRAFT_PLODDYPHUT_100                        :Ploddyphut 100
STR_VEHICLE_NAME_AIRCRAFT_PLODDYPHUT_500                        :Ploddyphut 500
STR_VEHICLE_NAME_AIRCRAFT_FLASHBANG_X1                          :Flashbang X1
STR_VEHICLE_NAME_AIRCRAFT_JUGGERPLANE_M1                        :Juggerplane M1
STR_VEHICLE_NAME_AIRCRAFT_FLASHBANG_WIZZER                      :Flashbang Wizzer
STR_VEHICLE_NAME_AIRCRAFT_TRICARIO_HELICOPTER                   :Tricario 헬리콥터
STR_VEHICLE_NAME_AIRCRAFT_GURU_X2_HELICOPTER                    :Guru X2 헬리콥터
STR_VEHICLE_NAME_AIRCRAFT_POWERNAUT_HELICOPTER                  :Powernaut 헬리콥터

##id 0x8800
# Formatting of some strings
STR_FORMAT_DATE_TINY                                            :{2:NUM}.{1:STRING}.{0:STRING}
STR_FORMAT_DATE_SHORT                                           :{1:NUM}년 {0:STRING}
STR_FORMAT_DATE_LONG                                            :{2:NUM}년 {1:STRING}월 {0:STRING}일
STR_FORMAT_DATE_ISO                                             :{2:NUM}-{1:STRING}-{0:STRING}

STR_FORMAT_BUOY_NAME                                            :{TOWN} 부표
STR_FORMAT_BUOY_NAME_SERIAL                                     :{TOWN} 부표 #{COMMA}
STR_FORMAT_COMPANY_NUM                                          :(회사 {COMMA})
STR_FORMAT_GROUP_NAME                                           :그룹 {COMMA}
STR_FORMAT_INDUSTRY_NAME                                        :{TOWN} {STRING}
STR_FORMAT_WAYPOINT_NAME                                        :{TOWN} 경유지
STR_FORMAT_WAYPOINT_NAME_SERIAL                                 :{TOWN} 경유지 #{COMMA}

STR_FORMAT_DEPOT_NAME_TRAIN                                     :{TOWN} 차량기지
STR_FORMAT_DEPOT_NAME_TRAIN_SERIAL                              :{TOWN} 차량기지 #{COMMA}
STR_FORMAT_DEPOT_NAME_ROAD_VEHICLE                              :{TOWN} 차고지
STR_FORMAT_DEPOT_NAME_ROAD_VEHICLE_SERIAL                       :{TOWN} 차고지 #{COMMA}
STR_FORMAT_DEPOT_NAME_SHIP                                      :{TOWN} 정박소
STR_FORMAT_DEPOT_NAME_SHIP_SERIAL                               :{TOWN} 정박소 #{COMMA}
STR_FORMAT_DEPOT_NAME_AIRCRAFT                                  :{STATION} 격납고

STR_UNKNOWN_STATION                                             :알 수 없는 정거장
STR_DEFAULT_SIGN_NAME                                           :팻말
STR_COMPANY_SOMEONE                                             :누군가

STR_SAVEGAME_NAME_DEFAULT                                       :{COMPANY}의 게임 ({STRING})
STR_SAVEGAME_NAME_SPECTATOR                                     :관전자의 게임 ({1:STRING})

# Viewport strings
STR_VIEWPORT_TOWN_POP                                           :{WHITE}{TOWN} ({COMMA})
STR_VIEWPORT_TOWN                                               :{WHITE}{TOWN}
STR_VIEWPORT_TOWN_TINY_BLACK                                    :{TINY_FONT}{BLACK}{TOWN}
STR_VIEWPORT_TOWN_TINY_WHITE                                    :{TINY_FONT}{WHITE}{TOWN}

STR_VIEWPORT_SIGN_SMALL_BLACK                                   :{TINY_FONT}{BLACK}{SIGN}
STR_VIEWPORT_SIGN_SMALL_WHITE                                   :{TINY_FONT}{WHITE}{SIGN}

STR_VIEWPORT_STATION                                            :{STATION} {STATION_FEATURES}
STR_VIEWPORT_STATION_TINY                                       :{TINY_FONT}{STATION}

STR_VIEWPORT_WAYPOINT                                           :{WAYPOINT}
STR_VIEWPORT_WAYPOINT_TINY                                      :{TINY_FONT}{WAYPOINT}

# Simple strings to get specific types of data
STR_COMPANY_NAME                                                :{COMPANY}
STR_COMPANY_NAME_COMPANY_NUM                                    :{COMPANY} {COMPANY_NUM}
STR_DEPOT_NAME                                                  :{DEPOT}
STR_ENGINE_NAME                                                 :{ENGINE}
STR_HIDDEN_ENGINE_NAME                                          :{ENGINE} (숨김)
STR_GROUP_NAME                                                  :{GROUP}
STR_INDUSTRY_NAME                                               :{INDUSTRY}
STR_PRESIDENT_NAME                                              :{PRESIDENT_NAME}
STR_SIGN_NAME                                                   :{SIGN}
STR_STATION_NAME                                                :{STATION}
STR_TOWN_NAME                                                   :{TOWN}
STR_VEHICLE_NAME                                                :{VEHICLE}
STR_WAYPOINT_NAME                                               :{WAYPOINT}

STR_JUST_CARGO                                                  :{CARGO_LONG}
STR_JUST_CHECKMARK                                              :{CHECKMARK}
STR_JUST_COMMA                                                  :{COMMA}
STR_JUST_CURRENCY_SHORT                                         :{CURRENCY_SHORT}
STR_JUST_CURRENCY_LONG                                          :{CURRENCY_LONG}
STR_JUST_CARGO_LIST                                             :{CARGO_LIST}
STR_JUST_INT                                                    :{NUM}
STR_JUST_DATE_TINY                                              :{DATE_TINY}
STR_JUST_DATE_SHORT                                             :{DATE_SHORT}
STR_JUST_DATE_LONG                                              :{DATE_LONG}
STR_JUST_DATE_ISO                                               :{DATE_ISO}
STR_JUST_STRING                                                 :{STRING}
STR_JUST_STRING_STRING                                          :{STRING}{STRING}
STR_JUST_RAW_STRING                                             :{STRING}
STR_JUST_BIG_RAW_STRING                                         :{BIG_FONT}{STRING}

# Slightly 'raw' stringcodes with colour or size
STR_BLACK_COMMA                                                 :{BLACK}{COMMA}
STR_TINY_BLACK_COMA                                             :{TINY_FONT}{BLACK}{COMMA}
STR_TINY_COMMA                                                  :{TINY_FONT}{COMMA}
STR_BLUE_COMMA                                                  :{BLUE}{COMMA}
STR_RED_COMMA                                                   :{RED}{COMMA}
STR_WHITE_COMMA                                                 :{WHITE}{COMMA}
STR_TINY_BLACK_DECIMAL                                          :{TINY_FONT}{BLACK}{DECIMAL}
STR_COMPANY_MONEY                                               :{WHITE}{CURRENCY_LONG}
STR_BLACK_DATE_LONG                                             :{BLACK}{DATE_LONG}
STR_WHITE_DATE_LONG                                             :{WHITE}{DATE_LONG}
STR_SHORT_DATE                                                  :{WHITE}{DATE_TINY}
STR_DATE_LONG_SMALL                                             :{TINY_FONT}{BLACK}{DATE_LONG}
STR_TINY_GROUP                                                  :{TINY_FONT}{GROUP}
STR_BLACK_INT                                                   :{BLACK}{NUM}
STR_ORANGE_INT                                                  :{ORANGE}{NUM}
STR_WHITE_SIGN                                                  :{WHITE}{SIGN}
STR_TINY_BLACK_STATION                                          :{TINY_FONT}{BLACK}{STATION}
STR_BLACK_STRING                                                :{BLACK}{STRING}
STR_BLACK_RAW_STRING                                            :{BLACK}{STRING}
STR_ORANGE_STRING                                               :{ORANGE}{STRING}
STR_LTBLUE_STRING                                               :{LTBLUE}{STRING}
STR_WHITE_STRING                                                :{WHITE}{STRING}
STR_ORANGE_STRING1_WHITE                                        :{ORANGE}{STRING}{WHITE}
STR_ORANGE_STRING1_LTBLUE                                       :{ORANGE}{STRING}{LTBLUE}
STR_TINY_BLACK_HEIGHT                                           :{TINY_FONT}{BLACK}{HEIGHT}
STR_TINY_BLACK_VEHICLE                                          :{TINY_FONT}{BLACK}{VEHICLE}
STR_TINY_RIGHT_ARROW                                            :{TINY_FONT}{RIGHT_ARROW}

STR_BLACK_1                                                     :{G=m}{BLACK}1
STR_BLACK_2                                                     :{G=f}{BLACK}2
STR_BLACK_3                                                     :{G=m}{BLACK}3
STR_BLACK_4                                                     :{G=f}{BLACK}4
STR_BLACK_5                                                     :{G=f}{BLACK}5
STR_BLACK_6                                                     :{G=m}{BLACK}6
STR_BLACK_7                                                     :{G=m}{BLACK}7

STR_TRAIN                                                       :{G=f}{BLACK}{TRAIN}
STR_BUS                                                         :{G=f}{BLACK}{BUS}
STR_LORRY                                                       :{G=m}{BLACK}{LORRY}
STR_PLANE                                                       :{G=f}{BLACK}{PLANE}
STR_SHIP                                                        :{G=f}{BLACK}{SHIP}

STR_TOOLBAR_RAILTYPE_VELOCITY                                   :{STRING} ({VELOCITY})

# Android strings
STR_ABOUT_MENU_TUTORIAL                                         : {BLACK}튜토리얼
STR_SMALLMAP_TOOLTIP_SHOW_LEGEND                                :{BLACK}지도 범례 / 기호 설명을 보여줌
STR_CONFIG_SETTING_VERTICAL_TOOLBAR                             :수직 작업창: {STRING}
STR_CONFIG_SETTING_VERTICAL_TOOLBAR_HELPTEXT                    :메인 작업창이 두 개의 화면 양쪽 두개의 수직 작업창으로 나뉨
STR_CONFIG_SETTING_COMPACT_VERTICAL_TOOLBAR                     :소형 수직 작업창: {STRING}
STR_CONFIG_SETTING_COMPACT_VERTICAL_TOOLBAR_HELPTEXT            :수직 작업창에 '작업창 바꾸기'메뉴가 없지만, 부 메뉴가 추가로 있음
STR_CONFIG_SETTING_BUTTON_SIZE                                  : {BLACK}버튼 크기
STR_CONFIG_SETTING_BUTTON_SIZE_TOOLTIP                          : {BLACK}모든 사용자 인터페이스의 크기
STR_CONFIG_SETTING_FONT_SIZE                                    :{BLACK}글씨 크기
STR_CONFIG_SETTING_FONT_SIZE_TOOLTIP                            :{BLACK}모든 게임 글씨의 크기
STR_CONFIG_SETTING_BUILD_CONFIRMATION                           :명령 확인: {STRING}
STR_CONFIG_SETTING_BUILD_CONFIRMATION_HELPTEXT                  :도로와 정류장을 건설시 확인 팝업을 보임
STR_CONFIG_SETTING_WINDOWS_TITLEBARS                            :이름 창
STR_CONFIG_SETTING_WINDOWS_TITLEBARS_HELPTEXT                   :{BLACK}모든 창에 대해 이름을 보여주거나, 화면 공간 절약을 위해 이름을 가리기
STR_CONFIG_SETTING_WINDOWS_DECORATIONS                          :창 꾸미기: {STRING}
STR_CONFIG_SETTING_WINDOWS_DECORATIONS_HELPTEXT                 :창 모서리에 꾸밈 효과
STR_CONFIG_SETTING_VIDEO_8BPP                                   : {BLACK}8비트
STR_CONFIG_SETTING_VIDEO_8BPP_HELPTEXT                          :그래픽 색상 심도를 픽셀당 8비트로 설정합니다. 이 그래픽 모드는 물이 흐르는 애니메이션 효과를 표현할 수 있습니다.
STR_CONFIG_SETTING_VIDEO_16BPP                                  : {BLACK}16비트
STR_CONFIG_SETTING_VIDEO_16BPP_HELPTEXT                         :{BLACK}그래픽 색상 심도를 픽셀당 16비트로 설정합니다. 이 그래픽 모드는 물이 흐르는 애니메이션 효과를 표현할 수 있습니다.
STR_CONFIG_SETTING_VIDEO_24BPP                                  :{BLACK}24비트
STR_CONFIG_SETTING_VIDEO_24BPP_HELPTEXT                         :그래픽 색상 심도를 픽셀당 24비트로 설정합니다. 이 그래픽 모드는 물이 흐르는 애니메이션 효과를 표현할 수 있습니다.
STR_TABLET_CLOSE_TOOLTIP                                        :{BLACK}열려있는 모든 창 닫기 (고정된 창 제외)
STR_TABLET_SHIFT_TOOLTIP                                        :{BLACK}이 행동을 하기 위한 예상 비용을 알아보려면 누르세요.
STR_TABLET_CTRL_TOOLTIP                                         :{BLACK}"컨트롤"키를 이용하는 명령을 위해 사용
STR_TUTORIAL_WINDOW_TITLE                                       :{BLACK}튜토리얼 영상
STR_TUTORIAL_WINDOW_TOOLTIP                                     :{BLACK}튜토리얼 영상을 보기 위해 비디오 플레이어를 열기
STR_TUTORIAL_ROADS_AND_STATIONS                                 :{BLACK}도로, 역 건설 및 차량 구입
STR_TUTORIAL_RAILWAYS                                           :{BLACK}선로 및 열차
STR_TUTORIAL_ROAD_VEHICLES                                      :{BLACK}차량
STR_TUTORIAL_SHIPS                                              :{BLACK}선박과 항구
STR_TUTORIAL_CARGO                                              :{BLACK}화물 종류
STR_SAVELOAD_LOAD_NETWORK_BUTTON                                :{BLACK}네트워크에서 불러오기
STR_SAVELOAD_LOAD_NETWORK_TOOLTIP                               :{BLACK}네트워크 저장소에서 불러오기
STR_SAVELOAD_SAVE_NETWORK_BUTTON                                :{BLACK}네트워크에 저장
STR_SAVELOAD_SAVE_NETWORK_TOOLTIP                               :{BLACK}네트워크 저장소로 게임을 백업<|MERGE_RESOLUTION|>--- conflicted
+++ resolved
@@ -2102,13 +2102,8 @@
 
 STR_NETWORK_CONNECTION_DISCONNECT                               :{BLACK}접속 끊기
 
-<<<<<<< HEAD
-STR_NETWORK_NEED_GAME_PASSWORD_CAPTION                          :{WHITE}서버 암호가 걸려있습니다. 암호를 입력하세요.
-STR_NETWORK_NEED_COMPANY_PASSWORD_CAPTION                       :{WHITE}회사 암호가 걸려있습니다. 암호를 입력하세요.
-=======
 STR_NETWORK_NEED_GAME_PASSWORD_CAPTION                          :{WHITE}서버 암호가 걸려있습니다. 암호를 입력하세요
 STR_NETWORK_NEED_COMPANY_PASSWORD_CAPTION                       :{WHITE}회사 암호가 걸려있습니다. 암호를 입력하세요
->>>>>>> a499e9ac
 STR_NETWORK_COMPANY_LIST_CLIENT_LIST_CAPTION                    :{WHITE}접속자 목록
 
 # Network company list added strings
@@ -2781,11 +2776,7 @@
 STR_FRAMERATE_DRAWING_VIEWPORTS                                 :{BLACK}  세계 화면:
 STR_FRAMERATE_VIDEO                                             :{BLACK}비디오 출력:
 STR_FRAMERATE_SOUND                                             :{BLACK}사운드 합성:
-<<<<<<< HEAD
-STR_FRAMERATE_ALLSCRIPTS                                        :{BLACK}  총 게임 스크립트/AI:
-=======
 STR_FRAMERATE_ALLSCRIPTS                                        :{BLACK}  총 게임 스크립트/인공지능:
->>>>>>> a499e9ac
 STR_FRAMERATE_GAMESCRIPT                                        :{BLACK}   게임 스크립트:
 STR_FRAMERATE_AI                                                :{BLACK}  인공지능 {NUM} {STRING}
 ############ End of leave-in-this-order
@@ -2802,11 +2793,7 @@
 STR_FRAMETIME_CAPTION_DRAWING_VIEWPORTS                         :세계 화면 렌더링
 STR_FRAMETIME_CAPTION_VIDEO                                     :비디오 출력
 STR_FRAMETIME_CAPTION_SOUND                                     :사운드 합성
-<<<<<<< HEAD
-STR_FRAMETIME_CAPTION_ALLSCRIPTS                                :게임 스크립트/인공지능의 전체 스크립트 양입니다.
-=======
 STR_FRAMETIME_CAPTION_ALLSCRIPTS                                :총 게임 스크립트/인공지능
->>>>>>> a499e9ac
 STR_FRAMETIME_CAPTION_GAMESCRIPT                                :게임 스크립트
 STR_FRAMETIME_CAPTION_AI                                        :인공지능 {NUM} {STRING}
 ############ End of leave-in-this-order
@@ -3069,19 +3056,11 @@
 STR_NEWGRF_BROKEN_CAPACITY                                      :{WHITE}차량이 기지 안에 있지 않거나 개조가 불가능한 상태에서 '{1:ENGINE}'의 수송량이 변경되었습니다
 STR_BROKEN_VEHICLE_LENGTH                                       :{WHITE}'{1:COMPANY}'에 속한 열차 '{0:VEHICLE}'의 길이가 잘못된 값을 가지고 있습니다. NewGRF에 의한 문제로 보입니다. 게임이 비동기화 또는 충돌을 일으킬 수 있습니다.
 
-<<<<<<< HEAD
-STR_NEWGRF_BUGGY                                                :{WHITE}NewGRF '{STRING}' (이)가 잘못된 정보를 제공하고 있습니다.
-STR_NEWGRF_BUGGY_ARTICULATED_CARGO                              :{WHITE}{1:ENGINE}(을)를 만들기 이전과 이후의 화물/개조 정보가 현재의 구매 목록과 다릅니다. 이 경우 자동 교체시 열차 개조에 실패할 수도 있습니다.
-STR_NEWGRF_BUGGY_ENDLESS_PRODUCTION_CALLBACK                    :{WHITE}'{1:STRING}' 때문에 결과물 콜백 과정에서 무한 루프가 발생하고 있습니다.
-STR_NEWGRF_BUGGY_UNKNOWN_CALLBACK_RESULT                        :{WHITE}콜백 함수({1:HEX})가 알 수 없거나 잘못된 결과 값({2:HEX})을 반환했습니다.
-STR_NEWGRF_BUGGY_INVALID_CARGO_PRODUCTION_CALLBACK              :{WHITE}'{1:STRING}' - 생산 콜백 함수의 {2:HEX}에서 잘못된 화물 종류를 반환했습니다.
-=======
 STR_NEWGRF_BUGGY                                                :{WHITE}NewGRF '{STRING}'에서 잘못된 정보를 제공하고 있습니다
 STR_NEWGRF_BUGGY_ARTICULATED_CARGO                              :{WHITE}{1:ENGINE}(을)를 만들기 이전과 이후의 화물/개조 정보가 현재의 구매 목록과 다릅니다. 이 경우 자동 교체시 열차 개조에 실패할 수도 있습니다
 STR_NEWGRF_BUGGY_ENDLESS_PRODUCTION_CALLBACK                    :{WHITE}'{1:STRING}' 때문에 결과물 콜백 과정에서 무한 루프가 발생하고 있습니다
 STR_NEWGRF_BUGGY_UNKNOWN_CALLBACK_RESULT                        :{WHITE}콜백 함수({1:HEX})가 알 수 없거나 잘못된 결과 값({2:HEX})을 반환했습니다
 STR_NEWGRF_BUGGY_INVALID_CARGO_PRODUCTION_CALLBACK              :{WHITE}'{1:STRING}' - 생산 콜백 함수의 {2:HEX}에서 잘못된 화물 종류를 반환했습니다
->>>>>>> a499e9ac
 
 # 'User removed essential NewGRFs'-placeholders for stuff without specs
 STR_NEWGRF_INVALID_CARGO                                        :<알 수 없는 화물>
@@ -3568,17 +3547,10 @@
 STR_BUY_VEHICLE_SHIP_BUY_VEHICLE_BUTTON                         :{BLACK}선박 구입
 STR_BUY_VEHICLE_AIRCRAFT_BUY_VEHICLE_BUTTON                     :{BLACK}항공기 구입
 
-<<<<<<< HEAD
-STR_BUY_VEHICLE_TRAIN_BUY_VEHICLE_TOOLTIP                       :{BLACK}선택된 차량을 구입합니다. SHIFT+클릭으로 예상 구입 비용을 볼 수 있습니다.
-STR_BUY_VEHICLE_ROAD_VEHICLE_BUY_VEHICLE_TOOLTIP                :{BLACK}선택한 차량을 구입합니다. Shift+클릭하면 예상 구입 비용을 볼 수 있습니다.
-STR_BUY_VEHICLE_SHIP_BUY_VEHICLE_TOOLTIP                        :{BLACK}선택한 선박을 구입합니다. SHIFT+클릭으로 예상 구입 비용을 볼 수 있습니다.
-STR_BUY_VEHICLE_AIRCRAFT_BUY_VEHICLE_TOOLTIP                    :{BLACK}선택한 항공기를 구입합니다. SHIFT+클릭으로 예상 구입 비용을 볼 수 있습니다.
-=======
 STR_BUY_VEHICLE_TRAIN_BUY_REFIT_VEHICLE_BUTTON                  :{BLACK}차량 구입 및 개조
 STR_BUY_VEHICLE_ROAD_VEHICLE_BUY_REFIT_VEHICLE_BUTTON           :{BLACK}차량 구입 및 개조
 STR_BUY_VEHICLE_SHIP_BUY_REFIT_VEHICLE_BUTTON                   :{BLACK}선박 구입 및 개조
 STR_BUY_VEHICLE_AIRCRAFT_BUY_REFIT_VEHICLE_BUTTON               :{BLACK}항공기 구입 및 개조
->>>>>>> a499e9ac
 
 STR_BUY_VEHICLE_TRAIN_BUY_VEHICLE_TOOLTIP                       :{BLACK}선택된 차량을 구입합니다. SHIFT+클릭으로 예상 구입 비용을 볼 수 있습니다.
 STR_BUY_VEHICLE_ROAD_VEHICLE_BUY_VEHICLE_TOOLTIP                :{BLACK}선택한 차량을 구입합니다. SHIFT+클릭하면 예상 구입 비용을 볼 수 있습니다
@@ -5177,42 +5149,4 @@
 STR_PLANE                                                       :{G=f}{BLACK}{PLANE}
 STR_SHIP                                                        :{G=f}{BLACK}{SHIP}
 
-STR_TOOLBAR_RAILTYPE_VELOCITY                                   :{STRING} ({VELOCITY})
-
-# Android strings
-STR_ABOUT_MENU_TUTORIAL                                         : {BLACK}튜토리얼
-STR_SMALLMAP_TOOLTIP_SHOW_LEGEND                                :{BLACK}지도 범례 / 기호 설명을 보여줌
-STR_CONFIG_SETTING_VERTICAL_TOOLBAR                             :수직 작업창: {STRING}
-STR_CONFIG_SETTING_VERTICAL_TOOLBAR_HELPTEXT                    :메인 작업창이 두 개의 화면 양쪽 두개의 수직 작업창으로 나뉨
-STR_CONFIG_SETTING_COMPACT_VERTICAL_TOOLBAR                     :소형 수직 작업창: {STRING}
-STR_CONFIG_SETTING_COMPACT_VERTICAL_TOOLBAR_HELPTEXT            :수직 작업창에 '작업창 바꾸기'메뉴가 없지만, 부 메뉴가 추가로 있음
-STR_CONFIG_SETTING_BUTTON_SIZE                                  : {BLACK}버튼 크기
-STR_CONFIG_SETTING_BUTTON_SIZE_TOOLTIP                          : {BLACK}모든 사용자 인터페이스의 크기
-STR_CONFIG_SETTING_FONT_SIZE                                    :{BLACK}글씨 크기
-STR_CONFIG_SETTING_FONT_SIZE_TOOLTIP                            :{BLACK}모든 게임 글씨의 크기
-STR_CONFIG_SETTING_BUILD_CONFIRMATION                           :명령 확인: {STRING}
-STR_CONFIG_SETTING_BUILD_CONFIRMATION_HELPTEXT                  :도로와 정류장을 건설시 확인 팝업을 보임
-STR_CONFIG_SETTING_WINDOWS_TITLEBARS                            :이름 창
-STR_CONFIG_SETTING_WINDOWS_TITLEBARS_HELPTEXT                   :{BLACK}모든 창에 대해 이름을 보여주거나, 화면 공간 절약을 위해 이름을 가리기
-STR_CONFIG_SETTING_WINDOWS_DECORATIONS                          :창 꾸미기: {STRING}
-STR_CONFIG_SETTING_WINDOWS_DECORATIONS_HELPTEXT                 :창 모서리에 꾸밈 효과
-STR_CONFIG_SETTING_VIDEO_8BPP                                   : {BLACK}8비트
-STR_CONFIG_SETTING_VIDEO_8BPP_HELPTEXT                          :그래픽 색상 심도를 픽셀당 8비트로 설정합니다. 이 그래픽 모드는 물이 흐르는 애니메이션 효과를 표현할 수 있습니다.
-STR_CONFIG_SETTING_VIDEO_16BPP                                  : {BLACK}16비트
-STR_CONFIG_SETTING_VIDEO_16BPP_HELPTEXT                         :{BLACK}그래픽 색상 심도를 픽셀당 16비트로 설정합니다. 이 그래픽 모드는 물이 흐르는 애니메이션 효과를 표현할 수 있습니다.
-STR_CONFIG_SETTING_VIDEO_24BPP                                  :{BLACK}24비트
-STR_CONFIG_SETTING_VIDEO_24BPP_HELPTEXT                         :그래픽 색상 심도를 픽셀당 24비트로 설정합니다. 이 그래픽 모드는 물이 흐르는 애니메이션 효과를 표현할 수 있습니다.
-STR_TABLET_CLOSE_TOOLTIP                                        :{BLACK}열려있는 모든 창 닫기 (고정된 창 제외)
-STR_TABLET_SHIFT_TOOLTIP                                        :{BLACK}이 행동을 하기 위한 예상 비용을 알아보려면 누르세요.
-STR_TABLET_CTRL_TOOLTIP                                         :{BLACK}"컨트롤"키를 이용하는 명령을 위해 사용
-STR_TUTORIAL_WINDOW_TITLE                                       :{BLACK}튜토리얼 영상
-STR_TUTORIAL_WINDOW_TOOLTIP                                     :{BLACK}튜토리얼 영상을 보기 위해 비디오 플레이어를 열기
-STR_TUTORIAL_ROADS_AND_STATIONS                                 :{BLACK}도로, 역 건설 및 차량 구입
-STR_TUTORIAL_RAILWAYS                                           :{BLACK}선로 및 열차
-STR_TUTORIAL_ROAD_VEHICLES                                      :{BLACK}차량
-STR_TUTORIAL_SHIPS                                              :{BLACK}선박과 항구
-STR_TUTORIAL_CARGO                                              :{BLACK}화물 종류
-STR_SAVELOAD_LOAD_NETWORK_BUTTON                                :{BLACK}네트워크에서 불러오기
-STR_SAVELOAD_LOAD_NETWORK_TOOLTIP                               :{BLACK}네트워크 저장소에서 불러오기
-STR_SAVELOAD_SAVE_NETWORK_BUTTON                                :{BLACK}네트워크에 저장
-STR_SAVELOAD_SAVE_NETWORK_TOOLTIP                               :{BLACK}네트워크 저장소로 게임을 백업+STR_TOOLBAR_RAILTYPE_VELOCITY                                   :{STRING} ({VELOCITY})