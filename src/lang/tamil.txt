--- conflicted
+++ resolved
@@ -312,11 +312,8 @@
 STR_SORT_BY_POPULATION                                          :மக்கள் தொகை
 STR_SORT_BY_RATING                                              :மதிப்பீடு
 STR_SORT_BY_NUM_VEHICLES                                        :வாகங்களின் எண்ணிக்கை
-<<<<<<< HEAD
-=======
 STR_SORT_BY_TOTAL_PROFIT_LAST_YEAR                              :கடந்த ஆண்டின் மொத்த இலாபம்
 STR_SORT_BY_AVERAGE_PROFIT_LAST_YEAR                            :கடந்த ஆண்டின் சராசரி இலாபம்
->>>>>>> 5e227886
 STR_SORT_BY_AVERAGE_PROFIT_THIS_YEAR                            :இந்த ஆண்டின் சராசரி இலாபம்
 
 # Group by options for vehicle list
@@ -938,39 +935,6 @@
 STR_GAME_OPTIONS_CURRENCY_IDR                                   :இந்தோனேசிய ரூபியா (IDR)
 STR_GAME_OPTIONS_CURRENCY_MYR                                   :மலேசிய ரிங்கிட்டு (MYR)
 
-<<<<<<< HEAD
-###length 2
-STR_GAME_OPTIONS_ROAD_VEHICLES_DROPDOWN_LEFT                    :இடப்பக்கம் ஒட்டு
-STR_GAME_OPTIONS_ROAD_VEHICLES_DROPDOWN_RIGHT                   :வலப்பக்கம் ஒட்டு
-
-STR_GAME_OPTIONS_TOWN_NAMES_FRAME                               :{BLACK}நகரங்களின் பெயர்கள்:
-STR_GAME_OPTIONS_TOWN_NAMES_DROPDOWN_TOOLTIP                    :{BLACK}நகர பெயர்கள் பாணியினைத் தேர்ந்தெடுக்கவும்
-
-###length 21
-STR_GAME_OPTIONS_TOWN_NAME_ORIGINAL_ENGLISH                     :ஆங்கிலம் (இயற்கையான)
-STR_GAME_OPTIONS_TOWN_NAME_FRENCH                               :பிரெஞ்சு
-STR_GAME_OPTIONS_TOWN_NAME_GERMAN                               :ஜெர்மன்
-STR_GAME_OPTIONS_TOWN_NAME_ADDITIONAL_ENGLISH                   :ஆங்கிலம் (கூடுதலான)
-STR_GAME_OPTIONS_TOWN_NAME_LATIN_AMERICAN                       :இலத்தின்-அமெரிக்க
-STR_GAME_OPTIONS_TOWN_NAME_SILLY                                :முட்டாள்தனமான
-STR_GAME_OPTIONS_TOWN_NAME_SWEDISH                              :சுவீடிஷ்
-STR_GAME_OPTIONS_TOWN_NAME_DUTCH                                :டச்சு
-STR_GAME_OPTIONS_TOWN_NAME_FINNISH                              :பின்னிஷ்
-STR_GAME_OPTIONS_TOWN_NAME_POLISH                               :போலிஷ்
-STR_GAME_OPTIONS_TOWN_NAME_SLOVAK                               :சுலோவக்
-STR_GAME_OPTIONS_TOWN_NAME_NORWEGIAN                            :நார்வேஜியன்
-STR_GAME_OPTIONS_TOWN_NAME_HUNGARIAN                            :ஹங்கேரியன்
-STR_GAME_OPTIONS_TOWN_NAME_AUSTRIAN                             :ஆஸ்திரியன்
-STR_GAME_OPTIONS_TOWN_NAME_ROMANIAN                             :ரோமேனியன்
-STR_GAME_OPTIONS_TOWN_NAME_CZECH                                :செக்
-STR_GAME_OPTIONS_TOWN_NAME_SWISS                                :சுவிஸ்
-STR_GAME_OPTIONS_TOWN_NAME_DANISH                               :டேனிஷ்
-STR_GAME_OPTIONS_TOWN_NAME_TURKISH                              :துர்கிஷ்
-STR_GAME_OPTIONS_TOWN_NAME_ITALIAN                              :இத்தாலியன்
-STR_GAME_OPTIONS_TOWN_NAME_CATALAN                              :கடலன்
-
-=======
->>>>>>> 5e227886
 STR_GAME_OPTIONS_AUTOSAVE_FRAME                                 :{BLACK}தானாக சேமி
 STR_GAME_OPTIONS_AUTOSAVE_DROPDOWN_TOOLTIP                      :{BLACK}தானியங்கி விளையாட்டு சேமிப்பு இடைவெளியைத் தேர்ந்தெடுக்கவும்
 
@@ -997,17 +961,7 @@
 
 STR_GAME_OPTIONS_VIDEO_VSYNC                                    :{BLACK}VSync
 
-<<<<<<< HEAD
-STR_GAME_OPTIONS_GUI_ZOOM_FRAME                                 :{BLACK}இடைமுக அளவு
-STR_GAME_OPTIONS_GUI_ZOOM_DROPDOWN_TOOLTIP                      :{BLACK}பயன்படுத்த இடைமுக உறுப்பு அளவை தேர்ந்தெடுக்கவும்
-
-STR_GAME_OPTIONS_GUI_ZOOM_DROPDOWN_AUTO                         :(தானாக கண்டறி)
-STR_GAME_OPTIONS_GUI_ZOOM_DROPDOWN_NORMAL                       :சராசரி
-STR_GAME_OPTIONS_GUI_ZOOM_DROPDOWN_2X_ZOOM                      :இரண்டு மடங்கு
-STR_GAME_OPTIONS_GUI_ZOOM_DROPDOWN_4X_ZOOM                      :நான்கு மடங்கு
-=======
-
->>>>>>> 5e227886
+
 
 
 
@@ -1199,10 +1153,7 @@
 STR_CONFIG_SETTING_SUBSIDY_MULTIPLIER                           :மானியம் பெருக்கு: {STRING}
 STR_CONFIG_SETTING_SUBSIDY_MULTIPLIER_HELPTEXT                  :மானியம் வழங்கப்பட்ட பணிகளுக்கு எவ்வுளவு தர வேண்டும் என்பதினை அமை
 
-<<<<<<< HEAD
-=======
 STR_CONFIG_SETTING_SUBSIDY_DURATION                             :மானியம் நீடிக்கும் காலம்: {STRING}
->>>>>>> 5e227886
 STR_CONFIG_SETTING_SUBSIDY_DURATION_HELPTEXT                    :மானியம் வழங்கப்படும் ஆண்டுகளின் எண்ணிக்கையை அமை
 
 STR_CONFIG_SETTING_SUBSIDY_DURATION_VALUE                       :{NUM} ஆண்டு{P "" கள்}
@@ -1864,10 +1815,7 @@
 
 # Video initalization errors
 STR_VIDEO_DRIVER_ERROR                                          :{WHITE}வீடியோ அமைப்புகளில் பிழை...
-<<<<<<< HEAD
-=======
 STR_VIDEO_DRIVER_ERROR_NO_HARDWARE_ACCELERATION                 :{WHITE}... இணைவொத்த GPU கிடைக்கவில்லை. வன்பொருள் முடுக்கம் செயலிழக்கப்பட்டுள்ளது
->>>>>>> 5e227886
 
 # Intro window
 STR_INTRO_CAPTION                                               :{WHITE}OpenTTD {REV}
@@ -1901,10 +1849,6 @@
 STR_INTRO_TOOLTIP_CONFIG_SETTINGS_TREE                          :{BLACK}திரை அமைப்புகள்
 STR_INTRO_TOOLTIP_NEWGRF_SETTINGS                               :{BLACK}NewGRF அமைப்புகளைக் காட்டு
 STR_INTRO_TOOLTIP_ONLINE_CONTENT                                :{BLACK}பதிவிறக்கம் செய்ய புதிய மற்றும் புதுப்பிக்கப்பட்ட உள்ளடக்கத்தை பார்க்கவும்
-<<<<<<< HEAD
-STR_INTRO_TOOLTIP_SCRIPT_SETTINGS                               :{BLACK}AI/வரிவடிவங்கள் அமைப்புகளைக் காட்டு
-=======
->>>>>>> 5e227886
 STR_INTRO_TOOLTIP_QUIT                                          :{BLACK} 'OpenTTD'ஐ விட்டு வெளியேறு
 
 STR_INTRO_TRANSLATION                                           :{BLACK}இந்த மொழிபெயர்ப்பில் {NUM} இல்லை {P "" s}.மொழிபெயர்பாளராக பதிவு செய்து OpenTTDவிற்கு உதவவும். மேலும் விவரங்கள் அறிய readme.txt ஐ பார்க்கவும்..
@@ -2129,25 +2073,17 @@
 STR_NETWORK_CLIENT_LIST_SERVER_CONNECTION_TYPE_TOOLTIP          :{BLACK}உங்கள் சேவையகத்தை மற்றவர்கள் எப்படி அணுகலாம்
 STR_NETWORK_CLIENT_LIST_PLAYER_NAME_TOOLTIP                     :{BLACK}உங்கள் வீரரின் பெயர்
 STR_NETWORK_CLIENT_LIST_ADMIN_COMPANY_TOOLTIP                   :{BLACK}இந்த நிறுவனத்திற்கான நிர்வாக நடவடிக்கைகள்
-<<<<<<< HEAD
-STR_NETWORK_CLIENT_LIST_CHAT_SPECTATOR_TOOLTIP                  :{BLACK}அனைத்து பார்வையாளர்களுக்கும் ஒரு செய்தியை அனுப்பவும்
-STR_NETWORK_CLIENT_LIST_NEW_COMPANY                             :(புதிய நிறுவனம்)
-=======
 STR_NETWORK_CLIENT_LIST_JOIN_TOOLTIP                            :இந்த நிறுவனத்தில் சேரு
 STR_NETWORK_CLIENT_LIST_CHAT_CLIENT_TOOLTIP                     :{BLACK}இந்த விளையாட்டாளருக்கு ஒரு செய்தியை அனுப்பவும்
 STR_NETWORK_CLIENT_LIST_CHAT_SPECTATOR_TOOLTIP                  :{BLACK}அனைத்து பார்வையாளர்களுக்கும் ஒரு செய்தியை அனுப்பவும்
 STR_NETWORK_CLIENT_LIST_NEW_COMPANY                             :(புதிய நிறுவனம்)
 STR_NETWORK_CLIENT_LIST_NEW_COMPANY_TOOLTIP                     :{BLACK}புதிய நிறுவனத்தினை நிறுவி விளையாடு
 STR_NETWORK_CLIENT_LIST_PLAYER_ICON_SELF_TOOLTIP                :இது நீன்கள்
->>>>>>> 5e227886
 STR_NETWORK_CLIENT_LIST_CLIENT_COMPANY_COUNT                    :{BLACK}{NUM} வாடிக்கையாளர்{P "" கள்} / {NUM} நிறுவன{P ம் ங்கள்}
 
 # Matches ConnectionType
 ###length 5
-<<<<<<< HEAD
-=======
 STR_NETWORK_CLIENT_LIST_SERVER_CONNECTION_TYPE_UNKNOWN          :{BLACK}இருப்பிட வலைப்பின்னல்
->>>>>>> 5e227886
 STR_NETWORK_CLIENT_LIST_SERVER_CONNECTION_TYPE_ISOLATED         :{RED}தொலைக்கோடியான வீரர்களால் இணைய முடியவில்லை
 STR_NETWORK_CLIENT_LIST_SERVER_CONNECTION_TYPE_STUN             :{BLACK}NAT-யிற்கு பின்னால்
 
@@ -2828,11 +2764,8 @@
 STR_MAPGEN_NUMBER_OF_INDUSTRIES                                 :{BLACK}தொழிற்சாலைகளின் எண்ணிக்கை:
 STR_MAPGEN_HEIGHTMAP_HEIGHT                                     :{BLACK}மிக உயர்ந்த சிகரம்:
 STR_MAPGEN_SNOW_COVERAGE                                        :{BLACK}பனி முழுத் தழுவு அளவு:
-<<<<<<< HEAD
-=======
 STR_MAPGEN_SNOW_COVERAGE_DOWN                                   :{BLACK}பனி முழுத் தழுவு அளவினை பத்து சதவிகிதம் குறைக்கவும்
 STR_MAPGEN_SNOW_COVERAGE_TEXT                                   :{BLACK}{NUM}%
->>>>>>> 5e227886
 STR_MAPGEN_DESERT_COVERAGE                                      :{BLACK}பாலைவன முழுத் தழுவு அளவு:
 STR_MAPGEN_DESERT_COVERAGE_UP                                   :{BLACK}பாலைவன முழுத் தழுவு அளவினை பத்து சதவிகிதம் அதிகப்படுத்து
 STR_MAPGEN_DESERT_COVERAGE_DOWN                                 :{BLACK}பாலைவன முழுத் தழுவு அளவினை பத்து சதவிகிதம் குறைக்கவும்
@@ -3393,10 +3326,7 @@
 STR_INDUSTRY_VIEW_INDUSTRY_ANNOUNCED_CLOSURE                    :{YELLOW}தொழிற்சாலை உடனடியாக மூடப்படும் என்று அறிவிக்கப்பட்டுள்ளது!
 
 STR_INDUSTRY_VIEW_REQUIRES_N_CARGO                              :{BLACK}வேண்டியவன: {YELLOW}{STRING}{STRING}
-<<<<<<< HEAD
-=======
 STR_INDUSTRY_VIEW_CARGO_LIST_EXTENSION                          :, {STRING}{STRING}
->>>>>>> 5e227886
 
 STR_INDUSTRY_VIEW_REQUIRES                                      :{BLACK}வேண்டியவன:
 STR_INDUSTRY_VIEW_ACCEPT_CARGO                                  :{YELLOW}{STRING}{BLACK}{3:STRING}
@@ -3777,10 +3707,7 @@
 STR_VEHICLE_STATUS_CANNOT_REACH_STATION_VEL                     :{LTBLUE}{STATION} நிலையத்தினை அடைய முடியவில்லை, {VELOCITY}
 STR_VEHICLE_STATUS_CANNOT_REACH_WAYPOINT_VEL                    :{LTBLUE}{WAYPOINT}-இனை அடைய முடியவில்லை, {VELOCITY}
 STR_VEHICLE_STATUS_CANNOT_REACH_DEPOT_VEL                       :{ORANGE}{DEPOT}-இனை அடைய முடியாது , {VELOCITY}
-<<<<<<< HEAD
-=======
 STR_VEHICLE_STATUS_CANNOT_REACH_DEPOT_SERVICE_VEL               :{LTBLUE}{DEPOT} இனை அடைய முடியவில்லை, {VELOCITY}
->>>>>>> 5e227886
 
 # Vehicle stopped/started animations
 ###length 2
