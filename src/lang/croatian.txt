##name Croatian
##ownname Hrvatski
##isocode hr_HR
##plural 6
##textdir ltr
##digitsep .
##digitsepcur .
##decimalsep ,
##winlangid 0x041a
##grflangid 0x38
##gender male female middle
##case nom gen dat aku vok lok ins


# This file is part of OpenTTD.
# OpenTTD is free software; you can redistribute it and/or modify it under the terms of the GNU General Public License as published by the Free Software Foundation, version 2.
# OpenTTD is distributed in the hope that it will be useful, but WITHOUT ANY WARRANTY; without even the implied warranty of MERCHANTABILITY or FITNESS FOR A PARTICULAR PURPOSE.
# See the GNU General Public License for more details. You should have received a copy of the GNU General Public License along with OpenTTD. If not, see <http://www.gnu.org/licenses/>.


##id 0x0000
STR_NULL                                                        :
STR_EMPTY                                                       :
STR_UNDEFINED                                                   :(neodređen znakovni niz)
STR_JUST_NOTHING                                                :Ništa

# Cargo related strings
# Plural cargo name
STR_CARGO_PLURAL_NOTHING                                        :
STR_CARGO_PLURAL_PASSENGERS                                     :Putnici
STR_CARGO_PLURAL_PASSENGERS.gen                                 :putnika
STR_CARGO_PLURAL_COAL                                           :Ugljen
STR_CARGO_PLURAL_COAL.gen                                       :ugljena
STR_CARGO_PLURAL_MAIL                                           :Pošta
STR_CARGO_PLURAL_MAIL.gen                                       :pošte
STR_CARGO_PLURAL_OIL                                            :Nafta
STR_CARGO_PLURAL_OIL.gen                                        :nafte
STR_CARGO_PLURAL_LIVESTOCK                                      :Domaće životinje
STR_CARGO_PLURAL_LIVESTOCK.gen                                  :domaćih životinja
STR_CARGO_PLURAL_GOODS                                          :Roba
STR_CARGO_PLURAL_GOODS.gen                                      :robe
STR_CARGO_PLURAL_GRAIN                                          :Žito
STR_CARGO_PLURAL_GRAIN.gen                                      :žita
STR_CARGO_PLURAL_WOOD                                           :Drvo
STR_CARGO_PLURAL_WOOD.gen                                       :drva
STR_CARGO_PLURAL_IRON_ORE                                       :Željezna ruda
STR_CARGO_PLURAL_IRON_ORE.gen                                   :željezne rude
STR_CARGO_PLURAL_STEEL                                          :Čelik
STR_CARGO_PLURAL_STEEL.gen                                      :čelika
STR_CARGO_PLURAL_VALUABLES                                      :Dragocjenosti
STR_CARGO_PLURAL_VALUABLES.gen                                  :dragocjenosti
STR_CARGO_PLURAL_COPPER_ORE                                     :Bakrena ruda
STR_CARGO_PLURAL_COPPER_ORE.gen                                 :bakrene rude
STR_CARGO_PLURAL_MAIZE                                          :Kukuruz
STR_CARGO_PLURAL_MAIZE.gen                                      :kukuruza
STR_CARGO_PLURAL_FRUIT                                          :Voće
STR_CARGO_PLURAL_FRUIT.gen                                      :voća
STR_CARGO_PLURAL_DIAMONDS                                       :Dijamanti
STR_CARGO_PLURAL_DIAMONDS.gen                                   :dijamanata
STR_CARGO_PLURAL_FOOD                                           :Hrana
STR_CARGO_PLURAL_FOOD.gen                                       :hrane
STR_CARGO_PLURAL_PAPER                                          :Papir
STR_CARGO_PLURAL_PAPER.gen                                      :papira
STR_CARGO_PLURAL_GOLD                                           :Zlato
STR_CARGO_PLURAL_GOLD.gen                                       :zlata
STR_CARGO_PLURAL_WATER                                          :Voda
STR_CARGO_PLURAL_WATER.gen                                      :vode
STR_CARGO_PLURAL_WHEAT                                          :Pšenica
STR_CARGO_PLURAL_WHEAT.gen                                      :pšenice
STR_CARGO_PLURAL_RUBBER                                         :Guma
STR_CARGO_PLURAL_RUBBER.gen                                     :gume
STR_CARGO_PLURAL_SUGAR                                          :Šećer
STR_CARGO_PLURAL_SUGAR.gen                                      :šećera
STR_CARGO_PLURAL_TOYS                                           :Igračke
STR_CARGO_PLURAL_TOYS.gen                                       :igračaka
STR_CARGO_PLURAL_SWEETS                                         :Slatkiši
STR_CARGO_PLURAL_SWEETS.gen                                     :slatkiša
STR_CARGO_PLURAL_COLA                                           :Cola
STR_CARGO_PLURAL_COLA.gen                                       :cole
STR_CARGO_PLURAL_CANDYFLOSS                                     :Šećerna vuna
STR_CARGO_PLURAL_CANDYFLOSS.gen                                 :šećerne vune
STR_CARGO_PLURAL_BUBBLES                                        :Baloni
STR_CARGO_PLURAL_BUBBLES.gen                                    :balona
STR_CARGO_PLURAL_TOFFEE                                         :Mliječne karamele
STR_CARGO_PLURAL_TOFFEE.gen                                     :mliječne karamele
STR_CARGO_PLURAL_BATTERIES                                      :Baterije
STR_CARGO_PLURAL_BATTERIES.gen                                  :baterija
STR_CARGO_PLURAL_PLASTIC                                        :Plastika
STR_CARGO_PLURAL_PLASTIC.gen                                    :plastike
STR_CARGO_PLURAL_FIZZY_DRINKS                                   :Gazirana pića
STR_CARGO_PLURAL_FIZZY_DRINKS.gen                               :gaziranih pića

# Singular cargo name
STR_CARGO_SINGULAR_NOTHING                                      :
STR_CARGO_SINGULAR_PASSENGER                                    :Putnik
STR_CARGO_SINGULAR_PASSENGER.gen                                :putnika
STR_CARGO_SINGULAR_PASSENGER.aku                                :putnika
STR_CARGO_SINGULAR_COAL                                         :Ugljen
STR_CARGO_SINGULAR_COAL.gen                                     :ugljena
STR_CARGO_SINGULAR_COAL.aku                                     :ugljen
STR_CARGO_SINGULAR_MAIL                                         :Pošta
STR_CARGO_SINGULAR_MAIL.gen                                     :pošte
STR_CARGO_SINGULAR_MAIL.aku                                     :poštu
STR_CARGO_SINGULAR_OIL                                          :Nafta
STR_CARGO_SINGULAR_OIL.gen                                      :nafte
STR_CARGO_SINGULAR_OIL.aku                                      :naftu
STR_CARGO_SINGULAR_LIVESTOCK                                    :Domaće životinje
STR_CARGO_SINGULAR_LIVESTOCK.gen                                :domaćih životinja
STR_CARGO_SINGULAR_LIVESTOCK.aku                                :domaće životinje
STR_CARGO_SINGULAR_GOODS                                        :Roba
STR_CARGO_SINGULAR_GOODS.gen                                    :robe
STR_CARGO_SINGULAR_GOODS.aku                                    :robu
STR_CARGO_SINGULAR_GRAIN                                        :Žito
STR_CARGO_SINGULAR_GRAIN.gen                                    :žita
STR_CARGO_SINGULAR_GRAIN.aku                                    :žito
STR_CARGO_SINGULAR_WOOD                                         :Drvo
STR_CARGO_SINGULAR_WOOD.gen                                     :drva
STR_CARGO_SINGULAR_WOOD.aku                                     :drvo
STR_CARGO_SINGULAR_IRON_ORE                                     :Željezna ruda
STR_CARGO_SINGULAR_IRON_ORE.gen                                 :željezne rude
STR_CARGO_SINGULAR_IRON_ORE.aku                                 :željeznu rudu
STR_CARGO_SINGULAR_STEEL                                        :Čelik
STR_CARGO_SINGULAR_STEEL.gen                                    :čelika
STR_CARGO_SINGULAR_STEEL.aku                                    :čelik
STR_CARGO_SINGULAR_VALUABLES                                    :Dragocjenosti
STR_CARGO_SINGULAR_VALUABLES.gen                                :dragocjenosti
STR_CARGO_SINGULAR_VALUABLES.aku                                :dragocjenosti
STR_CARGO_SINGULAR_COPPER_ORE                                   :Bakrena ruda
STR_CARGO_SINGULAR_COPPER_ORE.gen                               :bakrene rude
STR_CARGO_SINGULAR_COPPER_ORE.aku                               :bakrenu rudu
STR_CARGO_SINGULAR_MAIZE                                        :Kukuruz
STR_CARGO_SINGULAR_MAIZE.gen                                    :kukuruza
STR_CARGO_SINGULAR_MAIZE.aku                                    :kukuruz
STR_CARGO_SINGULAR_FRUIT                                        :Voće
STR_CARGO_SINGULAR_FRUIT.gen                                    :voća
STR_CARGO_SINGULAR_FRUIT.aku                                    :voće
STR_CARGO_SINGULAR_DIAMOND                                      :Dijamant
STR_CARGO_SINGULAR_DIAMOND.gen                                  :dijamanata
STR_CARGO_SINGULAR_DIAMOND.aku                                  :dijamant
STR_CARGO_SINGULAR_FOOD                                         :Hrana
STR_CARGO_SINGULAR_FOOD.gen                                     :hrane
STR_CARGO_SINGULAR_FOOD.aku                                     :hranu
STR_CARGO_SINGULAR_PAPER                                        :Papir
STR_CARGO_SINGULAR_PAPER.gen                                    :papira
STR_CARGO_SINGULAR_PAPER.aku                                    :papir
STR_CARGO_SINGULAR_GOLD                                         :Zlato
STR_CARGO_SINGULAR_GOLD.gen                                     :zlata
STR_CARGO_SINGULAR_GOLD.aku                                     :zlato
STR_CARGO_SINGULAR_WATER                                        :Voda
STR_CARGO_SINGULAR_WATER.gen                                    :vode
STR_CARGO_SINGULAR_WATER.aku                                    :vodu
STR_CARGO_SINGULAR_WHEAT                                        :Pšenica
STR_CARGO_SINGULAR_WHEAT.gen                                    :pšenice
STR_CARGO_SINGULAR_WHEAT.aku                                    :pšenicu
STR_CARGO_SINGULAR_RUBBER                                       :Guma
STR_CARGO_SINGULAR_RUBBER.gen                                   :gume
STR_CARGO_SINGULAR_RUBBER.aku                                   :gumu
STR_CARGO_SINGULAR_SUGAR                                        :Šećer
STR_CARGO_SINGULAR_SUGAR.gen                                    :šećera
STR_CARGO_SINGULAR_SUGAR.aku                                    :šećer
STR_CARGO_SINGULAR_TOY                                          :Igračka
STR_CARGO_SINGULAR_TOY.gen                                      :igračaka
STR_CARGO_SINGULAR_TOY.aku                                      :igračku
STR_CARGO_SINGULAR_SWEETS                                       :Slatkiš
STR_CARGO_SINGULAR_SWEETS.gen                                   :slatkiša
STR_CARGO_SINGULAR_SWEETS.aku                                   :slatkiš
STR_CARGO_SINGULAR_COLA                                         :Cola
STR_CARGO_SINGULAR_COLA.gen                                     :cole
STR_CARGO_SINGULAR_COLA.aku                                     :colu
STR_CARGO_SINGULAR_CANDYFLOSS                                   :Šećerna vuna
STR_CARGO_SINGULAR_CANDYFLOSS.gen                               :šećerne vune
STR_CARGO_SINGULAR_CANDYFLOSS.aku                               :šećernu vunu
STR_CARGO_SINGULAR_BUBBLE                                       :Balon
STR_CARGO_SINGULAR_BUBBLE.gen                                   :balona
STR_CARGO_SINGULAR_BUBBLE.aku                                   :balon
STR_CARGO_SINGULAR_TOFFEE                                       :Mliječna karamela
STR_CARGO_SINGULAR_TOFFEE.gen                                   :mliječne karamele
STR_CARGO_SINGULAR_TOFFEE.aku                                   :mliječnu karamelu
STR_CARGO_SINGULAR_BATTERY                                      :Baterija
STR_CARGO_SINGULAR_BATTERY.gen                                  :baterija
STR_CARGO_SINGULAR_BATTERY.aku                                  :bateriju
STR_CARGO_SINGULAR_PLASTIC                                      :Plastika
STR_CARGO_SINGULAR_PLASTIC.gen                                  :plastike
STR_CARGO_SINGULAR_PLASTIC.aku                                  :plastiku
STR_CARGO_SINGULAR_FIZZY_DRINK                                  :Gazirano piće
STR_CARGO_SINGULAR_FIZZY_DRINK.gen                              :gaziranog pića
STR_CARGO_SINGULAR_FIZZY_DRINK.aku                              :gazirano piće

# Quantity of cargo
STR_QUANTITY_NOTHING                                            :
STR_QUANTITY_PASSENGERS                                         :{COMMA}{NBSP}putnik{P "" a a}
STR_QUANTITY_COAL                                               :{WEIGHT_LONG} ugljena
STR_QUANTITY_MAIL                                               :{COMMA}{NBSP}poštansk{P a e ih} vreć{P a e a}
STR_QUANTITY_OIL                                                :{VOLUME_LONG} nafte
STR_QUANTITY_LIVESTOCK                                          :{COMMA}{NBSP}grl{P o a a} stoke
STR_QUANTITY_GOODS                                              :{COMMA}{NBSP}sanduk{P "" a a} robe
STR_QUANTITY_GRAIN                                              :{WEIGHT_LONG} žita
STR_QUANTITY_WOOD                                               :{WEIGHT_LONG} drveta
STR_QUANTITY_IRON_ORE                                           :{WEIGHT_LONG} željezne rude
STR_QUANTITY_STEEL                                              :{WEIGHT_LONG} čelika
STR_QUANTITY_VALUABLES                                          :{COMMA}{NBSP}vreć{P a e a} s dragocjenostima
STR_QUANTITY_COPPER_ORE                                         :{WEIGHT_LONG} bakrene rude
STR_QUANTITY_MAIZE                                              :{WEIGHT_LONG} kukuruza
STR_QUANTITY_FRUIT                                              :{WEIGHT_LONG} voća
STR_QUANTITY_DIAMONDS                                           :{COMMA}{NBSP}vreć{P a e a} dijamanata
STR_QUANTITY_FOOD                                               :{WEIGHT_LONG} hrane
STR_QUANTITY_PAPER                                              :{WEIGHT_LONG} papira
STR_QUANTITY_GOLD                                               :{COMMA}{NBSP}vreć{P a e a} zlata
STR_QUANTITY_WATER                                              :{VOLUME_LONG} vode
STR_QUANTITY_WHEAT                                              :{WEIGHT_LONG} pšenice
STR_QUANTITY_RUBBER                                             :{VOLUME_LONG} gume
STR_QUANTITY_SUGAR                                              :{WEIGHT_LONG} šećera
STR_QUANTITY_TOYS                                               :{COMMA}{NBSP}igrač{P ka ke aka}
STR_QUANTITY_SWEETS                                             :{COMMA}{NBSP}vreć{P a e a} slatkiša
STR_QUANTITY_COLA                                               :{VOLUME_LONG} cole
STR_QUANTITY_CANDYFLOSS                                         :{WEIGHT_LONG} šećerne vune
STR_QUANTITY_BUBBLES                                            :{COMMA} balon{P "" a a}
STR_QUANTITY_TOFFEE                                             :{WEIGHT_LONG} mliječne karamele
STR_QUANTITY_BATTERIES                                          :{COMMA} baterij{P a e a}
STR_QUANTITY_PLASTIC                                            :{VOLUME_LONG} plastike
STR_QUANTITY_FIZZY_DRINKS                                       :{COMMA} gaziran{P o a ih} pić{P e a a}
STR_QUANTITY_N_A                                                :N/A

# Two letter abbreviation of cargo name
STR_ABBREV_NOTHING                                              :
STR_ABBREV_PASSENGERS                                           :{TINY_FONT}PU
STR_ABBREV_COAL                                                 :{TINY_FONT}UG
STR_ABBREV_MAIL                                                 :{TINY_FONT}PT
STR_ABBREV_OIL                                                  :{TINY_FONT}NF
STR_ABBREV_LIVESTOCK                                            :{TINY_FONT}ST
STR_ABBREV_GOODS                                                :{TINY_FONT}RB
STR_ABBREV_GRAIN                                                :{TINY_FONT}ŽT
STR_ABBREV_WOOD                                                 :{TINY_FONT}DV
STR_ABBREV_IRON_ORE                                             :{TINY_FONT}FE
STR_ABBREV_STEEL                                                :{TINY_FONT}ČL
STR_ABBREV_VALUABLES                                            :{TINY_FONT}DC
STR_ABBREV_COPPER_ORE                                           :{TINY_FONT}CU
STR_ABBREV_MAIZE                                                :{TINY_FONT}KK
STR_ABBREV_FRUIT                                                :{TINY_FONT}VĆ
STR_ABBREV_DIAMONDS                                             :{TINY_FONT}DM
STR_ABBREV_FOOD                                                 :{TINY_FONT}HN
STR_ABBREV_PAPER                                                :{TINY_FONT}PR
STR_ABBREV_GOLD                                                 :{TINY_FONT}ZL
STR_ABBREV_WATER                                                :{TINY_FONT}VO
STR_ABBREV_WHEAT                                                :{TINY_FONT}PŠ
STR_ABBREV_RUBBER                                               :{TINY_FONT}GM
STR_ABBREV_SUGAR                                                :{TINY_FONT}ŠĆ
STR_ABBREV_TOYS                                                 :{TINY_FONT}IG
STR_ABBREV_SWEETS                                               :{TINY_FONT}SL
STR_ABBREV_COLA                                                 :{TINY_FONT}CL
STR_ABBREV_CANDYFLOSS                                           :{TINY_FONT}ŠV
STR_ABBREV_BUBBLES                                              :{TINY_FONT}BL
STR_ABBREV_TOFFEE                                               :{TINY_FONT}MK
STR_ABBREV_BATTERIES                                            :{TINY_FONT}BA
STR_ABBREV_PLASTIC                                              :{TINY_FONT}PL
STR_ABBREV_FIZZY_DRINKS                                         :{TINY_FONT}GP
STR_ABBREV_NONE                                                 :{TINY_FONT}NI
STR_ABBREV_ALL                                                  :{TINY_FONT}SVE

# 'Mode' of transport for cargoes
STR_PASSENGERS                                                  :{COMMA}{NBSP}putnik{P "" a ""}
STR_PASSENGERS.gen                                              :{COMMA} putnika
STR_BAGS                                                        :{COMMA}{NBSP}vreć{P a e a}
STR_TONS                                                        :{COMMA}{NBSP}ton{P a e e}
STR_LITERS                                                      :{COMMA}{NBSP}lit{P ra re ara}
STR_ITEMS                                                       :{COMMA}{NBSP}predmet{P "" a a}
STR_CRATES                                                      :{COMMA}{NBSP}sanduk{P "" a a}

STR_COLOUR_DEFAULT                                              :Osnovna postavka
###length 17
STR_COLOUR_DARK_BLUE                                            :Tamnoplava
STR_COLOUR_PALE_GREEN                                           :Blijedozelena
STR_COLOUR_PINK                                                 :Ružičasta
STR_COLOUR_YELLOW                                               :Žuta
STR_COLOUR_RED                                                  :Crvena
STR_COLOUR_LIGHT_BLUE                                           :Svijetloplava
STR_COLOUR_GREEN                                                :Zelena
STR_COLOUR_DARK_GREEN                                           :Tamnozelena
STR_COLOUR_BLUE                                                 :Plava
STR_COLOUR_CREAM                                                :Kremasta
STR_COLOUR_MAUVE                                                :Svijetloljubičasta
STR_COLOUR_PURPLE                                               :Ljubičasta
STR_COLOUR_ORANGE                                               :Narančasta
STR_COLOUR_BROWN                                                :Smeđa
STR_COLOUR_GREY                                                 :Siva
STR_COLOUR_WHITE                                                :Bijela
STR_COLOUR_RANDOM                                               :Nasumično

# Units used in OpenTTD
STR_UNITS_VELOCITY_IMPERIAL                                     :{COMMA}{NBSP}mph
STR_UNITS_VELOCITY_METRIC                                       :{COMMA}{NBSP}km/h
STR_UNITS_VELOCITY_SI                                           :{COMMA}{NBSP}m/s

STR_UNITS_POWER_IMPERIAL                                        :{COMMA}{NBSP}KS
STR_UNITS_POWER_METRIC                                          :{COMMA}{NBSP}KS
STR_UNITS_POWER_SI                                              :{COMMA}{NBSP}kW


STR_UNITS_WEIGHT_SHORT_IMPERIAL                                 :{COMMA}{NBSP}t
STR_UNITS_WEIGHT_SHORT_METRIC                                   :{COMMA}{NBSP}t
STR_UNITS_WEIGHT_SHORT_SI                                       :{COMMA}{NBSP}kg

STR_UNITS_WEIGHT_LONG_IMPERIAL                                  :{COMMA}{NBSP}ton{P a e e}
STR_UNITS_WEIGHT_LONG_METRIC                                    :{COMMA}{NBSP}ton{P a e a}
STR_UNITS_WEIGHT_LONG_SI                                        :{COMMA}{NBSP}kg

STR_UNITS_VOLUME_SHORT_IMPERIAL                                 :{COMMA}{NBSP}gal
STR_UNITS_VOLUME_SHORT_METRIC                                   :{COMMA}{NBSP}l
STR_UNITS_VOLUME_SHORT_SI                                       :{COMMA}{NBSP}m³

STR_UNITS_VOLUME_LONG_IMPERIAL                                  :{COMMA}{NBSP}galon{P "" a a}
STR_UNITS_VOLUME_LONG_METRIC                                    :{COMMA}{NBSP}lit{P ra re ara}
STR_UNITS_VOLUME_LONG_SI                                        :{COMMA}{NBSP}m³

STR_UNITS_FORCE_IMPERIAL                                        :{COMMA}{NBSP}lbf
STR_UNITS_FORCE_METRIC                                          :{COMMA}{NBSP}kgf
STR_UNITS_FORCE_SI                                              :{COMMA}{NBSP}kN

STR_UNITS_HEIGHT_IMPERIAL                                       :{COMMA}{NBSP}ft
STR_UNITS_HEIGHT_METRIC                                         :{COMMA}{NBSP}m
STR_UNITS_HEIGHT_SI                                             :{COMMA}{NBSP}m

# Common window strings
STR_LIST_FILTER_TITLE                                           :{BLACK}Filtriraj niz:
STR_LIST_FILTER_OSKTITLE                                        :{BLACK}Unesi znak za filter
STR_LIST_FILTER_TOOLTIP                                         :{BLACK}Unesite ključnu riječ kako bi filtrirali popis

STR_TOOLTIP_GROUP_ORDER                                         :{BLACK}Odaberi naredbu za grupiranje
STR_TOOLTIP_SORT_ORDER                                          :{BLACK}Odaberi način sortiranja (silazno/uzlazno)
STR_TOOLTIP_SORT_CRITERIA                                       :{BLACK}Odaberi kriterij za sortiranje
STR_TOOLTIP_FILTER_CRITERIA                                     :{BLACK}Odaberi kriterij filtriranja
STR_BUTTON_SORT_BY                                              :{BLACK}Sortiraj prema
STR_BUTTON_CATCHMENT                                            :{BLACK}Područje pokrivanja
STR_TOOLTIP_CATCHMENT                                           :{BLACK}Uključi prikaz područja pokrivanja

STR_TOOLTIP_CLOSE_WINDOW                                        :{BLACK}Zatvori prozor
STR_TOOLTIP_WINDOW_TITLE_DRAG_THIS                              :{BLACK}Naslov prozora - povuci ovo za micanje prozora
STR_TOOLTIP_SHADE                                               :{BLACK}Zasjeni prozor - prikaži samo naslovnu traku
STR_TOOLTIP_DEBUG                                               :{BLACK}Prikaži NewGRF debug informacije
STR_TOOLTIP_DEFSIZE                                             :{BLACK}Promijeni veličinu prozora na osnovnu postavljenu veličinu. Ctrl+Klik za spremanje trenutne veličine kao osnovno postavljene veličine
STR_TOOLTIP_STICKY                                              :{BLACK}Označi ovaj prozor nezatvorivim prilikom uporabe tipke 'Zatvori sve prozore'. Ctrl+Klik također sprema trenutni status kao osnovni
STR_TOOLTIP_RESIZE                                              :{BLACK}Klikni i povuci za promjenu veličine ovog prozora
STR_TOOLTIP_TOGGLE_LARGE_SMALL_WINDOW                           :{BLACK}Namjesti veliku/malu veličinu prozora
STR_TOOLTIP_VSCROLL_BAR_SCROLLS_LIST                            :{BLACK}Klizna traka - lista gore/dolje
STR_TOOLTIP_HSCROLL_BAR_SCROLLS_LIST                            :{BLACK}Klizna traka - lista lijevo/desno
STR_TOOLTIP_DEMOLISH_BUILDINGS_ETC                              :{BLACK}Sruši građevine itd. na kvadratu zemlje. Ctrl selektira područje dijagonalno. Shift mijenja prikaz građenje/procjena troškova.

# Show engines button
###length VEHICLE_TYPES
STR_SHOW_HIDDEN_ENGINES_VEHICLE_TRAIN                           :{BLACK}Prikaži sakrivene
STR_SHOW_HIDDEN_ENGINES_VEHICLE_ROAD_VEHICLE                    :{BLACK}Prikaži sakrivene
STR_SHOW_HIDDEN_ENGINES_VEHICLE_SHIP                            :{BLACK}Prikaži sakrivene
STR_SHOW_HIDDEN_ENGINES_VEHICLE_AIRCRAFT                        :{BLACK}Prikaži sakrivene

###length VEHICLE_TYPES
STR_SHOW_HIDDEN_ENGINES_VEHICLE_TRAIN_TOOLTIP                   :{BLACK}Uključivanjem ove opcije, prikazani su i sakriveni vlakovi
STR_SHOW_HIDDEN_ENGINES_VEHICLE_ROAD_VEHICLE_TOOLTIP            :{BLACK}Uključivanjem ove opcije, prikazana su i sakrivena cestovna vozila
STR_SHOW_HIDDEN_ENGINES_VEHICLE_SHIP_TOOLTIP                    :{BLACK}Uključivanjem ove opcije, prikazani su i sakriveni brodovi
STR_SHOW_HIDDEN_ENGINES_VEHICLE_AIRCRAFT_TOOLTIP                :{BLACK}Uključivanjem ove opcije, prikazani su i sakriveni zrakoplovi

# Query window
STR_BUTTON_DEFAULT                                              :{BLACK}Zadano
STR_BUTTON_CANCEL                                               :{BLACK}Odustani
STR_BUTTON_OK                                                   :{BLACK}OK
STR_WARNING_PASSWORD_SECURITY                                   :{YELLOW}Upozorenje: Administratori servera mogu pročitati bilo koji tekst upisan ovdje.

# On screen keyboard window
STR_OSK_KEYBOARD_LAYOUT                                         :`1234567890-=\qwertyuiop[]asdfghjkl;'  zxcvbnm,./ .
STR_OSK_KEYBOARD_LAYOUT_CAPS                                    :~!@#$%^&*()_+|QWERTYUIOP{{}}ASDFGHJKL:"  ZXCVBNM<>? .

# Measurement tooltip
STR_MEASURE_LENGTH                                              :{BLACK}Dužina: {NUM}
STR_MEASURE_AREA                                                :{BLACK}Područje: {NUM} x {NUM}
STR_MEASURE_LENGTH_HEIGHTDIFF                                   :{BLACK}Dužina: {NUM}{}Visinska razlika: {HEIGHT}
STR_MEASURE_AREA_HEIGHTDIFF                                     :{BLACK}Područje: {NUM} x {NUM}{}Visinska razlika: {HEIGHT}


# These are used in buttons
STR_SORT_BY_CAPTION_NAME                                        :{BLACK}Ime
STR_SORT_BY_CAPTION_DATE                                        :{BLACK}Datum
# These are used in dropdowns
STR_SORT_BY_NAME                                                :Ime
STR_SORT_BY_PRODUCTION                                          :Proizvodnja
STR_SORT_BY_TYPE                                                :Vrsta
STR_SORT_BY_TRANSPORTED                                         :Prevezeno
STR_SORT_BY_NUMBER                                              :Broj
STR_SORT_BY_PROFIT_LAST_YEAR                                    :Dobit prošle godine
STR_SORT_BY_PROFIT_THIS_YEAR                                    :Dobit ove godine
STR_SORT_BY_AGE                                                 :Godine
STR_SORT_BY_RELIABILITY                                         :Pouzdanost
STR_SORT_BY_TOTAL_CAPACITY_PER_CARGOTYPE                        :Ukupna nosivost prema vrsti tereta
STR_SORT_BY_MAX_SPEED                                           :Najveća brzina
STR_SORT_BY_MODEL                                               :Model
STR_SORT_BY_VALUE                                               :Vrijednost
STR_SORT_BY_LENGTH                                              :Dužina
STR_SORT_BY_LIFE_TIME                                           :Preostali životni vijek
STR_SORT_BY_TIMETABLE_DELAY                                     :Kašnjenje voznog reda
STR_SORT_BY_FACILITY                                            :Vrsta postaje
STR_SORT_BY_WAITING_TOTAL                                       :Ukupni teret na čekanju
STR_SORT_BY_WAITING_AVAILABLE                                   :Dostupni teret na čekanju
STR_SORT_BY_RATING_MAX                                          :Najviša ocjena tereta
STR_SORT_BY_RATING_MIN                                          :Najniža ocjena tereta
STR_SORT_BY_ENGINE_ID                                           :MotorID (standardno sortiranje)
STR_SORT_BY_COST                                                :Cijena
STR_SORT_BY_POWER                                               :Snaga
STR_SORT_BY_TRACTIVE_EFFORT                                     :Vučna sila
STR_SORT_BY_INTRO_DATE                                          :Datum uvođenja
STR_SORT_BY_RUNNING_COST                                        :Tekući trošak
STR_SORT_BY_POWER_VS_RUNNING_COST                               :Snaga/Tekući trošak
STR_SORT_BY_CARGO_CAPACITY                                      :Nosivost tereta
STR_SORT_BY_RANGE                                               :Domet
STR_SORT_BY_POPULATION                                          :Stanovništvo
STR_SORT_BY_RATING                                              :Rejting
STR_SORT_BY_NUM_VEHICLES                                        :Broj vozila
STR_SORT_BY_AVERAGE_PROFIT_THIS_YEAR                            :Prosječna dobit ove godine

# Group by options for vehicle list

# Order button in shared orders vehicle list
STR_GOTO_ORDER_VIEW_TOOLTIP                                     :{BLACK}Otvori pregled naredbi

# Tooltips for the main toolbar
###length 31
STR_TOOLBAR_TOOLTIP_PAUSE_GAME                                  :{BLACK}Zaustavi igru
STR_TOOLBAR_TOOLTIP_FORWARD                                     :{BLACK}Premotaj igru naprijed
STR_TOOLBAR_TOOLTIP_OPTIONS                                     :{BLACK}Postavke
STR_TOOLBAR_TOOLTIP_SAVE_GAME_ABANDON_GAME                      :{BLACK}Spremi igru, napusti igru, izađi
STR_TOOLBAR_TOOLTIP_DISPLAY_MAP                                 :{BLACK}Prikaži kartu, dodatni pogled ili popis znakova
STR_TOOLBAR_TOOLTIP_DISPLAY_TOWN_DIRECTORY                      :{BLACK}Prikaži popis gradova
STR_TOOLBAR_TOOLTIP_DISPLAY_SUBSIDIES                           :{BLACK}Prikaži subvencije
STR_TOOLBAR_TOOLTIP_DISPLAY_LIST_OF_COMPANY_STATIONS            :{BLACK}Prikaži popis postaja u vlasništvu tvrtke
STR_TOOLBAR_TOOLTIP_DISPLAY_COMPANY_FINANCES                    :{BLACK}Prikaži financijske podatke tvrtke
STR_TOOLBAR_TOOLTIP_DISPLAY_COMPANY_GENERAL                     :{BLACK}Prikaži opće podatke tvrtke
STR_TOOLBAR_TOOLTIP_DISPLAY_STORY_BOOK                          :{BLACK}Prikaži priču
STR_TOOLBAR_TOOLTIP_DISPLAY_GOALS_LIST                          :{BLACK}Prikaži listu ciljeva
STR_TOOLBAR_TOOLTIP_DISPLAY_GRAPHS                              :{BLACK}Prikaži grafikone
STR_TOOLBAR_TOOLTIP_DISPLAY_COMPANY_LEAGUE                      :{BLACK}Prikaži tablicu lige tvrtki
STR_TOOLBAR_TOOLTIP_FUND_CONSTRUCTION_OF_NEW                    :{BLACK}Financiraj izgradnju nove industrije
STR_TOOLBAR_TOOLTIP_DISPLAY_LIST_OF_COMPANY_TRAINS              :{BLACK}Prikaži popis vlakova u vlasništvu tvrtke. Ctrl+klik aktivira otvaranje grupe/liste vozila.
STR_TOOLBAR_TOOLTIP_DISPLAY_LIST_OF_COMPANY_ROAD_VEHICLES       :{BLACK}Prikaži popis cestovnih vozila u vlasništvu tvrtke. Ctrl+klik određuje otvaranje grupe/liste vozila.
STR_TOOLBAR_TOOLTIP_DISPLAY_LIST_OF_COMPANY_SHIPS               :{BLACK}Prikaži popis brodova u vlasništvu tvrtke. Ctrl+klik određuje otvaranje grupe/liste vozila.
STR_TOOLBAR_TOOLTIP_DISPLAY_LIST_OF_COMPANY_AIRCRAFT            :{BLACK}Prikaži popis zrakoplova u vlasništvu tvrtke. Ctrl+klik određuje otvaranje grupe/liste vozila.
STR_TOOLBAR_TOOLTIP_ZOOM_THE_VIEW_IN                            :{BLACK}Približi pogled
STR_TOOLBAR_TOOLTIP_ZOOM_THE_VIEW_OUT                           :{BLACK}Udalji pogled
STR_TOOLBAR_TOOLTIP_BUILD_RAILROAD_TRACK                        :{BLACK}Izgradi željezničku prugu
STR_TOOLBAR_TOOLTIP_BUILD_ROADS                                 :{BLACK}Izgradi ceste
STR_TOOLBAR_TOOLTIP_BUILD_TRAMWAYS                              :{BLACK}Izgradi tramvajsku prugu
STR_TOOLBAR_TOOLTIP_BUILD_SHIP_DOCKS                            :{BLACK}Izgradi pristaništa za brodove
STR_TOOLBAR_TOOLTIP_BUILD_AIRPORTS                              :{BLACK}Izgradi zračne luke
STR_TOOLBAR_TOOLTIP_LANDSCAPING                                 :{BLACK}Otvori alatnu traku za krajolik kako bi spustio/izdignuo zemlju, posadio drveće, itd.
STR_TOOLBAR_TOOLTIP_SHOW_SOUND_MUSIC_WINDOW                     :{BLACK}Pokaži prozor za zvuk/glazbu
STR_TOOLBAR_TOOLTIP_SHOW_LAST_MESSAGE_NEWS                      :{BLACK}Pokaži zadnju poruku/vijest, pokaži postavke poruka
STR_TOOLBAR_TOOLTIP_LAND_BLOCK_INFORMATION                      :{BLACK}Podaci o terenu, konzola, debugiranje skripte, snimke zaslona, o OpenTTD-u
STR_TOOLBAR_TOOLTIP_SWITCH_TOOLBAR                              :{BLACK}Promijeni alatne trake

# Extra tooltips for the scenario editor toolbar
STR_SCENEDIT_TOOLBAR_TOOLTIP_SAVE_SCENARIO_LOAD_SCENARIO        :{BLACK}Spremi scenarij, učitaj scenarij, napusti uređivanje scenarija, izađi
STR_SCENEDIT_TOOLBAR_OPENTTD                                    :{YELLOW}OpenTTD
STR_SCENEDIT_TOOLBAR_SCENARIO_EDITOR                            :{YELLOW}Uređivanje scenarija
STR_SCENEDIT_TOOLBAR_TOOLTIP_MOVE_THE_STARTING_DATE_BACKWARD    :{BLACK}Pomakni početni datum 1 godinu unatrag
STR_SCENEDIT_TOOLBAR_TOOLTIP_MOVE_THE_STARTING_DATE_FORWARD     :{BLACK}Pomakni početni datum 1 godinu unaprijed
STR_SCENEDIT_TOOLBAR_TOOLTIP_SET_DATE                           :{BLACK}Klikni kako bi upisao početnu godinu
STR_SCENEDIT_TOOLBAR_TOOLTIP_DISPLAY_MAP_TOWN_DIRECTORY         :{BLACK}Prikaži kartu, popis gradova
STR_SCENEDIT_TOOLBAR_LANDSCAPE_GENERATION                       :{BLACK}Stvaranje krajolika
STR_SCENEDIT_TOOLBAR_TOWN_GENERATION                            :{BLACK}Stvaranje gradova
STR_SCENEDIT_TOOLBAR_INDUSTRY_GENERATION                        :{BLACK}Stvaranje industrije
STR_SCENEDIT_TOOLBAR_ROAD_CONSTRUCTION                          :{BLACK}Izgradnja ceste
STR_SCENEDIT_TOOLBAR_TRAM_CONSTRUCTION                          :{BLACK}Izgradnja tramvajske pruge
STR_SCENEDIT_TOOLBAR_PLANT_TREES                                :{BLACK}Posadi drveće. Shift mijenja prikaz građenje/procjena troškova.
STR_SCENEDIT_TOOLBAR_PLACE_SIGN                                 :{BLACK}Postavi znak
STR_SCENEDIT_TOOLBAR_PLACE_OBJECT                               :{BLACK}Postavi objekt. Shift mijenja prikaz građenje/procjena troškova.

# Scenario editor file menu
###length 7
STR_SCENEDIT_FILE_MENU_SAVE_SCENARIO                            :Spremi scenarij
STR_SCENEDIT_FILE_MENU_LOAD_SCENARIO                            :Učitaj scenarij
STR_SCENEDIT_FILE_MENU_SAVE_HEIGHTMAP                           :Spremi visinsku mapu
STR_SCENEDIT_FILE_MENU_LOAD_HEIGHTMAP                           :Učitaj visinsku kartu
STR_SCENEDIT_FILE_MENU_QUIT_EDITOR                              :Odustani od uređivanja scenarija
STR_SCENEDIT_FILE_MENU_SEPARATOR                                :
STR_SCENEDIT_FILE_MENU_QUIT                                     :Izlaz

# Settings menu
###length 15
STR_SETTINGS_MENU_GAME_OPTIONS                                  :Postavke igre
STR_SETTINGS_MENU_CONFIG_SETTINGS_TREE                          :Postavke
STR_SETTINGS_MENU_NEWGRF_SETTINGS                               :Postavke za NewGRF
STR_SETTINGS_MENU_TRANSPARENCY_OPTIONS                          :Postavke prozirnosti
STR_SETTINGS_MENU_TOWN_NAMES_DISPLAYED                          :Prikaži imena gradova
STR_SETTINGS_MENU_STATION_NAMES_DISPLAYED                       :Prikaži imena postaja
STR_SETTINGS_MENU_WAYPOINTS_DISPLAYED                           :Imena čvorišta su prikazana
STR_SETTINGS_MENU_SIGNS_DISPLAYED                               :Prikaži znakove
STR_SETTINGS_MENU_SHOW_COMPETITOR_SIGNS                         :Prikazani znakovi i imena od konkurenata
STR_SETTINGS_MENU_FULL_ANIMATION                                :Sve animacije
STR_SETTINGS_MENU_FULL_DETAIL                                   :Svi detalji
STR_SETTINGS_MENU_TRANSPARENT_BUILDINGS                         :Prozirne građevine
STR_SETTINGS_MENU_TRANSPARENT_SIGNS                             :Prozirni znakovi

# File menu
###length 5
STR_FILE_MENU_SAVE_GAME                                         :Spremi igru
STR_FILE_MENU_LOAD_GAME                                         :Učitaj igru
STR_FILE_MENU_QUIT_GAME                                         :Napusti igru
STR_FILE_MENU_SEPARATOR                                         :
STR_FILE_MENU_EXIT                                              :Izlaz

# Map menu
###length 4
STR_MAP_MENU_MAP_OF_WORLD                                       :Karta svijeta
STR_MAP_MENU_EXTRA_VIEWPORT                                     :Dodatni pogled
STR_MAP_MENU_LINGRAPH_LEGEND                                    :Legenda protoka tereta
STR_MAP_MENU_SIGN_LIST                                          :Popis znakova

# Town menu
###length 2
STR_TOWN_MENU_TOWN_DIRECTORY                                    :Popis gradova
STR_TOWN_MENU_FOUND_TOWN                                        :Osnuj grad

# Subsidies menu
###length 1
STR_SUBSIDIES_MENU_SUBSIDIES                                    :Subvencije

# Graph menu
###length 6
STR_GRAPH_MENU_OPERATING_PROFIT_GRAPH                           :Grafikon operativne dobiti
STR_GRAPH_MENU_INCOME_GRAPH                                     :Grafikon prihoda
STR_GRAPH_MENU_DELIVERED_CARGO_GRAPH                            :Grafikon isporučenog tereta
STR_GRAPH_MENU_PERFORMANCE_HISTORY_GRAPH                        :Grafikon učinkovitosti
STR_GRAPH_MENU_COMPANY_VALUE_GRAPH                              :Grafikon vrijednosti tvrtke
STR_GRAPH_MENU_CARGO_PAYMENT_RATES                              :Iznosi plaćanja tereta

# Company league menu
###length 3
STR_GRAPH_MENU_COMPANY_LEAGUE_TABLE                             :Tablica lige tvrtki
STR_GRAPH_MENU_DETAILED_PERFORMANCE_RATING                      :Detaljna ocjena učinka
STR_GRAPH_MENU_HIGHSCORE                                        :Tablica najboljih rezultata

# Industry menu
###length 3
STR_INDUSTRY_MENU_INDUSTRY_DIRECTORY                            :Popis industrija
STR_INDUSTRY_MENU_INDUSTRY_CHAIN                                :Industrijski lanci
STR_INDUSTRY_MENU_FUND_NEW_INDUSTRY                             :Financiraj novu industriju

# URailway construction menu
###length 4
STR_RAIL_MENU_RAILROAD_CONSTRUCTION                             :Izgradnja željeznice
STR_RAIL_MENU_ELRAIL_CONSTRUCTION                               :Izgradnja elektrificirane željeznice
STR_RAIL_MENU_MONORAIL_CONSTRUCTION                             :Izgradnja jednotračne željeznice
STR_RAIL_MENU_MAGLEV_CONSTRUCTION                               :Izgradnja Magleva

# Road construction menu
###length 2
STR_ROAD_MENU_ROAD_CONSTRUCTION                                 :Izgradnja ceste
STR_ROAD_MENU_TRAM_CONSTRUCTION                                 :Izgradnja tramvaja

# Waterways construction menu
###length 1
STR_WATERWAYS_MENU_WATERWAYS_CONSTRUCTION                       :Izgradnja plovnih kanala

# Aairport construction menu
###length 1
STR_AIRCRAFT_MENU_AIRPORT_CONSTRUCTION                          :Izgradnja zračne luke

# Landscaping menu
###length 3
STR_LANDSCAPING_MENU_LANDSCAPING                                :Uređivanje krajolika
STR_LANDSCAPING_MENU_PLANT_TREES                                :Posadi drveće
STR_LANDSCAPING_MENU_PLACE_SIGN                                 :Postavi znak

# Music menu
###length 1
STR_TOOLBAR_SOUND_MUSIC                                         :Zvuk/glazba

# Message menu
###length 3
STR_NEWS_MENU_LAST_MESSAGE_NEWS_REPORT                          :Poslijednja poruka/vijest
STR_NEWS_MENU_MESSAGE_HISTORY_MENU                              :Povijest poruka
STR_NEWS_MENU_DELETE_ALL_MESSAGES                               :Obriši sve poruke

# About menu
###length 10
STR_ABOUT_MENU_LAND_BLOCK_INFO                                  :Podaci o zemljištu
STR_ABOUT_MENU_SEPARATOR                                        :
STR_ABOUT_MENU_TOGGLE_CONSOLE                                   :Otvori konzolu
STR_ABOUT_MENU_AI_DEBUG                                         :Debugiranje UI-ja/Skripte igre
STR_ABOUT_MENU_SCREENSHOT                                       :Slika zaslona
STR_ABOUT_MENU_SHOW_FRAMERATE                                   :Prikaži broj sličica u sekundi
STR_ABOUT_MENU_ABOUT_OPENTTD                                    :O 'OpenTTD'
STR_ABOUT_MENU_SPRITE_ALIGNER                                   :Poravnanje spritea
STR_ABOUT_MENU_TOGGLE_BOUNDING_BOXES                            :Odaberi granične okvire
STR_ABOUT_MENU_TOGGLE_DIRTY_BLOCKS                              :Mijenjaj boju blatnih blokova

# Place in highscore window
###length 15
STR_ORDINAL_NUMBER_1ST                                          :1.
STR_ORDINAL_NUMBER_2ND                                          :2.
STR_ORDINAL_NUMBER_3RD                                          :3.
STR_ORDINAL_NUMBER_4TH                                          :4.
STR_ORDINAL_NUMBER_5TH                                          :5.
STR_ORDINAL_NUMBER_6TH                                          :6.
STR_ORDINAL_NUMBER_7TH                                          :7.
STR_ORDINAL_NUMBER_8TH                                          :8.
STR_ORDINAL_NUMBER_9TH                                          :9.
STR_ORDINAL_NUMBER_10TH                                         :10.
STR_ORDINAL_NUMBER_11TH                                         :11.
STR_ORDINAL_NUMBER_12TH                                         :12.
STR_ORDINAL_NUMBER_13TH                                         :13.
STR_ORDINAL_NUMBER_14TH                                         :14.
STR_ORDINAL_NUMBER_15TH                                         :15.

###length 31
STR_DAY_NUMBER_1ST                                              :1.
STR_DAY_NUMBER_2ND                                              :2.
STR_DAY_NUMBER_3RD                                              :3.
STR_DAY_NUMBER_4TH                                              :4.
STR_DAY_NUMBER_5TH                                              :5.
STR_DAY_NUMBER_6TH                                              :6.
STR_DAY_NUMBER_7TH                                              :7.
STR_DAY_NUMBER_8TH                                              :8.
STR_DAY_NUMBER_9TH                                              :9.
STR_DAY_NUMBER_10TH                                             :10.
STR_DAY_NUMBER_11TH                                             :11.
STR_DAY_NUMBER_12TH                                             :12.
STR_DAY_NUMBER_13TH                                             :13.
STR_DAY_NUMBER_14TH                                             :14.
STR_DAY_NUMBER_15TH                                             :15.
STR_DAY_NUMBER_16TH                                             :16.
STR_DAY_NUMBER_17TH                                             :17.
STR_DAY_NUMBER_18TH                                             :18.
STR_DAY_NUMBER_19TH                                             :19.
STR_DAY_NUMBER_20TH                                             :20.
STR_DAY_NUMBER_21ST                                             :21.
STR_DAY_NUMBER_22ND                                             :22.
STR_DAY_NUMBER_23RD                                             :23.
STR_DAY_NUMBER_24TH                                             :24.
STR_DAY_NUMBER_25TH                                             :25.
STR_DAY_NUMBER_26TH                                             :26.
STR_DAY_NUMBER_27TH                                             :27.
STR_DAY_NUMBER_28TH                                             :28.
STR_DAY_NUMBER_29TH                                             :29.
STR_DAY_NUMBER_30TH                                             :30.
STR_DAY_NUMBER_31ST                                             :31.

###length 12
STR_MONTH_ABBREV_JAN                                            :Sij
STR_MONTH_ABBREV_FEB                                            :Velj
STR_MONTH_ABBREV_MAR                                            :Ožu
STR_MONTH_ABBREV_APR                                            :Tra
STR_MONTH_ABBREV_MAY                                            :Svi
STR_MONTH_ABBREV_JUN                                            :Lip
STR_MONTH_ABBREV_JUL                                            :Srp
STR_MONTH_ABBREV_AUG                                            :Kol
STR_MONTH_ABBREV_SEP                                            :Ruj
STR_MONTH_ABBREV_OCT                                            :Lis
STR_MONTH_ABBREV_NOV                                            :Stu
STR_MONTH_ABBREV_DEC                                            :Pro

###length 12
STR_MONTH_JAN                                                   :Siječanj
STR_MONTH_FEB                                                   :Veljača
STR_MONTH_MAR                                                   :Ožujak
STR_MONTH_APR                                                   :Travanj
STR_MONTH_MAY                                                   :Svibanj
STR_MONTH_JUN                                                   :Lipanj
STR_MONTH_JUL                                                   :Srpanj
STR_MONTH_AUG                                                   :Kolovoz
STR_MONTH_SEP                                                   :Rujan
STR_MONTH_OCT                                                   :Listopad
STR_MONTH_NOV                                                   :Studeni
STR_MONTH_DEC                                                   :Prosinac

# Graph window
STR_GRAPH_KEY_BUTTON                                            :{BLACK}Ključ
STR_GRAPH_KEY_TOOLTIP                                           :{BLACK}Pokaži ključeve na grafikonima
STR_GRAPH_X_LABEL_MONTH                                         :{TINY_FONT}{STRING}
STR_GRAPH_X_LABEL_MONTH_YEAR                                    :{TINY_FONT}{STRING}{}{NUM}
STR_GRAPH_Y_LABEL                                               :{TINY_FONT}{STRING}
STR_GRAPH_Y_LABEL_NUMBER                                        :{TINY_FONT}{COMMA}

STR_GRAPH_OPERATING_PROFIT_CAPTION                              :{WHITE}Grafikon operativne dobiti
STR_GRAPH_INCOME_CAPTION                                        :{WHITE}Grafikon prihoda
STR_GRAPH_CARGO_DELIVERED_CAPTION                               :{WHITE}Dostavljenih jedinica tereta
STR_GRAPH_COMPANY_PERFORMANCE_RATINGS_CAPTION                   :{WHITE}Ocjena učinka tvrtke (najveća ocjena = 1000)
STR_GRAPH_COMPANY_VALUES_CAPTION                                :{WHITE}Vrijednosti tvrtke

STR_GRAPH_CARGO_PAYMENT_RATES_CAPTION                           :{WHITE}Isplatne rate tereta
STR_GRAPH_CARGO_PAYMENT_RATES_X_LABEL                           :{TINY_FONT}{BLACK}Dana u tranzitu
STR_GRAPH_CARGO_PAYMENT_RATES_TITLE                             :{TINY_FONT}{BLACK}Plaćanje za dostavu 10 jedinica (ili 10.000 litara) tereta za udaljenost od 20 kvadrata
STR_GRAPH_CARGO_ENABLE_ALL                                      :{TINY_FONT}{BLACK}Uključi sve
STR_GRAPH_CARGO_DISABLE_ALL                                     :{TINY_FONT}{BLACK}Isključi sve
STR_GRAPH_CARGO_TOOLTIP_ENABLE_ALL                              :{BLACK}Prikaži sve terete na grafikonu cijena prijevoza tereta
STR_GRAPH_CARGO_TOOLTIP_DISABLE_ALL                             :{BLACK}Prikaži bez tereta na grafikonu cijena prijevoza tereta
STR_GRAPH_CARGO_PAYMENT_TOGGLE_CARGO                            :{BLACK}Uključi/isključi grafikon za vrstu tereta
STR_GRAPH_CARGO_PAYMENT_CARGO                                   :{TINY_FONT}{BLACK}{STRING}

STR_GRAPH_PERFORMANCE_DETAIL_TOOLTIP                            :{BLACK}Pokaži detaljne ocjene rezultata

# Graph key window
STR_GRAPH_KEY_CAPTION                                           :{WHITE}Ključ za grafikone tvrtke
STR_GRAPH_KEY_COMPANY_SELECTION_TOOLTIP                         :{BLACK}Klikni ovdje za uključivanje/isključivanje tvrtke s grafikona

# Company league window
STR_COMPANY_LEAGUE_TABLE_CAPTION                                :{WHITE}Tablica lige tvrtki
STR_COMPANY_LEAGUE_COMPANY_NAME                                 :{ORANGE}{COMPANY} {BLACK}{COMPANY_NUM} '{STRING}'
STR_COMPANY_LEAGUE_PERFORMANCE_TITLE_ENGINEER                   :Inženjer
STR_COMPANY_LEAGUE_PERFORMANCE_TITLE_TRAFFIC_MANAGER            :Prijevozni upravitelj
STR_COMPANY_LEAGUE_PERFORMANCE_TITLE_TRANSPORT_COORDINATOR      :Prijevozni koordinator
STR_COMPANY_LEAGUE_PERFORMANCE_TITLE_ROUTE_SUPERVISOR           :Prijevozni nadzornik
STR_COMPANY_LEAGUE_PERFORMANCE_TITLE_DIRECTOR                   :Direktor
STR_COMPANY_LEAGUE_PERFORMANCE_TITLE_CHIEF_EXECUTIVE            :Izvršni direktor
STR_COMPANY_LEAGUE_PERFORMANCE_TITLE_CHAIRMAN                   :Predsjedavajući
STR_COMPANY_LEAGUE_PERFORMANCE_TITLE_PRESIDENT                  :Predsjednik
STR_COMPANY_LEAGUE_PERFORMANCE_TITLE_TYCOON                     :Tajkun

# Performance detail window
STR_PERFORMANCE_DETAIL                                          :{WHITE}Detaljna procjena rezultata
STR_PERFORMANCE_DETAIL_KEY                                      :{BLACK}Detalji
STR_PERFORMANCE_DETAIL_AMOUNT_CURRENCY                          :{BLACK}({CURRENCY_SHORT}/{CURRENCY_SHORT})
STR_PERFORMANCE_DETAIL_AMOUNT_INT                               :{BLACK}({COMMA}/{COMMA})
STR_PERFORMANCE_DETAIL_PERCENT                                  :{WHITE}{NUM}%
STR_PERFORMANCE_DETAIL_SELECT_COMPANY_TOOLTIP                   :{BLACK}Pogledaj detalje za ovu tvrtku

###length 10
STR_PERFORMANCE_DETAIL_VEHICLES                                 :{BLACK}Vozila:
STR_PERFORMANCE_DETAIL_STATIONS                                 :{BLACK}Postaje:
STR_PERFORMANCE_DETAIL_MIN_PROFIT                               :{BLACK}Min. dobit:
STR_PERFORMANCE_DETAIL_MIN_INCOME                               :{BLACK}Min. prihod:
STR_PERFORMANCE_DETAIL_MAX_INCOME                               :{BLACK}Najveći prihod:
STR_PERFORMANCE_DETAIL_DELIVERED                                :{BLACK}Dostavljeno:
STR_PERFORMANCE_DETAIL_CARGO                                    :{BLACK}Teret:
STR_PERFORMANCE_DETAIL_MONEY                                    :{BLACK}Novac:
STR_PERFORMANCE_DETAIL_LOAN                                     :{BLACK}Zajam:
STR_PERFORMANCE_DETAIL_TOTAL                                    :{BLACK}Ukupno:

###length 10
STR_PERFORMANCE_DETAIL_VEHICLES_TOOLTIP                         :{BLACK}Broj vozila koja su ostvarila dobit prošle godine. Ovo uključuje cestovna vozila, vlakove, brodove i zrakoplove.
STR_PERFORMANCE_DETAIL_STATIONS_TOOLTIP                         :{BLACK}Broj nedavno servisiranih dijelova postaje. Svaki dio postaje (npr. željeznički kolodvor, autobusna postaja, zračna luka) se računa, čak i ako su spojene kao jedna postaja
STR_PERFORMANCE_DETAIL_MIN_PROFIT_TOOLTIP                       :{BLACK}Dobit vozila s najnižim prihodom (u obzir su uzeta samo vozila starija od dvije godine)
STR_PERFORMANCE_DETAIL_MIN_INCOME_TOOLTIP                       :{BLACK}Količina gotovine uprihodovana u mjesecu s najnižom dobiti u zadnjih 12 kvartala
STR_PERFORMANCE_DETAIL_MAX_INCOME_TOOLTIP                       :{BLACK}Količina gotovine uprihodovana u mjesecu s najvišom dobiti u zadnjih 12 kvartala
STR_PERFORMANCE_DETAIL_DELIVERED_TOOLTIP                        :{BLACK}Jedinice tereta dostavljene u zadnja četiri kvartala
STR_PERFORMANCE_DETAIL_CARGO_TOOLTIP                            :{BLACK}Broj vrsta tereta dostavljenih u zadnjem kvartalu
STR_PERFORMANCE_DETAIL_MONEY_TOOLTIP                            :{BLACK}Količina novca koju ova tvrtka ima u banci
STR_PERFORMANCE_DETAIL_LOAN_TOOLTIP                             :{BLACK}Iznos novca koji je ova tvrtka pozajmila
STR_PERFORMANCE_DETAIL_TOTAL_TOOLTIP                            :{BLACK}Ukupni broj bodova od mogućih bodova

# Music window
STR_MUSIC_JAZZ_JUKEBOX_CAPTION                                  :{WHITE}Jazz glazbeni automat
STR_MUSIC_PLAYLIST_ALL                                          :{TINY_FONT}{BLACK}Sve
STR_MUSIC_PLAYLIST_OLD_STYLE                                    :{TINY_FONT}{BLACK}Staromodno
STR_MUSIC_PLAYLIST_NEW_STYLE                                    :{TINY_FONT}{BLACK}Moderno
STR_MUSIC_PLAYLIST_EZY_STREET                                   :{TINY_FONT}{BLACK}Laganica
STR_MUSIC_PLAYLIST_CUSTOM_1                                     :{TINY_FONT}{BLACK}Proizvoljno 1
STR_MUSIC_PLAYLIST_CUSTOM_2                                     :{TINY_FONT}{BLACK}Proizvoljno 2
STR_MUSIC_MUSIC_VOLUME                                          :{TINY_FONT}{BLACK}Glasnoća glazbe
STR_MUSIC_EFFECTS_VOLUME                                        :{TINY_FONT}{BLACK}Glasnoća zvukova
STR_MUSIC_TRACK_NONE                                            :{TINY_FONT}{DKGREEN}--
STR_MUSIC_TRACK_DIGIT                                           :{TINY_FONT}{DKGREEN}{ZEROFILL_NUM}
STR_MUSIC_TITLE_NONE                                            :{TINY_FONT}{DKGREEN}------
STR_MUSIC_TITLE_NOMUSIC                                         :{TINY_FONT}{DKGREEN}Nema dostupne muzike
STR_MUSIC_TITLE_NAME                                            :{TINY_FONT}{DKGREEN}"{STRING}"
STR_MUSIC_TRACK                                                 :{TINY_FONT}{BLACK}Traka
STR_MUSIC_XTITLE                                                :{TINY_FONT}{BLACK}Naslov
STR_MUSIC_SHUFFLE                                               :{TINY_FONT}{BLACK}Miješaj
STR_MUSIC_PROGRAM                                               :{TINY_FONT}{BLACK}Program
STR_MUSIC_TOOLTIP_SKIP_TO_PREVIOUS_TRACK                        :{BLACK}Skoči na prethodnu traku u izboru
STR_MUSIC_TOOLTIP_SKIP_TO_NEXT_TRACK_IN_SELECTION               :{BLACK}Skoči na sljedeću traku u izboru
STR_MUSIC_TOOLTIP_STOP_PLAYING_MUSIC                            :{BLACK}Zaustavi glazbu
STR_MUSIC_TOOLTIP_START_PLAYING_MUSIC                           :{BLACK}Pokreni glazbu
STR_MUSIC_TOOLTIP_DRAG_SLIDERS_TO_SET_MUSIC                     :{BLACK}Povuci klizače za namještanje glasnoće glazbe i zvukova
STR_MUSIC_TOOLTIP_SELECT_ALL_TRACKS_PROGRAM                     :{BLACK}Odaberi program 'sve trake'
STR_MUSIC_TOOLTIP_SELECT_OLD_STYLE_MUSIC                        :{BLACK}Odaberi program 'staromodna glazba'
STR_MUSIC_TOOLTIP_SELECT_NEW_STYLE_MUSIC                        :{BLACK}Odaberi program 'moderna glazba'
STR_MUSIC_TOOLTIP_SELECT_EZY_STREET_STYLE                       :{BLACK}Odaberi glazbeni program 'Ezy Street style'
STR_MUSIC_TOOLTIP_SELECT_CUSTOM_1_USER_DEFINED                  :{BLACK}Odaberi program 'Proizvoljna glazba 1'
STR_MUSIC_TOOLTIP_SELECT_CUSTOM_2_USER_DEFINED                  :{BLACK}Odaberi program 'Proizvoljna glazba 2'
STR_MUSIC_TOOLTIP_TOGGLE_PROGRAM_SHUFFLE                        :{BLACK}Uključi/isključi miješanje programa
STR_MUSIC_TOOLTIP_SHOW_MUSIC_TRACK_SELECTION                    :{BLACK}Pokaži prozor za izbor glazbenih traka

# Playlist window
STR_PLAYLIST_MUSIC_SELECTION_SETNAME                            :{WHITE}Program muzike - '{STRING}'
STR_PLAYLIST_TRACK_NAME                                         :{TINY_FONT}{LTBLUE}{ZEROFILL_NUM} "{STRING}"
STR_PLAYLIST_TRACK_INDEX                                        :{TINY_FONT}{BLACK}Popis traka
STR_PLAYLIST_PROGRAM                                            :{TINY_FONT}{BLACK}Program- '{STRING}'
STR_PLAYLIST_CLEAR                                              :{TINY_FONT}{BLACK}Obriši
STR_PLAYLIST_CHANGE_SET                                         :{BLACK}Promijeni set
STR_PLAYLIST_TOOLTIP_CLEAR_CURRENT_PROGRAM_CUSTOM1              :{BLACK}Obriši aktivni program (samo Proizvoljno 1 ili Proizvoljno 2)
STR_PLAYLIST_TOOLTIP_CHANGE_SET                                 :{BLACK}Promijeni odabir muzike na neki drugi instalirani set
STR_PLAYLIST_TOOLTIP_CLICK_TO_ADD_TRACK                         :{BLACK}Klikni na glazbenu traku za dodavanje u aktivni program (samo Proizvoljno 1 ili Proizvoljno 2)
STR_PLAYLIST_TOOLTIP_CLICK_TO_REMOVE_TRACK                      :{BLACK}Klikni na glazbenu traku kako bi ju uklonio iz trenutnog programa (samo Proizvoljno 1 ili Proizvoljno 2)

# Highscore window
STR_HIGHSCORE_TOP_COMPANIES_WHO_REACHED                         :{BIG_FONT}{BLACK}Najbolje tvrtke do {NUM}. godine
STR_HIGHSCORE_TOP_COMPANIES_NETWORK_GAME                        :{BIG_FONT}{BLACK}Tablica tvrtki u {NUM}
STR_HIGHSCORE_POSITION                                          :{BIG_FONT}{BLACK}{COMMA}.
STR_HIGHSCORE_PERFORMANCE_TITLE_BUSINESSMAN                     :Privrednik
STR_HIGHSCORE_PERFORMANCE_TITLE_ENTREPRENEUR                    :Poduzetnik
STR_HIGHSCORE_PERFORMANCE_TITLE_INDUSTRIALIST                   :Industrijalist
STR_HIGHSCORE_PERFORMANCE_TITLE_CAPITALIST                      :Kapitalist
STR_HIGHSCORE_PERFORMANCE_TITLE_MAGNATE                         :Velikaš
STR_HIGHSCORE_PERFORMANCE_TITLE_MOGUL                           :Bogataš
STR_HIGHSCORE_PERFORMANCE_TITLE_TYCOON_OF_THE_CENTURY           :Tajkun stoljeća
STR_HIGHSCORE_NAME                                              :{PRESIDENT_NAME}, {COMPANY}
STR_HIGHSCORE_STATS                                             :{BIG_FONT}'{STRING}'   ({COMMA})
STR_HIGHSCORE_COMPANY_ACHIEVES_STATUS                           :{BIG_FONT}{BLACK}Tvrtka {COMPANY} postigla je status '{STRING}' !
STR_HIGHSCORE_PRESIDENT_OF_COMPANY_ACHIEVES_STATUS              :{BIG_FONT}{WHITE}{PRESIDENT_NAME} iz tvrtke {COMPANY} postigao je status '{STRING}'!

# Smallmap window
STR_SMALLMAP_CAPTION                                            :{WHITE}Karta - {STRING}

###length 7
STR_SMALLMAP_TYPE_CONTOURS                                      :Obrisi
STR_SMALLMAP_TYPE_VEHICLES                                      :Vozila
STR_SMALLMAP_TYPE_INDUSTRIES                                    :Industrije
STR_SMALLMAP_TYPE_ROUTEMAP                                      :Protok tereta
STR_SMALLMAP_TYPE_ROUTES                                        :Trase
STR_SMALLMAP_TYPE_VEGETATION                                    :Vegetacija
STR_SMALLMAP_TYPE_OWNERS                                        :Vlasnici

STR_SMALLMAP_TOOLTIP_SHOW_LAND_CONTOURS_ON_MAP                  :{BLACK}Pokaži obrise zemlje na karti
STR_SMALLMAP_TOOLTIP_SHOW_VEHICLES_ON_MAP                       :{BLACK}Pokaži vozila na karti
STR_SMALLMAP_TOOLTIP_SHOW_INDUSTRIES_ON_MAP                     :{BLACK}Pokaži industrije na karti
STR_SMALLMAP_TOOLTIP_SHOW_LINK_STATS_ON_MAP                     :{BLACK}Prikaži protok tereta na mapi
STR_SMALLMAP_TOOLTIP_SHOW_TRANSPORT_ROUTES_ON                   :{BLACK}Pokaži prijevozne trase na karti
STR_SMALLMAP_TOOLTIP_SHOW_VEGETATION_ON_MAP                     :{BLACK}Pokaži vegetaciju na karti
STR_SMALLMAP_TOOLTIP_SHOW_LAND_OWNERS_ON_MAP                    :{BLACK}Pokaži vlasnike zemlje na karti
STR_SMALLMAP_TOOLTIP_INDUSTRY_SELECTION                         :{BLACK}Klikni na tip industrije za njen prikaz. Ctrl+Klik isključuje sve tipove industrije osim odabrane. Ponovni Ctrl+Klik uključuje sve tipove industrije.
STR_SMALLMAP_TOOLTIP_COMPANY_SELECTION                          :{BLACK}Klikni na tvrtku za prikaz njenog vlasništva. Ctrl+Klik isključuje sve tvrtke osim odabrane. Ponovni Ctrl+Klik uključuje sve tvrtke.
STR_SMALLMAP_TOOLTIP_CARGO_SELECTION                            :{BLACK}Klikni na teret za odabir prikaza njegovih svojstava. Ctrl+Klik isključuje sve terete osim odabranog. Ponovljeni Ctrl+Klik opet uključuje sve terete.

STR_SMALLMAP_LEGENDA_ROADS                                      :{TINY_FONT}{BLACK}Ceste
STR_SMALLMAP_LEGENDA_RAILROADS                                  :{TINY_FONT}{BLACK}Željeznice
STR_SMALLMAP_LEGENDA_STATIONS_AIRPORTS_DOCKS                    :{TINY_FONT}{BLACK}Postaje/Zračne luke/Pristaništa
STR_SMALLMAP_LEGENDA_BUILDINGS_INDUSTRIES                       :{TINY_FONT}{BLACK}Građevine/Industrije
STR_SMALLMAP_LEGENDA_VEHICLES                                   :{TINY_FONT}{BLACK}Vozila
STR_SMALLMAP_LEGENDA_TRAINS                                     :{TINY_FONT}{BLACK}Vlakovi
STR_SMALLMAP_LEGENDA_ROAD_VEHICLES                              :{TINY_FONT}{BLACK}Cestovna vozila
STR_SMALLMAP_LEGENDA_SHIPS                                      :{TINY_FONT}{BLACK}Brodovi
STR_SMALLMAP_LEGENDA_AIRCRAFT                                   :{TINY_FONT}{BLACK}Zrakoplov
STR_SMALLMAP_LEGENDA_TRANSPORT_ROUTES                           :{TINY_FONT}{BLACK}Prijevozne trase
STR_SMALLMAP_LEGENDA_FOREST                                     :{TINY_FONT}{BLACK}Šuma
STR_SMALLMAP_LEGENDA_RAILROAD_STATION                           :{TINY_FONT}{BLACK}Željeznička postaja
STR_SMALLMAP_LEGENDA_TRUCK_LOADING_BAY                          :{TINY_FONT}{BLACK}Kamionski terminal
STR_SMALLMAP_LEGENDA_BUS_STATION                                :{TINY_FONT}{BLACK}Autobusna postaja
STR_SMALLMAP_LEGENDA_AIRPORT_HELIPORT                           :{TINY_FONT}{BLACK}Zračna luka/Heliodrom
STR_SMALLMAP_LEGENDA_DOCK                                       :{TINY_FONT}{BLACK}Pristanište
STR_SMALLMAP_LEGENDA_ROUGH_LAND                                 :{TINY_FONT}{BLACK}Surova zemlja
STR_SMALLMAP_LEGENDA_GRASS_LAND                                 :{TINY_FONT}{BLACK}Travnjak
STR_SMALLMAP_LEGENDA_BARE_LAND                                  :{TINY_FONT}{BLACK}Ogoljena zemlja
STR_SMALLMAP_LEGENDA_FIELDS                                     :{TINY_FONT}{BLACK}Polja
STR_SMALLMAP_LEGENDA_TREES                                      :{TINY_FONT}{BLACK}Stabla
STR_SMALLMAP_LEGENDA_ROCKS                                      :{TINY_FONT}{BLACK}Stijenje
STR_SMALLMAP_LEGENDA_WATER                                      :{TINY_FONT}{BLACK}Voda
STR_SMALLMAP_LEGENDA_NO_OWNER                                   :{TINY_FONT}{BLACK}Bez vlasnika
STR_SMALLMAP_LEGENDA_TOWNS                                      :{TINY_FONT}{BLACK}Gradovi
STR_SMALLMAP_LEGENDA_INDUSTRIES                                 :{TINY_FONT}{BLACK}Industrije
STR_SMALLMAP_LEGENDA_DESERT                                     :{TINY_FONT}{BLACK}Pustinja
STR_SMALLMAP_LEGENDA_SNOW                                       :{TINY_FONT}{BLACK}Snijeg

STR_SMALLMAP_TOOLTIP_TOGGLE_TOWN_NAMES_ON_OFF                   :{BLACK}Prikaži/sakrij imena gradova na karti
STR_SMALLMAP_CENTER                                             :{BLACK}Centriraj malu kartu na trenutni položaj
STR_SMALLMAP_INDUSTRY                                           :{TINY_FONT}{STRING} ({NUM})
STR_SMALLMAP_LINKSTATS                                          :{TINY_FONT}{STRING}
STR_SMALLMAP_COMPANY                                            :{TINY_FONT}{COMPANY}
STR_SMALLMAP_TOWN                                               :{TINY_FONT}{WHITE}{TOWN}
STR_SMALLMAP_DISABLE_ALL                                        :{BLACK}Onemogući sve
STR_SMALLMAP_ENABLE_ALL                                         :{BLACK}Omogući sve
STR_SMALLMAP_SHOW_HEIGHT                                        :{BLACK}Pokaži visinu
STR_SMALLMAP_TOOLTIP_DISABLE_ALL_INDUSTRIES                     :{BLACK}Ne prikazuj industrije na karti
STR_SMALLMAP_TOOLTIP_ENABLE_ALL_INDUSTRIES                      :{BLACK}Prikaži sve industrije na karti
STR_SMALLMAP_TOOLTIP_SHOW_HEIGHT                                :{BLACK}Aktiviraj prikaz visinske karte
STR_SMALLMAP_TOOLTIP_DISABLE_ALL_COMPANIES                      :{BLACK}Prikaži sve što nije vlasništvo tvrtke na karti
STR_SMALLMAP_TOOLTIP_ENABLE_ALL_COMPANIES                       :{BLACK}Prikaži sve vlasništvo tvrtke na karti
STR_SMALLMAP_TOOLTIP_DISABLE_ALL_CARGOS                         :{BLACK}Nemoj pokazivati terete na karti
STR_SMALLMAP_TOOLTIP_ENABLE_ALL_CARGOS                          :{BLACK}Prikaži sve terete na karti

# Status bar messages
STR_STATUSBAR_TOOLTIP_SHOW_LAST_NEWS                            :{BLACK}Pokaži zadnju poruku ili vijest
STR_STATUSBAR_COMPANY_NAME                                      :{SILVER}- -  {COMPANY}  - -
STR_STATUSBAR_PAUSED                                            :{YELLOW}*  *  STANKA  *  *
STR_STATUSBAR_AUTOSAVE                                          :{RED}AUTOMATSKO SPREMANJE
STR_STATUSBAR_SAVING_GAME                                       :{RED}*  *  SPREMAM IGRU  *  *

STR_STATUSBAR_SPECTATOR                                         :{WHITE}(promatrač)

# News message history
STR_MESSAGE_HISTORY                                             :{WHITE}Povijest poruka
STR_MESSAGE_HISTORY_TOOLTIP                                     :{BLACK}Popis nedavnih novinskih poruka
STR_MESSAGE_NEWS_FORMAT                                         :{STRING}  -  {STRING}

STR_NEWS_MESSAGE_CAPTION                                        :{WHITE}Poruka
STR_NEWS_CUSTOM_ITEM                                            :{BIG_FONT}{BLACK}{STRING}

STR_NEWS_FIRST_TRAIN_ARRIVAL                                    :{BIG_FONT}{BLACK}Građani slave . . .{}Prvi vlak je stigao na postaju {STATION}!
STR_NEWS_FIRST_BUS_ARRIVAL                                      :{BIG_FONT}{BLACK}Građani slave . . .{}Prvi autobus je stigao na postaju {STATION}!
STR_NEWS_FIRST_TRUCK_ARRIVAL                                    :{BIG_FONT}{BLACK}Građani slave . . .{}Prvi kamion je stigao na postaju {STATION}!
STR_NEWS_FIRST_PASSENGER_TRAM_ARRIVAL                           :{BIG_FONT}{BLACK}Građani slave . . .{}Prvi putnički tramvaj je stigao na postaju {STATION}!
STR_NEWS_FIRST_CARGO_TRAM_ARRIVAL                               :{BIG_FONT}{BLACK}Građani slave . . .{}Prvi teretni tramvaj je stigao na postaju {STATION}!
STR_NEWS_FIRST_SHIP_ARRIVAL                                     :{BIG_FONT}{BLACK}Građani slave . . .{}Prvi brod je stigao na pristanište {STATION}!
STR_NEWS_FIRST_AIRCRAFT_ARRIVAL                                 :{BIG_FONT}{BLACK}Građani slave . . .{}Prvi zrakoplov je stigao u zračnu luku {STATION}!

STR_NEWS_TRAIN_CRASH                                            :{BIG_FONT}{BLACK}Vlak se sudario!{}{COMMA} poginu{P o la lih} u eksploziji nakon sudara
STR_NEWS_ROAD_VEHICLE_CRASH_DRIVER                              :{BIG_FONT}{BLACK}Sudar cestovnog vozila!{}Vozač poginuo u eksploziji nakon sudara s vlakom
STR_NEWS_ROAD_VEHICLE_CRASH                                     :{BIG_FONT}{BLACK}Sudar cestovnog vozila!{}{COMMA} poginu{P o la lih} u eksploziji nakon sudara s vlakom
STR_NEWS_AIRCRAFT_CRASH                                         :{BIG_FONT}{BLACK}Pad zrakoplova!{}{COMMA} poginu{P o la lih} u eksploziji na {STATION}
STR_NEWS_PLANE_CRASH_OUT_OF_FUEL                                :{BIG_FONT}{BLACK}Zrakoplovna nesreća!{}Zrakoplov je ostao bez goriva, {COMMA} poginu{P o la lih} u nesreći

STR_NEWS_DISASTER_ZEPPELIN                                      :{BIG_FONT}{BLACK}Cepelin je pao kod {STATION}!
STR_NEWS_DISASTER_SMALL_UFO                                     :{BIG_FONT}{BLACK}Cestovno vozilo uništeno u sudaru s NLO-om!
STR_NEWS_DISASTER_AIRPLANE_OIL_REFINERY                         :{BIG_FONT}{BLACK}Eksplozija rafinerije nafte blizu grada {TOWN}a!
STR_NEWS_DISASTER_HELICOPTER_FACTORY                            :{BIG_FONT}{BLACK}Tvornica uništena pod sumnjivim okolnostima u blizini grada {TOWN}a!
STR_NEWS_DISASTER_BIG_UFO                                       :{BIG_FONT}{BLACK}'NLO' sletio blizu grada {TOWN}a!
STR_NEWS_DISASTER_COAL_MINE_SUBSIDENCE                          :{BIG_FONT}{BLACK}Urušavanje rudnika ugljena ostavilo je trag blizu grada {TOWN}a!
STR_NEWS_DISASTER_FLOOD_VEHICLE                                 :{BIG_FONT}{BLACK}Poplave!{}Najmanje {COMMA} nesta{P o la lih}, pretpostavlja se poginu{P o la lih} nakon značajnih poplava!

STR_NEWS_COMPANY_IN_TROUBLE_TITLE                               :{BIG_FONT}{BLACK}Prijevozna tvrtka u nevoljama!
STR_NEWS_COMPANY_IN_TROUBLE_DESCRIPTION                         :{BIG_FONT}{BLACK}Tvrtka {STRING} će biti rasprodana ili objaviti bankrot ukoliko se rezultati uskoro ne poboljšaju!
STR_NEWS_COMPANY_MERGER_TITLE                                   :{BIG_FONT}{BLACK}Spajanje prijevoznih tvrtki!
STR_NEWS_COMPANY_MERGER_DESCRIPTION                             :{BIG_FONT}{BLACK}Tvrtka {STRING} je prodana tvrtki {STRING} za {CURRENCY_LONG}!
STR_NEWS_COMPANY_BANKRUPT_TITLE                                 :{BIG_FONT}{BLACK}Bankrot!
STR_NEWS_COMPANY_BANKRUPT_DESCRIPTION                           :{BIG_FONT}{BLACK}Tvrtka {STRING} je zatvorena od strane vjerovnika i sva je imovina rasprodana!
STR_NEWS_COMPANY_LAUNCH_TITLE                                   :{BIG_FONT}{BLACK}Osnovana je nova prijevozna tvrtka!
STR_NEWS_COMPANY_LAUNCH_DESCRIPTION                             :{BIG_FONT}{BLACK}Tvrtka {STRING} započinje gradnju blizu grada {TOWN}a!
STR_NEWS_MERGER_TAKEOVER_TITLE                                  :{BIG_FONT}{BLACK}Tvrtka {STRING} je preuzeta od strane tvrtke {STRING}!
STR_PRESIDENT_NAME_MANAGER                                      :{BLACK}{PRESIDENT_NAME}{}(Direktor)

STR_NEWS_NEW_TOWN                                               :{BLACK}{BIG_FONT}Tvrtka {STRING} sponzorira izgradnju novoga grada {TOWN}!
STR_NEWS_NEW_TOWN_UNSPONSORED                                   :{BLACK}{BIG_FONT}Sagrađen je novi grad {TOWN}!

STR_NEWS_INDUSTRY_CONSTRUCTION                                  :{BIG_FONT}{BLACK}Započela je izgradnja nove {STRING.gen} u blizini grada {TOWN}a!
STR_NEWS_INDUSTRY_PLANTED                                       :{BIG_FONT}{BLACK}Nova {STRING} trenutno se sadi blizu grada {TOWN}a!

STR_NEWS_INDUSTRY_CLOSURE_GENERAL                               :{BIG_FONT}{BLACK}{STRING} objavljuje skoro zatvaranje!
STR_NEWS_INDUSTRY_CLOSURE_SUPPLY_PROBLEMS                       :{BIG_FONT}{BLACK}Zbog problema u nabavi {STRING} se uskoro zatvara!
STR_NEWS_INDUSTRY_CLOSURE_LACK_OF_TREES                         :{BIG_FONT}{BLACK}Manjak drveća u glavni je razlog što se {STRING} se uskoro zatvara!

STR_NEWS_EURO_INTRODUCTION                                      :{BIG_FONT}{BLACK}Europska Monetarna Unija!{}{}Euro je predstavljen kao jedinstvena valuta za svakodnevnu uporabu u tvojoj zemlji!
STR_NEWS_BEGIN_OF_RECESSION                                     :{BIG_FONT}{BLACK}Svjetska recesija!{}{}Financijski stručnjaci strahuju od najgoreg zbog ekonomske krize!
STR_NEWS_END_OF_RECESSION                                       :{BIG_FONT}{BLACK}Recesija završena!{}{}Obrat u trgovanju daje samopouzdanje gospodarstvu jer ekonomija jača!

STR_NEWS_INDUSTRY_PRODUCTION_INCREASE_GENERAL                   :{BIG_FONT}{BLACK}{INDUSTRY} povećava proizvodnju!
STR_NEWS_INDUSTRY_PRODUCTION_INCREASE_COAL                      :{BIG_FONT}{BLACK}{INDUSTRY} očekuje udvostručenje proizvodnje!{}Pronađena je nova pukotina ugljena!
STR_NEWS_INDUSTRY_PRODUCTION_INCREASE_OIL                       :{BIG_FONT}{BLACK}{INDUSTRY} očekuje udvostručenje proizvodnje!{}Pronađene su nove rezerve nafte!
STR_NEWS_INDUSTRY_PRODUCTION_INCREASE_FARM                      :{BIG_FONT}{BLACK}{INDUSTRY} poboljšava metode uzgoja, očekuje se udvostručenje proizvodnje!
STR_NEWS_INDUSTRY_PRODUCTION_INCREASE_SMOOTH                    :{BIG_FONT}{BLACK}{1:INDUSTRY} povećava proizvodnju {0:STRING.gen} za {2:COMMA}%!
STR_NEWS_INDUSTRY_PRODUCTION_DECREASE_GENERAL                   :{BIG_FONT}{BLACK}{INDUSTRY} smanjuje proizvodnju za 50%
STR_NEWS_INDUSTRY_PRODUCTION_DECREASE_FARM                      :{BIG_FONT}{BLACK}{INDUSTRY} pod najezdom kukaca! Havarija!{}Proizvodnja je pala za 50%
STR_NEWS_INDUSTRY_PRODUCTION_DECREASE_SMOOTH                    :{BIG_FONT}{BLACK}{1:INDUSTRY} smanjuje proizvodnju {0:STRING.gen} za {2:COMMA}%!

###length VEHICLE_TYPES
STR_NEWS_TRAIN_IS_WAITING                                       :{WHITE}{VEHICLE} čeka u spremištu
STR_NEWS_ROAD_VEHICLE_IS_WAITING                                :{WHITE}{VEHICLE} čeka u spremištu
STR_NEWS_SHIP_IS_WAITING                                        :{WHITE}{VEHICLE} čeka u brodogradilištu
STR_NEWS_AIRCRAFT_IS_WAITING                                    :{WHITE}{VEHICLE} čeka u zrakoplovnom hangaru
###next-name-looks-similar

# Order review system / warnings
STR_NEWS_VEHICLE_HAS_TOO_FEW_ORDERS                             :{WHITE}{VEHICLE} ima premalo naredbi u rasporedu
STR_NEWS_VEHICLE_HAS_VOID_ORDER                                 :{WHITE}{VEHICLE} ima nevažeće naredbe
STR_NEWS_VEHICLE_HAS_DUPLICATE_ENTRY                            :{WHITE}{VEHICLE} ima duplicirane naredbe
STR_NEWS_VEHICLE_HAS_INVALID_ENTRY                              :{WHITE}{VEHICLE} ima neispravnu postaju u svojim naredbama
STR_NEWS_PLANE_USES_TOO_SHORT_RUNWAY                            :{WHITE}{VEHICLE} ima u naredbama zračunu luku s prekratkom pistom

STR_NEWS_VEHICLE_IS_GETTING_OLD                                 :{WHITE}{VEHICLE} postaje star
STR_NEWS_VEHICLE_IS_GETTING_VERY_OLD                            :{WHITE}{VEHICLE} postaje vrlo star
STR_NEWS_VEHICLE_IS_GETTING_VERY_OLD_AND                        :{WHITE}{VEHICLE} postaje vrlo star i hitno treba zamjenu
STR_NEWS_TRAIN_IS_STUCK                                         :{WHITE}{VEHICLE} ne može naći put za nastavak.
STR_NEWS_VEHICLE_IS_LOST                                        :{WHITE}{VEHICLE} je izgubljeno.
STR_NEWS_VEHICLE_IS_UNPROFITABLE                                :{WHITE}{VEHICLE} je prošle godine zaradio {CURRENCY_LONG}
STR_NEWS_AIRCRAFT_DEST_TOO_FAR                                  :{WHITE}{VEHICLE} ne može doći do sljedećeg odredišta jer je izvan dometa

STR_NEWS_ORDER_REFIT_FAILED                                     :{WHITE}{VEHICLE} je zaustavljen zbog neuspjele naredbe za prenamjenu
STR_NEWS_VEHICLE_AUTORENEW_FAILED                               :{WHITE}Neuspješno automatsko obnavljanje za {VEHICLE}{}{STRING}

STR_NEWS_NEW_VEHICLE_NOW_AVAILABLE                              :{BIG_FONT}{BLACK}Novi {STRING} je sada dostupan!
STR_NEWS_NEW_VEHICLE_TYPE                                       :{BIG_FONT}{BLACK}{ENGINE}
STR_NEWS_NEW_VEHICLE_NOW_AVAILABLE_WITH_TYPE                    :{BLACK}Novi {STRING} je sada dostupan! - {ENGINE}

STR_NEWS_SHOW_VEHICLE_GROUP_TOOLTIP                             :{BLACK}Otvori prozor grupe fokusiran na grupu odabranog vozila

STR_NEWS_STATION_NO_LONGER_ACCEPTS_CARGO                        :{WHITE}{STATION} više ne prihvaća {STRING.aku}
STR_NEWS_STATION_NO_LONGER_ACCEPTS_CARGO_OR_CARGO               :{WHITE}{STATION} više ne prihvaća {STRING.aku} ili {STRING.aku}
STR_NEWS_STATION_NOW_ACCEPTS_CARGO                              :{WHITE}{STATION} od sada prihvaća {STRING.aku}
STR_NEWS_STATION_NOW_ACCEPTS_CARGO_AND_CARGO                    :{WHITE}{STATION} od sada prihvaća {STRING.aku} i {STRING.aku}

STR_NEWS_OFFER_OF_SUBSIDY_EXPIRED                               :{BIG_FONT}{BLACK}Istekla je ponuda za poticaje:{}{}prijevoz {STRING.gen} od {STRING} do {STRING} više neće biti potican
STR_NEWS_SUBSIDY_WITHDRAWN_SERVICE                              :{BIG_FONT}{BLACK}Subvencija je povučena:{}{}prijevoz {STRING.gen} od {STRING} do {STRING} više nije subvencioniran
###length 4

STR_NEWS_ROAD_REBUILDING                                        :{BIG_FONT}{BLACK}Grad {TOWN} zahvatio je prometni kaos!{}{}Program rekonstrukcije cesta koji financira tvrtka {STRING} sljedećih će 6 mjeseci zadavati glavobolje motoriziranima!
STR_NEWS_EXCLUSIVE_RIGHTS_TITLE                                 :{BIG_FONT}{BLACK}Monopol transporta!
STR_NEWS_EXCLUSIVE_RIGHTS_DESCRIPTION                           :{BIG_FONT}{BLACK}Lokalna vlast {TOWN} potpisuje ugovor sa {STRING} za jednogodišnja ekskluzivna prava transporta!

# Extra view window
STR_EXTRA_VIEWPORT_TITLE                                        :{WHITE}Mini pogled {COMMA}
STR_EXTRA_VIEW_MOVE_VIEW_TO_MAIN                                :{BLACK}Promijeni pogled
STR_EXTRA_VIEW_MOVE_VIEW_TO_MAIN_TT                             :{BLACK}Kopiraj lokaciju globalnog pogleda u ovaj mini pogled
STR_EXTRA_VIEW_MOVE_MAIN_TO_VIEW                                :{BLACK}Promijeni glavni pogled
STR_EXTRA_VIEW_MOVE_MAIN_TO_VIEW_TT                             :{BLACK}Kopiraj lokaciju ovog mini pogleda u glavni pogled

# Game options window
STR_GAME_OPTIONS_CAPTION                                        :{WHITE}Postavke igre
STR_GAME_OPTIONS_CURRENCY_UNITS_FRAME                           :{BLACK}Novčane jedinice
STR_GAME_OPTIONS_CURRENCY_UNITS_DROPDOWN_TOOLTIP                :{BLACK}Izbor novčanih jedinica

###length 42
STR_GAME_OPTIONS_CURRENCY_GBP                                   :Funte (£)
STR_GAME_OPTIONS_CURRENCY_USD                                   :Američki Dolar (USD)
STR_GAME_OPTIONS_CURRENCY_EUR                                   :Euro (EUR)
STR_GAME_OPTIONS_CURRENCY_JPY                                   :Japanski Jen (JPY)
STR_GAME_OPTIONS_CURRENCY_ATS                                   :Austrijski šiling (ATS)
STR_GAME_OPTIONS_CURRENCY_BEF                                   :Belgijski franak (BEF)
STR_GAME_OPTIONS_CURRENCY_CHF                                   :Švicarski franak (CHF)
STR_GAME_OPTIONS_CURRENCY_CZK                                   :Češka kruna (CZK)
STR_GAME_OPTIONS_CURRENCY_DEM                                   :Njemačka marka (DEM)
STR_GAME_OPTIONS_CURRENCY_DKK                                   :Danska kruna (DKK)
STR_GAME_OPTIONS_CURRENCY_ESP                                   :Španjolska Pezeta (ESP)
STR_GAME_OPTIONS_CURRENCY_FIM                                   :Finska marka (FIM)
STR_GAME_OPTIONS_CURRENCY_FRF                                   :Francuski Franak (FRF)
STR_GAME_OPTIONS_CURRENCY_GRD                                   :Grčka drahma (GRD)
STR_GAME_OPTIONS_CURRENCY_HUF                                   :Mađarski forint (HUF)
STR_GAME_OPTIONS_CURRENCY_ISK                                   :Islandska kruna (ISK)
STR_GAME_OPTIONS_CURRENCY_ITL                                   :Talijanska lira (ITL)
STR_GAME_OPTIONS_CURRENCY_NLG                                   :Nizozemski gulden (NLG)
STR_GAME_OPTIONS_CURRENCY_NOK                                   :Norveška kruna (NOK)
STR_GAME_OPTIONS_CURRENCY_PLN                                   :Poljski Zloti (PLN)
STR_GAME_OPTIONS_CURRENCY_RON                                   :Rumunjski lev (RON)
STR_GAME_OPTIONS_CURRENCY_RUR                                   :Ruske rublje (RUR)
STR_GAME_OPTIONS_CURRENCY_SIT                                   :Slovenski tolar (SIT)
STR_GAME_OPTIONS_CURRENCY_SEK                                   :Švedska kruna (SEK)
STR_GAME_OPTIONS_CURRENCY_TRY                                   :Turska lira (TRY)
STR_GAME_OPTIONS_CURRENCY_SKK                                   :Slovačka kruna (SKK)
STR_GAME_OPTIONS_CURRENCY_BRL                                   :Brazilski real (BRL)
STR_GAME_OPTIONS_CURRENCY_EEK                                   :Estonska kruna (EEK)
STR_GAME_OPTIONS_CURRENCY_LTL                                   :Litvanski Litas (LTL)
STR_GAME_OPTIONS_CURRENCY_KRW                                   :Južnokorejski Won (KRW)
STR_GAME_OPTIONS_CURRENCY_ZAR                                   :Južnoafrički Rand (ZAR)
STR_GAME_OPTIONS_CURRENCY_CUSTOM                                :Proizvoljno...
STR_GAME_OPTIONS_CURRENCY_GEL                                   :Gruzijski Lari (GEL)
STR_GAME_OPTIONS_CURRENCY_IRR                                   :Iranski Rial (IRR)
STR_GAME_OPTIONS_CURRENCY_RUB                                   :Nove ruske rublje (RUB)
STR_GAME_OPTIONS_CURRENCY_MXN                                   :Meksički Pesos (MXN)
STR_GAME_OPTIONS_CURRENCY_NTD                                   :Novi Tajvanski Dolar (NTD)
STR_GAME_OPTIONS_CURRENCY_CNY                                   :Kineski Renminbi (CNY)
STR_GAME_OPTIONS_CURRENCY_HKD                                   :Hongkonški Dolar (HKD)
STR_GAME_OPTIONS_CURRENCY_INR                                   :Indijska Rupija (INR)

<<<<<<< HEAD
###length 2
STR_GAME_OPTIONS_ROAD_VEHICLES_DROPDOWN_LEFT                    :Vozi na lijevoj strani
STR_GAME_OPTIONS_ROAD_VEHICLES_DROPDOWN_RIGHT                   :Vozi na desnoj strani

STR_GAME_OPTIONS_TOWN_NAMES_FRAME                               :{BLACK}Imena gradova:
STR_GAME_OPTIONS_TOWN_NAMES_DROPDOWN_TOOLTIP                    :{BLACK}Odaberi stil za imena gradova

###length 21
STR_GAME_OPTIONS_TOWN_NAME_ORIGINAL_ENGLISH                     :Engleski (original)
STR_GAME_OPTIONS_TOWN_NAME_FRENCH                               :Francuski
STR_GAME_OPTIONS_TOWN_NAME_GERMAN                               :Njemački
STR_GAME_OPTIONS_TOWN_NAME_ADDITIONAL_ENGLISH                   :Engleski (dodatno)
STR_GAME_OPTIONS_TOWN_NAME_LATIN_AMERICAN                       :Latinoamerički
STR_GAME_OPTIONS_TOWN_NAME_SILLY                                :Blesavo
STR_GAME_OPTIONS_TOWN_NAME_SWEDISH                              :Švedski
STR_GAME_OPTIONS_TOWN_NAME_DUTCH                                :Nizozemski
STR_GAME_OPTIONS_TOWN_NAME_FINNISH                              :Finski
STR_GAME_OPTIONS_TOWN_NAME_POLISH                               :Poljski
STR_GAME_OPTIONS_TOWN_NAME_SLOVAK                               :Slovački
STR_GAME_OPTIONS_TOWN_NAME_NORWEGIAN                            :Norveški
STR_GAME_OPTIONS_TOWN_NAME_HUNGARIAN                            :Mađarski
STR_GAME_OPTIONS_TOWN_NAME_AUSTRIAN                             :Austrijski
STR_GAME_OPTIONS_TOWN_NAME_ROMANIAN                             :Rumunjski
STR_GAME_OPTIONS_TOWN_NAME_CZECH                                :Češki
STR_GAME_OPTIONS_TOWN_NAME_SWISS                                :Švicarski
STR_GAME_OPTIONS_TOWN_NAME_DANISH                               :Danski
STR_GAME_OPTIONS_TOWN_NAME_TURKISH                              :Turski
STR_GAME_OPTIONS_TOWN_NAME_ITALIAN                              :Talijanski
STR_GAME_OPTIONS_TOWN_NAME_CATALAN                              :Katalonski

=======
>>>>>>> 5e227886
STR_GAME_OPTIONS_AUTOSAVE_FRAME                                 :{BLACK}Automatsko spremanje
STR_GAME_OPTIONS_AUTOSAVE_DROPDOWN_TOOLTIP                      :{BLACK}Odaberi interval između automatskih spremanja igre

# Autosave dropdown
###length 5
STR_GAME_OPTIONS_AUTOSAVE_DROPDOWN_OFF                          :Isključeno
STR_GAME_OPTIONS_AUTOSAVE_DROPDOWN_EVERY_1_MONTH                :Svaki mjesec
STR_GAME_OPTIONS_AUTOSAVE_DROPDOWN_EVERY_3_MONTHS               :Svaka 3 mjeseca
STR_GAME_OPTIONS_AUTOSAVE_DROPDOWN_EVERY_6_MONTHS               :Svakih 6 mjeseci
STR_GAME_OPTIONS_AUTOSAVE_DROPDOWN_EVERY_12_MONTHS              :Svakih 12 mjeseci

STR_GAME_OPTIONS_LANGUAGE                                       :{BLACK}Jezik
STR_GAME_OPTIONS_LANGUAGE_TOOLTIP                               :{BLACK}Odaberi jezik sučelja

STR_GAME_OPTIONS_FULLSCREEN                                     :{BLACK}Cijeli zaslon
STR_GAME_OPTIONS_FULLSCREEN_TOOLTIP                             :{BLACK}Označi ovu kućicu kako bi igrao OpenTTD preko cijelog zaslona

STR_GAME_OPTIONS_RESOLUTION                                     :{BLACK}Razlučivost zaslona
STR_GAME_OPTIONS_RESOLUTION_TOOLTIP                             :{BLACK}Odaberi razlučivost zaslona
STR_GAME_OPTIONS_RESOLUTION_OTHER                               :ostalo
STR_GAME_OPTIONS_RESOLUTION_ITEM                                :{NUM}x{NUM}


STR_GAME_OPTIONS_VIDEO_VSYNC                                    :{BLACK}VSync







STR_GAME_OPTIONS_BASE_GRF                                       :{BLACK}Osnovni set grafike
STR_GAME_OPTIONS_BASE_GRF_TOOLTIP                               :{BLACK}Odaberi osnovni grafički set za igru
STR_GAME_OPTIONS_BASE_GRF_STATUS                                :{RED}{NUM} datotek{P a e a} nedostaj{P e u e}/korumpiran{P a e o}
STR_GAME_OPTIONS_BASE_GRF_DESCRIPTION_TOOLTIP                   :{BLACK}Dodatne informacije o osnovnom grafičkom setu

STR_GAME_OPTIONS_BASE_SFX                                       :{BLACK}Set osnovnih zvukova
STR_GAME_OPTIONS_BASE_SFX_TOOLTIP                               :{BLACK}Odaberite osnovni set zvukova
STR_GAME_OPTIONS_BASE_SFX_DESCRIPTION_TOOLTIP                   :{BLACK}Dodatne informacije o setu osnovnih zvukova

STR_GAME_OPTIONS_BASE_MUSIC                                     :{BLACK}Set osnovne glazbe
STR_GAME_OPTIONS_BASE_MUSIC_TOOLTIP                             :{BLACK}Odaberi set osnovne glazbe za uporabu
STR_GAME_OPTIONS_BASE_MUSIC_STATUS                              :{RED}{NUM} neispravn{P a e ih} datotek{P a e a}
STR_GAME_OPTIONS_BASE_MUSIC_DESCRIPTION_TOOLTIP                 :{BLACK}Dodatne informacije o setu osnovne glazbe

STR_ERROR_RESOLUTION_LIST_FAILED                                :{WHITE}Povlačenje liste podržanih rezolucija nije uspjelo
STR_ERROR_FULLSCREEN_FAILED                                     :{WHITE}Prikaz na cijelom zaslonu nije uspio

# Custom currency window

STR_CURRENCY_WINDOW                                             :{WHITE}Proizvoljna valuta
STR_CURRENCY_EXCHANGE_RATE                                      :{LTBLUE}Devizni tečaj: {ORANGE}{CURRENCY_LONG} = £ {COMMA}
STR_CURRENCY_DECREASE_EXCHANGE_RATE_TOOLTIP                     :{BLACK}Smanjite iznos vaše valute za jednu funtu (£)
STR_CURRENCY_INCREASE_EXCHANGE_RATE_TOOLTIP                     :{BLACK}Povećajte iznos vaše valute za jednu funtu (£)
STR_CURRENCY_SET_EXCHANGE_RATE_TOOLTIP                          :{BLACK}Postavite omjer zamjene vaše valute za jednu funtu (£)

STR_CURRENCY_SEPARATOR                                          :{LTBLUE}Razdjelnik: {ORANGE}{STRING}
STR_CURRENCY_SET_CUSTOM_CURRENCY_SEPARATOR_TOOLTIP              :{BLACK}Postavite decimalni simbol vaše valute

STR_CURRENCY_PREFIX                                             :{LTBLUE}Prefiks: {ORANGE}{STRING}
STR_CURRENCY_SET_CUSTOM_CURRENCY_PREFIX_TOOLTIP                 :{BLACK}Postavite prefiks za vašu valutu
STR_CURRENCY_SUFFIX                                             :{LTBLUE}Sufiks: {ORANGE}{STRING}
STR_CURRENCY_SET_CUSTOM_CURRENCY_SUFFIX_TOOLTIP                 :{BLACK}Postavite sufiks za vašu valutu

STR_CURRENCY_SWITCH_TO_EURO                                     :{LTBLUE}Promijeni na Euro: {ORANGE}{NUM}
STR_CURRENCY_SWITCH_TO_EURO_NEVER                               :{LTBLUE}Promijeni na Euro: {ORANGE}nikad
STR_CURRENCY_SET_CUSTOM_CURRENCY_TO_EURO_TOOLTIP                :{BLACK}Postavite godinu prebacivanja na Euro
STR_CURRENCY_DECREASE_CUSTOM_CURRENCY_TO_EURO_TOOLTIP           :{BLACK}Prebacite se na Euro ranije
STR_CURRENCY_INCREASE_CUSTOM_CURRENCY_TO_EURO_TOOLTIP           :{BLACK}Prebacite se na Euro kasnije

STR_CURRENCY_PREVIEW                                            :{LTBLUE}Prikaz: {ORANGE}{CURRENCY_LONG}
STR_CURRENCY_CUSTOM_CURRENCY_PREVIEW_TOOLTIP                    :{BLACK}10000 funti (£) u vašoj valuti
STR_CURRENCY_CHANGE_PARAMETER                                   :{BLACK}Promijeni parametre proizvoljne valute

STR_NONE                                                        :Ništa
STR_FUNDING_ONLY                                                :Samo financiranje
STR_MINIMAL                                                     :Najmanje
STR_NUM_VERY_LOW                                                :Vrlo nisko
STR_NUM_LOW                                                     :Nisko
STR_NUM_NORMAL                                                  :Normalno
STR_NUM_HIGH                                                    :Visoko
STR_NUM_CUSTOM                                                  :Proizvoljno
STR_NUM_CUSTOM_NUMBER                                           :Proizvoljno ({NUM})

STR_VARIETY_NONE                                                :Ništa
STR_VARIETY_VERY_LOW                                            :Vrlo nisko
STR_VARIETY_LOW                                                 :Nisko
STR_VARIETY_MEDIUM                                              :Srednje
STR_VARIETY_HIGH                                                :Visoko
STR_VARIETY_VERY_HIGH                                           :Vrlo visoko

###length 5
STR_AI_SPEED_VERY_SLOW                                          :Vrlo sporo
STR_AI_SPEED_SLOW                                               :Sporo
STR_AI_SPEED_MEDIUM                                             :Umjereno
STR_AI_SPEED_FAST                                               :Brzo
STR_AI_SPEED_VERY_FAST                                          :Vrlo brzo

###length 6
STR_SEA_LEVEL_VERY_LOW                                          :Vrlo nisko
STR_SEA_LEVEL_LOW                                               :Nisko
STR_SEA_LEVEL_MEDIUM                                            :Umjereno
STR_SEA_LEVEL_HIGH                                              :Visoko
STR_SEA_LEVEL_CUSTOM                                            :Proizvoljno
STR_SEA_LEVEL_CUSTOM_PERCENTAGE                                 :Proizvoljno ({NUM}%)

###length 4
STR_RIVERS_NONE                                                 :Ništa
STR_RIVERS_FEW                                                  :Malo
STR_RIVERS_MODERATE                                             :Srednje
STR_RIVERS_LOT                                                  :Puno

###length 3
STR_DISASTER_NONE                                               :Ništa
STR_DISASTER_REDUCED                                            :Smanjeno
STR_DISASTER_NORMAL                                             :Normalno

###length 4
STR_SUBSIDY_X1_5                                                :x1.5
STR_SUBSIDY_X2                                                  :x2
STR_SUBSIDY_X3                                                  :x3
STR_SUBSIDY_X4                                                  :x4

###length 4
STR_CLIMATE_TEMPERATE_LANDSCAPE                                 :Blagi krajolik
STR_CLIMATE_SUB_ARCTIC_LANDSCAPE                                :Subarktički krajolik
STR_CLIMATE_SUB_TROPICAL_LANDSCAPE                              :Suptropski krajolik
STR_CLIMATE_TOYLAND_LANDSCAPE                                   :Krajolik 'zemlja igračaka'

###length 7
STR_TERRAIN_TYPE_VERY_FLAT                                      :Vrlo ravno
STR_TERRAIN_TYPE_FLAT                                           :Ravno
STR_TERRAIN_TYPE_HILLY                                          :Brežuljkasto
STR_TERRAIN_TYPE_MOUNTAINOUS                                    :Brdovito
STR_TERRAIN_TYPE_ALPINIST                                       :Alpinist

###length 4
STR_CITY_APPROVAL_TOLERANT                                      :Tolerantan
STR_CITY_APPROVAL_HOSTILE                                       :Agresivan
STR_CITY_APPROVAL_PERMISSIVE                                    :Dopustiv

STR_WARNING_NO_SUITABLE_AI                                      :{WHITE}Odgovarajuća UI nije dostupna...{}Možete preuzeti nekoliko UI pomoću sustava 'Online sadržaja'

# Settings tree window
STR_CONFIG_SETTING_TREE_CAPTION                                 :{WHITE}Postavke
STR_CONFIG_SETTING_FILTER_TITLE                                 :{BLACK}Filtriraj slijed:
STR_CONFIG_SETTING_EXPAND_ALL                                   :{BLACK}Otvori sve
STR_CONFIG_SETTING_COLLAPSE_ALL                                 :{BLACK}Zatvori sve
STR_CONFIG_SETTING_RESET_ALL                                    :{BLACK}Ponovno postavi sve vrijednosti
STR_CONFIG_SETTING_NO_EXPLANATION_AVAILABLE_HELPTEXT            :(nema dostupnog pojašnjenja)
STR_CONFIG_SETTING_DEFAULT_VALUE                                :{LTBLUE}Osnovna vrijednost: {ORANGE}{STRING}
STR_CONFIG_SETTING_TYPE                                         :{LTBLUE}Vrsta postavki: {ORANGE}{STRING}
STR_CONFIG_SETTING_TYPE_CLIENT                                  :Postavke klijenta (nisu pohranjene u snimljenoj datoteci; utječu na sve igre)
STR_CONFIG_SETTING_TYPE_GAME_MENU                               :Postavke igre (pohranjene u snimljenoj datoteci; utječu samo na nove igre)
STR_CONFIG_SETTING_TYPE_GAME_INGAME                             :Postavke igre (pohranjene u snimljenoj datoteci; utječu samo na trenutnu igru)
STR_CONFIG_SETTING_TYPE_COMPANY_MENU                            :Postavke tvrtke (pohranjene u snimljenoj datoteci; utječu samo na nove igre)
STR_CONFIG_SETTING_TYPE_COMPANY_INGAME                          :Postavke tvrtke (pohranjene u snimljenoj datoteci; utječu samo na trenutnu tvrtku)

STR_CONFIG_SETTING_RESTRICT_CATEGORY                            :{BLACK}Kategorija:
STR_CONFIG_SETTING_RESTRICT_TYPE                                :{BLACK}Tip:
STR_CONFIG_SETTING_RESTRICT_DROPDOWN_HELPTEXT                   :{BLACK}Sužava doljnju listu koristeći samo predpostavljene filtere
STR_CONFIG_SETTING_RESTRICT_BASIC                               :Osnovno (prikaži samo važne postavke)
STR_CONFIG_SETTING_RESTRICT_ADVANCED                            :Napredno (prikaži većinu postavki)
STR_CONFIG_SETTING_RESTRICT_ALL                                 :Stručno (prikaži sve postavke, uključujući i one neobične)
STR_CONFIG_SETTING_RESTRICT_CHANGED_AGAINST_DEFAULT             :Postavke sa drugačijim vrijednostima od osnovnih
STR_CONFIG_SETTING_RESTRICT_CHANGED_AGAINST_NEW                 :Postavke sa drugačijim vrijednostima od postavki vaše nove igre

STR_CONFIG_SETTING_TYPE_DROPDOWN_HELPTEXT                       :{BLACK}Dozvoljava popis samo ispod određene postavke
STR_CONFIG_SETTING_TYPE_DROPDOWN_ALL                            :Sve vrste postavki
STR_CONFIG_SETTING_TYPE_DROPDOWN_CLIENT                         :Postavke klijenta (nisu spremljene prilikom snimanja; utječu na sve igre)
STR_CONFIG_SETTING_TYPE_DROPDOWN_GAME_MENU                      :Postavke igre (spremljene prilikom snimanja; utječu samo na nove igre)
STR_CONFIG_SETTING_TYPE_DROPDOWN_GAME_INGAME                    :Postavke igre (spremljene prilikom snimanja; utječu samo na tekuću igru)
STR_CONFIG_SETTING_TYPE_DROPDOWN_COMPANY_MENU                   :Postavke tvrtke (spremljene prilikom snimanja; utječu samo na nove igre)
STR_CONFIG_SETTING_TYPE_DROPDOWN_COMPANY_INGAME                 :Postavke tvrtke (spremljene prilikom snimanja; utječu samo na trenutnu tvrtku)

STR_CONFIG_SETTINGS_NONE                                        :{WHITE}- Nijedna -
###length 3
STR_CONFIG_SETTING_CATEGORY_HIDES                               :{BLACK}Prikaži sve rezultate pretraga po postavkama{}{SILVER}Kategorija {BLACK}do {WHITE}{STRING}
STR_CONFIG_SETTING_TYPE_HIDES                                   :{BLACK}Prikaži sve rezultate pretraga po postavkama{}{SILVER}Tip {BLACK}do {WHITE}Svi tipovi postavki
STR_CONFIG_SETTING_CATEGORY_AND_TYPE_HIDES                      :{BLACK}Prikaži sve rezultate pretrage po postavkama{}{SILVER}Kategorija {BLACK}do {WHITE}{STRING} {BLACK}i {SILVER}Tip {BLACK}do {WHITE}Svi tipovi postavki

###length 3
STR_CONFIG_SETTING_OFF                                          :Isključeno
STR_CONFIG_SETTING_ON                                           :Uključeno
STR_CONFIG_SETTING_DISABLED                                     :Isključeno

###length 3
STR_CONFIG_SETTING_COMPANIES_OFF                                :Isključeno
STR_CONFIG_SETTING_COMPANIES_OWN                                :Vlastita tvrtka
STR_CONFIG_SETTING_COMPANIES_ALL                                :Sve tvrtke

###length 3
STR_CONFIG_SETTING_NONE                                         :Nema
STR_CONFIG_SETTING_ORIGINAL                                     :Original
STR_CONFIG_SETTING_REALISTIC                                    :Realističan

###length 3
STR_CONFIG_SETTING_HORIZONTAL_POS_LEFT                          :Lijevo
STR_CONFIG_SETTING_HORIZONTAL_POS_CENTER                        :Sredina
STR_CONFIG_SETTING_HORIZONTAL_POS_RIGHT                         :Desno

STR_CONFIG_SETTING_MAXIMUM_INITIAL_LOAN                         :Najveći početni zajam: {STRING}
STR_CONFIG_SETTING_MAXIMUM_INITIAL_LOAN_HELPTEXT                :Najveći iznos koji tvrtka može pozajmiti (ne uzimajući inflaciju u obzir)

STR_CONFIG_SETTING_INTEREST_RATE                                :Kamatna stopa: {STRING}
STR_CONFIG_SETTING_INTEREST_RATE_HELPTEXT                       :Kamatna stopa zajmova; također kontrolira i inflaciju ako je uključena

STR_CONFIG_SETTING_RUNNING_COSTS                                :Troškovi korištenja: {STRING}
STR_CONFIG_SETTING_RUNNING_COSTS_HELPTEXT                       :Postavi razinu troškova održavanja i korištenja za vozila i infrastrukturu

STR_CONFIG_SETTING_CONSTRUCTION_SPEED                           :Brzina gradnje: {STRING}
STR_CONFIG_SETTING_CONSTRUCTION_SPEED_HELPTEXT                  :Limitiraj količinu građevinskih akcija za UI-je

STR_CONFIG_SETTING_VEHICLE_BREAKDOWNS                           :Kvarovi vozila: {STRING}
STR_CONFIG_SETTING_VEHICLE_BREAKDOWNS_HELPTEXT                  :Kontroliraj kako često se mogu pokvariti loše servisirana vozila

STR_CONFIG_SETTING_SUBSIDY_MULTIPLIER                           :Množitelj za poticaje: {STRING}
STR_CONFIG_SETTING_SUBSIDY_MULTIPLIER_HELPTEXT                  :Postavi koliko se plaća za subvencionirane veze

STR_CONFIG_SETTING_SUBSIDY_DURATION                             :Trajanje poticaja: {STRING}

###setting-zero-is-special

STR_CONFIG_SETTING_CONSTRUCTION_COSTS                           :Građevinski troškovi: {STRING}
STR_CONFIG_SETTING_CONSTRUCTION_COSTS_HELPTEXT                  :Postavi razinu građevinskih troškova i troškova kupnje

STR_CONFIG_SETTING_RECESSIONS                                   :Recesije: {STRING}
STR_CONFIG_SETTING_RECESSIONS_HELPTEXT                          :Ukoliko je uključeno, recesija se može pojaviti svakih nekoliko godina. Tijekom recesije sva proizvodnja je značajno manja (vraća se na prethodnu razinu kada recesija završi)

STR_CONFIG_SETTING_TRAIN_REVERSING                              :Zabrani okretanje vlakova na stanicama: {STRING}
STR_CONFIG_SETTING_TRAIN_REVERSING_HELPTEXT                     :Ukoliko je uključeno, vlakovi se neće okretati na stanicama koje nisu krajnje čak i ukoliko postoji kraći put do njihovog sljedećeg odredišta prilikom okretanja

STR_CONFIG_SETTING_DISASTERS                                    :Nesreće: {STRING}
STR_CONFIG_SETTING_DISASTERS_HELPTEXT                           :Uključivanje nesreća koje mogu povremeno blokirati ili uništiti vozila ili infrastrukturu

STR_CONFIG_SETTING_CITY_APPROVAL                                :Stav gradske uprave prema restrukturiranju područja: {STRING}
STR_CONFIG_SETTING_CITY_APPROVAL_HELPTEXT                       :Odaberi koliko buka i ekološka šteta utječu na gradsku ocjenu pojedine tvrtke i na daljnja građevinska djelovanja u njihovim područjima

###setting-zero-is-special
STR_CONFIG_SETTING_TOO_HIGH_MOUNTAIN                            :{WHITE}Nije moguće postaviti najveću visinu karte na ovu vrijednost. Barem jedna planina na karti je viša.

STR_CONFIG_SETTING_AUTOSLOPE                                    :Dopusti uređivanje krajolika ispod građevina, tračnica, itd.: {STRING}
STR_CONFIG_SETTING_AUTOSLOPE_HELPTEXT                           :Dopusti uređivanje krajolika ispod građevina i pruga bez njihovog uklanjanja

STR_CONFIG_SETTING_CATCHMENT                                    :Dopusti realističnije veličine područja zahvaćanja: {STRING}
STR_CONFIG_SETTING_CATCHMENT_HELPTEXT                           :Različiti dohvati za različite vrste stanica i zračnih luka

STR_CONFIG_SETTING_SERVE_NEUTRAL_INDUSTRIES                     :Stanice kompanije mogu opsluživati industrije sa priključenim neutralnim stanicama: {STRING}
STR_CONFIG_SETTING_SERVE_NEUTRAL_INDUSTRIES_HELPTEXT            :Kada je uključeno, industrije sa priključenim stanicama (kao naftne platforme) mogu biti opsluživane od strane kompanija koje imaju stanice izgrađene u blizini. Kada je isključeno, ove industrije mogu biti opsluživane samo putem svojih priključenih stanica. Bilo koja stanica u blizini u vlasništvu neke kompanije neće moći opsluživati ove industrije niti će stanice priključene industriji moći opsluživati bilo što osim te industrije.

STR_CONFIG_SETTING_EXTRADYNAMITE                                :Dopusti rušenje više cesta, mostova i tunela u vlasništvu grada: {STRING}
STR_CONFIG_SETTING_EXTRADYNAMITE_HELPTEXT                       :Jednostavnije uklanjanje infrastrukture i građevina u vlasništvu grada

STR_CONFIG_SETTING_TRAIN_LENGTH                                 :Najveća dužina vlakova: {STRING}
STR_CONFIG_SETTING_TRAIN_LENGTH_HELPTEXT                        :Odaberi najveću duljinu vlakova
STR_CONFIG_SETTING_TILE_LENGTH                                  :{COMMA} polje

STR_CONFIG_SETTING_SMOKE_AMOUNT                                 :Količina dima/iskri za lokomotive: {STRING}
STR_CONFIG_SETTING_SMOKE_AMOUNT_HELPTEXT                        :Odaberi koliko dima ili iskri će vozila izbacivati

STR_CONFIG_SETTING_TRAIN_ACCELERATION_MODEL                     :Model ubrzanja vlaka: {STRING}
STR_CONFIG_SETTING_TRAIN_ACCELERATION_MODEL_HELPTEXT            :Odaberi fizikalni model ubrzanja vlakova. "Originalni" model penalizira nagibe jednako za sva vozila. "Realistični" model penalizira nagibe i zavoje ovisno o raznim karakteristikama vlaka, kao npr. dužini i vučnoj sili.

STR_CONFIG_SETTING_ROAD_VEHICLE_ACCELERATION_MODEL              :Model ubrzavanja za cestovna vozila: {STRING}
STR_CONFIG_SETTING_ROAD_VEHICLE_ACCELERATION_MODEL_HELPTEXT     :Odaberi fizikalni model za ubrzanje cestovnih vozila. "Originalni" model penalizira nagibe jednako za sva vozila. "Realistični" model penalizira nagibe ovisno o raznim karakteristikama vozila, npr. vučna sila.

STR_CONFIG_SETTING_TRAIN_SLOPE_STEEPNESS                        :Strmina nagiba za vlakove: {STRING}
STR_CONFIG_SETTING_TRAIN_SLOPE_STEEPNESS_HELPTEXT               :Kosina nagiba polja za vlak. Više vrijednosti čine nagib težim za penjanje
STR_CONFIG_SETTING_PERCENTAGE                                   :{COMMA}%

STR_CONFIG_SETTING_ROAD_VEHICLE_SLOPE_STEEPNESS                 :Strmina nagiba za cestovna vozila: {STRING}
STR_CONFIG_SETTING_ROAD_VEHICLE_SLOPE_STEEPNESS_HELPTEXT        :Kosina nagiba polja za cestovna vozila. Veće vrijednosti čine nagib težim za penjanje

STR_CONFIG_SETTING_FORBID_90_DEG                                :Zabrani vlakovima skretanja pod 90 stupnjeva: {STRING}
STR_CONFIG_SETTING_FORBID_90_DEG_HELPTEXT                       :Okreti za 90 stupnjeva se događaju kada se na vodoravni dio pruge odmah nastavlja okomiti dio pruge na sljedećem polju, dakle čineći zaokret vlaka od 90 stupnjeva prelaskom ruba polja umjesto uobičajenih 45 stupnjeva kod drugih kombinacija pruge.

STR_CONFIG_SETTING_DISTANT_JOIN_STATIONS                        :Dopusti spajanje postaja koje nisu izravno jedna do druge {STRING}
STR_CONFIG_SETTING_DISTANT_JOIN_STATIONS_HELPTEXT               :Dopusti dodavanje dijelova stanice bez izravnog dodira s postojećim dijelovima. Potrebno pritisnuti Ctrl+klik dok se dodaju novi dijelovi

STR_CONFIG_SETTING_INFLATION                                    :Inflacija: {STRING}
STR_CONFIG_SETTING_INFLATION_HELPTEXT                           :Uključi inflaciju u ekonomiji, gdje troškovi rastu malo brže od plaćanja

STR_CONFIG_SETTING_MAX_BRIDGE_LENGTH                            :Najveća dužina mostova: {STRING}
STR_CONFIG_SETTING_MAX_BRIDGE_LENGTH_HELPTEXT                   :Najveća dužina za izgradnju mostova

STR_CONFIG_SETTING_MAX_BRIDGE_HEIGHT                            :Najveća visina mostova: {STRING}
STR_CONFIG_SETTING_MAX_BRIDGE_HEIGHT_HELPTEXT                   :Najveća visina za gradnju mostova

STR_CONFIG_SETTING_MAX_TUNNEL_LENGTH                            :Najveća dužina tunela: {STRING}
STR_CONFIG_SETTING_MAX_TUNNEL_LENGTH_HELPTEXT                   :Najveća dužina za izgradnju tunela

STR_CONFIG_SETTING_RAW_INDUSTRY_CONSTRUCTION_METHOD             :Ručna metoda izgradnje primarne industrije: {STRING}
STR_CONFIG_SETTING_RAW_INDUSTRY_CONSTRUCTION_METHOD_HELPTEXT    :Metoda financiranja primarnih industrija. "Ništa" znači da nije moguće financirati nijednu, "istraživanje" znači da je financiranje moguće ali da će se izgraditi na slučajno odabranom mjestu na karti i da ne mora i uspjeti, "kao i druge industrije" znači da se primarne industrije mogu graditi kao i procesne industrije na bilo kojem mjestu
###length 3
STR_CONFIG_SETTING_RAW_INDUSTRY_CONSTRUCTION_METHOD_NONE        :Nijedna
STR_CONFIG_SETTING_RAW_INDUSTRY_CONSTRUCTION_METHOD_NORMAL      :Kao i druge industrije
STR_CONFIG_SETTING_RAW_INDUSTRY_CONSTRUCTION_METHOD_PROSPECTING :Istraživanje

STR_CONFIG_SETTING_INDUSTRY_PLATFORM                            :Ravnina oko industija: {STRING}
STR_CONFIG_SETTING_INDUSTRY_PLATFORM_HELPTEXT                   :Količina ravnog prostora oko industrije. Ovo osigurava da će prazno mjesto ostati oko industrije na raspolaganju za izgradnju pruge itd.

STR_CONFIG_SETTING_MULTIPINDTOWN                                :Dopusti više sličnih industrija po gradu: {STRING}
STR_CONFIG_SETTING_MULTIPINDTOWN_HELPTEXT                       :Normalno, grad ne želi više od jedne industrije svake vrste. S ovom postavkom, to će omogućiti nekoliko industrija iste vrste u istom gradu

STR_CONFIG_SETTING_SIGNALSIDE                                   :Prikaži signale: {STRING}
STR_CONFIG_SETTING_SIGNALSIDE_HELPTEXT                          :Odaberi s koje strane pruge će se postavljati signali
###length 3
STR_CONFIG_SETTING_SIGNALSIDE_LEFT                              :Na lijevoj strani
STR_CONFIG_SETTING_SIGNALSIDE_DRIVING_SIDE                      :Na strani vožnje
STR_CONFIG_SETTING_SIGNALSIDE_RIGHT                             :Na desnoj strani

STR_CONFIG_SETTING_SHOWFINANCES                                 :Pokaži financijski prozor na kraju godine: {STRING}
STR_CONFIG_SETTING_SHOWFINANCES_HELPTEXT                        :Ako je omogućeno, financijski prozor se otvara na kraju svake godine kako bi se omogućio jednostavan uvid u financijsko stanje tvrtke

STR_CONFIG_SETTING_NONSTOP_BY_DEFAULT                           :Za nove naredbe početna je vrijednost 'neprekidno': {STRING}
STR_CONFIG_SETTING_NONSTOP_BY_DEFAULT_HELPTEXT                  :Normalno, vozilo će se zaustaviti na svakoj stanici koju prolazi. Uključivanjem ove postavke, vozilo će se voziti kroz sve stanice na putu do konačnog odredišta ali bez zaustavljanja. Imajte na umu da se ova postavka samo definira zadane vrijednosti za nove naredbe. Bez obzira na to, pojedinačne naredbe mogu se postaviti na bilo koje postavke

STR_CONFIG_SETTING_STOP_LOCATION                                :Naredbe za nove vlakove su zaustavljanje kod {STRING} platforme
STR_CONFIG_SETTING_STOP_LOCATION_HELPTEXT                       :Mjesto gdje će se zaustaviti vlak na peronu po defaultu. 'Bliži kraj' znači blizu ulazne točka, "sredina" znači u sredini platforme, i "dalji kraj" znači daleko od ulaznog mjesta. Imajte na umu da ova postavka samo definira zadane vrijednosti za nove naredbe. Bez obzira na to, pojedinačne naredbe mogu se postaviti na bilo koju postavku
###length 3
STR_CONFIG_SETTING_STOP_LOCATION_NEAR_END                       :početka
STR_CONFIG_SETTING_STOP_LOCATION_MIDDLE                         :sredine
STR_CONFIG_SETTING_STOP_LOCATION_FAR_END                        :kraja

STR_CONFIG_SETTING_AUTOSCROLL                                   :Pomakni prozor kada je miš na rubu: {STRING}
STR_CONFIG_SETTING_AUTOSCROLL_HELPTEXT                          :Kada je uključeno, prikazna polja će se početi pomicati kada se miš nalazi blizu ruba prozora
###length 4
STR_CONFIG_SETTING_AUTOSCROLL_DISABLED                          :Isključeno
STR_CONFIG_SETTING_AUTOSCROLL_MAIN_VIEWPORT_FULLSCREEN          :Glavno prikazno polje, samo prikaz na cijelom zaslonu
STR_CONFIG_SETTING_AUTOSCROLL_MAIN_VIEWPORT                     :Glavno prikazno polje
STR_CONFIG_SETTING_AUTOSCROLL_EVERY_VIEWPORT                    :Svako prikazno polje

STR_CONFIG_SETTING_BRIBE                                        :Dopusti potkupljivanje lokalne samouprave: {STRING}
STR_CONFIG_SETTING_BRIBE_HELPTEXT                               :Omogućiti tvrtkama pokušavanje podmićivanja lokalne gradske vlasti. Ako mito je primjećeno od strane inspektora, tvrtka neće biti u mogućnosti djelovati u gradu na šest mjeseci

STR_CONFIG_SETTING_ALLOW_EXCLUSIVE                              :Dopusti kupovinu ekskluzivnih prijevoznih prava: {STRING}
STR_CONFIG_SETTING_ALLOW_EXCLUSIVE_HELPTEXT                     :Ako tvrtka kupi eksluzivna prava prijevoza za neki grad, protivničke postaje (putničke i teretne) neće dobivati ništa tereta tijekom cijele godine

STR_CONFIG_SETTING_ALLOW_FUND_BUILDINGS                         :Dopusti financiranje zgrada: {STRING}
STR_CONFIG_SETTING_ALLOW_FUND_BUILDINGS_HELPTEXT                :Dopusti tvrtkama davanje novca gradovima za financiranje novih kuća

STR_CONFIG_SETTING_ALLOW_FUND_ROAD                              :Dopusti financiranje rekonstrukcije lokalnih cesta: {STRING}
STR_CONFIG_SETTING_ALLOW_FUND_ROAD_HELPTEXT                     :Dopusti tvrtkama davanje novca gradovima za cestovnu rekonstrukciju radi sabotiranja cestovnog prijevoza u gradu

STR_CONFIG_SETTING_ALLOW_GIVE_MONEY                             :Dopusti slanje novca drugim tvrtkama: {STRING}
STR_CONFIG_SETTING_ALLOW_GIVE_MONEY_HELPTEXT                    :Dopusti prijenose novca između tvrtki u načinu igre za više igrača

STR_CONFIG_SETTING_FREIGHT_TRAINS                               :Težinski množitelj za teret za simulaciju teških vlakova: {STRING}
STR_CONFIG_SETTING_FREIGHT_TRAINS_HELPTEXT                      :Odredi utjecaj prijevoza tereta u vlakovima. Veća vrijednost čini prijevoz tereta zahtjevnijim za vlakove, pogotovo na brdima

STR_CONFIG_SETTING_PLANE_SPEED                                  :Faktor brzine zrakoplova: {STRING}
STR_CONFIG_SETTING_PLANE_SPEED_HELPTEXT                         :Postavite relativnu brzinu zrakoplova u odnosu na ostale vrste vozila, kako bi se smanjio iznos prihoda od prijevoza zrakoplovom
STR_CONFIG_SETTING_PLANE_SPEED_VALUE                            :1 / {COMMA}

STR_CONFIG_SETTING_PLANE_CRASHES                                :Broj padova zrakoplova: {STRING}
STR_CONFIG_SETTING_PLANE_CRASHES_HELPTEXT                       :Odredi šansu za događanje avionske nesreće.{}* Veliki avioni uvijek riskiraju nesreću kad slijeću na male aerodrome
###length 3
STR_CONFIG_SETTING_PLANE_CRASHES_NONE                           :Ništa*
STR_CONFIG_SETTING_PLANE_CRASHES_REDUCED                        :Smanjeno
STR_CONFIG_SETTING_PLANE_CRASHES_NORMAL                         :Normalno

STR_CONFIG_SETTING_STOP_ON_TOWN_ROAD                            :Dopusti prolazne postaje na cestama u vlasništvu gradova: {STRING}
STR_CONFIG_SETTING_STOP_ON_TOWN_ROAD_HELPTEXT                   :Dopusti izgradnju prolaznih postaja na cestama u vlasništvu grada
STR_CONFIG_SETTING_STOP_ON_COMPETITOR_ROAD                      :Dopusti prolazne postaje na cestama koje su u vlasništvu konkurencije: {STRING}
STR_CONFIG_SETTING_STOP_ON_COMPETITOR_ROAD_HELPTEXT             :Dopusti izgradnju prolaznih postaja na cestama u vlasništvu drugih tvrtki
STR_CONFIG_SETTING_DYNAMIC_ENGINES_EXISTING_VEHICLES            :{WHITE}Mijenjanje ovih postavki nije moguće kada postoje vozila

STR_CONFIG_SETTING_INFRASTRUCTURE_MAINTENANCE                   :Održavanje infrastrukture: {STRING}
STR_CONFIG_SETTING_INFRASTRUCTURE_MAINTENANCE_HELPTEXT          :Kada je omogućeno, infrastruktura uzrokuje troškove održavanja. Cijena raste više nego proporcionalno s veličinom mreže, čime utječe veće tvrtke više od manjih

STR_CONFIG_SETTING_COMPANY_STARTING_COLOUR                      :Početna boja za kompaniju: {STRING}
STR_CONFIG_SETTING_COMPANY_STARTING_COLOUR_HELPTEXT             :Odaberi početnu boju za kompaniju

STR_CONFIG_SETTING_NEVER_EXPIRE_AIRPORTS                        :Zračne luke nikad ne ističu: {STRING}
STR_CONFIG_SETTING_NEVER_EXPIRE_AIRPORTS_HELPTEXT               :Uključivanjem ove postavke čini svaku vrstu zračne luke dostupnom zauvijek nakon uvođenja

STR_CONFIG_SETTING_WARN_LOST_VEHICLE                            :Upozori ako je vozilo izgubljeno: {STRING}
STR_CONFIG_SETTING_WARN_LOST_VEHICLE_HELPTEXT                   :Uključi poruke o vozilima koje ne mogu naći put do svog odredišta

STR_CONFIG_SETTING_ORDER_REVIEW                                 :Pregledaj naredbe vozila: {STRING}
STR_CONFIG_SETTING_ORDER_REVIEW_HELPTEXT                        :Kada je omogućeno, naredbe vozila redovito se provjeravaju, a neki očiti problemi biti će prikazani u poruci novosti kada budu otkriveni
###length 3
STR_CONFIG_SETTING_ORDER_REVIEW_OFF                             :Ne
STR_CONFIG_SETTING_ORDER_REVIEW_EXDEPOT                         :Da ali izdvoji zaustavljena vozila
STR_CONFIG_SETTING_ORDER_REVIEW_ON                              :Od svih vozila

STR_CONFIG_SETTING_WARN_INCOME_LESS                             :Upozori ako prihod vozila postane negativan: {STRING}
STR_CONFIG_SETTING_WARN_INCOME_LESS_HELPTEXT                    :Kada je uključeno, poruka vijesti se prikazuje kada vozilo nije uprihodilo ništa tijekom kalendarske godine

STR_CONFIG_SETTING_NEVER_EXPIRE_VEHICLES                        :Vozila ne zastarjevaju: {STRING}
STR_CONFIG_SETTING_NEVER_EXPIRE_VEHICLES_HELPTEXT               :Kada je uključeno, svi modeli vozila zauvijek ostaju dostupni nakon njihovog uvođenja

STR_CONFIG_SETTING_AUTORENEW_VEHICLE                            :Automatski obnovi vozilo kada postane staro: {STRING}
STR_CONFIG_SETTING_AUTORENEW_VEHICLE_HELPTEXT                   :Kada je uključeno, vozilo kojem se bliži kraj vijeka trajanja se automatski obnavlja ukoliko su uvjeti za obnavljanje ispunjeni

STR_CONFIG_SETTING_AUTORENEW_MONTHS                             :Automatska obnova kada je vozilo {STRING} najveće starosti
STR_CONFIG_SETTING_AUTORENEW_MONTHS_HELPTEXT                    :Relativna starost kod koje bi trebalo razmotriti automatsko obnavljanje vozila
###length 2
STR_CONFIG_SETTING_AUTORENEW_MONTHS_VALUE_BEFORE                :{COMMA} mjeseci prije
STR_CONFIG_SETTING_AUTORENEW_MONTHS_VALUE_AFTER                 :{COMMA} mjeseci nakon

STR_CONFIG_SETTING_AUTORENEW_MONEY                              :Minimum novca potrebnih za automatsko obnavljanje: {STRING}
STR_CONFIG_SETTING_AUTORENEW_MONEY_HELPTEXT                     :Najmanji iznos novca koji mora ostati u banci prije razmatranja automatske obnove vozila

STR_CONFIG_SETTING_ERRMSG_DURATION                              :Trajanje poruke s greškom: {STRING}
STR_CONFIG_SETTING_ERRMSG_DURATION_HELPTEXT                     :Trajanje prikaza poruke s greškom u crvenom prozoru. Uzmite u obzir da se neke (kritične) poruke s greškom ne zatvaraju automatski nakon isteka ovog vremena, nego ih je potrebno zatvoriti ručno
STR_CONFIG_SETTING_ERRMSG_DURATION_VALUE                        :{COMMA} sekundi

STR_CONFIG_SETTING_HOVER_DELAY                                  :Prikaži pojašnjenja alata: {STRING}
STR_CONFIG_SETTING_HOVER_DELAY_HELPTEXT                         :Odgoda prije prikaza objašnjenja alata kada se miš postavi iznad nekog elementa sučelja. Alternativno, objašnjena alata se mogu vezati uz desnu tipku na mišu kada je ova vrijednost postavljena na 0.
STR_CONFIG_SETTING_HOVER_DELAY_VALUE                            :Lebdi na {COMMA} milisekund{P 0 u i i}
###setting-zero-is-special
STR_CONFIG_SETTING_HOVER_DELAY_DISABLED                         :Desni klik

STR_CONFIG_SETTING_POPULATION_IN_LABEL                          :Prikaži broj stanovnika uz naziv grada: {STRING}
STR_CONFIG_SETTING_POPULATION_IN_LABEL_HELPTEXT                 :Prikaži broj stanovnika uz nazive gradova na karti

STR_CONFIG_SETTING_GRAPH_LINE_THICKNESS                         :Debljina linija u grafikonima: {STRING}
STR_CONFIG_SETTING_GRAPH_LINE_THICKNESS_HELPTEXT                :Debljina linije u grafikonima. Tanja linija je preciznija za čitanje, deblja linija je lakša za vidjeti i boje su lakše za razabrati

STR_CONFIG_SETTING_SHOW_NEWGRF_NAME                             :Prikaži ime NewGRF-a u prozoru za izgradnju vozila: {STRING}
STR_CONFIG_SETTING_SHOW_NEWGRF_NAME_HELPTEXT                    :Dodaj redak u prozor izgradnje vozila koji će pokazati iz kojeg NewGRF-a dolazi odabrano vozilo.

STR_CONFIG_SETTING_LANDSCAPE                                    :Krajolik: {STRING}
STR_CONFIG_SETTING_LANDSCAPE_HELPTEXT                           :Tereni određuju osnovne scenarije za igru s različitim teretima i preduvjetima za rast gradova. NewGRF-ovi i Skripte Igre omogućavaju detaljnije kontrole i postavke.

STR_CONFIG_SETTING_LAND_GENERATOR                               :Generator zemlje: {STRING}
STR_CONFIG_SETTING_LAND_GENERATOR_HELPTEXT                      :Izvorni generator ovisi o osnovnom grafičkom setu i stvara fiksne oblike terena. TerraGenesis je generator temeljen na Perlinovom šumu s detaljnijim kontrolama i postavkama.
###length 2
STR_CONFIG_SETTING_LAND_GENERATOR_ORIGINAL                      :Izvorni
STR_CONFIG_SETTING_LAND_GENERATOR_TERRA_GENESIS                 :TerraGenesis

STR_CONFIG_SETTING_TERRAIN_TYPE                                 :Vrsta terena: {STRING}
STR_CONFIG_SETTING_TERRAIN_TYPE_HELPTEXT                        :(Samo TerraGenesis) Brdovitost terena

STR_CONFIG_SETTING_INDUSTRY_DENSITY                             :Gustoća industrija: {STRING}
STR_CONFIG_SETTING_INDUSTRY_DENSITY_HELPTEXT                    :Odredite koliko će industrija biti stvoreno i kolika će količina biti održavana tijekom igre.

STR_CONFIG_SETTING_OIL_REF_EDGE_DISTANCE                        :Najveća udaljenost rafinerija nafte od rubova karte: {STRING}
STR_CONFIG_SETTING_OIL_REF_EDGE_DISTANCE_HELPTEXT               :Rafinerije nafte grade se samo uz rubove karte odnosno na obali za otočne karte

STR_CONFIG_SETTING_SNOWLINE_HEIGHT                              :Visina linije snijega: {STRING}
STR_CONFIG_SETTING_SNOWLINE_HEIGHT_HELPTEXT                     :Odredi na kojoj visini počinje snijeg u subarktičkoj klimi. Snijeg također utječe na stvaranje industrija i preduvjeta za rast gradova.


STR_CONFIG_SETTING_DESERT_COVERAGE                              :Pustinjska pokrivenost: {STRING}

STR_CONFIG_SETTING_ROUGHNESS_OF_TERRAIN                         :Grubost terena: {STRING}
STR_CONFIG_SETTING_ROUGHNESS_OF_TERRAIN_HELPTEXT                :(Samo TerraGenesis) Odaberite učestalost brda: Blaži tereni imaju rjeđa ali raširenija brda. Teži tereni imaju više brda koja bi mogla izgledati kao da se ponavljaju.
###length 4
STR_CONFIG_SETTING_ROUGHNESS_OF_TERRAIN_VERY_SMOOTH             :Vrlo glatko
STR_CONFIG_SETTING_ROUGHNESS_OF_TERRAIN_SMOOTH                  :Glatko
STR_CONFIG_SETTING_ROUGHNESS_OF_TERRAIN_ROUGH                   :Grubo
STR_CONFIG_SETTING_ROUGHNESS_OF_TERRAIN_VERY_ROUGH              :Vrlo grubo

STR_CONFIG_SETTING_VARIETY                                      :Raspodjela raznolikosti: {STRING}
STR_CONFIG_SETTING_VARIETY_HELPTEXT                             :(Samo TerraGenesis) Odredite hoće li karta sadržavati i planinska i ravna područja. Kako ovo čini kartu još ravnijom, ostale bi postavke trebale biti postavljene na planinske.

STR_CONFIG_SETTING_RIVER_AMOUNT                                 :Količina rijeka: {STRING}
STR_CONFIG_SETTING_RIVER_AMOUNT_HELPTEXT                        :Odaberite koliko rijeka želite stvoriti

STR_CONFIG_SETTING_TREE_PLACER                                  :Algoritam za sađenje drveća: {STRING}
STR_CONFIG_SETTING_TREE_PLACER_HELPTEXT                         :Odaberite raspored drveća na karti: 'Original' sadi drveće ravnomjerno raspoređeno, 'Napredno' ih sadi u skupinama.
###length 3
STR_CONFIG_SETTING_TREE_PLACER_NONE                             :Nijedan
STR_CONFIG_SETTING_TREE_PLACER_ORIGINAL                         :Izvorni
STR_CONFIG_SETTING_TREE_PLACER_IMPROVED                         :Unaprijeđen

STR_CONFIG_SETTING_ROAD_SIDE                                    :Cestovna vozila: {STRING}
STR_CONFIG_SETTING_ROAD_SIDE_HELPTEXT                           :Odaberite stranu vožnje

###length 2
STR_CONFIG_SETTING_ROAD_SIDE_LEFT                               :Vozi na lijevoj strani
STR_CONFIG_SETTING_ROAD_SIDE_RIGHT                              :Vozi na desnoj strani

STR_CONFIG_SETTING_HEIGHTMAP_ROTATION                           :Rotacija visinske karte: {STRING}
###length 2
STR_CONFIG_SETTING_HEIGHTMAP_ROTATION_COUNTER_CLOCKWISE         :Obrnuto od smjera kazaljke na satu
STR_CONFIG_SETTING_HEIGHTMAP_ROTATION_CLOCKWISE                 :U smjeru kazaljke na satu

STR_CONFIG_SETTING_SE_FLAT_WORLD_HEIGHT                         :Razina visine za scenarije s ravnim terenom: {STRING}
###length 2
STR_CONFIG_SETTING_EDGES_NOT_EMPTY                              :{WHITE}Jedno ili više polja na sjevernom rubu nisu prazne
STR_CONFIG_SETTING_EDGES_NOT_WATER                              :{WHITE}Jedno ili više polja na jednom od rubova nije voda

STR_CONFIG_SETTING_STATION_SPREAD                               :Najveći raspon postaje: {STRING}
STR_CONFIG_SETTING_STATION_SPREAD_HELPTEXT                      :Najveća površina na kojoj mogu biti dijelovi jedne stanice. Uzmite u obzir da visoke vrijednosti mogu usporiti igru

STR_CONFIG_SETTING_SERVICEATHELIPAD                             :Automatski servisiraj helikoptere na heliodromima: {STRING}
STR_CONFIG_SETTING_SERVICEATHELIPAD_HELPTEXT                    :Servisiraj helikoptere nakon svakog slijetanja, čak i ako nema spremišta u zračnoj luci

STR_CONFIG_SETTING_LINK_TERRAFORM_TOOLBAR                       :Poveži alatnu traku za krajolik s alatnim trakama za željeznicu/ceste/vodu/zračne luke: {STRING}
STR_CONFIG_SETTING_LINK_TERRAFORM_TOOLBAR_HELPTEXT              :Kada se otvara alatna traka za građenje neke vrste transporta, istodobno se otvara i alatna traka za uređivanje terena

STR_CONFIG_SETTING_SMALLMAP_LAND_COLOUR                         :Boja polja korištena na maloj karti: {STRING}
STR_CONFIG_SETTING_SMALLMAP_LAND_COLOUR_HELPTEXT                :Boja terena na maloj karti
###length 3
STR_CONFIG_SETTING_SMALLMAP_LAND_COLOUR_GREEN                   :{G=female}Zelena
STR_CONFIG_SETTING_SMALLMAP_LAND_COLOUR_DARK_GREEN              :{G=female}Tamno zelena
STR_CONFIG_SETTING_SMALLMAP_LAND_COLOUR_VIOLET                  :{G=female}Ljubičasta

###length 4

STR_CONFIG_SETTING_SCROLLMODE                                   :Ponašanje klizanja kroz mini pogled: {STRING}
STR_CONFIG_SETTING_SCROLLMODE_HELPTEXT                          :Ponašanje kod klizanja kroz mapu
###length 4
STR_CONFIG_SETTING_SCROLLMODE_DEFAULT                           :Pomiči mini pogled sa desnom tipkom miša, pozicija miša zaključana
STR_CONFIG_SETTING_SCROLLMODE_RMB_LOCKED                        :Pomiči mapu sa desnom tipkom miša, pozicija miša zaključana
STR_CONFIG_SETTING_SCROLLMODE_RMB                               :Pomiči mapu sa desnom tipkom miša
STR_CONFIG_SETTING_SCROLLMODE_LMB                               :Pomiči mapu sa lijevom tipkom miša

STR_CONFIG_SETTING_SMOOTH_SCROLLING                             :Glatko klizanje kroz mini pogled: {STRING}
STR_CONFIG_SETTING_SMOOTH_SCROLLING_HELPTEXT                    :Odredi kako se glavni prikaz pomiče na određeno mjesto kada se klikne na malu kartu ili kada se izda naredba za pomicanje na određeni objekt na karti. Ako je uključeno, prikaz se pomiče glatko, ako je isključeno, prikaz izravno skače na ciljnu lokaciju

STR_CONFIG_SETTING_MEASURE_TOOLTIP                              :Pokaži mjerni naputak prilikom korištenja raznih alata za izgradnju: {STRING}
STR_CONFIG_SETTING_MEASURE_TOOLTIP_HELPTEXT                     :Prikaži udaljenost u poljima i visinsku razliku kod povlačenja prilikom gradnje

STR_CONFIG_SETTING_LIVERIES                                     :Pokaži specifične livreje prema tipu vozila: {STRING}
STR_CONFIG_SETTING_LIVERIES_HELPTEXT                            :Kontroliraj korištenje shema boja tipa vozila za određena vozila (u suprotnosti sa shemama boja tvrtke)
###length 3
STR_CONFIG_SETTING_LIVERIES_NONE                                :Nijedna
STR_CONFIG_SETTING_LIVERIES_OWN                                 :Vlastita tvrtka
STR_CONFIG_SETTING_LIVERIES_ALL                                 :Sve tvrtke

STR_CONFIG_SETTING_PREFER_TEAMCHAT                              :Preferiraj ekipni razgovor s <ENTER>:{STRING}
STR_CONFIG_SETTING_PREFER_TEAMCHAT_HELPTEXT                     :Prebacivanje vezivanja tvrtkinog internog i javnog razgovora na <ENTER> odnosno <Ctrl+ENTER>

STR_CONFIG_SETTING_SCROLLWHEEL_MULTIPLIER                       :Brzina kotačića za klizanje: {STRING}
STR_CONFIG_SETTING_SCROLLWHEEL_MULTIPLIER_HELPTEXT              :Kontroliraj osjetljivost pomicanja kotačićima miša

STR_CONFIG_SETTING_SCROLLWHEEL_SCROLLING                        :Funkcija kotačića za klizanje: {STRING}
STR_CONFIG_SETTING_SCROLLWHEEL_SCROLLING_HELPTEXT               :Uključi pomicanje sa dvodimenzionalnim kotačićima miša
###length 3
STR_CONFIG_SETTING_SCROLLWHEEL_ZOOM                             :Zumiraj kartu
STR_CONFIG_SETTING_SCROLLWHEEL_SCROLL                           :Kliži kartom
STR_CONFIG_SETTING_SCROLLWHEEL_OFF                              :Isključeno

STR_CONFIG_SETTING_OSK_ACTIVATION                               :Tipkovnica na zaslonu: {STRING}
STR_CONFIG_SETTING_OSK_ACTIVATION_HELPTEXT                      :Odaberi način uporabe tipkovnice na zaslonu za unos teksta u polja korištenjem samo pokazivača. Ovo je namijenjeno malim uređajima bez fizičke tipkovnice.
###length 4
STR_CONFIG_SETTING_OSK_ACTIVATION_DISABLED                      :Isključeno
STR_CONFIG_SETTING_OSK_ACTIVATION_DOUBLE_CLICK                  :Dvostruki klik
STR_CONFIG_SETTING_OSK_ACTIVATION_SINGLE_CLICK_FOCUS            :Jedan klik (kada je usredotočen)
STR_CONFIG_SETTING_OSK_ACTIVATION_SINGLE_CLICK                  :Jedan klik (odmah)

###length 3

STR_CONFIG_SETTING_RIGHT_MOUSE_BTN_EMU                          :Emulacija desnog klika mišem: {STRING}
STR_CONFIG_SETTING_RIGHT_MOUSE_BTN_EMU_HELPTEXT                 :Odaberi metodu imitiranja klika na desnu tipku miša
###length 3
STR_CONFIG_SETTING_RIGHT_MOUSE_BTN_EMU_COMMAND                  :Command+klik
STR_CONFIG_SETTING_RIGHT_MOUSE_BTN_EMU_CONTROL                  :Control+klik
STR_CONFIG_SETTING_RIGHT_MOUSE_BTN_EMU_OFF                      :Isključeno

STR_CONFIG_SETTING_RIGHT_MOUSE_WND_CLOSE                        :Zatvori prozor nakon desnog klika: {STRING}
STR_CONFIG_SETTING_RIGHT_MOUSE_WND_CLOSE_HELPTEXT               :Zatvara prozor nakon desnog klika unutar prozora. S desnim klikom zatvaraju se i upute alata!

STR_CONFIG_SETTING_AUTOSAVE                                     :Automatsko snimanje: {STRING}
STR_CONFIG_SETTING_AUTOSAVE_HELPTEXT                            :Odaberite interval između automatskog snimanja igre

STR_CONFIG_SETTING_DATE_FORMAT_IN_SAVE_NAMES                    :Koristi {STRING} format datuma za ime snimljene pozicije
STR_CONFIG_SETTING_DATE_FORMAT_IN_SAVE_NAMES_HELPTEXT           :Format datuma u imenima datoteka sa snimljenom igrom
###length 3
STR_CONFIG_SETTING_DATE_FORMAT_IN_SAVE_NAMES_LONG               :dugo (31st Dec 2008)
STR_CONFIG_SETTING_DATE_FORMAT_IN_SAVE_NAMES_SHORT              :kratko (31-12-2008)
STR_CONFIG_SETTING_DATE_FORMAT_IN_SAVE_NAMES_ISO                :ISO (2008-12-31)

STR_CONFIG_SETTING_PAUSE_ON_NEW_GAME                            :Automatski pauziraj prilikom pokretanja nove igre: {STRING}
STR_CONFIG_SETTING_PAUSE_ON_NEW_GAME_HELPTEXT                   :Kada je uključeno, igra će se automatski pauzirati prilikom pokretanja nove igre, dopuštajući bolje proučavanje karte

STR_CONFIG_SETTING_COMMAND_PAUSE_LEVEL                          :Kod pauze dopusti: {STRING}
STR_CONFIG_SETTING_COMMAND_PAUSE_LEVEL_HELPTEXT                 :Odaberi koje se akcije mogu koristiti dok je igra pauzirana
###length 4
STR_CONFIG_SETTING_COMMAND_PAUSE_LEVEL_NO_ACTIONS               :Nijedna akcija
STR_CONFIG_SETTING_COMMAND_PAUSE_LEVEL_ALL_NON_CONSTRUCTION     :Sve ne-konstrukcijske akcije
STR_CONFIG_SETTING_COMMAND_PAUSE_LEVEL_ALL_NON_LANDSCAPING      :Sve osim akcija za izmjenu krajolika
STR_CONFIG_SETTING_COMMAND_PAUSE_LEVEL_ALL_ACTIONS              :Sve akcije

STR_CONFIG_SETTING_ADVANCED_VEHICLE_LISTS                       :Koristi grupe u listi vozila: {STRING}
STR_CONFIG_SETTING_ADVANCED_VEHICLE_LISTS_HELPTEXT              :Uključi korištenje naprednih lista vozila za grupiranje vozila

STR_CONFIG_SETTING_LOADING_INDICATORS                           :Koristi pokazatelje ukrcaja: {STRING}
STR_CONFIG_SETTING_LOADING_INDICATORS_HELPTEXT                  :Odaberi hoće li oznake za ukrcaj biti prikazane iznad vozila koja se ukrcavaju ili iskrcavaju

STR_CONFIG_SETTING_TIMETABLE_IN_TICKS                           :Pokaži vozni red u otkucajima rađe nego u danima: {STRING}
STR_CONFIG_SETTING_TIMETABLE_IN_TICKS_HELPTEXT                  :Prikaži trajanje putovanja u voznim redovima u otkucajima igre umjesto u danima

STR_CONFIG_SETTING_TIMETABLE_SHOW_ARRIVAL_DEPARTURE             :Pokaži dolaske i odlaske u voznim redovima: {STRING}
STR_CONFIG_SETTING_TIMETABLE_SHOW_ARRIVAL_DEPARTURE_HELPTEXT    :Prikaži predviđena vremena dolaska i odlaska u voznim redovima

STR_CONFIG_SETTING_QUICKGOTO                                    :Brzo kreiranje naredbi vozila: {STRING}
STR_CONFIG_SETTING_QUICKGOTO_HELPTEXT                           :Pred-odaberi kursor naredbe "otiđi na" kod otvaranja prozora s naredbama

STR_CONFIG_SETTING_DEFAULT_RAIL_TYPE                            :Inicijalna vrsta pruge (poslije nove igre/podizanja igre): {STRING}
STR_CONFIG_SETTING_DEFAULT_RAIL_TYPE_HELPTEXT                   :Vrsta željeznice koja će biti odabrana prilikom pokretanja ili učitavanja igre. "Prva dostupna" odabire najstariju vrstu, "zadnja dostupna" odabire najnoviju vrstu, "najčešće korištena" odabire vrstu koja je trenutno najviše u upotrebi
###length 3
STR_CONFIG_SETTING_DEFAULT_RAIL_TYPE_FIRST                      :Prva dostupna
STR_CONFIG_SETTING_DEFAULT_RAIL_TYPE_LAST                       :Zadnja dostupna
STR_CONFIG_SETTING_DEFAULT_RAIL_TYPE_MOST_USED                  :Najčešće korištena

STR_CONFIG_SETTING_SHOW_TRACK_RESERVATION                       :Pokaži rezervirane tračnice: {STRING}
STR_CONFIG_SETTING_SHOW_TRACK_RESERVATION_HELPTEXT              :Prikaži rezervirane pruge u drugoj boji kako bi se olakšalo rješavanje problema sa vlakovima koji ne žele ući u određenu dionicu puta

STR_CONFIG_SETTING_PERSISTENT_BUILDINGTOOLS                     :Zadrži alate za izradu aktivnima nakon upotrebe: {STRING}
STR_CONFIG_SETTING_PERSISTENT_BUILDINGTOOLS_HELPTEXT            :Zadrži otvorenim alate za mostove, tunele itd. i nakon upotrebe


STR_CONFIG_SETTING_FAST_FORWARD_SPEED_LIMIT                     :Ograničenje brzine premotavanja: {STRING}
STR_CONFIG_SETTING_FAST_FORWARD_SPEED_LIMIT_VAL                 :{NUM}% normalna brzina igre
###setting-zero-is-special
STR_CONFIG_SETTING_FAST_FORWARD_SPEED_LIMIT_ZERO                :Bez ograničenje (onoliko brzo koliko tvoje računalo dopušta)

STR_CONFIG_SETTING_SOUND_TICKER                                 :Skraćene novosti: {STRING}
STR_CONFIG_SETTING_SOUND_TICKER_HELPTEXT                        :Sviraj zvuk kod skraćenih poruka novosti

STR_CONFIG_SETTING_SOUND_NEWS                                   :Novine: {STRING}
STR_CONFIG_SETTING_SOUND_NEWS_HELPTEXT                          :Sviraj zvuk kod prikaza novina

STR_CONFIG_SETTING_SOUND_NEW_YEAR                               :Kraj godine: {STRING}
STR_CONFIG_SETTING_SOUND_NEW_YEAR_HELPTEXT                      :Sviraj zvučne efekte na kraju godine sumirajući uspjeh tvrtke tijekom godine uspoređujući ga s prethodnom godinom

STR_CONFIG_SETTING_SOUND_CONFIRM                                :Gradnja: {STRING}
STR_CONFIG_SETTING_SOUND_CONFIRM_HELPTEXT                       :Sviraj zvučne efekte kod uspješne gradnje ili drugih akcija

STR_CONFIG_SETTING_SOUND_CLICK                                  :Klik na dugmadi: {STRING}
STR_CONFIG_SETTING_SOUND_CLICK_HELPTEXT                         :Bip kod klikanja na dugmad

STR_CONFIG_SETTING_SOUND_DISASTER                               :Katastrofe/nesreće: {STRING}
STR_CONFIG_SETTING_SOUND_DISASTER_HELPTEXT                      :Sviraj zvučne efekte nesreća i katastrofa

STR_CONFIG_SETTING_SOUND_VEHICLE                                :Vozila: {STRING}
STR_CONFIG_SETTING_SOUND_VEHICLE_HELPTEXT                       :Sviraj zvučne efekte vozila

STR_CONFIG_SETTING_SOUND_AMBIENT                                :Okolina: {STRING}
STR_CONFIG_SETTING_SOUND_AMBIENT_HELPTEXT                       :Sviraj zvučne efekte okoline pejzaža, industrija i gradova

STR_CONFIG_SETTING_MAX_TRAINS                                   :Najveći broj vlakova po tvrtki: {STRING}
STR_CONFIG_SETTING_MAX_TRAINS_HELPTEXT                          :Najveći broj vlakova koje tvrtka može imati

STR_CONFIG_SETTING_MAX_ROAD_VEHICLES                            :Najveći broj cestovnih vozila po tvrtki: {STRING}
STR_CONFIG_SETTING_MAX_ROAD_VEHICLES_HELPTEXT                   :Najveći broj cestovnih vozila koje tvrtka može imati

STR_CONFIG_SETTING_MAX_AIRCRAFT                                 :Najveći broj zrakoplova po tvrtki: {STRING}
STR_CONFIG_SETTING_MAX_AIRCRAFT_HELPTEXT                        :Najveći broj zrakoplova koje tvrtka može imati

STR_CONFIG_SETTING_MAX_SHIPS                                    :Najveći broj brodova po tvrtki: {STRING}
STR_CONFIG_SETTING_MAX_SHIPS_HELPTEXT                           :Najveći broj brodova koje tvrtka može imati

STR_CONFIG_SETTING_AI_BUILDS_TRAINS                             :Isključi vlakove za računalo: {STRING}
STR_CONFIG_SETTING_AI_BUILDS_TRAINS_HELPTEXT                    :Uključivanjem ove postavke, računalo-igrač neće moći koristiti vlakove

STR_CONFIG_SETTING_AI_BUILDS_ROAD_VEHICLES                      :Isključi cestovna vozila za računalo: {STRING}
STR_CONFIG_SETTING_AI_BUILDS_ROAD_VEHICLES_HELPTEXT             :Uključivanjem ove postavke, računalo-igrač neće moći koristiti cestovna vozila

STR_CONFIG_SETTING_AI_BUILDS_AIRCRAFT                           :Isključi zrakoplove za računalo: {STRING}
STR_CONFIG_SETTING_AI_BUILDS_AIRCRAFT_HELPTEXT                  :Uključivanjem ove postavke, računalo-igrač neće moći koristiti zrakoplove

STR_CONFIG_SETTING_AI_BUILDS_SHIPS                              :Isključi brodove za računalo: {STRING}
STR_CONFIG_SETTING_AI_BUILDS_SHIPS_HELPTEXT                     :Uključivanjem ove postavke, računalo-igrač neće moći koristiti brodove

STR_CONFIG_SETTING_AI_PROFILE                                   :Profil osnovnih postavki: {STRING}
STR_CONFIG_SETTING_AI_PROFILE_HELPTEXT                          :Odaberi koji profil postavki će se koristiti za nasumične UI-je ili za početne vrijednosti kada se dodaje nova UI ili Skripta Igre
###length 3
STR_CONFIG_SETTING_AI_PROFILE_EASY                              :Lako
STR_CONFIG_SETTING_AI_PROFILE_MEDIUM                            :Srednje
STR_CONFIG_SETTING_AI_PROFILE_HARD                              :Teško

STR_CONFIG_SETTING_AI_IN_MULTIPLAYER                            :Dopusti UI u mrežnoj igri: {STRING}
STR_CONFIG_SETTING_AI_IN_MULTIPLAYER_HELPTEXT                   :Dopusti UI računalnim-igračima da sudjeluju u igrama za više igrača

STR_CONFIG_SETTING_SCRIPT_MAX_OPCODES                           :#op-kodova prije prekida skripte: {STRING}
STR_CONFIG_SETTING_SCRIPT_MAX_OPCODES_HELPTEXT                  :Najveći broj računalnih koraka koje skripta može poduzeti u jednom krugu
STR_CONFIG_SETTING_SCRIPT_MAX_MEMORY                            :Maksimalno korištenje memorije po skripti: {STRING}
STR_CONFIG_SETTING_SCRIPT_MAX_MEMORY_HELPTEXT                   :Koliko memorija svaka pojedina skripta može iskoristiti prije nego bude prisilno zatvorena. Ova postavka treba biti povećana za velike mape.
STR_CONFIG_SETTING_SCRIPT_MAX_MEMORY_VALUE                      :{COMMA} MiB

STR_CONFIG_SETTING_SERVINT_ISPERCENT                            :Servisni su intervali u postotcima: {STRING}
STR_CONFIG_SETTING_SERVINT_ISPERCENT_HELPTEXT                   :Odaberi hoće li servis vozila potaknuti količina vremana koja je prošla od zadnjeg servisa ili postotni pad u odnosu na najveću pouzdanost

STR_CONFIG_SETTING_SERVINT_TRAINS                               :Zadani interval servisiranja za vlakove: {STRING}
STR_CONFIG_SETTING_SERVINT_TRAINS_HELPTEXT                      :Postavi osnovni interval servisa za nova pružna vozila, ako nije postavljen drugi specifični interval za određeno vozilo
STR_CONFIG_SETTING_SERVINT_ROAD_VEHICLES                        :Zadani interval servisiranja za cestovna vozila: {STRING}
STR_CONFIG_SETTING_SERVINT_ROAD_VEHICLES_HELPTEXT               :Postavi osnovni interval servisa za nova cestovna vozila, ako nije postavljen drugi specifični interval za određeno vozilo
STR_CONFIG_SETTING_SERVINT_AIRCRAFT                             :Zadani interval servisiranja za zrakoplove: {STRING}
STR_CONFIG_SETTING_SERVINT_AIRCRAFT_HELPTEXT                    :Postavi osnovni interval servisa za nove zrakoplove, ako nije postavljen drugi specifični interval za određeno vozilo
STR_CONFIG_SETTING_SERVINT_SHIPS                                :Zadani interval servisiranja za brodove: {STRING}
STR_CONFIG_SETTING_SERVINT_SHIPS_HELPTEXT                       :Postavi osnovni interval servisa za nove brodove, ako nije postavljen drugi specifični interval za određeno vozilo
STR_CONFIG_SETTING_SERVINT_VALUE                                :{COMMA}{NBSP}dan{P 0 "" a a}/%
###setting-zero-is-special
STR_CONFIG_SETTING_SERVINT_DISABLED                             :Isključeno

STR_CONFIG_SETTING_NOSERVICE                                    :Isključi servisiranje kada su kvarovi postavljeni na nula: {STRING}
STR_CONFIG_SETTING_NOSERVICE_HELPTEXT                           :Kada je uključeno, vozila se ne servisiraju kada se ne mogu pokvariti

STR_CONFIG_SETTING_WAGONSPEEDLIMITS                             :Omogući ograničenje brzine za vagone: {STRING}
STR_CONFIG_SETTING_WAGONSPEEDLIMITS_HELPTEXT                    :Kada je uključeno, koristiti će se i limit brzine vagona kod određivanja najveće brzine nekog vlaka

STR_CONFIG_SETTING_DISABLE_ELRAILS                              :Onemogući električnu prugu: {STRING}
STR_CONFIG_SETTING_DISABLE_ELRAILS_HELPTEXT                     :Uključivanjem ove postavke, isključuje se potreba elektrificiranja pruge da bi po njoj mogli voziti električni vlakovi

STR_CONFIG_SETTING_NEWS_ARRIVAL_FIRST_VEHICLE_OWN               :Dolazak prvog vozila na postaju igrača: {STRING}
STR_CONFIG_SETTING_NEWS_ARRIVAL_FIRST_VEHICLE_OWN_HELPTEXT      :Prikaži novine kada prvo vozilo dođe na stanicu novog igrača

STR_CONFIG_SETTING_NEWS_ARRIVAL_FIRST_VEHICLE_OTHER             :Dolazak prvog vozila na postaju suparnika: {STRING}
STR_CONFIG_SETTING_NEWS_ARRIVAL_FIRST_VEHICLE_OTHER_HELPTEXT    :Prikaži novosti kada prvo vozilo dođe na protivničku postaju

STR_CONFIG_SETTING_NEWS_ACCIDENTS_DISASTERS                     :Nesreće / katastrofe: {STRING}
STR_CONFIG_SETTING_NEWS_ACCIDENTS_DISASTERS_HELPTEXT            :Prikaži novine kod nesreća ili katastrofa


STR_CONFIG_SETTING_NEWS_COMPANY_INFORMATION                     :Podaci vezani za tvrtku: {STRING}
STR_CONFIG_SETTING_NEWS_COMPANY_INFORMATION_HELPTEXT            :Prikaži novosti kada se pojavi nova tvrtka ili kada tvrtke riskiraju bankrot

STR_CONFIG_SETTING_NEWS_INDUSTRY_OPEN                           :Otvaranje industrije: {STRING}
STR_CONFIG_SETTING_NEWS_INDUSTRY_OPEN_HELPTEXT                  :Prikaži novine kada se nove industrije otvaraju

STR_CONFIG_SETTING_NEWS_INDUSTRY_CLOSE                          :Zatvaranje industrije: {STRING}
STR_CONFIG_SETTING_NEWS_INDUSTRY_CLOSE_HELPTEXT                 :Prikaži novosti kada se industrije zatvaraju

STR_CONFIG_SETTING_NEWS_ECONOMY_CHANGES                         :Gospodarske promjene: {STRING}
STR_CONFIG_SETTING_NEWS_ECONOMY_CHANGES_HELPTEXT                :Prikaži novosti vezane za globalne gospodarske promjene

STR_CONFIG_SETTING_NEWS_INDUSTRY_CHANGES_COMPANY                :Promjene u proizvodnji industrija koje opslužuje tvrtka: {STRING}
STR_CONFIG_SETTING_NEWS_INDUSTRY_CHANGES_COMPANY_HELPTEXT       :Prikaži novine kod promjene proizvodnih razina industrija koje tvrtka opslužuje

STR_CONFIG_SETTING_NEWS_INDUSTRY_CHANGES_OTHER                  :Promjene u proizvodnji industrija koje opslužuju suparnici: {STRING}
STR_CONFIG_SETTING_NEWS_INDUSTRY_CHANGES_OTHER_HELPTEXT         :Prikaži novine kod promjene proizvodnih nivoa industrija koje servisiraju suparnici

STR_CONFIG_SETTING_NEWS_INDUSTRY_CHANGES_UNSERVED               :Ostale izmjene u proizvodnji industrija: {STRING}
STR_CONFIG_SETTING_NEWS_INDUSTRY_CHANGES_UNSERVED_HELPTEXT      :Prikaži novine kod promjene proizvodnih razina industrija koje tvrtka ili suparnici ne opslužuju

STR_CONFIG_SETTING_NEWS_ADVICE                                  :Savjeti / informacije o vozilima tvrtke: {STRING}
STR_CONFIG_SETTING_NEWS_ADVICE_HELPTEXT                         :Prikaži poruke o vozilima koje trebaju pozornost

STR_CONFIG_SETTING_NEWS_NEW_VEHICLES                            :Nova vozila: {STRING}
STR_CONFIG_SETTING_NEWS_NEW_VEHICLES_HELPTEXT                   :Prikaži novine kada neki novi tip vozila postane dostupan

STR_CONFIG_SETTING_NEWS_CHANGES_ACCEPTANCE                      :Promjene u prihvaćanju tereta: {STRING}
STR_CONFIG_SETTING_NEWS_CHANGES_ACCEPTANCE_HELPTEXT             :Prikaži poruke o postajama koje mijenjaju prihvaćanje nekih tereta

STR_CONFIG_SETTING_NEWS_SUBSIDIES                               :Subvencije: {STRING}
STR_CONFIG_SETTING_NEWS_SUBSIDIES_HELPTEXT                      :Prikaži novosti vezane za poticaje

STR_CONFIG_SETTING_NEWS_GENERAL_INFORMATION                     :Opće informacije: {STRING}
STR_CONFIG_SETTING_NEWS_GENERAL_INFORMATION_HELPTEXT            :Prikaži novosti vezane za opće događaje kao što su kupnja ekskluzivnih prava ili financiranje rekonstrukcije cesta
###length 3
STR_CONFIG_SETTING_NEWS_MESSAGES_OFF                            :Isključeno
STR_CONFIG_SETTING_NEWS_MESSAGES_SUMMARY                        :Sažetak
STR_CONFIG_SETTING_NEWS_MESSAGES_FULL                           :Sve

STR_CONFIG_SETTING_COLOURED_NEWS_YEAR                           :Vijesti u boji pojavljuju se: {STRING}
STR_CONFIG_SETTING_COLOURED_NEWS_YEAR_HELPTEXT                  :Godina u kojoj će se novine početi izdavati u boji. Prije ove godine, koriste se crno/bijele novine
STR_CONFIG_SETTING_STARTING_YEAR                                :Početna godina: {STRING}

STR_CONFIG_SETTING_ENDING_YEAR                                  :Godina kraja bodovanja: {STRING}
STR_CONFIG_SETTING_ENDING_YEAR_HELPTEXT                         :Godina koje igra završava u smislu bodovanja. Na kraju ove godine, bilježe se bodovi kompanije i prikazuje se tablica najviših bodova ali igrači mogu nastaviti igru.{}Ako je ovo prije početne godine, tablica najviših bodova se nikada neće prikazati.
STR_CONFIG_SETTING_ENDING_YEAR_VALUE                            :{NUM}
###setting-zero-is-special
STR_CONFIG_SETTING_ENDING_YEAR_ZERO                             :Nikada

STR_CONFIG_SETTING_ECONOMY_TYPE                                 :Vrsta ekonomije: {STRING}
###length 3

STR_CONFIG_SETTING_ALLOW_SHARES                                 :Dopusti kupovanje udjela u drugim tvrtkama: {STRING}
STR_CONFIG_SETTING_ALLOW_SHARES_HELPTEXT                        :Kada je uključeno, dopušta se kupnja i prodaja dionica tvrtki. Dionice će postati dostupne samo za tvrtke određene starosti

STR_CONFIG_SETTING_MIN_YEARS_FOR_SHARES                         :Najmanja starost tvrtke za trgovanje udjelima: {STRING}
STR_CONFIG_SETTING_MIN_YEARS_FOR_SHARES_HELPTEXT                :Odredite najmanju starost tvtke da bi drugi mogli kupovati i prodavati dionice.

STR_CONFIG_SETTING_FEEDER_PAYMENT_SHARE                         :Postotak dobiti za dionicu koji se plaća kod sustava feedera: {STRING}
STR_CONFIG_SETTING_FEEDER_PAYMENT_SHARE_HELPTEXT                :Postotak prihoda koji će biti predan srednjim dionicama prijevoza feeder sustavima, daje više kontrole nad prihodima

STR_CONFIG_SETTING_DRAG_SIGNALS_DENSITY                         :Kod povlačenja, postavi signale svakih: {STRING}
STR_CONFIG_SETTING_DRAG_SIGNALS_DENSITY_HELPTEXT                :Postavi razmak između signala koji će se graditi do sljedeće prepreke (signal, raskrižje), ukoliko se signali povlače
STR_CONFIG_SETTING_DRAG_SIGNALS_DENSITY_VALUE                   :{COMMA} polje
STR_CONFIG_SETTING_DRAG_SIGNALS_FIXED_DISTANCE                  :Prilikom povlačenja, zadrži odabrani razmak između signala: {STRING}
STR_CONFIG_SETTING_DRAG_SIGNALS_FIXED_DISTANCE_HELPTEXT         :Odabire ponašanje kod postavljanja signala putem Ctrl+povlačenja. Ukoliko je isključeno, signali se postavljaju oko tunela i mostova kako bi se izbjegla veća područja bez signala. Ukoliko je uključeno, signali se postavljaju svakih N polja, olakšavajući poravnanje signala kod paralelnih pruga

STR_CONFIG_SETTING_SEMAPHORE_BUILD_BEFORE_DATE                  :Automatski izgradi semafore prije: {STRING}
STR_CONFIG_SETTING_SEMAPHORE_BUILD_BEFORE_DATE_HELPTEXT         :Postavi godinu kada će se koristiti električni signali za pruge. Prije ove godine, koristiti će se ne-električni signali (imaju iste funkcije samo izgledaju drugačije)

STR_CONFIG_SETTING_CYCLE_SIGNAL_TYPES                           :Kruži kroz vrste signala: {STRING}
STR_CONFIG_SETTING_CYCLE_SIGNAL_TYPES_HELPTEXT                  :Odaberi kroz koje tipove signala se može kružiti, kod Ctrl+klikanja na izgrađeni signal uz pomoć alata za signale
###length 2
STR_CONFIG_SETTING_CYCLE_SIGNAL_PBS                             :Samo putni signali
STR_CONFIG_SETTING_CYCLE_SIGNAL_ALL                             :Sve

###length 2
STR_CONFIG_SETTING_SIGNAL_GUI_MODE_PATH                         :Samo putni signali

STR_CONFIG_SETTING_TOWN_LAYOUT                                  :Dizajn ceste za nove gradove: {STRING}
STR_CONFIG_SETTING_TOWN_LAYOUT_HELPTEXT                         :Izgled cestovne mreže gradova
###length 5
STR_CONFIG_SETTING_TOWN_LAYOUT_DEFAULT                          :Originalno
STR_CONFIG_SETTING_TOWN_LAYOUT_BETTER_ROADS                     :Bolje ceste
STR_CONFIG_SETTING_TOWN_LAYOUT_2X2_GRID                         :2x2 mreža
STR_CONFIG_SETTING_TOWN_LAYOUT_3X3_GRID                         :3x3 mreža
STR_CONFIG_SETTING_TOWN_LAYOUT_RANDOM                           :Nasumično

STR_CONFIG_SETTING_ALLOW_TOWN_ROADS                             :Gradovi mogu graditi ceste: {STRING}
STR_CONFIG_SETTING_ALLOW_TOWN_ROADS_HELPTEXT                    :Dopusti gradovima građenje cesta u svrhu rasta. Isključi za sprečavanje gradskih vlasti u samostalnoj gradnji cesta
STR_CONFIG_SETTING_ALLOW_TOWN_LEVEL_CROSSINGS                   :Gradovi smiju graditi pružne prijelaze: {STRING}
STR_CONFIG_SETTING_ALLOW_TOWN_LEVEL_CROSSINGS_HELPTEXT          :Uključivanje ove postavke dopušta gradovima izgradnju cestovno-pružnih prijelaza

STR_CONFIG_SETTING_NOISE_LEVEL                                  :Omogući određivanje razine buke za zračne luke od strane gradova: {STRING}
STR_CONFIG_SETTING_NOISE_LEVEL_HELPTEXT                         :Kada je ova postavka isključena, mogu postojati dvije zračne luke u svakom gradu. Kada je ova postavka uključena, broj zračnih luka u nekom gradu je ograničen količinom dopuštene buke u gradu, koja ovisi o broju stanovnika i udaljenosti i veličini zračne luke

STR_CONFIG_SETTING_TOWN_FOUNDING                                :Osnivanje gradova tijekom igre: {STRING}
STR_CONFIG_SETTING_TOWN_FOUNDING_HELPTEXT                       :Uklučivanje ove postavke dopušta igračima osnivanje novih gradova tijekom igre
###length 3
STR_CONFIG_SETTING_TOWN_FOUNDING_FORBIDDEN                      :Zabranjeno
STR_CONFIG_SETTING_TOWN_FOUNDING_ALLOWED                        :Dopušteno
STR_CONFIG_SETTING_TOWN_FOUNDING_ALLOWED_CUSTOM_LAYOUT          :Dopušteno, proizvoljan raspored grada

STR_CONFIG_SETTING_TOWN_CARGOGENMODE                            :Proizvodnja tereta u gradu: {STRING}
STR_CONFIG_SETTING_TOWN_CARGOGENMODE_HELPTEXT                   :Koliko tereta proizvode kuće u gradu u odnosu na ukupno stanovništvo grada.{}Kvadratni rast: Grad dvostruke veličine proizvodi četverostruku količinu putnika.{}Linearni rast: Grad dvostruke veličine proizvodi dvostruku količinu putnika.
###length 2
STR_CONFIG_SETTING_TOWN_CARGOGENMODE_ORIGINAL                   :Kvadratno (originalno)
STR_CONFIG_SETTING_TOWN_CARGOGENMODE_BITCOUNT                   :Linearno

STR_CONFIG_SETTING_EXTRA_TREE_PLACEMENT                         :Smještaj drveća u igri: {STRING}
STR_CONFIG_SETTING_EXTRA_TREE_PLACEMENT_HELPTEXT                :Kontroliraj nasumično pojavljivanje stabala tijekom igre. Ovo može utjecati na industrije koje ovise o rastu stabala, npr. pilane
###length 4

STR_CONFIG_SETTING_TOOLBAR_POS                                  :Položaj glavne alatne trake: {STRING}
STR_CONFIG_SETTING_TOOLBAR_POS_HELPTEXT                         :Vodoravna pozicija glavne alatne trake na vrhu zaslona
STR_CONFIG_SETTING_STATUSBAR_POS                                :Pozicija status trake: {STRING}
STR_CONFIG_SETTING_STATUSBAR_POS_HELPTEXT                       :Vodoravna pozicija statusne trake na dnu zaslona
STR_CONFIG_SETTING_SNAP_RADIUS                                  :Radius zahvata prozora: {STRING}
STR_CONFIG_SETTING_SNAP_RADIUS_HELPTEXT                         :Razmak između prozora prije nego se pomicani prozor automatski poravna sa drugima prozorima u blizini
STR_CONFIG_SETTING_SNAP_RADIUS_VALUE                            :{COMMA} piksela
###setting-zero-is-special
STR_CONFIG_SETTING_SNAP_RADIUS_DISABLED                         :Isključeno
STR_CONFIG_SETTING_SOFT_LIMIT                                   :Najveći broj neljepljivih prozora: {STRING}
STR_CONFIG_SETTING_SOFT_LIMIT_HELPTEXT                          :Broj ne-fiksnih otvorenih prozora prije nego se stariji prozori ne počnu automatski zatvarati da bi napravili mjesta za nove prozore
STR_CONFIG_SETTING_SOFT_LIMIT_VALUE                             :{COMMA}
###setting-zero-is-special
STR_CONFIG_SETTING_SOFT_LIMIT_DISABLED                          :isključeno

STR_CONFIG_SETTING_ZOOM_MIN                                     :Najveći nivo zumiranja prema unutra: {STRING}
STR_CONFIG_SETTING_ZOOM_MIN_HELPTEXT                            :Najveći nivo zumiranja prema unutra u prikazima. Uzmite u obzir da uključivanje većih nivoa zumiranja prema unutra povećava i korištenje zahtjeva za memorijom
STR_CONFIG_SETTING_ZOOM_MAX                                     :Najveći nivo zumiranja prema van: {STRING}
STR_CONFIG_SETTING_ZOOM_MAX_HELPTEXT                            :Najveći nivo zumiranja na van za prikaze. Veći nivoi zumiranja na van mogu prouzročiti usporavanje igre kada se koriste
###length 6
STR_CONFIG_SETTING_ZOOM_LVL_MIN                                 :4x
STR_CONFIG_SETTING_ZOOM_LVL_IN_2X                               :2x
STR_CONFIG_SETTING_ZOOM_LVL_NORMAL                              :Normalno
STR_CONFIG_SETTING_ZOOM_LVL_OUT_2X                              :2x
STR_CONFIG_SETTING_ZOOM_LVL_OUT_4X                              :4x
STR_CONFIG_SETTING_ZOOM_LVL_OUT_8X                              :8x

###length 3
STR_CONFIG_SETTING_SPRITE_ZOOM_LVL_MIN                          :4x
STR_CONFIG_SETTING_SPRITE_ZOOM_LVL_IN_2X                        :2x

STR_CONFIG_SETTING_TOWN_GROWTH                                  :Brzina rasta gradova: {STRING}
STR_CONFIG_SETTING_TOWN_GROWTH_HELPTEXT                         :Brzina rasta gradova
###length 5
STR_CONFIG_SETTING_TOWN_GROWTH_NONE                             :Nema
STR_CONFIG_SETTING_TOWN_GROWTH_SLOW                             :Sporo
STR_CONFIG_SETTING_TOWN_GROWTH_NORMAL                           :Normalno
STR_CONFIG_SETTING_TOWN_GROWTH_FAST                             :Brzo
STR_CONFIG_SETTING_TOWN_GROWTH_VERY_FAST                        :Vrlo brzo

STR_CONFIG_SETTING_LARGER_TOWNS                                 :Postotak naselja koji će postati gradovi: {STRING}
STR_CONFIG_SETTING_LARGER_TOWNS_HELPTEXT                        :Broj naselja koji će postati grad, na taj način naselje koje počinje veći i raste brže
STR_CONFIG_SETTING_LARGER_TOWNS_VALUE                           :1 od {COMMA}
###setting-zero-is-special
STR_CONFIG_SETTING_LARGER_TOWNS_DISABLED                        :Nijedan
STR_CONFIG_SETTING_CITY_SIZE_MULTIPLIER                         :Početni množitelj veličine grada: {STRING}
STR_CONFIG_SETTING_CITY_SIZE_MULTIPLIER_HELPTEXT                :Prosječna veličina gradova u donosu na naselja kod početka igre

STR_CONFIG_SETTING_LINKGRAPH_INTERVAL                           :Ažuriraj povezni grafikon svakih {STRING}{NBSP}dan{P 0:2 a a a}
STR_CONFIG_SETTING_LINKGRAPH_INTERVAL_HELPTEXT                  :Vrijeme između slijedećih rekalkulacija poveznog grafikona. Svaka rekalkulacija izračunava planove za jednu komponentu grafikona. To znači da vrijednost X za ovu postavku ne mora značiti i ažuriranje kompletnog grafikona unutar X dana. Samo neke komponente će biti ažurirane. Čim kraće vrijeme odredite, više će biti potrebno resursa CPU-a za izračun. Čim duže vrijeme odredite, trebati će više vremena za pokretanje distribucije po novim rutama.
STR_CONFIG_SETTING_LINKGRAPH_TIME                               :Uzmi {STRING}{NBSP}dan{P 0:2 a a a} za rekalkulaciju poveznog grafikona
STR_CONFIG_SETTING_LINKGRAPH_TIME_HELPTEXT                      :Vrijeme potrebno za rekalkulaciju komponente poveznog grafikona. Kada se rekalkulacija pokrene, stvara se slijed koji može raditi broj dana koliko ovdje odredite. Čim kraće vrijeme odredite, postoji mogućnost da slijed neće biti gotov kada bi trebao. Tada se igra usporava odnosno zaustavlja dok ne bude gotovo. Čim duže vrijeme odredite, potrebno je duže da se distribucija ažurira kad se izmijene rute.

STR_CONFIG_SETTING_DISTRIBUTION_PAX                             :Način distribucije za putnike: {STRING}
STR_CONFIG_SETTING_DISTRIBUTION_PAX_HELPTEXT                    :"Simetrično" znači da će se otprilike isti broj putnika slati od stanice A prema stanici B ako od B prema A. "Asimetrično" znači da će se proizvoljni brojevi putnika slati u oba smjera. "Ručno" znači da se distribucija za putnike neće vršiti automatski.
STR_CONFIG_SETTING_DISTRIBUTION_MAIL                            :Način distribucije pošte: {STRING}
STR_CONFIG_SETTING_DISTRIBUTION_MAIL_HELPTEXT                   :"Simetrično" znači da će se otprilike ista količina pošte slati od stanice A prema stanici B ako od B prema A. "Asimetrično" znači da će se proizvoljne količine pošte slati u oba smjera. "Ručno" znači da se distribucija neće vršiti automatski.
STR_CONFIG_SETTING_DISTRIBUTION_ARMOURED                        :Način distribucije za OKLOPLJENU klasu tereta: {STRING}
STR_CONFIG_SETTING_DISTRIBUTION_ARMOURED_HELPTEXT               :OKLOPLJENA klasa tereta sadrži dragocjenosti u umjerenoj klimi, dijamante u subtropskoj klimi ili zlato u subarktičkoj klimi. NewGFR-ovi bi mogli ovo izmijeniti. "Simetrično" znači da će se otprilike ista količina tereta slati od stanice A prema stanici B kao od B prema A. "Asimetrično" znači da će se proizvoljne količine tereta slati u oba smjera. "Ručno" znači da se distribucija tih tereta neće vršiti automatski. Preporučljivo je namjestiti ovu postavku na "asimetrično" ili "ručno" kod subarktičke klime jer banke neće slati zlato natrag prema rudnicima zlata. Za umjerenu i subtropsku klimu možete namjestiti i "simetrično" jer će banke slati neke dragocjenosti natrag prema izvorišnoj banci.
STR_CONFIG_SETTING_DISTRIBUTION_DEFAULT                         :Način distribucije za ostale klase tereta: {STRING}
STR_CONFIG_SETTING_DISTRIBUTION_DEFAULT_HELPTEXT                :"Asimetrično" znači da će se proizvoljna količina tereta slati u bilo kojem smjeru. "Ručno" znači da neće biti nikakve automatske distribucije za te terete.
###length 3
STR_CONFIG_SETTING_DISTRIBUTION_MANUAL                          :ručno
STR_CONFIG_SETTING_DISTRIBUTION_ASYMMETRIC                      :asimetrično
STR_CONFIG_SETTING_DISTRIBUTION_SYMMETRIC                       :simetrično

STR_CONFIG_SETTING_LINKGRAPH_ACCURACY                           :Točnost distribucije: {STRING}
STR_CONFIG_SETTING_LINKGRAPH_ACCURACY_HELPTEXT                  :Čim višu vrijednost odaberete, CPU će trebati više vremena za kalkulaciju poveznog grafikona. Ako bude trebalo predugo, mogli bi primijetiti usporavanje igre. U suprotnom, ako namjestite na manju vrijednost, distribucija će biti netočnija i mogli bi primijetiti da se teret šalje na mjesta koja niste očekivali.

STR_CONFIG_SETTING_DEMAND_DISTANCE                              :Efekt udaljenosti na potražnju: {STRING}
STR_CONFIG_SETTING_DEMAND_DISTANCE_HELPTEXT                     :Ako postavite ovo na vrijednost veću od 0, udaljenost između izvorne stanice A nekog tereta i mogućeg odredišta B će imati efekt na količinu tereta poslanu od A do B. Čim je B dalje od A, manje će tereta biti poslano. Čim veću vrijednost postavite, manje tereta će biti slano na dalje stanice a više tereta na bliže stanice.
STR_CONFIG_SETTING_DEMAND_SIZE                                  :Količina povratnog tereta za simetrični način: {STRING}
STR_CONFIG_SETTING_DEMAND_SIZE_HELPTEXT                         :Postavljajući ovo na manje od 100% daje da se simetrična distribucija ponaša sličnije asimetričnoj distribuciji. Manje tereta će se prisilno vraćati ukoliko je određena količina poslana na stanicu. Ako postavku namjestite na 0%, simetrična distribucija se ponaša točno kao asimetrična distribucija.

STR_CONFIG_SETTING_SHORT_PATH_SATURATION                        :Popunjenost kratkih puteva prije korištenja puteva s visokim kapacitetom: {STRING}
STR_CONFIG_SETTING_SHORT_PATH_SATURATION_HELPTEXT               :Često postoji više puteva izmeđe dvije stanice. Cargodist će prvo popuniti najkraći put, nakon toga koristiti drugi najkraći put dok se ne popuni itd. Popunjenost se određuje procjenom kapaciteta i planirane uporabe. Jednom kad se popune svi putevi i ako i dalje postoji potreba, pretrpati će sve puteve preferirajući one sa visokim kapacitetom. Ipak, algoritam najčešće neće procijeniti kapacitet točno. Ova postavka vam omogućuje da specificirate do kojeg postotka će kraći put biti popunjavan u prvom prolazu prije nego se počne popunjavati sljedeći put. Namjestite ga na manje od 100% da bi izbjegli prenapučene stanice u slučaju previsoko procijenjenog kapaciteta.

STR_CONFIG_SETTING_LOCALISATION_UNITS_VELOCITY                  :Jedinice brzine: {STRING}
STR_CONFIG_SETTING_LOCALISATION_UNITS_VELOCITY_HELPTEXT         :Uvijek kada je brzina prikazana u korisničkom sučelju, prikaži je u odabranim jedinicama
###length 4
STR_CONFIG_SETTING_LOCALISATION_UNITS_VELOCITY_IMPERIAL         :Imperijalni (mph)
STR_CONFIG_SETTING_LOCALISATION_UNITS_VELOCITY_METRIC           :Metrički (km/h)
STR_CONFIG_SETTING_LOCALISATION_UNITS_VELOCITY_SI               :SI (m/s)

STR_CONFIG_SETTING_LOCALISATION_UNITS_POWER                     :Jedinice snage vozila: {STRING}
STR_CONFIG_SETTING_LOCALISATION_UNITS_POWER_HELPTEXT            :Uvijek kada je snaga vozila prikazana u korisničkom sučelju, prikaži je u odabranim jedinicama
###length 3
STR_CONFIG_SETTING_LOCALISATION_UNITS_POWER_IMPERIAL            :Imperijalni (hp)
STR_CONFIG_SETTING_LOCALISATION_UNITS_POWER_METRIC              :Metrički (hp)
STR_CONFIG_SETTING_LOCALISATION_UNITS_POWER_SI                  :SI (kW)

STR_CONFIG_SETTING_LOCALISATION_UNITS_WEIGHT                    :Jedinice mase: {STRING}
STR_CONFIG_SETTING_LOCALISATION_UNITS_WEIGHT_HELPTEXT           :Uvijek kada je masa prikazana u korisničkom sučelju, prikaži je u odabranim jedinicama
###length 3
STR_CONFIG_SETTING_LOCALISATION_UNITS_WEIGHT_IMPERIAL           :Imperijalni (short t/ton)
STR_CONFIG_SETTING_LOCALISATION_UNITS_WEIGHT_METRIC             :Metrički (t/tonne)
STR_CONFIG_SETTING_LOCALISATION_UNITS_WEIGHT_SI                 :SI (kg)

STR_CONFIG_SETTING_LOCALISATION_UNITS_VOLUME                    :Jedinice volumena: {STRING}
STR_CONFIG_SETTING_LOCALISATION_UNITS_VOLUME_HELPTEXT           :Uvijek kada je volumen prikazan u korisničkom sučelju, prikaži ga u odabranim jedinicama
###length 3
STR_CONFIG_SETTING_LOCALISATION_UNITS_VOLUME_IMPERIAL           :Imperijalni (gal)
STR_CONFIG_SETTING_LOCALISATION_UNITS_VOLUME_METRIC             :Metrički (l)
STR_CONFIG_SETTING_LOCALISATION_UNITS_VOLUME_SI                 :SI (m³)

STR_CONFIG_SETTING_LOCALISATION_UNITS_FORCE                     :Jedinice vučne snage: {STRING}
STR_CONFIG_SETTING_LOCALISATION_UNITS_FORCE_HELPTEXT            :Uvijek kada je vučna snaga (vučna sila) prikazana u korisničnom sučelju, prikaži je u odabranim jedinicama
###length 3
STR_CONFIG_SETTING_LOCALISATION_UNITS_FORCE_IMPERIAL            :Imperijalni (lbf)
STR_CONFIG_SETTING_LOCALISATION_UNITS_FORCE_METRIC              :Metrički (kgf)
STR_CONFIG_SETTING_LOCALISATION_UNITS_FORCE_SI                  :SI (kN)

STR_CONFIG_SETTING_LOCALISATION_UNITS_HEIGHT                    :Jedinice visine: {STRING}
STR_CONFIG_SETTING_LOCALISATION_UNITS_HEIGHT_HELPTEXT           :Uvijek kada je visina prikazana u korisničkom sučelju, prikaži je u odabranim jedinicama
###length 3
STR_CONFIG_SETTING_LOCALISATION_UNITS_HEIGHT_IMPERIAL           :Imperijalni (ft)
STR_CONFIG_SETTING_LOCALISATION_UNITS_HEIGHT_METRIC             :Metrički (m)
STR_CONFIG_SETTING_LOCALISATION_UNITS_HEIGHT_SI                 :SI (m)

STR_CONFIG_SETTING_LOCALISATION                                 :{ORANGE}Lokalizacija
STR_CONFIG_SETTING_GRAPHICS                                     :{ORANGE}Grafika
STR_CONFIG_SETTING_SOUND                                        :{ORANGE}Zvučni efekti
STR_CONFIG_SETTING_INTERFACE                                    :{ORANGE}Sučelje
STR_CONFIG_SETTING_INTERFACE_GENERAL                            :{ORANGE}Opće
STR_CONFIG_SETTING_INTERFACE_VIEWPORTS                          :{ORANGE}Pogledi
STR_CONFIG_SETTING_INTERFACE_CONSTRUCTION                       :{ORANGE}Izgradnja
STR_CONFIG_SETTING_ADVISORS                                     :{ORANGE}Novosti / savjetnici
STR_CONFIG_SETTING_COMPANY                                      :{ORANGE}Tvrtka
STR_CONFIG_SETTING_ACCOUNTING                                   :{ORANGE}Računovodstvo
STR_CONFIG_SETTING_VEHICLES                                     :{ORANGE}Vozila
STR_CONFIG_SETTING_VEHICLES_PHYSICS                             :{ORANGE}Fizika
STR_CONFIG_SETTING_VEHICLES_ROUTING                             :{ORANGE}Rutanje
STR_CONFIG_SETTING_LIMITATIONS                                  :{ORANGE}Ograničenja
STR_CONFIG_SETTING_ACCIDENTS                                    :{ORANGE}Katastrofe / nesreće
STR_CONFIG_SETTING_GENWORLD                                     :{ORANGE}Stvaranje svijeta
STR_CONFIG_SETTING_ENVIRONMENT                                  :{ORANGE}Okoliš
STR_CONFIG_SETTING_ENVIRONMENT_AUTHORITIES                      :{ORANGE}Vlasti
STR_CONFIG_SETTING_ENVIRONMENT_TOWNS                            :{ORANGE}Gradovi
STR_CONFIG_SETTING_ENVIRONMENT_INDUSTRIES                       :{ORANGE}Industrije
STR_CONFIG_SETTING_ENVIRONMENT_CARGODIST                        :{ORANGE}Distribucija tereta
STR_CONFIG_SETTING_AI                                           :{ORANGE}Suparnici
STR_CONFIG_SETTING_AI_NPC                                       :{ORANGE}Računalni igrači

STR_CONFIG_SETTING_PATHFINDER_FOR_TRAINS                        :Pronalaženje putanje za vlakove: {STRING}
STR_CONFIG_SETTING_PATHFINDER_FOR_TRAINS_HELPTEXT               :Pronalazač puteva koji će se koristiti za vlakove
STR_CONFIG_SETTING_PATHFINDER_FOR_ROAD_VEHICLES                 :Pronalaženje putanje za cestovna vozila: {STRING}
STR_CONFIG_SETTING_PATHFINDER_FOR_ROAD_VEHICLES_HELPTEXT        :Pronalazač puteva koji će se koristiti za cestovna vozila
STR_CONFIG_SETTING_PATHFINDER_FOR_SHIPS                         :Pronalaženje putanje za brodove: {STRING}
STR_CONFIG_SETTING_PATHFINDER_FOR_SHIPS_HELPTEXT                :Pronalazač puteva koji će se koristiti za brodove
STR_CONFIG_SETTING_REVERSE_AT_SIGNALS                           :Automatsko okretanje na signalima: {STRING}
STR_CONFIG_SETTING_REVERSE_AT_SIGNALS_HELPTEXT                  :Dozvoli vlakovima okretanje kod signala ako tamo čekaju duže vrijeme
###length 2
STR_CONFIG_SETTING_PATHFINDER_NPF                               :NPF
STR_CONFIG_SETTING_PATHFINDER_YAPF                              :YAPF {BLUE}(Preporučljivo)

STR_CONFIG_SETTING_QUERY_CAPTION                                :{WHITE}Promijeni vrijednost postavke

# Config errors
STR_CONFIG_ERROR                                                :{WHITE}Greška u konfiguraciji datoteke...
STR_CONFIG_ERROR_ARRAY                                          :{WHITE}... greška u nizu '{STRING}'
STR_CONFIG_ERROR_INVALID_VALUE                                  :{WHITE}... pogrešna vrijednost '{STRING}' za '{STRING}'
STR_CONFIG_ERROR_TRAILING_CHARACTERS                            :{WHITE}... prateći znakovi na kraju postavki '{STRING}'
STR_CONFIG_ERROR_DUPLICATE_GRFID                                :{WHITE}... ignoriram NewGRF '{STRING}': duplikat od GRF ID sa '{STRING}'
STR_CONFIG_ERROR_INVALID_GRF                                    :{WHITE}... ignoriram pogrešni NewGRF '{STRING}': {STRING}
STR_CONFIG_ERROR_INVALID_GRF_NOT_FOUND                          :nije pronađeno
STR_CONFIG_ERROR_INVALID_GRF_UNSAFE                             :nesigurno za statičku uporabu
STR_CONFIG_ERROR_INVALID_GRF_SYSTEM                             :sistemski NewGRF
STR_CONFIG_ERROR_INVALID_GRF_INCOMPATIBLE                       :neusklađeno s ovom verzijom OpenTTD-a
STR_CONFIG_ERROR_INVALID_GRF_UNKNOWN                            :nepoznat
STR_CONFIG_ERROR_INVALID_SAVEGAME_COMPRESSION_LEVEL             :{WHITE}... nivo sažimanja '{STRING}' nije važeći
STR_CONFIG_ERROR_INVALID_SAVEGAME_COMPRESSION_ALGORITHM         :{WHITE}... format snimljene igre '{STRING}' nije dostupan. Vraćam u '{STRING}'
STR_CONFIG_ERROR_INVALID_BASE_GRAPHICS_NOT_FOUND                :{WHITE}... zaobilazim Osnovni Grafički set '{STRING}': nije pronađen
STR_CONFIG_ERROR_INVALID_BASE_SOUNDS_NOT_FOUND                  :{WHITE}... zaobilazim Osnovni Zvukovni set '{STRING}': nije pronađen
STR_CONFIG_ERROR_INVALID_BASE_MUSIC_NOT_FOUND                   :{WHITE}... zaobilazim Osnovni glazbeni set '{STRING}': nije pronađen
STR_CONFIG_ERROR_OUT_OF_MEMORY                                  :{WHITE}Nedostaje memorije
STR_CONFIG_ERROR_SPRITECACHE_TOO_BIG                            :{WHITE}Dodjeljivanje {BYTES} predmemorije spriteova nije uspjelo. Predmemorija spriteova je smanjena na {BYTES}. Ovo će smanjiti performanse OpenTTD-a. Za smanjivanje potreba memorije you možete pokušati isključiti 32bpp grafiku i/ili razine zumiranja.

# Video initalization errors
STR_VIDEO_DRIVER_ERROR                                          :{WHITE}Pogreška video postavka...

# Intro window
STR_INTRO_CAPTION                                               :{WHITE}OpenTTD {REV}

STR_INTRO_NEW_GAME                                              :{BLACK}Nova igra
STR_INTRO_LOAD_GAME                                             :{BLACK}Učitaj igru
STR_INTRO_PLAY_SCENARIO                                         :{BLACK}Igraj scenarij
STR_INTRO_PLAY_HEIGHTMAP                                        :{BLACK}Igraj visinsku kartu
STR_INTRO_SCENARIO_EDITOR                                       :{BLACK}Editor scenarija
STR_INTRO_MULTIPLAYER                                           :{BLACK}Više igrača

STR_INTRO_GAME_OPTIONS                                          :{BLACK}Postavke igre
STR_INTRO_HIGHSCORE                                             :{BLACK}Tablica najboljih rezultata
STR_INTRO_CONFIG_SETTINGS_TREE                                  :{BLACK}Postavke
STR_INTRO_NEWGRF_SETTINGS                                       :{BLACK}NewGRF Postavke
STR_INTRO_ONLINE_CONTENT                                        :{BLACK}Provjeri online sadržaj
STR_INTRO_QUIT                                                  :{BLACK}Izlaz

STR_INTRO_TOOLTIP_NEW_GAME                                      :{BLACK}Započni novu igru. Ctrl+klik preskače konfiguriranje karte
STR_INTRO_TOOLTIP_LOAD_GAME                                     :{BLACK}Učitaj spremljenu igru
STR_INTRO_TOOLTIP_PLAY_HEIGHTMAP                                :{BLACK}Pokreni novu igru, koristeći visinsku kartu kao krajolik
STR_INTRO_TOOLTIP_PLAY_SCENARIO                                 :{BLACK}Započni novu igru koristeći proizvoljni scenarij
STR_INTRO_TOOLTIP_SCENARIO_EDITOR                               :{BLACK}Izradi proizvoljni igrački svijet/scenarij
STR_INTRO_TOOLTIP_MULTIPLAYER                                   :{BLACK}Pokreni igru s više igrača

STR_INTRO_TOOLTIP_TEMPERATE                                     :{BLACK}Odaberi 'blagi' stil krajolika
STR_INTRO_TOOLTIP_SUB_ARCTIC_LANDSCAPE                          :{BLACK}Odaberi 'subarktički' stil krajolika
STR_INTRO_TOOLTIP_SUB_TROPICAL_LANDSCAPE                        :{BLACK}Odaberi 'subtropski' stil krajolika
STR_INTRO_TOOLTIP_TOYLAND_LANDSCAPE                             :{BLACK}Odaberi 'zemlju igračaka' za stil krajolika

STR_INTRO_TOOLTIP_GAME_OPTIONS                                  :{BLACK}Prikaži postavke igre
STR_INTRO_TOOLTIP_HIGHSCORE                                     :{BLACK}Prikaži tablicu najboljih rezultata
STR_INTRO_TOOLTIP_CONFIG_SETTINGS_TREE                          :{BLACK}Prikaži postavke
STR_INTRO_TOOLTIP_NEWGRF_SETTINGS                               :{BLACK}Prikaži postavke NewGRF
STR_INTRO_TOOLTIP_ONLINE_CONTENT                                :{BLACK}Provjeri novi i nadograđeni sadržaj za preuzimanje
STR_INTRO_TOOLTIP_QUIT                                          :{BLACK}Izzađi it 'OpenTTD'-a

STR_INTRO_BASESET                                               :{BLACK}Trenutno odabranom osnovnom grafičkom setu nedostaje {NUM} sprite{P "" a a}. Potražite nadogradnju grafičkog seta.
STR_INTRO_TRANSLATION                                           :{BLACK}Ovom prijevodu nedostaje {NUM} slijed. Molimo, pomognite učiniti OpenTTD boljim tako da se prijavite kao prevoditelj. Pogledajte readme.txt za detalje.

# Quit window
STR_QUIT_CAPTION                                                :{WHITE}Izlaz
STR_QUIT_ARE_YOU_SURE_YOU_WANT_TO_EXIT_OPENTTD                  :{YELLOW}Jesi li siguran da želiš izaći iz OpenTTD-a?
STR_QUIT_YES                                                    :{BLACK}Da
STR_QUIT_NO                                                     :{BLACK}Ne

# Abandon game
STR_ABANDON_GAME_CAPTION                                        :{WHITE}Napusti igru
STR_ABANDON_GAME_QUERY                                          :{YELLOW}Doista želiš napustiti ovu igru?
STR_ABANDON_SCENARIO_QUERY                                      :{YELLOW}Doista želiš napustiti ovaj scenarij?

# Cheat window
STR_CHEATS                                                      :{WHITE}Varanje
STR_CHEATS_TOOLTIP                                              :{BLACK}Kvačice ukazuju na to jesi li koristio ovo varanje prije
STR_CHEAT_MONEY                                                 :{LTBLUE}Povećaj novce za iznos {CURRENCY_LONG}
STR_CHEAT_CHANGE_COMPANY                                        :{LTBLUE}Igraj kao tvrtka: {ORANGE}{COMMA}
STR_CHEAT_EXTRA_DYNAMITE                                        :{LTBLUE}Magični buldožer (uklanja industrije, nepokretne objekte): {ORANGE}{STRING}
STR_CHEAT_CROSSINGTUNNELS                                       :{LTBLUE}Tuneli se mogu ukrštavati međusobno: {ORANGE}{STRING}
STR_CHEAT_NO_JETCRASH                                           :{LTBLUE}Veliki avioni se ne će rušiti (često) na malim zračnim lukama: {ORANGE} {STRING}
STR_CHEAT_EDIT_MAX_HL                                           :{LTBLUE}Uredi najveću visinu karte: {ORANGE}{NUM}
STR_CHEAT_EDIT_MAX_HL_QUERY_CAPT                                :{WHITE}Uredi najveću visinu planina na karti
STR_CHEAT_CHANGE_DATE                                           :{LTBLUE}Promijeni datum: {ORANGE} {DATE_SHORT}
STR_CHEAT_CHANGE_DATE_QUERY_CAPT                                :{WHITE}Promijeni tekuću godinu
STR_CHEAT_SETUP_PROD                                            :{LTBLUE}Omogući izmjeni produkcijskih vrijednosti: {ORANGE}{STRING}

# Livery window
STR_LIVERY_CAPTION                                              :{WHITE}{COMPANY} -Boja

STR_LIVERY_GENERAL_TOOLTIP                                      :{BLACK}Pokaži generalne sheme boja
STR_LIVERY_TRAIN_TOOLTIP                                        :{BLACK}Pokaži sheme boja za vlak
STR_LIVERY_ROAD_VEHICLE_TOOLTIP                                 :{BLACK}Pokaži sheme boja za cestovno vozilo
STR_LIVERY_SHIP_TOOLTIP                                         :{BLACK}Pokaži sheme boja za brod
STR_LIVERY_AIRCRAFT_TOOLTIP                                     :{BLACK}Pokaži sheme boja za zrakoplov
STR_LIVERY_PRIMARY_TOOLTIP                                      :{BLACK}Odaberi primarnu boju za odabranu shemu. Ctrl+klik odabire tu boju za sve sheme.
STR_LIVERY_SECONDARY_TOOLTIP                                    :{BLACK}Odaberi sekundardnu boju za odabranu shemu. Ctrl+Klik odabire tu boju za sve sheme.
STR_LIVERY_PANEL_TOOLTIP                                        :{BLACK}Odaberi shemu boja za promjenu, ili višestruke sheme pomoću Ctrl+klik. Klikni na kućicu kako bi odredio uporabu sheme

###length 23
STR_LIVERY_DEFAULT                                              :Standardna boja
STR_LIVERY_STEAM                                                :Parna lokomotiva
STR_LIVERY_DIESEL                                               :Dizelska lokomotiva
STR_LIVERY_ELECTRIC                                             :Električna lokomotiva
STR_LIVERY_MONORAIL                                             :Jednotračna lokomotiva
STR_LIVERY_MAGLEV                                               :Lokomotiva Maglev
STR_LIVERY_DMU                                                  :DMU
STR_LIVERY_EMU                                                  :EMU
STR_LIVERY_PASSENGER_WAGON_STEAM                                :Putnička kola (parna)
STR_LIVERY_PASSENGER_WAGON_DIESEL                               :Putnička kola (dizelska)
STR_LIVERY_PASSENGER_WAGON_ELECTRIC                             :Putnička kola (električna)
STR_LIVERY_PASSENGER_WAGON_MONORAIL                             :Putnička kola (Monorail)
STR_LIVERY_PASSENGER_WAGON_MAGLEV                               :Putnička kola (Maglev)
STR_LIVERY_FREIGHT_WAGON                                        :Teretni vagon
STR_LIVERY_BUS                                                  :Autobus
STR_LIVERY_TRUCK                                                :Kamion
STR_LIVERY_PASSENGER_SHIP                                       :Putnički trajekt
STR_LIVERY_FREIGHT_SHIP                                         :Teretni brod
STR_LIVERY_HELICOPTER                                           :Helikopter
STR_LIVERY_SMALL_PLANE                                          :Mali zrakoplov
STR_LIVERY_LARGE_PLANE                                          :Veliki zrakoplov
STR_LIVERY_PASSENGER_TRAM                                       :Putnički tramvaj
STR_LIVERY_FREIGHT_TRAM                                         :Teretni tramvaj

# Face selection window
STR_FACE_CAPTION                                                :{WHITE}Izbor lica
STR_FACE_CANCEL_TOOLTIP                                         :{BLACK}Odustani od izbora novog lica
STR_FACE_OK_TOOLTIP                                             :{BLACK}Prihvati izbor novog lica
STR_FACE_RANDOM                                                 :{BLACK}Nasumično

STR_FACE_MALE_BUTTON                                            :{BLACK}Muško
STR_FACE_MALE_TOOLTIP                                           :{BLACK}Odaberi muška lica
STR_FACE_FEMALE_BUTTON                                          :{BLACK}Žensko
STR_FACE_FEMALE_TOOLTIP                                         :{BLACK}Odaberi ženska lica
STR_FACE_NEW_FACE_BUTTON                                        :{BLACK}Novo lice
STR_FACE_NEW_FACE_TOOLTIP                                       :{BLACK}Generiraj nasumično novo lice
STR_FACE_ADVANCED                                               :{BLACK}Napredno
STR_FACE_ADVANCED_TOOLTIP                                       :{BLACK}Napredan izbor lica
STR_FACE_SIMPLE                                                 :{BLACK}Jednostavno
STR_FACE_SIMPLE_TOOLTIP                                         :{BLACK}Jednostavan izbor lica
STR_FACE_LOAD                                                   :{BLACK}Učitaj
STR_FACE_LOAD_TOOLTIP                                           :{BLACK}Učitaj omiljeno lice
STR_FACE_LOAD_DONE                                              :{WHITE}Tvoje omiljeno lice je učitano iz OpenTTD konfiguracijske datoteke.
STR_FACE_FACECODE                                               :{BLACK}Broj igračevog lica
STR_FACE_FACECODE_TOOLTIP                                       :{BLACK}Pogledaj i/ili postavi broj lica predsjednika tvrtke
STR_FACE_FACECODE_CAPTION                                       :{WHITE}Pogledaj i/ili postavi broj predsjednikovog lica
STR_FACE_FACECODE_SET                                           :{WHITE}Novi kod za broj igračevog lica je postavljen
STR_FACE_FACECODE_ERR                                           :{WHITE}Nemoguće namjestiti broj predsjednikovog lica - mora biti broj između 0 and 4,294,967,295!
STR_FACE_SAVE                                                   :{BLACK}Spremi
STR_FACE_SAVE_TOOLTIP                                           :{BLACK}Spremi omiljeno lice
STR_FACE_SAVE_DONE                                              :{WHITE}Ovo lice bit će spremljeno kao tvoje omiljeno u OpenTTD konfiguracijsku datoteku.
STR_FACE_EUROPEAN                                               :{BLACK}Europljanin
STR_FACE_SELECT_EUROPEAN                                        :{BLACK}Odaberi europska lica
STR_FACE_AFRICAN                                                :{BLACK}Afrikanac
STR_FACE_SELECT_AFRICAN                                         :{BLACK}Odaberi afrička lica
STR_FACE_YES                                                    :Da
STR_FACE_NO                                                     :Ne
STR_FACE_MOUSTACHE_EARRING_TOOLTIP                              :{BLACK}Uključi brkove ili naušnicu
STR_FACE_HAIR                                                   :Kosa:
STR_FACE_HAIR_TOOLTIP                                           :{BLACK}Promijeni kosu
STR_FACE_EYEBROWS                                               :Obrve:
STR_FACE_EYEBROWS_TOOLTIP                                       :{BLACK}Promijeni obrve
STR_FACE_EYECOLOUR                                              :Boja očiju:
STR_FACE_EYECOLOUR_TOOLTIP                                      :{BLACK}Promijeni boju očiju
STR_FACE_GLASSES                                                :Naočale:
STR_FACE_GLASSES_TOOLTIP                                        :{BLACK}Omogući naočale
STR_FACE_GLASSES_TOOLTIP_2                                      :{BLACK}Promijeni naočale
STR_FACE_NOSE                                                   :Nos:
STR_FACE_NOSE_TOOLTIP                                           :{BLACK}Promijeni nos
STR_FACE_LIPS                                                   :Usne:
STR_FACE_MOUSTACHE                                              :Brkovi:
STR_FACE_LIPS_MOUSTACHE_TOOLTIP                                 :{BLACK}Promijeni usne ili brkove
STR_FACE_CHIN                                                   :Brada:
STR_FACE_CHIN_TOOLTIP                                           :{BLACK}Promijeni bradu
STR_FACE_JACKET                                                 :Jakna
STR_FACE_JACKET_TOOLTIP                                         :{BLACK}Promijeni jaknu
STR_FACE_COLLAR                                                 :Kragna:
STR_FACE_COLLAR_TOOLTIP                                         :{BLACK}Promijeni kragnu
STR_FACE_TIE                                                    :Kravata:
STR_FACE_EARRING                                                :Naušnica:
STR_FACE_TIE_EARRING_TOOLTIP                                    :{BLACK}Promijeni kravatu ili naušnicu

# Matches ServerGameType
###length 3
STR_NETWORK_SERVER_VISIBILITY_INVITE_ONLY                       :Samo poveznice

# Network server list
STR_NETWORK_SERVER_LIST_CAPTION                                 :{WHITE}Više igrača
STR_NETWORK_SERVER_LIST_PLAYER_NAME                             :{BLACK}Ime igrača:
STR_NETWORK_SERVER_LIST_ENTER_NAME_TOOLTIP                      :{BLACK}Ovo je ime po kojem će te drugi igrači raspoznavati

STR_NETWORK_SERVER_LIST_GAME_NAME                               :{BLACK}Ime
STR_NETWORK_SERVER_LIST_GAME_NAME_TOOLTIP                       :{BLACK}Ime igre
STR_NETWORK_SERVER_LIST_GENERAL_ONLINE                          :{BLACK}{COMMA}/{COMMA} - {COMMA}/{COMMA}
STR_NETWORK_SERVER_LIST_CLIENTS_CAPTION                         :{BLACK}Klijenti
STR_NETWORK_SERVER_LIST_CLIENTS_CAPTION_TOOLTIP                 :{BLACK}Klijenata online / klijenata maks{}Tvrtki online / tvrtki maks.
STR_NETWORK_SERVER_LIST_MAP_SIZE_SHORT                          :{BLACK}{COMMA}x{COMMA}
STR_NETWORK_SERVER_LIST_MAP_SIZE_CAPTION                        :{BLACK}Veličina karte
STR_NETWORK_SERVER_LIST_MAP_SIZE_CAPTION_TOOLTIP                :{BLACK}Veličina karte za igru{}Klikni kako bi sortirao prema području
STR_NETWORK_SERVER_LIST_DATE_CAPTION                            :{BLACK}Datum
STR_NETWORK_SERVER_LIST_DATE_CAPTION_TOOLTIP                    :{BLACK}Trenutni datum
STR_NETWORK_SERVER_LIST_YEARS_CAPTION                           :{BLACK}Godine
STR_NETWORK_SERVER_LIST_YEARS_CAPTION_TOOLTIP                   :{BLACK}Broj godina{}koliko igra traje
STR_NETWORK_SERVER_LIST_INFO_ICONS_TOOLTIP                      :{BLACK}Jezik, verzija poslužitelja, itd.

STR_NETWORK_SERVER_LIST_CLICK_GAME_TO_SELECT                    :{BLACK}Klikni na igru s popisa kako bi ju odabrao
STR_NETWORK_SERVER_LIST_LAST_JOINED_SERVER                      :{BLACK}Poslužitelj kojemu si zadnji put pristupio:
STR_NETWORK_SERVER_LIST_CLICK_TO_SELECT_LAST                    :{BLACK}Klikni kako bi odabrao poslužitelj koji si igrao zadnji put

STR_NETWORK_SERVER_LIST_GAME_INFO                               :{SILVER}INFO O IGRI
STR_NETWORK_SERVER_LIST_CLIENTS                                 :{SILVER}Klijenti: {WHITE}{COMMA} / {COMMA} - {COMMA} / {COMMA}
STR_NETWORK_SERVER_LIST_LANDSCAPE                               :{SILVER}Krajolik: {WHITE}{STRING}
STR_NETWORK_SERVER_LIST_MAP_SIZE                                :{SILVER}Veličina karte: {WHITE}{COMMA}x{COMMA}
STR_NETWORK_SERVER_LIST_SERVER_VERSION                          :{SILVER}Verzija poslužitelja: {WHITE}{STRING}
STR_NETWORK_SERVER_LIST_SERVER_ADDRESS                          :{SILVER}Adresa poslužitelja: {WHITE}{STRING}
STR_NETWORK_SERVER_LIST_START_DATE                              :{SILVER}Datum početka: {WHITE}{DATE_SHORT}
STR_NETWORK_SERVER_LIST_CURRENT_DATE                            :{SILVER}Trenutni datum: {WHITE}{DATE_SHORT}
STR_NETWORK_SERVER_LIST_GAMESCRIPT                              :{SILVER}Skripta Igre: {WHITE}{STRING} (v{NUM})
STR_NETWORK_SERVER_LIST_PASSWORD                                :{SILVER}Zaštićeno zaporkom!
STR_NETWORK_SERVER_LIST_SERVER_OFFLINE                          :{SILVER}POSLUŽITELJ NEDOSTUPAN
STR_NETWORK_SERVER_LIST_SERVER_FULL                             :{SILVER}POSLUŽITELJ PUN
STR_NETWORK_SERVER_LIST_VERSION_MISMATCH                        :{SILVER}RAZLIKA U VERZIJAMA
STR_NETWORK_SERVER_LIST_GRF_MISMATCH                            :{SILVER}NEWGRF RAZLIKA

STR_NETWORK_SERVER_LIST_JOIN_GAME                               :{BLACK}Pridruži se igri
STR_NETWORK_SERVER_LIST_REFRESH                                 :{BLACK}Osvježi poslužitelj
STR_NETWORK_SERVER_LIST_REFRESH_TOOLTIP                         :{BLACK}Osvježi podatke o poslužitelju

STR_NETWORK_SERVER_LIST_SEARCH_SERVER_INTERNET_TOOLTIP          :{BLACK}Pretraži internet za javne servere
STR_NETWORK_SERVER_LIST_SEARCH_SERVER_LAN                       :{BLACK}Pretraži LAN
STR_NETWORK_SERVER_LIST_ADD_SERVER                              :{BLACK}Dodaj poslužitelj
STR_NETWORK_SERVER_LIST_ADD_SERVER_TOOLTIP                      :{BLACK}Dodaje poslužitelj na popis koji će uvijek biti provjeren postoje li igre u tijeku.
STR_NETWORK_SERVER_LIST_START_SERVER                            :{BLACK}Pokreni poslužitelj
STR_NETWORK_SERVER_LIST_START_SERVER_TOOLTIP                    :{BLACK}Pokreni vlastiti poslužitelj

STR_NETWORK_SERVER_LIST_PLAYER_NAME_OSKTITLE                    :{BLACK}Upiši svoje ime

# Start new multiplayer server
STR_NETWORK_START_SERVER_CAPTION                                :{WHITE}Započni novu igru za više igrača

STR_NETWORK_START_SERVER_NEW_GAME_NAME                          :{BLACK}Ime igre:
STR_NETWORK_START_SERVER_NEW_GAME_NAME_TOOLTIP                  :{BLACK}Ime igre bit će prikazno drugim igračima u izborniku za odabir igre s više igrača
STR_NETWORK_START_SERVER_SET_PASSWORD                           :{BLACK}Postavi zaporku
STR_NETWORK_START_SERVER_PASSWORD_TOOLTIP                       :{BLACK}Zaštiti svoju igru pomoću zaporke ukoliko ne želiš da bude javno dostupna

STR_NETWORK_START_SERVER_CLIENTS_SELECT                         :{BLACK}{NUM} klijen{P t ta ata}
STR_NETWORK_START_SERVER_NUMBER_OF_CLIENTS                      :{BLACK}Najveći broj klijenata:
STR_NETWORK_START_SERVER_NUMBER_OF_CLIENTS_TOOLTIP              :{BLACK}Odaberi najveći broj klijenata. Ne moraju sva mjesta biti popunjena.
STR_NETWORK_START_SERVER_COMPANIES_SELECT                       :{BLACK}{NUM} tvrtk{P a e i}
STR_NETWORK_START_SERVER_NUMBER_OF_COMPANIES                    :{BLACK}Najveći broj tvrtki:
STR_NETWORK_START_SERVER_NUMBER_OF_COMPANIES_TOOLTIP            :{BLACK}Ograniči poslužitelj na određeni broj tvrtki

STR_NETWORK_START_SERVER_NEW_GAME_NAME_OSKTITLE                 :{BLACK}Upišite ime mrežne igre

# Network connecting window
STR_NETWORK_CONNECTING_CAPTION                                  :{WHITE}Spajanje...

STR_NETWORK_CONNECTING_WAITING                                  :{BLACK}{NUM} klijen{P t ta ata} {P je su je} prije Vas
STR_NETWORK_CONNECTING_DOWNLOADING_1                            :{BLACK}{BYTES} preuzeto do sada
STR_NETWORK_CONNECTING_DOWNLOADING_2                            :{BLACK}{BYTES} / {BYTES} preuzeto do sada

###length 8
STR_NETWORK_CONNECTING_1                                        :{BLACK}(1/6) Spajanje u tijeku...
STR_NETWORK_CONNECTING_2                                        :{BLACK}(2/6) Provjera ovlaštenja...
STR_NETWORK_CONNECTING_3                                        :{BLACK}(3/6) Čekanje...
STR_NETWORK_CONNECTING_4                                        :{BLACK}(4/6) Preuzimanje karte...
STR_NETWORK_CONNECTING_5                                        :{BLACK}(5/6) Obrada podataka...
STR_NETWORK_CONNECTING_6                                        :{BLACK}(6/6) Prijavljivanje...
STR_NETWORK_CONNECTING_SPECIAL_1                                :{BLACK}Dohvaćanje podataka o igri...
STR_NETWORK_CONNECTING_SPECIAL_2                                :{BLACK}Dohvaćanje podataka o tvrtki...

STR_NETWORK_CONNECTION_DISCONNECT                               :{BLACK}Odspoji

STR_NETWORK_NEED_GAME_PASSWORD_CAPTION                          :{WHITE}Poslužitelj je zaštićen. Unesite zaporku
STR_NETWORK_NEED_COMPANY_PASSWORD_CAPTION                       :{WHITE}Tvrtka je zaštićena. Unesite zaporku

# Network company list added strings
STR_NETWORK_COMPANY_LIST_CLIENT_LIST                            :Online igrači
STR_NETWORK_COMPANY_LIST_SPECTATE                               :Promatraj

# Network client list
STR_NETWORK_CLIENT_LIST_SERVER_CONNECTION_TYPE                  :{BLACK}Vrsta veze
STR_NETWORK_CLIENT_LIST_PLAYER_NAME                             :{BLACK}Ime
STR_NETWORK_CLIENT_LIST_PLAYER_NAME_TOOLTIP                     :{BLACK}Tvoje ime igrača
STR_NETWORK_CLIENT_LIST_PLAYER_NAME_EDIT_TOOLTIP                :{BLACK}Promijeni vlastito ime igrača
STR_NETWORK_CLIENT_LIST_PLAYER_ICON_SELF_TOOLTIP                :{BLACK}Ovo si ti
STR_NETWORK_CLIENT_LIST_PLAYER_ICON_HOST_TOOLTIP                :{BLACK}Ovo je domaćin igre

# Matches ConnectionType
###length 5
STR_NETWORK_CLIENT_LIST_SERVER_CONNECTION_TYPE_STUN             :{BLACK}Iza NAT-a

STR_NETWORK_CLIENT_LIST_ADMIN_CLIENT_KICK                       :Izbaci

STR_NETWORK_CLIENT_LIST_ASK_COMPANY_RESET                       :{YELLOW}Jeste li sigurni da želite izbrisati tvrtku '{COMPANY}'?

STR_NETWORK_ASK_RELAY_CAPTION                                   :{WHITE}Koristi relej?
STR_NETWORK_ASK_RELAY_YES_ONCE                                  :{BLACK}Da, samo ovaj put

STR_NETWORK_SPECTATORS                                          :Promatrači

# Network set password
STR_COMPANY_PASSWORD_CANCEL                                     :{BLACK}Nemoj spremiti upisanu zaporku
STR_COMPANY_PASSWORD_OK                                         :{BLACK}Daj tvrtci novu zaporku
STR_COMPANY_PASSWORD_CAPTION                                    :{WHITE}Zaporka tvrtke
STR_COMPANY_PASSWORD_MAKE_DEFAULT                               :{BLACK}Inicijalna zaporka tvrtke
STR_COMPANY_PASSWORD_MAKE_DEFAULT_TOOLTIP                       :{BLACK}Uporabi zaporku ove tvrtke kao inicijalnu za nove tvrtke

# Network company info join/password
STR_COMPANY_VIEW_JOIN                                           :{BLACK}Pridruži se
STR_COMPANY_VIEW_JOIN_TOOLTIP                                   :{BLACK}Pridruži se i igraj kao ova tvrtka
STR_COMPANY_VIEW_PASSWORD                                       :{BLACK}Zaporka
STR_COMPANY_VIEW_PASSWORD_TOOLTIP                               :{BLACK}Zaštiti šifrom svoju tvrtku od korištenja od strane neovlaštenih korisnika.
STR_COMPANY_VIEW_SET_PASSWORD                                   :{BLACK}Postavi zaporku tvrtke

# Network chat
STR_NETWORK_CHAT_SEND                                           :{BLACK}Pošalji
STR_NETWORK_CHAT_COMPANY_CAPTION                                :[Ekipa]:
STR_NETWORK_CHAT_CLIENT_CAPTION                                 :[Privatno] {STRING}:
STR_NETWORK_CHAT_ALL_CAPTION                                    :[Svima] :

STR_NETWORK_CHAT_COMPANY                                        :[Ekipa] {STRING}: {WHITE}{STRING}
STR_NETWORK_CHAT_TO_COMPANY                                     :[Ekipa] Za {STRING}: {WHITE}{STRING}
STR_NETWORK_CHAT_CLIENT                                         :[Privatno] {STRING}: {WHITE}{STRING}
STR_NETWORK_CHAT_TO_CLIENT                                      :[Privatno] Za {STRING}: {WHITE}{STRING}
STR_NETWORK_CHAT_ALL                                            :[Svima] {STRING}: {WHITE}{STRING}
STR_NETWORK_CHAT_EXTERNAL                                       :[{3:STRING}] {0:STRING}: {WHITE}{1:STRING}
STR_NETWORK_CHAT_OSKTITLE                                       :{BLACK}Upišite tekst mrežnog razgovora

# Network messages
STR_NETWORK_ERROR_NOTAVAILABLE                                  :{WHITE}Nisu pronađeni mrežni uređaji
STR_NETWORK_ERROR_NOCONNECTION                                  :{WHITE}Veza sa serverom je istekla ili je odbijena
STR_NETWORK_ERROR_NEWGRF_MISMATCH                               :{WHITE}Spajanje nije moguće zbog razlike u NewGRF datotekama
STR_NETWORK_ERROR_DESYNC                                        :{WHITE}Neuspješno usklađivanje s mrežnom igrom
STR_NETWORK_ERROR_LOSTCONNECTION                                :{WHITE}Izgubljena veza s mrežnom igrom
STR_NETWORK_ERROR_SAVEGAMEERROR                                 :{WHITE}Nije moguće učitati snimljenu igru
STR_NETWORK_ERROR_SERVER_START                                  :{WHITE}Nije moguće pokrenuti poslužitelj
STR_NETWORK_ERROR_SERVER_ERROR                                  :{WHITE}Primijećena je greška u protokolu te je veza prekinuta
STR_NETWORK_ERROR_BAD_PLAYER_NAME                               :{WHITE}Tvoje ime igrača nije postavljeno. Ime se može namjestiti na vrhu Multiplayer prozora
STR_NETWORK_ERROR_WRONG_REVISION                                :{WHITE}Revizija ovog klijenta ne odgovara reviziji poslužitelja
STR_NETWORK_ERROR_WRONG_PASSWORD                                :{WHITE}Pogrešna zaporka
STR_NETWORK_ERROR_SERVER_FULL                                   :{WHITE}Poslužitelj je pun
STR_NETWORK_ERROR_SERVER_BANNED                                 :{WHITE}Zabranjen ti je pristup ovom poslužitelju
STR_NETWORK_ERROR_KICKED                                        :{WHITE}Izbačen si iz igre
STR_NETWORK_ERROR_KICK_MESSAGE                                  :{WHITE}Razlog: {STRING}
STR_NETWORK_ERROR_CHEATER                                       :{WHITE}Na ovome poslužitelju varanje nije dopušteno
STR_NETWORK_ERROR_TOO_MANY_COMMANDS                             :{WHITE}Slali ste previše naredbi na server
STR_NETWORK_ERROR_TIMEOUT_PASSWORD                              :{WHITE}Trebalo vam je previše vremena za unošenje lozinke
STR_NETWORK_ERROR_TIMEOUT_COMPUTER                              :{WHITE}Vaše računalo je presporo za držanje koraka sa serverom
STR_NETWORK_ERROR_TIMEOUT_MAP                                   :{WHITE}Vašem računalu je trebalo previše vremena za preuzimanje mape
STR_NETWORK_ERROR_TIMEOUT_JOIN                                  :{WHITE}Vašem računalu je trebalo previše vremena za pridruživanje na server
STR_NETWORK_ERROR_INVALID_CLIENT_NAME                           :{WHITE}Tvoje ime igrača nije valjano

STR_NETWORK_ERROR_CLIENT_GUI_LOST_CONNECTION_CAPTION            :{WHITE}Moguć gubitak veze
STR_NETWORK_ERROR_CLIENT_GUI_LOST_CONNECTION                    :{WHITE}Zadnjih {NUM} sekundi nisu primljeni podaci sa servera

###length 21
STR_NETWORK_ERROR_CLIENT_GENERAL                                :opća greška
STR_NETWORK_ERROR_CLIENT_DESYNC                                 :greška u sinkronizaciji
STR_NETWORK_ERROR_CLIENT_SAVEGAME                               :nije moguće učitati kartu
STR_NETWORK_ERROR_CLIENT_CONNECTION_LOST                        :veza je izgubljena
STR_NETWORK_ERROR_CLIENT_PROTOCOL_ERROR                         :greška u protokolu
STR_NETWORK_ERROR_CLIENT_NEWGRF_MISMATCH                        :NewGRF nepodudaranje
STR_NETWORK_ERROR_CLIENT_NOT_AUTHORIZED                         :nije ovlašten
STR_NETWORK_ERROR_CLIENT_NOT_EXPECTED                           :primljen je nepoznat ili neočekivani paket
STR_NETWORK_ERROR_CLIENT_WRONG_REVISION                         :pogrešna revizija
STR_NETWORK_ERROR_CLIENT_NAME_IN_USE                            :ime se već koristi
STR_NETWORK_ERROR_CLIENT_WRONG_PASSWORD                         :pogrešna zaporka
STR_NETWORK_ERROR_CLIENT_COMPANY_MISMATCH                       :krivi id tvrtke u DoCommand
STR_NETWORK_ERROR_CLIENT_KICKED                                 :izbačen od strane poslužitelja
STR_NETWORK_ERROR_CLIENT_CHEATER                                :je pokušao varati
STR_NETWORK_ERROR_CLIENT_SERVER_FULL                            :poslužitelj je pun
STR_NETWORK_ERROR_CLIENT_TOO_MANY_COMMANDS                      :slao je previše naredbi
STR_NETWORK_ERROR_CLIENT_TIMEOUT_PASSWORD                       :lozinka nije zaprimljena na vrijeme
STR_NETWORK_ERROR_CLIENT_TIMEOUT_COMPUTER                       :opći istek vremena
STR_NETWORK_ERROR_CLIENT_TIMEOUT_MAP                            :preuzimanje mape je predugo trajalo
STR_NETWORK_ERROR_CLIENT_TIMEOUT_JOIN                           :procesiranje map je predugo trajalo

# Network related errors
STR_NETWORK_SERVER_MESSAGE                                      :*** {1:STRING}

###length 12
STR_NETWORK_SERVER_MESSAGE_GAME_PAUSED                          :Igra zaustavljena ({STRING})
STR_NETWORK_SERVER_MESSAGE_GAME_STILL_PAUSED_1                  :Igra još uvijek zaustavljena ({STRING})
STR_NETWORK_SERVER_MESSAGE_GAME_STILL_PAUSED_2                  :Igra još uvijek zaustavljena ({STRING}, {STRING})
STR_NETWORK_SERVER_MESSAGE_GAME_STILL_PAUSED_3                  :Igra je još uvijek zaustavljena ({STRING}, {STRING}, {STRING})
STR_NETWORK_SERVER_MESSAGE_GAME_STILL_PAUSED_4                  :Igra je još pauzirana ({STRING}, {STRING}, {STRING}, {STRING})
STR_NETWORK_SERVER_MESSAGE_GAME_UNPAUSED                        :Igra se nastavlja ({STRING})
STR_NETWORK_SERVER_MESSAGE_GAME_REASON_NOT_ENOUGH_PLAYERS       :nema dovoljno igrača
STR_NETWORK_SERVER_MESSAGE_GAME_REASON_CONNECTING_CLIENTS       :spajanje klijenata
STR_NETWORK_SERVER_MESSAGE_GAME_REASON_MANUAL                   :ručno
STR_NETWORK_SERVER_MESSAGE_GAME_REASON_GAME_SCRIPT              :skripta igre

STR_NETWORK_MESSAGE_CLIENT_LEAVING                              :odlazim
STR_NETWORK_MESSAGE_CLIENT_JOINED                               :*** {STRING} se pridružio igri
STR_NETWORK_MESSAGE_CLIENT_JOINED_ID                            :{G=female}*** {STRING} se pridružila igri (Client #{2:NUM})
STR_NETWORK_MESSAGE_CLIENT_COMPANY_JOIN                         :*** {STRING} se pridružio tvrtci #{2:NUM}
STR_NETWORK_MESSAGE_CLIENT_COMPANY_SPECTATE                     :*** {STRING} se pridružio promatračima
STR_NETWORK_MESSAGE_CLIENT_COMPANY_NEW                          :*** {STRING} je osnovao novu tvrtku (#{2:NUM})
STR_NETWORK_MESSAGE_CLIENT_LEFT                                 :*** {STRING} je izašao iz igre ({2:STRING})
STR_NETWORK_MESSAGE_NAME_CHANGE                                 :*** {STRING} je promijenio/la ime u {STRING}
STR_NETWORK_MESSAGE_SERVER_SHUTDOWN                             :{WHITE}Poslužitelj je zatvorio sesiju
STR_NETWORK_MESSAGE_SERVER_REBOOT                               :{WHITE}Poslužitelj se ponovno pokreće...{}Molimo pričekajte...
STR_NETWORK_MESSAGE_KICKED                                      :*** {STRING} je izbačen. Razlog: ({STRING})

STR_NETWORK_ERROR_COORDINATOR_ISOLATED_DETAIL                   :{WHITE}Drugi igrači se neće moći spojiti na tvoj server

# Content downloading window
STR_CONTENT_TITLE                                               :{WHITE}Preuzimanje sadržaja
STR_CONTENT_TYPE_CAPTION                                        :{BLACK}Vrsta
STR_CONTENT_TYPE_CAPTION_TOOLTIP                                :{BLACK}Vrsta sadržaja
STR_CONTENT_NAME_CAPTION                                        :{BLACK}Ime
STR_CONTENT_NAME_CAPTION_TOOLTIP                                :{BLACK}Ime sadržaja
STR_CONTENT_MATRIX_TOOLTIP                                      :{BLACK}Kliknite na liniju kako bi vidjeli detalje{}Kliknite na kućicu kako bi ju označili za preuzimanje
STR_CONTENT_SELECT_ALL_CAPTION                                  :{BLACK}Odaberi sve
STR_CONTENT_SELECT_ALL_CAPTION_TOOLTIP                          :{BLACK}Označi sav sadržaj za preuzimanje
STR_CONTENT_SELECT_UPDATES_CAPTION                              :{BLACK}Odaberi nadogradnje
STR_CONTENT_SELECT_UPDATES_CAPTION_TOOLTIP                      :{BLACK}Označi sav sadržaj koji je nadogradnja postojećem sadržaju kako bi ga preuzeo
STR_CONTENT_UNSELECT_ALL_CAPTION                                :{BLACK}Odznači sve
STR_CONTENT_UNSELECT_ALL_CAPTION_TOOLTIP                        :{BLACK}Označi sav sadržaj koji se ne preuzima
STR_CONTENT_SEARCH_EXTERNAL                                     :{BLACK}Pretraži vanjske web stranice
STR_CONTENT_SEARCH_EXTERNAL_TOOLTIP                             :{BLACK}Traženje sadržaja nije dostupno u OpenTTD-ovom servisu za sadržaje za web stranice koje nisu pridružene OpenTTD-u
STR_CONTENT_SEARCH_EXTERNAL_DISCLAIMER_CAPTION                  :{WHITE}Napuštate OpenTTD!
STR_CONTENT_SEARCH_EXTERNAL_DISCLAIMER                          :{WHITE}Pravila i uvjeti preuzimanja sadržaja s vanjskih internetskih stranica variraju.{}Morate pogledati vanjske stranice za upute kako instalirati sadržaj u OpenTTD.{}Želite li nastaviti?
STR_CONTENT_FILTER_TITLE                                        :{BLACK}Ime/Tag filter:
STR_CONTENT_OPEN_URL                                            :{BLACK}Posjetite web-stranicu
STR_CONTENT_OPEN_URL_TOOLTIP                                    :{BLACK}Posjetite web-stranicu za ovaj sadržaj
STR_CONTENT_DOWNLOAD_CAPTION                                    :{BLACK}Preuzmi
STR_CONTENT_DOWNLOAD_CAPTION_TOOLTIP                            :{BLACK}Počni preuzimanje označenog sadržaja
STR_CONTENT_TOTAL_DOWNLOAD_SIZE                                 :{SILVER}Ukupna veličina preuzimanja: {WHITE}{BYTES}
STR_CONTENT_DETAIL_TITLE                                        :{SILVER}INFORMACIJA O SADRŽAJU

###length 5
STR_CONTENT_DETAIL_SUBTITLE_UNSELECTED                          :{SILVER}Niste odabrali ovo za preuzimanje
STR_CONTENT_DETAIL_SUBTITLE_SELECTED                            :{SILVER}Odabrao si ovo za preuzimanje
STR_CONTENT_DETAIL_SUBTITLE_AUTOSELECTED                        :{SILVER}Ovaj sadržaj ovisi o prethodnim sadržajima i odabran je za preuzimanje
STR_CONTENT_DETAIL_SUBTITLE_ALREADY_HERE                        :{SILVER}Već imate ovo
STR_CONTENT_DETAIL_SUBTITLE_DOES_NOT_EXIST                      :{SILVER}Ovaj sadržaj je nepoznat i nije ga moguće preuzeti u OpenTTD

STR_CONTENT_DETAIL_UPDATE                                       :{SILVER}Ovo je zamjena za postojeći {STRING}
STR_CONTENT_DETAIL_NAME                                         :{SILVER}Ime: {WHITE}{STRING}
STR_CONTENT_DETAIL_VERSION                                      :{SILVER}Verzija: {WHITE}{STRING}
STR_CONTENT_DETAIL_DESCRIPTION                                  :{SILVER}Opis: {WHITE}{STRING}
STR_CONTENT_DETAIL_URL                                          :{SILVER}URL: {WHITE}{STRING}
STR_CONTENT_DETAIL_TYPE                                         :{SILVER}Tip: {WHITE}{STRING}
STR_CONTENT_DETAIL_FILESIZE                                     :{SILVER}Veličina preuzimanja: {WHITE}{BYTES}
STR_CONTENT_DETAIL_SELECTED_BECAUSE_OF                          :{SILVER}Označeno zbog: {WHITE}{STRING}
STR_CONTENT_DETAIL_DEPENDENCIES                                 :{SILVER}Ovisi o: {WHITE}{STRING}
STR_CONTENT_DETAIL_TAGS                                         :{SILVER}Tagovi: {WHITE}{STRING}
STR_CONTENT_NO_ZLIB                                             :{WHITE}OpenTTD je napravljen bez podrške za "zlib"...
STR_CONTENT_NO_ZLIB_SUB                                         :{WHITE}... preuzimanje sadržaja nije moguće!

# Order of these is important!
STR_CONTENT_TYPE_BASE_GRAPHICS                                  :Osnovna grafika
STR_CONTENT_TYPE_NEWGRF                                         :NewGRF
STR_CONTENT_TYPE_AI                                             :UI
STR_CONTENT_TYPE_AI_LIBRARY                                     :Zbirka UI
STR_CONTENT_TYPE_SCENARIO                                       :Scenarij
STR_CONTENT_TYPE_HEIGHTMAP                                      :Visinska karta
STR_CONTENT_TYPE_BASE_SOUNDS                                    :Osnovni zvukovi
STR_CONTENT_TYPE_BASE_MUSIC                                     :Osnovna glazba
STR_CONTENT_TYPE_GAME_SCRIPT                                    :Skripta igre
STR_CONTENT_TYPE_GS_LIBRARY                                     :GS knjižnica

# Content downloading progress window
STR_CONTENT_DOWNLOAD_TITLE                                      :{WHITE}Preuzimanje sadržaja
STR_CONTENT_DOWNLOAD_INITIALISE                                 :{WHITE}Dohvaćanje datoteka...
STR_CONTENT_DOWNLOAD_FILE                                       :{WHITE}Trenutno preuzimam {STRING} ({NUM} of {NUM})
STR_CONTENT_DOWNLOAD_COMPLETE                                   :{WHITE}Preuzimanje završeno
STR_CONTENT_DOWNLOAD_PROGRESS_SIZE                              :{WHITE}{BYTES} od {BYTES} preuzeto ({NUM} %)

# Content downloading error messages
STR_CONTENT_ERROR_COULD_NOT_CONNECT                             :{WHITE}Nisam se mogao spojiti na poslužitelj sadržaja
STR_CONTENT_ERROR_COULD_NOT_DOWNLOAD                            :{WHITE}Preuzimanje nije uspjelo...
STR_CONTENT_ERROR_COULD_NOT_DOWNLOAD_FILE_NOT_WRITABLE          :{WHITE}... datoteku nije moguće zapisati
STR_CONTENT_ERROR_COULD_NOT_EXTRACT                             :{WHITE}Nije moguća dekompresija preuzete datoteke

STR_MISSING_GRAPHICS_SET_CAPTION                                :{WHITE}Nedostaje grafika
STR_MISSING_GRAPHICS_SET_MESSAGE                                :{BLACK}OpenTTD zahtijeva grafičke datoteke za rad, ali ništa nije pronađeno. Dopuštate li preuzimanje i instalaciju potrebne grafike?
STR_MISSING_GRAPHICS_YES_DOWNLOAD                               :{BLACK}Da, preuzmi grafike
STR_MISSING_GRAPHICS_NO_QUIT                                    :{BLACK}Ne, izađi iz OpenTTD-a

STR_MISSING_GRAPHICS_ERROR_TITLE                                :{WHITE}Preuzimanje nije uspjelo

# Transparency settings window
STR_TRANSPARENCY_CAPTION                                        :{WHITE}Postavke prozirnosti
STR_TRANSPARENT_SIGNS_TOOLTIP                                   :{BLACK}Namjesti prozirnost za znakove. Ctrl+klik za zaključavanje
STR_TRANSPARENT_TREES_TOOLTIP                                   :{BLACK}Namjesti prozirnost za drveće. Ctrl+klik za zaključavanje
STR_TRANSPARENT_HOUSES_TOOLTIP                                  :{BLACK}Namjesti prozirnost za kuće. Ctrl+klik za zaključavanje
STR_TRANSPARENT_INDUSTRIES_TOOLTIP                              :{BLACK}Namjesti prozirnost za industrije. Ctrl+klik za zaključavanje
STR_TRANSPARENT_BUILDINGS_TOOLTIP                               :{BLACK}Namjesti prozirnost za građevine poput postaja, spremiša i čvorišta. Ctrl+klik za zaključavanje
STR_TRANSPARENT_BRIDGES_TOOLTIP                                 :{BLACK}Namjesti prozirnost za mostove. Ctrl+klik za zaključavanje
STR_TRANSPARENT_STRUCTURES_TOOLTIP                              :{BLACK}Namjesti prozirnost za strukture poput svjetionika i antena. Ctrl+klik za zaključavanje.
STR_TRANSPARENT_CATENARY_TOOLTIP                                :{BLACK}Aktiviraj prozirnost za viseće žice. Ctrl+klik za zaključavanje
STR_TRANSPARENT_LOADING_TOOLTIP                                 :{BLACK}Namjesti prozirnost za indikatore učitavanja. Ctrl+klik za zaključavanje
STR_TRANSPARENT_INVISIBLE_TOOLTIP                               :{BLACK}Učini objekte nevidljivima umjesto prozirnima

# Linkgraph legend window
STR_LINKGRAPH_LEGEND_CAPTION                                    :{BLACK}Kazalo protoka tereta
STR_LINKGRAPH_LEGEND_ALL                                        :{BLACK}Sve
STR_LINKGRAPH_LEGEND_NONE                                       :{BLACK}Ništa
STR_LINKGRAPH_LEGEND_SELECT_COMPANIES                           :{BLACK}Odaberi tvrtke koje će se prikazati
STR_LINKGRAPH_LEGEND_COMPANY_TOOLTIP                            :{BLACK}{STRING}{}{COMPANY}

# Linkgraph legend window and linkgraph legend in smallmap
STR_LINKGRAPH_LEGEND_UNUSED                                     :{TINY_FONT}{BLACK}nekorišten
STR_LINKGRAPH_LEGEND_SATURATED                                  :{TINY_FONT}{BLACK}zasićen
STR_LINKGRAPH_LEGEND_OVERLOADED                                 :{TINY_FONT}{BLACK}prekrcan

# Linkgraph tooltip

# Base for station construction window(s)
STR_STATION_BUILD_COVERAGE_AREA_TITLE                           :{BLACK}Označavanje područja pokrivanja
STR_STATION_BUILD_COVERAGE_OFF                                  :{BLACK}Isključeno
STR_STATION_BUILD_COVERAGE_ON                                   :{BLACK}Uključeno
STR_STATION_BUILD_COVERAGE_AREA_OFF_TOOLTIP                     :{BLACK}Nemoj označiti područje koje pokriva željeno mjesto
STR_STATION_BUILD_COVERAGE_AREA_ON_TOOLTIP                      :{BLACK}Označi područje koje pokriva željeno mjesto
STR_STATION_BUILD_ACCEPTS_CARGO                                 :{BLACK}Prihvaća: {GOLD}{CARGO_LIST}
STR_STATION_BUILD_SUPPLIES_CARGO                                :{BLACK}Zalihe: {GOLD}{CARGO_LIST}

# Join station window
STR_JOIN_STATION_CAPTION                                        :{WHITE}Spoji postaju
STR_JOIN_STATION_CREATE_SPLITTED_STATION                        :{YELLOW}Izgradi odvojenu postaju

STR_JOIN_WAYPOINT_CAPTION                                       :{WHITE}Spoji čvorište
STR_JOIN_WAYPOINT_CREATE_SPLITTED_WAYPOINT                      :{YELLOW}Izgradi zasebno čvorište

# Generic toolbar

# Rail construction toolbar
STR_RAIL_TOOLBAR_RAILROAD_CONSTRUCTION_CAPTION                  :Izgradnja željeznice
STR_RAIL_TOOLBAR_ELRAIL_CONSTRUCTION_CAPTION                    :Izgradnja elektrificirane željeznice
STR_RAIL_TOOLBAR_MONORAIL_CONSTRUCTION_CAPTION                  :Izgradnja jednotračne željeznice
STR_RAIL_TOOLBAR_MAGLEV_CONSTRUCTION_CAPTION                    :Izgradnja Magleva

STR_RAIL_TOOLBAR_TOOLTIP_BUILD_RAILROAD_TRACK                   :{BLACK}Izgradi željezničku prugu. Ctrl aktivira izgradnju/uklanjanje prilikom gradnje željeznice. Shift mijenja prikaz građenje/procjena troškova.
STR_RAIL_TOOLBAR_TOOLTIP_BUILD_AUTORAIL                         :{BLACK}Izgradi željezničku prugu koristeći Autorail način. Ctrl aktivira izgradnju/uklanjanje prilikom gradnje željeznice. Shift mijenja prikaz građenje/procjena troškova.
STR_RAIL_TOOLBAR_TOOLTIP_BUILD_TRAIN_DEPOT_FOR_BUILDING         :{BLACK}Izgradi spremište vlakova (za kupnju i servisiranje vlakova). Shift mijenja prikaz građenje/procjena troškova.
STR_RAIL_TOOLBAR_TOOLTIP_CONVERT_RAIL_TO_WAYPOINT               :{BLACK}Pretvori prugu u čvorište. Ctrl omogućava spajanje čvorišta. Shift mijenja prikaz građenje/procjena troškova.
STR_RAIL_TOOLBAR_TOOLTIP_BUILD_RAILROAD_STATION                 :{BLACK}Izgradi željezničku postaju. Ctrl omogućava spajanje postaja. Shift mijenja prikaz građenje/procjena troškova.
STR_RAIL_TOOLBAR_TOOLTIP_BUILD_RAILROAD_SIGNALS                 :{BLACK}Izgradi željezničke signale. Ctrl aktivira semafore/svjetlosne signale{}Povlačenjem će se izgraditi signali uzduž ravnog dijela pruge. Ctrl će izgraditi signale do sljedećeg križanja ili signala.{}Ctrl+klik aktivira otvaranje prozora za odabir signala. Shift mijenja prikaz građenje/procjena troškova.
STR_RAIL_TOOLBAR_TOOLTIP_BUILD_RAILROAD_BRIDGE                  :{BLACK}Izgradi željeznički most. Shift mijenja prikaz građenje/procjena troškova.
STR_RAIL_TOOLBAR_TOOLTIP_BUILD_RAILROAD_TUNNEL                  :{BLACK}Izgradi željeznički tunel. Shift mijenja prikaz građenje/procjena troškova.
STR_RAIL_TOOLBAR_TOOLTIP_TOGGLE_BUILD_REMOVE_FOR                :{BLACK}Aktiviraj izgradnju/uklanjanje željezničke pruge, signala, čvorišta i postaja. Držanjem tipke Ctrl također se uklanjaju tračnice na čvorištima i postajama.
STR_RAIL_TOOLBAR_TOOLTIP_CONVERT_RAIL                           :{BLACK}Pretvori/nadogradi vrstu pruge. Shift mijenja prikaz građenje/procjena troškova.

STR_RAIL_NAME_RAILROAD                                          :Pruga
STR_RAIL_NAME_ELRAIL                                            :Elektrificirana pruga
STR_RAIL_NAME_MONORAIL                                          :Pruga s jednim kolosijekom
STR_RAIL_NAME_MAGLEV                                            :Maglev

# Rail depot construction window
STR_BUILD_DEPOT_TRAIN_ORIENTATION_CAPTION                       :{WHITE}Smjer spremišta vlakova
STR_BUILD_DEPOT_TRAIN_ORIENTATION_TOOLTIP                       :{BLACK}Odaberi smjer željezničkog spremišta

# Rail waypoint construction window
STR_WAYPOINT_CAPTION                                            :{WHITE}Čvorište
STR_WAYPOINT_GRAPHICS_TOOLTIP                                   :{BLACK}Odaberi vrstu čvorišta

# Rail station construction window
STR_STATION_BUILD_RAIL_CAPTION                                  :{WHITE}Izbor željezničke postaje
STR_STATION_BUILD_ORIENTATION                                   :{BLACK}Smjer
STR_STATION_BUILD_RAILROAD_ORIENTATION_TOOLTIP                  :{BLACK}Odaberi smjer željezničke postaje
STR_STATION_BUILD_NUMBER_OF_TRACKS                              :{BLACK}Broj tračnica
STR_STATION_BUILD_NUMBER_OF_TRACKS_TOOLTIP                      :{BLACK}Odaberi broj perona na željezničkoj postaji
STR_STATION_BUILD_PLATFORM_LENGTH                               :{BLACK}Dužina platforme
STR_STATION_BUILD_PLATFORM_LENGTH_TOOLTIP                       :{BLACK}Odaberi dužinu željezničke postaje
STR_STATION_BUILD_DRAG_DROP                                     :{BLACK}Povuci i spusti
STR_STATION_BUILD_DRAG_DROP_TOOLTIP                             :{BLACK}Napravi postaju koristeći drag & drop

STR_STATION_BUILD_STATION_CLASS_TOOLTIP                         :{BLACK}Odaberi vrstu postaje za prikazivanje
STR_STATION_BUILD_STATION_TYPE_TOOLTIP                          :{BLACK}Odaberi vrstu postaje za izgradnju

STR_STATION_CLASS_DFLT                                          :Zadana postaja
STR_STATION_CLASS_WAYP                                          :Čvorišta

# Signal window
STR_BUILD_SIGNAL_CAPTION                                        :{WHITE}Izbornik signala
STR_BUILD_SIGNAL_SEMAPHORE_NORM_TOOLTIP                         :{BLACK}Standardni signal (semafor){}Ovo je najosnovnija vrsta signala, dopušta istovremeno samo jedan vlak u bloku
STR_BUILD_SIGNAL_SEMAPHORE_ENTRY_TOOLTIP                        :{BLACK}Ulazni signal (semafor){}Zeleno sve dok je jedan ili više zelenih izlaznih signala na sljedećem dijelu pruge. U protivnom pokazuje crveno
STR_BUILD_SIGNAL_SEMAPHORE_EXIT_TOOLTIP                         :{BLACK}Izlazni signal (semafor){}Ponaša se na isti način kao i normalni signali, ali je nužno pogoditi točnu boju na ulaznim i kombo pred-signalima
STR_BUILD_SIGNAL_SEMAPHORE_COMBO_TOOLTIP                        :{BLACK}Kombo signal (semafor){}Kombo signal jednostavno radi kao ulazni i izlazni signal. Ovo omogućava izgradnju velike "mreže" pred-signala.
STR_BUILD_SIGNAL_SEMAPHORE_PBS_TOOLTIP                          :{BLACK}Putni signal (semafor){}Putni signal omogućava da više od jednog vlaka uđe istovremeno u signalni blok, ako vlak može rezervirati putanju do sigurnog zaustavnog mjesta. Standardne putne signale moguće je proći iz suprotnog smjera.
STR_BUILD_SIGNAL_SEMAPHORE_PBS_OWAY_TOOLTIP                     :{BLACK}Jednosmjerni putni signal (semafor){}Putni signal omogućava da više od jednog vlaka uđe istovremeno u signalni blok, ako vlak može rezervirati putanju do sigurnog zaustavnog mjesta. Jednosmjerne putne signale nije moguće proći iz suprotnog smjera
STR_BUILD_SIGNAL_ELECTRIC_NORM_TOOLTIP                          :{BLACK}Standardni signal (električni){}Ovo je najosnovnija vrsta signala, istovremeno dopušta samo jedan vlak u bloku
STR_BUILD_SIGNAL_ELECTRIC_ENTRY_TOOLTIP                         :{BLACK}Ulazni signal (električni){}Zeleno sve dok je jedan ili više zelenih izlaznih signala na sljedećem dijelu pruge. U protivnom pokazuje crveno
STR_BUILD_SIGNAL_ELECTRIC_EXIT_TOOLTIP                          :{BLACK}Izlazni signal (električni){}Ponaša se na isti način kao i normalni signali, ali je nužno pogoditi točnu boju na ulaznim i kombo pred-signalima.
STR_BUILD_SIGNAL_ELECTRIC_COMBO_TOOLTIP                         :{BLACK}Kombo signal (električni){}Kombo signal jednostavno radi kao ulazni i izlazni signal. Ovo omogućava izgradnju velike "mreže" pred-signala.
STR_BUILD_SIGNAL_ELECTRIC_PBS_TOOLTIP                           :{BLACK}Putni signal (električni){}Putni signal omogućava da više od jednog vlaka uđe istovremeno u signalni blok, ako vlak može rezervirati putanju do sigurnog zaustavnog mjesta. Standardne putne signale moguće je proći iz suprotnog smjera
STR_BUILD_SIGNAL_ELECTRIC_PBS_OWAY_TOOLTIP                      :{BLACK}Jednosmjerni putni signal (električni){}Putni znak omogućava da više od jednog vlaka uđe istovremeno u signalni blok, ako vlak može rezervirati putanju do sigurnog zaustavnog mjesta. Jednosmjerne putne signale nije moguće proći iz suprotnog smjera.
STR_BUILD_SIGNAL_CONVERT_TOOLTIP                                :{BLACK}Pretvaranje signala{}Kada je odabrano, klikanjem na postojeći signal pretvara taj signal u odabranu vrstu i varijantu, Ctrl+Klik mijenja postojeću varijantu. Shift+Klik prikazuje procjenu troška pretvorbe
STR_BUILD_SIGNAL_DRAG_SIGNALS_DENSITY_TOOLTIP                   :{BLACK}Razmak između signala prilikom izgradnje
STR_BUILD_SIGNAL_DRAG_SIGNALS_DENSITY_DECREASE_TOOLTIP          :{BLACK}Smanji razmak između signala prilikom izgradnje
STR_BUILD_SIGNAL_DRAG_SIGNALS_DENSITY_INCREASE_TOOLTIP          :{BLACK}Povećaj razmak između signala prilikom izgradnje

# Bridge selection window
STR_SELECT_RAIL_BRIDGE_CAPTION                                  :{WHITE}Odaberi željeznički most
STR_SELECT_ROAD_BRIDGE_CAPTION                                  :{WHITE}Odaberi cestovni most
STR_SELECT_BRIDGE_SELECTION_TOOLTIP                             :{BLACK}Izbor mosta - klikni na most koji želiš izgraditi
STR_SELECT_BRIDGE_INFO                                          :{GOLD}{STRING},{} {VELOCITY} {WHITE}{CURRENCY_LONG}
STR_SELECT_BRIDGE_SCENEDIT_INFO                                 :{GOLD}{STRING},{} {VELOCITY}
STR_BRIDGE_NAME_SUSPENSION_STEEL                                :Viseći, čelični
STR_BRIDGE_NAME_GIRDER_STEEL                                    :Noseći, čelični
STR_BRIDGE_NAME_CANTILEVER_STEEL                                :Konzolni, čelični
STR_BRIDGE_NAME_SUSPENSION_CONCRETE                             :Viseći, betonski
STR_BRIDGE_NAME_WOODEN                                          :Drveni
STR_BRIDGE_NAME_CONCRETE                                        :Betonski
STR_BRIDGE_NAME_TUBULAR_STEEL                                   :Cijevni, čelični
STR_BRIDGE_TUBULAR_SILICON                                      :Cjevni, silikonski


# Road construction toolbar
STR_ROAD_TOOLBAR_ROAD_CONSTRUCTION_CAPTION                      :{WHITE}Izgradnja ceste
STR_ROAD_TOOLBAR_TRAM_CONSTRUCTION_CAPTION                      :{WHITE}Izgradnja tramvaja
STR_ROAD_TOOLBAR_TOOLTIP_BUILD_ROAD_SECTION                     :{BLACK}Izgradi dio ceste. Ctrl aktivira izgradnju/uklanjanje prilikom gradnje ceste. Shift mijenja prikaz građenje/procjena troškova.
STR_ROAD_TOOLBAR_TOOLTIP_BUILD_TRAMWAY_SECTION                  :{BLACK}Izgradi tramvajski dio. Ctrl aktivira izgradnju/uklanjanje prilikom gradnje tramvajske pruge. Shift mijenja prikaz građenje/procjena troškova.
STR_ROAD_TOOLBAR_TOOLTIP_BUILD_AUTOROAD                         :{BLACK}Izgradi cestu koristeći Autoroad način gradnje. Ctrl aktivira izgradnju/uklanjanje prilikom gradnje ceste. Shift mijenja prikaz građenje/procjena troškova.
STR_ROAD_TOOLBAR_TOOLTIP_BUILD_AUTOTRAM                         :{BLACK}Izgradi tramvajsku prugu koristeći Autotram način gradnje. Ctrl aktivira izgradnju/uklanjanje prilikom gradnje tramvajske pruge. Shift mijenja prikaz građenje/procjena troškova.
STR_ROAD_TOOLBAR_TOOLTIP_BUILD_ROAD_VEHICLE_DEPOT               :{BLACK}Izgradi spremište cestovnih vozila (za kupnju i servisiranje vozila). Shift mijenja prikaz građenje/procjena troškova.
STR_ROAD_TOOLBAR_TOOLTIP_BUILD_TRAM_VEHICLE_DEPOT               :{BLACK}Izgradi spremište tramvajskih vozila (za kupnju i servisiranje vozila). Shift mijenja prikaz građenje/procjena troškova.
STR_ROAD_TOOLBAR_TOOLTIP_BUILD_BUS_STATION                      :{BLACK}Izgradi autobusnu postaju. Ctrl omogućava spajanje postaja. Shift mijenja prikaz građenje/procjena troškova.
STR_ROAD_TOOLBAR_TOOLTIP_BUILD_PASSENGER_TRAM_STATION           :{BLACK}Izgradi putničku tramvajsku postaju. Ctrl omogućava spajanje postaja. Shift mijenja prikaz građenje/procjena troškova.
STR_ROAD_TOOLBAR_TOOLTIP_BUILD_TRUCK_LOADING_BAY                :{BLACK}Izgradi prekrcajni kamionski terminal. Ctrl omogućava spajanje postaja. Shift mijenja prikaz građenje/procjena troškova.
STR_ROAD_TOOLBAR_TOOLTIP_BUILD_CARGO_TRAM_STATION               :{BLACK}Izgradi teretnu tramvajsku postaju. Ctrl omogućava spajanje postaja. Shift mijenja prikaz građenje/procjena troškova.
STR_ROAD_TOOLBAR_TOOLTIP_TOGGLE_ONE_WAY_ROAD                    :{BLACK}Aktiviraj/deaktiviraj jednosmjerne ceste
STR_ROAD_TOOLBAR_TOOLTIP_BUILD_ROAD_BRIDGE                      :{BLACK}Izgradi cestovni most. Shift mijenja prikaz građenje/procjena troškova.
STR_ROAD_TOOLBAR_TOOLTIP_BUILD_TRAMWAY_BRIDGE                   :{BLACK}Izgradi tramvajski most. Shift mijenja prikaz građenje/procjena troškova.
STR_ROAD_TOOLBAR_TOOLTIP_BUILD_ROAD_TUNNEL                      :{BLACK}Izgradi cestovni tunel. Shift mijenja prikaz građenje/procjena troškova.
STR_ROAD_TOOLBAR_TOOLTIP_BUILD_TRAMWAY_TUNNEL                   :{BLACK}Izgradi tramvajski tunel. Shift mijenja prikaz građenje/procjena troškova.
STR_ROAD_TOOLBAR_TOOLTIP_TOGGLE_BUILD_REMOVE_FOR_ROAD           :{BLACK}Aktiviraj izgradnju/uklanjanje za izgradnju ceste
STR_ROAD_TOOLBAR_TOOLTIP_TOGGLE_BUILD_REMOVE_FOR_TRAMWAYS       :{BLACK}Aktiviraj izgradnju/uklanjanje za izgradnju tramvaja
STR_ROAD_TOOLBAR_TOOLTIP_CONVERT_ROAD                           :{BLACK}Pretvori/nadogradi vrstu ceste. Shift mijenja prikaz građenje/procjena troškova.
STR_ROAD_TOOLBAR_TOOLTIP_CONVERT_TRAM                           :{BLACK}Pretvori/nadogradi vrstu tramvajske pruge. Shift mijenja prikaz građenje/procjena troškova.

STR_ROAD_NAME_ROAD                                              :Cesta
STR_ROAD_NAME_TRAM                                              :Tramvajska pruga

# Road depot construction window
STR_BUILD_DEPOT_ROAD_ORIENTATION_CAPTION                        :{WHITE}Smjer cestovnog spremišta
STR_BUILD_DEPOT_ROAD_ORIENTATION_SELECT_TOOLTIP                 :{BLACK}Odaberi smjer spremišta cestovnih vozila
STR_BUILD_DEPOT_TRAM_ORIENTATION_CAPTION                        :{WHITE}Smjer tramvajskog spremišta
STR_BUILD_DEPOT_TRAM_ORIENTATION_SELECT_TOOLTIP                 :{BLACK}Odaberi smjer tramvajskog spremišta

# Road vehicle station construction window
STR_STATION_BUILD_BUS_ORIENTATION                               :{WHITE}Smjer autobusne postaje
STR_STATION_BUILD_BUS_ORIENTATION_TOOLTIP                       :{BLACK}Odaberi smjer autobusne postaje
STR_STATION_BUILD_TRUCK_ORIENTATION                             :{WHITE}Smjer kamionskog terminala
STR_STATION_BUILD_TRUCK_ORIENTATION_TOOLTIP                     :{BLACK}Odaberi smjer kamionskog terminala
STR_STATION_BUILD_PASSENGER_TRAM_ORIENTATION                    :{WHITE}Orijentacija postaje putničkog tramvaja
STR_STATION_BUILD_PASSENGER_TRAM_ORIENTATION_TOOLTIP            :{BLACK}Odaberi smjer putničke tramvajske postaje
STR_STATION_BUILD_CARGO_TRAM_ORIENTATION                        :{WHITE}Orijentacija postaje teretnog tramvaja
STR_STATION_BUILD_CARGO_TRAM_ORIENTATION_TOOLTIP                :{BLACK}Odaberi smjer teretne tramvajske postaje

# Waterways toolbar (last two for SE only)
STR_WATERWAYS_TOOLBAR_CAPTION                                   :{WHITE}Izgradnja plovnih kanala
STR_WATERWAYS_TOOLBAR_CAPTION_SE                                :{WHITE}Plovni kanali
STR_WATERWAYS_TOOLBAR_BUILD_CANALS_TOOLTIP                      :{BLACK}Izgradi kanale. Shift mijenja prikaz građenje/procjena troškova.
STR_WATERWAYS_TOOLBAR_BUILD_LOCKS_TOOLTIP                       :{BLACK}Izgradi brane. Shift mijenja prikaz građenje/procjena troškova.
STR_WATERWAYS_TOOLBAR_BUILD_DEPOT_TOOLTIP                       :{BLACK}Izgradi spremište brodova (za kupnju i servisiranje brodova). Shift mijenja prikaz građenje/procjena troškova.
STR_WATERWAYS_TOOLBAR_BUILD_DOCK_TOOLTIP                        :{BLACK}Izgradi brodsko pristanište. Ctrl omogućava spajanje postaja. Shift mijenja prikaz građenje/procjena troškova.
STR_WATERWAYS_TOOLBAR_BUOY_TOOLTIP                              :{BLACK}Smjesti plutaču koja može biti korištena kao čvorište. Shift mijenja prikaz građenje/procjena troškova.
STR_WATERWAYS_TOOLBAR_BUILD_AQUEDUCT_TOOLTIP                    :{BLACK}Izgradi akvadukt. Shift mijenja prikaz građenje/procjena troškova.
STR_WATERWAYS_TOOLBAR_CREATE_LAKE_TOOLTIP                       :{BLACK}Odredi vodeno područje.{}Napravi kanal, osim ako Ctrl nije pritisnut na morskom nivou, kada će umjesto toga potopiti okolna područja
STR_WATERWAYS_TOOLBAR_CREATE_RIVER_TOOLTIP                      :{BLACK}Postavi rijeke. Ctrl odabire područje dijagonalno

# Ship depot construction window
STR_DEPOT_BUILD_SHIP_CAPTION                                    :{WHITE}Smjer spremišta brodova
STR_DEPOT_BUILD_SHIP_ORIENTATION_TOOLTIP                        :{BLACK}Odaberi smjer spremišta brodova

# Dock construction window
STR_STATION_BUILD_DOCK_CAPTION                                  :{WHITE}Pristanište

# Airport toolbar
STR_TOOLBAR_AIRCRAFT_CAPTION                                    :{WHITE}Zračne luke
STR_TOOLBAR_AIRCRAFT_BUILD_AIRPORT_TOOLTIP                      :{BLACK}Izgradi zračnu luku. Ctrl omogućava spajanje postaja. Shift mijenja prikaz građenje/procjena troškova.

# Airport construction window
STR_STATION_BUILD_AIRPORT_CAPTION                               :{WHITE}Izbor zračne luke
STR_STATION_BUILD_AIRPORT_TOOLTIP                               :{BLACK}Odaberi veličinu/vrstu zračne luke
STR_STATION_BUILD_AIRPORT_CLASS_LABEL                           :{BLACK}Klasa zračne luke
STR_STATION_BUILD_AIRPORT_LAYOUT_NAME                           :{BLACK}Raspored {NUM}

STR_AIRPORT_SMALL                                               :Mala
STR_AIRPORT_CITY                                                :Grad
STR_AIRPORT_METRO                                               :Metropolitanska zračna luka
STR_AIRPORT_INTERNATIONAL                                       :Međunarodna zračna luka
STR_AIRPORT_COMMUTER                                            :Redoviti putnik
STR_AIRPORT_INTERCONTINENTAL                                    :Međukontinentalni
STR_AIRPORT_HELIPORT                                            :Heliodrom
STR_AIRPORT_HELIDEPOT                                           :Spremište helikoptera
STR_AIRPORT_HELISTATION                                         :Postaja za helikoptere

STR_AIRPORT_CLASS_SMALL                                         :Male zračne luke
STR_AIRPORT_CLASS_LARGE                                         :Velike zračne luke
STR_AIRPORT_CLASS_HUB                                           :Središnje zračne luke
STR_AIRPORT_CLASS_HELIPORTS                                     :Zračne luke za helikoptere

STR_STATION_BUILD_NOISE                                         :{BLACK}Proizvedeno buke: {GOLD}{COMMA}

# Landscaping toolbar
STR_LANDSCAPING_TOOLBAR                                         :{WHITE}Uređivanje krajolika
STR_LANDSCAPING_TOOLTIP_LOWER_A_CORNER_OF_LAND                  :{BLACK}Snizi jedan kut zemlje. Povlačenje snižava prvi odabrani kut i poravnava selektirano područje na novu visinu prvog kuta. Ctrl selektira područje dijagonalno. Shift mijenja prikaz građenje/procjena troškova.
STR_LANDSCAPING_TOOLTIP_RAISE_A_CORNER_OF_LAND                  :{BLACK}Podigni jedan kut zemlje. Povlačenje podiže prvi odabrani kut i poravnava selektirano područje na novu visinu prvog kuta. Ctrl selektira područje dijagonalno. Shift mijenja prikaz građenje/procjena troškova.
STR_LANDSCAPING_LEVEL_LAND_TOOLTIP                              :{BLACK}Izravnaj zemlju na visinu prvog odabranog kuta. Ctrl odabire područje dijagonalno. Shift mijenja prikaz građenje/procjena troškova.
STR_LANDSCAPING_TOOLTIP_PURCHASE_LAND                           :{BLACK}Kupi zemlju za buduću uporabu. Shift mijenja prikaz građenje/procjena troškova.

# Object construction window
STR_OBJECT_BUILD_CAPTION                                        :{WHITE}Odabir objekta
STR_OBJECT_BUILD_TOOLTIP                                        :{BLACK}Odaberi objekt za izgradnju. Shift mijenja prikaz građenje/procjena troškova.
STR_OBJECT_BUILD_CLASS_TOOLTIP                                  :{BLACK}Odaberi vrstu objekta za izgradnju
STR_OBJECT_BUILD_PREVIEW_TOOLTIP                                :{BLACK}Pregled objekta
STR_OBJECT_BUILD_SIZE                                           :{BLACK}Veličina: {GOLD}{NUM} x {NUM} polja

STR_OBJECT_CLASS_LTHS                                           :Svjetionici
STR_OBJECT_CLASS_TRNS                                           :Odašiljači

# Tree planting window (last eight for SE only)
STR_PLANT_TREE_CAPTION                                          :{WHITE}Drveće
STR_PLANT_TREE_TOOLTIP                                          :{BLACK}Odaberi vrstu drveta za sadnju. Ako polje već ima drvo, ovo će dodati još drveća raznih vrsta neovisno o odabranoj vrsti
STR_TREES_RANDOM_TYPE                                           :{BLACK}Raznovrsno drveće
STR_TREES_RANDOM_TYPE_TOOLTIP                                   :{BLACK}Posadi raznovrsno drveće. Shift mijenja prikaz građenje/procjena troškova.
STR_TREES_RANDOM_TREES_BUTTON                                   :{BLACK}Nasumično odabrano drveće
STR_TREES_RANDOM_TREES_TOOLTIP                                  :{BLACK}Nasumce posadi drveće po krajoliku
STR_TREES_MODE_FOREST_SM_BUTTON                                 :{BLACK}Šumarak

# Land generation window (SE)
STR_TERRAFORM_TOOLBAR_LAND_GENERATION_CAPTION                   :{WHITE}Stvaranje zemljišta
STR_TERRAFORM_TOOLTIP_PLACE_ROCKY_AREAS_ON_LANDSCAPE            :{BLACK}Stavi stijenje na krajolik
STR_TERRAFORM_TOOLTIP_DEFINE_DESERT_AREA                        :{BLACK}Odredi pustinjsko područje.{}Pritisni i drži Ctrl za uklanjanje
STR_TERRAFORM_TOOLTIP_INCREASE_SIZE_OF_LAND_AREA                :{BLACK}Povećaj područje koje će biti povišeno/sniženo
STR_TERRAFORM_TOOLTIP_DECREASE_SIZE_OF_LAND_AREA                :{BLACK}Smanji područje koje će biti povišeno/sniženo
STR_TERRAFORM_TOOLTIP_GENERATE_RANDOM_LAND                      :{BLACK}Napravi nasumično zemljište
STR_TERRAFORM_SE_NEW_WORLD                                      :{BLACK}Kreiraj novi scenarij
STR_TERRAFORM_RESET_LANDSCAPE                                   :{BLACK}Poništi krajolik
STR_TERRAFORM_RESET_LANDSCAPE_TOOLTIP                           :{BLACK}Obriši s karte sve u vlasništvu tvrtke

STR_QUERY_RESET_LANDSCAPE_CAPTION                               :{WHITE}Poništi krajolik
STR_RESET_LANDSCAPE_CONFIRMATION_TEXT                           :{WHITE}Jeste li sigurni da želite obrisati sve u vlasništvu tvrtke?

# Town generation window (SE)
STR_FOUND_TOWN_CAPTION                                          :{WHITE}Stvaranje gradova
STR_FOUND_TOWN_NEW_TOWN_BUTTON                                  :{BLACK}Novi grad
STR_FOUND_TOWN_NEW_TOWN_TOOLTIP                                 :{BLACK}Osnuj novi grad. Shift+Klik prikazuje samo trošak.
STR_FOUND_TOWN_RANDOM_TOWN_BUTTON                               :{BLACK}Nasumičan grad
STR_FOUND_TOWN_RANDOM_TOWN_TOOLTIP                              :{BLACK}Osnuj grad na nasumično odabranom mjestu
STR_FOUND_TOWN_MANY_RANDOM_TOWNS                                :{BLACK}Brojni nasumični gradovi
STR_FOUND_TOWN_RANDOM_TOWNS_TOOLTIP                             :{BLACK}Popuni kartu nasumično raspoređenim gradovima

STR_FOUND_TOWN_NAME_TITLE                                       :{YELLOW}Ime grada:
STR_FOUND_TOWN_NAME_EDITOR_TITLE                                :{BLACK}Upišite ime grada
STR_FOUND_TOWN_NAME_EDITOR_HELP                                 :{BLACK}Kliknite kako bi upisali ime grada
STR_FOUND_TOWN_NAME_RANDOM_BUTTON                               :{BLACK}Nasumično ime
STR_FOUND_TOWN_NAME_RANDOM_TOOLTIP                              :{BLACK}Generiraj novo nasumično ime

STR_FOUND_TOWN_INITIAL_SIZE_TITLE                               :{YELLOW}Veličina grada:
STR_FOUND_TOWN_INITIAL_SIZE_SMALL_BUTTON                        :{BLACK}Malo
STR_FOUND_TOWN_INITIAL_SIZE_MEDIUM_BUTTON                       :{BLACK}Srednje
STR_FOUND_TOWN_INITIAL_SIZE_LARGE_BUTTON                        :{BLACK}Veliko
STR_FOUND_TOWN_SIZE_RANDOM                                      :{BLACK}Nasumično
STR_FOUND_TOWN_INITIAL_SIZE_TOOLTIP                             :{BLACK}Odaberi veličinu grada
STR_FOUND_TOWN_CITY                                             :{BLACK}Grad
STR_FOUND_TOWN_CITY_TOOLTIP                                     :{BLACK}Velegradovi rastu brže od običnih gradova{}Ovisno o postavkama, veći su prilikom osnivanja

STR_FOUND_TOWN_ROAD_LAYOUT                                      :{YELLOW}Raspored gradskih cesta
STR_FOUND_TOWN_SELECT_TOWN_ROAD_LAYOUT                          :{BLACK}Odaberi raspored cesta za ovaj grad
STR_FOUND_TOWN_SELECT_LAYOUT_ORIGINAL                           :{BLACK}Original
STR_FOUND_TOWN_SELECT_LAYOUT_BETTER_ROADS                       :{BLACK}Bolje ceste
STR_FOUND_TOWN_SELECT_LAYOUT_2X2_GRID                           :{BLACK}2x2 mreža
STR_FOUND_TOWN_SELECT_LAYOUT_3X3_GRID                           :{BLACK}3x3 mreža
STR_FOUND_TOWN_SELECT_LAYOUT_RANDOM                             :{BLACK}Nasumično

# Fund new industry window
STR_FUND_INDUSTRY_CAPTION                                       :{WHITE}Financiraj novu industriju
STR_FUND_INDUSTRY_SELECTION_TOOLTIP                             :{BLACK}Odaberi prikladnu industriju s ovog popisa
STR_FUND_INDUSTRY_MANY_RANDOM_INDUSTRIES                        :{BLACK}Izradi nasumične industrije
STR_FUND_INDUSTRY_MANY_RANDOM_INDUSTRIES_TOOLTIP                :{BLACK}Popuni kartu nasumce smještenim industrijama
STR_FUND_INDUSTRY_INDUSTRY_BUILD_COST                           :{BLACK}Cijena: {YELLOW}{CURRENCY_LONG}
STR_FUND_INDUSTRY_PROSPECT_NEW_INDUSTRY                         :{BLACK}Prospekt
STR_FUND_INDUSTRY_BUILD_NEW_INDUSTRY                            :{BLACK}Izgradi
STR_FUND_INDUSTRY_FUND_NEW_INDUSTRY                             :{BLACK}Financiraj
STR_FUND_INDUSTRY_REMOVE_ALL_INDUSTRIES_QUERY                   :{YELLOW}Jeste li sigurni da želite obrisati sve industrije?

# Industry cargoes window
STR_INDUSTRY_CARGOES_INDUSTRY_CAPTION                           :{WHITE}Industrijski slijed za {STRING} industriju
STR_INDUSTRY_CARGOES_CARGO_CAPTION                              :{WHITE}Industrijski slijed za {STRING} teret
STR_INDUSTRY_CARGOES_PRODUCERS                                  :{WHITE}Proizvodne industrije
STR_INDUSTRY_CARGOES_CUSTOMERS                                  :{WHITE}Primateljske industrije
STR_INDUSTRY_CARGOES_HOUSES                                     :{WHITE}Kuće
STR_INDUSTRY_CARGOES_INDUSTRY_TOOLTIP                           :{BLACK}Klinkni na industriju za prikaz njenih dobavljača i klijenata
STR_INDUSTRY_CARGOES_CARGO_TOOLTIP                              :{BLACK}{STRING}{}Klikni na teret za prikaz dobavljača i klijenata
STR_INDUSTRY_DISPLAY_CHAIN                                      :{BLACK}Prikaži slijed
STR_INDUSTRY_DISPLAY_CHAIN_TOOLTIP                              :{BLACK}Prikaži industrije koje dobavljaju i primaju teret
STR_INDUSTRY_CARGOES_NOTIFY_SMALLMAP                            :{BLACK}Poveznica na malu mapu
STR_INDUSTRY_CARGOES_NOTIFY_SMALLMAP_TOOLTIP                    :{BLACK}Odaberi prikazane industrije i na maloj karti
STR_INDUSTRY_CARGOES_SELECT_CARGO                               :{BLACK}Odaberi teret
STR_INDUSTRY_CARGOES_SELECT_CARGO_TOOLTIP                       :{BLACK}Odaberi teret koji želiš prikazati
STR_INDUSTRY_CARGOES_SELECT_INDUSTRY                            :{BLACK}Odaberi industriju
STR_INDUSTRY_CARGOES_SELECT_INDUSTRY_TOOLTIP                    :{BLACK}Odaberi industriju koju želiš prikazati

# Land area window
STR_LAND_AREA_INFORMATION_CAPTION                               :{WHITE}Podaci o zemlji
STR_LAND_AREA_INFORMATION_COST_TO_CLEAR_N_A                     :{BLACK}Troškovi čišćenja: {LTBLUE}Nedostupno
STR_LAND_AREA_INFORMATION_COST_TO_CLEAR                         :{BLACK}Troškovi čišćenja: {RED}{CURRENCY_LONG}
STR_LAND_AREA_INFORMATION_REVENUE_WHEN_CLEARED                  :{BLACK}Prihod kada je očišćeno: {LTBLUE}{CURRENCY_LONG}
STR_LAND_AREA_INFORMATION_OWNER_N_A                             :NIJE DOSTUPNO
STR_LAND_AREA_INFORMATION_OWNER                                 :{BLACK}Vlasnik: {LTBLUE}{STRING}
STR_LAND_AREA_INFORMATION_ROAD_OWNER                            :{BLACK}Vlasnik ceste: {LTBLUE}{STRING}
STR_LAND_AREA_INFORMATION_TRAM_OWNER                            :{BLACK}Vlasnik tramvaja: {LTBLUE}{STRING}
STR_LAND_AREA_INFORMATION_RAIL_OWNER                            :{BLACK}Vlasnik željeznice: {LTBLUE}{STRING}
STR_LAND_AREA_INFORMATION_LOCAL_AUTHORITY                       :{BLACK}Područna nadležnost: {LTBLUE}{STRING}
STR_LAND_AREA_INFORMATION_LOCAL_AUTHORITY_NONE                  :Nijedan/Nitko/Ništa
STR_LAND_AREA_INFORMATION_LANDINFO_COORDS                       :{BLACK}Koordinate: {LTBLUE}{NUM} x {NUM} x {NUM} ({STRING})
STR_LAND_AREA_INFORMATION_BUILD_DATE                            :{BLACK}Izgrađeno: {LTBLUE}{DATE_LONG}
STR_LAND_AREA_INFORMATION_STATION_CLASS                         :{BLACK}Klasa postaje: {LTBLUE}{STRING}
STR_LAND_AREA_INFORMATION_STATION_TYPE                          :{BLACK}Vrsta postaje: {LTBLUE}{STRING}
STR_LAND_AREA_INFORMATION_AIRPORT_CLASS                         :{BLACK}Klasa zračne luke: {LTBLUE}{STRING}
STR_LAND_AREA_INFORMATION_AIRPORT_NAME                          :{BLACK}Ime zračne luke: {LTBLUE}{STRING}
STR_LAND_AREA_INFORMATION_AIRPORTTILE_NAME                      :{BLACK}Naziv polja zračne luke: {LTBLUE}{STRING}
STR_LAND_AREA_INFORMATION_NEWGRF_NAME                           :{BLACK}NewGRF: {LTBLUE}{STRING}
STR_LAND_AREA_INFORMATION_CARGO_ACCEPTED                        :{BLACK}Prihvaćeni teret: {LTBLUE}
STR_LAND_AREA_INFORMATION_CARGO_EIGHTS                          :({COMMA}/8 {STRING})
STR_LANG_AREA_INFORMATION_RAIL_TYPE                             :{BLACK}Vrsta željeznice: {LTBLUE}{STRING}
STR_LANG_AREA_INFORMATION_ROAD_TYPE                             :{BLACK}Vrsta ceste: {LTBLUE}{STRING}
STR_LANG_AREA_INFORMATION_TRAM_TYPE                             :{BLACK}Vrsta tramvaja: {LTBLUE}{STRING}
STR_LANG_AREA_INFORMATION_RAIL_SPEED_LIMIT                      :{BLACK}Najveća brzina željeznice: {LTBLUE}{VELOCITY}
STR_LANG_AREA_INFORMATION_ROAD_SPEED_LIMIT                      :{BLACK}Ograničenje brzine na cesti: {LTBLUE}{VELOCITY}
STR_LANG_AREA_INFORMATION_TRAM_SPEED_LIMIT                      :{BLACK}Limit brzine tramvaja: {LTBLUE}{VELOCITY}

# Description of land area of different tiles
STR_LAI_CLEAR_DESCRIPTION_ROCKS                                 :Stijenje
STR_LAI_CLEAR_DESCRIPTION_ROUGH_LAND                            :Surova zemlja
STR_LAI_CLEAR_DESCRIPTION_BARE_LAND                             :Ogoljena zemlja
STR_LAI_CLEAR_DESCRIPTION_GRASS                                 :Trava
STR_LAI_CLEAR_DESCRIPTION_FIELDS                                :Polja
STR_LAI_CLEAR_DESCRIPTION_SNOW_COVERED_LAND                     :Zemlja pokrivena snijegom
STR_LAI_CLEAR_DESCRIPTION_DESERT                                :Pustinja

STR_LAI_RAIL_DESCRIPTION_TRACK                                  :Pruga
STR_LAI_RAIL_DESCRIPTION_TRACK_WITH_NORMAL_SIGNALS              :Pruga sa blok-signalima
STR_LAI_RAIL_DESCRIPTION_TRACK_WITH_PRESIGNALS                  :Pruga sa pred-signalima
STR_LAI_RAIL_DESCRIPTION_TRACK_WITH_EXITSIGNALS                 :Pruga sa izlaznim signalima
STR_LAI_RAIL_DESCRIPTION_TRACK_WITH_COMBOSIGNALS                :Pruga sa kombiniranim signalima
STR_LAI_RAIL_DESCRIPTION_TRACK_WITH_PBSSIGNALS                  :Pruga sa putnim signalima
STR_LAI_RAIL_DESCRIPTION_TRACK_WITH_NOENTRYSIGNALS              :Pruga sa jednosmjernim putnim signalima
STR_LAI_RAIL_DESCRIPTION_TRACK_WITH_NORMAL_PRESIGNALS           :Pruga sa blok-signalima i pred-signalima
STR_LAI_RAIL_DESCRIPTION_TRACK_WITH_NORMAL_EXITSIGNALS          :Pruga sa blok-signalima i izlaznim signalima
STR_LAI_RAIL_DESCRIPTION_TRACK_WITH_NORMAL_COMBOSIGNALS         :Pruga sa blok-signalima i kombiniranim signalima
STR_LAI_RAIL_DESCRIPTION_TRACK_WITH_NORMAL_PBSSIGNALS           :Pruga sa blok-signalima i putnim signalima
STR_LAI_RAIL_DESCRIPTION_TRACK_WITH_NORMAL_NOENTRYSIGNALS       :Pruga sa blok-signalima i jednosmjernim putnim signalima
STR_LAI_RAIL_DESCRIPTION_TRACK_WITH_PRE_EXITSIGNALS             :Pruga sa pred-signalima i izlaznim signalima
STR_LAI_RAIL_DESCRIPTION_TRACK_WITH_PRE_COMBOSIGNALS            :Pruga sa pred-signalima i kombiniranim signalima
STR_LAI_RAIL_DESCRIPTION_TRACK_WITH_PRE_PBSSIGNALS              :Pruga sa pred-signalima i putnim signalima
STR_LAI_RAIL_DESCRIPTION_TRACK_WITH_PRE_NOENTRYSIGNALS          :Pruga sa pred-signalima i jednosmjernim putnim signalima
STR_LAI_RAIL_DESCRIPTION_TRACK_WITH_EXIT_COMBOSIGNALS           :Pruga sa izlaznim i kombiniranim signalima
STR_LAI_RAIL_DESCRIPTION_TRACK_WITH_EXIT_PBSSIGNALS             :Pruga sa izlaznim i putnim signalima
STR_LAI_RAIL_DESCRIPTION_TRACK_WITH_EXIT_NOENTRYSIGNALS         :Pruga sa izlaznim i jednosmjernim putnim signalima
STR_LAI_RAIL_DESCRIPTION_TRACK_WITH_COMBO_PBSSIGNALS            :Pruga sa kombiniranim i putnim signalima
STR_LAI_RAIL_DESCRIPTION_TRACK_WITH_COMBO_NOENTRYSIGNALS        :Pruga sa kombiniranim i jednosmjernim putnim signalima
STR_LAI_RAIL_DESCRIPTION_TRACK_WITH_PBS_NOENTRYSIGNALS          :Pruga  sa putnim i jednosmjernim putnim signalima
STR_LAI_RAIL_DESCRIPTION_TRAIN_DEPOT                            :Spremište vlakova

STR_LAI_ROAD_DESCRIPTION_ROAD                                   :Cesta
STR_LAI_ROAD_DESCRIPTION_ROAD_WITH_STREETLIGHTS                 :Cesta s javnom rasvjetom
STR_LAI_ROAD_DESCRIPTION_TREE_LINED_ROAD                        :Cesta s tri trake
STR_LAI_ROAD_DESCRIPTION_ROAD_VEHICLE_DEPOT                     :Spremište cestovnih vozila
STR_LAI_ROAD_DESCRIPTION_ROAD_RAIL_LEVEL_CROSSING               :Prijelaz ceste preko željezničke pruge
STR_LAI_ROAD_DESCRIPTION_TRAMWAY                                :Tramvaj

# Houses come directly from their building names
STR_LAI_TOWN_INDUSTRY_DESCRIPTION_UNDER_CONSTRUCTION            :{STRING} (u izgradnji)

STR_LAI_TREE_NAME_TREES                                         :Drveće
STR_LAI_TREE_NAME_RAINFOREST                                    :Kišna šuma
STR_LAI_TREE_NAME_CACTUS_PLANTS                                 :Kaktusi

STR_LAI_STATION_DESCRIPTION_RAILROAD_STATION                    :Željeznička postaja
STR_LAI_STATION_DESCRIPTION_AIRCRAFT_HANGAR                     :Zrakoplovni hangar
STR_LAI_STATION_DESCRIPTION_AIRPORT                             :Zračna luka
STR_LAI_STATION_DESCRIPTION_TRUCK_LOADING_AREA                  :Ukrcajno područje
STR_LAI_STATION_DESCRIPTION_BUS_STATION                         :Autobusna postaja
STR_LAI_STATION_DESCRIPTION_SHIP_DOCK                           :Brodsko pristanište
STR_LAI_STATION_DESCRIPTION_BUOY                                :Plutača
STR_LAI_STATION_DESCRIPTION_WAYPOINT                            :Čvorište

STR_LAI_WATER_DESCRIPTION_WATER                                 :Voda
STR_LAI_WATER_DESCRIPTION_CANAL                                 :Kanal
STR_LAI_WATER_DESCRIPTION_LOCK                                  :Brana
STR_LAI_WATER_DESCRIPTION_RIVER                                 :Rijeka
STR_LAI_WATER_DESCRIPTION_COAST_OR_RIVERBANK                    :Obala ili riječni nasip
STR_LAI_WATER_DESCRIPTION_SHIP_DEPOT                            :Spremište brodova

# Industries come directly from their industry names

STR_LAI_TUNNEL_DESCRIPTION_RAILROAD                             :Željeznički tunel
STR_LAI_TUNNEL_DESCRIPTION_ROAD                                 :Cestovni tunel

STR_LAI_BRIDGE_DESCRIPTION_RAIL_SUSPENSION_STEEL                :Čelični viseći željeznički most
STR_LAI_BRIDGE_DESCRIPTION_RAIL_GIRDER_STEEL                    :Čelični noseći željeznički most
STR_LAI_BRIDGE_DESCRIPTION_RAIL_CANTILEVER_STEEL                :Čelični konzolni željeznički most
STR_LAI_BRIDGE_DESCRIPTION_RAIL_SUSPENSION_CONCRETE             :Ojačani betonski viseći željeznički most
STR_LAI_BRIDGE_DESCRIPTION_RAIL_WOODEN                          :Drveni željeznički most
STR_LAI_BRIDGE_DESCRIPTION_RAIL_CONCRETE                        :Betonski željeznički most
STR_LAI_BRIDGE_DESCRIPTION_RAIL_TUBULAR_STEEL                   :Cijevni željeznički most

STR_LAI_BRIDGE_DESCRIPTION_ROAD_SUSPENSION_STEEL                :Čelični viseći cestovni most
STR_LAI_BRIDGE_DESCRIPTION_ROAD_GIRDER_STEEL                    :Čelični noseći cestovni most
STR_LAI_BRIDGE_DESCRIPTION_ROAD_CANTILEVER_STEEL                :Čelični konzolni cestovni most
STR_LAI_BRIDGE_DESCRIPTION_ROAD_SUSPENSION_CONCRETE             :Ojačani betonski viseći cestovni most
STR_LAI_BRIDGE_DESCRIPTION_ROAD_WOODEN                          :Drveni cestovni most
STR_LAI_BRIDGE_DESCRIPTION_ROAD_CONCRETE                        :Betonski cestovni most
STR_LAI_BRIDGE_DESCRIPTION_ROAD_TUBULAR_STEEL                   :Cijevni cestovni most

STR_LAI_BRIDGE_DESCRIPTION_AQUEDUCT                             :Akvadukt

STR_LAI_OBJECT_DESCRIPTION_TRANSMITTER                          :Odašiljač
STR_LAI_OBJECT_DESCRIPTION_LIGHTHOUSE                           :Svjetionik
STR_LAI_OBJECT_DESCRIPTION_COMPANY_HEADQUARTERS                 :Sjedište tvrtke
STR_LAI_OBJECT_DESCRIPTION_COMPANY_OWNED_LAND                   :Zemlja u posjedu tvrtke

# About OpenTTD window
STR_ABOUT_OPENTTD                                               :{WHITE}O OpenTTD-u
STR_ABOUT_ORIGINAL_COPYRIGHT                                    :{BLACK}Izvorno autorsko pravo {COPYRIGHT} 1995 Chris Sawyer, sva prava pridržana
STR_ABOUT_VERSION                                               :{BLACK}OpenTTD verzija {REV}
STR_ABOUT_COPYRIGHT_OPENTTD                                     :{BLACK}OpenTTD {COPYRIGHT} 2002-{STRING} OpenTTD tim

# Framerate display window
STR_FRAMERATE_CAPTION                                           :{WHITE}Broj sličica
STR_FRAMERATE_CAPTION_SMALL                                     :{STRING}{WHITE} ({DECIMAL}x)
STR_FRAMERATE_RATE_GAMELOOP                                     :{BLACK}Stopa simulacije: {STRING}
STR_FRAMERATE_RATE_GAMELOOP_TOOLTIP                             :{BLACK}Broj otkucaja igre simuliranih u sekundi.
STR_FRAMERATE_RATE_BLITTER                                      :{BLACK}Broj sličica u sekundi: {STRING}
STR_FRAMERATE_RATE_BLITTER_TOOLTIP                              :{BLACK}Broj sličica videa prikayanih u sekundi.
STR_FRAMERATE_SPEED_FACTOR                                      :{BLACK}Trenutni faktor brzine igre: {DECIMAL}x
STR_FRAMERATE_SPEED_FACTOR_TOOLTIP                              :{BLACK}Koliko brzo se igra izvodi trenutno u usporedbi sa očekivanom brzinom u uobičajenoj simulaciji.
STR_FRAMERATE_CURRENT                                           :{WHITE}Trenutno
STR_FRAMERATE_AVERAGE                                           :{WHITE}Prosječno
STR_FRAMERATE_MEMORYUSE                                         :{WHITE}Memorija
STR_FRAMERATE_DATA_POINTS                                       :{BLACK}Podaci bazirani na {COMMA} mjerama
STR_FRAMERATE_MS_GOOD                                           :{LTBLUE}{DECIMAL} ms
STR_FRAMERATE_MS_WARN                                           :{YELLOW}{DECIMAL} ms
STR_FRAMERATE_MS_BAD                                            :{RED}{DECIMAL} ms
STR_FRAMERATE_FPS_GOOD                                          :{LTBLUE}{DECIMAL} sličica/s
STR_FRAMERATE_FPS_WARN                                          :{YELLOW}{DECIMAL} sličica/s
STR_FRAMERATE_FPS_BAD                                           :{RED}{DECIMAL} sličica/s
STR_FRAMERATE_BYTES_GOOD                                        :{LTBLUE}{BYTES}
STR_FRAMERATE_GRAPH_MILLISECONDS                                :{TINY_FONT}{COMMA} ms
STR_FRAMERATE_GRAPH_SECONDS                                     :{TINY_FONT}{COMMA} s

###length 15
STR_FRAMERATE_GAMELOOP                                          :{BLACK}Zbroj petlji igre:
STR_FRAMERATE_GL_ECONOMY                                        :{BLACK}  Korištenje tereta:
STR_FRAMERATE_GL_TRAINS                                         :{BLACK} Otkucaji vlakova:
STR_FRAMERATE_GL_ROADVEHS                                       :{BLACK} Otkucaji cestovnih vozila:
STR_FRAMERATE_GL_SHIPS                                          :{BLACK} Otkucaji brodova:
STR_FRAMERATE_GL_AIRCRAFT                                       :{BLACK}  Otkucaji aviona:
STR_FRAMERATE_GL_LANDSCAPE                                      :{BLACK}  Otkucaji svijeta:
STR_FRAMERATE_GL_LINKGRAPH                                      :{BLACK} Odmak linka grafikona:
STR_FRAMERATE_DRAWING                                           :{BLACK}Prikaz grafike:
STR_FRAMERATE_DRAWING_VIEWPORTS                                 :{BLACK} Prikazi svijeta:
STR_FRAMERATE_VIDEO                                             :{BLACK}Video izlaz:
STR_FRAMERATE_SOUND                                             :{BLACK}Miksanje zvukova:
STR_FRAMERATE_ALLSCRIPTS                                        :{BLACK} Ukupni broj GS/AI:
STR_FRAMERATE_GAMESCRIPT                                        :{BLACK} Skripta Igre:
STR_FRAMERATE_AI                                                :{BLACK} AI {NUM} {STRING}

###length 15
STR_FRAMETIME_CAPTION_GAMELOOP                                  :Petlja igre
STR_FRAMETIME_CAPTION_GL_ECONOMY                                :Korištenje tereta
STR_FRAMETIME_CAPTION_GL_TRAINS                                 :Otkucaji vlakova
STR_FRAMETIME_CAPTION_GL_ROADVEHS                               :Otkucaji cestovnih vozila
STR_FRAMETIME_CAPTION_GL_SHIPS                                  :Otkucaji brodova
STR_FRAMETIME_CAPTION_GL_AIRCRAFT                               :Otkucaji aviona
STR_FRAMETIME_CAPTION_GL_LANDSCAPE                              :Otkucaji svijeta
STR_FRAMETIME_CAPTION_GL_LINKGRAPH                              :Odmak linka grafikona
STR_FRAMETIME_CAPTION_DRAWING                                   :Prikaz grafike
STR_FRAMETIME_CAPTION_DRAWING_VIEWPORTS                         :Prikazi svijeta
STR_FRAMETIME_CAPTION_VIDEO                                     :Video izlaz
STR_FRAMETIME_CAPTION_SOUND                                     :Miksanje zvukova
STR_FRAMETIME_CAPTION_ALLSCRIPTS                                :GS/AI broj skripti
STR_FRAMETIME_CAPTION_GAMESCRIPT                                :Skripta Igre
STR_FRAMETIME_CAPTION_AI                                        :AI {NUM} {STRING}


# Save/load game/scenario
STR_SAVELOAD_SAVE_CAPTION                                       :{WHITE}Spremi igru
STR_SAVELOAD_LOAD_CAPTION                                       :{WHITE}Učitaj igru
STR_SAVELOAD_SAVE_SCENARIO                                      :{WHITE}Spremi scenarij
STR_SAVELOAD_LOAD_SCENARIO                                      :{WHITE}Učitaj scenarij
STR_SAVELOAD_LOAD_HEIGHTMAP                                     :{WHITE}Učitaj visinsku kartu
STR_SAVELOAD_SAVE_HEIGHTMAP                                     :{WHITE}Spremi visinsku mapu
STR_SAVELOAD_HOME_BUTTON                                        :{BLACK}Klikni ovdje za prelazak u trenutnu pretpostavljenu mapu za snimanje/učitavanje
STR_SAVELOAD_BYTES_FREE                                         :{BLACK}{BYTES} slobod{P an na no}
STR_SAVELOAD_LIST_TOOLTIP                                       :{BLACK}Popis diskova, mapa i spremljenih datoteka
STR_SAVELOAD_EDITBOX_TOOLTIP                                    :{BLACK}Trenutno odabrano ime za spremanje igre
STR_SAVELOAD_DELETE_BUTTON                                      :{BLACK}Obriši
STR_SAVELOAD_DELETE_TOOLTIP                                     :{BLACK}Obriši trenutno odabranu spremljenu igru
STR_SAVELOAD_SAVE_BUTTON                                        :{BLACK}Spremi
STR_SAVELOAD_SAVE_TOOLTIP                                       :{BLACK}Spremi trenutnu igru koristeći odabrano ime
STR_SAVELOAD_LOAD_BUTTON                                        :{BLACK}Učitaj
STR_SAVELOAD_LOAD_TOOLTIP                                       :{BLACK}Učitaj odabranu igru
STR_SAVELOAD_LOAD_HEIGHTMAP_TOOLTIP                             :{BLACK}Učitaj odabranu visinsku kartu
STR_SAVELOAD_DETAIL_CAPTION                                     :{BLACK}Detalji o igri
STR_SAVELOAD_DETAIL_NOT_AVAILABLE                               :{BLACK}Nema dostupnih informacija.
STR_SAVELOAD_DETAIL_COMPANY_INDEX                               :{SILVER}{COMMA}: {WHITE}{STRING}
STR_SAVELOAD_DETAIL_GRFSTATUS                                   :{SILVER}NewGRF: {WHITE}{STRING}
STR_SAVELOAD_FILTER_TITLE                                       :{BLACK}Filtriraj niz:
STR_SAVELOAD_OVERWRITE_TITLE                                    :{WHITE}Presnimi datoteku
STR_SAVELOAD_OVERWRITE_WARNING                                  :{YELLOW}Jeste li sigurano da želite presnimiti postojeću datoteku?

STR_SAVELOAD_OSKTITLE                                           :{BLACK}Upiši ime za spremanje igre

# World generation
STR_MAPGEN_WORLD_GENERATION_CAPTION                             :{WHITE}Izrada svijeta
STR_MAPGEN_MAPSIZE                                              :{BLACK}Veličina karte:
STR_MAPGEN_MAPSIZE_TOOLTIP                                      :{BLACK}Odaberi veličinu mape u poljima. Broj dostupnih polja biti će malo manji
STR_MAPGEN_BY                                                   :{BLACK}*
STR_MAPGEN_NUMBER_OF_TOWNS                                      :{BLACK}Broj gradova:
STR_MAPGEN_TOWN_NAME_LABEL                                      :{BLACK}Imena gradova:
STR_MAPGEN_TOWN_NAME_DROPDOWN_TOOLTIP                           :{BLACK}Odaberi stil za imena gradova
STR_MAPGEN_DATE                                                 :{BLACK}Datum:
STR_MAPGEN_NUMBER_OF_INDUSTRIES                                 :{BLACK}Broj industrija:
STR_MAPGEN_HEIGHTMAP_HEIGHT                                     :{BLACK}Najviši vrh:
STR_MAPGEN_SNOW_COVERAGE_UP                                     :{BLACK}Povećaj pokrivenost snijega za deset posto
STR_MAPGEN_SNOW_COVERAGE_DOWN                                   :{BLACK}Smanji pokrivenost snijega za deset posto
STR_MAPGEN_DESERT_COVERAGE                                      :{BLACK}Pustinjska pokrivenost:
STR_MAPGEN_LAND_GENERATOR                                       :{BLACK}Izrađivač zemljišta:
STR_MAPGEN_TERRAIN_TYPE                                         :{BLACK}Vrsta terena:
STR_MAPGEN_SEA_LEVEL                                            :{BLACK}Razina mora:
STR_MAPGEN_QUANTITY_OF_RIVERS                                   :{BLACK}Rijeke:
STR_MAPGEN_SMOOTHNESS                                           :{BLACK}Graduacija:
STR_MAPGEN_VARIETY                                              :{BLACK}Distribucija raznovrsnosti:
STR_MAPGEN_GENERATE                                             :{WHITE}Izradi

###length 21
STR_MAPGEN_TOWN_NAME_ORIGINAL_ENGLISH                           :Engleski (original)
STR_MAPGEN_TOWN_NAME_FRENCH                                     :Francuski
STR_MAPGEN_TOWN_NAME_GERMAN                                     :Njemački
STR_MAPGEN_TOWN_NAME_ADDITIONAL_ENGLISH                         :Engleski (dodatno)
STR_MAPGEN_TOWN_NAME_LATIN_AMERICAN                             :Latinoamerički
STR_MAPGEN_TOWN_NAME_SILLY                                      :Blesavo
STR_MAPGEN_TOWN_NAME_SWEDISH                                    :Švedski
STR_MAPGEN_TOWN_NAME_DUTCH                                      :Nizozemski
STR_MAPGEN_TOWN_NAME_FINNISH                                    :Finski
STR_MAPGEN_TOWN_NAME_POLISH                                     :Poljski
STR_MAPGEN_TOWN_NAME_SLOVAK                                     :Slovački
STR_MAPGEN_TOWN_NAME_NORWEGIAN                                  :Norveški
STR_MAPGEN_TOWN_NAME_HUNGARIAN                                  :Mađarski
STR_MAPGEN_TOWN_NAME_AUSTRIAN                                   :Austrijski
STR_MAPGEN_TOWN_NAME_ROMANIAN                                   :Rumunjski
STR_MAPGEN_TOWN_NAME_CZECH                                      :Češki
STR_MAPGEN_TOWN_NAME_SWISS                                      :Švicarski
STR_MAPGEN_TOWN_NAME_DANISH                                     :Danski
STR_MAPGEN_TOWN_NAME_TURKISH                                    :Turski
STR_MAPGEN_TOWN_NAME_ITALIAN                                    :Talijanski
STR_MAPGEN_TOWN_NAME_CATALAN                                    :Katalonski

# Strings for map borders at game generation
STR_MAPGEN_BORDER_TYPE                                          :{BLACK}Rubovi Karte:
STR_MAPGEN_NORTHWEST                                            :{BLACK}Sjeverozapad
STR_MAPGEN_NORTHEAST                                            :{BLACK}Sjeveroistok
STR_MAPGEN_SOUTHEAST                                            :{BLACK}Jugoistok
STR_MAPGEN_SOUTHWEST                                            :{BLACK}Jugozapad
STR_MAPGEN_BORDER_FREEFORM                                      :{BLACK}Slobodni oblik
STR_MAPGEN_BORDER_WATER                                         :{BLACK}Voda
STR_MAPGEN_BORDER_RANDOM                                        :{BLACK}Nasumično
STR_MAPGEN_BORDER_RANDOMIZE                                     :{BLACK}Nasumično
STR_MAPGEN_BORDER_MANUAL                                        :{BLACK}Ručno

STR_MAPGEN_HEIGHTMAP_ROTATION                                   :{BLACK}Rotacija visinske mape:
STR_MAPGEN_HEIGHTMAP_NAME                                       :{BLACK}Ime visinske karte:
STR_MAPGEN_HEIGHTMAP_SIZE_LABEL                                 :{BLACK}Veličina:
STR_MAPGEN_HEIGHTMAP_SIZE                                       :{ORANGE}{NUM} x {NUM}

STR_MAPGEN_HEIGHTMAP_HEIGHT_QUERY_CAPT                          :{WHITE}Najviši vrh
STR_MAPGEN_DESERT_COVERAGE_QUERY_CAPT                           :{WHITE}Pustinjska pokrivenost (in %)
STR_MAPGEN_START_DATE_QUERY_CAPT                                :{WHITE}Promijeni početnu godinu

# SE Map generation
STR_SE_MAPGEN_CAPTION                                           :{WHITE}Vrsta scenarija
STR_SE_MAPGEN_FLAT_WORLD                                        :{WHITE}Ravna zemlja
STR_SE_MAPGEN_FLAT_WORLD_TOOLTIP                                :{BLACK}Kreiraj ravan teren
STR_SE_MAPGEN_RANDOM_LAND                                       :{WHITE}Nasumični teren
STR_SE_MAPGEN_FLAT_WORLD_HEIGHT                                 :{BLACK}Visina ravne površine:
STR_SE_MAPGEN_FLAT_WORLD_HEIGHT_DOWN                            :{BLACK}Snizi ravnu površinu za jedan korak
STR_SE_MAPGEN_FLAT_WORLD_HEIGHT_UP                              :{BLACK}Povisi ravnu površinu za jedan korak

STR_SE_MAPGEN_FLAT_WORLD_HEIGHT_QUERY_CAPT                      :{WHITE}Promijeni visinu ravne površine

# Map generation progress
STR_GENERATION_WORLD                                            :{WHITE}Izrada svijeta u toku...
STR_GENERATION_ABORT                                            :{BLACK}Prekini
STR_GENERATION_ABORT_CAPTION                                    :{WHITE}Poništi izradu svijeta
STR_GENERATION_ABORT_MESSAGE                                    :{YELLOW}Želiš li zaista prekinuti izradu?
STR_GENERATION_PROGRESS                                         :{WHITE}{NUM}% gotovo
STR_GENERATION_PROGRESS_NUM                                     :{BLACK}{NUM} / {NUM}
STR_GENERATION_WORLD_GENERATION                                 :{BLACK}Izrada svijeta
STR_GENERATION_RIVER_GENERATION                                 :{BLACK}Generiranje rijeka
STR_GENERATION_TREE_GENERATION                                  :{BLACK}Generiranje drveća
STR_GENERATION_OBJECT_GENERATION                                :{BLACK}Nepomično generiranje
STR_GENERATION_CLEARING_TILES                                   :{BLACK}Generiranje grubog i stjenovitog područja
STR_GENERATION_SETTINGUP_GAME                                   :{BLACK}Pripremam igru
STR_GENERATION_PREPARING_TILELOOP                               :{BLACK}Izvršavam tile-petlju
STR_GENERATION_PREPARING_SCRIPT                                 :{BLACK}Izvođenje skripte u tijeku
STR_GENERATION_PREPARING_GAME                                   :{BLACK}Pripremam igru

# NewGRF settings
STR_NEWGRF_SETTINGS_CAPTION                                     :{WHITE}NewGRF postavke
STR_NEWGRF_SETTINGS_INFO_TITLE                                  :{WHITE}Detaljne NewGRF informacije
STR_NEWGRF_SETTINGS_ACTIVE_LIST                                 :{WHITE}Aktivne NewGRF datoteke
STR_NEWGRF_SETTINGS_INACTIVE_LIST                               :{WHITE}Neaktivne NewGRF datoteke
STR_NEWGRF_SETTINGS_SELECT_PRESET                               :{ORANGE}Odaberi predložak:
STR_NEWGRF_FILTER_TITLE                                         :{ORANGE}Filter:
STR_NEWGRF_SETTINGS_PRESET_LIST_TOOLTIP                         :{BLACK}Učitaj unaprijed odabrane postavke
STR_NEWGRF_SETTINGS_PRESET_SAVE                                 :{BLACK}Spremi zadano postavljanje
STR_NEWGRF_SETTINGS_PRESET_SAVE_TOOLTIP                         :{BLACK}Spremi trenutni popis kao zadano postavljanje
STR_NEWGRF_SETTINGS_PRESET_DELETE                               :{BLACK}Obriši zadano postavljanje
STR_NEWGRF_SETTINGS_PRESET_DELETE_TOOLTIP                       :{BLACK}Obriši trenutno odabrano zadano postavljanje
STR_NEWGRF_SETTINGS_ADD                                         :{BLACK}Dodaj
STR_NEWGRF_SETTINGS_ADD_FILE_TOOLTIP                            :{BLACK}Dodaj odabrane NewGRF datoteke u svoju konfiguraciju
STR_NEWGRF_SETTINGS_RESCAN_FILES                                :{BLACK}Ponovno skeniraj datoteke
STR_NEWGRF_SETTINGS_RESCAN_FILES_TOOLTIP                        :{BLACK}Osvježi popis dostupnih NewGRF datoteka
STR_NEWGRF_SETTINGS_REMOVE                                      :{BLACK}Ukloni
STR_NEWGRF_SETTINGS_REMOVE_TOOLTIP                              :{BLACK}Ukloni odabranu NewGRF datoteku s popisa
STR_NEWGRF_SETTINGS_MOVEUP                                      :{BLACK}Pomakni gore
STR_NEWGRF_SETTINGS_MOVEUP_TOOLTIP                              :{BLACK}Pomakni odabranu NewGRF datoteku gore na listi
STR_NEWGRF_SETTINGS_MOVEDOWN                                    :{BLACK} Pomakni dolje
STR_NEWGRF_SETTINGS_MOVEDOWN_TOOLTIP                            :{BLACK}Pomakni odabranu NewGRF datoteku dolje na listi
STR_NEWGRF_SETTINGS_UPGRADE                                     :{BLACK}Nadogradnja
STR_NEWGRF_SETTINGS_UPGRADE_TOOLTIP                             :{BLACK}Nadogradite NewGRF datoteke za koje već imate instalirane novije verzije
STR_NEWGRF_SETTINGS_FILE_TOOLTIP                                :{BLACK}Popis instaliranih NewGRF datoteka

STR_NEWGRF_SETTINGS_SET_PARAMETERS                              :{BLACK}Postavi parametre
STR_NEWGRF_SETTINGS_SHOW_PARAMETERS                             :{BLACK}Prikaži parametre
STR_NEWGRF_SETTINGS_TOGGLE_PALETTE                              :{BLACK}Aktiviraj paletu
STR_NEWGRF_SETTINGS_TOGGLE_PALETTE_TOOLTIP                      :{BLACK}Prilagodi paletu odabranog NewGRF-a.{}Učini ovo kada grafike iz ovog NewGRF-a izgledaju ljubičasto tijekom igre.
STR_NEWGRF_SETTINGS_APPLY_CHANGES                               :{BLACK}Potvrdi promjene

STR_NEWGRF_SETTINGS_FIND_MISSING_CONTENT_BUTTON                 :{BLACK}Pronađi nedostajeći sadržaj online
STR_NEWGRF_SETTINGS_FIND_MISSING_CONTENT_TOOLTIP                :{BLACK}Provjeri može li se nedostajeći sadržaj pronaći online

STR_NEWGRF_SETTINGS_FILENAME                                    :{BLACK}Datoteka: {SILVER}{STRING}
STR_NEWGRF_SETTINGS_GRF_ID                                      :{BLACK}GRF ID: {SILVER}{STRING}
STR_NEWGRF_SETTINGS_VERSION                                     :{BLACK}Verzija: {SILVER}{NUM}
STR_NEWGRF_SETTINGS_MIN_VERSION                                 :{BLACK}Min. kompatibilna verzija: {SILVER}{NUM}
STR_NEWGRF_SETTINGS_MD5SUM                                      :{BLACK}MD5 suma: {SILVER}{STRING}
STR_NEWGRF_SETTINGS_PALETTE                                     :{BLACK}Paleta: {SILVER}{STRING}
STR_NEWGRF_SETTINGS_PALETTE_DEFAULT                             :Osnovna postavka (D)
STR_NEWGRF_SETTINGS_PALETTE_DEFAULT_32BPP                       :Osnovna postavka (D) / 32 bpp
STR_NEWGRF_SETTINGS_PALETTE_LEGACY                              :Legacy (W)
STR_NEWGRF_SETTINGS_PALETTE_LEGACY_32BPP                        :Legacy (W) / 32 bpp
STR_NEWGRF_SETTINGS_PARAMETER                                   :{BLACK}Parametri: {SILVER}{STRING}
STR_NEWGRF_SETTINGS_PARAMETER_NONE                              :Ništa

STR_NEWGRF_SETTINGS_NO_INFO                                     :{BLACK}Nema dostupnih informacija
STR_NEWGRF_SETTINGS_NOT_FOUND                                   :{RED}Nije pronađena odgovarajuća datoteka
STR_NEWGRF_SETTINGS_DISABLED                                    :{RED}Onemogućeno
STR_NEWGRF_SETTINGS_INCOMPATIBLE                                :{RED}Nije kompatibilno sa ovom verzijom OpenTTD-a

# NewGRF save preset window
STR_SAVE_PRESET_CAPTION                                         :{WHITE}Snimiti predpostavke
STR_SAVE_PRESET_LIST_TOOLTIP                                    :{BLACK}Popis dostupnih predpostavki, odaberite jednu za kopiranje pod imenom ispod
STR_SAVE_PRESET_TITLE                                           :{BLACK}Unesite ime za predpostavke
STR_SAVE_PRESET_EDITBOX_TOOLTIP                                 :{BLACK}Trenutno odabrano ime za snimanje predpostavki
STR_SAVE_PRESET_CANCEL                                          :{BLACK}Odustani
STR_SAVE_PRESET_CANCEL_TOOLTIP                                  :{BLACK}Ne mijenjati predpostavke
STR_SAVE_PRESET_SAVE                                            :{BLACK}Snimanje
STR_SAVE_PRESET_SAVE_TOOLTIP                                    :{BLACK}Snimite predpostavke u trenutno odabrano ime

# NewGRF parameters window
STR_NEWGRF_PARAMETERS_CAPTION                                   :{WHITE}Promijeni NewGRF parametre
STR_NEWGRF_PARAMETERS_CLOSE                                     :{BLACK}Zatvori
STR_NEWGRF_PARAMETERS_RESET                                     :{BLACK}Resetiraj
STR_NEWGRF_PARAMETERS_RESET_TOOLTIP                             :{BLACK}Namjesti sve parametre na osnovne vrijednosti
STR_NEWGRF_PARAMETERS_DEFAULT_NAME                              :Parametar {NUM}
STR_NEWGRF_PARAMETERS_SETTING                                   :{STRING}: {ORANGE}{STRING}
STR_NEWGRF_PARAMETERS_NUM_PARAM                                 :{LTBLUE}Broj parametara: {ORANGE}{NUM}

# NewGRF inspect window
STR_NEWGRF_INSPECT_CAPTION                                      :{WHITE}Pregledaj - {STRING}
STR_NEWGRF_INSPECT_PARENT_BUTTON                                :{BLACK}Matični
STR_NEWGRF_INSPECT_PARENT_TOOLTIP                               :{BLACK}Pregledaj objekt matičnog djelokruga

STR_NEWGRF_INSPECT_CAPTION_OBJECT_AT                            :{STRING} na {HEX}
STR_NEWGRF_INSPECT_CAPTION_OBJECT_AT_OBJECT                     :Objekt
STR_NEWGRF_INSPECT_CAPTION_OBJECT_AT_RAIL_TYPE                  :Vrsta željeznice

STR_NEWGRF_INSPECT_QUERY_CAPTION                                :{WHITE}NewGRF varijabla 60+x parametar (heksadecimalni)

# Sprite aligner window
STR_SPRITE_ALIGNER_CAPTION                                      :{WHITE}Poravnanje sprite-a {COMMA} ({STRING})
STR_SPRITE_ALIGNER_NEXT_BUTTON                                  :{BLACK}Sljedeći sprite
STR_SPRITE_ALIGNER_NEXT_TOOLTIP                                 :{BLACK}Otiđi na sljedeći normalni sprite, preskačući svaki pseudo/prebojani/font sprite i nakon dolaska na zadnjeg prebaci na prvi
STR_SPRITE_ALIGNER_GOTO_BUTTON                                  :{BLACK}Otiđi na sprite
STR_SPRITE_ALIGNER_GOTO_TOOLTIP                                 :{BLACK}Otiđi na određeni sprite. Ako sprite nije normalni sprite, otiđi na slijedeći normalni sprite
STR_SPRITE_ALIGNER_PREVIOUS_BUTTON                              :{BLACK}Prethodni sprite
STR_SPRITE_ALIGNER_PREVIOUS_TOOLTIP                             :{BLACK}Otiđi na prethodni normalni sprite, preskačući svaki pseudo/prebojani/font sprite i {BLACK}Otiđi na sljedeći normalni sprite, preskačući svaki pseudo/prebojani/font sprite i nakon dolaska na prvi prebaci na zadnjeg
STR_SPRITE_ALIGNER_SPRITE_TOOLTIP                               :{BLACK}Prikaz trenutno odabranog spritea. Poravnjanje se ignorira kod crtanja ovog spritea.
STR_SPRITE_ALIGNER_MOVE_TOOLTIP                                 :{BLACK}Pomakni sprite mijenjajući X i Y pomake. Ctrl+Click za micanje po 8 jedinica odjednom.

###length 2


STR_SPRITE_ALIGNER_RESET_BUTTON                                 :{BLACK}Poništi relativne
STR_SPRITE_ALIGNER_RESET_TOOLTIP                                :{BLACK}Poništi trenutne relativne pomake
STR_SPRITE_ALIGNER_OFFSETS_ABS                                  :{BLACK}X pomak: {NUM}, Y pomak: {NUM} (Apsolutni)
STR_SPRITE_ALIGNER_OFFSETS_REL                                  :{BLACK}X pomak: {NUM}, Y pomak: {NUM} (Relativni)
STR_SPRITE_ALIGNER_PICKER_BUTTON                                :{BLACK}Odaberi sprite
STR_SPRITE_ALIGNER_PICKER_TOOLTIP                               :{BLACK}Odaberi bilo koji sprite na zaslonu

STR_SPRITE_ALIGNER_GOTO_CAPTION                                 :{WHITE}Otiđi na sprite

# NewGRF (self) generated warnings/errors
STR_NEWGRF_ERROR_MSG_INFO                                       :{SILVER}{STRING}
STR_NEWGRF_ERROR_MSG_WARNING                                    :{RED}Upozorenje: {SILVER}{STRING}
STR_NEWGRF_ERROR_MSG_ERROR                                      :{RED}Greška: {SILVER}{STRING}
STR_NEWGRF_ERROR_MSG_FATAL                                      :{RED}Kobno: {SILVER}{STRING}
STR_NEWGRF_ERROR_FATAL_POPUP                                    :{WHITE}Dogodila se kobna pogreška u NewGRF-u:{}{STRING}
STR_NEWGRF_ERROR_VERSION_NUMBER                                 :{1:STRING} neće raditi sa TTDPatch verzijom prijavljenom u OpenTTD
STR_NEWGRF_ERROR_DOS_OR_WINDOWS                                 :{1:STRING} je za {STRING} verziju TTD-a.
STR_NEWGRF_ERROR_UNSET_SWITCH                                   :{1:STRING} je napravljen da se koristi sa {STRING}
STR_NEWGRF_ERROR_INVALID_PARAMETER                              :Nevažeći parametar za {1:STRING}: parametar {STRING} ({NUM})
STR_NEWGRF_ERROR_LOAD_BEFORE                                    :{1:STRING} se mora učitati prije {STRING}.
STR_NEWGRF_ERROR_LOAD_AFTER                                     :{1:STRING} se mora učitati nakon {STRING}.
STR_NEWGRF_ERROR_OTTD_VERSION_NUMBER                            :{1:STRING} zahtijeva OpenTTD verziju {STRING} ili noviju.
STR_NEWGRF_ERROR_AFTER_TRANSLATED_FILE                          :GRF datoteka je dizajnirana za prijevod
STR_NEWGRF_ERROR_TOO_MANY_NEWGRFS_LOADED                        :Previše učitanih NewGRF-ova.
STR_NEWGRF_ERROR_STATIC_GRF_CAUSES_DESYNC                       :Učitavanjem {1:STRING} kao statičnog NewGRF s {STRING} može uzrokovati deharmonizaciju
STR_NEWGRF_ERROR_UNEXPECTED_SPRITE                              :Neočekivani sprite (sprite {3:NUM})
STR_NEWGRF_ERROR_UNKNOWN_PROPERTY                               :Nepoznata vrijednost Action 0 {4:HEX} (sprite {3:NUM})
STR_NEWGRF_ERROR_INVALID_ID                                     :Pokušaj korištenja pogrešnog ID-a (sprite {3:NUM})
STR_NEWGRF_ERROR_CORRUPT_SPRITE                                 :{YELLOW}{STRING} sadrži neispravan sprite. Svi neispravni grafički znakovi bit će pokazani kao crveni upitnik (?).
STR_NEWGRF_ERROR_MULTIPLE_ACTION_8                              :Sadrži višestruke unose za Action 8 (sprite {3:NUM})
STR_NEWGRF_ERROR_READ_BOUNDS                                    :Pročitaj nakon kraja od pseudo-sprite (sprite {3:NUM})
STR_NEWGRF_ERROR_GRM_FAILED                                     :Zatraženi GRF resursi nisu dostupni (sprite {3:NUM})
STR_NEWGRF_ERROR_FORCEFULLY_DISABLED                            :{1:STRING} je isključen od strane {STRING}
STR_NEWGRF_ERROR_INVALID_SPRITE_LAYOUT                          :Pogrešan/nepoznat format raspored sprite-a (sprite {3:NUM})
STR_NEWGRF_ERROR_LIST_PROPERTY_TOO_LONG                         :Previše elemenata na listi postavki varijabli (sprite {3:NUM}, postavka {4:HEX})
STR_NEWGRF_ERROR_INDPROD_CALLBACK                               :Pogrešna callback funkcija za industrijsku proizvodnju (sprite {3:NUM}, "{2:STRING}")

# NewGRF related 'general' warnings
STR_NEWGRF_POPUP_CAUTION_CAPTION                                :{WHITE}Oprez!
STR_NEWGRF_CONFIRMATION_TEXT                                    :{YELLOW}Spremate se napraviti izmjene u pokrenutoj igri. To može srušiti OpenTTD ili uništiti status same igre. Nemojte prijavljivati moguće smetnje kao bugove.{}Jeste li potpuno sigurni da želite nastaviti?

STR_NEWGRF_DUPLICATE_GRFID                                      :{WHITE}Ne mogu dodati datoteku: dupli GRF ID
STR_NEWGRF_COMPATIBLE_LOADED                                    :{ORANGE}Odgovarajuća datoteka nije pronađena (kompatibilni GRF podignut)
STR_NEWGRF_TOO_MANY_NEWGRFS                                     :{WHITE}Nemoguće dodati datoteku: dosegnut limit broja NewGRF datoteka

STR_NEWGRF_COMPATIBLE_LOAD_WARNING                              :{WHITE}Kompatibilni GRF(ovi) učitani umjesto nepronađenih datoteka
STR_NEWGRF_DISABLED_WARNING                                     :{WHITE}Nepronađene GRF datoteke su isključene
STR_NEWGRF_UNPAUSE_WARNING_TITLE                                :{YELLOW}Nedostaje GRF datoteka(e)
STR_NEWGRF_UNPAUSE_WARNING                                      :{WHITE}Odpauziranje može uzrokovati rušenje OpenTTD-a. Nemojte slati prijave bugova za posljedična rušenja.{}Želite li stvarno odpauzirati?

# NewGRF status
STR_NEWGRF_LIST_NONE                                            :Nijedan
###length 3
STR_NEWGRF_LIST_ALL_FOUND                                       :Sve datoteke prisutne
STR_NEWGRF_LIST_COMPATIBLE                                      :{YELLOW}Pronađene kompatibilne datoteke
STR_NEWGRF_LIST_MISSING                                         :{RED}Nedostaju datoteke

# NewGRF 'it's broken' warnings
STR_NEWGRF_BROKEN                                               :{WHITE}Ponašanje NewGRF '{0:STRING}' će vjerojatno uzrokovati deharmonizaciju i/ili rušenje igre
STR_NEWGRF_BROKEN_POWERED_WAGON                                 :{WHITE}Promijenjen status motoriziranog vagona za '{1:ENGINE}' kad vozilo nije u spremištu.
STR_NEWGRF_BROKEN_VEHICLE_LENGTH                                :{WHITE}Ovo mijenja dužinu vozila za '{1:ENGINE}' kada vozilo nije unutar spremišta
STR_NEWGRF_BROKEN_CAPACITY                                      :{WHITE}Promijenilo je kapacitet vozila za '{1:ENGINE}' kada nije u spremištu ili se prenamjenjuje
STR_BROKEN_VEHICLE_LENGTH                                       :{WHITE}Vlak'{VEHICLE}' koji pripada tvrtci '{COMPANY}' neispravne je dužine. Uzrok problema je vjerojatno u NewGRF datotekama. Igra će se možda deharmonizirati ili srušiti

STR_NEWGRF_BUGGY                                                :{WHITE}NewGRF '{0:STRING}' daje netočne informacije
STR_NEWGRF_BUGGY_ARTICULATED_CARGO                              :{WHITE}Informacija o teretu/remontu za '{1:ENGINE}' je različita od kupovne liste nakon izgradnje. Zbog toga bi automatsko obnavljanje/zamjena mogla biti neuspješna
STR_NEWGRF_BUGGY_ENDLESS_PRODUCTION_CALLBACK                    :{G=male}{WHITE}'{1:STRING}' je uzrokovao beskonačnu petlju u pozivu za povrat produkcije
STR_NEWGRF_BUGGY_UNKNOWN_CALLBACK_RESULT                        :{WHITE}Povratnica {1:HEX} je vratio nepoznat/nemoguć rezultat {2:HEX}
STR_NEWGRF_BUGGY_INVALID_CARGO_PRODUCTION_CALLBACK              :{WHITE}'{1:STRING}' callback funkcija za proizvodnju je vratila nevažeći teret na {2:HEX}

# 'User removed essential NewGRFs'-placeholders for stuff without specs
STR_NEWGRF_INVALID_CARGO                                        :<pogrešan teret>
STR_NEWGRF_INVALID_CARGO_ABBREV                                 :??
STR_NEWGRF_INVALID_CARGO_QUANTITY                               :{COMMA} od <pogrešan teret>
STR_NEWGRF_INVALID_ENGINE                                       :<pogrešan model vozila>
STR_NEWGRF_INVALID_INDUSTRYTYPE                                 :<pogrešna industrija>

# Placeholders for other invalid stuff, e.g. vehicles that have gone (Game Script).
STR_INVALID_VEHICLE                                             :<nepostojeće vozilo>

# NewGRF scanning window
STR_NEWGRF_SCAN_CAPTION                                         :{WHITE}Tražim NewGRFove
STR_NEWGRF_SCAN_MESSAGE                                         :{BLACK}Tražim NewGRFove. Ovisno o količini ovo može malo potrajati...
STR_NEWGRF_SCAN_STATUS                                          :{BLACK}{NUM} NewGRF skeniran iz procijenjenog {NUM} NewGRF
STR_NEWGRF_SCAN_ARCHIVES                                        :Tražim arhive

# Sign list window
STR_SIGN_LIST_CAPTION                                           :{WHITE}Popis znakova - {COMMA} znak{P "" a ova}
STR_SIGN_LIST_MATCH_CASE                                        :{BLACK}Velika i mala slova
STR_SIGN_LIST_MATCH_CASE_TOOLTIP                                :{BLACK}Koristi/ne koristi velika i mala slova kod usporedbe imena oznaka sa imenima sa slijedom filtera

# Sign window
STR_EDIT_SIGN_CAPTION                                           :{WHITE}Izmijeni tekst znaka
STR_EDIT_SIGN_LOCATION_TOOLTIP                                  :{BLACK}Centriraj glavni pogled na lokaciju znaka. Ctrl+klik otvara novi prozor s pogledom na lokaciju znaka
STR_EDIT_SIGN_NEXT_SIGN_TOOLTIP                                 :{BLACK}Idi do sljedećeg znaka
STR_EDIT_SIGN_PREVIOUS_SIGN_TOOLTIP                             :{BLACK}Idi do prethodnog znaka

STR_EDIT_SIGN_SIGN_OSKTITLE                                     :{BLACK}Unesi ime znaka

# Town directory window
STR_TOWN_DIRECTORY_CAPTION                                      :{WHITE}Gradovi
STR_TOWN_DIRECTORY_NONE                                         :{ORANGE}- Ništa -
STR_TOWN_DIRECTORY_TOWN                                         :{ORANGE}{TOWN}{BLACK} ({COMMA})
STR_TOWN_DIRECTORY_CITY                                         :{ORANGE}{TOWN}{YELLOW} (Grad){BLACK} ({COMMA})
STR_TOWN_DIRECTORY_LIST_TOOLTIP                                 :{BLACK}Imena gradova - klikni na ime kako bi centrirao pogled na grad. Ctrl+klik otvara novi prozor sa lokacijom grada
STR_TOWN_POPULATION                                             :{BLACK}Svjetsko stanovništvo: {COMMA}

# Town view window
STR_TOWN_VIEW_TOWN_CAPTION                                      :{WHITE}{TOWN}
STR_TOWN_VIEW_CITY_CAPTION                                      :{WHITE}{TOWN} (Metropola)
STR_TOWN_VIEW_POPULATION_HOUSES                                 :{BLACK}Stanovništvo: {ORANGE}{COMMA}{BLACK}  Kuće: {ORANGE}{COMMA}
STR_TOWN_VIEW_CARGO_LAST_MONTH_MAX                              :{BLACK}{CARGO_LIST} prošli mjesec: {ORANGE}{COMMA}{BLACK}  maks: {ORANGE}{COMMA}
STR_TOWN_VIEW_CARGO_FOR_TOWNGROWTH                              :{BLACK}Potrebno tereta za rast grada:
STR_TOWN_VIEW_CARGO_FOR_TOWNGROWTH_REQUIRED_GENERAL             :{ORANGE}{STRING}{RED} potrebno
STR_TOWN_VIEW_CARGO_FOR_TOWNGROWTH_REQUIRED_WINTER              :{ORANGE}{STRING}{BLACK} potrebno zimi
STR_TOWN_VIEW_CARGO_FOR_TOWNGROWTH_DELIVERED_GENERAL            :{ORANGE}{STRING}{GREEN} isporučeno
STR_TOWN_VIEW_CARGO_FOR_TOWNGROWTH_REQUIRED                     :{ORANGE}{CARGO_TINY} / {CARGO_LONG}{RED} (još potrebno)
STR_TOWN_VIEW_CARGO_FOR_TOWNGROWTH_DELIVERED                    :{ORANGE}{CARGO_TINY} / {CARGO_LONG}{GREEN} (isporučeno)
STR_TOWN_VIEW_TOWN_GROWS_EVERY                                  :{BLACK}Grad raste svaki {ORANGE}{COMMA}{BLACK}{NBSP}dan
STR_TOWN_VIEW_TOWN_GROWS_EVERY_FUNDED                           :{BLACK}Grad raste svaki {ORANGE}{COMMA}{BLACK}{NBSP}dan (financirano)
STR_TOWN_VIEW_TOWN_GROW_STOPPED                                 :{BLACK}Grad {RED}ne{BLACK} raste
STR_TOWN_VIEW_NOISE_IN_TOWN                                     :{BLACK}Ograničenje buke u gradu: {ORANGE}{COMMA}{BLACK}  najviše: {ORANGE}{COMMA}
STR_TOWN_VIEW_CENTER_TOOLTIP                                    :{BLACK}Centriraj glavni pogled na lokaciju grada. Ctrl+klik otvara novi prozor sa lokacijom grada
STR_TOWN_VIEW_LOCAL_AUTHORITY_BUTTON                            :{BLACK}Lokalna samouprava
STR_TOWN_VIEW_LOCAL_AUTHORITY_TOOLTIP                           :{BLACK}Pokaži informacije o lokalnoj samoupravi
STR_TOWN_VIEW_RENAME_TOOLTIP                                    :{BLACK}Promijeni ime grada

STR_TOWN_VIEW_EXPAND_BUTTON                                     :{BLACK}Proširi
STR_TOWN_VIEW_EXPAND_TOOLTIP                                    :{BLACK}Povećaj veličinu grada
STR_TOWN_VIEW_DELETE_BUTTON                                     :{BLACK}Obriši
STR_TOWN_VIEW_DELETE_TOOLTIP                                    :{BLACK}Obriši ovaj grad u cjelosti

STR_TOWN_VIEW_RENAME_TOWN_BUTTON                                :Preimenuj grad

# Town local authority window
STR_LOCAL_AUTHORITY_CAPTION                                     :{WHITE}Lokalna samouprava grada {TOWN}a
STR_LOCAL_AUTHORITY_ZONE                                        :{BLACK}Zona
STR_LOCAL_AUTHORITY_ZONE_TOOLTIP                                :{BLACK}Pokaži područje sa granicama lokalne vlasti
STR_LOCAL_AUTHORITY_COMPANY_RATINGS                             :{BLACK}Ocjene prijevoznih tvrtki:
STR_LOCAL_AUTHORITY_COMPANY_RATING                              :{YELLOW}{COMPANY} {COMPANY_NUM}: {ORANGE}{STRING}
STR_LOCAL_AUTHORITY_ACTIONS_TITLE                               :{BLACK}Dostupne radnje:
STR_LOCAL_AUTHORITY_ACTIONS_TOOLTIP                             :{BLACK}Popis stvari koje treba učiniti u ovom gradu - klikni za dodatne informacije
STR_LOCAL_AUTHORITY_DO_IT_BUTTON                                :{BLACK}Učini to
STR_LOCAL_AUTHORITY_DO_IT_TOOLTIP                               :{BLACK}Izvrši označene radnje na gornjem popisu

###length 8
STR_LOCAL_AUTHORITY_ACTION_SMALL_ADVERTISING_CAMPAIGN           :Mala oglasna kampanja
STR_LOCAL_AUTHORITY_ACTION_MEDIUM_ADVERTISING_CAMPAIGN          :Srednja oglasna kampanja
STR_LOCAL_AUTHORITY_ACTION_LARGE_ADVERTISING_CAMPAIGN           :Velika oglasna kampanja
STR_LOCAL_AUTHORITY_ACTION_ROAD_RECONSTRUCTION                  :Financiraj popravljanje lokalne prometnice
STR_LOCAL_AUTHORITY_ACTION_STATUE_OF_COMPANY                    :Izgradi kip vlasnika tvrtke
STR_LOCAL_AUTHORITY_ACTION_NEW_BUILDINGS                        :Financiraj nove građevine
STR_LOCAL_AUTHORITY_ACTION_EXCLUSIVE_TRANSPORT                  :Kupi ekskluzivna prava prijevoza
STR_LOCAL_AUTHORITY_ACTION_BRIBE                                :Podmiti lokalnu samoupravu

###length 8
STR_LOCAL_AUTHORITY_ACTION_TOOLTIP_SMALL_ADVERTISING            :{YELLOW}Pokreni malu oglasnu kampanju, kako bi privukao više putnika i tereta za svoje prijevozne usluge.{} Trošak: {CURRENCY_LONG}
STR_LOCAL_AUTHORITY_ACTION_TOOLTIP_MEDIUM_ADVERTISING           :{YELLOW}Pokreni srednju oglasnu kampanju, kako bi privukao više putnika i tereta za svoje prijevozne usluge.{} Trošak: {CURRENCY_LONG}
STR_LOCAL_AUTHORITY_ACTION_TOOLTIP_LARGE_ADVERTISING            :{YELLOW}Pokreni veliku oglasnu kampanju, kako bi privukao više putnika i tereta za svoje prijevozne usluge.{} Trošak: {CURRENCY_LONG}
STR_LOCAL_AUTHORITY_ACTION_TOOLTIP_ROAD_RECONSTRUCTION          :{YELLOW}Financiraj popravak gradske mreže prometnica. Uzrokuje značajne poremećaje u cestovnom prometu do 6 mjeseci.{} Trošak: {CURRENCY_LONG}
STR_LOCAL_AUTHORITY_ACTION_TOOLTIP_STATUE_OF_COMPANY            :{YELLOW}Izgradi kip u čast svoje tvrtke.{} Trošak: {CURRENCY_LONG}
STR_LOCAL_AUTHORITY_ACTION_TOOLTIP_NEW_BUILDINGS                :{YELLOW}Financiraj izgradnju novih poslovnih prostora u gradu.{} Trošak: {CURRENCY_LONG}
STR_LOCAL_AUTHORITY_ACTION_TOOLTIP_EXCLUSIVE_TRANSPORT          :{YELLOW}Kupi jednogodišnje ekskluzivno pravo prijevoza u gradu. Gradska vlast dopustit će putnicima i teretu korištenje isključivo postaja tvoje tvrtke.{} Cijena: {CURRENCY_LONG}
STR_LOCAL_AUTHORITY_ACTION_TOOLTIP_BRIBE                        :{YELLOW}Podmiti lokalnu samoupravu kako bi povećao ugled, riskirajući ozbiljne kazne ako te uhvate.{} Trošak: {CURRENCY_LONG}

# Goal window
STR_GOALS_CAPTION                                               :{WHITE}{COMPANY} Ciljevi
STR_GOALS_SPECTATOR_CAPTION                                     :{WHITE}Globalni ciljevi
STR_GOALS_SPECTATOR                                             :Globalni ciljevi
STR_GOALS_GLOBAL_BUTTON                                         :{BLACK}Globalno
STR_GOALS_TEXT                                                  :{ORANGE}{STRING}
STR_GOALS_NONE                                                  :{ORANGE}- Nijedan -
STR_GOALS_PROGRESS                                              :{ORANGE}{STRING}
STR_GOALS_PROGRESS_COMPLETE                                     :{GREEN}{STRING}
STR_GOALS_TOOLTIP_CLICK_ON_SERVICE_TO_CENTER                    :{BLACK}Klikni na cilj za centriranje središnjeg pogleda na industriju/grad/polje. Ctrl+Klik otvara novi prozor s pogledom na lokaciju industrije/grada/polja

# Goal question window
STR_GOAL_QUESTION_CAPTION_QUESTION                              :{BLACK}Pitanje
STR_GOAL_QUESTION_CAPTION_INFORMATION                           :{BLACK}Informacija
STR_GOAL_QUESTION_CAPTION_WARNING                               :{BLACK}Upozorenje
STR_GOAL_QUESTION_CAPTION_ERROR                                 :{YELLOW}Greška

# Goal Question button list
###length 18
STR_GOAL_QUESTION_BUTTON_CANCEL                                 :Poništi
STR_GOAL_QUESTION_BUTTON_OK                                     :OK
STR_GOAL_QUESTION_BUTTON_NO                                     :Ne
STR_GOAL_QUESTION_BUTTON_YES                                    :Da
STR_GOAL_QUESTION_BUTTON_DECLINE                                :Odbij
STR_GOAL_QUESTION_BUTTON_ACCEPT                                 :Prihvati
STR_GOAL_QUESTION_BUTTON_IGNORE                                 :Ignoriraj
STR_GOAL_QUESTION_BUTTON_RETRY                                  :Pokušaj ponovo
STR_GOAL_QUESTION_BUTTON_PREVIOUS                               :Prethodni
STR_GOAL_QUESTION_BUTTON_NEXT                                   :Sljedeći
STR_GOAL_QUESTION_BUTTON_STOP                                   :Stani
STR_GOAL_QUESTION_BUTTON_START                                  :Kreni
STR_GOAL_QUESTION_BUTTON_GO                                     :Započni
STR_GOAL_QUESTION_BUTTON_CONTINUE                               :Nastavi
STR_GOAL_QUESTION_BUTTON_RESTART                                :Ponovi od početka
STR_GOAL_QUESTION_BUTTON_POSTPONE                               :Odgodi
STR_GOAL_QUESTION_BUTTON_SURRENDER                              :Odustani
STR_GOAL_QUESTION_BUTTON_CLOSE                                  :Zatvori

# Subsidies window
STR_SUBSIDIES_CAPTION                                           :{WHITE}Subvencije
STR_SUBSIDIES_OFFERED_TITLE                                     :{BLACK}Ponuđene subvencije za pružanje usluga:
STR_SUBSIDIES_OFFERED_FROM_TO                                   :{ORANGE}{STRING} od {STRING} do {STRING}{YELLOW} (do {DATE_SHORT})
STR_SUBSIDIES_NONE                                              :{ORANGE}- Ništa -
STR_SUBSIDIES_SUBSIDISED_TITLE                                  :{BLACK}Usluge koje su već subvencionirane:
STR_SUBSIDIES_SUBSIDISED_FROM_TO                                :{ORANGE}{STRING} iz {STRING} prema {STRING}{YELLOW} ({COMPANY}{YELLOW}, do {DATE_SHORT})
STR_SUBSIDIES_TOOLTIP_CLICK_ON_SERVICE_TO_CENTER                :{BLACK}Klikni na uslugu za centriranje pogleda na industriju/grad. Ctrl+klik otvara novi prozor sa lokacijom industrije/grada

# Story book window
STR_STORY_BOOK_CAPTION                                          :{WHITE}{COMPANY} Priča
STR_STORY_BOOK_SPECTATOR_CAPTION                                :{WHITE}Globalna priča
STR_STORY_BOOK_SPECTATOR                                        :Globalna knjiga priča
STR_STORY_BOOK_TITLE                                            :{YELLOW}{STRING}
STR_STORY_BOOK_GENERIC_PAGE_ITEM                                :Stranica {NUM}
STR_STORY_BOOK_SEL_PAGE_TOOLTIP                                 :{BLACK}Preskoči na specifičnu stranicu odabravši je iz liste.
STR_STORY_BOOK_PREV_PAGE                                        :{BLACK}Prethodno
STR_STORY_BOOK_PREV_PAGE_TOOLTIP                                :{BLACK}Prethodna stranica
STR_STORY_BOOK_NEXT_PAGE                                        :{BLACK}Sljedeće
STR_STORY_BOOK_NEXT_PAGE_TOOLTIP                                :{BLACK}Sljedeća stranica
STR_STORY_BOOK_INVALID_GOAL_REF                                 :{RED}Neispravna referenca cilja

# Station list window
STR_STATION_LIST_TOOLTIP                                        :{BLACK}Imena postaja - klikni na ime kako bi centrirao glavni pogled na postaju. Ctrl+klik otvara novi prozor sa lokacijom postaje
STR_STATION_LIST_USE_CTRL_TO_SELECT_MORE                        :{BLACK}Drži Ctrl kako bi odabrao više od jedne stavke
STR_STATION_LIST_CAPTION                                        :{WHITE}{COMPANY} - {COMMA} postaj{P a e a}
STR_STATION_LIST_STATION                                        :{YELLOW}{STATION} {STATION_FEATURES}
STR_STATION_LIST_WAYPOINT                                       :{YELLOW}{WAYPOINT}
STR_STATION_LIST_NONE                                           :{YELLOW}- Ništa -
STR_STATION_LIST_SELECT_ALL_FACILITIES                          :{BLACK}Odaberi sva sredstva
STR_STATION_LIST_SELECT_ALL_TYPES                               :{BLACK}Odaberi sve vrste tereta (uključujući i teret koji ne čeka)
STR_STATION_LIST_NO_WAITING_CARGO                               :{BLACK}Nijedna vrsta tereta ne čeka

# Station view window
STR_STATION_VIEW_CAPTION                                        :{WHITE}{STATION} {STATION_FEATURES}
STR_STATION_VIEW_WAITING_CARGO                                  :{WHITE}{CARGO_LONG}
STR_STATION_VIEW_RESERVED                                       :{YELLOW}({CARGO_SHORT} rezervirano za ukrcaj)

STR_STATION_VIEW_ACCEPTS_BUTTON                                 :{BLACK}Prihvaća
STR_STATION_VIEW_ACCEPTS_TOOLTIP                                :{BLACK}Pokaži popis tereta koji se prihvaća
STR_STATION_VIEW_ACCEPTS_CARGO                                  :{BLACK}Prihvaća: {WHITE}{CARGO_LIST}

STR_STATION_VIEW_EXCLUSIVE_RIGHTS_SELF                          :{BLACK}Ova stanica ima ekskluzivna prava trasnporta u ovom gradu.
STR_STATION_VIEW_EXCLUSIVE_RIGHTS_COMPANY                       :{YELLOW}{COMPANY}{BLACK} kupljena ekskluzivna prava transporta u ovom gradu.

STR_STATION_VIEW_RATINGS_BUTTON                                 :{BLACK}Ocjene
STR_STATION_VIEW_RATINGS_TOOLTIP                                :{BLACK}Pokaži ocjene postaje
STR_STATION_VIEW_SUPPLY_RATINGS_TITLE                           :{BLACK}Mjesečna dostava i lokalni rejting:
STR_STATION_VIEW_CARGO_SUPPLY_RATING                            :{WHITE}{STRING}: {YELLOW}{COMMA} / {STRING} ({COMMA}%)

STR_STATION_VIEW_GROUP                                          :{BLACK}Grupiraj po
STR_STATION_VIEW_WAITING_STATION                                :Stanica: Na čekanju
STR_STATION_VIEW_WAITING_AMOUNT                                 :Iznos: Na čekanju
STR_STATION_VIEW_PLANNED_STATION                                :Stanica: Planirana
STR_STATION_VIEW_PLANNED_AMOUNT                                 :Iznos: Planirani
STR_STATION_VIEW_FROM                                           :{YELLOW}{CARGO_SHORT} od {STATION}
STR_STATION_VIEW_VIA                                            :{YELLOW}{CARGO_SHORT} putem {STATION}
STR_STATION_VIEW_TO                                             :{YELLOW}{CARGO_SHORT} do {STATION}
STR_STATION_VIEW_FROM_ANY                                       :{RED}{CARGO_SHORT} od nepoznate stanice
STR_STATION_VIEW_TO_ANY                                         :{RED}{CARGO_SHORT} do bilo koje stanice
STR_STATION_VIEW_VIA_ANY                                        :{RED}{CARGO_SHORT} putem bilo koje stanice
STR_STATION_VIEW_FROM_HERE                                      :{GREEN}{CARGO_SHORT} od ove stanice
STR_STATION_VIEW_VIA_HERE                                       :{GREEN}{CARGO_SHORT} staje na ovoj stanici
STR_STATION_VIEW_TO_HERE                                        :{GREEN}{CARGO_SHORT} do ove stanice
STR_STATION_VIEW_NONSTOP                                        :{YELLOW}{CARGO_SHORT} bez zaustavljanja

STR_STATION_VIEW_GROUP_S_V_D                                    :Ishodište-Putem-Odredište
STR_STATION_VIEW_GROUP_S_D_V                                    :Ishodište-Odredište-Putem
STR_STATION_VIEW_GROUP_V_S_D                                    :Putem-Ishodište-Odredište
STR_STATION_VIEW_GROUP_V_D_S                                    :Putem-Odredište-Ishodište
STR_STATION_VIEW_GROUP_D_S_V                                    :Odredište-Ishodište-Putem
STR_STATION_VIEW_GROUP_D_V_S                                    :Odredište-Putem-Ishodište

###length 8
STR_CARGO_RATING_APPALLING                                      :Užasno
STR_CARGO_RATING_VERY_POOR                                      :Vrlo loše
STR_CARGO_RATING_POOR                                           :Loše
STR_CARGO_RATING_MEDIOCRE                                       :Osrednje
STR_CARGO_RATING_GOOD                                           :Dobro
STR_CARGO_RATING_VERY_GOOD                                      :Vrlo dobro
STR_CARGO_RATING_EXCELLENT                                      :Izvrsno
STR_CARGO_RATING_OUTSTANDING                                    :Izvanredno

STR_STATION_VIEW_CENTER_TOOLTIP                                 :{BLACK}Centriraj glavni pogled na lokaciju postaje. Ctrl+klik otvara novi prozor sa lokacijom postaje
STR_STATION_VIEW_RENAME_TOOLTIP                                 :{BLACK}Promijeni ime postaje

STR_STATION_VIEW_SCHEDULED_TRAINS_TOOLTIP                       :{BLACK}Pokaži sve vlakove koji imaju ovu postaju u svom rasporedu
STR_STATION_VIEW_SCHEDULED_ROAD_VEHICLES_TOOLTIP                :{BLACK}Pokaži sva cestovna vozila koja imaju ovu postaju u svom rasporedu
STR_STATION_VIEW_SCHEDULED_AIRCRAFT_TOOLTIP                     :{BLACK}Pokaži sve zrakoplove koji imaju ovu postaju u svom rasporedu
STR_STATION_VIEW_SCHEDULED_SHIPS_TOOLTIP                        :{BLACK}Pokaži sve brodove koji imaju ovu postaju u svom rasporedu

STR_STATION_VIEW_RENAME_STATION_CAPTION                         :Preimenuj postaju/terminal

STR_STATION_VIEW_CLOSE_AIRPORT                                  :{BLACK}Zatvori zračnu luku
STR_STATION_VIEW_CLOSE_AIRPORT_TOOLTIP                          :{BLACK}Spriječi slijetanje zrakoplova u ovu zračnu luku

# Waypoint/buoy view window
STR_WAYPOINT_VIEW_CAPTION                                       :{WHITE}{WAYPOINT}
STR_WAYPOINT_VIEW_CENTER_TOOLTIP                                :{BLACK}Centriraj glavni pogled na lokaciju čvorišta. Ctrl+klik otvara novi pogled na lokaciju čvorišta.
STR_WAYPOINT_VIEW_CHANGE_WAYPOINT_NAME                          :{BLACK}Promijeni ime čvorišta
STR_BUOY_VIEW_CENTER_TOOLTIP                                    :{BLACK}Centriraj glavni pogled na lokaciju plutače. Ctrl+klik otvara novi pogled na lokaciju plutače.
STR_BUOY_VIEW_CHANGE_BUOY_NAME                                  :{BLACK}Promijeni ime plutače

STR_EDIT_WAYPOINT_NAME                                          :{WHITE}Promijeni ime čvorišta

# Finances window
STR_FINANCES_CAPTION                                            :Financije tvrtke {WHITE}{COMPANY} {BLACK}{COMPANY_NUM}
STR_FINANCES_YEAR                                               :{WHITE}{NUM}

###length 3


###length 13
STR_FINANCES_SECTION_CONSTRUCTION                               :{GOLD}Izgradnja
STR_FINANCES_SECTION_NEW_VEHICLES                               :{GOLD}Nova vozila
STR_FINANCES_SECTION_TRAIN_RUNNING_COSTS                        :{GOLD}Troškovi uporabe vlakova
STR_FINANCES_SECTION_ROAD_VEHICLE_RUNNING_COSTS                 :{GOLD}Troškovi uporabe cestovnih vozila
STR_FINANCES_SECTION_AIRCRAFT_RUNNING_COSTS                     :{GOLD}Troškovi uporabe zrakoplova
STR_FINANCES_SECTION_SHIP_RUNNING_COSTS                         :{GOLD}Troškovi uporabe brodova
STR_FINANCES_SECTION_LOAN_INTEREST                              :{GOLD}Kamate
STR_FINANCES_SECTION_OTHER                                      :{GOLD}Ostalo

STR_FINANCES_NEGATIVE_INCOME                                    :{BLACK}-{CURRENCY_LONG}
STR_FINANCES_POSITIVE_INCOME                                    :{BLACK}+{CURRENCY_LONG}
STR_FINANCES_BANK_BALANCE_TITLE                                 :{WHITE}Bankovna bilanca
STR_FINANCES_LOAN_TITLE                                         :{WHITE}Zajam
STR_FINANCES_MAX_LOAN                                           :{WHITE}Najveći zajam: {BLACK}{CURRENCY_LONG}
STR_FINANCES_TOTAL_CURRENCY                                     :{BLACK}{CURRENCY_LONG}
STR_FINANCES_BORROW_BUTTON                                      :{BLACK}Pozajmi {CURRENCY_LONG}
STR_FINANCES_BORROW_TOOLTIP                                     :{BLACK}Povećaj iznos zajma. Ctrl+klik posuđuje najveći mogući iznos
STR_FINANCES_REPAY_BUTTON                                       :{BLACK}Otplati {CURRENCY_LONG}
STR_FINANCES_REPAY_TOOLTIP                                      :{BLACK}Otplati dio zajma
STR_FINANCES_INFRASTRUCTURE_BUTTON                              :{BLACK}Infrastruktura

# Company view
STR_COMPANY_VIEW_CAPTION                                        :{WHITE}{COMPANY} {BLACK}{COMPANY_NUM}
STR_COMPANY_VIEW_PRESIDENT_MANAGER_TITLE                        :{WHITE}{PRESIDENT_NAME}{}{GOLD}(Direktor)

STR_COMPANY_VIEW_INAUGURATED_TITLE                              :{GOLD}Na poziciji od: {WHITE}{NUM}
STR_COMPANY_VIEW_COLOUR_SCHEME_TITLE                            :{GOLD}Boja:
STR_COMPANY_VIEW_VEHICLES_TITLE                                 :{GOLD}Vozila:
STR_COMPANY_VIEW_TRAINS                                         :{WHITE}{COMMA} vlak{P "" a ova}
STR_COMPANY_VIEW_ROAD_VEHICLES                                  :{WHITE}{COMMA} cestovn{P o a ih} vozil{P o a a}
STR_COMPANY_VIEW_AIRCRAFT                                       :{WHITE}{COMMA} zrakoplov
STR_COMPANY_VIEW_SHIPS                                          :{WHITE}{COMMA} brod{P "" a ova}
STR_COMPANY_VIEW_VEHICLES_NONE                                  :{WHITE}Ništa
STR_COMPANY_VIEW_COMPANY_VALUE                                  :{GOLD}Vrijednost tvrtke: {WHITE}{CURRENCY_LONG}
STR_COMPANY_VIEW_SHARES_OWNED_BY                                :{WHITE}({COMMA}% u vlasništvu {COMPANY})
STR_COMPANY_VIEW_INFRASTRUCTURE                                 :{GOLD}Infrastruktura:
STR_COMPANY_VIEW_INFRASTRUCTURE_RAIL                            :{WHITE}{COMMA} dijelovi pruge
STR_COMPANY_VIEW_INFRASTRUCTURE_ROAD                            :{WHITE}{COMMA} dio ceste
STR_COMPANY_VIEW_INFRASTRUCTURE_WATER                           :{WHITE}{COMMA} polje vode
STR_COMPANY_VIEW_INFRASTRUCTURE_STATION                         :{WHITE}{COMMA} polje postaje
STR_COMPANY_VIEW_INFRASTRUCTURE_AIRPORT                         :{WHITE}{COMMA} zračne luke
STR_COMPANY_VIEW_INFRASTRUCTURE_NONE                            :{WHITE}Ništa

STR_COMPANY_VIEW_BUILD_HQ_BUTTON                                :{BLACK}Izgradi sjedište tvrtke
STR_COMPANY_VIEW_BUILD_HQ_TOOLTIP                               :{BLACK}Izgradi sjedište tvrtke
STR_COMPANY_VIEW_VIEW_HQ_BUTTON                                 :{BLACK}Pogledaj sjedište tvrtke
STR_COMPANY_VIEW_VIEW_HQ_TOOLTIP                                :{BLACK}Pogledaj sjedište tvrtke
STR_COMPANY_VIEW_RELOCATE_HQ                                    :{BLACK}Premjesti sjedište tvrtke
STR_COMPANY_VIEW_RELOCATE_COMPANY_HEADQUARTERS                  :{BLACK}Izgradi sjedište tvrtke negdje drugdje za 1% troška od cjelokupne vrijednosti tvrtke. Shift+Klik prikazuje trošak bez premještanja sjedišta tvrtke.
STR_COMPANY_VIEW_INFRASTRUCTURE_BUTTON                          :{BLACK}Detalji
STR_COMPANY_VIEW_INFRASTRUCTURE_TOOLTIP                         :{BLACK}Pogledaj detaljne podatke infrastrukture

STR_COMPANY_VIEW_NEW_FACE_BUTTON                                :{BLACK}Novo lice
STR_COMPANY_VIEW_NEW_FACE_TOOLTIP                               :{BLACK}Odaberi novo lice direktora
STR_COMPANY_VIEW_COLOUR_SCHEME_BUTTON                           :{BLACK}Boja
STR_COMPANY_VIEW_COLOUR_SCHEME_TOOLTIP                          :{BLACK}Promijeni shemu boja za vozila tvrtke
STR_COMPANY_VIEW_COMPANY_NAME_BUTTON                            :{BLACK}Ime tvrtke
STR_COMPANY_VIEW_COMPANY_NAME_TOOLTIP                           :{BLACK}Promijeni ime tvrtke
STR_COMPANY_VIEW_PRESIDENT_NAME_BUTTON                          :{BLACK}Ime direktora
STR_COMPANY_VIEW_PRESIDENT_NAME_TOOLTIP                         :{BLACK}Promjeni ime direktora

STR_COMPANY_VIEW_BUY_SHARE_BUTTON                               :{BLACK}Kupi 25% udjela u tvrtci
STR_COMPANY_VIEW_SELL_SHARE_BUTTON                              :{BLACK}Prodaj 25% udjela u tvrtci
STR_COMPANY_VIEW_BUY_SHARE_TOOLTIP                              :{BLACK}Kupi 25% udjela u ovoj tvrtci. Shift+Klik prikazuje trošak bez kupnje udjela.
STR_COMPANY_VIEW_SELL_SHARE_TOOLTIP                             :{BLACK}Prodaj 25% udjela u ovoj tvrtci. Shift+Klik prikazuje trošak bez prodaje udjela.

STR_COMPANY_VIEW_COMPANY_NAME_QUERY_CAPTION                     :Ime tvrtke
STR_COMPANY_VIEW_PRESIDENT_S_NAME_QUERY_CAPTION                 :Ime direktora

STR_BUY_COMPANY_MESSAGE                                         :{WHITE}Tražimo prijevoznu tvrtku koja bi preuzela našu tvrtku.{}{}Želiš li kupiti tvrtku {COMPANY} za {CURRENCY_LONG}?

# Company infrastructure window
STR_COMPANY_INFRASTRUCTURE_VIEW_CAPTION                         :{WHITE}Infrastruktura od {COMPANY}
STR_COMPANY_INFRASTRUCTURE_VIEW_RAIL_SECT                       :{GOLD}Dijelovi pruge:
STR_COMPANY_INFRASTRUCTURE_VIEW_SIGNALS                         :{WHITE}Signali
STR_COMPANY_INFRASTRUCTURE_VIEW_ROAD_SECT                       :{GOLD}Dijelovi ceste:
STR_COMPANY_INFRASTRUCTURE_VIEW_TRAM_SECT                       :{GOLD}Dijelovi tramvaja:
STR_COMPANY_INFRASTRUCTURE_VIEW_WATER_SECT                      :{GOLD}Polje s vodom:
STR_COMPANY_INFRASTRUCTURE_VIEW_CANALS                          :{WHITE}Kanali
STR_COMPANY_INFRASTRUCTURE_VIEW_STATION_SECT                    :{GOLD}Postaje:
STR_COMPANY_INFRASTRUCTURE_VIEW_STATIONS                        :{WHITE}Polje s postajom
STR_COMPANY_INFRASTRUCTURE_VIEW_AIRPORTS                        :{WHITE}Zračne luke
STR_COMPANY_INFRASTRUCTURE_VIEW_TOTAL                           :{WHITE}{CURRENCY_LONG}/god

# Industry directory
STR_INDUSTRY_DIRECTORY_CAPTION                                  :{WHITE}Industrije
STR_INDUSTRY_DIRECTORY_NONE                                     :{ORANGE}- Ništa -
STR_INDUSTRY_DIRECTORY_ITEM_INFO                                :{BLACK}{CARGO_LONG}{STRING}{YELLOW} ({COMMA}% prevezeno){BLACK}
STR_INDUSTRY_DIRECTORY_ITEM_NOPROD                              :{ORANGE}{INDUSTRY}
STR_INDUSTRY_DIRECTORY_ITEM_PROD1                               :{ORANGE}{INDUSTRY} {STRING}
STR_INDUSTRY_DIRECTORY_ITEM_PROD2                               :{ORANGE}{INDUSTRY} {STRING}, {STRING}
STR_INDUSTRY_DIRECTORY_ITEM_PROD3                               :{ORANGE}{INDUSTRY} {STRING}, {STRING}, {STRING}
STR_INDUSTRY_DIRECTORY_ITEM_PRODMORE                            :{ORANGE}{INDUSTRY} {STRING}, {STRING}, {STRING} i {NUM} više...
STR_INDUSTRY_DIRECTORY_LIST_CAPTION                             :{BLACK}Imena industrija - za centriranje pogleda klikni na ime. Ctrl+klik otvara novi prozor sa lokacijom industrije
STR_INDUSTRY_DIRECTORY_ACCEPTED_CARGO_FILTER                    :{BLACK}Prihvaćeni teret: {SILVER}{STRING}
STR_INDUSTRY_DIRECTORY_PRODUCED_CARGO_FILTER                    :{BLACK}Proizvedeni teret: {SILVER}{STRING}
STR_INDUSTRY_DIRECTORY_FILTER_ALL_TYPES                         :Sve vrste tereta
STR_INDUSTRY_DIRECTORY_FILTER_NONE                              :Ništa

# Industry view
STR_INDUSTRY_VIEW_CAPTION                                       :{WHITE}{INDUSTRY}
STR_INDUSTRY_VIEW_PRODUCTION_LAST_MONTH_TITLE                   :{BLACK}Prošlomjesečna proizvodnja:
STR_INDUSTRY_VIEW_TRANSPORTED                                   :{YELLOW}{CARGO_LONG}{STRING}{BLACK} ({COMMA}% prevezeno)
STR_INDUSTRY_VIEW_LOCATION_TOOLTIP                              :{BLACK}Centriraj glavni pogled na položaj industrije. Ctrl+klik otvara novi prozor sa lokacijom industrije
STR_INDUSTRY_VIEW_PRODUCTION_LEVEL                              :{BLACK}Razina proizvodnje: {YELLOW}{COMMA}%
STR_INDUSTRY_VIEW_INDUSTRY_ANNOUNCED_CLOSURE                    :{YELLOW}Industrija je najavila uskoro zatvaranje!

STR_INDUSTRY_VIEW_REQUIRES_N_CARGO                              :{BLACK}Treba: {YELLOW}{STRING}{STRING}
STR_INDUSTRY_VIEW_PRODUCES_N_CARGO                              :{BLACK}Proizvodi: {YELLOW}{STRING}{STRING}
STR_INDUSTRY_VIEW_CARGO_LIST_EXTENSION                          :, {STRING}{STRING}

STR_INDUSTRY_VIEW_REQUIRES                                      :{BLACK}Treba:
STR_INDUSTRY_VIEW_ACCEPT_CARGO                                  :{YELLOW}{STRING}{BLACK}{3:STRING}
STR_INDUSTRY_VIEW_ACCEPT_CARGO_AMOUNT                           :{YELLOW}{STRING}{BLACK}: {CARGO_SHORT} čeka{STRING}

STR_CONFIG_GAME_PRODUCTION                                      :{WHITE}Promijeni proizvodnju (višekratnik broja 8, do 2040)
STR_CONFIG_GAME_PRODUCTION_LEVEL                                :{WHITE}Promijeni razinu proizvodnje (postotak, do najviše 800%)

# Vehicle lists
###length VEHICLE_TYPES
STR_VEHICLE_LIST_TRAIN_CAPTION                                  :{WHITE}{STRING} - {COMMA} vlak{P "" a ova}
STR_VEHICLE_LIST_ROAD_VEHICLE_CAPTION                           :{WHITE}{STRING} - {COMMA} cestovn{P o a ih} vozil{P o a a}
STR_VEHICLE_LIST_SHIP_CAPTION                                   :{WHITE}{STRING} - {COMMA} brod{P "" a ova}
STR_VEHICLE_LIST_AIRCRAFT_CAPTION                               :{WHITE}{STRING} - {COMMA} zrakoplova

###length VEHICLE_TYPES
STR_VEHICLE_LIST_TRAIN_LIST_TOOLTIP                             :{BLACK}Vlakovi - klikni na vlak za informacije
STR_VEHICLE_LIST_ROAD_VEHICLE_TOOLTIP                           :{BLACK}Cestovna vozila - klikni na vozilo za informacije
STR_VEHICLE_LIST_SHIP_TOOLTIP                                   :{BLACK}Brodovi - klikni na brod za informacije
STR_VEHICLE_LIST_AIRCRAFT_TOOLTIP                               :{BLACK}Zrakoplov - klikni na zrakoplov za informacije

###length VEHICLE_TYPES
STR_VEHICLE_LIST_AVAILABLE_TRAINS                               :Dostupni vlakovi
STR_VEHICLE_LIST_AVAILABLE_ROAD_VEHICLES                        :Dostupna vozila
STR_VEHICLE_LIST_AVAILABLE_SHIPS                                :Dostupni brodovi
STR_VEHICLE_LIST_AVAILABLE_AIRCRAFT                             :Dostupni zrakoplovi

STR_VEHICLE_LIST_MANAGE_LIST                                    :{BLACK}Uredi popis
STR_VEHICLE_LIST_MANAGE_LIST_TOOLTIP                            :{BLACK}Pošalji upute svim vozilima na ovom popisu
STR_VEHICLE_LIST_REPLACE_VEHICLES                               :Zamjeni vozila
STR_VEHICLE_LIST_SEND_FOR_SERVICING                             :Pošalji na servis
STR_VEHICLE_LIST_PROFIT_THIS_YEAR_LAST_YEAR                     :{TINY_FONT}{BLACK}Ovogodišnja dobit: {CURRENCY_LONG} (prošlogodišnja: {CURRENCY_LONG})

STR_VEHICLE_LIST_SEND_TRAIN_TO_DEPOT                            :Pošalji u spremište
STR_VEHICLE_LIST_SEND_ROAD_VEHICLE_TO_DEPOT                     :Pošalji u spremište
STR_VEHICLE_LIST_SEND_SHIP_TO_DEPOT                             :Pošalji u spremište
STR_VEHICLE_LIST_SEND_AIRCRAFT_TO_HANGAR                        :Pošalji u hangar

STR_VEHICLE_LIST_MASS_STOP_LIST_TOOLTIP                         :{BLACK}Klikni za zaustavljanje svih vozila na popisu
STR_VEHICLE_LIST_MASS_START_LIST_TOOLTIP                        :{BLACK}Klikni za pokretanje svih vozila na popisu
STR_VEHICLE_LIST_AVAILABLE_ENGINES_TOOLTIP                      :{BLACK}Pogledaj popis dostupnih dizajna motora za ovu vrstu vozila.

STR_VEHICLE_LIST_SHARED_ORDERS_LIST_CAPTION                     :{WHITE}Dijeljene naredbe za {COMMA} vozil{P o a a}

# Group window
###length VEHICLE_TYPES
STR_GROUP_ALL_TRAINS                                            :Svi vlakovi
STR_GROUP_ALL_ROAD_VEHICLES                                     :Sva cestovna vozila
STR_GROUP_ALL_SHIPS                                             :Svi brodovi
STR_GROUP_ALL_AIRCRAFTS                                         :Svi zrakoplovi

###length VEHICLE_TYPES
STR_GROUP_DEFAULT_TRAINS                                        :Negrupirani vlakovi
STR_GROUP_DEFAULT_ROAD_VEHICLES                                 :Negrupirana cestovna vozila
STR_GROUP_DEFAULT_SHIPS                                         :Negrupirani brodovi
STR_GROUP_DEFAULT_AIRCRAFTS                                     :Negrupirani zrakoplovi

STR_GROUP_COUNT_WITH_SUBGROUP                                   :{TINY_FONT}{COMMA} (+{COMMA})

STR_GROUPS_CLICK_ON_GROUP_FOR_TOOLTIP                           :{BLACK}Grupe - kliknite na grupu kako bi izlistali sva vozila ove grupe. Povucite i prenesite grupe za postavljanje hijerarhije.
STR_GROUP_CREATE_TOOLTIP                                        :{BLACK}Klikni za kreiranje grupe
STR_GROUP_DELETE_TOOLTIP                                        :{BLACK}Obriši odabranu grupu
STR_GROUP_RENAME_TOOLTIP                                        :{BLACK}Preimenuj odabranu grupu
STR_GROUP_LIVERY_TOOLTIP                                        :{BLACK}Promijeni livreju odabrane grupe
STR_GROUP_REPLACE_PROTECTION_TOOLTIP                            :{BLACK}Klikni kako bi zaštitio ovu grupu od globalne automatske zamjene

STR_QUERY_GROUP_DELETE_CAPTION                                  :{WHITE}Izbriši grupu
STR_GROUP_DELETE_QUERY_TEXT                                     :{WHITE}Jeste li sigurni da želite izbrisati ovu grupu i sve njene podgrupe?

STR_GROUP_ADD_SHARED_VEHICLE                                    :Dodaj dijeljena vozila
STR_GROUP_REMOVE_ALL_VEHICLES                                   :Ukloni sva vozila

STR_GROUP_RENAME_CAPTION                                        :{BLACK}Preimenuj grupu

STR_GROUP_PROFIT_THIS_YEAR                                      :Dobit ove godine:
STR_GROUP_PROFIT_LAST_YEAR                                      :Dobit prošle godine:
STR_GROUP_OCCUPANCY                                             :Trenutna uporaba:
STR_GROUP_OCCUPANCY_VALUE                                       :{NUM}%

# Build vehicle window
###length 4
STR_BUY_VEHICLE_TRAIN_RAIL_CAPTION                              :Nova željeznička vozila
STR_BUY_VEHICLE_TRAIN_ELRAIL_CAPTION                            :Nova električna pružna vozila
STR_BUY_VEHICLE_TRAIN_MONORAIL_CAPTION                          :Nova jednotračna željeznička vozila
STR_BUY_VEHICLE_TRAIN_MAGLEV_CAPTION                            :Nova vozila Maglev

STR_BUY_VEHICLE_ROAD_VEHICLE_CAPTION                            :Nova cestovna vozila
STR_BUY_VEHICLE_TRAM_VEHICLE_CAPTION                            :Novi tramvaji

# Vehicle availability
###length VEHICLE_TYPES
STR_BUY_VEHICLE_TRAIN_ALL_CAPTION                               :Nova pružna vozila
STR_BUY_VEHICLE_ROAD_VEHICLE_ALL_CAPTION                        :Nova cestovna vozila
STR_BUY_VEHICLE_SHIP_CAPTION                                    :Novi brodovi
STR_BUY_VEHICLE_AIRCRAFT_CAPTION                                :Novi zrakoplov

STR_PURCHASE_INFO_COST_WEIGHT                                   :{BLACK}Cijena: {GOLD}{CURRENCY_LONG}{BLACK} Težina {GOLD}{WEIGHT_SHORT}
STR_PURCHASE_INFO_COST_REFIT_WEIGHT                             :{BLACK}Cijena : {GOLD}{CURRENCY_LONG}{BLACK} (Cijena prenamjene: {GOLD}{CURRENCY_LONG}{BLACK}) Težina: {GOLD}{WEIGHT_SHORT}
STR_PURCHASE_INFO_SPEED_POWER                                   :{BLACK}Brzina: {GOLD}{VELOCITY}{BLACK} Snaga: {GOLD}{POWER}
STR_PURCHASE_INFO_SPEED                                         :{BLACK}Brzina: {GOLD}{VELOCITY}
STR_PURCHASE_INFO_SPEED_OCEAN                                   :{BLACK}Brzina na oceanu: {GOLD}{VELOCITY}
STR_PURCHASE_INFO_SPEED_CANAL                                   :{BLACK}Brzina na kanalu/rijeci: {GOLD}{VELOCITY}
STR_PURCHASE_INFO_RUNNINGCOST                                   :{BLACK}Trošak uporabe: {GOLD}{CURRENCY_LONG}/god
STR_PURCHASE_INFO_CAPACITY                                      :{BLACK}Nosivost: {GOLD}{CARGO_LONG}{STRING}
STR_PURCHASE_INFO_REFITTABLE                                    :(prenamjenjiv)
STR_PURCHASE_INFO_DESIGNED_LIFE                                 :{BLACK}Dizajnirano: {GOLD}{NUM}{BLACK} Životni vijek: {GOLD}{COMMA} godina
STR_PURCHASE_INFO_RELIABILITY                                   :{BLACK}Najveća pouzdanost: {GOLD}{COMMA}%
STR_PURCHASE_INFO_COST                                          :{BLACK}Cijena: {GOLD}{CURRENCY_LONG}
STR_PURCHASE_INFO_COST_REFIT                                    :{BLACK}Cijena: {GOLD}{CURRENCY_LONG}{BLACK} (Cijena prenamjene: {GOLD}{CURRENCY_LONG}{BLACK})
STR_PURCHASE_INFO_WEIGHT_CWEIGHT                                :{BLACK}Težina: {GOLD}{WEIGHT_SHORT} ({WEIGHT_SHORT})
STR_PURCHASE_INFO_COST_SPEED                                    :{BLACK}Trošak: {GOLD}{CURRENCY_LONG}{BLACK} Brzina: {GOLD}{VELOCITY}
STR_PURCHASE_INFO_COST_REFIT_SPEED                              :{BLACK}Cijena: {GOLD}{CURRENCY_LONG}{BLACK} (Cijena prenamjene: {GOLD}{CURRENCY_LONG}{BLACK}) Brzina: {GOLD}{VELOCITY}
STR_PURCHASE_INFO_AIRCRAFT_CAPACITY                             :{BLACK}Nosivost: {GOLD}{CARGO_LONG}, {CARGO_LONG}
STR_PURCHASE_INFO_PWAGPOWER_PWAGWEIGHT                          :{BLACK} Pokretni vagoni:.{GOLD}+{POWER}{BLACK} Težina: {GOLD}+{WEIGHT_SHORT}
STR_PURCHASE_INFO_REFITTABLE_TO                                 :{BLACK}Prenamjenjivo u: {GOLD}{STRING}
STR_PURCHASE_INFO_ALL_TYPES                                     :Sve vrste tereta
STR_PURCHASE_INFO_NONE                                          :Ništa
STR_PURCHASE_INFO_ENGINES_ONLY                                  :Samo lokomotive
STR_PURCHASE_INFO_ALL_BUT                                       :Sve osim {CARGO_LIST}
STR_PURCHASE_INFO_MAX_TE                                        :{BLACK} Najveća vučna sila: {GOLD}{FORCE}
STR_PURCHASE_INFO_AIRCRAFT_RANGE                                :{BLACK}Domet: {GOLD}{COMMA} polja
STR_PURCHASE_INFO_AIRCRAFT_TYPE                                 :{BLACK}Vrsta zrakoplova: {GOLD}{STRING}

###length 3

###length VEHICLE_TYPES
STR_BUY_VEHICLE_TRAIN_LIST_TOOLTIP                              :{BLACK}Popis vlakova za odabir. Klikni na vozilo za informacije. Ctrl+klik za uključivanje ili isključivanje prikaza vrste vozila
STR_BUY_VEHICLE_ROAD_VEHICLE_LIST_TOOLTIP                       :{BLACK}Popis cestovnih vozila za odabir. Klikni na vozilo za informacije. Ctrl+klik za uključivanje ili isključivanje prikaza vrste cestovnog vozila
STR_BUY_VEHICLE_SHIP_LIST_TOOLTIP                               :{BLACK}Popis brodova za odabir. Klikni na vozilo za informacije. Ctrl+klik za uključivanje ili isključivanje prikaza vrste broda
STR_BUY_VEHICLE_AIRCRAFT_LIST_TOOLTIP                           :{BLACK}Popis zrakoplova za odabir. Klikni na vozilo za informacije. Ctrl+klik za uključivanje ili isključivanje prikaza vrste zrakoplova

###length VEHICLE_TYPES
STR_BUY_VEHICLE_TRAIN_BUY_VEHICLE_BUTTON                        :{BLACK}Kupi vozilo
STR_BUY_VEHICLE_ROAD_VEHICLE_BUY_VEHICLE_BUTTON                 :{BLACK}Kupi vozilo
STR_BUY_VEHICLE_SHIP_BUY_VEHICLE_BUTTON                         :{BLACK}Kupi brod
STR_BUY_VEHICLE_AIRCRAFT_BUY_VEHICLE_BUTTON                     :{BLACK}Kupi zrakoplov

###length VEHICLE_TYPES
STR_BUY_VEHICLE_TRAIN_BUY_REFIT_VEHICLE_BUTTON                  :{BLACK}Kupi i prenamijeni vozilo
STR_BUY_VEHICLE_ROAD_VEHICLE_BUY_REFIT_VEHICLE_BUTTON           :{BLACK}Kupi i prenamijeni vozilo
STR_BUY_VEHICLE_SHIP_BUY_REFIT_VEHICLE_BUTTON                   :{BLACK}Kupi i prenamijeni brod
STR_BUY_VEHICLE_AIRCRAFT_BUY_REFIT_VEHICLE_BUTTON               :{BLACK}Kupi i prenamijeni zrakoplov

###length VEHICLE_TYPES
STR_BUY_VEHICLE_TRAIN_BUY_VEHICLE_TOOLTIP                       :{BLACK}Kupi označeni vlak. Shift+Klik prikazuje trošak bez kupnje.
STR_BUY_VEHICLE_ROAD_VEHICLE_BUY_VEHICLE_TOOLTIP                :{BLACK}Kupi označeno cestovno vozilo. Shift+Klik prikazuje trošak bez kupnje.
STR_BUY_VEHICLE_SHIP_BUY_VEHICLE_TOOLTIP                        :{BLACK}Kupi označeni brod. Shift+Klik prikazuje trošak bez kupnje.
STR_BUY_VEHICLE_AIRCRAFT_BUY_VEHICLE_TOOLTIP                    :{BLACK}Kupi označeni zrakoplov. Shift+Klik prikazuje trošak bez kupnje.

###length VEHICLE_TYPES
STR_BUY_VEHICLE_TRAIN_BUY_REFIT_VEHICLE_TOOLTIP                 :{BLACK}Kupi i prenamijeni označeni vlak. Shift+Klik prikazuje trošak bez kupnje.
STR_BUY_VEHICLE_ROAD_VEHICLE_BUY_REFIT_VEHICLE_TOOLTIP          :{BLACK}Kupi i prenamijeni označeno cestovno vozilo. Shift+Klik prikazuje trošak bez kupnje.
STR_BUY_VEHICLE_SHIP_BUY_REFIT_VEHICLE_TOOLTIP                  :{BLACK}Kupi i prenamijeni označeni brod. Shift+Klik prikazuje trošak bez kupnje.
STR_BUY_VEHICLE_AIRCRAFT_BUY_REFIT_VEHICLE_TOOLTIP              :{BLACK}Kupi i prenamijeni označeni zrakoplov. Shift+Klik prikazuje trošak bez kupnje.

###length VEHICLE_TYPES
STR_BUY_VEHICLE_TRAIN_RENAME_BUTTON                             :{BLACK}Preimenuj
STR_BUY_VEHICLE_ROAD_VEHICLE_RENAME_BUTTON                      :{BLACK}Preimenuj
STR_BUY_VEHICLE_SHIP_RENAME_BUTTON                              :{BLACK}Preimenuj
STR_BUY_VEHICLE_AIRCRAFT_RENAME_BUTTON                          :{BLACK}Preimenuj

###length VEHICLE_TYPES
STR_BUY_VEHICLE_TRAIN_RENAME_TOOLTIP                            :{BLACK}Preimenuj vrstu vagona
STR_BUY_VEHICLE_ROAD_VEHICLE_RENAME_TOOLTIP                     :{BLACK}Preimenuj vrstu cestovnog vozila
STR_BUY_VEHICLE_SHIP_RENAME_TOOLTIP                             :{BLACK}Preimenuj vrstu broda
STR_BUY_VEHICLE_AIRCRAFT_RENAME_TOOLTIP                         :{BLACK}Preimenuj vrstu zrakoplova

###length VEHICLE_TYPES
STR_BUY_VEHICLE_TRAIN_HIDE_TOGGLE_BUTTON                        :{BLACK}Sakrij
STR_BUY_VEHICLE_ROAD_VEHICLE_HIDE_TOGGLE_BUTTON                 :{BLACK}Sakrij
STR_BUY_VEHICLE_SHIP_HIDE_TOGGLE_BUTTON                         :{BLACK}Sakrij
STR_BUY_VEHICLE_AIRCRAFT_HIDE_TOGGLE_BUTTON                     :{BLACK}Sakrij

###length VEHICLE_TYPES
STR_BUY_VEHICLE_TRAIN_SHOW_TOGGLE_BUTTON                        :{BLACK}Prikaži
STR_BUY_VEHICLE_ROAD_VEHICLE_SHOW_TOGGLE_BUTTON                 :{BLACK}Prikaži
STR_BUY_VEHICLE_SHIP_SHOW_TOGGLE_BUTTON                         :{BLACK}Prikaži
STR_BUY_VEHICLE_AIRCRAFT_SHOW_TOGGLE_BUTTON                     :{BLACK}Prikaži

###length VEHICLE_TYPES
STR_BUY_VEHICLE_TRAIN_HIDE_SHOW_TOGGLE_TOOLTIP                  :{BLACK}Prebacivanje skrivanja/prikazivanja vrste vlakova
STR_BUY_VEHICLE_ROAD_VEHICLE_HIDE_SHOW_TOGGLE_TOOLTIP           :{BLACK}Prebacivanje skrivanja/prikazivanja vrste cestovnog vozila
STR_BUY_VEHICLE_SHIP_HIDE_SHOW_TOGGLE_TOOLTIP                   :{BLACK}Prebacivanje skrivanja/prikazivanja vrste broda
STR_BUY_VEHICLE_AIRCRAFT_HIDE_SHOW_TOGGLE_TOOLTIP               :{BLACK}Prebacivanje skrivanja/prikazivanja vrste zrakoplova

###length VEHICLE_TYPES
STR_QUERY_RENAME_TRAIN_TYPE_CAPTION                             :{WHITE}Preimenuj vrstu vagona
STR_QUERY_RENAME_ROAD_VEHICLE_TYPE_CAPTION                      :{WHITE}Preimenuj vrstu cestovnog vozila
STR_QUERY_RENAME_SHIP_TYPE_CAPTION                              :{WHITE}Preimenuj vrstu broda
STR_QUERY_RENAME_AIRCRAFT_TYPE_CAPTION                          :{WHITE}Preimenuj vrstu zrakoplova

# Depot window
STR_DEPOT_CAPTION                                               :{WHITE}{DEPOT}

STR_DEPOT_RENAME_TOOLTIP                                        :{BLACK}Promijeniti ime spremišta
STR_DEPOT_RENAME_DEPOT_CAPTION                                  :Preimenovati spremište

STR_DEPOT_NO_ENGINE                                             :{BLACK}-
STR_DEPOT_VEHICLE_TOOLTIP                                       :{BLACK}{ENGINE}{STRING}
STR_DEPOT_VEHICLE_TOOLTIP_CHAIN                                 :{BLACK}{NUM} vozil{P o a a}{STRING}
STR_DEPOT_VEHICLE_TOOLTIP_CARGO                                 :{}{CARGO_LONG} ({CARGO_SHORT})

###length VEHICLE_TYPES
STR_DEPOT_TRAIN_LIST_TOOLTIP                                    :{BLACK}Vlakovi - drži lijevi klik i vuci vozilo za dodavanje/skidanje iz vlaka, desni klik za informacije. Drži tipku Ctrl da obje funkcije rade na slijedu
STR_DEPOT_ROAD_VEHICLE_LIST_TOOLTIP                             :{BLACK}Vozila - desni klik na vozilo za informacije
STR_DEPOT_SHIP_LIST_TOOLTIP                                     :{BLACK}Brodovi - desni klik na brod za informacije
STR_DEPOT_AIRCRAFT_LIST_TOOLTIP                                 :{BLACK}Zrakoplov - desni klik na zrakoplov za informacije

###length VEHICLE_TYPES
STR_DEPOT_TRAIN_SELL_TOOLTIP                                    :{BLACK}Ovdje povuci vlak kako bi ga prodao
STR_DEPOT_ROAD_VEHICLE_SELL_TOOLTIP                             :{BLACK}Povuci cestovno vozilo ovdje kako bi ga prodao
STR_DEPOT_SHIP_SELL_TOOLTIP                                     :{BLACK}Povuci brod ovdje kako bi ga prodao
STR_DEPOT_AIRCRAFT_SELL_TOOLTIP                                 :{BLACK}Povuci zrakoplov ovdje kako bi ga prodao

###length VEHICLE_TYPES
STR_DEPOT_SELL_ALL_BUTTON_TRAIN_TOOLTIP                         :{BLACK}Prodaj sve vlakove u spremištu
STR_DEPOT_SELL_ALL_BUTTON_ROAD_VEHICLE_TOOLTIP                  :{BLACK}Prodaj sva cestovna vozila u spremištu
STR_DEPOT_SELL_ALL_BUTTON_SHIP_TOOLTIP                          :{BLACK}Prodaj sve brodove u spremištu
STR_DEPOT_SELL_ALL_BUTTON_AIRCRAFT_TOOLTIP                      :{BLACK}Prodaj sve zrakoplove u hangaru

###length VEHICLE_TYPES
STR_DEPOT_AUTOREPLACE_TRAIN_TOOLTIP                             :{BLACK}Automatski zamijeni sve vlakove u spremištu
STR_DEPOT_AUTOREPLACE_ROAD_VEHICLE_TOOLTIP                      :{BLACK}Automatski zamijeni sva cestovna vozikla u spremištu
STR_DEPOT_AUTOREPLACE_SHIP_TOOLTIP                              :{BLACK}Automatski zamijeni sve brodove u spremištu
STR_DEPOT_AUTOREPLACE_AIRCRAFT_TOOLTIP                          :{BLACK}Automatski zamijeni sve zrakoplove u hangaru

###length VEHICLE_TYPES
STR_DEPOT_TRAIN_NEW_VEHICLES_BUTTON                             :{BLACK}Nova vozila
STR_DEPOT_ROAD_VEHICLE_NEW_VEHICLES_BUTTON                      :{BLACK}Nova vozila
STR_DEPOT_SHIP_NEW_VEHICLES_BUTTON                              :{BLACK}Novi brodovi
STR_DEPOT_AIRCRAFT_NEW_VEHICLES_BUTTON                          :{BLACK}Novi zrakoplov

###length VEHICLE_TYPES
STR_DEPOT_TRAIN_NEW_VEHICLES_TOOLTIP                            :{BLACK}Kupi novo željezničko vozilo
STR_DEPOT_ROAD_VEHICLE_NEW_VEHICLES_TOOLTIP                     :{BLACK}Kupi novo cestovno vozilo
STR_DEPOT_SHIP_NEW_VEHICLES_TOOLTIP                             :{BLACK}Kupi novi brod
STR_DEPOT_AIRCRAFT_NEW_VEHICLES_TOOLTIP                         :{BLACK}Kupi novi zrakoplov

###length VEHICLE_TYPES
STR_DEPOT_CLONE_TRAIN                                           :{BLACK}Kloniraj vlak
STR_DEPOT_CLONE_ROAD_VEHICLE                                    :{BLACK}Kloniraj vozilo
STR_DEPOT_CLONE_SHIP                                            :{BLACK}Kloniraj brod
STR_DEPOT_CLONE_AIRCRAFT                                        :{BLACK}Kloniraj zrakoplov

###length VEHICLE_TYPES
STR_DEPOT_CLONE_TRAIN_DEPOT_INFO                                :{BLACK}Ovo će kupiti kopiju vlaka uključujući sve vagone. Kliknite na ovaj gumb i onda na vlak unutar ili izvan spremišta. Ctrl+Klik će dijeliti naredbe. Shift+Klik prikazuje procijenjeni trošak bez kupnje.
STR_DEPOT_CLONE_ROAD_VEHICLE_DEPOT_INFO                         :{BLACK}Ovo će kupiti kopiju cestovnog vozila. Klikni na ovaj gumb i onda na cestovno vozilo unutar ili izvan spremišta. CTRL+Klik će dijeliti naredbe. Shift+Klik prikazuje procijenjeni trošak bez kupnje.
STR_DEPOT_CLONE_SHIP_DEPOT_INFO                                 :{BLACK}Ovo će kupiti kopiju broda. Klikni na ovaj gumb i onda na brod unutar ili izvan spremišta. Ctrl+Klik će dijeliti naredbe. Shift+Klik prikazuje trošak bez kupnje.
STR_DEPOT_CLONE_AIRCRAFT_INFO_HANGAR_WINDOW                     :{BLACK}Ovo će kupiti kopiju zrakoplova. Klikni ovaj gumb i onda na zrakoplov unutar ili izvan hangara. Control+Klik će dijeliti naredbe. Shift+Klik prikazuje trošak bez kupnje.

###length VEHICLE_TYPES
STR_DEPOT_TRAIN_LOCATION_TOOLTIP                                :{BLACK}Centriraj glavni pogled na lokaciju spremišta vlakova. Ctrl+klik otvara novi prozor s pogledom na lokaciju spremišta vlakova.
STR_DEPOT_ROAD_VEHICLE_LOCATION_TOOLTIP                         :{BLACK}Centriraj glavni pogled na lokaciju spremišta cestovnih vozila. Ctrl+klik otvara novi prozor s pogledom na lokaciju spremišta cestovnih vozila.
STR_DEPOT_SHIP_LOCATION_TOOLTIP                                 :{BLACK}Centriraj glavni pogled na lokaciju spremišta brodova. Ctrl+klik otvara novi prozor s pogledom na lokaciju spremišta brodova.
STR_DEPOT_AIRCRAFT_LOCATION_TOOLTIP                             :{BLACK}Centriraj glavni pogled na lokaciju hangara. Ctrl+klik otvara novi prozor s pogledom na lokaciju hangara.

###length VEHICLE_TYPES
STR_DEPOT_VEHICLE_ORDER_LIST_TRAIN_TOOLTIP                      :{BLACK}Daje popis svih vlakova koji imaju trenutno spremište među svojim naredbama
STR_DEPOT_VEHICLE_ORDER_LIST_ROAD_VEHICLE_TOOLTIP               :{BLACK}Daje popis svih cestovnih vozila koje imaju trenutno spremište među svojim naredbama
STR_DEPOT_VEHICLE_ORDER_LIST_SHIP_TOOLTIP                       :{BLACK}Daje popis svih brodova koji imaju trenutno spremište među svojim naredbama
STR_DEPOT_VEHICLE_ORDER_LIST_AIRCRAFT_TOOLTIP                   :{BLACK}Daje popis svih zrakoplova koji imaju bilo koji hangar ove zračne luke među svojim naredbama

###length VEHICLE_TYPES
STR_DEPOT_MASS_STOP_DEPOT_TRAIN_TOOLTIP                         :{BLACK}Klikni za zaustavljanje svih vlakova u spremištu
STR_DEPOT_MASS_STOP_DEPOT_ROAD_VEHICLE_TOOLTIP                  :{BLACK}Klikni za zaustavljanje svih cestovnih vozila u spremištu
STR_DEPOT_MASS_STOP_DEPOT_SHIP_TOOLTIP                          :{BLACK}Klikni za zaustavljanje svih brodova u spremištu
STR_DEPOT_MASS_STOP_HANGAR_TOOLTIP                              :{BLACK}Klikni za zaustavljanje svih zrakoplova u hangaru

###length VEHICLE_TYPES
STR_DEPOT_MASS_START_DEPOT_TRAIN_TOOLTIP                        :{BLACK}Klikni za pokretanje svih vlakova u spremištu
STR_DEPOT_MASS_START_DEPOT_ROAD_VEHICLE_TOOLTIP                 :{BLACK}Klikni za pokretanje svih cestovnih vozila u spremištu
STR_DEPOT_MASS_START_DEPOT_SHIP_TOOLTIP                         :{BLACK}Klikni za pokretanje svih brodova u spremištu
STR_DEPOT_MASS_START_HANGAR_TOOLTIP                             :{BLACK}Klikni za pokretanje svih zrakoplova u hangaru

STR_DEPOT_DRAG_WHOLE_TRAIN_TO_SELL_TOOLTIP                      :{BLACK}Ovdje povuci lokomotivu kako bi prodao cijeli vlak
STR_DEPOT_SELL_CONFIRMATION_TEXT                                :{YELLOW}Upravo se spremaš prodati sva vozila u spremištu. Jesi li siguran?

# Engine preview window
STR_ENGINE_PREVIEW_CAPTION                                      :{WHITE}Poruka od proizvođača vozila
STR_ENGINE_PREVIEW_MESSAGE                                      :{GOLD}Upravo smo dizajnirali novi {STRING} - jeste li zainteresirani za jednogodišnje ekskluzivno pravo uporabe ovog vozila, kako bi vidjeli kako se vozilo ponaša prije nego što postane univerzalno dostupno?

STR_ENGINE_PREVIEW_RAILROAD_LOCOMOTIVE                          :željeznička lokomotiva
STR_ENGINE_PREVIEW_ELRAIL_LOCOMOTIVE                            :lokomotiva za elektrificiranu željeznicu
STR_ENGINE_PREVIEW_MONORAIL_LOCOMOTIVE                          :jednotračna željeznička lokomotiva
STR_ENGINE_PREVIEW_MAGLEV_LOCOMOTIVE                            :maglev lokomotiva

STR_ENGINE_PREVIEW_ROAD_VEHICLE                                 :cestovno vozilo
STR_ENGINE_PREVIEW_TRAM_VEHICLE                                 :tramvaj

STR_ENGINE_PREVIEW_AIRCRAFT                                     :zrakoplov
STR_ENGINE_PREVIEW_SHIP                                         :brod

STR_ENGINE_PREVIEW_COST_WEIGHT_SPEED_POWER                      :{BLACK}Cijena: {CURRENCY_LONG} Težina: {WEIGHT_SHORT}{}Brzina: {VELOCITY} Snaga: {POWER}{}Trošak uporabe: {CURRENCY_LONG}/god{}Kapacitet: {CARGO_LONG}
STR_ENGINE_PREVIEW_COST_WEIGHT_SPEED_POWER_MAX_TE               :{BLACK}Trošak: {CURRENCY_LONG} Težina: {WEIGHT_SHORT}{}Brzina: {VELOCITY}  Snaga: {POWER}  Maks. T.E.: {6:FORCE}{}Trošak uporabe: {4:CURRENCY_LONG}/god{}Nosivost: {5:CARGO_LONG}
STR_ENGINE_PREVIEW_COST_MAX_SPEED_CAP_RUNCOST                   :{BLACK}Trošak: {CURRENCY_LONG} Maks. brzina: {VELOCITY}{}Nosivost: {CARGO_LONG}{}Trošak uporabe: {CURRENCY_LONG}/god
STR_ENGINE_PREVIEW_COST_MAX_SPEED_TYPE_CAP_CAP_RUNCOST          :{BLACK}Trošak: {CURRENCY_LONG} Maks. brzina: {VELOCITY}{}Vrsta zrakoplova: {STRING}{}Kapacitet: {CARGO_LONG}, {CARGO_LONG}{}Trošak uporabe: {CURRENCY_LONG}/god
STR_ENGINE_PREVIEW_COST_MAX_SPEED_TYPE_CAP_RUNCOST              :{BLACK}Trošak: {CURRENCY_LONG} Maks. brzina: {VELOCITY}{}Vrsta zrakoplova: {STRING}{}Kapacitet: {CARGO_LONG}{}Trošak uporabe: {CURRENCY_LONG}/god
STR_ENGINE_PREVIEW_COST_MAX_SPEED_TYPE_RANGE_CAP_CAP_RUNCOST    :{BLACK}Trošak: {CURRENCY_LONG} Maks. brzina: {VELOCITY}{}Vrsta zrakoplova: {STRING} Doseg: {COMMA} polja{}Kapacitet: {CARGO_LONG}, {CARGO_LONG}{}Trošak uporabe: {CURRENCY_LONG}/god
STR_ENGINE_PREVIEW_COST_MAX_SPEED_TYPE_RANGE_CAP_RUNCOST        :{BLACK}Trošak: {CURRENCY_LONG} Maks. brzina: {VELOCITY}{}Vrsta zrakoplova: {STRING} Doseg: {COMMA} polja{}Kapacitet: {CARGO_LONG}{}Trošak uporabe: {CURRENCY_LONG}/god

# Autoreplace window
STR_REPLACE_VEHICLES_WHITE                                      :{WHITE}Zamijeni {STRING} - {STRING}

STR_REPLACE_VEHICLE_VEHICLES_IN_USE                             :{YELLOW}Vozila u uporabi
STR_REPLACE_VEHICLE_VEHICLES_IN_USE_TOOLTIP                     :{BLACK}Stupac s vozilima koje posjedujete
STR_REPLACE_VEHICLE_AVAILABLE_VEHICLES                          :{YELLOW}Dostupna vozila
STR_REPLACE_VEHICLE_AVAILABLE_VEHICLES_TOOLTIP                  :{BLACK}Stupac sa vozilima dostupnim za zamjenjivanje

###length VEHICLE_TYPES
STR_REPLACE_VEHICLE_TRAIN                                       :Vlak
STR_REPLACE_VEHICLE_ROAD_VEHICLE                                :Cestovno vozilo
STR_REPLACE_VEHICLE_SHIP                                        :Brod
STR_REPLACE_VEHICLE_AIRCRAFT                                    :Zrakoplov

STR_REPLACE_HELP_LEFT_ARRAY                                     :{BLACK}Odaberi vrstu motora koju želiš zamijeniti
STR_REPLACE_HELP_RIGHT_ARRAY                                    :{BLACK}Odaberite novu vrstu lokomotive koji želite koristiti umjesto lijevo odabrane vrste lokomotive

STR_REPLACE_VEHICLES_START                                      :{BLACK}Počni zamijenjivati vozila
STR_REPLACE_VEHICLES_NOW                                        :Zamijeni sva vozila sada
STR_REPLACE_VEHICLES_WHEN_OLD                                   :Zamijeni samo stara vozila
STR_REPLACE_HELP_START_BUTTON                                   :{BLACK}Klikni za početak zamjene lijevo odabrane lokomotive sa desno odabranom vrstom
STR_REPLACE_NOT_REPLACING                                       :{BLACK}Ne zamijenjujem
STR_REPLACE_NOT_REPLACING_VEHICLE_SELECTED                      :{BLACK}Niti jedno vozilo nije odabrano
STR_REPLACE_REPLACING_WHEN_OLD                                  :{ENGINE} kada je staro
STR_REPLACE_VEHICLES_STOP                                       :{BLACK}Prestani zamijenjivati vozila
STR_REPLACE_HELP_STOP_BUTTON                                    :{BLACK}Klikni za zaustavljanje zamjene lijevo odabrane vrste lokomotive

STR_REPLACE_ENGINE_WAGON_SELECT_HELP                            :{BLACK}Prebaci između prozora za izmjenu lokomotiva i vagona
STR_REPLACE_ENGINES                                             :Lokomotive
STR_REPLACE_WAGONS                                              :Vagoni
STR_REPLACE_ALL_RAILTYPE                                        :Sva pružna vozila
STR_REPLACE_ALL_ROADTYPE                                        :Sva cestovna vozila

###length 2
STR_REPLACE_HELP_RAILTYPE                                       :{BLACK}Odaberite vrstu željeznice za koju želite zamijeniti lokomotive
STR_REPLACE_HELP_ROADTYPE                                       :{BLACK}Odaberite vrstu ceste za koju želite zamijeniti vozila
###next-name-looks-similar

STR_REPLACE_HELP_REPLACE_INFO_TAB                               :{BLACK}Prikazuje sa kojom se lokomotivom zamjenjuje lijevo odabrana lokomotiva, ako postoji koji
STR_REPLACE_RAIL_VEHICLES                                       :Pružna vozila
STR_REPLACE_ELRAIL_VEHICLES                                     :Električna pružna vozila
STR_REPLACE_MONORAIL_VEHICLES                                   :Jednotračna vozila
STR_REPLACE_MAGLEV_VEHICLES                                     :Željeznička vozila Maglev

STR_REPLACE_ROAD_VEHICLES                                       :Cestovna vozila
STR_REPLACE_TRAM_VEHICLES                                       :Tramvaji

STR_REPLACE_REMOVE_WAGON                                        :{BLACK}Uklanjanje vagona ({STRING}): {ORANGE}{STRING}
STR_REPLACE_REMOVE_WAGON_HELP                                   :{BLACK}Automatska zamjena zadržava istu dužinu vlaka tako da ukloni suvišne vagone (počevši od naprijed), ako bi zamjena lokomotive učinila vlak dužim

# Vehicle view
STR_VEHICLE_VIEW_CAPTION                                        :{WHITE}{VEHICLE}

###length VEHICLE_TYPES
STR_VEHICLE_VIEW_ROAD_VEHICLE_CENTER_TOOLTIP                    :{BLACK}Centriraj glavni pogled na lokaciju vozila. Dupli klik će pratiti vozilo u glavnom pogledu. Ctrl+klik otvara novi prozor na lokaciji vozila
STR_VEHICLE_VIEW_AIRCRAFT_CENTER_TOOLTIP                        :{BLACK}Centriraj glavni pogled na lokaciju zrakoplova. Dupli klik će pratiti zrakoplov u glavnom pogledu. Ctrl+klik otvara novi prozor na lokaciji zrakoplova

###length VEHICLE_TYPES
STR_VEHICLE_VIEW_TRAIN_SEND_TO_DEPOT_TOOLTIP                    :{BLACK}Pošalji vlak u spremište. CTRL+klik će samo servisirati
STR_VEHICLE_VIEW_ROAD_VEHICLE_SEND_TO_DEPOT_TOOLTIP             :{BLACK}Pošalji vozilo u spremište. Ctrl+klik će samo servisirati
STR_VEHICLE_VIEW_SHIP_SEND_TO_DEPOT_TOOLTIP                     :{BLACK}Pošalji brod u spremište. Ctrl+klik će samo servisirati
STR_VEHICLE_VIEW_AIRCRAFT_SEND_TO_DEPOT_TOOLTIP                 :{BLACK}Pošalji zrakoplov u hangar. Ctrl+klik će samo servisirati

###length VEHICLE_TYPES
STR_VEHICLE_VIEW_CLONE_TRAIN_INFO                               :{BLACK}Ovo će kupiti kopiju vlaka uključujući sve vagone. Control+Klik će dijeliti naredbe. Shift+Klik prikazuje trošak bez kupnje.
STR_VEHICLE_VIEW_CLONE_ROAD_VEHICLE_INFO                        :{BLACK}Ovo će kupiti kopiju cestovnog vozila. Control+Klik će dijeliti naredbe. Shift+Klik prikazuje trošak bez kupnje.
STR_VEHICLE_VIEW_CLONE_SHIP_INFO                                :{BLACK}Ovo će kupiti kopiju broda. Control+Klik će dijeliti naredbe. Shift+Klik prikazuje trošak bez kupnje.
STR_VEHICLE_VIEW_CLONE_AIRCRAFT_INFO                            :{BLACK}Ovo će kupiti kopiju zrakoplova. Control+Klik će dijeliti naredbe. Shift+Klik prikazuje trošak bez kupnje.

STR_VEHICLE_VIEW_TRAIN_IGNORE_SIGNAL_TOOLTIP                    :{BLACK}Natjeraj vlak da nastavi bez čekanja signala odobrenja
STR_VEHICLE_VIEW_TRAIN_REVERSE_TOOLTIP                          :{BLACK}Promijeni smjer vlaka
STR_VEHICLE_VIEW_ROAD_VEHICLE_REVERSE_TOOLTIP                   :{BLACK}Natjeraj vozila da se okrene natrag

###length VEHICLE_TYPES
STR_VEHICLE_VIEW_TRAIN_REFIT_TOOLTIP                            :{BLACK}Prenamijeni vlak za prijevoz neke druge vrste tereta
STR_VEHICLE_VIEW_ROAD_VEHICLE_REFIT_TOOLTIP                     :{BLACK}Prenamijeni cestovno vozilo za prijevoz neke druge vrste tereta
STR_VEHICLE_VIEW_SHIP_REFIT_TOOLTIP                             :{BLACK}Prenamijeni teretni brod za prijevoz neke druge vrste tereta
STR_VEHICLE_VIEW_AIRCRAFT_REFIT_TOOLTIP                         :{BLACK}Prenamijeni zrakoplov za prijevoz neke druge vrste tereta

###length VEHICLE_TYPES
STR_VEHICLE_VIEW_TRAIN_ORDERS_TOOLTIP                           :{BLACK}Pokaži naredbe vlaka. Ctrl+klik za prikazivanje voznog reda vlaka
STR_VEHICLE_VIEW_ROAD_VEHICLE_ORDERS_TOOLTIP                    :{BLACK}Pokaži naredbe vozila. Ctrl+klik za prikazivanje voznog reda vozila
STR_VEHICLE_VIEW_SHIP_ORDERS_TOOLTIP                            :{BLACK}Pokaži naredbe broda. Ctrl+klik za prikazivanje voznog reda broda
STR_VEHICLE_VIEW_AIRCRAFT_ORDERS_TOOLTIP                        :{BLACK}Pokaži naredbe zrakoplova. Ctrl+klik za prikazivanje voznog reda zrakoplova

###length VEHICLE_TYPES
STR_VEHICLE_VIEW_TRAIN_SHOW_DETAILS_TOOLTIP                     :{BLACK}Pokaži detalje vlaka
STR_VEHICLE_VIEW_ROAD_VEHICLE_SHOW_DETAILS_TOOLTIP              :{BLACK}Pokaži detalje cestovnog vozila
STR_VEHICLE_VIEW_SHIP_SHOW_DETAILS_TOOLTIP                      :{BLACK}Pokaži detalje broda
STR_VEHICLE_VIEW_AIRCRAFT_SHOW_DETAILS_TOOLTIP                  :{BLACK}Pokaži detalje zrakoplova

###length VEHICLE_TYPES
STR_VEHICLE_VIEW_ROAD_VEHICLE_STATUS_START_STOP_TOOLTIP         :{BLACK}Trenutačna akcija vozila - klikni da zaustaviš/pokreneš vozilo

# Messages in the start stop button in the vehicle view
STR_VEHICLE_STATUS_LOADING_UNLOADING                            :{LTBLUE}Ukrcaj / Iskrcaj
STR_VEHICLE_STATUS_LEAVING                                      :{LTBLUE}Odlazeći
STR_VEHICLE_STATUS_CRASHED                                      :{RED}Slupan!
STR_VEHICLE_STATUS_BROKEN_DOWN                                  :{RED}Pokvareno
STR_VEHICLE_STATUS_STOPPED                                      :{RED}Zaustavljen
STR_VEHICLE_STATUS_TRAIN_STOPPING_VEL                           :{RED}Zaustavljam, {VELOCITY}
STR_VEHICLE_STATUS_TRAIN_NO_POWER                               :{RED}Nema struje
STR_VEHICLE_STATUS_TRAIN_STUCK                                  :{ORANGE}Čekanje slobodne putanje
STR_VEHICLE_STATUS_AIRCRAFT_TOO_FAR                             :{ORANGE}Predaleko do sljedećeg odredišta

STR_VEHICLE_STATUS_HEADING_FOR_STATION_VEL                      :{LTBLUE}Kreće se prema {STATION}, {VELOCITY}
STR_VEHICLE_STATUS_NO_ORDERS_VEL                                :{LTBLUE}Nema naredbi, {VELOCITY}
STR_VEHICLE_STATUS_HEADING_FOR_WAYPOINT_VEL                     :{LTBLUE}Ide prema {WAYPOINT}, {VELOCITY}
STR_VEHICLE_STATUS_HEADING_FOR_DEPOT_VEL                        :{ORANGE}Na putu za {DEPOT}, {VELOCITY}
STR_VEHICLE_STATUS_HEADING_FOR_DEPOT_SERVICE_VEL                :{LTBLUE}Servis u {DEPOT}, {VELOCITY}

STR_VEHICLE_STATUS_CANNOT_REACH_WAYPOINT_VEL                    :{LTBLUE}Ne može doseći {WAYPOINT}, {VELOCITY}
STR_VEHICLE_STATUS_CANNOT_REACH_DEPOT_VEL                       :{ORANGE}Ne može doseći {DEPOT}, {VELOCITY}
STR_VEHICLE_STATUS_CANNOT_REACH_DEPOT_SERVICE_VEL               :{LTBLUE}Ne može doseći {DEPOT}, {VELOCITY}

# Vehicle stopped/started animations
###length 2
STR_VEHICLE_COMMAND_STOPPED_SMALL                               :{TINY_FONT}{RED}Zaustavljen
STR_VEHICLE_COMMAND_STOPPED                                     :{RED}Zaustavljen

###length 2
STR_VEHICLE_COMMAND_STARTED_SMALL                               :{TINY_FONT}{GREEN}Pokrenut
STR_VEHICLE_COMMAND_STARTED                                     :{GREEN}Pokrenut

# Vehicle details
STR_VEHICLE_DETAILS_CAPTION                                     :{WHITE}{VEHICLE} (Detalji)

###length VEHICLE_TYPES
STR_VEHICLE_DETAILS_TRAIN_RENAME                                :{BLACK}Imenuj vlak
STR_VEHICLE_DETAILS_ROAD_VEHICLE_RENAME                         :{BLACK}Imenuj cestovno vozilo
STR_VEHICLE_DETAILS_SHIP_RENAME                                 :{BLACK}Imenuj brod
STR_VEHICLE_DETAILS_AIRCRAFT_RENAME                             :{BLACK}Imenuj zrakoplov

STR_VEHICLE_INFO_AGE_RUNNING_COST_YR                            :{BLACK}Godine: {LTBLUE}{STRING}{BLACK}   Trošak uporabe: {LTBLUE}{CURRENCY_LONG}/god
STR_VEHICLE_INFO_AGE                                            :{COMMA} godin{P a e a} ({COMMA})
STR_VEHICLE_INFO_AGE_RED                                        :{RED}{COMMA} godin{P a e a} ({COMMA})

STR_VEHICLE_INFO_MAX_SPEED                                      :{BLACK}Najveća brzina: {LTBLUE}{VELOCITY}
STR_VEHICLE_INFO_MAX_SPEED_TYPE                                 :{BLACK}Maks. brzina: {LTBLUE}{VELOCITY} {BLACK}Vrsta zrakoplova: {LTBLUE}{STRING}
STR_VEHICLE_INFO_MAX_SPEED_TYPE_RANGE                           :{BLACK}Maks. brzina: {LTBLUE}{VELOCITY} {BLACK}Vrsta zrakoplova: {LTBLUE}{STRING} {BLACK}Doseg: {LTBLUE}{COMMA} polja
STR_VEHICLE_INFO_WEIGHT_POWER_MAX_SPEED                         :{BLACK}Težina: {LTBLUE}{WEIGHT_SHORT} {BLACK}Snaga: {LTBLUE}{POWER}{BLACK} Najveća brzina: {LTBLUE}{VELOCITY}
STR_VEHICLE_INFO_WEIGHT_POWER_MAX_SPEED_MAX_TE                  :{BLACK}Težina: {LTBLUE}{WEIGHT_SHORT} {BLACK}Snaga: {LTBLUE}{POWER}{BLACK} Najveća brzina: {LTBLUE}{VELOCITY} {BLACK}Najveća vučna sila: {LTBLUE}{FORCE}

STR_VEHICLE_INFO_PROFIT_THIS_YEAR_LAST_YEAR                     :{BLACK}Dobit ove godine: {LTBLUE}{CURRENCY_LONG} (prošle godine: {CURRENCY_LONG})
STR_VEHICLE_INFO_RELIABILITY_BREAKDOWNS                         :{BLACK}Pouzdanost: {LTBLUE}{COMMA}%  {BLACK}Broj kvarova od posljednjeg servisa: {LTBLUE}{COMMA}

STR_VEHICLE_INFO_BUILT_VALUE                                    :{LTBLUE}{ENGINE} {BLACK}Izgrađen: {LTBLUE}{NUM}{BLACK} Vrijednost: {LTBLUE}{CURRENCY_LONG}
STR_VEHICLE_INFO_NO_CAPACITY                                    :{BLACK}Nosivost: {LTBLUE}Ništa{STRING}
STR_VEHICLE_INFO_CAPACITY                                       :{BLACK}Nosivost: {LTBLUE}{CARGO_LONG}{3:STRING}
STR_VEHICLE_INFO_CAPACITY_MULT                                  :{BLACK}Nosivost: {LTBLUE}{CARGO_LONG}{3:STRING} (x{4:NUM})
STR_VEHICLE_INFO_CAPACITY_CAPACITY                              :{BLACK}Nosivost: {LTBLUE}{CARGO_LONG}, {CARGO_LONG}{STRING}

STR_VEHICLE_INFO_FEEDER_CARGO_VALUE                             :{BLACK}Prebaci novac: {LTBLUE}{CURRENCY_LONG}

STR_VEHICLE_DETAILS_SERVICING_INTERVAL_DAYS                     :{BLACK}Servisni interval: {LTBLUE}{COMMA}{NBSP}dana{BLACK}   Zadnji servis: {LTBLUE}{DATE_LONG}
STR_VEHICLE_DETAILS_SERVICING_INTERVAL_PERCENT                  :{BLACK}Servisni interval: {LTBLUE}{COMMA}%{BLACK} Zadnji servis: {LTBLUE}{DATE_LONG}
STR_VEHICLE_DETAILS_INCREASE_SERVICING_INTERVAL_TOOLTIP         :{BLACK}Povećaj servisni interval za 10. Ctrl+klik povećava servisni interval za 5.
STR_VEHICLE_DETAILS_DECREASE_SERVICING_INTERVAL_TOOLTIP         :{BLACK}Smanji servisni interval za 10. Ctrl+klik smanjuje servisni interval za 5.

STR_SERVICE_INTERVAL_DROPDOWN_TOOLTIP                           :{BLACK}Izmijeni vrstu servisnog intervala
STR_VEHICLE_DETAILS_DEFAULT                                     :Osnovno
STR_VEHICLE_DETAILS_DAYS                                        :Dani
STR_VEHICLE_DETAILS_PERCENT                                     :Postotak

###length VEHICLE_TYPES
STR_QUERY_RENAME_TRAIN_CAPTION                                  :{WHITE}Imenuj vlak
STR_QUERY_RENAME_ROAD_VEHICLE_CAPTION                           :{WHITE}Imenuj cestovno vozilo
STR_QUERY_RENAME_SHIP_CAPTION                                   :{WHITE}Imenuj brod
STR_QUERY_RENAME_AIRCRAFT_CAPTION                               :{WHITE}Imenuj zrakoplov

# Extra buttons for train details windows
STR_VEHICLE_DETAILS_TRAIN_ENGINE_BUILT_AND_VALUE                :{LTBLUE}{ENGINE}{BLACK}   Izgrađen: {LTBLUE}{NUM}{BLACK} Vrijednost: {LTBLUE}{CURRENCY_LONG}
STR_VEHICLE_DETAILS_TRAIN_WAGON_VALUE                           :{LTBLUE}{ENGINE}{BLACK}   Vrijednost: {LTBLUE}{CURRENCY_LONG}

STR_VEHICLE_DETAILS_TRAIN_TOTAL_CAPACITY_TEXT                   :{BLACK}Ukupna nosivost tereta ovog vlaka:
STR_VEHICLE_DETAILS_TRAIN_TOTAL_CAPACITY                        :{LTBLUE}- {CARGO_LONG} ({CARGO_SHORT})
STR_VEHICLE_DETAILS_TRAIN_TOTAL_CAPACITY_MULT                   :{LTBLUE}- {CARGO_LONG} ({CARGO_SHORT}) (x{NUM})

STR_VEHICLE_DETAILS_CARGO_EMPTY                                 :{LTBLUE}Prazan
STR_VEHICLE_DETAILS_CARGO_FROM                                  :{LTBLUE}{CARGO_LONG} iz {STATION}
STR_VEHICLE_DETAILS_CARGO_FROM_MULT                             :{LTBLUE}{CARGO_LONG} iz {STATION} (x{NUM})

STR_VEHICLE_DETAIL_TAB_CARGO                                    :{BLACK}Teret
STR_VEHICLE_DETAILS_TRAIN_CARGO_TOOLTIP                         :{BLACK}Pokaži detalje tereta koji se prevozi
STR_VEHICLE_DETAIL_TAB_INFORMATION                              :{BLACK}Informacije
STR_VEHICLE_DETAILS_TRAIN_INFORMATION_TOOLTIP                   :{BLACK}Pokaži detalje vagona
STR_VEHICLE_DETAIL_TAB_CAPACITIES                               :{BLACK}Nosivosti
STR_VEHICLE_DETAILS_TRAIN_CAPACITIES_TOOLTIP                    :{BLACK}Pokaži nosivosti svakog vagona
STR_VEHICLE_DETAIL_TAB_TOTAL_CARGO                              :{BLACK}Ukupni teret
STR_VEHICLE_DETAILS_TRAIN_TOTAL_CARGO_TOOLTIP                   :{BLACK}Pokaži ukupnu nosivost vlaka podijeljenu prema vrsti tereta

STR_VEHICLE_DETAILS_TRAIN_ARTICULATED_RV_CAPACITY               :{BLACK}Nosivost: {LTBLUE}

# Vehicle refit
STR_REFIT_CAPTION                                               :{WHITE}{VEHICLE} (Prenamijeni)
STR_REFIT_TITLE                                                 :{GOLD}Odaberi vrstu tereta za prijevoz:
STR_REFIT_NEW_CAPACITY_COST_OF_REFIT                            :{BLACK}Nova nosivost: {GOLD}{CARGO_LONG}{}{BLACK}Cijena prenamjene: {RED}{CURRENCY_LONG}
STR_REFIT_NEW_CAPACITY_INCOME_FROM_REFIT                        :{BLACK}Novi kapacitet: {GOLD}{CARGO_LONG}{}{BLACK}Prihod od prenamjene: {GREEN}{CURRENCY_LONG}
STR_REFIT_NEW_CAPACITY_COST_OF_AIRCRAFT_REFIT                   :{BLACK}Novi kapacitet: {GOLD}{CARGO_LONG}, {GOLD}{CARGO_LONG}{}{BLACK}Cijena prenamjene: {RED}{CURRENCY_LONG}
STR_REFIT_NEW_CAPACITY_INCOME_FROM_AIRCRAFT_REFIT               :{BLACK}Novi kapacitet: {GOLD}{CARGO_LONG}, {GOLD}{CARGO_LONG}{}{BLACK}Prihod od prenamjene: {GREEN}{CURRENCY_LONG}
STR_REFIT_SELECT_VEHICLES_TOOLTIP                               :{BLACK}Odaberi vozila za remont. Povlačenje mišem dopušta odabir više vozila. Klik na prazninu će označiti cijelo vozilo. Ctrl+Klik će označiti vozilo i niz koji slijedi.

###length VEHICLE_TYPES
STR_REFIT_TRAIN_LIST_TOOLTIP                                    :{BLACK}Odaberi vrstu tereta koju će vlak prevoziti
STR_REFIT_ROAD_VEHICLE_LIST_TOOLTIP                             :{BLACK}Odaberi vrstu tereta koje će cestovno vozilo prevoziti
STR_REFIT_SHIP_LIST_TOOLTIP                                     :{BLACK}Odaberi vrstu tereta za prijevoz brodom
STR_REFIT_AIRCRAFT_LIST_TOOLTIP                                 :{BLACK}Odaberi vrstu tereta koju će zrakoplov prevoziti

###length VEHICLE_TYPES
STR_REFIT_TRAIN_REFIT_BUTTON                                    :{BLACK}Prenamijeni vlak
STR_REFIT_ROAD_VEHICLE_REFIT_BUTTON                             :{BLACK}Prenamijeni cestovno vozilo
STR_REFIT_SHIP_REFIT_BUTTON                                     :{BLACK}Prenamijeni brod
STR_REFIT_AIRCRAFT_REFIT_BUTTON                                 :{BLACK}Prenamijeni zrakoplov

###length VEHICLE_TYPES
STR_REFIT_TRAIN_REFIT_TOOLTIP                                   :{BLACK}Prenamijeni vlak za prijevoz označene vrste tereta
STR_REFIT_ROAD_VEHICLE_REFIT_TOOLTIP                            :{BLACK}Prenamijeni cestovno vozilo za prijevoz označene vrste tereta
STR_REFIT_SHIP_REFIT_TOOLTIP                                    :{BLACK}Prenamijeni brod za prijevoz označene vrste tereta
STR_REFIT_AIRCRAFT_REFIT_TOOLTIP                                :{BLACK}Prenamijeni zrakoplov za prijevoz označene vrste tereta

# Order view
STR_ORDERS_CAPTION                                              :{WHITE}{VEHICLE} (Naredbe)
STR_ORDERS_TIMETABLE_VIEW                                       :{BLACK}Vozni red
STR_ORDERS_TIMETABLE_VIEW_TOOLTIP                               :{BLACK}Promijeni na pogled voznog reda

STR_ORDERS_LIST_TOOLTIP                                         :{BLACK}Lista naredbi - klikni na naredbu kako bi je označio. Ctrl+Klik klizi na odredište naredbe
STR_ORDER_INDEX                                                 :{COMMA}:{NBSP}
STR_ORDER_TEXT                                                  :{STRING} {STRING} {STRING}

STR_ORDERS_END_OF_ORDERS                                        :- - Kraj naredbi - -
STR_ORDERS_END_OF_SHARED_ORDERS                                 :- - Kraj dijeljenih naredbi - -

# Order bottom buttons
STR_ORDER_NON_STOP                                              :{BLACK}Neprekidno
STR_ORDER_GO_TO                                                 :Idi prema
STR_ORDER_GO_NON_STOP_TO                                        :Idi neprekidno prema
STR_ORDER_GO_VIA                                                :Idi preko
STR_ORDER_GO_NON_STOP_VIA                                       :Idi neprekidno preko
STR_ORDER_TOOLTIP_NON_STOP                                      :{BLACK}Promijeni zaustavno ponašanje označene naredbe

STR_ORDER_TOGGLE_FULL_LOAD                                      :{BLACK}Puni ukrcaj bilo kojeg tereta
STR_ORDER_DROP_LOAD_IF_POSSIBLE                                 :Ukrcaj ako je dostupno
STR_ORDER_DROP_FULL_LOAD_ALL                                    :Puni ukrcaj svega tereta
STR_ORDER_DROP_FULL_LOAD_ANY                                    :Puni ukrcaj bilo kojeg tereta
STR_ORDER_DROP_NO_LOADING                                       :Nema iskrcaja
STR_ORDER_TOOLTIP_FULL_LOAD                                     :{BLACK}Promijeni ukrcajno ponašanje označene naredbe

STR_ORDER_TOGGLE_UNLOAD                                         :{BLACK}Iskrcaj sve
STR_ORDER_DROP_UNLOAD_IF_ACCEPTED                               :Iskrcaj ako je prihvaćeno
STR_ORDER_DROP_UNLOAD                                           :Iskrcaj sve
STR_ORDER_DROP_TRANSFER                                         :Transferiraj
STR_ORDER_DROP_NO_UNLOADING                                     :Nema iskrcaja
STR_ORDER_TOOLTIP_UNLOAD                                        :{BLACK}Promijeni iskrcajno ponašanje označene naredbe

STR_ORDER_REFIT                                                 :{BLACK}Prenamijeni
STR_ORDER_REFIT_TOOLTIP                                         :{BLACK}Odaberi vrstu tereta za prenamijenu u ovoj naredbi. Ctrl+klik kako bi uklonio naputak za prenamjenu
STR_ORDER_REFIT_AUTO                                            :{BLACK}Auto-remont na postaji
STR_ORDER_REFIT_AUTO_TOOLTIP                                    :{BLACK}Odaberi za koji tip tereta odraditi auto-remont. Ctrl+klik za micanje remontnih uputa. Auto-remont će se odraditi samo ako ga vozilo dopušta.
STR_ORDER_DROP_REFIT_AUTO                                       :Popravljen teret
STR_ORDER_DROP_REFIT_AUTO_ANY                                   :Dostupni teret

STR_ORDER_SERVICE                                               :{BLACK}Servis
STR_ORDER_DROP_GO_ALWAYS_DEPOT                                  :Idi neprekidno
STR_ORDER_DROP_SERVICE_DEPOT                                    :Servisiraj prema potrebi
STR_ORDER_DROP_HALT_DEPOT                                       :Stani
STR_ORDER_SERVICE_TOOLTIP                                       :{BLACK}Preskoči ovu narudžbu osim ako servis nije potreban

STR_ORDER_CONDITIONAL_VARIABLE_TOOLTIP                          :{BLACK}Podaci vozila prema kojima se zasniva skok

# Conditional order variables, must follow order of OrderConditionVariable enum
###length 8
STR_ORDER_CONDITIONAL_LOAD_PERCENTAGE                           :Postotak ukrcaja
STR_ORDER_CONDITIONAL_RELIABILITY                               :Pouzdanost
STR_ORDER_CONDITIONAL_MAX_SPEED                                 :Najveća brzina
STR_ORDER_CONDITIONAL_AGE                                       :Starost vozila (godine)
STR_ORDER_CONDITIONAL_REQUIRES_SERVICE                          :Treba servis
STR_ORDER_CONDITIONAL_UNCONDITIONALLY                           :Uvijek
STR_ORDER_CONDITIONAL_REMAINING_LIFETIME                        :Preostali životni vijek (godina)
STR_ORDER_CONDITIONAL_MAX_RELIABILITY                           :Maksimalna pouzdanost
###next-name-looks-similar

STR_ORDER_CONDITIONAL_COMPARATOR_TOOLTIP                        :{BLACK}Kako usporediti podatke vozila sa zadanom vrijednošću
STR_ORDER_CONDITIONAL_COMPARATOR_EQUALS                         :je jednako
STR_ORDER_CONDITIONAL_COMPARATOR_NOT_EQUALS                     :nije jednako
STR_ORDER_CONDITIONAL_COMPARATOR_LESS_THAN                      :je manje od
STR_ORDER_CONDITIONAL_COMPARATOR_LESS_EQUALS                    :je manje ili jednako
STR_ORDER_CONDITIONAL_COMPARATOR_MORE_THAN                      :je više od
STR_ORDER_CONDITIONAL_COMPARATOR_MORE_EQUALS                    :je više ili jednako
STR_ORDER_CONDITIONAL_COMPARATOR_IS_TRUE                        :je istinito
STR_ORDER_CONDITIONAL_COMPARATOR_IS_FALSE                       :je lažno

STR_ORDER_CONDITIONAL_VALUE_TOOLTIP                             :{BLACK}Vrijednost s kojim se uspoređuju podaci vozila
STR_ORDER_CONDITIONAL_VALUE_CAPT                                :{WHITE}Unesi vrijednost s kojom će se porediti

STR_ORDERS_SKIP_BUTTON                                          :{BLACK}Preskoči
STR_ORDERS_SKIP_TOOLTIP                                         :{BLACK}Preskoči trenutnu naredbu i pokreni slijedeću. CTRL + klik preskače na odabranu naredbu

STR_ORDERS_DELETE_BUTTON                                        :{BLACK}Obriši
STR_ORDERS_DELETE_TOOLTIP                                       :{BLACK}Obriši označenu naredbu
STR_ORDERS_DELETE_ALL_TOOLTIP                                   :{BLACK}Izbriši sve naredbe
STR_ORDERS_STOP_SHARING_BUTTON                                  :{BLACK}Prekini dijeljenje
STR_ORDERS_STOP_SHARING_TOOLTIP                                 :{BLACK}Prekini dijeljenje liste naredbi. Ctrl+Klik dodatno briše sve naredbe za ovo vozilo

STR_ORDERS_GO_TO_BUTTON                                         :{BLACK}Idi do
STR_ORDER_GO_TO_NEAREST_DEPOT                                   :Idi do najbližeg spremišta
STR_ORDER_GO_TO_NEAREST_HANGAR                                  :Idi do najbližeg hangara
STR_ORDER_CONDITIONAL                                           :Uvjetovani skok na naredbu
STR_ORDER_SHARE                                                 :Dijeli naredbe
STR_ORDERS_GO_TO_TOOLTIP                                        :{BLACK}Umetni novu naredbu prije označene naredbe, ili dodaj na kraj liste. Ctrl određuje naredbe postaje 'napuni do kraja bilo koji teret', naredbe prolaznih točki 'non-stop', a naredbe spremišta 'servisiraj'. 'Dijeli naredbe' ili Ctrl dopušta da ovo vozilo dijeli naredbe s odabranim vozilom. Klik na vozilo kopira naredbe tog vozila. Naredba spremišta isključuje automatsko servisiranje vozila.

STR_ORDERS_VEH_WITH_SHARED_ORDERS_LIST_TOOLTIP                  :{BLACK}Pokaži sva vozila koja dijele ovaj raspored.

# String parts to build the order string
STR_ORDER_GO_TO_WAYPOINT                                        :Idi preko {WAYPOINT}
STR_ORDER_GO_NON_STOP_TO_WAYPOINT                               :Idi neprekidno preko čvorišta {WAYPOINT}

STR_ORDER_SERVICE_AT                                            :Servisiraj kod
STR_ORDER_SERVICE_NON_STOP_AT                                   :Servisiraj neprekidno kod

STR_ORDER_NEAREST_DEPOT                                         :najbliži
STR_ORDER_NEAREST_HANGAR                                        :najbliži hangar
###length 3
STR_ORDER_TRAIN_DEPOT                                           :Spremište vlakova
STR_ORDER_ROAD_VEHICLE_DEPOT                                    :Spremište cestovnih vozila
STR_ORDER_SHIP_DEPOT                                            :Spremište brodova
###next-name-looks-similar

STR_ORDER_GO_TO_NEAREST_DEPOT_FORMAT                            :{STRING} {STRING} {STRING}
STR_ORDER_GO_TO_DEPOT_FORMAT                                    :{STRING} {DEPOT}

STR_ORDER_REFIT_ORDER                                           :(Prenamijeni u {STRING})
STR_ORDER_REFIT_STOP_ORDER                                      :(Prenamijeni u {STRING} i zaustavi se)
STR_ORDER_STOP_ORDER                                            :(Stani)

STR_ORDER_GO_TO_STATION                                         :{STRING} {STATION} {STRING}

STR_ORDER_IMPLICIT                                              :(Implicitno)

STR_ORDER_FULL_LOAD                                             :(Puni ukrcaj)
STR_ORDER_FULL_LOAD_ANY                                         :(Puni ukrcaj bilo kojeg tereta)
STR_ORDER_NO_LOAD                                               :(Nema ukrcaja)
STR_ORDER_UNLOAD                                                :(Iskrcaj i preuzmi teret)
STR_ORDER_UNLOAD_FULL_LOAD                                      :(Iskrcaj i čekaj puni ukrcaj)
STR_ORDER_UNLOAD_FULL_LOAD_ANY                                  :(Iskrcaj i čekaj bilo koji puni ukrcaj)
STR_ORDER_UNLOAD_NO_LOAD                                        :(Iskcraj i otiđi prazan)
STR_ORDER_TRANSFER                                              :(Transferiraj i preuzmi teret)
STR_ORDER_TRANSFER_FULL_LOAD                                    :(Transferiraj i čekaj puni ukrcaj)
STR_ORDER_TRANSFER_FULL_LOAD_ANY                                :(Transferiraj i čekaj na bilo koji puni ukrcaj)
STR_ORDER_TRANSFER_NO_LOAD                                      :(Transferiraj i otiđi prazan)
STR_ORDER_NO_UNLOAD                                             :(Preuzmi teret bez iskrcavanja)
STR_ORDER_NO_UNLOAD_FULL_LOAD                                   :(Čekaj puni ukrcaj bez iskrcavanja)
STR_ORDER_NO_UNLOAD_FULL_LOAD_ANY                               :(Čekaj bilo koji puni ukrcaj bez iskrcavanja)
STR_ORDER_NO_UNLOAD_NO_LOAD                                     :(Bez iskrcaja i bez ukrcaja)

STR_ORDER_AUTO_REFIT                                            :(Auto-remont u {STRING})
STR_ORDER_FULL_LOAD_REFIT                                       :(Preuzimanje punog tereta sa auto-remontom u {STRING})
STR_ORDER_FULL_LOAD_ANY_REFIT                                   :(Preuzimanje bilo kojeg punog tereta sa auto-remontom u {STRING})
STR_ORDER_UNLOAD_REFIT                                          :(Iskrcaj i preuzimanje tereta sa auto-remontom u {STRING})
STR_ORDER_UNLOAD_FULL_LOAD_REFIT                                :(Iskrcaj i čekanje punog tereta sa auto-remontom u {STRING})
STR_ORDER_UNLOAD_FULL_LOAD_ANY_REFIT                            :(Iskrcaj i čekanje bilo kojeg punog tereta sa auto-remontom u {STRING})
STR_ORDER_TRANSFER_REFIT                                        :(Transfer i preuzimanje tereta sa auto-remontom u {STRING})
STR_ORDER_TRANSFER_FULL_LOAD_REFIT                              :(Transfer i čekanje punog tereta sa auto-remontom u {STRING})
STR_ORDER_TRANSFER_FULL_LOAD_ANY_REFIT                          :(Transfer i čekanje bilo kojeg punog tereta sa auto-remontom u {STRING})
STR_ORDER_NO_UNLOAD_REFIT                                       :(Bez iskrcaja i preuzimanje tereta sa auto-remontom u {STRING})
STR_ORDER_NO_UNLOAD_FULL_LOAD_REFIT                             :(Bez iskrcaja i čekanje punog tereta sa auto-remontom u {STRING})
STR_ORDER_NO_UNLOAD_FULL_LOAD_ANY_REFIT                         :(Bez iskrcaja i čekanje bilo kojeg punog tereta sa auto-remontom u {STRING})

STR_ORDER_AUTO_REFIT_ANY                                        :dostupan teret

###length 3
STR_ORDER_STOP_LOCATION_NEAR_END                                :[početak]
STR_ORDER_STOP_LOCATION_MIDDLE                                  :[sredina]
STR_ORDER_STOP_LOCATION_FAR_END                                 :[kraj]

STR_ORDER_OUT_OF_RANGE                                          :{RED} (Sljedeća destinacija je izvan dometa)

STR_ORDER_CONDITIONAL_UNCONDITIONAL                             :Skočin na naredbu {COMMA}
STR_ORDER_CONDITIONAL_NUM                                       :Skoči na naredbu {COMMA} kada {STRING} {STRING} {COMMA}
STR_ORDER_CONDITIONAL_TRUE_FALSE                                :Skoči na naredbu {COMMA} kada {STRING} {STRING}

STR_INVALID_ORDER                                               :{RED} (Neispravna naredba)

# Time table window
STR_TIMETABLE_TITLE                                             :{WHITE}{VEHICLE} (Vozni red)
STR_TIMETABLE_ORDER_VIEW                                        :{BLACK}Naredbe
STR_TIMETABLE_ORDER_VIEW_TOOLTIP                                :{BLACK}Promijeni na pregled naredbi

STR_TIMETABLE_TOOLTIP                                           :{BLACK}Vozni red - klikni na naredbu kako bi ju označio.

STR_TIMETABLE_NO_TRAVEL                                         :Nema putovanja
STR_TIMETABLE_NOT_TIMETABLEABLE                                 :Putovanje (automatsko; prema rasporedu sljedeće ručno određene naredbe)
STR_TIMETABLE_TRAVEL_NOT_TIMETABLED                             :Putovanje (izvan voznog reda)
STR_TIMETABLE_TRAVEL_NOT_TIMETABLED_SPEED                       :Putovanje (nije mjereno) uz najviše {2:VELOCITY}
STR_TIMETABLE_TRAVEL_FOR                                        :Putovanje za {STRING}
STR_TIMETABLE_TRAVEL_FOR_SPEED                                  :Putuj prema {STRING} uz najviše {VELOCITY}
STR_TIMETABLE_TRAVEL_FOR_ESTIMATED                              :Putovanje (za {STRING}, nije mjereno)
STR_TIMETABLE_TRAVEL_FOR_SPEED_ESTIMATED                        :Putovanje (za {STRING}, nije mjereno) sa najviše {VELOCITY}
STR_TIMETABLE_STAY_FOR_ESTIMATED                                :(stajanje za {STRING}, nije mjereno)
STR_TIMETABLE_AND_TRAVEL_FOR_ESTIMATED                          :(putovanje za {STRING}, nije mjereno)
STR_TIMETABLE_STAY_FOR                                          :i boravak za {STRING}
STR_TIMETABLE_AND_TRAVEL_FOR                                    :i putovanje za {STRING}
STR_TIMETABLE_DAYS                                              :{COMMA}{NBSP}dan{P "" a a}
STR_TIMETABLE_TICKS                                             :{COMMA}{NBSP}otkucaj{P "" a a}

STR_TIMETABLE_TOTAL_TIME                                        :{BLACK}Ovaj vozni red trebat će {STRING} za završetak
STR_TIMETABLE_TOTAL_TIME_INCOMPLETE                             :{BLACK}Ovaj vozni red trebat će najmanje {STRING} za završetak (nije sve raspoređeno)

STR_TIMETABLE_STATUS_ON_TIME                                    :{BLACK}Ovo vozilo trenutno vozi na vrijeme
STR_TIMETABLE_STATUS_LATE                                       :{BLACK}Ovo vozilo trenutno {STRING} kasni
STR_TIMETABLE_STATUS_EARLY                                      :{BLACK}Ovo vozilo trenutno stiže {STRING} ranije
STR_TIMETABLE_STATUS_NOT_STARTED                                :{BLACK}Ovaj vozni red još nije započeo
STR_TIMETABLE_STATUS_START_AT                                   :{BLACK}Ovaj će vozni red početi u {STRING}

STR_TIMETABLE_STARTING_DATE                                     :{BLACK}Početni datum
STR_TIMETABLE_STARTING_DATE_TOOLTIP                             :{BLACK}Odaberi datum za početak ovog voznog reda. Ctrl+Klik odabire početnu točku ovog voznog reda i ravnomjerno raspodjeljuje sva vozila koja dijele ovu naredbu prema njihovoj relativnoj naredbi, ako je raspored naredbe potpuno određen

STR_TIMETABLE_CHANGE_TIME                                       :{BLACK}Promijeni vrijeme
STR_TIMETABLE_WAIT_TIME_TOOLTIP                                 :{BLACK}Promijeni količinu vremena koju bi označena naredba trebala uzeti

STR_TIMETABLE_CLEAR_TIME                                        :{BLACK}Obriši vrijeme
STR_TIMETABLE_CLEAR_TIME_TOOLTIP                                :{BLACK}Obriši vrijeme potrebno za označenu naredbu

STR_TIMETABLE_CHANGE_SPEED                                      :{BLACK}Izmijeni limit brzine
STR_TIMETABLE_CHANGE_SPEED_TOOLTIP                              :{BLACK}Promijeni najveću putnu brzinu označene naredbe

STR_TIMETABLE_CLEAR_SPEED                                       :{BLACK}Izbriši limit brzine
STR_TIMETABLE_CLEAR_SPEED_TOOLTIP                               :{BLACK}Obriši najveću putnu brzinu za označenu naredbu

STR_TIMETABLE_RESET_LATENESS                                    :{BLACK}Poništi brojač kašnjenja
STR_TIMETABLE_RESET_LATENESS_TOOLTIP                            :{BLACK}Resetiraj brojač kašnjenja, kako bi vozilo stiglo na vrijeme

STR_TIMETABLE_AUTOFILL                                          :{BLACK}Automatsko punjenje
STR_TIMETABLE_AUTOFILL_TOOLTIP                                  :{BLACK}Automatski popuni vozni red s vrijednostima iz sljedećeg putovanja (Ctrl+klik kako bi pokušali zadržati vremena čekanja)

STR_TIMETABLE_EXPECTED                                          :{BLACK}Očekivano
STR_TIMETABLE_SCHEDULED                                         :{BLACK}Raspoređeno
STR_TIMETABLE_EXPECTED_TOOLTIP                                  :{BLACK}Promijeni između očekivanog i zadanog

STR_TIMETABLE_ARRIVAL_ABBREVIATION                              :D:
STR_TIMETABLE_DEPARTURE_ABBREVIATION                            :O:


# Date window (for timetable)
STR_DATE_CAPTION                                                :{WHITE}Odredi datum
STR_DATE_SET_DATE                                               :{BLACK}Odredi datum
STR_DATE_SET_DATE_TOOLTIP                                       :{BLACK}Upotrijebi odabrani datum kao početni datum za vozni red
STR_DATE_DAY_TOOLTIP                                            :{BLACK}Odaberi dan
STR_DATE_MONTH_TOOLTIP                                          :{BLACK}Odaberi mjesec
STR_DATE_YEAR_TOOLTIP                                           :{BLACK}Odaberi godinu


# AI debug window
STR_AI_DEBUG                                                    :{WHITE}Debugiranje UI-ja/Skripte igre
STR_AI_DEBUG_NAME_AND_VERSION                                   :{BLACK}{STRING} (v{NUM})
STR_AI_DEBUG_NAME_TOOLTIP                                       :{BLACK}Ime skripte
STR_AI_DEBUG_SETTINGS                                           :{BLACK}Postavke
STR_AI_DEBUG_SETTINGS_TOOLTIP                                   :{BLACK}Promijeni postavke skripte
STR_AI_DEBUG_RELOAD                                             :{BLACK}Ponovno učitaj UI
STR_AI_DEBUG_RELOAD_TOOLTIP                                     :{BLACK}Ubij UI, ponovno učitaj skriptu i ponovno pokreni UI
STR_AI_DEBUG_BREAK_STR_ON_OFF_TOOLTIP                           :{BLACK}Uključi/isključi prekid kada neka UI poruka odgovara prekidnom nizu
STR_AI_DEBUG_BREAK_ON_LABEL                                     :{BLACK}Prekid kod:
STR_AI_DEBUG_BREAK_STR_OSKTITLE                                 :{BLACK}Prekid kod
STR_AI_DEBUG_BREAK_STR_TOOLTIP                                  :{BLACK}Kada zapis UI poruka odgovara ovom nizu, igra se pauzira.
STR_AI_DEBUG_MATCH_CASE                                         :{BLACK}Prilagodi veličinu slova
STR_AI_DEBUG_MATCH_CASE_TOOLTIP                                 :{BLACK}Prilagodi veličinu slova kod uspoređivanja zapisa UI poruka sa prekidnim nizom
STR_AI_DEBUG_CONTINUE                                           :{BLACK}Nastavi
STR_AI_DEBUG_CONTINUE_TOOLTIP                                   :{BLACK}Prekini pauzu i nastavi UI
STR_AI_DEBUG_SELECT_AI_TOOLTIP                                  :{BLACK}Pogledaj izvještaj otklanjanja neispravnosti za ovu UI
STR_AI_GAME_SCRIPT                                              :{BLACK}Skripta Igre
STR_AI_GAME_SCRIPT_TOOLTIP                                      :{BLACK}Provjeri zapis Skripte Igre

STR_ERROR_AI_NO_AI_FOUND                                        :Nema prikladne UI za učitavanje.{}Ova UI je samo model i neće ništa učiniti.{}Možete preuzeti nekoliko umjetnih inteligencija pomoću sustava 'Online sadržaji'.
STR_ERROR_AI_PLEASE_REPORT_CRASH                                :{WHITE}Jedna od pokrenutih skripti se srušila. Molimo vas da prijavite ovo autoru skripte sa slikom prozora za debugiranje UI-ja/Skripte igre.
STR_ERROR_AI_DEBUG_SERVER_ONLY                                  :{YELLOW}Prozor za debugiranje UI-ja/Skripte igre je dopušten samo za poslužitelj

# AI configuration window
STR_AI_CONFIG_GAMELIST_TOOLTIP                                  :{BLACK}Skripta Igre koja će biti učitana u sljedećoj igri
STR_AI_CONFIG_AILIST_TOOLTIP                                    :{BLACK}UI-jevi koji će biti učitani u sljedećoj igri
STR_AI_CONFIG_HUMAN_PLAYER                                      :Ljudski igrač
STR_AI_CONFIG_RANDOM_AI                                         :Nasumična UI
STR_AI_CONFIG_NONE                                              :(nijedan)
STR_AI_CONFIG_MAX_COMPETITORS                                   :{LTBLUE}Najveći broj natjecatelja: {ORANGE}{COMMA}

STR_AI_CONFIG_MOVE_UP                                           :{BLACK}Pomakni gore
STR_AI_CONFIG_MOVE_UP_TOOLTIP                                   :{BLACK}Pomakni odabrani UI gore na listi
STR_AI_CONFIG_MOVE_DOWN                                         :{BLACK}Pomakni dolje
STR_AI_CONFIG_MOVE_DOWN_TOOLTIP                                 :{BLACK}Pomakni odabrani UI dolje na listi

STR_AI_CONFIG_GAMESCRIPT                                        :{SILVER}Skripta Igre
STR_AI_CONFIG_AI                                                :{SILVER}UI-jevi

STR_AI_CONFIG_CHANGE_AI                                         :UI
STR_AI_CONFIG_CHANGE_GAMESCRIPT                                 :Skripta Igre
STR_AI_CONFIG_CHANGE_TOOLTIP                                    :{BLACK}Učitaj drugu skriptu
STR_AI_CONFIG_CONFIGURE                                         :{BLACK}Konfiguriraj
STR_AI_CONFIG_CONFIGURE_TOOLTIP                                 :{BLACK}Prilagodi parametre odabrane skripte

# Available AIs window
STR_AI_LIST_CAPTION                                             :{WHITE}Dostupno {STRING}
STR_AI_LIST_CAPTION_AI                                          :UI-jevi
STR_AI_LIST_CAPTION_GAMESCRIPT                                  :Skripte Igre
STR_AI_LIST_TOOLTIP                                             :{BLACK}Klikni za izbor skripte

STR_AI_LIST_AUTHOR                                              :{LTBLUE}Autor: {ORANGE}{STRING}
STR_AI_LIST_VERSION                                             :{LTBLUE}Verzija: {ORANGE}{NUM}
STR_AI_LIST_URL                                                 :{LTBLUE}URL: {ORANGE}{STRING}

STR_AI_LIST_ACCEPT                                              :{BLACK}Prihvati
STR_AI_LIST_ACCEPT_TOOLTIP                                      :{BLACK}Odaberi označenu skriptu
STR_AI_LIST_CANCEL                                              :{BLACK}Odustani
STR_AI_LIST_CANCEL_TOOLTIP                                      :{BLACK}Nemoj mijenjati skriptu

STR_SCREENSHOT_CAPTION                                          :{WHITE}Napravi sliku zaslova
STR_SCREENSHOT_SCREENSHOT                                       :{BLACK}Normalna snimka zaslona
STR_SCREENSHOT_ZOOMIN_SCREENSHOT                                :{BLACK}Maksimalno zumirana slika zaslona
STR_SCREENSHOT_DEFAULTZOOM_SCREENSHOT                           :{BLACK}Snimka ekrana sa zumom osnovne postavke
STR_SCREENSHOT_WORLD_SCREENSHOT                                 :{BLACK}Slika cijele mape
STR_SCREENSHOT_HEIGHTMAP_SCREENSHOT                             :{BLACK}Slika visinske mape
STR_SCREENSHOT_MINIMAP_SCREENSHOT                               :{BLACK}Slika mini-mape

# AI Parameters
STR_AI_SETTINGS_CAPTION_AI                                      :UI
STR_AI_SETTINGS_CLOSE                                           :{BLACK}Zatvori
STR_AI_SETTINGS_RESET                                           :{BLACK}Resetiraj
STR_AI_SETTINGS_SETTING                                         :{STRING}: {ORANGE}{STRING}
STR_AI_SETTINGS_START_DELAY                                     :Broj dana za start ovog UI-ja nakon prethodnog (otprilike): {ORANGE}{STRING}


# Textfile window
STR_TEXTFILE_WRAP_TEXT                                          :{WHITE}Posloži tekst
STR_TEXTFILE_WRAP_TEXT_TOOLTIP                                  :{BLACK}Posloži tekst u prozorima tako da cijeli stane bez potrebe za skrolanjem
STR_TEXTFILE_VIEW_README                                        :{BLACK}Pogledaj "pročitaj me" datoteku
STR_TEXTFILE_VIEW_CHANGELOG                                     :{BLACK}Zapis izmjena
STR_TEXTFILE_VIEW_LICENCE                                       :{BLACK}Licenca
###length 3
STR_TEXTFILE_README_CAPTION                                     :{WHITE}{STRING} "pročitaj me" datoteka od {STRING}
STR_TEXTFILE_CHANGELOG_CAPTION                                  :{WHITE}{STRING} zapis izmjena od {STRING}
STR_TEXTFILE_LICENCE_CAPTION                                    :{WHITE}{STRING} licenca od {STRING}


# Vehicle loading indicators
STR_PERCENT_UP_SMALL                                            :{TINY_FONT}{WHITE}{NUM}%{UP_ARROW}
STR_PERCENT_UP                                                  :{WHITE}{NUM}%{UP_ARROW}
STR_PERCENT_DOWN_SMALL                                          :{TINY_FONT}{WHITE}{NUM}%{DOWN_ARROW}
STR_PERCENT_DOWN                                                :{WHITE}{NUM}%{DOWN_ARROW}
STR_PERCENT_UP_DOWN_SMALL                                       :{TINY_FONT}{WHITE}{NUM}%{UP_ARROW}{DOWN_ARROW}
STR_PERCENT_UP_DOWN                                             :{WHITE}{NUM}%{UP_ARROW}{DOWN_ARROW}
STR_PERCENT_NONE_SMALL                                          :{TINY_FONT}{WHITE}{NUM}%
STR_PERCENT_NONE                                                :{WHITE}{NUM}%

# Income 'floats'
STR_INCOME_FLOAT_COST_SMALL                                     :{TINY_FONT}{RED}Cijena: {CURRENCY_LONG}
STR_INCOME_FLOAT_COST                                           :{RED}Cijena: {CURRENCY_LONG}
STR_INCOME_FLOAT_INCOME_SMALL                                   :{TINY_FONT}{GREEN}Prihod: {CURRENCY_LONG}
STR_INCOME_FLOAT_INCOME                                         :{GREEN}Prihod: {CURRENCY_LONG}
STR_FEEDER_TINY                                                 :{TINY_FONT}{YELLOW}Prebaci: {CURRENCY_LONG}
STR_FEEDER                                                      :{YELLOW}Prebaci: {CURRENCY_LONG}
STR_FEEDER_INCOME_TINY                                          :{TINY_FONT}{YELLOW}Transfer: {CURRENCY_LONG}{WHITE} / {GREEN}Prihod: {CURRENCY_LONG}
STR_FEEDER_INCOME                                               :{YELLOW}Transfer: {CURRENCY_LONG}{WHITE} / {GREEN}Prihod: {CURRENCY_LONG}
STR_FEEDER_COST_TINY                                            :{TINY_FONT}{YELLOW}Transfer: {CURRENCY_LONG}{WHITE} / {RED}Trošak: {CURRENCY_LONG}
STR_FEEDER_COST                                                 :{YELLOW}Transfer: {CURRENCY_LONG}{WHITE} / {RED}Trošak: {CURRENCY_LONG}
STR_MESSAGE_ESTIMATED_COST                                      :{WHITE}Predviđena cijena: {CURRENCY_LONG}
STR_MESSAGE_ESTIMATED_INCOME                                    :{WHITE}Predviđeni prihod: {CURRENCY_LONG}

# Saveload messages
STR_ERROR_SAVE_STILL_IN_PROGRESS                                :{WHITE}Spremanje još u tijeku,{}molimo pričekajte dok se ne završi!
STR_ERROR_AUTOSAVE_FAILED                                       :{WHITE}Automatsko spremanje neuspješno
STR_ERROR_UNABLE_TO_READ_DRIVE                                  :{BLACK}Ne mogu pročitati disk
STR_ERROR_GAME_SAVE_FAILED                                      :{WHITE}Spremanje igre nije uspjelo{}{STRING}
STR_ERROR_UNABLE_TO_DELETE_FILE                                 :{WHITE}Ne mogu obrisati datoteku
STR_ERROR_GAME_LOAD_FAILED                                      :{WHITE}Učitavanje igre nije uspjelo{}{STRING}
STR_GAME_SAVELOAD_ERROR_BROKEN_INTERNAL_ERROR                   :Interna greška: {STRING}
STR_GAME_SAVELOAD_ERROR_BROKEN_SAVEGAME                         :Pokvarena spremljena igra - {STRING}
STR_GAME_SAVELOAD_ERROR_TOO_NEW_SAVEGAME                        :Spremljena igra je stvorena s novijom verzijom
STR_GAME_SAVELOAD_ERROR_FILE_NOT_READABLE                       :Datoteka nije čitljiva
STR_GAME_SAVELOAD_ERROR_FILE_NOT_WRITEABLE                      :Ne mogu pisati u datoteku
STR_GAME_SAVELOAD_ERROR_DATA_INTEGRITY_CHECK_FAILED             :Provjera integriteta podataka nije uspjela
STR_GAME_SAVELOAD_NOT_AVAILABLE                                 :<not available>
STR_WARNING_LOADGAME_REMOVED_TRAMS                              :{WHITE}Igra je bila spremljena u verziji bez podrške za tramvaje. Svi tramvaji su uklonjeni.

# Map generation messages
STR_ERROR_COULD_NOT_CREATE_TOWN                                 :{WHITE}Generiranje karte prekinuto...{}... ne postoje pogodne lokacije za gradove
STR_ERROR_NO_TOWN_IN_SCENARIO                                   :{WHITE}... u ovom scenariju nema gradova

STR_ERROR_PNGMAP                                                :{WHITE}Nije moguće učitati krajolik iz PNG-a...
STR_ERROR_PNGMAP_FILE_NOT_FOUND                                 :{WHITE}... datoteka nije pronađena.
STR_ERROR_PNGMAP_IMAGE_TYPE                                     :{WHITE}... ne mogu pretvoriti vrstu slike. Potrebna je 8 ili 24-bitna PNG slika.
STR_ERROR_PNGMAP_MISC                                           :{WHITE}... nešto je otišlo u krivom smjeru (vjerojatno je pokvarena datoteka)

STR_ERROR_BMPMAP                                                :{WHITE}Nije moguće učitati krajolik iz BMP-a...
STR_ERROR_BMPMAP_IMAGE_TYPE                                     :{WHITE}... ne mogu pretvoriti vrstu slike.

STR_ERROR_HEIGHTMAP_TOO_LARGE                                   :{WHITE}... slika je prevelika

STR_WARNING_HEIGHTMAP_SCALE_CAPTION                             :{WHITE}Upozorenje o veličini
STR_WARNING_HEIGHTMAP_SCALE_MESSAGE                             :{YELLOW}Pretjerana promjena veličine karte nije preporučena. Nastaviti sa stvaranjem?

# Soundset messages
STR_WARNING_FALLBACK_SOUNDSET                                   :{WHITE}Pronađen je samo sigurnosni zvučni sustav. Ako želite zvukove, instalirajte set zvukova kroz sustav za preuzimanje sadržaja.

# Screenshot related messages
STR_WARNING_SCREENSHOT_SIZE_CAPTION                             :{WHITE}Velika slika
STR_WARNING_SCREENSHOT_SIZE_MESSAGE                             :{YELLOW}Slika će imati rezoluciju od {COMMA} x {COMMA} piksela. Slikanje može potrajati. Želite li nastaviti?

STR_MESSAGE_SCREENSHOT_SUCCESSFULLY                             :{WHITE}Slika zaslona uspješno spremljena kao '{STRING}'
STR_ERROR_SCREENSHOT_FAILED                                     :{WHITE}Slika zaslona nije uspjela!

# Error message titles
STR_ERROR_MESSAGE_CAPTION                                       :{YELLOW}Poruka
STR_ERROR_MESSAGE_CAPTION_OTHER_COMPANY                         :{YELLOW}Poruka od {STRING}

# Generic construction errors
STR_ERROR_OFF_EDGE_OF_MAP                                       :{WHITE}Izvan rubova karte
STR_ERROR_TOO_CLOSE_TO_EDGE_OF_MAP                              :{WHITE}Preblizu rubu karte
STR_ERROR_NOT_ENOUGH_CASH_REQUIRES_CURRENCY                     :{WHITE}Nedovoljno gotovine - potrebno je {CURRENCY_LONG}
STR_ERROR_FLAT_LAND_REQUIRED                                    :{WHITE}Potrebna ravna površina
STR_ERROR_LAND_SLOPED_IN_WRONG_DIRECTION                        :{WHITE}Zemlja nakošena u krivom smjeru
STR_ERROR_CAN_T_DO_THIS                                         :{WHITE}To nije moguće učiniti...
STR_ERROR_BUILDING_MUST_BE_DEMOLISHED                           :{WHITE}Najprije je potrebno srušiti građevinu
STR_ERROR_CAN_T_CLEAR_THIS_AREA                                 :{WHITE}Nije moguće očistiti ovo područje...
STR_ERROR_SITE_UNSUITABLE                                       :{WHITE}... neprikladno mjesto
STR_ERROR_ALREADY_BUILT                                         :{WHITE}... već izgrađeno
STR_ERROR_OWNED_BY                                              :{WHITE}... u vlasništvu {STRING}
STR_ERROR_AREA_IS_OWNED_BY_ANOTHER                              :{WHITE}... područje je u vlasništvu druge tvrtke
STR_ERROR_TERRAFORM_LIMIT_REACHED                               :{WHITE}... dosegnut limit preobrazbe terena
STR_ERROR_CLEARING_LIMIT_REACHED                                :{WHITE}... dosegnut limit čišćenja polja
STR_ERROR_TREE_PLANT_LIMIT_REACHED                              :{WHITE}... dosegnut limit sađenja drveća
STR_ERROR_NAME_MUST_BE_UNIQUE                                   :{WHITE}Ime mora biti jedinstveno
STR_ERROR_GENERIC_OBJECT_IN_THE_WAY                             :{WHITE}{1:STRING} na putu
STR_ERROR_NOT_ALLOWED_WHILE_PAUSED                              :{WHITE}Nije dopušteno za vrijeme pauze

# Local authority errors
STR_ERROR_LOCAL_AUTHORITY_REFUSES_TO_ALLOW_THIS                 :{WHITE}{TOWN} lokalna samouprava odbija to dopustiti
STR_ERROR_LOCAL_AUTHORITY_REFUSES_AIRPORT                       :{WHITE}Lokalna samouprava grada {TOWN}a odbija dopustiti izgradnju još jedne zračne luke u ovom gradu
STR_ERROR_LOCAL_AUTHORITY_REFUSES_NOISE                         :{WHITE}{TOWN} ne dopušta izgradnju zračne luke zbog brige o buci
STR_ERROR_BRIBE_FAILED                                          :{WHITE}Vaš pokušaj podmićivanja je primijetio regionalni istražitelj

# Levelling errors
STR_ERROR_CAN_T_RAISE_LAND_HERE                                 :{WHITE}Ovdje nije moguće povisiti zemlju...
STR_ERROR_CAN_T_LOWER_LAND_HERE                                 :{WHITE}Ovdje nije moguće sniziti zemlju...
STR_ERROR_CAN_T_LEVEL_LAND_HERE                                 :{WHITE}Ovdje nije moguće sravniti zemlju...
STR_ERROR_EXCAVATION_WOULD_DAMAGE                               :{WHITE}Iskopavanje bi oštetilo tunel
STR_ERROR_ALREADY_AT_SEA_LEVEL                                  :{WHITE}Već je na razini mora
STR_ERROR_TOO_HIGH                                              :{WHITE}Previsoko
STR_ERROR_ALREADY_LEVELLED                                      :{WHITE}... već je sravnjeno
STR_ERROR_BRIDGE_TOO_HIGH_AFTER_LOWER_LAND                      :{WHITE}Nakon toga, most iznad toga bi bio previsok.

# Company related errors
STR_ERROR_CAN_T_CHANGE_COMPANY_NAME                             :{WHITE}Ime tvrtke nije moguće promijeniti...
STR_ERROR_CAN_T_CHANGE_PRESIDENT                                :{WHITE}Nije moguće promijeniti ime direktora...

STR_ERROR_MAXIMUM_PERMITTED_LOAN                                :{WHITE}... najveći dopušteni zajam iznosi {CURRENCY_LONG}
STR_ERROR_CAN_T_BORROW_ANY_MORE_MONEY                           :{WHITE}Nije moguće posuditi još više novaca...
STR_ERROR_LOAN_ALREADY_REPAYED                                  :{WHITE}... nema zajma za otplatu
STR_ERROR_CURRENCY_REQUIRED                                     :{WHITE}...{CURRENCY_LONG} potrebno
STR_ERROR_CAN_T_REPAY_LOAN                                      :{WHITE}Nije moguće otplatiti zajam...
STR_ERROR_INSUFFICIENT_FUNDS                                    :{WHITE}Nije moguće dati novac koji je pozajmljen od banke...
STR_ERROR_CAN_T_GIVE_MONEY                                      :{WHITE}Nije moguće dati novac ovoj tvrtki...
STR_ERROR_CAN_T_BUY_COMPANY                                     :{WHITE}Nije moguće kupiti tvrtku...
STR_ERROR_CAN_T_BUILD_COMPANY_HEADQUARTERS                      :{WHITE}Nije moguće izgraditi sjedište tvrtke...
STR_ERROR_CAN_T_BUY_25_SHARE_IN_THIS                            :{WHITE}Nije moguće kupiti 25% udjela u ovoj tvrtci...
STR_ERROR_CAN_T_SELL_25_SHARE_IN                                :{WHITE}Nije moguće prodati 25% udjela u ovoj tvrtci...
STR_ERROR_PROTECTED                                             :{WHITE}Ova tvrtka još nije dovoljno stara da bi trgovala udjelima...

# Town related errors
STR_ERROR_CAN_T_GENERATE_TOWN                                   :{WHITE}Nije moguće graditi gradove
STR_ERROR_CAN_T_RENAME_TOWN                                     :{WHITE}Nije moguće preimenovati grad...
STR_ERROR_CAN_T_FOUND_TOWN_HERE                                 :{WHITE}Ovdje nije moguće izgraditi grad...
STR_ERROR_CAN_T_EXPAND_TOWN                                     :{WHITE}Nemoguće proširiti grad...
STR_ERROR_TOO_CLOSE_TO_EDGE_OF_MAP_SUB                          :{WHITE}... preblizu rubu karte
STR_ERROR_TOO_CLOSE_TO_ANOTHER_TOWN                             :{WHITE}... preblizu drugome gradu
STR_ERROR_TOO_MANY_TOWNS                                        :{WHITE}... previše gradova
STR_ERROR_NO_SPACE_FOR_TOWN                                     :{WHITE}... nema više mjesta na karti
STR_ERROR_TOWN_EXPAND_WARN_NO_ROADS                             :{WHITE}Grad neće graditi ceste. Možete uključiti gradnju cesta putem Postavki->Okolina->Gradovi
STR_ERROR_ROAD_WORKS_IN_PROGRESS                                :{WHITE}Cestovni radovi u tijeku
STR_ERROR_TOWN_CAN_T_DELETE                                     :{WHITE}Nije moguće izbrisati ovaj grad...{}Postaja ili spremište se pozivaju na grad ili polja u vlasništvu grada nije moguće ukloniti
STR_ERROR_STATUE_NO_SUITABLE_PLACE                              :{WHITE}... nema odgovarajućeg mjesta za kip u središtu ovog grada

# Industry related errors
STR_ERROR_TOO_MANY_INDUSTRIES                                   :{WHITE}... previše industrija
STR_ERROR_CAN_T_GENERATE_INDUSTRIES                             :{WHITE}Nije moguće generirati industrije...
STR_ERROR_CAN_T_BUILD_HERE                                      :{WHITE}Ovdje nije moguće izgraditi {STRING}...
STR_ERROR_CAN_T_CONSTRUCT_THIS_INDUSTRY                         :{WHITE}Ovdje nije moguće izgraditi ovu vrstu industrije...
STR_ERROR_INDUSTRY_TOO_CLOSE                                    :{WHITE}... preblizu drugoj industriji
STR_ERROR_MUST_FOUND_TOWN_FIRST                                 :{WHITE}... najprije je potrebno osnovati grad
STR_ERROR_ONLY_ONE_ALLOWED_PER_TOWN                             :{WHITE}... dopušten je samo jedan po gradu
STR_ERROR_CAN_ONLY_BE_BUILT_IN_TOWNS_WITH_POPULATION_OF_1200    :{G=male}{WHITE}... može biti izgrađen samo u gradovima s najmanje 1.200 stanovnika
STR_ERROR_CAN_ONLY_BE_BUILT_IN_RAINFOREST                       :{WHITE}... može biti izgrađen samo u predjelima kišnih šuma
STR_ERROR_CAN_ONLY_BE_BUILT_IN_DESERT                           :{WHITE}... može biti izgrađen samo u pustinjskim područjima
STR_ERROR_CAN_ONLY_BE_BUILT_IN_TOWNS                            :{WHITE}... može biti izgrađen samo u gradovima (zamjenjujući kuće)
STR_ERROR_CAN_ONLY_BE_BUILT_NEAR_TOWN_CENTER                    :{WHITE}... može biti izgrađen samo blizu središta gradova
STR_ERROR_CAN_ONLY_BE_BUILT_IN_LOW_AREAS                        :{WHITE}... može biti izgrađen samo u nizinskim područjima
STR_ERROR_CAN_ONLY_BE_POSITIONED                                :{WHITE}... može se postaviti samo blizu rubova karte
STR_ERROR_FOREST_CAN_ONLY_BE_PLANTED                            :{WHITE}... šume mogu biti posađene jedino iznad linije snijega
STR_ERROR_CAN_ONLY_BE_BUILT_ABOVE_SNOW_LINE                     :{WHITE}... moguće graditi samo iznad razine snijega
STR_ERROR_CAN_ONLY_BE_BUILT_BELOW_SNOW_LINE                     :{WHITE}... moguće graditi samo ispod razine snijega

STR_ERROR_NO_SUITABLE_PLACES_FOR_INDUSTRIES                     :{WHITE}Nije bilo odgovarajućih mjesta za '{STRING}' industrije
STR_ERROR_NO_SUITABLE_PLACES_FOR_INDUSTRIES_EXPLANATION         :{WHITE}Promijeni parametre stvaranja karte kako biste dobili bolju kartu

# Station construction related errors
STR_ERROR_CAN_T_BUILD_RAILROAD_STATION                          :{WHITE}Ovdje nije moguće izgraditi željezničku postaju...
STR_ERROR_CAN_T_BUILD_BUS_STATION                               :{WHITE}Nije moguće izgraditi autobusnu postaju...
STR_ERROR_CAN_T_BUILD_TRUCK_STATION                             :{WHITE}Nije moguće izgraditi kamionski terminal...
STR_ERROR_CAN_T_BUILD_PASSENGER_TRAM_STATION                    :{WHITE}Nije moguće izgraditi putničku tramvajsku postaju...
STR_ERROR_CAN_T_BUILD_CARGO_TRAM_STATION                        :{WHITE}Nije moguće izgraditi teretnu tramvajsku postaju...
STR_ERROR_CAN_T_BUILD_DOCK_HERE                                 :{WHITE}Ovdje nije moguće izgraditi pristanište...
STR_ERROR_CAN_T_BUILD_AIRPORT_HERE                              :{WHITE}Ovdje nije moguće izgraditi zračnu luku...

STR_ERROR_ADJOINS_MORE_THAN_ONE_EXISTING                        :{WHITE}Spaja više od jedne postojeće postaje/terminala
STR_ERROR_STATION_TOO_SPREAD_OUT                                :{WHITE}... postaja previše proširena
STR_ERROR_TOO_MANY_STATIONS_LOADING                             :{WHITE}Previše postaja/terminala
STR_ERROR_TOO_MANY_STATION_SPECS                                :{WHITE}Previše dijelova željezničke postaje
STR_ERROR_TOO_MANY_BUS_STOPS                                    :{WHITE}Previše autobusnih postaja
STR_ERROR_TOO_MANY_TRUCK_STOPS                                  :{WHITE}Previše kamionskih postaja
STR_ERROR_TOO_CLOSE_TO_ANOTHER_DOCK                             :{WHITE}Preblizu drugom pristaništu
STR_ERROR_TOO_CLOSE_TO_ANOTHER_AIRPORT                          :{WHITE}Preblizu drugoj zračnoj luci
STR_ERROR_CAN_T_RENAME_STATION                                  :{WHITE}Nije moguće preimenovati postaju...
STR_ERROR_DRIVE_THROUGH_ON_TOWN_ROAD                            :{WHITE}... ovo je gradska cesta
STR_ERROR_DRIVE_THROUGH_DIRECTION                               :{WHITE}... cesta je orijentirana u krivom smjeru
STR_ERROR_DRIVE_THROUGH_CORNER                                  :{WHITE}... prolazne postaje ne mogu imati zavoje
STR_ERROR_DRIVE_THROUGH_JUNCTION                                :{WHITE}... prolazne postaje ne mogu imati raskrižja

# Station destruction related errors
STR_ERROR_CAN_T_REMOVE_PART_OF_STATION                          :{WHITE}Nije moguće ukloniti dio postaje...
STR_ERROR_MUST_REMOVE_RAILWAY_STATION_FIRST                     :{WHITE}Najprije je potrebno ukloniti željezničku postaju
STR_ERROR_CAN_T_REMOVE_BUS_STATION                              :{WHITE}Nije moguće ukloniti autobusnu postaju...
STR_ERROR_CAN_T_REMOVE_TRUCK_STATION                            :{WHITE}Nije moguće ukloniti kamionsku postaju...
STR_ERROR_CAN_T_REMOVE_PASSENGER_TRAM_STATION                   :{WHITE}Nije moguće ukloniti putničku tramvajsku postaju...
STR_ERROR_CAN_T_REMOVE_CARGO_TRAM_STATION                       :{WHITE}Nije moguće ukloniti teretnu tramvajsku postaju...
STR_ERROR_MUST_REMOVE_ROAD_STOP_FIRST                           :{WHITE}Najprije je potrebno ukloniti cestovnu postaju
STR_ERROR_THERE_IS_NO_STATION                                   :{WHITE}... ovdje nema postaje

STR_ERROR_MUST_DEMOLISH_RAILROAD                                :{WHITE}Najprije je potrebno srušiti željezničku postaju
STR_ERROR_MUST_DEMOLISH_BUS_STATION_FIRST                       :{WHITE}Najprije je potrebno srušiti autobusnu postaju
STR_ERROR_MUST_DEMOLISH_TRUCK_STATION_FIRST                     :{WHITE}Najprije je potrebno srušiti kamionski terminal
STR_ERROR_MUST_DEMOLISH_PASSENGER_TRAM_STATION_FIRST            :{WHITE}Najprije je potrebno srušiti putničku tramvajsku postaju
STR_ERROR_MUST_DEMOLISH_CARGO_TRAM_STATION_FIRST                :{WHITE}Najprije je potrebno srušiti teretnu tramvajsku postaju
STR_ERROR_MUST_DEMOLISH_DOCK_FIRST                              :{WHITE}Najprije je potrebno srušiti pristanište
STR_ERROR_MUST_DEMOLISH_AIRPORT_FIRST                           :{WHITE}Najprije je potrebno srušiti zračnu luku

# Waypoint related errors
STR_ERROR_WAYPOINT_ADJOINS_MORE_THAN_ONE_EXISTING               :{WHITE}Pridružuje više od jednog postojećeg čvorišta.
STR_ERROR_TOO_CLOSE_TO_ANOTHER_WAYPOINT                         :{WHITE}Preblizu drugom čvorištu

STR_ERROR_CAN_T_BUILD_TRAIN_WAYPOINT                            :{WHITE}Ovdje nije moguće izgraditi željezničko čvorište...
STR_ERROR_CAN_T_POSITION_BUOY_HERE                              :{WHITE}Ovdje nije moguće staviti plutaču...
STR_ERROR_CAN_T_CHANGE_WAYPOINT_NAME                            :{WHITE}Nije moguće promijeniti ime čvorišta...

STR_ERROR_CAN_T_REMOVE_TRAIN_WAYPOINT                           :{WHITE}Nije moguće ukloniti željezničko čvorište odavde...
STR_ERROR_MUST_REMOVE_RAILWAYPOINT_FIRST                        :{WHITE}Najprije je potrebno ukloniti željezničko čvorište
STR_ERROR_BUOY_IN_THE_WAY                                       :{WHITE}... plutača na putu
STR_ERROR_BUOY_IS_IN_USE                                        :{WHITE}... plutača je u uporabi od strane druge tvrtke!

# Depot related errors
STR_ERROR_CAN_T_BUILD_TRAIN_DEPOT                               :{WHITE}Ovdje nije moguće izgraditi spremište vlakova...
STR_ERROR_CAN_T_BUILD_ROAD_DEPOT                                :{WHITE}Ovdje nije moguće izgraditi spremište cestovnih vozila...
STR_ERROR_CAN_T_BUILD_TRAM_DEPOT                                :{WHITE}Ovdje nije moguće izgraditi tramvajsko spremište...
STR_ERROR_CAN_T_BUILD_SHIP_DEPOT                                :{WHITE}Ovdje nije moguće izgraditi spremište brodova...

STR_ERROR_CAN_T_RENAME_DEPOT                                    :{WHITE}Nije moguće preimenovati spremište...

STR_ERROR_TRAIN_MUST_BE_STOPPED_INSIDE_DEPOT                    :{WHITE}... mora biti zaustavljen unutar spremišta
STR_ERROR_ROAD_VEHICLE_MUST_BE_STOPPED_INSIDE_DEPOT             :{WHITE}... mora biti zaustavljen unutar spremišta cestovnih vozila
STR_ERROR_SHIP_MUST_BE_STOPPED_INSIDE_DEPOT                     :{WHITE}... mora biti zaustavljen u spremištu
STR_ERROR_AIRCRAFT_MUST_BE_STOPPED_INSIDE_HANGAR                :{WHITE}... mora biti zaustavljen u hangaru

STR_ERROR_TRAINS_CAN_ONLY_BE_ALTERED_INSIDE_A_DEPOT             :{WHITE}Vlakovi mogu biti izmjenjeni jedino kad su zaustavljeni u spremištu
STR_ERROR_TRAIN_TOO_LONG                                        :{WHITE}Predugačak vlak
STR_ERROR_CAN_T_REVERSE_DIRECTION_RAIL_VEHICLE                  :{WHITE}Nije moguće promjeniti smjer vozila...
STR_ERROR_CAN_T_REVERSE_DIRECTION_RAIL_VEHICLE_MULTIPLE_UNITS   :{WHITE}... sastoji se od više jedinica
STR_ERROR_INCOMPATIBLE_RAIL_TYPES                               :Nekompatibilna vrsta tračnica

STR_ERROR_CAN_T_MOVE_VEHICLE                                    :{WHITE}Nije moguće ukloniti vozilo...
STR_ERROR_REAR_ENGINE_FOLLOW_FRONT                              :{WHITE}Stražnja lokomotiva će uvijek pratiti svog prednjeg dvojnika
STR_ERROR_UNABLE_TO_FIND_ROUTE_TO                               :{WHITE}Ne može pronaći put do lokalnog spremišta
STR_ERROR_UNABLE_TO_FIND_LOCAL_DEPOT                            :{WHITE}Ne mogu pronaći lokalno spremište

STR_ERROR_DEPOT_WRONG_DEPOT_TYPE                                :Pogrešna vrsta spremišta

# Autoreplace related errors
STR_ERROR_TRAIN_TOO_LONG_AFTER_REPLACEMENT                      :{WHITE}{VEHICLE} je predugačko nakon zamjene
STR_ERROR_AUTOREPLACE_NOTHING_TO_DO                             :{WHITE}Pravilo bez autozamjene/obnove je primjenjeno
STR_ERROR_AUTOREPLACE_MONEY_LIMIT                               :(novčano ograničenje)
STR_ERROR_AUTOREPLACE_INCOMPATIBLE_CARGO                        :{WHITE}Novo vozili ne može prevoziti {STRING}

# Rail construction errors
STR_ERROR_IMPOSSIBLE_TRACK_COMBINATION                          :{WHITE}Nemoguća kombinacija tračnica
STR_ERROR_MUST_REMOVE_SIGNALS_FIRST                             :{WHITE}Najprije je potrebno ukloniti signale
STR_ERROR_NO_SUITABLE_RAILROAD_TRACK                            :{WHITE}Nije prikladno za želježnicku prugu
STR_ERROR_MUST_REMOVE_RAILROAD_TRACK                            :{WHITE}Najprije je potrebno ukloniti željezničku prugu
STR_ERROR_CROSSING_ON_ONEWAY_ROAD                               :{WHITE}Cesta je jednosmjerna ili je blokirana
STR_ERROR_CROSSING_DISALLOWED_RAIL                              :{WHITE}Pružni prijelazi nisu dopušteni za ovu vrstu pruge
STR_ERROR_CROSSING_DISALLOWED_ROAD                              :{WHITE}Pružni prijelazi nisu dopušteni za ovu vrstu ceste
STR_ERROR_CAN_T_BUILD_SIGNALS_HERE                              :{WHITE}Ovdje nije moguće postaviti signale...
STR_ERROR_CAN_T_BUILD_RAILROAD_TRACK                            :{WHITE}Ovdje nije moguće izgraditi željezničke tračnice...
STR_ERROR_CAN_T_REMOVE_RAILROAD_TRACK                           :{WHITE}Nije moguće ukloniti željezničku prugu odavde...
STR_ERROR_CAN_T_REMOVE_SIGNALS_FROM                             :{WHITE}Nije moguće ukloniti signale odavde...
STR_ERROR_SIGNAL_CAN_T_CONVERT_SIGNALS_HERE                     :{WHITE}Ovdje nije moguće pretvoriti signale...
STR_ERROR_THERE_IS_NO_RAILROAD_TRACK                            :{WHITE}... nema pruge
STR_ERROR_THERE_ARE_NO_SIGNALS                                  :{WHITE}... nema signala

STR_ERROR_CAN_T_CONVERT_RAIL                                    :{WHITE}Ovdje nije moguće pretvoriti vrstu pruge...

# Road construction errors
STR_ERROR_MUST_REMOVE_ROAD_FIRST                                :{WHITE}Najprije je potrebno ukloniti cestu
STR_ERROR_ONEWAY_ROADS_CAN_T_HAVE_JUNCTION                      :{WHITE}... jednosmjerne ceste ne mogu imati raskrižja
STR_ERROR_CAN_T_BUILD_ROAD_HERE                                 :{WHITE}Ovdje nije moguće izgraditi cestu...
STR_ERROR_CAN_T_BUILD_TRAMWAY_HERE                              :{WHITE}Ovdje nije moguće izgraditi tramvaj...
STR_ERROR_CAN_T_REMOVE_ROAD_FROM                                :{WHITE}Nije moguće ukloniti cestu odavde...
STR_ERROR_CAN_T_REMOVE_TRAMWAY_FROM                             :{WHITE}Nije moguće ukloniti tramvaj odavde...
STR_ERROR_THERE_IS_NO_ROAD                                      :{WHITE}... nema ceste
STR_ERROR_THERE_IS_NO_TRAMWAY                                   :{WHITE}... nema tramvajske pruge
STR_ERROR_CAN_T_CONVERT_ROAD                                    :{WHITE}Ovdje nije moguće pretvoriti cestu...
STR_ERROR_CAN_T_CONVERT_TRAMWAY                                 :{WHITE}Ovdje nije moguće pretvoriti tramvajsku prugu...
STR_ERROR_NO_SUITABLE_ROAD                                      :{WHITE}Nema prikladne ceste
STR_ERROR_NO_SUITABLE_TRAMWAY                                   :{WHITE}Nema prikladne tramvajske pruge

# Waterway construction errors
STR_ERROR_CAN_T_BUILD_CANALS                                    :{WHITE}Ovdje nije moguće izgraditi kanale...
STR_ERROR_CAN_T_BUILD_LOCKS                                     :{WHITE}Ovdje nije moguće izgraditi brane...
STR_ERROR_CAN_T_PLACE_RIVERS                                    :{WHITE}Ovdje nije moguće postaviti rijeku...
STR_ERROR_MUST_BE_BUILT_ON_WATER                                :{WHITE}... mora biti izgrađen na vodi
STR_ERROR_CAN_T_BUILD_ON_WATER                                  :{WHITE}... nije moguće graditi na vodi
STR_ERROR_CAN_T_BUILD_ON_SEA                                    :{WHITE}... nemoguće graditi na otvorenom moru
STR_ERROR_CAN_T_BUILD_ON_CANAL                                  :{WHITE}... nemoguće graditi na kanalu
STR_ERROR_CAN_T_BUILD_ON_RIVER                                  :{WHITE}... nemoguće graditi na rijeci
STR_ERROR_MUST_DEMOLISH_CANAL_FIRST                             :{WHITE}Najprije je potrebno srušiti kanal
STR_ERROR_CAN_T_BUILD_AQUEDUCT_HERE                             :{WHITE}Ovdje nije moguće izgraditi akvadukt...

# Tree related errors
STR_ERROR_TREE_ALREADY_HERE                                     :{WHITE}... ovdje već postoji drvo
STR_ERROR_TREE_WRONG_TERRAIN_FOR_TREE_TYPE                      :{WHITE}... pogrešan teren za tu vrstu drveća
STR_ERROR_CAN_T_PLANT_TREE_HERE                                 :{WHITE}Ovdje nije moguće posaditi drvo...

# Bridge related errors
STR_ERROR_CAN_T_BUILD_BRIDGE_HERE                               :{WHITE}Ovdje nije moguće izgraditi most...
STR_ERROR_MUST_DEMOLISH_BRIDGE_FIRST                            :{WHITE}Najprije je potrebno srušiti most
STR_ERROR_CAN_T_START_AND_END_ON                                :{WHITE}Početak i kraj ne mogu biti na istom mjestu
STR_ERROR_BRIDGEHEADS_NOT_SAME_HEIGHT                           :{WHITE}Glave mosta nisu na istoj razini
STR_ERROR_BRIDGE_TOO_LOW_FOR_TERRAIN                            :{WHITE}Most je prenizak za teren
STR_ERROR_BRIDGE_TOO_HIGH_FOR_TERRAIN                           :{WHITE}Most je previsok za ovaj teren.
STR_ERROR_START_AND_END_MUST_BE_IN                              :{WHITE}Početak i kraj moraju biti u ravnini
STR_ERROR_ENDS_OF_BRIDGE_MUST_BOTH                              :{WHITE}... oba kraja mosta moraju biti na zemlji
STR_ERROR_BRIDGE_TOO_LONG                                       :{WHITE}... predugačak most
STR_ERROR_BRIDGE_THROUGH_MAP_BORDER                             :{WHITE}Most bi završio izvan karte

# Tunnel related errors
STR_ERROR_CAN_T_BUILD_TUNNEL_HERE                               :{WHITE}Ovdje nije moguće izgraditi tunel...
STR_ERROR_SITE_UNSUITABLE_FOR_TUNNEL                            :{WHITE}Neprikladan teren za ulaz u tunel
STR_ERROR_MUST_DEMOLISH_TUNNEL_FIRST                            :{WHITE}Najprije je potrebno srušiti tunel
STR_ERROR_ANOTHER_TUNNEL_IN_THE_WAY                             :{WHITE}Smeta drugi tunel
STR_ERROR_TUNNEL_THROUGH_MAP_BORDER                             :{WHITE}Tunel bi završio izvan karte
STR_ERROR_UNABLE_TO_EXCAVATE_LAND                               :{WHITE}Ne moguće iskopoati zemlju na drugoj strani tunela
STR_ERROR_TUNNEL_TOO_LONG                                       :{WHITE}... tunel predugačak

# Object related errors
STR_ERROR_TOO_MANY_OBJECTS                                      :{WHITE}... previše objekata
STR_ERROR_CAN_T_BUILD_OBJECT                                    :{WHITE}Nemoguće izgraditi objekt...
STR_ERROR_OBJECT_IN_THE_WAY                                     :{WHITE}Smeta objekt
STR_ERROR_COMPANY_HEADQUARTERS_IN                               :{WHITE}... smeta sjedište tvrtke
STR_ERROR_CAN_T_PURCHASE_THIS_LAND                              :{WHITE}Ovu zemlju nije moguće kupiti...
STR_ERROR_YOU_ALREADY_OWN_IT                                    :{WHITE}... već je u tvom vlasništvu!

# Group related errors
STR_ERROR_GROUP_CAN_T_CREATE                                    :{WHITE}Nije moguće kreirati grupu...
STR_ERROR_GROUP_CAN_T_DELETE                                    :{WHITE}Nije moguće obrisati ovu grupu...
STR_ERROR_GROUP_CAN_T_RENAME                                    :{WHITE}Nije moguće preimenovati ovu grupu...
STR_ERROR_GROUP_CAN_T_SET_PARENT                                :{WHITE}Ne može se postaviti matična grupa...
STR_ERROR_GROUP_CAN_T_SET_PARENT_RECURSION                      :{WHITE}... petlje u grupnoj hijerarhiji nisu dozvoljene
STR_ERROR_GROUP_CAN_T_REMOVE_ALL_VEHICLES                       :{WHITE}Nije moguće ukloniti sva vozila iz ove grupe...
STR_ERROR_GROUP_CAN_T_ADD_VEHICLE                               :{WHITE}Nije moguće dodati vozila u ovu grupu
STR_ERROR_GROUP_CAN_T_ADD_SHARED_VEHICLE                        :{WHITE}Nije moguće dodati dijeljena vozila u grupu...

# Generic vehicle errors

###length VEHICLE_TYPES
STR_ERROR_TRAIN_IN_THE_WAY                                      :{WHITE}Vlak na putu
STR_ERROR_ROAD_VEHICLE_IN_THE_WAY                               :{WHITE}Cestovno vozilo na putu
STR_ERROR_SHIP_IN_THE_WAY                                       :{WHITE}Smeta brod
STR_ERROR_AIRCRAFT_IN_THE_WAY                                   :{WHITE}Smeta zrakoplov

###length VEHICLE_TYPES
STR_ERROR_RAIL_VEHICLE_NOT_AVAILABLE                            :{WHITE}Vozilo nije dostupno
STR_ERROR_ROAD_VEHICLE_NOT_AVAILABLE                            :{WHITE}Vozilo nije dostupno
STR_ERROR_SHIP_NOT_AVAILABLE                                    :{WHITE}Brod nije dostupan
STR_ERROR_AIRCRAFT_NOT_AVAILABLE                                :{WHITE}Zrakoplov nije dostupan

###length VEHICLE_TYPES
STR_ERROR_CAN_T_REFIT_TRAIN                                     :{WHITE}Nije moguće prenamijeniti vlak...
STR_ERROR_CAN_T_REFIT_ROAD_VEHICLE                              :{WHITE}Nije moguće prenamijeniti cestovno vozilo...
STR_ERROR_CAN_T_REFIT_SHIP                                      :{WHITE}Nije moguće prenamijeniti brod...
STR_ERROR_CAN_T_REFIT_AIRCRAFT                                  :{WHITE}Nije moguće prenamijeniti zrakoplov...

###length VEHICLE_TYPES
STR_ERROR_CAN_T_RENAME_TRAIN                                    :{WHITE}Nije moguće imenovati vlak...
STR_ERROR_CAN_T_RENAME_ROAD_VEHICLE                             :{WHITE}Nije moguće imenovati cestovno vozilo...
STR_ERROR_CAN_T_RENAME_SHIP                                     :{WHITE}Nije moguće imenovati brod...
STR_ERROR_CAN_T_RENAME_AIRCRAFT                                 :{WHITE}Nije moguće imenovati zrakoplov...

###length VEHICLE_TYPES
STR_ERROR_CAN_T_STOP_START_TRAIN                                :{WHITE}Nije moguće zaustaviti/pokrenuti vlak...
STR_ERROR_CAN_T_STOP_START_ROAD_VEHICLE                         :{WHITE}Nije moguće zaustaviti/pokrenuti cestovno vozilo...
STR_ERROR_CAN_T_STOP_START_SHIP                                 :{WHITE}Nije moguće pokrenuti/zaustaviti brod...
STR_ERROR_CAN_T_STOP_START_AIRCRAFT                             :{WHITE}Nije moguće zaustaviti/pokrenuti zrakoplov...

###length VEHICLE_TYPES
STR_ERROR_CAN_T_SEND_TRAIN_TO_DEPOT                             :{WHITE}Nije moguće poslati vlak u spremište...
STR_ERROR_CAN_T_SEND_ROAD_VEHICLE_TO_DEPOT                      :{WHITE}Nije moguće poslati vozilo u spremište...
STR_ERROR_CAN_T_SEND_SHIP_TO_DEPOT                              :{WHITE}Nije moguće poslati brod u spremište...
STR_ERROR_CAN_T_SEND_AIRCRAFT_TO_HANGAR                         :{WHITE}Nije moguće poslati zrakoplov u hangar

###length VEHICLE_TYPES
STR_ERROR_CAN_T_BUY_TRAIN                                       :{WHITE}Nije moguće kupiti željezničko vozilo...
STR_ERROR_CAN_T_BUY_ROAD_VEHICLE                                :{WHITE}Nije moguće kupiti cestovno vozilo...
STR_ERROR_CAN_T_BUY_SHIP                                        :{WHITE}Nije moguće kupiti brod...
STR_ERROR_CAN_T_BUY_AIRCRAFT                                    :{WHITE}Nije moguće kupiti zrakoplov...

###length VEHICLE_TYPES
STR_ERROR_CAN_T_RENAME_TRAIN_TYPE                               :{WHITE}Nije moguće preimenovati vrstu vagona...
STR_ERROR_CAN_T_RENAME_ROAD_VEHICLE_TYPE                        :{WHITE}Nije moguće preimenovati vrstu cestovnog vozila...
STR_ERROR_CAN_T_RENAME_SHIP_TYPE                                :{WHITE}Nije moguće preimenovati vrstu broda...
STR_ERROR_CAN_T_RENAME_AIRCRAFT_TYPE                            :{WHITE}Nije moguće preimenovati vrstu zrakoplova...

###length VEHICLE_TYPES
STR_ERROR_CAN_T_SELL_TRAIN                                      :{WHITE}Nije moguće prodati željezničko vozilo
STR_ERROR_CAN_T_SELL_ROAD_VEHICLE                               :{WHITE}Nije moguće prodati cestovno vozilo...
STR_ERROR_CAN_T_SELL_SHIP                                       :{WHITE}Nije moguće prodati brod...
STR_ERROR_CAN_T_SELL_AIRCRAFT                                   :{WHITE}Nije moguće prodati zrakoplov...

STR_ERROR_TOO_MANY_VEHICLES_IN_GAME                             :{WHITE}Previše vozila u igri
STR_ERROR_CAN_T_CHANGE_SERVICING                                :{WHITE}Nije moguće promijeniti servisni interval...

STR_ERROR_VEHICLE_IS_DESTROYED                                  :{WHITE}... vozilo je uništeno


STR_ERROR_NO_VEHICLES_AVAILABLE_AT_ALL                          :{WHITE}Neće biti dostupno nijedno vozilo
STR_ERROR_NO_VEHICLES_AVAILABLE_AT_ALL_EXPLANATION              :{WHITE}Promijenite konfiguraciju NewGRF-a
STR_ERROR_NO_VEHICLES_AVAILABLE_YET                             :{WHITE}Još nema dostupnih vozila
STR_ERROR_NO_VEHICLES_AVAILABLE_YET_EXPLANATION                 :{WHITE}Pokreni novu igru nakon {DATE_SHORT} ili upotrijebi NewGRF koji daje vrlo rana vozila

# Specific vehicle errors
STR_ERROR_CAN_T_MAKE_TRAIN_PASS_SIGNAL                          :{WHITE}Nije moguće natjerati vlak da ignorira signale dok traje opasnost...
STR_ERROR_CAN_T_REVERSE_DIRECTION_TRAIN                         :{WHITE}Nije moguće promijeniti smjer vlaka...
STR_ERROR_TRAIN_START_NO_POWER                                  :Vlak nema pogonske snage

STR_ERROR_CAN_T_MAKE_ROAD_VEHICLE_TURN                          :{WHITE}Nije moguće okrenuti vozilo na cesti...

STR_ERROR_AIRCRAFT_IS_IN_FLIGHT                                 :{WHITE}Zrakoplov je u letu

# Order related errors
STR_ERROR_NO_MORE_SPACE_FOR_ORDERS                              :{WHITE}Nema mjesta za nove naredbe
STR_ERROR_TOO_MANY_ORDERS                                       :{WHITE}Previše naredbi
STR_ERROR_CAN_T_INSERT_NEW_ORDER                                :{WHITE}Nije moguće ubaciti novu naredbu...
STR_ERROR_CAN_T_DELETE_THIS_ORDER                               :{WHITE}Nije moguće obrisati ovu naredbu...
STR_ERROR_CAN_T_MODIFY_THIS_ORDER                               :{WHITE}Nije moguće izmijeniti ovu naredbu...
STR_ERROR_CAN_T_MOVE_THIS_ORDER                                 :{WHITE}Nije moguće pomaknuti ovu naredbu...
STR_ERROR_CAN_T_SKIP_ORDER                                      :{WHITE}Nije moguće preskočiti trenutnu naredbu...
STR_ERROR_CAN_T_SKIP_TO_ORDER                                   :{WHITE}Nije moguće skočiti na odabranu naredbu...
STR_ERROR_CAN_T_COPY_SHARE_ORDER                                :{WHITE}... vozilo ne može doći do svih postaja
STR_ERROR_CAN_T_ADD_ORDER                                       :{WHITE}... vozilo ne može doći do te postaje
STR_ERROR_CAN_T_ADD_ORDER_SHARED                                :{WHITE}... vozilo koje dijeli ovu naredbu ne može doći do te postaje

STR_ERROR_CAN_T_SHARE_ORDER_LIST                                :{WHITE}Nije moguće dijeliti popis naredbi...
STR_ERROR_CAN_T_STOP_SHARING_ORDER_LIST                         :{WHITE}Nemoguće prekinuti dijeljenje liste naredbi...
STR_ERROR_CAN_T_COPY_ORDER_LIST                                 :{WHITE}Nije moguće kopirati popis naredbi...
STR_ERROR_TOO_FAR_FROM_PREVIOUS_DESTINATION                     :{WHITE}... predaleko od prethodnog odredišta
STR_ERROR_AIRCRAFT_NOT_ENOUGH_RANGE                             :{WHITE}... avion nema dovoljni domet

# Timetable related errors
STR_ERROR_CAN_T_TIMETABLE_VEHICLE                               :{WHITE}Nije moguće zadati vozni red za vozilo...
STR_ERROR_TIMETABLE_ONLY_WAIT_AT_STATIONS                       :{WHITE}Vozila mogu čekati samo na postajama.
STR_ERROR_TIMETABLE_NOT_STOPPING_HERE                           :{WHITE}Ovo vozilo se ne zaustavlja na ovoj postaji.

# Sign related errors
STR_ERROR_TOO_MANY_SIGNS                                        :{WHITE}... previše znakova
STR_ERROR_CAN_T_PLACE_SIGN_HERE                                 :{WHITE}Ovdje nije moguće postaviti znak...
STR_ERROR_CAN_T_CHANGE_SIGN_NAME                                :{WHITE}Nije moguće promijeniti ime znaka...
STR_ERROR_CAN_T_DELETE_SIGN                                     :{WHITE}Nije moguće obrisati znak...

# Translatable comment for OpenTTD's desktop shortcut
###external 1
STR_DESKTOP_SHORTCUT_COMMENT                                    :Simulacija na osnovi Transport Tycoon Deluxea

# Translatable descriptions in media/baseset/*.ob* files
###external 10
STR_BASEGRAPHICS_DOS_DESCRIPTION                                :Originalna grafika za Transport Tycoon Deluxe DOS izdanje.
STR_BASEGRAPHICS_DOS_DE_DESCRIPTION                             :Originalna grafika za Transport Tycoon Deluxe DOS (Njemački) izdanje.
STR_BASEGRAPHICS_WIN_DESCRIPTION                                :Originalna grafika za Transport Tycoon Deluxe Windows izdanje.
STR_BASESOUNDS_DOS_DESCRIPTION                                  :Originalni zvukovi za Transport Tycoon Deluxe DOS izdanje.
STR_BASESOUNDS_WIN_DESCRIPTION                                  :Originalni zvukovi za Transport Tycoon Deluxe Windows izdanje.
STR_BASESOUNDS_NONE_DESCRIPTION                                 :Zvučni paket bez ikakvih zvukova.
STR_BASEMUSIC_WIN_DESCRIPTION                                   :Originalna glazba za Transport Tycoon Deluxe Windows izdanje.
STR_BASEMUSIC_DOS_DESCRIPTION                                   :Originalna glazba za Transport Tycoon Deluxe DOS izdanje.
STR_BASEMUSIC_TTO_DESCRIPTION                                   :Originalna glazba za Transport Tycoon (original/editor svijeta) DOS izdanje.
STR_BASEMUSIC_NONE_DESCRIPTION                                  :Glazbeni paket bez ikakve glazbe.

##id 0x2000
# Town building names
STR_TOWN_BUILDING_NAME_TALL_OFFICE_BLOCK_1                      :Visoki uredski blok
STR_TOWN_BUILDING_NAME_OFFICE_BLOCK_1                           :Uredski blok
STR_TOWN_BUILDING_NAME_SMALL_BLOCK_OF_FLATS_1                   :Mali stambeni blok
STR_TOWN_BUILDING_NAME_CHURCH_1                                 :Crkva
STR_TOWN_BUILDING_NAME_LARGE_OFFICE_BLOCK_1                     :Veliki uredski blok
STR_TOWN_BUILDING_NAME_TOWN_HOUSES_1                            :Gradske kuće
STR_TOWN_BUILDING_NAME_HOTEL_1                                  :Hotel
STR_TOWN_BUILDING_NAME_STATUE_1                                 :Kip
STR_TOWN_BUILDING_NAME_FOUNTAIN_1                               :Fontana
STR_TOWN_BUILDING_NAME_PARK_1                                   :Park
STR_TOWN_BUILDING_NAME_OFFICE_BLOCK_2                           :Uredski blok
STR_TOWN_BUILDING_NAME_SHOPS_AND_OFFICES_1                      :Trgovine i uredi
STR_TOWN_BUILDING_NAME_MODERN_OFFICE_BUILDING_1                 :Moderne uredske zgrade
STR_TOWN_BUILDING_NAME_WAREHOUSE_1                              :Skladište
STR_TOWN_BUILDING_NAME_OFFICE_BLOCK_3                           :Uredski blok
STR_TOWN_BUILDING_NAME_STADIUM_1                                :Stadion
STR_TOWN_BUILDING_NAME_OLD_HOUSES_1                             :Stare kuće
STR_TOWN_BUILDING_NAME_COTTAGES_1                               :Kolibe
STR_TOWN_BUILDING_NAME_HOUSES_1                                 :Kuće
STR_TOWN_BUILDING_NAME_FLATS_1                                  :Stanovi
STR_TOWN_BUILDING_NAME_TALL_OFFICE_BLOCK_2                      :Visoki uredski blok
STR_TOWN_BUILDING_NAME_SHOPS_AND_OFFICES_2                      :Trgovine i uredi
STR_TOWN_BUILDING_NAME_SHOPS_AND_OFFICES_3                      :Trgovine i uredi
STR_TOWN_BUILDING_NAME_THEATER_1                                :Kazalište
STR_TOWN_BUILDING_NAME_STADIUM_2                                :Stadion
STR_TOWN_BUILDING_NAME_OFFICES_1                                :Uredi
STR_TOWN_BUILDING_NAME_HOUSES_2                                 :Kuće
STR_TOWN_BUILDING_NAME_CINEMA_1                                 :Kino
STR_TOWN_BUILDING_NAME_SHOPPING_MALL_1                          :Trgovački centar
STR_TOWN_BUILDING_NAME_IGLOO_1                                  :Iglu
STR_TOWN_BUILDING_NAME_TEPEES_1                                 :Indijanski šator
STR_TOWN_BUILDING_NAME_TEAPOT_HOUSE_1                           :Čajnik za stanovanje
STR_TOWN_BUILDING_NAME_PIGGY_BANK_1                             :Kasica-Prasica

##id 0x4800
# industry names
STR_INDUSTRY_NAME_COAL_MINE                                     :Rudnik ugljena
STR_INDUSTRY_NAME_COAL_MINE.gen                                 :rudnika ugljena
STR_INDUSTRY_NAME_POWER_STATION                                 :Elektrana
STR_INDUSTRY_NAME_POWER_STATION.gen                             :elektrane
STR_INDUSTRY_NAME_SAWMILL                                       :Pilana
STR_INDUSTRY_NAME_SAWMILL.gen                                   :pilane
STR_INDUSTRY_NAME_FOREST                                        :Šuma
STR_INDUSTRY_NAME_FOREST.gen                                    :šume
STR_INDUSTRY_NAME_OIL_REFINERY                                  :Naftna rafinerija
STR_INDUSTRY_NAME_OIL_REFINERY.gen                              :naftne rafinerije
STR_INDUSTRY_NAME_OIL_RIG                                       :Naftna bušotina
STR_INDUSTRY_NAME_OIL_RIG.gen                                   :naftne bušotine
STR_INDUSTRY_NAME_FACTORY                                       :Tvornica
STR_INDUSTRY_NAME_FACTORY.gen                                   :tvornice
STR_INDUSTRY_NAME_PRINTING_WORKS                                :Tiskara
STR_INDUSTRY_NAME_PRINTING_WORKS.gen                            :tiskare
STR_INDUSTRY_NAME_STEEL_MILL                                    :Čeličana
STR_INDUSTRY_NAME_STEEL_MILL.gen                                :čeličane
STR_INDUSTRY_NAME_FARM                                          :Farma
STR_INDUSTRY_NAME_FARM.gen                                      :farme
STR_INDUSTRY_NAME_COPPER_ORE_MINE                               :Rudnik bakra
STR_INDUSTRY_NAME_COPPER_ORE_MINE.gen                           :rudnika bakra
STR_INDUSTRY_NAME_OIL_WELLS                                     :Naftna polja
STR_INDUSTRY_NAME_OIL_WELLS.gen                                 :naftnih polja
STR_INDUSTRY_NAME_BANK                                          :Banka
STR_INDUSTRY_NAME_BANK.gen                                      :banke
STR_INDUSTRY_NAME_FOOD_PROCESSING_PLANT                         :Tvornica hrane
STR_INDUSTRY_NAME_FOOD_PROCESSING_PLANT.gen                     :tvornice hrane
STR_INDUSTRY_NAME_PAPER_MILL                                    :Tvornica papira
STR_INDUSTRY_NAME_PAPER_MILL.gen                                :tvornice papira
STR_INDUSTRY_NAME_GOLD_MINE                                     :Rudnik zlata
STR_INDUSTRY_NAME_GOLD_MINE.gen                                 :rudnika zlata
STR_INDUSTRY_NAME_BANK_TROPIC_ARCTIC                            :Banka
STR_INDUSTRY_NAME_BANK_TROPIC_ARCTIC.gen                        :banke
STR_INDUSTRY_NAME_DIAMOND_MINE                                  :Rudnik dijamanata
STR_INDUSTRY_NAME_DIAMOND_MINE.gen                              :rudnika dijamanata
STR_INDUSTRY_NAME_IRON_ORE_MINE                                 :Rudnik željeza
STR_INDUSTRY_NAME_IRON_ORE_MINE.gen                             :rudnika željeza
STR_INDUSTRY_NAME_FRUIT_PLANTATION                              :Plantaža voća
STR_INDUSTRY_NAME_FRUIT_PLANTATION.gen                          :plantaže voća
STR_INDUSTRY_NAME_RUBBER_PLANTATION                             :Plantaža gume
STR_INDUSTRY_NAME_RUBBER_PLANTATION.gen                         :plantaže gume
STR_INDUSTRY_NAME_WATER_SUPPLY                                  :Izvor vode
STR_INDUSTRY_NAME_WATER_SUPPLY.gen                              :izvora vode
STR_INDUSTRY_NAME_WATER_TOWER                                   :Vodotoranj
STR_INDUSTRY_NAME_WATER_TOWER.gen                               :vodotornja
STR_INDUSTRY_NAME_FACTORY_2                                     :Tvornica
STR_INDUSTRY_NAME_FACTORY_2.gen                                 :tvornice
STR_INDUSTRY_NAME_FARM_2                                        :Farma
STR_INDUSTRY_NAME_FARM_2.gen                                    :farme
STR_INDUSTRY_NAME_LUMBER_MILL                                   :Pilana
STR_INDUSTRY_NAME_LUMBER_MILL.gen                               :pilane
STR_INDUSTRY_NAME_COTTON_CANDY_FOREST                           :Šuma šećerne vune
STR_INDUSTRY_NAME_COTTON_CANDY_FOREST.gen                       :šume šećerne vune
STR_INDUSTRY_NAME_CANDY_FACTORY                                 :Tvornica slatkiša
STR_INDUSTRY_NAME_CANDY_FACTORY.gen                             :tvornice slatkiša
STR_INDUSTRY_NAME_BATTERY_FARM                                  :Tvornica baterija
STR_INDUSTRY_NAME_BATTERY_FARM.gen                              :tvornice baterija
STR_INDUSTRY_NAME_COLA_WELLS                                    :Izvori Cole
STR_INDUSTRY_NAME_COLA_WELLS.gen                                :izvora cole
STR_INDUSTRY_NAME_TOY_SHOP                                      :Trgovina igračkama
STR_INDUSTRY_NAME_TOY_SHOP.gen                                  :trgovine igračkama
STR_INDUSTRY_NAME_TOY_FACTORY                                   :Tvornica igračaka
STR_INDUSTRY_NAME_TOY_FACTORY.gen                               :tvornice igračaka
STR_INDUSTRY_NAME_PLASTIC_FOUNTAINS                             :Izvori plastike
STR_INDUSTRY_NAME_PLASTIC_FOUNTAINS.gen                         :izvori plastike
STR_INDUSTRY_NAME_FIZZY_DRINK_FACTORY                           :Tvornica gaziranih pića
STR_INDUSTRY_NAME_FIZZY_DRINK_FACTORY.gen                       :tvornice gaziranih pića
STR_INDUSTRY_NAME_BUBBLE_GENERATOR                              :Generator balona
STR_INDUSTRY_NAME_BUBBLE_GENERATOR.gen                          :generatora balona
STR_INDUSTRY_NAME_TOFFEE_QUARRY                                 :Iskop mliječne karamele
STR_INDUSTRY_NAME_TOFFEE_QUARRY.gen                             :iskopa mliječne karamele
STR_INDUSTRY_NAME_SUGAR_MINE                                    :Rudnik šećera
STR_INDUSTRY_NAME_SUGAR_MINE.gen                                :rudnika šećera

############ WARNING, using range 0x6000 for strings that are stored in the savegame
############ These strings may never get a new id, or savegames will break!

##id 0x6000
STR_SV_EMPTY                                                    :
STR_SV_UNNAMED                                                  :Neimenovan
STR_SV_TRAIN_NAME                                               :Vlak #{COMMA}
STR_SV_ROAD_VEHICLE_NAME                                        :Cestovno vozilo #{COMMA}
STR_SV_SHIP_NAME                                                :Brod #{COMMA}
STR_SV_AIRCRAFT_NAME                                            :Zrakoplov #{COMMA}

###length 27
STR_SV_STNAME                                                   :{STRING}
STR_SV_STNAME_NORTH                                             :{STRING} Sjever
STR_SV_STNAME_SOUTH                                             :{STRING} Jug
STR_SV_STNAME_EAST                                              :{STRING} Istok
STR_SV_STNAME_WEST                                              :{STRING} Zapad
STR_SV_STNAME_CENTRAL                                           :Centrala {STRING}
STR_SV_STNAME_TRANSFER                                          :Transfer {STRING}
STR_SV_STNAME_HALT                                              :{STRING} Zaustav
STR_SV_STNAME_VALLEY                                            :{STRING} Dolina
STR_SV_STNAME_HEIGHTS                                           :Visine {STRING}
STR_SV_STNAME_WOODS                                             :{STRING} šume
STR_SV_STNAME_LAKESIDE                                          :Jezero {STRING}
STR_SV_STNAME_EXCHANGE                                          :Kolodvor {STRING}
STR_SV_STNAME_AIRPORT                                           :Zračna luka {STRING}
STR_SV_STNAME_OILFIELD                                          :Naftno polje {STRING}
STR_SV_STNAME_MINES                                             :Rudnici {STRING}
STR_SV_STNAME_DOCKS                                             :Pristaništa {STRING}
STR_SV_STNAME_BUOY                                              :{STRING}
STR_SV_STNAME_WAYPOINT                                          :{STRING}
##id 0x6020
STR_SV_STNAME_ANNEXE                                            :Aneks {STRING}
STR_SV_STNAME_SIDINGS                                           :{STRING} Krak
STR_SV_STNAME_BRANCH                                            :Ogranak {STRING}
STR_SV_STNAME_UPPER                                             :Gornji {STRING}
STR_SV_STNAME_LOWER                                             :{STRING} donji
STR_SV_STNAME_HELIPORT                                          :Heliodrom {STRING}
STR_SV_STNAME_FOREST                                            :{STRING} šuma
STR_SV_STNAME_FALLBACK                                          :{STRING} Postaja #{NUM}

############ end of savegame specific region!

##id 0x8000
###length 116
# Vehicle names
STR_VEHICLE_NAME_TRAIN_ENGINE_RAIL_KIRBY_PAUL_TANK_STEAM        :Kirby Paul Tank (parni)
STR_VEHICLE_NAME_TRAIN_ENGINE_RAIL_MJS_250_DIESEL               :MJS 250 (Diesel)
STR_VEHICLE_NAME_TRAIN_ENGINE_RAIL_PLODDYPHUT_CHOO_CHOO         :Ploddyphut Choo-Choo
STR_VEHICLE_NAME_TRAIN_ENGINE_RAIL_POWERNAUT_CHOO_CHOO          :Powernaut Choo-Choo
STR_VEHICLE_NAME_TRAIN_ENGINE_RAIL_MIGHTYMOVER_CHOO_CHOO        :MightyMover Choo-Choo
STR_VEHICLE_NAME_TRAIN_ENGINE_RAIL_PLODDYPHUT_DIESEL            :Ploddyphut Diesel
STR_VEHICLE_NAME_TRAIN_ENGINE_RAIL_POWERNAUT_DIESEL             :Powernaut Diesel
STR_VEHICLE_NAME_TRAIN_ENGINE_RAIL_WILLS_2_8_0_STEAM            :Wills 2-8-0 (parni)
STR_VEHICLE_NAME_TRAIN_ENGINE_RAIL_CHANEY_JUBILEE_STEAM         :Chaney 'Jubilee' (parni)
STR_VEHICLE_NAME_TRAIN_ENGINE_RAIL_GINZU_A4_STEAM               :Ginzu 'A4' (parni)
STR_VEHICLE_NAME_TRAIN_ENGINE_RAIL_SH_8P_STEAM                  :SH '8P' (parni)
STR_VEHICLE_NAME_TRAIN_ENGINE_RAIL_MANLEY_MOREL_DMU_DIESEL      :Manley-Morel DMU (Diesel)
STR_VEHICLE_NAME_TRAIN_ENGINE_RAIL_DASH_DIESEL                  :'Dash' (Diesel)
STR_VEHICLE_NAME_TRAIN_ENGINE_RAIL_SH_HENDRY_25_DIESEL          :SH/Hendry '25' (Diesel)
STR_VEHICLE_NAME_TRAIN_ENGINE_RAIL_UU_37_DIESEL                 :UU '37' (Diesel)
STR_VEHICLE_NAME_TRAIN_ENGINE_RAIL_FLOSS_47_DIESEL              :Floss '47' (Diesel)
STR_VEHICLE_NAME_TRAIN_ENGINE_RAIL_CS_4000_DIESEL               :CS 4000 (Diesel)
STR_VEHICLE_NAME_TRAIN_ENGINE_RAIL_CS_2400_DIESEL               :CS 2400 (Diesel)
STR_VEHICLE_NAME_TRAIN_ENGINE_RAIL_CENTENNIAL_DIESEL            :Centennial (Diesel)
STR_VEHICLE_NAME_TRAIN_ENGINE_RAIL_KELLING_3100_DIESEL          :Kelling 3100 (Diesel)
STR_VEHICLE_NAME_TRAIN_ENGINE_RAIL_TURNER_TURBO_DIESEL          :Turner Turbo (Diesel)
STR_VEHICLE_NAME_TRAIN_ENGINE_RAIL_MJS_1000_DIESEL              :MJS 1000 (Diesel)
STR_VEHICLE_NAME_TRAIN_ENGINE_RAIL_SH_125_DIESEL                :SH '125' (Diesel)
STR_VEHICLE_NAME_TRAIN_ENGINE_RAIL_SH_30_ELECTRIC               :SH '30' (Electric)
STR_VEHICLE_NAME_TRAIN_ENGINE_RAIL_SH_40_ELECTRIC               :SH '40' (Električni)
STR_VEHICLE_NAME_TRAIN_ENGINE_RAIL_T_I_M_ELECTRIC               :'T.I.M.' (Električni)
STR_VEHICLE_NAME_TRAIN_ENGINE_RAIL_ASIASTAR_ELECTRIC            :'AsiaStar' (Električni)
STR_VEHICLE_NAME_TRAIN_WAGON_RAIL_PASSENGER_CAR                 :Putnički vagon
STR_VEHICLE_NAME_TRAIN_WAGON_RAIL_MAIL_VAN                      :Poštanski kombi
STR_VEHICLE_NAME_TRAIN_WAGON_RAIL_COAL_CAR                      :Kamion za ugljen
STR_VEHICLE_NAME_TRAIN_WAGON_RAIL_OIL_TANKER                    :Naftna cisterna
STR_VEHICLE_NAME_TRAIN_WAGON_RAIL_LIVESTOCK_VAN                 :Kamion za domaće životinje
STR_VEHICLE_NAME_TRAIN_WAGON_RAIL_GOODS_VAN                     :Kamion za robu
STR_VEHICLE_NAME_TRAIN_WAGON_RAIL_GRAIN_HOPPER                  :Tegljač žita
STR_VEHICLE_NAME_TRAIN_WAGON_RAIL_WOOD_TRUCK                    :Kamion za drva
STR_VEHICLE_NAME_TRAIN_WAGON_RAIL_IRON_ORE_HOPPER               :Tegljač željeza
STR_VEHICLE_NAME_TRAIN_WAGON_RAIL_STEEL_TRUCK                   :Kamion za čelik
STR_VEHICLE_NAME_TRAIN_WAGON_RAIL_ARMORED_VAN                   :Blindirani kombi
STR_VEHICLE_NAME_TRAIN_WAGON_RAIL_FOOD_VAN                      :Kombi za hranu
STR_VEHICLE_NAME_TRAIN_WAGON_RAIL_PAPER_TRUCK                   :Kamion za papir
STR_VEHICLE_NAME_TRAIN_WAGON_RAIL_COPPER_ORE_HOPPER             :Tegljač bakra
STR_VEHICLE_NAME_TRAIN_WAGON_RAIL_WATER_TANKER                  :Cisterna za vodu
STR_VEHICLE_NAME_TRAIN_WAGON_RAIL_FRUIT_TRUCK                   :Kamion za voće
STR_VEHICLE_NAME_TRAIN_WAGON_RAIL_RUBBER_TRUCK                  :Kamion za gumu
STR_VEHICLE_NAME_TRAIN_WAGON_RAIL_SUGAR_TRUCK                   :Kamion za šećer
STR_VEHICLE_NAME_TRAIN_WAGON_RAIL_COTTON_CANDY_HOPPER           :Tegljač šećerne vune
STR_VEHICLE_NAME_TRAIN_WAGON_RAIL_TOFFEE_HOPPER                 :Tegljač mliječne karamele
STR_VEHICLE_NAME_TRAIN_WAGON_RAIL_BUBBLE_VAN                    :Kombi za balone
STR_VEHICLE_NAME_TRAIN_WAGON_RAIL_COLA_TANKER                   :Cisterna za colu
STR_VEHICLE_NAME_TRAIN_WAGON_RAIL_CANDY_VAN                     :Kombi za slatkiše
STR_VEHICLE_NAME_TRAIN_WAGON_RAIL_TOY_VAN                       :Kombi za igračke
STR_VEHICLE_NAME_TRAIN_WAGON_RAIL_BATTERY_TRUCK                 :Kamion za baterije
STR_VEHICLE_NAME_TRAIN_WAGON_RAIL_FIZZY_DRINK_TRUCK             :Kamion za gazirana pića
STR_VEHICLE_NAME_TRAIN_WAGON_RAIL_PLASTIC_TRUCK                 :Kamion za plastiku
STR_VEHICLE_NAME_TRAIN_ENGINE_MONORAIL_X2001_ELECTRIC           :'X2001' (Električni)
STR_VEHICLE_NAME_TRAIN_ENGINE_MONORAIL_MILLENNIUM_Z1_ELECTRIC   :'Millennium Z1' (Električni)
STR_VEHICLE_NAME_TRAIN_ENGINE_MONORAIL_WIZZOWOW_Z99             :Wizzowow Z99
STR_VEHICLE_NAME_TRAIN_WAGON_MONORAIL_PASSENGER_CAR             :Putnički vagon
STR_VEHICLE_NAME_TRAIN_WAGON_MONORAIL_MAIL_VAN                  :Poštanski kombi
STR_VEHICLE_NAME_TRAIN_WAGON_MONORAIL_COAL_CAR                  :Kamion za ugljen
STR_VEHICLE_NAME_TRAIN_WAGON_MONORAIL_OIL_TANKER                :Naftna cisterna
STR_VEHICLE_NAME_TRAIN_WAGON_MONORAIL_LIVESTOCK_VAN             :Kamion za domaće životinje
STR_VEHICLE_NAME_TRAIN_WAGON_MONORAIL_GOODS_VAN                 :Kamion za robu
STR_VEHICLE_NAME_TRAIN_WAGON_MONORAIL_GRAIN_HOPPER              :Tegljač žita
STR_VEHICLE_NAME_TRAIN_WAGON_MONORAIL_WOOD_TRUCK                :Kamion za drva
STR_VEHICLE_NAME_TRAIN_WAGON_MONORAIL_IRON_ORE_HOPPER           :Tegljač željeza
STR_VEHICLE_NAME_TRAIN_WAGON_MONORAIL_STEEL_TRUCK               :Kamion za čelik
STR_VEHICLE_NAME_TRAIN_WAGON_MONORAIL_ARMORED_VAN               :Blindirani kombi
STR_VEHICLE_NAME_TRAIN_WAGON_MONORAIL_FOOD_VAN                  :Kamion za hranu
STR_VEHICLE_NAME_TRAIN_WAGON_MONORAIL_PAPER_TRUCK               :Kamion za papir
STR_VEHICLE_NAME_TRAIN_WAGON_MONORAIL_COPPER_ORE_HOPPER         :Tegljač bakra
STR_VEHICLE_NAME_TRAIN_WAGON_MONORAIL_WATER_TANKER              :Cisterna za vodu
STR_VEHICLE_NAME_TRAIN_WAGON_MONORAIL_FRUIT_TRUCK               :Kamion za voće
STR_VEHICLE_NAME_TRAIN_WAGON_MONORAIL_RUBBER_TRUCK              :Kamion za gumu
STR_VEHICLE_NAME_TRAIN_WAGON_MONORAIL_SUGAR_TRUCK               :Kamion za šećer
STR_VEHICLE_NAME_TRAIN_WAGON_MONORAIL_COTTON_CANDY_HOPPER       :Tegljač Šećerne vune
STR_VEHICLE_NAME_TRAIN_WAGON_MONORAIL_TOFFEE_HOPPER             :Tegljač mliječne karamele
STR_VEHICLE_NAME_TRAIN_WAGON_MONORAIL_BUBBLE_VAN                :Kombi za balone
STR_VEHICLE_NAME_TRAIN_WAGON_MONORAIL_COLA_TANKER               :Cisterna za colu
STR_VEHICLE_NAME_TRAIN_WAGON_MONORAIL_CANDY_VAN                 :Kombi za slatkiše
STR_VEHICLE_NAME_TRAIN_WAGON_MONORAIL_TOY_VAN                   :Kombi za igračke
STR_VEHICLE_NAME_TRAIN_WAGON_MONORAIL_BATTERY_TRUCK             :Kamion za baterije
STR_VEHICLE_NAME_TRAIN_WAGON_MONORAIL_FIZZY_DRINK_TRUCK         :Kamion za gazirana pića
STR_VEHICLE_NAME_TRAIN_WAGON_MONORAIL_PLASTIC_TRUCK             :Kamion za plastiku
STR_VEHICLE_NAME_TRAIN_ENGINE_MAGLEV_LEV1_LEVIATHAN_ELECTRIC    :Lev1 'Leviathan' (Električni)
STR_VEHICLE_NAME_TRAIN_ENGINE_MAGLEV_LEV2_CYCLOPS_ELECTRIC      :Lev2 'Cyclops' (Električni)
STR_VEHICLE_NAME_TRAIN_ENGINE_MAGLEV_LEV3_PEGASUS_ELECTRIC      :Lev3 'Pegasus' (Električni)
STR_VEHICLE_NAME_TRAIN_ENGINE_MAGLEV_LEV4_CHIMAERA_ELECTRIC     :Lev4 'Chimaera' (Električni)
STR_VEHICLE_NAME_TRAIN_ENGINE_MAGLEV_WIZZOWOW_ROCKETEER         :Wizzowow Rocketeer
STR_VEHICLE_NAME_TRAIN_WAGON_MAGLEV_PASSENGER_CAR               :Putnički vagon
STR_VEHICLE_NAME_TRAIN_WAGON_MAGLEV_MAIL_VAN                    :Poštanski kombi
STR_VEHICLE_NAME_TRAIN_WAGON_MAGLEV_COAL_CAR                    :Kamion za ugljen
STR_VEHICLE_NAME_TRAIN_WAGON_MAGLEV_OIL_TANKER                  :Naftna cisterna
STR_VEHICLE_NAME_TRAIN_WAGON_MAGLEV_LIVESTOCK_VAN               :Kamion za domaće životinje
STR_VEHICLE_NAME_TRAIN_WAGON_MAGLEV_GOODS_VAN                   :Kamion za robu
STR_VEHICLE_NAME_TRAIN_WAGON_MAGLEV_GRAIN_HOPPER                :Tegljač žita
STR_VEHICLE_NAME_TRAIN_WAGON_MAGLEV_WOOD_TRUCK                  :Kamion za drva
STR_VEHICLE_NAME_TRAIN_WAGON_MAGLEV_IRON_ORE_HOPPER             :Tegljač željeza
STR_VEHICLE_NAME_TRAIN_WAGON_MAGLEV_STEEL_TRUCK                 :Kamion za čelik
STR_VEHICLE_NAME_TRAIN_WAGON_MAGLEV_ARMORED_VAN                 :Blindirani kombi
STR_VEHICLE_NAME_TRAIN_WAGON_MAGLEV_FOOD_VAN                    :Kamion za hranu
STR_VEHICLE_NAME_TRAIN_WAGON_MAGLEV_PAPER_TRUCK                 :Kamion za papir
STR_VEHICLE_NAME_TRAIN_WAGON_MAGLEV_COPPER_ORE_HOPPER           :Tegljač bakra
STR_VEHICLE_NAME_TRAIN_WAGON_MAGLEV_WATER_TANKER                :Cisterna za vodu
STR_VEHICLE_NAME_TRAIN_WAGON_MAGLEV_FRUIT_TRUCK                 :Kamion za voće
STR_VEHICLE_NAME_TRAIN_WAGON_MAGLEV_RUBBER_TRUCK                :Kamion za gumu
STR_VEHICLE_NAME_TRAIN_WAGON_MAGLEV_SUGAR_TRUCK                 :Kamion za šećer
STR_VEHICLE_NAME_TRAIN_WAGON_MAGLEV_COTTON_CANDY_HOPPER         :Tegljač šećerne vune
STR_VEHICLE_NAME_TRAIN_WAGON_MAGLEV_TOFFEE_HOPPER               :Tegljač mliječne karamele
STR_VEHICLE_NAME_TRAIN_WAGON_MAGLEV_BUBBLE_VAN                  :Kombi za balone
STR_VEHICLE_NAME_TRAIN_WAGON_MAGLEV_COLA_TANKER                 :Cisterna za colu
STR_VEHICLE_NAME_TRAIN_WAGON_MAGLEV_CANDY_VAN                   :Kombi za slatkiše
STR_VEHICLE_NAME_TRAIN_WAGON_MAGLEV_TOY_VAN                     :Kombi za igračke
STR_VEHICLE_NAME_TRAIN_WAGON_MAGLEV_BATTERY_TRUCK               :Kamion za baterije
STR_VEHICLE_NAME_TRAIN_WAGON_MAGLEV_FIZZY_DRINK_TRUCK           :Kamion za gazirana pića
STR_VEHICLE_NAME_TRAIN_WAGON_MAGLEV_PLASTIC_TRUCK               :Kamion za plastiku

###length 88
STR_VEHICLE_NAME_ROAD_VEHICLE_MPS_REGAL_BUS                     :MPS Regal Bus
STR_VEHICLE_NAME_ROAD_VEHICLE_HEREFORD_LEOPARD_BUS              :Hereford Leopard Bus
STR_VEHICLE_NAME_ROAD_VEHICLE_FOSTER_BUS                        :Foster Bus
STR_VEHICLE_NAME_ROAD_VEHICLE_FOSTER_MKII_SUPERBUS              :Foster MkII Superbus
STR_VEHICLE_NAME_ROAD_VEHICLE_PLODDYPHUT_MKI_BUS                :Ploddyphut MkI Bus
STR_VEHICLE_NAME_ROAD_VEHICLE_PLODDYPHUT_MKII_BUS               :Ploddyphut MkII Bus
STR_VEHICLE_NAME_ROAD_VEHICLE_PLODDYPHUT_MKIII_BUS              :Ploddyphut MkIII Bus
STR_VEHICLE_NAME_ROAD_VEHICLE_BALOGH_COAL_TRUCK                 :Kamion za ugljen Balogh
STR_VEHICLE_NAME_ROAD_VEHICLE_UHL_COAL_TRUCK                    :Kamion za ugljen Uhl
STR_VEHICLE_NAME_ROAD_VEHICLE_DW_COAL_TRUCK                     :Kamion za ugljen DW
STR_VEHICLE_NAME_ROAD_VEHICLE_MPS_MAIL_TRUCK                    :Poštanski kamion MPS
STR_VEHICLE_NAME_ROAD_VEHICLE_REYNARD_MAIL_TRUCK                :Poštanski kamion Reynard
STR_VEHICLE_NAME_ROAD_VEHICLE_PERRY_MAIL_TRUCK                  :Poštanski kamion Perry
STR_VEHICLE_NAME_ROAD_VEHICLE_MIGHTYMOVER_MAIL_TRUCK            :Poštanski kamion MightyMover
STR_VEHICLE_NAME_ROAD_VEHICLE_POWERNAUGHT_MAIL_TRUCK            :Poštanski kamion Powernaught
STR_VEHICLE_NAME_ROAD_VEHICLE_WIZZOWOW_MAIL_TRUCK               :Poštanski kamion Wizzowow
STR_VEHICLE_NAME_ROAD_VEHICLE_WITCOMBE_OIL_TANKER               :Naftna cisterna Witcombe
STR_VEHICLE_NAME_ROAD_VEHICLE_FOSTER_OIL_TANKER                 :Naftna cisterna Foster
STR_VEHICLE_NAME_ROAD_VEHICLE_PERRY_OIL_TANKER                  :Naftna cisterna Perry
STR_VEHICLE_NAME_ROAD_VEHICLE_TALBOTT_LIVESTOCK_VAN             :Kamion za domaće životinje Tallbot
STR_VEHICLE_NAME_ROAD_VEHICLE_UHL_LIVESTOCK_VAN                 :Kamion za domaće životinje Uhl
STR_VEHICLE_NAME_ROAD_VEHICLE_FOSTER_LIVESTOCK_VAN              :Kamion za domaće životinje Foster
STR_VEHICLE_NAME_ROAD_VEHICLE_BALOGH_GOODS_TRUCK                :Kamion za robu Balogh
STR_VEHICLE_NAME_ROAD_VEHICLE_CRAIGHEAD_GOODS_TRUCK             :Kamion za robu Craighead
STR_VEHICLE_NAME_ROAD_VEHICLE_GOSS_GOODS_TRUCK                  :Kamion za robu Goss
STR_VEHICLE_NAME_ROAD_VEHICLE_HEREFORD_GRAIN_TRUCK              :Kamion za žitarice Hereford
STR_VEHICLE_NAME_ROAD_VEHICLE_THOMAS_GRAIN_TRUCK                :Kamion za žitarice Thomas
STR_VEHICLE_NAME_ROAD_VEHICLE_GOSS_GRAIN_TRUCK                  :Kamion za žitarice Goss
STR_VEHICLE_NAME_ROAD_VEHICLE_WITCOMBE_WOOD_TRUCK               :Kamion za drva Witcombe
STR_VEHICLE_NAME_ROAD_VEHICLE_FOSTER_WOOD_TRUCK                 :Kamion za drva Foster
STR_VEHICLE_NAME_ROAD_VEHICLE_MORELAND_WOOD_TRUCK               :Kamion za drva Moreland
STR_VEHICLE_NAME_ROAD_VEHICLE_MPS_IRON_ORE_TRUCK                :Kamion za željeznu rudu MPS
STR_VEHICLE_NAME_ROAD_VEHICLE_UHL_IRON_ORE_TRUCK                :Kamion za željeznu rudu Uhl
STR_VEHICLE_NAME_ROAD_VEHICLE_CHIPPY_IRON_ORE_TRUCK             :Kamion za željeznu rudu Chippy
STR_VEHICLE_NAME_ROAD_VEHICLE_BALOGH_STEEL_TRUCK                :Kamion za čelik Balogh
STR_VEHICLE_NAME_ROAD_VEHICLE_UHL_STEEL_TRUCK                   :Kamion za čelik Uhl
STR_VEHICLE_NAME_ROAD_VEHICLE_KELLING_STEEL_TRUCK               :Kamion za čelik Kelling
STR_VEHICLE_NAME_ROAD_VEHICLE_BALOGH_ARMORED_TRUCK              :Blindirani kamion Balogh
STR_VEHICLE_NAME_ROAD_VEHICLE_UHL_ARMORED_TRUCK                 :Blindirani kamion Uhl
STR_VEHICLE_NAME_ROAD_VEHICLE_FOSTER_ARMORED_TRUCK              :Blindirani kamion Foster
STR_VEHICLE_NAME_ROAD_VEHICLE_FOSTER_FOOD_VAN                   :Kamion za hranu Foster
STR_VEHICLE_NAME_ROAD_VEHICLE_PERRY_FOOD_VAN                    :Kamion za hranu Perry
STR_VEHICLE_NAME_ROAD_VEHICLE_CHIPPY_FOOD_VAN                   :Kamion za hranu Chippy
STR_VEHICLE_NAME_ROAD_VEHICLE_UHL_PAPER_TRUCK                   :Kamion za papir Uhl
STR_VEHICLE_NAME_ROAD_VEHICLE_BALOGH_PAPER_TRUCK                :Kamion za papir Balogh
STR_VEHICLE_NAME_ROAD_VEHICLE_MPS_PAPER_TRUCK                   :Kamion za papir MPS
STR_VEHICLE_NAME_ROAD_VEHICLE_MPS_COPPER_ORE_TRUCK              :Kamion za bakrenu rudu MPS
STR_VEHICLE_NAME_ROAD_VEHICLE_UHL_COPPER_ORE_TRUCK              :Kamion za bakrenu rudu Uhl
STR_VEHICLE_NAME_ROAD_VEHICLE_GOSS_COPPER_ORE_TRUCK             :Kamion za bakrenu rudu Goss
STR_VEHICLE_NAME_ROAD_VEHICLE_UHL_WATER_TANKER                  :Cisterna za vodu Uhl
STR_VEHICLE_NAME_ROAD_VEHICLE_BALOGH_WATER_TANKER               :Cisterna za vodu Balogh
STR_VEHICLE_NAME_ROAD_VEHICLE_MPS_WATER_TANKER                  :Cisterna za vodu MPS
STR_VEHICLE_NAME_ROAD_VEHICLE_BALOGH_FRUIT_TRUCK                :Kamion za voće Balogh
STR_VEHICLE_NAME_ROAD_VEHICLE_UHL_FRUIT_TRUCK                   :Kamion za voće Uhl
STR_VEHICLE_NAME_ROAD_VEHICLE_KELLING_FRUIT_TRUCK               :Kamion za voće Kelling
STR_VEHICLE_NAME_ROAD_VEHICLE_BALOGH_RUBBER_TRUCK               :Kamion za gumu Balogh
STR_VEHICLE_NAME_ROAD_VEHICLE_UHL_RUBBER_TRUCK                  :Kamion za gumu Uhl
STR_VEHICLE_NAME_ROAD_VEHICLE_RMT_RUBBER_TRUCK                  :Kamion za gumu RMT
STR_VEHICLE_NAME_ROAD_VEHICLE_MIGHTYMOVER_SUGAR_TRUCK           :Kamion za šećer MightyMover
STR_VEHICLE_NAME_ROAD_VEHICLE_POWERNAUGHT_SUGAR_TRUCK           :Kamion za šećer Powernaught
STR_VEHICLE_NAME_ROAD_VEHICLE_WIZZOWOW_SUGAR_TRUCK              :Kamion za šećer Wizzowow
STR_VEHICLE_NAME_ROAD_VEHICLE_MIGHTYMOVER_COLA_TRUCK            :Kamion za colu MightyMover
STR_VEHICLE_NAME_ROAD_VEHICLE_POWERNAUGHT_COLA_TRUCK            :Kamion za colu Powernaught
STR_VEHICLE_NAME_ROAD_VEHICLE_WIZZOWOW_COLA_TRUCK               :Kamion za colu Wizzowow
STR_VEHICLE_NAME_ROAD_VEHICLE_MIGHTYMOVER_COTTON_CANDY          :Kamion za šećernu vatu MighyMover
STR_VEHICLE_NAME_ROAD_VEHICLE_POWERNAUGHT_COTTON_CANDY          :Kamion za šećernu vatu Powernaught
STR_VEHICLE_NAME_ROAD_VEHICLE_WIZZOWOW_COTTON_CANDY_TRUCK       :Kamion za šećernu vatu Wizzowow
STR_VEHICLE_NAME_ROAD_VEHICLE_MIGHTYMOVER_TOFFEE_TRUCK          :Kamion za mliječnu karamelu MightyMover
STR_VEHICLE_NAME_ROAD_VEHICLE_POWERNAUGHT_TOFFEE_TRUCK          :Kamion za mliječnu karamelu Powernaught
STR_VEHICLE_NAME_ROAD_VEHICLE_WIZZOWOW_TOFFEE_TRUCK             :Kamion za mliječnu karamelu Wizzowow
STR_VEHICLE_NAME_ROAD_VEHICLE_MIGHTYMOVER_TOY_VAN               :Kamion za igračke MightyMover
STR_VEHICLE_NAME_ROAD_VEHICLE_POWERNAUGHT_TOY_VAN               :Kamion za igračke Powernaught
STR_VEHICLE_NAME_ROAD_VEHICLE_WIZZOWOW_TOY_VAN                  :Kamion za igračke Wizzowow
STR_VEHICLE_NAME_ROAD_VEHICLE_MIGHTYMOVER_CANDY_TRUCK           :Kamion za slatkiše MightyMover
STR_VEHICLE_NAME_ROAD_VEHICLE_POWERNAUGHT_CANDY_TRUCK           :Kamion za slatkiše Powernaught
STR_VEHICLE_NAME_ROAD_VEHICLE_WIZZOWOW_CANDY_TRUCK              :Kamion za slatkiše Wizzowow
STR_VEHICLE_NAME_ROAD_VEHICLE_MIGHTYMOVER_BATTERY_TRUCK         :Kamion za baterije MightyMover
STR_VEHICLE_NAME_ROAD_VEHICLE_POWERNAUGHT_BATTERY_TRUCK         :Kamion za baterije Powernaught
STR_VEHICLE_NAME_ROAD_VEHICLE_WIZZOWOW_BATTERY_TRUCK            :Kamion za baterije Wizzowow
STR_VEHICLE_NAME_ROAD_VEHICLE_MIGHTYMOVER_FIZZY_DRINK           :Kamion za gazirana pića MightyMover
STR_VEHICLE_NAME_ROAD_VEHICLE_POWERNAUGHT_FIZZY_DRINK           :Kamion za gazirana pića Powernaught
STR_VEHICLE_NAME_ROAD_VEHICLE_WIZZOWOW_FIZZY_DRINK_TRUCK        :Kamion za gazirana pića Wizzowow
STR_VEHICLE_NAME_ROAD_VEHICLE_MIGHTYMOVER_PLASTIC_TRUCK         :Kamion za plastiku MightyMover
STR_VEHICLE_NAME_ROAD_VEHICLE_POWERNAUGHT_PLASTIC_TRUCK         :Kamion za plastiku Powernaught
STR_VEHICLE_NAME_ROAD_VEHICLE_WIZZOWOW_PLASTIC_TRUCK            :Kamion za plastiku Wizzowow
STR_VEHICLE_NAME_ROAD_VEHICLE_MIGHTYMOVER_BUBBLE_TRUCK          :Kamion za balone MightyMover
STR_VEHICLE_NAME_ROAD_VEHICLE_POWERNAUGHT_BUBBLE_TRUCK          :Kamion za balone Powernaught
STR_VEHICLE_NAME_ROAD_VEHICLE_WIZZOWOW_BUBBLE_TRUCK             :Kamion za balone Wizzowow

###length 11
STR_VEHICLE_NAME_SHIP_MPS_OIL_TANKER                            :Naftna cisterna MPS
STR_VEHICLE_NAME_SHIP_CS_INC_OIL_TANKER                         :Naftna cisterna CS-Inc.
STR_VEHICLE_NAME_SHIP_MPS_PASSENGER_FERRY                       :Putnički trajekt MPS
STR_VEHICLE_NAME_SHIP_FFP_PASSENGER_FERRY                       :Putnički trajekt FFP
STR_VEHICLE_NAME_SHIP_BAKEWELL_300_HOVERCRAFT                   :Lebdjelica Bakewell 300
STR_VEHICLE_NAME_SHIP_CHUGGER_CHUG_PASSENGER                    :Putnički trajekt Chugger-Chug
STR_VEHICLE_NAME_SHIP_SHIVERSHAKE_PASSENGER_FERRY               :Putnički trajekt Shivershake
STR_VEHICLE_NAME_SHIP_YATE_CARGO_SHIP                           :Teretni brod Yate
STR_VEHICLE_NAME_SHIP_BAKEWELL_CARGO_SHIP                       :Teretni brod Bakewell
STR_VEHICLE_NAME_SHIP_MIGHTYMOVER_CARGO_SHIP                    :Teretni brod MightyMover
STR_VEHICLE_NAME_SHIP_POWERNAUT_CARGO_SHIP                      :Teretni brod Powernaut

###length 41
STR_VEHICLE_NAME_AIRCRAFT_SAMPSON_U52                           :Sampson U52
STR_VEHICLE_NAME_AIRCRAFT_COLEMAN_COUNT                         :Coleman Count
STR_VEHICLE_NAME_AIRCRAFT_FFP_DART                              :FFP Dart
STR_VEHICLE_NAME_AIRCRAFT_YATE_HAUGAN                           :Yate Haugan
STR_VEHICLE_NAME_AIRCRAFT_BAKEWELL_COTSWALD_LB_3                :Bakewell Cotswald LB-3
STR_VEHICLE_NAME_AIRCRAFT_BAKEWELL_LUCKETT_LB_8                 :Bakewell Luckett LB-8
STR_VEHICLE_NAME_AIRCRAFT_BAKEWELL_LUCKETT_LB_9                 :Bakewell Luckett LB-9
STR_VEHICLE_NAME_AIRCRAFT_BAKEWELL_LUCKETT_LB80                 :Bakewell Luckett LB80
STR_VEHICLE_NAME_AIRCRAFT_BAKEWELL_LUCKETT_LB_10                :Bakewell Luckett LB-10
STR_VEHICLE_NAME_AIRCRAFT_BAKEWELL_LUCKETT_LB_11                :Bakewell Luckett LB-11
STR_VEHICLE_NAME_AIRCRAFT_YATE_AEROSPACE_YAC_1_11               :Yate Aerospace YAC 1-11
STR_VEHICLE_NAME_AIRCRAFT_DARWIN_100                            :Darwin 100
STR_VEHICLE_NAME_AIRCRAFT_DARWIN_200                            :Darwin 200
STR_VEHICLE_NAME_AIRCRAFT_DARWIN_300                            :Darwin 300
STR_VEHICLE_NAME_AIRCRAFT_DARWIN_400                            :Darwin 400
STR_VEHICLE_NAME_AIRCRAFT_DARWIN_500                            :Darwin 500
STR_VEHICLE_NAME_AIRCRAFT_DARWIN_600                            :Darwin 600
STR_VEHICLE_NAME_AIRCRAFT_GURU_GALAXY                           :Guru Galaxy
STR_VEHICLE_NAME_AIRCRAFT_AIRTAXI_A21                           :Airtaxi A21
STR_VEHICLE_NAME_AIRCRAFT_AIRTAXI_A31                           :Airtaxi A31
STR_VEHICLE_NAME_AIRCRAFT_AIRTAXI_A32                           :Airtaxi A32
STR_VEHICLE_NAME_AIRCRAFT_AIRTAXI_A33                           :Airtaxi A33
STR_VEHICLE_NAME_AIRCRAFT_YATE_AEROSPACE_YAE46                  :Yate Aerospace YAe46
STR_VEHICLE_NAME_AIRCRAFT_DINGER_100                            :Dinger 100
STR_VEHICLE_NAME_AIRCRAFT_AIRTAXI_A34_1000                      :AirTaxi A34-1000
STR_VEHICLE_NAME_AIRCRAFT_YATE_Z_SHUTTLE                        :Yate Z-Shuttle
STR_VEHICLE_NAME_AIRCRAFT_KELLING_K1                            :Kelling K1
STR_VEHICLE_NAME_AIRCRAFT_KELLING_K6                            :Kelling K6
STR_VEHICLE_NAME_AIRCRAFT_KELLING_K7                            :Kelling K7
STR_VEHICLE_NAME_AIRCRAFT_DARWIN_700                            :Darwin 700
STR_VEHICLE_NAME_AIRCRAFT_FFP_HYPERDART_2                       :FFP Hyperdart 2
STR_VEHICLE_NAME_AIRCRAFT_DINGER_200                            :Dinger 200
STR_VEHICLE_NAME_AIRCRAFT_DINGER_1000                           :Dinger 1000
STR_VEHICLE_NAME_AIRCRAFT_PLODDYPHUT_100                        :Ploddyphut 100
STR_VEHICLE_NAME_AIRCRAFT_PLODDYPHUT_500                        :Ploddyphut 500
STR_VEHICLE_NAME_AIRCRAFT_FLASHBANG_X1                          :Flashbang X1
STR_VEHICLE_NAME_AIRCRAFT_JUGGERPLANE_M1                        :Juggerplane M1
STR_VEHICLE_NAME_AIRCRAFT_FLASHBANG_WIZZER                      :Flashbang Wizzer
STR_VEHICLE_NAME_AIRCRAFT_TRICARIO_HELICOPTER                   :Helikopter Tricario
STR_VEHICLE_NAME_AIRCRAFT_GURU_X2_HELICOPTER                    :Helikopter Guru X2
STR_VEHICLE_NAME_AIRCRAFT_POWERNAUT_HELICOPTER                  :Helikopter Powernaut

##id 0x8800
# Formatting of some strings
STR_FORMAT_DATE_TINY                                            :{STRING}-{STRING}-{NUM}
STR_FORMAT_DATE_SHORT                                           :{STRING} {NUM}
STR_FORMAT_DATE_LONG                                            :{STRING} {STRING} {NUM}
STR_FORMAT_DATE_ISO                                             :{2:NUM}-{1:STRING}-{0:STRING}

STR_FORMAT_COMPANY_NUM                                          :(Tvrtka {COMMA})
STR_FORMAT_GROUP_NAME                                           :Groupa {COMMA}
STR_FORMAT_GROUP_VEHICLE_NAME                                   :{GROUP} #{COMMA}
STR_FORMAT_INDUSTRY_NAME                                        :{TOWN} {STRING}

###length 2
STR_FORMAT_BUOY_NAME                                            :{TOWN} Plutača
STR_FORMAT_BUOY_NAME_SERIAL                                     :{TOWN} Plutača #{COMMA}

###length 2
STR_FORMAT_WAYPOINT_NAME                                        :Čvorište {TOWN}
STR_FORMAT_WAYPOINT_NAME_SERIAL                                 :Čvorište {TOWN} #{COMMA}

###length 6
STR_FORMAT_DEPOT_NAME_TRAIN                                     :{TOWN} Spremište vlakova
STR_FORMAT_DEPOT_NAME_TRAIN_SERIAL                              :{TOWN} Spremište vlakova #{COMMA}
STR_FORMAT_DEPOT_NAME_ROAD_VEHICLE                              :{TOWN} Spremište cestovnih vozila
STR_FORMAT_DEPOT_NAME_ROAD_VEHICLE_SERIAL                       :{TOWN} Spremište cestovnih vozila #{COMMA}
STR_FORMAT_DEPOT_NAME_SHIP                                      :{TOWN} Spremšte za brodove
STR_FORMAT_DEPOT_NAME_SHIP_SERIAL                               :{TOWN} Spremište brodova #{COMMA}
###next-name-looks-similar

STR_FORMAT_DEPOT_NAME_AIRCRAFT                                  :{STATION} Hangar
# _SERIAL version of AIRACRAFT doesn't exist

STR_UNKNOWN_STATION                                             :nepoznata postaja
STR_DEFAULT_SIGN_NAME                                           :Znak
STR_COMPANY_SOMEONE                                             :netko

STR_SAVEGAME_NAME_DEFAULT                                       :{COMPANY}, {STRING}
STR_SAVEGAME_NAME_SPECTATOR                                     :Gledatelj, {1:STRING}

# Viewport strings
STR_VIEWPORT_TOWN_POP                                           :{WHITE}{TOWN} ({COMMA})
STR_VIEWPORT_TOWN                                               :{WHITE}{TOWN}
STR_VIEWPORT_TOWN_TINY_BLACK                                    :{TINY_FONT}{BLACK}{TOWN}
STR_VIEWPORT_TOWN_TINY_WHITE                                    :{TINY_FONT}{WHITE}{TOWN}

STR_VIEWPORT_SIGN_SMALL_BLACK                                   :{TINY_FONT}{BLACK}{SIGN}
STR_VIEWPORT_SIGN_SMALL_WHITE                                   :{TINY_FONT}{WHITE}{SIGN}

STR_VIEWPORT_STATION                                            :{STATION} {STATION_FEATURES}
STR_VIEWPORT_STATION_TINY                                       :{TINY_FONT}{STATION}

STR_VIEWPORT_WAYPOINT                                           :{WAYPOINT}
STR_VIEWPORT_WAYPOINT_TINY                                      :{TINY_FONT}{WAYPOINT}

# Simple strings to get specific types of data
STR_COMPANY_NAME                                                :{COMPANY}
STR_COMPANY_NAME_COMPANY_NUM                                    :{COMPANY} {COMPANY_NUM}
STR_DEPOT_NAME                                                  :{DEPOT}
STR_ENGINE_NAME                                                 :{ENGINE}
STR_HIDDEN_ENGINE_NAME                                          :{ENGINE} (sakriveno)
STR_GROUP_NAME                                                  :{GROUP}
STR_INDUSTRY_NAME                                               :{INDUSTRY}
STR_PRESIDENT_NAME                                              :{PRESIDENT_NAME}
STR_SIGN_NAME                                                   :{SIGN}
STR_STATION_NAME                                                :{STATION}
STR_TOWN_NAME                                                   :{TOWN}
STR_VEHICLE_NAME                                                :{VEHICLE}
STR_WAYPOINT_NAME                                               :{WAYPOINT}

STR_JUST_CARGO                                                  :{CARGO_LONG}
STR_JUST_CHECKMARK                                              :{CHECKMARK}
STR_JUST_COMMA                                                  :{COMMA}
STR_JUST_CURRENCY_SHORT                                         :{CURRENCY_SHORT}
STR_JUST_CURRENCY_LONG                                          :{CURRENCY_LONG}
STR_JUST_CARGO_LIST                                             :{CARGO_LIST}
STR_JUST_INT                                                    :{NUM}
STR_JUST_DATE_TINY                                              :{DATE_TINY}
STR_JUST_DATE_SHORT                                             :{DATE_SHORT}
STR_JUST_DATE_LONG                                              :{DATE_LONG}
STR_JUST_DATE_ISO                                               :{DATE_ISO}
STR_JUST_STRING                                                 :{STRING}
STR_JUST_STRING_STRING                                          :{STRING}{STRING}
STR_JUST_RAW_STRING                                             :{STRING}
STR_JUST_BIG_RAW_STRING                                         :{BIG_FONT}{STRING}

# Slightly 'raw' stringcodes with colour or size
STR_BLACK_COMMA                                                 :{BLACK}{COMMA}
STR_TINY_BLACK_COMA                                             :{TINY_FONT}{BLACK}{COMMA}
STR_TINY_COMMA                                                  :{TINY_FONT}{COMMA}
STR_BLUE_COMMA                                                  :{BLUE}{COMMA}
STR_RED_COMMA                                                   :{RED}{COMMA}
STR_WHITE_COMMA                                                 :{WHITE}{COMMA}
STR_TINY_BLACK_DECIMAL                                          :{TINY_FONT}{BLACK}{DECIMAL}
STR_COMPANY_MONEY                                               :{WHITE}{CURRENCY_LONG}
STR_BLACK_DATE_LONG                                             :{BLACK}{DATE_LONG}
STR_WHITE_DATE_LONG                                             :{WHITE}{DATE_LONG}
STR_SHORT_DATE                                                  :{WHITE}{DATE_TINY}
STR_DATE_LONG_SMALL                                             :{TINY_FONT}{BLACK}{DATE_LONG}
STR_TINY_GROUP                                                  :{TINY_FONT}{GROUP}
STR_BLACK_INT                                                   :{BLACK}{NUM}
STR_ORANGE_INT                                                  :{ORANGE}{NUM}
STR_WHITE_SIGN                                                  :{WHITE}{SIGN}
STR_TINY_BLACK_STATION                                          :{TINY_FONT}{BLACK}{STATION}
STR_BLACK_STRING                                                :{BLACK}{STRING}
STR_BLACK_RAW_STRING                                            :{BLACK}{STRING}
STR_ORANGE_STRING                                               :{ORANGE}{STRING}
STR_LTBLUE_STRING                                               :{LTBLUE}{STRING}
STR_WHITE_STRING                                                :{WHITE}{STRING}
STR_ORANGE_STRING1_WHITE                                        :{ORANGE}{STRING}{WHITE}
STR_ORANGE_STRING1_LTBLUE                                       :{ORANGE}{STRING}{LTBLUE}
STR_TINY_BLACK_HEIGHT                                           :{TINY_FONT}{BLACK}{HEIGHT}
STR_TINY_BLACK_VEHICLE                                          :{TINY_FONT}{BLACK}{VEHICLE}
STR_TINY_RIGHT_ARROW                                            :{TINY_FONT}{RIGHT_ARROW}

STR_BLACK_1                                                     :{BLACK}1
STR_BLACK_2                                                     :{BLACK}2
STR_BLACK_3                                                     :{BLACK}3
STR_BLACK_4                                                     :{BLACK}4
STR_BLACK_5                                                     :{BLACK}5
STR_BLACK_6                                                     :{BLACK}6
STR_BLACK_7                                                     :{BLACK}7

STR_TRAIN                                                       :{BLACK}{TRAIN}
STR_BUS                                                         :{BLACK}{BUS}
STR_LORRY                                                       :{BLACK}{LORRY}
STR_PLANE                                                       :{BLACK}{PLANE}
STR_SHIP                                                        :{BLACK}{SHIP}

STR_TOOLBAR_RAILTYPE_VELOCITY                                   :{STRING} ({VELOCITY})

# Android strings
STR_ABOUT_MENU_TUTORIAL                                         :{BLACK}Uputstva
STR_SMALLMAP_TOOLTIP_SHOW_LEGEND                                :{BLACK}Prikaži legendu mape / opis simbola na mapi
STR_CONFIG_SETTING_VERTICAL_TOOLBAR                             :Okomita alatna traka: {STRING}
STR_CONFIG_SETTING_VERTICAL_TOOLBAR_HELPTEXT                    :Glavna alatna traka je podijeljena na dvije okomite alatne trake na rubovima ekrana
STR_CONFIG_SETTING_COMPACT_VERTICAL_TOOLBAR                     :Kompaktna okomita alatna traka: {STRING}
STR_CONFIG_SETTING_COMPACT_VERTICAL_TOOLBAR_HELPTEXT            :Ne postoji dugme 'Izmijeni alatnu traku' u okomitoj alatnoj traci ali postoje pod-meniji
STR_CONFIG_SETTING_BUTTON_SIZE                                  :{BLACK}Veličina tipki
STR_CONFIG_SETTING_BUTTON_SIZE_TOOLTIP                          :{BLACK}Veličina svih elemenata korisničkog sučelja
STR_CONFIG_SETTING_FONT_SIZE                                    :{BLACK}Veličina fonta
STR_CONFIG_SETTING_FONT_SIZE_TOOLTIP                            :{BLACK}Veličina svih fontova u igri
STR_CONFIG_SETTING_BUILD_CONFIRMATION                           :Potvrdi akcije: {STRING}
STR_CONFIG_SETTING_BUILD_CONFIRMATION_HELPTEXT                  :Prikaži dijalog potvrde pri gradnji cesta i stanica
STR_CONFIG_SETTING_WINDOWS_TITLEBARS                            :{BLACK}Naslovne trake
STR_CONFIG_SETTING_WINDOWS_TITLEBARS_HELPTEXT                   :{BLACK}Prikaži naslovne trake za sve prozore ili ih sakrij za uštedu prostora na ekranu
STR_CONFIG_SETTING_WINDOWS_DECORATIONS                          :Ukrasi prozora: {STRING}
STR_CONFIG_SETTING_WINDOWS_DECORATIONS_HELPTEXT                 :Ukrasi na rubovima prozora
STR_CONFIG_SETTING_VIDEO_8BPP                                   :{BLACK}8 bita
STR_CONFIG_SETTING_VIDEO_8BPP_HELPTEXT                          :{BLACK}Postavi dubinu boja videa na 8 bitova po pikselu, ovaj način podržava animaciju vode
STR_CONFIG_SETTING_VIDEO_16BPP                                  :{BLACK}16 bita
STR_CONFIG_SETTING_VIDEO_16BPP_HELPTEXT                         :{BLACK}Postavi dubinu boja videa na 16 bitova po pikselu, za ovo treba restart, ovaj način ne podržava animaciju vode
STR_CONFIG_SETTING_VIDEO_24BPP                                  :{BLACK}24 bita
STR_CONFIG_SETTING_VIDEO_24BPP_HELPTEXT                         :{BLACK}Postavi dubinu boja videa na 24 bita po pikselu, ovaj način podržava animaciju vode
STR_TABLET_CLOSE_TOOLTIP                                        :{BLACK}Zatvori sve otvorene prozore (osim zakačenih)
STR_TABLET_SHIFT_TOOLTIP                                        :{BLACK}Pritisnuti za procjenu troškova izvođenja neke akcije
STR_TABLET_CTRL_TOOLTIP                                         :{BLACK}Koristiti za sve akcije za koje se koristi tipka "CTRL"
STR_TUTORIAL_WINDOW_TITLE                                       :{BLACK}Videi za učenje
STR_TUTORIAL_WINDOW_TOOLTIP                                     :{BLACK}Otvori prikazivač videa za gledanje videa za učenje
STR_TUTORIAL_ROADS_AND_STATIONS                                 :{BLACK}Građenje cesta i stanica, kupnja vozila
STR_TUTORIAL_RAILWAYS                                           :{BLACK}Pruge i vlakovi
STR_TUTORIAL_ROAD_VEHICLES                                      :{BLACK}Cestovna vozila
STR_TUTORIAL_SHIPS                                              :{BLACK}Brodovi i dokovi
STR_TUTORIAL_CARGO                                              :{BLACK}Vrste tereta
STR_SAVELOAD_LOAD_NETWORK_BUTTON                                :{BLACK}Učitaj sa mreže
STR_SAVELOAD_LOAD_NETWORK_TOOLTIP                               :{BLACK}Učitaj igru sa mrežne pohrane podataka
STR_SAVELOAD_SAVE_NETWORK_BUTTON                                :{BLACK}Spremi na mrežu
STR_SAVELOAD_SAVE_NETWORK_TOOLTIP                               :{BLACK}Spremi igru na mrežnu pohranu podataka<|MERGE_RESOLUTION|>--- conflicted
+++ resolved
@@ -1045,39 +1045,6 @@
 STR_GAME_OPTIONS_CURRENCY_HKD                                   :Hongkonški Dolar (HKD)
 STR_GAME_OPTIONS_CURRENCY_INR                                   :Indijska Rupija (INR)
 
-<<<<<<< HEAD
-###length 2
-STR_GAME_OPTIONS_ROAD_VEHICLES_DROPDOWN_LEFT                    :Vozi na lijevoj strani
-STR_GAME_OPTIONS_ROAD_VEHICLES_DROPDOWN_RIGHT                   :Vozi na desnoj strani
-
-STR_GAME_OPTIONS_TOWN_NAMES_FRAME                               :{BLACK}Imena gradova:
-STR_GAME_OPTIONS_TOWN_NAMES_DROPDOWN_TOOLTIP                    :{BLACK}Odaberi stil za imena gradova
-
-###length 21
-STR_GAME_OPTIONS_TOWN_NAME_ORIGINAL_ENGLISH                     :Engleski (original)
-STR_GAME_OPTIONS_TOWN_NAME_FRENCH                               :Francuski
-STR_GAME_OPTIONS_TOWN_NAME_GERMAN                               :Njemački
-STR_GAME_OPTIONS_TOWN_NAME_ADDITIONAL_ENGLISH                   :Engleski (dodatno)
-STR_GAME_OPTIONS_TOWN_NAME_LATIN_AMERICAN                       :Latinoamerički
-STR_GAME_OPTIONS_TOWN_NAME_SILLY                                :Blesavo
-STR_GAME_OPTIONS_TOWN_NAME_SWEDISH                              :Švedski
-STR_GAME_OPTIONS_TOWN_NAME_DUTCH                                :Nizozemski
-STR_GAME_OPTIONS_TOWN_NAME_FINNISH                              :Finski
-STR_GAME_OPTIONS_TOWN_NAME_POLISH                               :Poljski
-STR_GAME_OPTIONS_TOWN_NAME_SLOVAK                               :Slovački
-STR_GAME_OPTIONS_TOWN_NAME_NORWEGIAN                            :Norveški
-STR_GAME_OPTIONS_TOWN_NAME_HUNGARIAN                            :Mađarski
-STR_GAME_OPTIONS_TOWN_NAME_AUSTRIAN                             :Austrijski
-STR_GAME_OPTIONS_TOWN_NAME_ROMANIAN                             :Rumunjski
-STR_GAME_OPTIONS_TOWN_NAME_CZECH                                :Češki
-STR_GAME_OPTIONS_TOWN_NAME_SWISS                                :Švicarski
-STR_GAME_OPTIONS_TOWN_NAME_DANISH                               :Danski
-STR_GAME_OPTIONS_TOWN_NAME_TURKISH                              :Turski
-STR_GAME_OPTIONS_TOWN_NAME_ITALIAN                              :Talijanski
-STR_GAME_OPTIONS_TOWN_NAME_CATALAN                              :Katalonski
-
-=======
->>>>>>> 5e227886
 STR_GAME_OPTIONS_AUTOSAVE_FRAME                                 :{BLACK}Automatsko spremanje
 STR_GAME_OPTIONS_AUTOSAVE_DROPDOWN_TOOLTIP                      :{BLACK}Odaberi interval između automatskih spremanja igre
 
