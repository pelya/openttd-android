##name Luxembourgish
##ownname Lëtzebuergesch
##isocode lb_LU
##plural 0
##textdir ltr
##digitsep .
##digitsepcur .
##decimalsep ,
##winlangid 0x046e
##grflangid 0x23


# This file is part of OpenTTD.
# OpenTTD is free software; you can redistribute it and/or modify it under the terms of the GNU General Public License as published by the Free Software Foundation, version 2.
# OpenTTD is distributed in the hope that it will be useful, but WITHOUT ANY WARRANTY; without even the implied warranty of MERCHANTABILITY or FITNESS FOR A PARTICULAR PURPOSE.
# See the GNU General Public License for more details. You should have received a copy of the GNU General Public License along with OpenTTD. If not, see <http://www.gnu.org/licenses/>.


##id 0x0000
STR_NULL                                                        :
STR_EMPTY                                                       :
STR_UNDEFINED                                                   :(ondefinéierten string)
STR_JUST_NOTHING                                                :Näischt

# Cargo related strings
# Plural cargo name
STR_CARGO_PLURAL_NOTHING                                        :
STR_CARGO_PLURAL_PASSENGERS                                     :Passagéier
STR_CARGO_PLURAL_COAL                                           :Kuelen
STR_CARGO_PLURAL_MAIL                                           :Post
STR_CARGO_PLURAL_OIL                                            :Ueleg
STR_CARGO_PLURAL_LIVESTOCK                                      :Véi
STR_CARGO_PLURAL_GOODS                                          :Wueren
STR_CARGO_PLURAL_GRAIN                                          :Kar
STR_CARGO_PLURAL_WOOD                                           :Holz
STR_CARGO_PLURAL_IRON_ORE                                       :Eisenäerz
STR_CARGO_PLURAL_STEEL                                          :Stol
STR_CARGO_PLURAL_VALUABLES                                      :Wäertsaachen
STR_CARGO_PLURAL_COPPER_ORE                                     :Kofferäerz
STR_CARGO_PLURAL_MAIZE                                          :Mais
STR_CARGO_PLURAL_FRUIT                                          :Friichten
STR_CARGO_PLURAL_DIAMONDS                                       :Diamanten
STR_CARGO_PLURAL_FOOD                                           :Iesswueren
STR_CARGO_PLURAL_PAPER                                          :Pabeier
STR_CARGO_PLURAL_GOLD                                           :Gold
STR_CARGO_PLURAL_WATER                                          :Waasser
STR_CARGO_PLURAL_WHEAT                                          :Weess
STR_CARGO_PLURAL_RUBBER                                         :Kautschuk
STR_CARGO_PLURAL_SUGAR                                          :Zocker
STR_CARGO_PLURAL_TOYS                                           :Spillsaachen
STR_CARGO_PLURAL_SWEETS                                         :Séissegkeeten
STR_CARGO_PLURAL_COLA                                           :Cola
STR_CARGO_PLURAL_CANDYFLOSS                                     :Zockerwatt
STR_CARGO_PLURAL_BUBBLES                                        :Blosen
STR_CARGO_PLURAL_TOFFEE                                         :Karamell
STR_CARGO_PLURAL_BATTERIES                                      :Batterien
STR_CARGO_PLURAL_PLASTIC                                        :Plastik
STR_CARGO_PLURAL_FIZZY_DRINKS                                   :Spruddel-Gedrénks

# Singular cargo name
STR_CARGO_SINGULAR_NOTHING                                      :
STR_CARGO_SINGULAR_PASSENGER                                    :Passagéier
STR_CARGO_SINGULAR_COAL                                         :Kuelen
STR_CARGO_SINGULAR_MAIL                                         :Post
STR_CARGO_SINGULAR_OIL                                          :Ueleg
STR_CARGO_SINGULAR_LIVESTOCK                                    :Véi
STR_CARGO_SINGULAR_GOODS                                        :Wueren
STR_CARGO_SINGULAR_GRAIN                                        :Kar
STR_CARGO_SINGULAR_WOOD                                         :Holz
STR_CARGO_SINGULAR_IRON_ORE                                     :Eisenäerz
STR_CARGO_SINGULAR_STEEL                                        :Stol
STR_CARGO_SINGULAR_VALUABLES                                    :Wäertsaachen
STR_CARGO_SINGULAR_COPPER_ORE                                   :Kofferäerz
STR_CARGO_SINGULAR_MAIZE                                        :Mais
STR_CARGO_SINGULAR_FRUIT                                        :Friichten
STR_CARGO_SINGULAR_DIAMOND                                      :Diamanten
STR_CARGO_SINGULAR_FOOD                                         :Iessen
STR_CARGO_SINGULAR_PAPER                                        :Pabeier
STR_CARGO_SINGULAR_GOLD                                         :Gold
STR_CARGO_SINGULAR_WATER                                        :Waasser
STR_CARGO_SINGULAR_WHEAT                                        :Weess
STR_CARGO_SINGULAR_RUBBER                                       :Kautschuck
STR_CARGO_SINGULAR_SUGAR                                        :Zocker
STR_CARGO_SINGULAR_TOY                                          :Spillsaach
STR_CARGO_SINGULAR_SWEETS                                       :Séissegkeet
STR_CARGO_SINGULAR_COLA                                         :Cola
STR_CARGO_SINGULAR_CANDYFLOSS                                   :Zockerwatt
STR_CARGO_SINGULAR_BUBBLE                                       :Blos
STR_CARGO_SINGULAR_TOFFEE                                       :Karamell
STR_CARGO_SINGULAR_BATTERY                                      :Batterie
STR_CARGO_SINGULAR_PLASTIC                                      :Plastik
STR_CARGO_SINGULAR_FIZZY_DRINK                                  :Spruddel-Gedrénks

# Quantity of cargo
STR_QUANTITY_NOTHING                                            :
STR_QUANTITY_PASSENGERS                                         :{COMMA}{NBSP}Passagéier
STR_QUANTITY_COAL                                               :{WEIGHT_LONG} Kuel
STR_QUANTITY_MAIL                                               :{COMMA}{NBSP}Posts{P ak äck}
STR_QUANTITY_OIL                                                :{VOLUME_LONG} Ueleg
STR_QUANTITY_LIVESTOCK                                          :{COMMA}{NBSP}Eenheet{P "" e} Véi
STR_QUANTITY_GOODS                                              :{COMMA}{NBSP}Wuerekëscht{P "" en}
STR_QUANTITY_GRAIN                                              :{WEIGHT_LONG} Kar
STR_QUANTITY_WOOD                                               :{WEIGHT_LONG} Holz
STR_QUANTITY_IRON_ORE                                           :{WEIGHT_LONG} Eisenäerz
STR_QUANTITY_STEEL                                              :{WEIGHT_LONG} Stol
STR_QUANTITY_VALUABLES                                          :{COMMA}{NBSP}S{P ak äck} mat Wäertsaachen
STR_QUANTITY_COPPER_ORE                                         :{WEIGHT_LONG} Kofferäerz
STR_QUANTITY_MAIZE                                              :{WEIGHT_LONG} Mais
STR_QUANTITY_FRUIT                                              :{WEIGHT_LONG} Friichten
STR_QUANTITY_DIAMONDS                                           :{COMMA}{NBSP}S{P ak äck} mat Diamanten
STR_QUANTITY_FOOD                                               :{WEIGHT_LONG} Iesswueren
STR_QUANTITY_PAPER                                              :{WEIGHT_LONG} Pabeier
STR_QUANTITY_GOLD                                               :{COMMA}{NBSP}S{P ak äck} mat Gold
STR_QUANTITY_WATER                                              :{VOLUME_LONG} Waasser
STR_QUANTITY_WHEAT                                              :{WEIGHT_LONG} Weess
STR_QUANTITY_RUBBER                                             :{VOLUME_LONG} Kautschuck
STR_QUANTITY_SUGAR                                              :{WEIGHT_LONG} Zocker
STR_QUANTITY_TOYS                                               :{COMMA}{NBSP}Spillsaach{P "" en}
STR_QUANTITY_SWEETS                                             :{COMMA}{NBSP}S{P ak äck} mat Séissegkeeten
STR_QUANTITY_COLA                                               :{VOLUME_LONG} Cola
STR_QUANTITY_CANDYFLOSS                                         :{WEIGHT_LONG} Zockerwatt
STR_QUANTITY_BUBBLES                                            :{COMMA} Blos{P "" en}
STR_QUANTITY_TOFFEE                                             :{WEIGHT_LONG} Karamell
STR_QUANTITY_BATTERIES                                          :{COMMA} Batterie{P "" n}
STR_QUANTITY_PLASTIC                                            :{VOLUME_LONG} Plastik
STR_QUANTITY_FIZZY_DRINKS                                       :{COMMA} Spruddelgedrénks
STR_QUANTITY_N_A                                                :N/A

# Two letter abbreviation of cargo name
STR_ABBREV_NOTHING                                              :
STR_ABBREV_PASSENGERS                                           :{TINY_FONT}PS
STR_ABBREV_COAL                                                 :{TINY_FONT}KU
STR_ABBREV_MAIL                                                 :{TINY_FONT}PO
STR_ABBREV_OIL                                                  :{TINY_FONT}UL
STR_ABBREV_LIVESTOCK                                            :{TINY_FONT}VE
STR_ABBREV_GOODS                                                :{TINY_FONT}WU
STR_ABBREV_GRAIN                                                :{TINY_FONT}KA
STR_ABBREV_WOOD                                                 :{TINY_FONT}HO
STR_ABBREV_IRON_ORE                                             :{TINY_FONT}EA
STR_ABBREV_STEEL                                                :{TINY_FONT}ST
STR_ABBREV_VALUABLES                                            :{TINY_FONT}WS
STR_ABBREV_COPPER_ORE                                           :{TINY_FONT}KE
STR_ABBREV_MAIZE                                                :{TINY_FONT}MA
STR_ABBREV_FRUIT                                                :{TINY_FONT}FR
STR_ABBREV_DIAMONDS                                             :{TINY_FONT}DM
STR_ABBREV_FOOD                                                 :{TINY_FONT}IE
STR_ABBREV_PAPER                                                :{TINY_FONT}PB
STR_ABBREV_GOLD                                                 :{TINY_FONT}GD
STR_ABBREV_WATER                                                :{TINY_FONT}WA
STR_ABBREV_WHEAT                                                :{TINY_FONT}WE
STR_ABBREV_RUBBER                                               :{TINY_FONT}KT
STR_ABBREV_SUGAR                                                :{TINY_FONT}ZO
STR_ABBREV_TOYS                                                 :{TINY_FONT}SP
STR_ABBREV_SWEETS                                               :{TINY_FONT}SE
STR_ABBREV_COLA                                                 :{TINY_FONT}CO
STR_ABBREV_CANDYFLOSS                                           :{TINY_FONT}ZW
STR_ABBREV_BUBBLES                                              :{TINY_FONT}BL
STR_ABBREV_TOFFEE                                               :{TINY_FONT}KA
STR_ABBREV_BATTERIES                                            :{TINY_FONT}BA
STR_ABBREV_PLASTIC                                              :{TINY_FONT}PL
STR_ABBREV_FIZZY_DRINKS                                         :{TINY_FONT}KG
STR_ABBREV_NONE                                                 :{TINY_FONT}KG
STR_ABBREV_ALL                                                  :{TINY_FONT}ALL

# 'Mode' of transport for cargoes
STR_PASSENGERS                                                  :{COMMA}{NBSP}Passagéier
STR_BAGS                                                        :{COMMA}{NBSP}S{P ak äck}
STR_TONS                                                        :{COMMA}{NBSP}Tonn{P "" en}
STR_LITERS                                                      :{COMMA}{NBSP}Liter
STR_ITEMS                                                       :{COMMA}{NBSP}Eenheet{P "" en}
STR_CRATES                                                      :{COMMA}{NBSP}Këscht{P "" en}

STR_COLOUR_DEFAULT                                              :Standard
###length 17
STR_COLOUR_DARK_BLUE                                            :Donkelblo
STR_COLOUR_PALE_GREEN                                           :Bleechgréng
STR_COLOUR_PINK                                                 :Pink
STR_COLOUR_YELLOW                                               :Giel
STR_COLOUR_RED                                                  :Rout
STR_COLOUR_LIGHT_BLUE                                           :Hellblo
STR_COLOUR_GREEN                                                :Gréng
STR_COLOUR_DARK_GREEN                                           :Donkelgréng
STR_COLOUR_BLUE                                                 :Blo
STR_COLOUR_CREAM                                                :Beige
STR_COLOUR_MAUVE                                                :Mof
STR_COLOUR_PURPLE                                               :Purpur
STR_COLOUR_ORANGE                                               :Orange
STR_COLOUR_BROWN                                                :Brong
STR_COLOUR_GREY                                                 :Gro
STR_COLOUR_WHITE                                                :Wäiss
STR_COLOUR_RANDOM                                               :Zoufälleg

# Units used in OpenTTD
STR_UNITS_VELOCITY_IMPERIAL                                     :{COMMA}{NBSP}mph
STR_UNITS_VELOCITY_METRIC                                       :{COMMA}{NBSP}km/h
STR_UNITS_VELOCITY_SI                                           :{COMMA}{NBSP}m/s
STR_UNITS_VELOCITY_GAMEUNITS                                    :{DECIMAL}{NBSP}Felder/Dag

STR_UNITS_POWER_IMPERIAL                                        :{COMMA}{NBSP}bhp
STR_UNITS_POWER_METRIC                                          :{COMMA}{NBSP}ps
STR_UNITS_POWER_SI                                              :{COMMA}{NBSP}kW


STR_UNITS_WEIGHT_SHORT_IMPERIAL                                 :{COMMA}{NBSP}t
STR_UNITS_WEIGHT_SHORT_METRIC                                   :{COMMA}{NBSP}t
STR_UNITS_WEIGHT_SHORT_SI                                       :{COMMA}{NBSP}kg

STR_UNITS_WEIGHT_LONG_IMPERIAL                                  :{COMMA}{NBSP}Tonn{P "" en}
STR_UNITS_WEIGHT_LONG_METRIC                                    :{COMMA}{NBSP}Tonn{P "" en}
STR_UNITS_WEIGHT_LONG_SI                                        :{COMMA}{NBSP}kg

STR_UNITS_VOLUME_SHORT_IMPERIAL                                 :{COMMA}{NBSP}gal
STR_UNITS_VOLUME_SHORT_METRIC                                   :{COMMA}{NBSP}l
STR_UNITS_VOLUME_SHORT_SI                                       :{COMMA}{NBSP}m³

STR_UNITS_VOLUME_LONG_IMPERIAL                                  :{COMMA}{NBSP}Galloun{P "" en}
STR_UNITS_VOLUME_LONG_METRIC                                    :{COMMA}{NBSP}Liter{P "" ""}
STR_UNITS_VOLUME_LONG_SI                                        :{COMMA}{NBSP}m³

STR_UNITS_FORCE_IMPERIAL                                        :{COMMA}{NBSP}lbf
STR_UNITS_FORCE_METRIC                                          :{COMMA}{NBSP}kgf
STR_UNITS_FORCE_SI                                              :{COMMA}{NBSP}kN

STR_UNITS_HEIGHT_IMPERIAL                                       :{COMMA}{NBSP}ft
STR_UNITS_HEIGHT_METRIC                                         :{COMMA}{NBSP}m
STR_UNITS_HEIGHT_SI                                             :{COMMA}{NBSP}m

# Common window strings
STR_LIST_FILTER_TITLE                                           :{BLACK}Filter-String:
STR_LIST_FILTER_OSKTITLE                                        :{BLACK}Filter-String
STR_LIST_FILTER_TOOLTIP                                         :{BLACK}Filter d'Lëscht op e Wuert

STR_TOOLTIP_GROUP_ORDER                                         :{BLACK}Wiel Gruppéierreihefollëg
STR_TOOLTIP_SORT_ORDER                                          :{BLACK}Richtung fir ze sortéieren (ofsteigend/opsteigend)
STR_TOOLTIP_SORT_CRITERIA                                       :{BLACK}Argument fir ze sortéieren
STR_TOOLTIP_FILTER_CRITERIA                                     :{BLACK}Filterkritère wielen
STR_BUTTON_SORT_BY                                              :{BLACK}Sortéier no
STR_BUTTON_CATCHMENT                                            :{BLACK}Reechwäit
STR_TOOLTIP_CATCHMENT                                           :{BLACK}Reechwäit uweisen un/ausschalten

STR_TOOLTIP_CLOSE_WINDOW                                        :{BLACK}Fënster zoumaachen
STR_TOOLTIP_WINDOW_TITLE_DRAG_THIS                              :{BLACK}Fënstertitel - hei zéien fir d'Fënster ze bewegen
STR_TOOLTIP_SHADE                                               :{BLACK}Fenster verklengeren - Weis nëmmen Titelbar
STR_TOOLTIP_DEBUG                                               :{BLACK}Weis NewGRF Debug Informatioun
STR_TOOLTIP_DEFSIZE                                             :{BLACK}Änner d'Fënster op d'Standardgréisst. Ctrl+Klick fir déi aktuell Gréisst als Standard ze späichern
STR_TOOLTIP_STICKY                                              :{BLACK}Markéier dës Fënster fir net zougemeet ze ginn vun dem "All Fënsteren zoumaachen" Knäppchen. Ctrl+Klick späichert déi Actioun als Standard
STR_TOOLTIP_RESIZE                                              :{BLACK}Klicken an zéihen fir d'Fënstergréisst ze änneren
STR_TOOLTIP_TOGGLE_LARGE_SMALL_WINDOW                           :{BLACK}Wiesselt grouss/kleng Fënstergréisst
STR_TOOLTIP_VSCROLL_BAR_SCROLLS_LIST                            :{BLACK}Scrollbar - scrollt d'Lëscht erop/erof
STR_TOOLTIP_HSCROLL_BAR_SCROLLS_LIST                            :{BLACK}Scrollbar - scrollt d'Lëscht no lénks/riets
STR_TOOLTIP_DEMOLISH_BUILDINGS_ETC                              :{BLACK}Objeten op engem Stëck Land zerstéieren. Ctrl wielt d'Land diagonal. Shift wiesselt tëscht bauen/ongeféier Käschten uweisen

# Show engines button
###length VEHICLE_TYPES
STR_SHOW_HIDDEN_ENGINES_VEHICLE_TRAIN                           :{BLACK}Verstoppten uweisen
STR_SHOW_HIDDEN_ENGINES_VEHICLE_ROAD_VEHICLE                    :{BLACK}Verstoppten uweisen
STR_SHOW_HIDDEN_ENGINES_VEHICLE_SHIP                            :{BLACK}Verstoppten uweisen
STR_SHOW_HIDDEN_ENGINES_VEHICLE_AIRCRAFT                        :{BLACK}Verstoppten uweisen

###length VEHICLE_TYPES
STR_SHOW_HIDDEN_ENGINES_VEHICLE_TRAIN_TOOLTIP                   :{BLACK}Mat dësem Knäppchen ginn verstoppten Zich och ugewisen
STR_SHOW_HIDDEN_ENGINES_VEHICLE_ROAD_VEHICLE_TOOLTIP            :{BLACK}Mat dësem Knäppchen ginn verstoppte Gefierer och ugewisen
STR_SHOW_HIDDEN_ENGINES_VEHICLE_SHIP_TOOLTIP                    :{BLACK}Mat dësem Knäppchen ginn verstoppte Schëffer och ugewisen
STR_SHOW_HIDDEN_ENGINES_VEHICLE_AIRCRAFT_TOOLTIP                :{BLACK}Mat dësem Knäppchen ginn verstoppte Fliger och ugewisen

# Query window
STR_BUTTON_DEFAULT                                              :{BLACK}Standard
STR_BUTTON_CANCEL                                               :{BLACK}Ofbriechen
STR_BUTTON_OK                                                   :{BLACK}OK
STR_WARNING_PASSWORD_SECURITY                                   :{YELLOW}Warnung: Server-Administratoren kënnen all Text aus desem Feld liesen.

# On screen keyboard window
STR_OSK_KEYBOARD_LAYOUT                                         :§1234567890'^\qwertzuiopè¨asdfghjkléà  yxcvbnm,.- .
STR_OSK_KEYBOARD_LAYOUT_CAPS                                    :~!@#$%^&*()_+|QWERTZUIOP{{}}ASDFGHJKL:"  YXCVBNM<>? .

# Measurement tooltip
STR_MEASURE_LENGTH                                              :{BLACK}Längt: {NUM}
STR_MEASURE_AREA                                                :{BLACK}Areal: {NUM} x {NUM}
STR_MEASURE_LENGTH_HEIGHTDIFF                                   :{BLACK}Längt: {NUM}{}Héichtenënnerscheed: {HEIGHT}
STR_MEASURE_AREA_HEIGHTDIFF                                     :{BLACK}Areal: {NUM} x {NUM}{}Héichtenënnerscheed: {HEIGHT}


# These are used in buttons
STR_SORT_BY_CAPTION_NAME                                        :{BLACK}Numm
STR_SORT_BY_CAPTION_DATE                                        :{BLACK}Datum
# These are used in dropdowns
STR_SORT_BY_NAME                                                :Numm
STR_SORT_BY_PRODUCTION                                          :Produktioun
STR_SORT_BY_TYPE                                                :Typ
STR_SORT_BY_TRANSPORTED                                         :Transportéiert
STR_SORT_BY_NUMBER                                              :Nummer
STR_SORT_BY_PROFIT_LAST_YEAR                                    :Profit am leschten Joer
STR_SORT_BY_PROFIT_THIS_YEAR                                    :Profit dëst Joer
STR_SORT_BY_AGE                                                 :Alter
STR_SORT_BY_RELIABILITY                                         :Zouverlässegkeet
STR_SORT_BY_TOTAL_CAPACITY_PER_CARGOTYPE                        :Total Kapazitéit pro Luedungstyp
STR_SORT_BY_MAX_SPEED                                           :Maximal Geschwindegkeet
STR_SORT_BY_MODEL                                               :Model
STR_SORT_BY_VALUE                                               :Wäert
STR_SORT_BY_LENGTH                                              :Längt
STR_SORT_BY_LIFE_TIME                                           :Reschtlaafzäit
STR_SORT_BY_TIMETABLE_DELAY                                     :Zäitplangverspéidung
STR_SORT_BY_FACILITY                                            :Statiounstyp
STR_SORT_BY_WAITING_TOTAL                                       :Gesamt waardend Gidder
STR_SORT_BY_WAITING_AVAILABLE                                   :Verfügbar waardend Gidder
STR_SORT_BY_RATING_MAX                                          :Héchste Luedungsbewäertung
STR_SORT_BY_RATING_MIN                                          :Niddregst Luedungsbewäertung
STR_SORT_BY_ENGINE_ID                                           :ID (klassësch Sortéierung)
STR_SORT_BY_COST                                                :Käschten
STR_SORT_BY_POWER                                               :Kraaft
STR_SORT_BY_TRACTIVE_EFFORT                                     :Zéikraaft
STR_SORT_BY_INTRO_DATE                                          :Aféirungsdatum
STR_SORT_BY_RUNNING_COST                                        :Betribskäschten
STR_SORT_BY_POWER_VS_RUNNING_COST                               :Kraaft/Betribskäschten
STR_SORT_BY_CARGO_CAPACITY                                      :Luedungskapazitéit
STR_SORT_BY_RANGE                                               :Längt
STR_SORT_BY_POPULATION                                          :Bevölkerung
STR_SORT_BY_RATING                                              :Rating
STR_SORT_BY_NUM_VEHICLES                                        :Unzuel Gefierer
STR_SORT_BY_TOTAL_PROFIT_LAST_YEAR                              :Totale Profit lescht Joer
STR_SORT_BY_TOTAL_PROFIT_THIS_YEAR                              :Totale Profit dëst Joer
STR_SORT_BY_AVERAGE_PROFIT_LAST_YEAR                            :Durchschnëttsprofit lescht Joer
STR_SORT_BY_AVERAGE_PROFIT_THIS_YEAR                            :Durchschnëttsprofit dëst Joer

# Group by options for vehicle list
STR_GROUP_BY_NONE                                               :Keng
STR_GROUP_BY_SHARED_ORDERS                                      :Gedeelten Opträg

# Order button in shared orders vehicle list
STR_GOTO_ORDER_VIEW                                             :{BLACK}Opträg
STR_GOTO_ORDER_VIEW_TOOLTIP                                     :{BLACK}Optragsusiicht opmaachen

# Tooltips for the main toolbar
###length 31
STR_TOOLBAR_TOOLTIP_PAUSE_GAME                                  :{BLACK}Spill pausen
STR_TOOLBAR_TOOLTIP_FORWARD                                     :{BLACK}Spill schnell lafe loossen
STR_TOOLBAR_TOOLTIP_OPTIONS                                     :{BLACK}Optiounen
STR_TOOLBAR_TOOLTIP_SAVE_GAME_ABANDON_GAME                      :{BLACK}Spill späicheren, Spill ophalen, Eraus
STR_TOOLBAR_TOOLTIP_DISPLAY_MAP                                 :{BLACK}Weis d'Kaart, extra Usiicht oder d'Lëscht vun den Zeeschen
STR_TOOLBAR_TOOLTIP_DISPLAY_TOWN_DIRECTORY                      :{BLACK}Weis d'Stiedverzeeschnëss
STR_TOOLBAR_TOOLTIP_DISPLAY_SUBSIDIES                           :{BLACK}Subsiden uweisen
STR_TOOLBAR_TOOLTIP_DISPLAY_LIST_OF_COMPANY_STATIONS            :{BLACK}Weis d'Lëscht vun de Firmestatiounen
STR_TOOLBAR_TOOLTIP_DISPLAY_COMPANY_FINANCES                    :{BLACK}Informatiounen zu de Firmefinanzen
STR_TOOLBAR_TOOLTIP_DISPLAY_COMPANY_GENERAL                     :{BLACK}Generell Firmeninformatioun
STR_TOOLBAR_TOOLTIP_DISPLAY_STORY_BOOK                          :{BLACK}Weis d'Storybuch
STR_TOOLBAR_TOOLTIP_DISPLAY_GOALS_LIST                          :{BLACK}Weis d'Zillëscht
STR_TOOLBAR_TOOLTIP_DISPLAY_GRAPHS                              :{BLACK}Weis Grafiken
STR_TOOLBAR_TOOLTIP_DISPLAY_COMPANY_LEAGUE                      :{BLACK}Weis d'Firmen-Ranglëscht
STR_TOOLBAR_TOOLTIP_FUND_CONSTRUCTION_OF_NEW                    :{BLACK}Finanzéiert de Bau vun enger neier Industrie oder lëscht all d'Industrien op
STR_TOOLBAR_TOOLTIP_DISPLAY_LIST_OF_COMPANY_TRAINS              :{BLACK}Lëscht vun de Firmenzich. Ctrl+Klick wiesselt tëscht Grupp/Zuch Lëscht
STR_TOOLBAR_TOOLTIP_DISPLAY_LIST_OF_COMPANY_ROAD_VEHICLES       :{BLACK}Lëscht vun de Stroossegefierer vun der Firma. Ctrl+Klick wiesselt tëscht Gruppe/Stroossegefiererlescht
STR_TOOLBAR_TOOLTIP_DISPLAY_LIST_OF_COMPANY_SHIPS               :{BLACK}Lëscht vun de Firmeschëffer. Ctrl+Klick wiesselt tëscht Gruppen/Schëfflëscht.
STR_TOOLBAR_TOOLTIP_DISPLAY_LIST_OF_COMPANY_AIRCRAFT            :{BLACK}Lëscht vun de Firmefligeren. Ctrl+Klick wiesselt tëscht Gruppen/Fligerlëscht.
STR_TOOLBAR_TOOLTIP_ZOOM_THE_VIEW_IN                            :{BLACK}Vergréisser d'Sicht
STR_TOOLBAR_TOOLTIP_ZOOM_THE_VIEW_OUT                           :{BLACK}Verklenger d'Sicht
STR_TOOLBAR_TOOLTIP_BUILD_RAILROAD_TRACK                        :{BLACK}Schinne bauen
STR_TOOLBAR_TOOLTIP_BUILD_ROADS                                 :{BLACK}Stroosse bauen
STR_TOOLBAR_TOOLTIP_BUILD_TRAMWAYS                              :{BLACK}Tramway bauen
STR_TOOLBAR_TOOLTIP_BUILD_SHIP_DOCKS                            :{BLACK}Schëffhafe bauen
STR_TOOLBAR_TOOLTIP_BUILD_AIRPORTS                              :{BLACK}Fluchhafe bauen
STR_TOOLBAR_TOOLTIP_LANDSCAPING                                 :{BLACK}Landschafts-Toolbar opman fir Land ze erhéijen/senken, Beem planzen, etc.
STR_TOOLBAR_TOOLTIP_SHOW_SOUND_MUSIC_WINDOW                     :{BLACK}Sound/Musik Fënster
STR_TOOLBAR_TOOLTIP_SHOW_LAST_MESSAGE_NEWS                      :{BLACK}Weis déi lescht Meldung/Neiegkeet, oder d'Astellungen
STR_TOOLBAR_TOOLTIP_LAND_BLOCK_INFORMATION                      :{BLACK}Informatiounen zum Land, Konsole, Script debug, Screenshots, iwwer OpenTTD
STR_TOOLBAR_TOOLTIP_SWITCH_TOOLBAR                              :{BLACK}Wiessel Toolbars

# Extra tooltips for the scenario editor toolbar
STR_SCENEDIT_TOOLBAR_TOOLTIP_SAVE_SCENARIO_LOAD_SCENARIO        :{BLACK}Szenario späicheren, Szenario lueden, Eraus aus dem Szenarioeditor, Eraus
STR_SCENEDIT_TOOLBAR_OPENTTD                                    :{YELLOW}OpenTTD
STR_SCENEDIT_TOOLBAR_SCENARIO_EDITOR                            :{YELLOW}Szenarien Editor
STR_SCENEDIT_TOOLBAR_TOOLTIP_MOVE_THE_STARTING_DATE_BACKWARD    :{BLACK}Änner de Startdatum 1 Joer nohannen
STR_SCENEDIT_TOOLBAR_TOOLTIP_MOVE_THE_STARTING_DATE_FORWARD     :{BLACK}Änner de Startdatum 1 Joer no vir
STR_SCENEDIT_TOOLBAR_TOOLTIP_SET_DATE                           :{BLACK}Klick fir d'Startjoer festzeleeën
STR_SCENEDIT_TOOLBAR_TOOLTIP_DISPLAY_MAP_TOWN_DIRECTORY         :{BLACK}Weis d'Kaart, Stiedverzeeschnëss
STR_SCENEDIT_TOOLBAR_LANDSCAPE_GENERATION                       :{BLACK}Landschaftserstellung
STR_SCENEDIT_TOOLBAR_TOWN_GENERATION                            :{BLACK}Stiederstellung
STR_SCENEDIT_TOOLBAR_INDUSTRY_GENERATION                        :{BLACK}Industrieerstellung
STR_SCENEDIT_TOOLBAR_ROAD_CONSTRUCTION                          :{BLACK}Stroossebau
STR_SCENEDIT_TOOLBAR_TRAM_CONSTRUCTION                          :{BLACK}Tramkonstruktioun
STR_SCENEDIT_TOOLBAR_PLANT_TREES                                :{BLACK}Beem planzen. Shift wiesselt tëscht bauen/ongeféier Käschten uweisen
STR_SCENEDIT_TOOLBAR_PLACE_SIGN                                 :{BLACK}Schëld opstellen
STR_SCENEDIT_TOOLBAR_PLACE_OBJECT                               :{BLACK}Objet plazéiren. Shift wiesselt tëscht bauen/ongeféier Käschten uweisen

# Scenario editor file menu
###length 7
STR_SCENEDIT_FILE_MENU_SAVE_SCENARIO                            :Szenario späicheren
STR_SCENEDIT_FILE_MENU_LOAD_SCENARIO                            :Szenario lueden
STR_SCENEDIT_FILE_MENU_SAVE_HEIGHTMAP                           :Héichtekaart späicheren
STR_SCENEDIT_FILE_MENU_LOAD_HEIGHTMAP                           :Lued Héichtekaart
STR_SCENEDIT_FILE_MENU_QUIT_EDITOR                              :Eraus aus dem Editor
STR_SCENEDIT_FILE_MENU_SEPARATOR                                :
STR_SCENEDIT_FILE_MENU_QUIT                                     :Eraus

# Settings menu
###length 15
STR_SETTINGS_MENU_GAME_OPTIONS                                  :Spilloptiounen
STR_SETTINGS_MENU_CONFIG_SETTINGS_TREE                          :Astellungen
STR_SETTINGS_MENU_NEWGRF_SETTINGS                               :NewGRF Astellungen
STR_SETTINGS_MENU_TRANSPARENCY_OPTIONS                          :Transparenz Optiounen
STR_SETTINGS_MENU_TOWN_NAMES_DISPLAYED                          :Stiednimm uweisen
STR_SETTINGS_MENU_STATION_NAMES_DISPLAYED                       :Statiounsnimm uweisen
STR_SETTINGS_MENU_WAYPOINTS_DISPLAYED                           :Weepunktnimm uweisen
STR_SETTINGS_MENU_SIGNS_DISPLAYED                               :Schëlder uweisen
STR_SETTINGS_MENU_SHOW_COMPETITOR_SIGNS                         :Géignerschëlder an Nimm uweisen
STR_SETTINGS_MENU_FULL_ANIMATION                                :Ganz Animatiounen
STR_SETTINGS_MENU_FULL_DETAIL                                   :Ganz Detailer
STR_SETTINGS_MENU_TRANSPARENT_BUILDINGS                         :Transparent Gebaier
STR_SETTINGS_MENU_TRANSPARENT_SIGNS                             :Transparent Schëlder

# File menu
###length 5
STR_FILE_MENU_SAVE_GAME                                         :Spill späicheren
STR_FILE_MENU_LOAD_GAME                                         :Spill lueden
STR_FILE_MENU_QUIT_GAME                                         :Spill ophalen
STR_FILE_MENU_SEPARATOR                                         :
STR_FILE_MENU_EXIT                                              :Eraus

# Map menu
###length 4
STR_MAP_MENU_MAP_OF_WORLD                                       :Weltkaart
STR_MAP_MENU_EXTRA_VIEWPORT                                     :Extra Usiicht
STR_MAP_MENU_LINGRAPH_LEGEND                                    :Cargo Flow Legend
STR_MAP_MENU_SIGN_LIST                                          :Schëlderlëscht

# Town menu
###length 2
STR_TOWN_MENU_TOWN_DIRECTORY                                    :Stiedverzeeschnëss
STR_TOWN_MENU_FOUND_TOWN                                        :Stad grënnen

# Subsidies menu
###length 1
STR_SUBSIDIES_MENU_SUBSIDIES                                    :Subside

# Graph menu
###length 6
STR_GRAPH_MENU_OPERATING_PROFIT_GRAPH                           :Grafik: Operative Gewënn
STR_GRAPH_MENU_INCOME_GRAPH                                     :Grafik: Akommes
STR_GRAPH_MENU_DELIVERED_CARGO_GRAPH                            :Grafik: Geliwwert Luedungen
STR_GRAPH_MENU_PERFORMANCE_HISTORY_GRAPH                        :Grafik: Performance
STR_GRAPH_MENU_COMPANY_VALUE_GRAPH                              :Grafik: Betribswäert
STR_GRAPH_MENU_CARGO_PAYMENT_RATES                              :Luedungs Bezuelraten

# Company league menu
###length 3
STR_GRAPH_MENU_COMPANY_LEAGUE_TABLE                             :Betribsranglëscht
STR_GRAPH_MENU_DETAILED_PERFORMANCE_RATING                      :Detailléiert Leeschtungsbewäertung
STR_GRAPH_MENU_HIGHSCORE                                        :Beschtelëscht

# Industry menu
###length 3
STR_INDUSTRY_MENU_INDUSTRY_DIRECTORY                            :Industrielëscht
STR_INDUSTRY_MENU_INDUSTRY_CHAIN                                :Industrieketten
STR_INDUSTRY_MENU_FUND_NEW_INDUSTRY                             :Finanzéiert eng nei Industrie

# URailway construction menu
###length 4
STR_RAIL_MENU_RAILROAD_CONSTRUCTION                             :Schinnebau
STR_RAIL_MENU_ELRAIL_CONSTRUCTION                               :Elektrësche Schinnebau
STR_RAIL_MENU_MONORAIL_CONSTRUCTION                             :Monorailbau
STR_RAIL_MENU_MAGLEV_CONSTRUCTION                               :Magnéitbunnbau

# Road construction menu
###length 2
STR_ROAD_MENU_ROAD_CONSTRUCTION                                 :Stroossebau
STR_ROAD_MENU_TRAM_CONSTRUCTION                                 :Trambau

# Waterways construction menu
###length 1
STR_WATERWAYS_MENU_WATERWAYS_CONSTRUCTION                       :Waasserstroosse bauen

# Aairport construction menu
###length 1
STR_AIRCRAFT_MENU_AIRPORT_CONSTRUCTION                          :Fluchhafebau

# Landscaping menu
###length 3
STR_LANDSCAPING_MENU_LANDSCAPING                                :Landschaftsbau
STR_LANDSCAPING_MENU_PLANT_TREES                                :Beem planzen
STR_LANDSCAPING_MENU_PLACE_SIGN                                 :Schëld opstellen

# Music menu
###length 1
STR_TOOLBAR_SOUND_MUSIC                                         :Sound/Musik

# Message menu
###length 3
STR_NEWS_MENU_LAST_MESSAGE_NEWS_REPORT                          :Lescht Meldung/Neiegkeet
STR_NEWS_MENU_MESSAGE_HISTORY_MENU                              :Meldungshistorie
STR_NEWS_MENU_DELETE_ALL_MESSAGES                               :All Message läschen

# About menu
###length 10
STR_ABOUT_MENU_LAND_BLOCK_INFO                                  :Landinformatiounen
STR_ABOUT_MENU_SEPARATOR                                        :
STR_ABOUT_MENU_TOGGLE_CONSOLE                                   :Konsole un/aus
STR_ABOUT_MENU_AI_DEBUG                                         :KI / Spill-Script Debug
STR_ABOUT_MENU_SCREENSHOT                                       :Screenshot (Ctrl+S)
STR_ABOUT_MENU_SHOW_FRAMERATE                                   :Biller pro Sekonn uweisen
STR_ABOUT_MENU_ABOUT_OPENTTD                                    :Iwwert 'OpenTTD'
STR_ABOUT_MENU_SPRITE_ALIGNER                                   :Sprite Alignéirer
STR_ABOUT_MENU_TOGGLE_BOUNDING_BOXES                            :Zeechen-Boxen un/aus
STR_ABOUT_MENU_TOGGLE_DIRTY_BLOCKS                              :Knaschteg blocks fierwen un/aus

# Place in highscore window
###length 15
STR_ORDINAL_NUMBER_1ST                                          :1ten
STR_ORDINAL_NUMBER_2ND                                          :2ten
STR_ORDINAL_NUMBER_3RD                                          :3ten
STR_ORDINAL_NUMBER_4TH                                          :4ten
STR_ORDINAL_NUMBER_5TH                                          :5ten
STR_ORDINAL_NUMBER_6TH                                          :6ten
STR_ORDINAL_NUMBER_7TH                                          :7ten
STR_ORDINAL_NUMBER_8TH                                          :8ten
STR_ORDINAL_NUMBER_9TH                                          :9ten
STR_ORDINAL_NUMBER_10TH                                         :10ten
STR_ORDINAL_NUMBER_11TH                                         :11ten
STR_ORDINAL_NUMBER_12TH                                         :12ten
STR_ORDINAL_NUMBER_13TH                                         :13ten
STR_ORDINAL_NUMBER_14TH                                         :14ten
STR_ORDINAL_NUMBER_15TH                                         :15ten

###length 31
STR_DAY_NUMBER_1ST                                              :1ten
STR_DAY_NUMBER_2ND                                              :2ten
STR_DAY_NUMBER_3RD                                              :3ten
STR_DAY_NUMBER_4TH                                              :4ten
STR_DAY_NUMBER_5TH                                              :5ten
STR_DAY_NUMBER_6TH                                              :6ten
STR_DAY_NUMBER_7TH                                              :7ten
STR_DAY_NUMBER_8TH                                              :8ten
STR_DAY_NUMBER_9TH                                              :9ten
STR_DAY_NUMBER_10TH                                             :10ten
STR_DAY_NUMBER_11TH                                             :11ten
STR_DAY_NUMBER_12TH                                             :12ten
STR_DAY_NUMBER_13TH                                             :13ten
STR_DAY_NUMBER_14TH                                             :14ten
STR_DAY_NUMBER_15TH                                             :15ten
STR_DAY_NUMBER_16TH                                             :16ten
STR_DAY_NUMBER_17TH                                             :17ten
STR_DAY_NUMBER_18TH                                             :18ten
STR_DAY_NUMBER_19TH                                             :19ten
STR_DAY_NUMBER_20TH                                             :20ten
STR_DAY_NUMBER_21ST                                             :21ten
STR_DAY_NUMBER_22ND                                             :22ten
STR_DAY_NUMBER_23RD                                             :23ten
STR_DAY_NUMBER_24TH                                             :24ten
STR_DAY_NUMBER_25TH                                             :25ten
STR_DAY_NUMBER_26TH                                             :26ten
STR_DAY_NUMBER_27TH                                             :27ten
STR_DAY_NUMBER_28TH                                             :28ten
STR_DAY_NUMBER_29TH                                             :29ten
STR_DAY_NUMBER_30TH                                             :30ten
STR_DAY_NUMBER_31ST                                             :31ten

###length 12
STR_MONTH_ABBREV_JAN                                            :Jan
STR_MONTH_ABBREV_FEB                                            :Feb
STR_MONTH_ABBREV_MAR                                            :Mär
STR_MONTH_ABBREV_APR                                            :Abr
STR_MONTH_ABBREV_MAY                                            :Mee
STR_MONTH_ABBREV_JUN                                            :Jun
STR_MONTH_ABBREV_JUL                                            :Jul
STR_MONTH_ABBREV_AUG                                            :Aug
STR_MONTH_ABBREV_SEP                                            :Sep
STR_MONTH_ABBREV_OCT                                            :Oct
STR_MONTH_ABBREV_NOV                                            :Nov
STR_MONTH_ABBREV_DEC                                            :Dez

###length 12
STR_MONTH_JAN                                                   :Januar
STR_MONTH_FEB                                                   :Februar
STR_MONTH_MAR                                                   :Mäerz
STR_MONTH_APR                                                   :Abrëll
STR_MONTH_MAY                                                   :Mee
STR_MONTH_JUN                                                   :Juni
STR_MONTH_JUL                                                   :Juli
STR_MONTH_AUG                                                   :August
STR_MONTH_SEP                                                   :September
STR_MONTH_OCT                                                   :Oktober
STR_MONTH_NOV                                                   :November
STR_MONTH_DEC                                                   :Dezember

# Graph window
STR_GRAPH_KEY_BUTTON                                            :{BLACK}Legend
STR_GRAPH_KEY_TOOLTIP                                           :{BLACK}Weis d'Legend vun der Grafik
STR_GRAPH_X_LABEL_MONTH                                         :{TINY_FONT}{STRING}
STR_GRAPH_X_LABEL_MONTH_YEAR                                    :{TINY_FONT}{STRING}{}{NUM}
STR_GRAPH_Y_LABEL                                               :{TINY_FONT}{STRING}
STR_GRAPH_Y_LABEL_NUMBER                                        :{TINY_FONT}{COMMA}

STR_GRAPH_OPERATING_PROFIT_CAPTION                              :{WHITE}Grafik: Betribsgewënn
STR_GRAPH_INCOME_CAPTION                                        :{WHITE}Grafik: Akommes
STR_GRAPH_CARGO_DELIVERED_CAPTION                               :{WHITE}Eenheete vu Luedung geliwwert
STR_GRAPH_COMPANY_PERFORMANCE_RATINGS_CAPTION                   :{WHITE}Firmen Performancebewäertung (max Bewäertung=1000)
STR_GRAPH_COMPANY_VALUES_CAPTION                                :{WHITE}Firmewäert

STR_GRAPH_CARGO_PAYMENT_RATES_CAPTION                           :{WHITE}Luedungs Bezuelraten
STR_GRAPH_CARGO_PAYMENT_RATES_X_LABEL                           :{TINY_FONT}{BLACK}Deeg am Emlaf
STR_GRAPH_CARGO_PAYMENT_RATES_TITLE                             :{TINY_FONT}{BLACK}Bezuelung fir Liwwerung vun 10 Eenheeten (oder 10.000 liter) Luedungen op Distanz vun 20 Felder
STR_GRAPH_CARGO_ENABLE_ALL                                      :{TINY_FONT}{BLACK}All wielen
STR_GRAPH_CARGO_DISABLE_ALL                                     :{TINY_FONT}{BLACK}All ofwielen
STR_GRAPH_CARGO_TOOLTIP_ENABLE_ALL                              :{BLACK}All Wueren op der Wuerenwäertgrafik weisen
STR_GRAPH_CARGO_TOOLTIP_DISABLE_ALL                             :{BLACK}Keng Wuer op der Wuerenwäertgrafik weisen
STR_GRAPH_CARGO_PAYMENT_TOGGLE_CARGO                            :{BLACK}Schalt d'Grafik fir de Luedungstyp un/aus
STR_GRAPH_CARGO_PAYMENT_CARGO                                   :{TINY_FONT}{BLACK}{STRING}

STR_GRAPH_PERFORMANCE_DETAIL_TOOLTIP                            :{BLACK}Weis detailléiert performance Astellungen

# Graph key window
STR_GRAPH_KEY_CAPTION                                           :{WHITE}Legend vun de Firmegrafiken
STR_GRAPH_KEY_COMPANY_SELECTION_TOOLTIP                         :{BLACK}Klick hei fir d'Firma an der Grafik an/aus zeschalten

# Company league window
STR_COMPANY_LEAGUE_TABLE_CAPTION                                :{WHITE}Firmentabell
STR_COMPANY_LEAGUE_COMPANY_NAME                                 :{ORANGE}{COMPANY} {BLACK}{COMPANY_NUM} '{STRING}'
STR_COMPANY_LEAGUE_PERFORMANCE_TITLE_ENGINEER                   :Techniker
STR_COMPANY_LEAGUE_PERFORMANCE_TITLE_TRAFFIC_MANAGER            :Verkéiersmanager
STR_COMPANY_LEAGUE_PERFORMANCE_TITLE_TRANSPORT_COORDINATOR      :Transportkoordinator
STR_COMPANY_LEAGUE_PERFORMANCE_TITLE_ROUTE_SUPERVISOR           :Stroossenopsiicht
STR_COMPANY_LEAGUE_PERFORMANCE_TITLE_DIRECTOR                   :Direkter
STR_COMPANY_LEAGUE_PERFORMANCE_TITLE_CHIEF_EXECUTIVE            :Firmechef
STR_COMPANY_LEAGUE_PERFORMANCE_TITLE_CHAIRMAN                   :Virsëtzend/en
STR_COMPANY_LEAGUE_PERFORMANCE_TITLE_PRESIDENT                  :President
STR_COMPANY_LEAGUE_PERFORMANCE_TITLE_TYCOON                     :Tycoon

# Performance detail window
STR_PERFORMANCE_DETAIL                                          :{WHITE}Detailléiert Leeschtungsbewäertung
STR_PERFORMANCE_DETAIL_KEY                                      :{BLACK}Detail
STR_PERFORMANCE_DETAIL_AMOUNT_CURRENCY                          :{BLACK}({CURRENCY_SHORT}/{CURRENCY_SHORT})
STR_PERFORMANCE_DETAIL_AMOUNT_INT                               :{BLACK}({COMMA}/{COMMA})
STR_PERFORMANCE_DETAIL_PERCENT                                  :{WHITE}{NUM}%
STR_PERFORMANCE_DETAIL_SELECT_COMPANY_TOOLTIP                   :{BLACK}Detailer fir des Firma uweisen

###length 10
STR_PERFORMANCE_DETAIL_VEHICLES                                 :{BLACK}Gefierer:
STR_PERFORMANCE_DETAIL_STATIONS                                 :{BLACK}Statiounen:
STR_PERFORMANCE_DETAIL_MIN_PROFIT                               :{BLACK}Min. Profit:
STR_PERFORMANCE_DETAIL_MIN_INCOME                               :{BLACK}Min. Akommes:
STR_PERFORMANCE_DETAIL_MAX_INCOME                               :{BLACK}Max. Akommes:
STR_PERFORMANCE_DETAIL_DELIVERED                                :{BLACK}Geliwwert:
STR_PERFORMANCE_DETAIL_CARGO                                    :{BLACK}Luedung:
STR_PERFORMANCE_DETAIL_MONEY                                    :{BLACK}Suen:
STR_PERFORMANCE_DETAIL_LOAN                                     :{BLACK}Kredit:
STR_PERFORMANCE_DETAIL_TOTAL                                    :{BLACK}Total:

###length 10
STR_PERFORMANCE_DETAIL_VEHICLES_TOOLTIP                         :{BLACK}Unzuel Gefierer déi lescht Joer Profit gemeet hunn; dëst betrëfft Stroossegefierer, Zich, Schëffer a Fligeren.
STR_PERFORMANCE_DETAIL_STATIONS_TOOLTIP                         :{BLACK}Unzuel un kierzlech beliwwerte Statiounsdeeler. All Deel vun enger Statioun (z.B. Gare, Busarret, Fluchhafen) gëtt gezielt,och wann déi als eng Statioun verbonne sinn.
STR_PERFORMANCE_DETAIL_MIN_PROFIT_TOOLTIP                       :{BLACK}Profit vum Gefier mam mannsten Akommes (vun alle Gefierer déi méi wéi 2 Joer al sinn)
STR_PERFORMANCE_DETAIL_MIN_INCOME_TOOLTIP                       :{BLACK}Betrag u Geld den am Mount mam mansten Profit gemeet gouf an de leschten 12 Quartaler
STR_PERFORMANCE_DETAIL_MAX_INCOME_TOOLTIP                       :{BLACK}Betrag u Geld den am Mount mam héchsten Profit gemeet gouf an de leschten 12 Quartaler
STR_PERFORMANCE_DETAIL_DELIVERED_TOOLTIP                        :{BLACK}Unzuel un Type Wueren déi déi 4 lescht Quartaler geliwwert goufen
STR_PERFORMANCE_DETAIL_CARGO_TOOLTIP                            :{BLACK}Unzuel un Type Wueren déi lescht Quartal geliwwert goufen
STR_PERFORMANCE_DETAIL_MONEY_TOOLTIP                            :{BLACK}Betrag u Suen den des Firma op der Bank huet
STR_PERFORMANCE_DETAIL_LOAN_TOOLTIP                             :{BLACK}Betrag u Geld den des Firma geléint huet
STR_PERFORMANCE_DETAIL_TOTAL_TOOLTIP                            :{BLACK}Total Punkte vu méigleche Punkten

# Music window
STR_MUSIC_JAZZ_JUKEBOX_CAPTION                                  :{WHITE}Jazz Jukebox
STR_MUSIC_PLAYLIST_ALL                                          :{TINY_FONT}{BLACK}All
STR_MUSIC_PLAYLIST_OLD_STYLE                                    :{TINY_FONT}{BLACK}Ale Stil
STR_MUSIC_PLAYLIST_NEW_STYLE                                    :{TINY_FONT}{BLACK}Neie Stil
STR_MUSIC_PLAYLIST_EZY_STREET                                   :{TINY_FONT}{BLACK}Ezy Street
STR_MUSIC_PLAYLIST_CUSTOM_1                                     :{TINY_FONT}{BLACK}Benotzerdéf. 1
STR_MUSIC_PLAYLIST_CUSTOM_2                                     :{TINY_FONT}{BLACK}Benotzerdéf. 2
STR_MUSIC_MUSIC_VOLUME                                          :{TINY_FONT}{BLACK}Musikvolume
STR_MUSIC_EFFECTS_VOLUME                                        :{TINY_FONT}{BLACK}Volume vun den Effekter
STR_MUSIC_TRACK_NONE                                            :{TINY_FONT}{DKGREEN}--
STR_MUSIC_TRACK_DIGIT                                           :{TINY_FONT}{DKGREEN}{ZEROFILL_NUM}
STR_MUSIC_TITLE_NONE                                            :{TINY_FONT}{DKGREEN}------
STR_MUSIC_TITLE_NOMUSIC                                         :{TINY_FONT}{DKGREEN}Keng Musik verfügbar
STR_MUSIC_TITLE_NAME                                            :{TINY_FONT}{DKGREEN}"{STRING}"
STR_MUSIC_TRACK                                                 :{TINY_FONT}{BLACK}Nummer
STR_MUSIC_XTITLE                                                :{TINY_FONT}{BLACK}Titel
STR_MUSIC_SHUFFLE                                               :{TINY_FONT}{BLACK}Shuffle
STR_MUSIC_PROGRAM                                               :{TINY_FONT}{BLACK}Programm
STR_MUSIC_TOOLTIP_SKIP_TO_PREVIOUS_TRACK                        :{BLACK}Sprang op d'Stéck firdrun vun der Selektioun
STR_MUSIC_TOOLTIP_SKIP_TO_NEXT_TRACK_IN_SELECTION               :{BLACK}Sprang op dat nächst Stéck vun der Selektioun
STR_MUSIC_TOOLTIP_STOP_PLAYING_MUSIC                            :{BLACK}Stop d'Musik
STR_MUSIC_TOOLTIP_START_PLAYING_MUSIC                           :{BLACK}Start d'Musik
STR_MUSIC_TOOLTIP_DRAG_SLIDERS_TO_SET_MUSIC                     :{BLACK}Zéi de Regler fir de Volume vun der Musik an den Effekter anzestellen
STR_MUSIC_TOOLTIP_SELECT_ALL_TRACKS_PROGRAM                     :{BLACK}Wielt den 'all Lidder' Programm
STR_MUSIC_TOOLTIP_SELECT_OLD_STYLE_MUSIC                        :{BLACK}Wielt den 'ale Stil' Musiksprogramm
STR_MUSIC_TOOLTIP_SELECT_NEW_STYLE_MUSIC                        :{BLACK}Wielt den 'neie Stil' Musiksprogramm
STR_MUSIC_TOOLTIP_SELECT_EZY_STREET_STYLE                       :{BLACK}Wielt den 'Ezy Street style music' Programm
STR_MUSIC_TOOLTIP_SELECT_CUSTOM_1_USER_DEFINED                  :{BLACK}Wielt den 'Benotzerdéf. 1' Programm
STR_MUSIC_TOOLTIP_SELECT_CUSTOM_2_USER_DEFINED                  :{BLACK}Wielt den 'Benotzerdéf. 2' Programm
STR_MUSIC_TOOLTIP_TOGGLE_PROGRAM_SHUFFLE                        :{BLACK}Schalt den "shuffle" un/aus
STR_MUSIC_TOOLTIP_SHOW_MUSIC_TRACK_SELECTION                    :{BLACK}Weis d'Fënster fir Musik ze wielen

# Playlist window
STR_PLAYLIST_MUSIC_SELECTION_SETNAME                            :{WHITE}Musik-Programm - '{STRING}'
STR_PLAYLIST_TRACK_NAME                                         :{TINY_FONT}{LTBLUE}{ZEROFILL_NUM} "{STRING}"
STR_PLAYLIST_TRACK_INDEX                                        :{TINY_FONT}{BLACK}Lidder Index
STR_PLAYLIST_PROGRAM                                            :{TINY_FONT}{BLACK}Programm - '{STRING}'
STR_PLAYLIST_CLEAR                                              :{TINY_FONT}{BLACK}Läschen
STR_PLAYLIST_CHANGE_SET                                         :{BLACK}Set wiesselen
STR_PLAYLIST_TOOLTIP_CLEAR_CURRENT_PROGRAM_CUSTOM1              :{BLACK}De gewielte Program reseten (nëmmen Benotzerdéf.1 oder Benotzerdéf.2)
STR_PLAYLIST_TOOLTIP_CHANGE_SET                                 :{BLACK}Wiessel d'Musikselektioun op en anert installéiert Set
STR_PLAYLIST_TOOLTIP_CLICK_TO_ADD_TRACK                         :{BLACK}Klick op d'Lidd fir et zum aktuellen Program dobäi zesetzen (nëmme Benotzerdéf.1 oder Benotzerdéf.2)
STR_PLAYLIST_TOOLTIP_CLICK_TO_REMOVE_TRACK                      :{BLACK}Klick op d'Lidd fir et vum aktuellen Programm ze läschen (Benotzerdefinéiert 1 an 2 nëmmen)

# Highscore window
STR_HIGHSCORE_TOP_COMPANIES_WHO_REACHED                         :{BIG_FONT}{BLACK}Top Firmen déi {NUM} erreecht hunn
STR_HIGHSCORE_TOP_COMPANIES_NETWORK_GAME                        :{BIG_FONT}{BLACK}Firmeligatabell {NUM}
STR_HIGHSCORE_POSITION                                          :{BIG_FONT}{BLACK}{COMMA}.
STR_HIGHSCORE_PERFORMANCE_TITLE_BUSINESSMAN                     :Businesspersoun
STR_HIGHSCORE_PERFORMANCE_TITLE_ENTREPRENEUR                    :Entrepreneur
STR_HIGHSCORE_PERFORMANCE_TITLE_INDUSTRIALIST                   :Industriellen
STR_HIGHSCORE_PERFORMANCE_TITLE_CAPITALIST                      :Kapitalist
STR_HIGHSCORE_PERFORMANCE_TITLE_MAGNATE                         :Magnat
STR_HIGHSCORE_PERFORMANCE_TITLE_MOGUL                           :Mogul
STR_HIGHSCORE_PERFORMANCE_TITLE_TYCOON_OF_THE_CENTURY           :Tycoon vum Jorhonnert
STR_HIGHSCORE_NAME                                              :{PRESIDENT_NAME}, {COMPANY}
STR_HIGHSCORE_STATS                                             :{BIG_FONT}'{STRING}'   ({COMMA})
STR_HIGHSCORE_COMPANY_ACHIEVES_STATUS                           :{BIG_FONT}{BLACK}{COMPANY} erreecht de Status '{STRING}'!
STR_HIGHSCORE_PRESIDENT_OF_COMPANY_ACHIEVES_STATUS              :{BIG_FONT}{WHITE}{PRESIDENT_NAME} vun {COMPANY} erreecht de Status '{STRING}'!

# Smallmap window
STR_SMALLMAP_CAPTION                                            :{WHITE}Kaart - {STRING}

###length 7
STR_SMALLMAP_TYPE_CONTOURS                                      :Konturen
STR_SMALLMAP_TYPE_VEHICLES                                      :Gefierer
STR_SMALLMAP_TYPE_INDUSTRIES                                    :Industrien
STR_SMALLMAP_TYPE_ROUTEMAP                                      :Cargo Flow
STR_SMALLMAP_TYPE_ROUTES                                        :Routen
STR_SMALLMAP_TYPE_VEGETATION                                    :Vegetatioun
STR_SMALLMAP_TYPE_OWNERS                                        :Besëtzer

STR_SMALLMAP_TOOLTIP_SHOW_LAND_CONTOURS_ON_MAP                  :{BLACK}Weis d'Landkonturen op der Kaart
STR_SMALLMAP_TOOLTIP_SHOW_VEHICLES_ON_MAP                       :{BLACK}Weis d'Gefierer op der Kaart
STR_SMALLMAP_TOOLTIP_SHOW_INDUSTRIES_ON_MAP                     :{BLACK}Weis d'Industrien op der Kaart
STR_SMALLMAP_TOOLTIP_SHOW_LINK_STATS_ON_MAP                     :{BLACK}Weis de Cargo Flow op der Kaart
STR_SMALLMAP_TOOLTIP_SHOW_TRANSPORT_ROUTES_ON                   :{BLACK}Weis d'Transportrouten op der Kaart
STR_SMALLMAP_TOOLTIP_SHOW_VEGETATION_ON_MAP                     :{BLACK}Weis d'Vegetatioun op der Kaart
STR_SMALLMAP_TOOLTIP_SHOW_LAND_OWNERS_ON_MAP                    :{BLACK}Weis d'Landbesëtzer op der Kaart
STR_SMALLMAP_TOOLTIP_INDUSTRY_SELECTION                         :{BLACK}Klick op en Industrietyp fir en unzeweisen. Ctrl+Klick weist just déi ugewielte Wuer. Ctrl+Klick nach emol fir all Wueren unzeweisen
STR_SMALLMAP_TOOLTIP_COMPANY_SELECTION                          :{BLACK}Klick op eng Firma fir de Besëtz unzeweisen. Ctrl+Klick weist just déi ugewielten aus. Ctrl+Klick nach emol fir all Firmen ze weisen
STR_SMALLMAP_TOOLTIP_CARGO_SELECTION                            :{BLACK}Klick op eng Wuer fir tëscht den Eegenschaften ze wiesselen. Ctrl+Klick wielt Alles of ausser déi gewielte Wuer. Ctrl+Klick nach emol fir erëm Alles unzeweisen

STR_SMALLMAP_LEGENDA_ROADS                                      :{TINY_FONT}{BLACK}Stroossen
STR_SMALLMAP_LEGENDA_RAILROADS                                  :{TINY_FONT}{BLACK}Schinnen
STR_SMALLMAP_LEGENDA_STATIONS_AIRPORTS_DOCKS                    :{TINY_FONT}{BLACK}Statiounen/Fluchhafen/Hafen
STR_SMALLMAP_LEGENDA_BUILDINGS_INDUSTRIES                       :{TINY_FONT}{BLACK}Gebaier/Industrien
STR_SMALLMAP_LEGENDA_VEHICLES                                   :{TINY_FONT}{BLACK}Gefierer
STR_SMALLMAP_LEGENDA_TRAINS                                     :{TINY_FONT}{BLACK}Zich
STR_SMALLMAP_LEGENDA_ROAD_VEHICLES                              :{TINY_FONT}{BLACK}Stroossegefierer
STR_SMALLMAP_LEGENDA_SHIPS                                      :{TINY_FONT}{BLACK}Schëffer
STR_SMALLMAP_LEGENDA_AIRCRAFT                                   :{TINY_FONT}{BLACK}Fligeren
STR_SMALLMAP_LEGENDA_TRANSPORT_ROUTES                           :{TINY_FONT}{BLACK}Transport Routen
STR_SMALLMAP_LEGENDA_FOREST                                     :{TINY_FONT}{BLACK}Bësch
STR_SMALLMAP_LEGENDA_RAILROAD_STATION                           :{TINY_FONT}{BLACK}Gare
STR_SMALLMAP_LEGENDA_TRUCK_LOADING_BAY                          :{TINY_FONT}{BLACK}Camionsluedeplaz
STR_SMALLMAP_LEGENDA_BUS_STATION                                :{TINY_FONT}{BLACK}Busarrêt
STR_SMALLMAP_LEGENDA_AIRPORT_HELIPORT                           :{TINY_FONT}{BLACK}Fluchhafen/Helikopterlandeplaz
STR_SMALLMAP_LEGENDA_DOCK                                       :{TINY_FONT}{BLACK}Hafen
STR_SMALLMAP_LEGENDA_ROUGH_LAND                                 :{TINY_FONT}{BLACK}Knubbelegt Land
STR_SMALLMAP_LEGENDA_GRASS_LAND                                 :{TINY_FONT}{BLACK}Grasland
STR_SMALLMAP_LEGENDA_BARE_LAND                                  :{TINY_FONT}{BLACK}Onerschlossend Land
STR_SMALLMAP_LEGENDA_RAINFOREST                                 :{TINY_FONT}{BLACK}Reebësch
STR_SMALLMAP_LEGENDA_FIELDS                                     :{TINY_FONT}{BLACK}Felder
STR_SMALLMAP_LEGENDA_TREES                                      :{TINY_FONT}{BLACK}Beem
STR_SMALLMAP_LEGENDA_ROCKS                                      :{TINY_FONT}{BLACK}Fielsen
STR_SMALLMAP_LEGENDA_WATER                                      :{TINY_FONT}{BLACK}Waasser
STR_SMALLMAP_LEGENDA_NO_OWNER                                   :{TINY_FONT}{BLACK}Kee Besëtzer
STR_SMALLMAP_LEGENDA_TOWNS                                      :{TINY_FONT}{BLACK}Stied
STR_SMALLMAP_LEGENDA_INDUSTRIES                                 :{TINY_FONT}{BLACK}Industrien
STR_SMALLMAP_LEGENDA_DESERT                                     :{TINY_FONT}{BLACK}Wüst
STR_SMALLMAP_LEGENDA_SNOW                                       :{TINY_FONT}{BLACK}Schnéi

STR_SMALLMAP_TOOLTIP_TOGGLE_TOWN_NAMES_ON_OFF                   :{BLACK}Schalt d'Stiednimm op der Kaart un/aus
STR_SMALLMAP_CENTER                                             :{BLACK}Zentréiert d'kleng Kaart op déi aktuell Positioun
STR_SMALLMAP_INDUSTRY                                           :{TINY_FONT}{STRING} ({NUM})
STR_SMALLMAP_LINKSTATS                                          :{TINY_FONT}{STRING}
STR_SMALLMAP_COMPANY                                            :{TINY_FONT}{COMPANY}
STR_SMALLMAP_TOWN                                               :{TINY_FONT}{WHITE}{TOWN}
STR_SMALLMAP_DISABLE_ALL                                        :{BLACK}All ausschalten
STR_SMALLMAP_ENABLE_ALL                                         :{BLACK}All uschalten
STR_SMALLMAP_SHOW_HEIGHT                                        :{BLACK}D'Héicht uweisen
STR_SMALLMAP_TOOLTIP_DISABLE_ALL_INDUSTRIES                     :{BLACK}Keng Industrien op der Kaart uweisen
STR_SMALLMAP_TOOLTIP_ENABLE_ALL_INDUSTRIES                      :{BLACK}All Industrien op der Kaart uweisen
STR_SMALLMAP_TOOLTIP_SHOW_HEIGHT                                :{BLACK}Wiessel d'Usiicht vun der Héichtenkaart
STR_SMALLMAP_TOOLTIP_DISABLE_ALL_COMPANIES                      :{BLACK}Weis kee Besëtz vun der Firma op der Kaart un
STR_SMALLMAP_TOOLTIP_ENABLE_ALL_COMPANIES                       :{BLACK}Weis de ganze Besëtz vun der Firma op der Kaart un
STR_SMALLMAP_TOOLTIP_DISABLE_ALL_CARGOS                         :{BLACK}Weis keng Wueren op der Kaart
STR_SMALLMAP_TOOLTIP_ENABLE_ALL_CARGOS                          :{BLACK}Weis all Wueren op der Kaart

# Status bar messages
STR_STATUSBAR_TOOLTIP_SHOW_LAST_NEWS                            :{BLACK}Lescht Meldung oder News
STR_STATUSBAR_COMPANY_NAME                                      :{SILVER}- -  {COMPANY}  - -
STR_STATUSBAR_PAUSED                                            :{YELLOW}*  *  PAUSEIERT  *  *
STR_STATUSBAR_PAUSED_LINK_GRAPH                                 :{ORANGE}*  *  PAUSEIERT (warden op d'Aktualiséirung vun der Linkgrafik) *  *
STR_STATUSBAR_AUTOSAVE                                          :{RED}AUTOSPÄICHEREN
STR_STATUSBAR_SAVING_GAME                                       :{RED}*  *  SPÄICHERT D'SPILL  *  *

STR_STATUSBAR_SPECTATOR                                         :{WHITE}(Zuschauer)

# News message history
STR_MESSAGE_HISTORY                                             :{WHITE}Meldungshistorie
STR_MESSAGE_HISTORY_TOOLTIP                                     :{BLACK}Eng Lëscht vun de leschten Meldungen
STR_MESSAGE_NEWS_FORMAT                                         :{STRING}  -  {STRING}

STR_NEWS_MESSAGE_CAPTION                                        :{WHITE}Meldung
STR_NEWS_CUSTOM_ITEM                                            :{BIG_FONT}{BLACK}{STRING}

STR_NEWS_FIRST_TRAIN_ARRIVAL                                    :{BIG_FONT}{BLACK}Bierger feieren . . .{}Éischten Zuch kënnt zu {STATION} un!
STR_NEWS_FIRST_BUS_ARRIVAL                                      :{BIG_FONT}{BLACK}Bierger feieren . . .{}Éischte Bus kënnt zu {STATION} un!
STR_NEWS_FIRST_TRUCK_ARRIVAL                                    :{BIG_FONT}{BLACK}Bierger feieren . . .{}Eischte Camion kënnt zu {STATION} un!
STR_NEWS_FIRST_PASSENGER_TRAM_ARRIVAL                           :{BIG_FONT}{BLACK}Bierger feieren . . .{}Eischten Tram kënnt zu {STATION} un!
STR_NEWS_FIRST_CARGO_TRAM_ARRIVAL                               :{BIG_FONT}{BLACK}Bierger feieren . . .{}Eischte Wueren-Tram kënnt zu {STATION} un!
STR_NEWS_FIRST_SHIP_ARRIVAL                                     :{BIG_FONT}{BLACK}Bierger feieren . . .{}Éischt Schëff kënnt zu {STATION} un!
STR_NEWS_FIRST_AIRCRAFT_ARRIVAL                                 :{BIG_FONT}{BLACK}Bierger feieren . . .{}Éischte Fliger kënnt zu {STATION} un!

STR_NEWS_TRAIN_CRASH                                            :{BIG_FONT}{BLACK}Zuchaccident!{}{COMMA} Leit stiewen an der Explosioun nom Accident
STR_NEWS_ROAD_VEHICLE_CRASH_DRIVER                              :{BIG_FONT}{BLACK}Stroossenaccident!{}Fuerer stierft an der Explosioun no Accident mat Zuch
STR_NEWS_ROAD_VEHICLE_CRASH                                     :{BIG_FONT}{BLACK}Stroossegefieraccident!{}{COMMA} Leit stiewen an der Explosioun no Accident mam Zuch
STR_NEWS_AIRCRAFT_CRASH                                         :{BIG_FONT}{BLACK}Fligeraccident!{}{COMMA} Leit stiewen an der Explosioun bei {STATION}
STR_NEWS_PLANE_CRASH_OUT_OF_FUEL                                :{BIG_FONT}{BLACK}Fligeraccident!{}Fliger hat kee Bensin méi, {COMMA} Leit stiewen an Explosioun!

STR_NEWS_DISASTER_ZEPPELIN                                      :{BIG_FONT}{BLACK}Zeppelinkatastroph zu {STATION}!
STR_NEWS_DISASTER_SMALL_UFO                                     :{BIG_FONT}{BLACK}Stroossegefier bei 'UFO'-Zesummestouss zerstéiert!
STR_NEWS_DISASTER_AIRPLANE_OIL_REFINERY                         :{BIG_FONT}{BLACK}Uelegraffinerie bei {TOWN} explodéiert!
STR_NEWS_DISASTER_HELICOPTER_FACTORY                            :{BIG_FONT}{BLACK}Fabrik ass zu {TOWN} ënner verdächtegen Ëmmstänn zerstéiert ginn!
STR_NEWS_DISASTER_BIG_UFO                                       :{BIG_FONT}{BLACK}'UFO' bei {TOWN} geland!
STR_NEWS_DISASTER_COAL_MINE_SUBSIDENCE                          :{BIG_FONT}{BLACK}Kuelestollenzesummebroch hannerléisst eng Spuer vu Verwüstung bei {TOWN}!
STR_NEWS_DISASTER_FLOOD_VEHICLE                                 :{BIG_FONT}{BLACK}Flut!{}Opmanst {COMMA} Leit vermësst, wahrscheinlech doud no grousser Flut!

STR_NEWS_COMPANY_IN_TROUBLE_TITLE                               :{BIG_FONT}{BLACK}Transportfirma huet Problemer!
STR_NEWS_COMPANY_IN_TROUBLE_DESCRIPTION                         :{BIG_FONT}{BLACK}{STRING} gëtt verkaf oder Bankrott erklärt, wann sëch d'Performance net verbessert!
STR_NEWS_COMPANY_MERGER_TITLE                                   :{BIG_FONT}{BLACK}Transportfirme-Fusioun!
STR_NEWS_COMPANY_MERGER_DESCRIPTION                             :{BIG_FONT}{BLACK}{STRING} ass un {STRING} fir {CURRENCY_LONG} verkaf ginn!
STR_NEWS_COMPANY_BANKRUPT_TITLE                                 :{BIG_FONT}{BLACK}Bankrott!
STR_NEWS_COMPANY_BANKRUPT_DESCRIPTION                           :{BIG_FONT}{BLACK}{STRING} ass zougemaach ginn, an all Reschtposte si verkaf!
STR_NEWS_COMPANY_LAUNCH_TITLE                                   :{BIG_FONT}{BLACK}Nei Transportfirma gegrënnt!
STR_NEWS_COMPANY_LAUNCH_DESCRIPTION                             :{BIG_FONT}{BLACK}{STRING} baut bei {TOWN}!
STR_NEWS_MERGER_TAKEOVER_TITLE                                  :{BIG_FONT}{BLACK}{STRING} ass vun {STRING} iwwerholl ginn!
STR_PRESIDENT_NAME_MANAGER                                      :{BLACK}{PRESIDENT_NAME}{}(Manager)

STR_NEWS_NEW_TOWN                                               :{BLACK}{BIG_FONT}{STRING} huet Kontruktioun vun der Stad {TOWN} gesponsort!
STR_NEWS_NEW_TOWN_UNSPONSORED                                   :{BLACK}{BIG_FONT}En neit Duerf mam Numm {TOWN} gouf gegrënnt!

STR_NEWS_INDUSTRY_CONSTRUCTION                                  :{BIG_FONT}{BLACK}{STRING} gëtt bei {TOWN} gebaut!
STR_NEWS_INDUSTRY_PLANTED                                       :{BIG_FONT}{BLACK}{STRING} gëtt bei {TOWN} geplanzt!

STR_NEWS_INDUSTRY_CLOSURE_GENERAL                               :{BIG_FONT}{BLACK}{STRING} gëtt glaich zougemaach!
STR_NEWS_INDUSTRY_CLOSURE_SUPPLY_PROBLEMS                       :{BIG_FONT}{BLACK}Liwwerungsproblemer féieren dozou dass {STRING} gläich zougemach gëtt!
STR_NEWS_INDUSTRY_CLOSURE_LACK_OF_TREES                         :{BIG_FONT}{BLACK}Mangel u Beem féiert dozou dass {STRING} gläich zougemaach gëtt!

STR_NEWS_EURO_INTRODUCTION                                      :{BIG_FONT}{BLACK}Europäesch Währungsunioun!{}{}Den Euro ass als nei Währung am Land agefouert ginn!
STR_NEWS_BEGIN_OF_RECESSION                                     :{BIG_FONT}{BLACK}Wirtschaftsréckgang!{}{}Finanzexperten rechnen mat schlëmmsten Abrëch!
STR_NEWS_END_OF_RECESSION                                       :{BIG_FONT}{BLACK}Wirtschaftsflaut eriwwer!{}{}Verbesserung am Handel bréngt Hoffnung fir Industrien an d'Economie gëtt gestäerkt!

STR_NEWS_INDUSTRY_PRODUCTION_INCREASE_GENERAL                   :{BIG_FONT}{BLACK}{INDUSTRY} erhéicht d'Produktioun!
STR_NEWS_INDUSTRY_PRODUCTION_INCREASE_COAL                      :{BIG_FONT}{BLACK}Nei Kuelenvirkommes bei {INDUSTRY} fonnt!{}Verdueblung vun der Produktioun erwaart!
STR_NEWS_INDUSTRY_PRODUCTION_INCREASE_OIL                       :{BIG_FONT}{BLACK}Nei Uelegreserven bei {INDUSTRY} font!{}Verdueblung vun der Produktioun erwaart!
STR_NEWS_INDUSTRY_PRODUCTION_INCREASE_FARM                      :{BIG_FONT}{BLACK}{INDUSTRY} huet verbessert Ofbaumethoden erfonnt!{}Verdueblung vun der Produktioun erwaard!
STR_NEWS_INDUSTRY_PRODUCTION_INCREASE_SMOOTH                    :{BIG_FONT}{BLACK}{STRING} Produktioun vun {INDUSTRY} geet ëm {COMMA}% erop!
STR_NEWS_INDUSTRY_PRODUCTION_DECREASE_GENERAL                   :{BIG_FONT}{BLACK}{INDUSTRY} Produktioun geet ëm 50% erof
STR_NEWS_INDUSTRY_PRODUCTION_DECREASE_FARM                      :{BIG_FONT}{BLACK}Insektebefall mat héijem Schued zu {INDUSTRY}!{}Produktioun geet ëm 50% erof
STR_NEWS_INDUSTRY_PRODUCTION_DECREASE_SMOOTH                    :{BIG_FONT}{BLACK}{STRING} Produktioun vun {INDUSTRY} geet ëm {COMMA}% erof!

###length VEHICLE_TYPES
STR_NEWS_TRAIN_IS_WAITING                                       :{WHITE}{VEHICLE} waard am Schapp
STR_NEWS_ROAD_VEHICLE_IS_WAITING                                :{WHITE}{VEHICLE} waard am Schapp
STR_NEWS_SHIP_IS_WAITING                                        :{WHITE}{VEHICLE} waard am Schapp
STR_NEWS_AIRCRAFT_IS_WAITING                                    :{WHITE}{VEHICLE} waard am Hangar
###next-name-looks-similar

# Order review system / warnings
STR_NEWS_VEHICLE_HAS_TOO_FEW_ORDERS                             :{WHITE}{VEHICLE} huet ze mann Opträg am Plang
STR_NEWS_VEHICLE_HAS_VOID_ORDER                                 :{WHITE}{VEHICLE} huet en eidelen Optrag
STR_NEWS_VEHICLE_HAS_DUPLICATE_ENTRY                            :{WHITE}{VEHICLE} huet duebel Opträg
STR_NEWS_VEHICLE_HAS_INVALID_ENTRY                              :{WHITE}{VEHICLE} huet eng falsch Statioun an den Opträg
STR_NEWS_PLANE_USES_TOO_SHORT_RUNWAY                            :{WHITE}{VEHICLE} huet an séngen Opträg en Fluchhafen dem séng Landebunn ze kuerz ass

STR_NEWS_VEHICLE_IS_GETTING_OLD                                 :{WHITE}{VEHICLE} gëtt al
STR_NEWS_VEHICLE_IS_GETTING_VERY_OLD                            :{WHITE}{VEHICLE} gëtt ganz al
STR_NEWS_VEHICLE_IS_GETTING_VERY_OLD_AND                        :{WHITE}{VEHICLE} ass ganz al, an sollt schnellstens ersaat ginn
STR_NEWS_TRAIN_IS_STUCK                                         :{WHITE}{VEHICLE} kann de Wee fir weider ze fueren net fannen
STR_NEWS_VEHICLE_IS_LOST                                        :{WHITE}{VEHICLE} ass verluer
STR_NEWS_VEHICLE_IS_UNPROFITABLE                                :{WHITE}Dëm {VEHICLE} säin Profit vum leschten Joer war {CURRENCY_LONG}
STR_NEWS_AIRCRAFT_DEST_TOO_FAR                                  :{WHITE}{VEHICLE} kann net op d'nächst Destinatioun kommen, se ass ze wäit ewech

STR_NEWS_ORDER_REFIT_FAILED                                     :{WHITE}{VEHICLE} huet gestoppt well eng Optragennerung net geklappt huet
STR_NEWS_VEHICLE_AUTORENEW_FAILED                               :{WHITE}Fehler beim Autoerneieren vum {VEHICLE}{}{STRING}

STR_NEWS_NEW_VEHICLE_NOW_AVAILABLE                              :{BIG_FONT}{BLACK}Neie {STRING} verfügbar!
STR_NEWS_NEW_VEHICLE_TYPE                                       :{BIG_FONT}{BLACK}{ENGINE}
STR_NEWS_NEW_VEHICLE_NOW_AVAILABLE_WITH_TYPE                    :{BLACK}Neie/Neit {STRING} verfügbar!  -  {ENGINE}

STR_NEWS_SHOW_VEHICLE_GROUP_TOOLTIP                             :{BLACK}Maach d'Gruppefenster op, fokusséiert op der Gefiergrupp

STR_NEWS_STATION_NO_LONGER_ACCEPTS_CARGO                        :{WHITE}{STATION} akzeptéiert {STRING} net méi
STR_NEWS_STATION_NO_LONGER_ACCEPTS_CARGO_OR_CARGO               :{WHITE}{STATION} akzeptéiert {STRING} oder {STRING} net méi
STR_NEWS_STATION_NOW_ACCEPTS_CARGO                              :{WHITE}{STATION} akzeptéiert elo {STRING}
STR_NEWS_STATION_NOW_ACCEPTS_CARGO_AND_CARGO                    :{WHITE}{STATION} akzeptéiert elo {STRING} an {STRING}

STR_NEWS_OFFER_OF_SUBSIDY_EXPIRED                               :{BIG_FONT}{BLACK}Subside ofgelaaf:{}{}{STRING} vun {STRING} op {STRING} gëtt net méi subventionéiert
STR_NEWS_SUBSIDY_WITHDRAWN_SERVICE                              :{BIG_FONT}{BLACK}Subside entzunn:{}{}{STRING} Service vun {STRING} op {STRING} gëtt net méi subventionéiert
STR_NEWS_SERVICE_SUBSIDY_OFFERED                                :{BIG_FONT}{BLACK}Subside offréiert:{}{}Eischten {STRING} Service vun {STRING} op {STRING} gëtt mat engem Subside vun {NUM} Joer belount!
###length 4
STR_NEWS_SERVICE_SUBSIDY_AWARDED_HALF                           :{BIG_FONT}{BLACK}Subside geet un {STRING}!{}{}{STRING} Service vun {STRING} op {STRING} gëtt déi nächst {NUM} Joer mat 50% Bonus bezuelt!
STR_NEWS_SERVICE_SUBSIDY_AWARDED_DOUBLE                         :{BIG_FONT}{BLACK}Subside geet un {STRING}!{}{}{STRING} Service vun {STRING} op {STRING} gëtt déi nächst {NUM} Joer duebel bezuelt!
STR_NEWS_SERVICE_SUBSIDY_AWARDED_TRIPLE                         :{BIG_FONT}{BLACK}Subside geet un {STRING}!{}{}{STRING} Service vun {STRING} op {STRING} gëtt déi nächst {NUM} Joer dräifach bezuelt!
STR_NEWS_SERVICE_SUBSIDY_AWARDED_QUADRUPLE                      :{BIG_FONT}{BLACK}Subside geet un {STRING}!{}{}{STRING} Service vun {STRING} op {STRING} gëtt déi nächst {NUM} Joer véierfach bezuelt!

STR_NEWS_ROAD_REBUILDING                                        :{BIG_FONT}{BLACK}Trafficchaos an {TOWN}!{}{}Stroossenneibau deen vun {STRING} finanzéiert ginn ass bréngt 6 Méint Misère fir d'Autosfuerer!
STR_NEWS_EXCLUSIVE_RIGHTS_TITLE                                 :{BIG_FONT}{BLACK}Transportmonopol!
STR_NEWS_EXCLUSIVE_RIGHTS_DESCRIPTION                           :{BIG_FONT}{BLACK}D'Gemeng {TOWN} ënnerschreiwt Kontrakt mat {STRING} fir ee Joer laang exklusiv Transportrechter!

# Extra view window
STR_EXTRA_VIEWPORT_TITLE                                        :{WHITE}Usiicht {COMMA}
STR_EXTRA_VIEW_MOVE_VIEW_TO_MAIN                                :{BLACK}Ännert d'Usiicht
STR_EXTRA_VIEW_MOVE_VIEW_TO_MAIN_TT                             :{BLACK}Kopéiert d'Plaz vun der globaler Usiicht op des Usiicht
STR_EXTRA_VIEW_MOVE_MAIN_TO_VIEW                                :{BLACK}Haptusiicht änneren
STR_EXTRA_VIEW_MOVE_MAIN_TO_VIEW_TT                             :{BLACK}Setzt d'Plaz vun dëser Usiicht op déi global Usiicht

# Game options window
STR_GAME_OPTIONS_CAPTION                                        :{WHITE}Spill Optiounen
STR_GAME_OPTIONS_CURRENCY_UNITS_FRAME                           :{BLACK}Währungseenheet
STR_GAME_OPTIONS_CURRENCY_UNITS_DROPDOWN_TOOLTIP                :{BLACK}Währungseenheet wielen

###length 42
STR_GAME_OPTIONS_CURRENCY_GBP                                   :Pond (£)
STR_GAME_OPTIONS_CURRENCY_USD                                   :Dollar ($)
STR_GAME_OPTIONS_CURRENCY_EUR                                   :Euro (€)
STR_GAME_OPTIONS_CURRENCY_JPY                                   :Yen (¥)
STR_GAME_OPTIONS_CURRENCY_ATS                                   :Eisträichesche Schilling (ATS)
STR_GAME_OPTIONS_CURRENCY_BEF                                   :Belsch Frang (BEF)
STR_GAME_OPTIONS_CURRENCY_CHF                                   :Schwäizer Frang (CHF)
STR_GAME_OPTIONS_CURRENCY_CZK                                   :Tschechesch Kroun (CZK)
STR_GAME_OPTIONS_CURRENCY_DEM                                   :Däitsch Mark (DM)
STR_GAME_OPTIONS_CURRENCY_DKK                                   :Dänesch Kroun (DKK)
STR_GAME_OPTIONS_CURRENCY_ESP                                   :Peseten (ESP)
STR_GAME_OPTIONS_CURRENCY_FIM                                   :Finnesch Mark (FIM)
STR_GAME_OPTIONS_CURRENCY_FRF                                   :Franséische Frang (FRF)
STR_GAME_OPTIONS_CURRENCY_GRD                                   :Griechësch Drachme (GRD)
STR_GAME_OPTIONS_CURRENCY_HUF                                   :Ungaresche Forint (HUF)
STR_GAME_OPTIONS_CURRENCY_ISK                                   :Isländesch Kroun (ISK)
STR_GAME_OPTIONS_CURRENCY_ITL                                   :Italienesch Lire (ITL)
STR_GAME_OPTIONS_CURRENCY_NLG                                   :Holländesche Gulden (NLG)
STR_GAME_OPTIONS_CURRENCY_NOK                                   :Norwegesch Kroun (NOK)
STR_GAME_OPTIONS_CURRENCY_PLN                                   :Polnesch Zloty (PLN)
STR_GAME_OPTIONS_CURRENCY_RON                                   :Rumänesch Leu (RON)
STR_GAME_OPTIONS_CURRENCY_RUR                                   :Russesche Rubel (RUR)
STR_GAME_OPTIONS_CURRENCY_SIT                                   :Sloweneschen Tolar (SIT)
STR_GAME_OPTIONS_CURRENCY_SEK                                   :Schwedesch Kroun (SEK)
STR_GAME_OPTIONS_CURRENCY_TRY                                   :Türkesch Lire (TRY)
STR_GAME_OPTIONS_CURRENCY_SKK                                   :Slovakesch Kroun (SKK)
STR_GAME_OPTIONS_CURRENCY_BRL                                   :Brasilianesche Real (BRL)
STR_GAME_OPTIONS_CURRENCY_EEK                                   :Estnesch Kroun (EEK)
STR_GAME_OPTIONS_CURRENCY_LTL                                   :Litauesch Litas (LTL)
STR_GAME_OPTIONS_CURRENCY_KRW                                   :Südkoreanesche Won (KRW)
STR_GAME_OPTIONS_CURRENCY_ZAR                                   :Südafrikanesche Rand (ZAR)
STR_GAME_OPTIONS_CURRENCY_CUSTOM                                :Eegen...
STR_GAME_OPTIONS_CURRENCY_GEL                                   :Georgesche Lari (GEL)
STR_GAME_OPTIONS_CURRENCY_IRR                                   :Iranësche Rial (IRR)
STR_GAME_OPTIONS_CURRENCY_RUB                                   :Neie Russesche Rubel (RUB)
STR_GAME_OPTIONS_CURRENCY_MXN                                   :Mexikanesche Peso (MXN)
STR_GAME_OPTIONS_CURRENCY_NTD                                   :New Taiwan Dollar (NTD)
STR_GAME_OPTIONS_CURRENCY_CNY                                   :Chinesesch Renminbi (CNY)
STR_GAME_OPTIONS_CURRENCY_HKD                                   :Hong Kong Dollar (HKD)
STR_GAME_OPTIONS_CURRENCY_INR                                   :Indiesch Rupee (INR)
STR_GAME_OPTIONS_CURRENCY_IDR                                   :Indonesesch Rupiah (IDR)
STR_GAME_OPTIONS_CURRENCY_MYR                                   :Malaysesche Ringgit (MYR)

<<<<<<< HEAD
###length 2
STR_GAME_OPTIONS_ROAD_VEHICLES_DROPDOWN_LEFT                    :Lénks fueren
STR_GAME_OPTIONS_ROAD_VEHICLES_DROPDOWN_RIGHT                   :Riets fueren

STR_GAME_OPTIONS_TOWN_NAMES_FRAME                               :{BLACK}Stiednimm:
STR_GAME_OPTIONS_TOWN_NAMES_DROPDOWN_TOOLTIP                    :{BLACK}Stil vun de Stiednimm wielen

###length 21
STR_GAME_OPTIONS_TOWN_NAME_ORIGINAL_ENGLISH                     :Englesch (Original)
STR_GAME_OPTIONS_TOWN_NAME_FRENCH                               :Franséisch
STR_GAME_OPTIONS_TOWN_NAME_GERMAN                               :Däitsch
STR_GAME_OPTIONS_TOWN_NAME_ADDITIONAL_ENGLISH                   :Englesch (Erweidert)
STR_GAME_OPTIONS_TOWN_NAME_LATIN_AMERICAN                       :Lateinamerikanesch
STR_GAME_OPTIONS_TOWN_NAME_SILLY                                :Blöd
STR_GAME_OPTIONS_TOWN_NAME_SWEDISH                              :Schwedesch
STR_GAME_OPTIONS_TOWN_NAME_DUTCH                                :Holländesch
STR_GAME_OPTIONS_TOWN_NAME_FINNISH                              :Finnesch
STR_GAME_OPTIONS_TOWN_NAME_POLISH                               :Polnesch
STR_GAME_OPTIONS_TOWN_NAME_SLOVAK                               :Slovakesch
STR_GAME_OPTIONS_TOWN_NAME_NORWEGIAN                            :Norwegesch
STR_GAME_OPTIONS_TOWN_NAME_HUNGARIAN                            :Ungaresch
STR_GAME_OPTIONS_TOWN_NAME_AUSTRIAN                             :Éisträichesch
STR_GAME_OPTIONS_TOWN_NAME_ROMANIAN                             :Rumänesch
STR_GAME_OPTIONS_TOWN_NAME_CZECH                                :Tschechesch
STR_GAME_OPTIONS_TOWN_NAME_SWISS                                :Schwäitzer
STR_GAME_OPTIONS_TOWN_NAME_DANISH                               :Dänesch
STR_GAME_OPTIONS_TOWN_NAME_TURKISH                              :Türkesch
STR_GAME_OPTIONS_TOWN_NAME_ITALIAN                              :Italienesch
STR_GAME_OPTIONS_TOWN_NAME_CATALAN                              :Katalanesch

=======
>>>>>>> 5e227886
STR_GAME_OPTIONS_AUTOSAVE_FRAME                                 :{BLACK}Autospäicheren
STR_GAME_OPTIONS_AUTOSAVE_DROPDOWN_TOOLTIP                      :{BLACK}Wiel den Intervall aus fir d'Autospäicherung

# Autosave dropdown
###length 5
STR_GAME_OPTIONS_AUTOSAVE_DROPDOWN_OFF                          :Aus
STR_GAME_OPTIONS_AUTOSAVE_DROPDOWN_EVERY_1_MONTH                :All Mount
STR_GAME_OPTIONS_AUTOSAVE_DROPDOWN_EVERY_3_MONTHS               :All 3 Méint
STR_GAME_OPTIONS_AUTOSAVE_DROPDOWN_EVERY_6_MONTHS               :All 6 Méint
STR_GAME_OPTIONS_AUTOSAVE_DROPDOWN_EVERY_12_MONTHS              :All 12 Méint

STR_GAME_OPTIONS_LANGUAGE                                       :{BLACK}Sprooch
STR_GAME_OPTIONS_LANGUAGE_TOOLTIP                               :{BLACK}Wielt d'Interfacesprooch aus
STR_GAME_OPTIONS_LANGUAGE_PERCENTAGE                            :{STRING} ({NUM}% fäerdeg)

STR_GAME_OPTIONS_FULLSCREEN                                     :{BLACK}Vollbild
STR_GAME_OPTIONS_FULLSCREEN_TOOLTIP                             :{BLACK}Klick dës Optioun un fir OpenTTD am Vollbild ze spillen

STR_GAME_OPTIONS_RESOLUTION                                     :{BLACK}Bildopléisung
STR_GAME_OPTIONS_RESOLUTION_TOOLTIP                             :{BLACK}Wielt d'Bildopléisung
STR_GAME_OPTIONS_RESOLUTION_OTHER                               :Aaner
STR_GAME_OPTIONS_RESOLUTION_ITEM                                :{NUM}x{NUM}

STR_GAME_OPTIONS_VIDEO_ACCELERATION                             :{BLACK}Hardwarebeschleunegung
STR_GAME_OPTIONS_VIDEO_ACCELERATION_TOOLTIP                     :{BLACK}Dës Optioun wielen, dass OpenTTD Hardwarebeschleunigung dierf notzen. Wäert just geännert ginn wann d'Spill nei gestart gëtt
STR_GAME_OPTIONS_VIDEO_ACCELERATION_RESTART                     :{WHITE}D'Astellung huet réicht en Afloss no engem Neistart vum Spill

STR_GAME_OPTIONS_VIDEO_VSYNC                                    :{BLACK}VSync
STR_GAME_OPTIONS_VIDEO_VSYNC_TOOLTIP                            :{BLACK}Wiel des Optioun fir de V-Sync unzeman. Des gëtt eréit no engem Neistart benotzt. Funktionéiert nëmmen wann Hardwarebeschleunigung un ass





STR_GAME_OPTIONS_GRAPHICS                                       :{BLACK}Graphik

STR_GAME_OPTIONS_REFRESH_RATE                                   :{BLACK}Refresh rate uweisen
STR_GAME_OPTIONS_REFRESH_RATE_TOOLTIP                           :{BLACK}Wiel d'Refresh rate vum Bildschirm aus
STR_GAME_OPTIONS_REFRESH_RATE_ITEM                              :{NUM}Hz
STR_GAME_OPTIONS_REFRESH_RATE_WARNING                           :{WHITE}Refresh rates déi méi grouss wéi 60Hz sinn, kënnen d'Performance beaflossen

STR_GAME_OPTIONS_BASE_GRF                                       :{BLACK}Basis Grafikset
STR_GAME_OPTIONS_BASE_GRF_TOOLTIP                               :{BLACK}Wielt de Basis Grafikset dee soll benotzt ginn
STR_GAME_OPTIONS_BASE_GRF_STATUS                                :{RED}{NUM} fehlend/korrupt Datei{P "" en}
STR_GAME_OPTIONS_BASE_GRF_DESCRIPTION_TOOLTIP                   :{BLACK}Méi Infos iwwert de Basis Grafikset

STR_GAME_OPTIONS_BASE_SFX                                       :{BLACK}Basis Soundset
STR_GAME_OPTIONS_BASE_SFX_TOOLTIP                               :{BLACK}Wiel de Basis Soundset dee soll benotzt ginn
STR_GAME_OPTIONS_BASE_SFX_DESCRIPTION_TOOLTIP                   :{BLACK}Méi Informatiounen iwwer d'Basis Soundset

STR_GAME_OPTIONS_BASE_MUSIC                                     :{BLACK}Basis Musikset
STR_GAME_OPTIONS_BASE_MUSIC_TOOLTIP                             :{BLACK}Wiel de Basis Musikset dee soll benotzt ginn
STR_GAME_OPTIONS_BASE_MUSIC_STATUS                              :{RED}{NUM} korrupt Datei{P "" en}
STR_GAME_OPTIONS_BASE_MUSIC_DESCRIPTION_TOOLTIP                 :{BLACK}Méi Informatiounen iwwer de Basis Musikset

STR_ERROR_RESOLUTION_LIST_FAILED                                :{WHITE}Konnt keng Lëscht vun supportéierten Opléisunge fannen
STR_ERROR_FULLSCREEN_FAILED                                     :{WHITE}Fehler beim Vollbild

# Custom currency window

STR_CURRENCY_WINDOW                                             :{WHITE}Eege Währung
STR_CURRENCY_EXCHANGE_RATE                                      :{LTBLUE}Wiesselkuer: {ORANGE}{CURRENCY_LONG} = £ {COMMA}
STR_CURRENCY_DECREASE_EXCHANGE_RATE_TOOLTIP                     :{BLACK}Setz de Betrag Suen dee fir 1 Pond (£) gebraucht gëtt erof
STR_CURRENCY_INCREASE_EXCHANGE_RATE_TOOLTIP                     :{BLACK}Setz de Betrag Suen dee fir 1 Pond (£) gebraucht gëtt erop
STR_CURRENCY_SET_EXCHANGE_RATE_TOOLTIP                          :{BLACK}Setzt de Wiesselcours fir deng Währung fir 1 Pond (£)

STR_CURRENCY_SEPARATOR                                          :{LTBLUE}Komma-Stil: {ORANGE}{STRING}
STR_CURRENCY_SET_CUSTOM_CURRENCY_SEPARATOR_TOOLTIP              :{BLACK}Setzt de Separateur fir deng Währung

STR_CURRENCY_PREFIX                                             :{LTBLUE}Prefix: {ORANGE}{STRING}
STR_CURRENCY_SET_CUSTOM_CURRENCY_PREFIX_TOOLTIP                 :{BLACK}Setzt de Prefix fir deng Währung
STR_CURRENCY_SUFFIX                                             :{LTBLUE}Suffix: {ORANGE}{STRING}
STR_CURRENCY_SET_CUSTOM_CURRENCY_SUFFIX_TOOLTIP                 :{BLACK}Setzt de Suffix fir deng Währung

STR_CURRENCY_SWITCH_TO_EURO                                     :{LTBLUE}Op Euro wiesselen ab: {ORANGE}{NUM}
STR_CURRENCY_SWITCH_TO_EURO_NEVER                               :{LTBLUE}Zum Euro wiesselen: {ORANGE}nie
STR_CURRENCY_SET_CUSTOM_CURRENCY_TO_EURO_TOOLTIP                :{BLACK}Wielt d'Joer wou op den Euro gewiesselt gëtt
STR_CURRENCY_DECREASE_CUSTOM_CURRENCY_TO_EURO_TOOLTIP           :{BLACK}Wiessel éischter op den Euro
STR_CURRENCY_INCREASE_CUSTOM_CURRENCY_TO_EURO_TOOLTIP           :{BLACK}Wiessel méi spéit op den Euro

STR_CURRENCY_PREVIEW                                            :{LTBLUE}Prouf: {ORANGE}{CURRENCY_LONG}
STR_CURRENCY_CUSTOM_CURRENCY_PREVIEW_TOOLTIP                    :{BLACK}10000 Pond (£) an denger Währung
STR_CURRENCY_CHANGE_PARAMETER                                   :{BLACK}Änner Währungsparameter

STR_NONE                                                        :Keng
STR_FUNDING_ONLY                                                :Nëmmen finanzéiren
STR_MINIMAL                                                     :Minimal
STR_NUM_VERY_LOW                                                :Ganz niddreg
STR_NUM_LOW                                                     :Wéineg
STR_NUM_NORMAL                                                  :Normal
STR_NUM_HIGH                                                    :Vill
STR_NUM_CUSTOM                                                  :Benotzerdefinéiert
STR_NUM_CUSTOM_NUMBER                                           :Eegen ({NUM})

STR_VARIETY_NONE                                                :Keng
STR_VARIETY_VERY_LOW                                            :Ganz niddreg
STR_VARIETY_LOW                                                 :Niddreg
STR_VARIETY_MEDIUM                                              :Mëttel
STR_VARIETY_HIGH                                                :Héich
STR_VARIETY_VERY_HIGH                                           :Ganz héich

###length 5
STR_AI_SPEED_VERY_SLOW                                          :Ganz lues
STR_AI_SPEED_SLOW                                               :Lues
STR_AI_SPEED_MEDIUM                                             :Mëttel
STR_AI_SPEED_FAST                                               :Séier
STR_AI_SPEED_VERY_FAST                                          :Ganz séier

###length 6
STR_SEA_LEVEL_VERY_LOW                                          :Ganz niddreg
STR_SEA_LEVEL_LOW                                               :Niddreg
STR_SEA_LEVEL_MEDIUM                                            :Mëttel
STR_SEA_LEVEL_HIGH                                              :Héich
STR_SEA_LEVEL_CUSTOM                                            :Eegen
STR_SEA_LEVEL_CUSTOM_PERCENTAGE                                 :Eegen ({NUM}%)

###length 4
STR_RIVERS_NONE                                                 :Keng
STR_RIVERS_FEW                                                  :Wéineg
STR_RIVERS_MODERATE                                             :Mëttel
STR_RIVERS_LOT                                                  :Vill

###length 3
STR_DISASTER_NONE                                               :Keng
STR_DISASTER_REDUCED                                            :Manner
STR_DISASTER_NORMAL                                             :Normal

###length 4
STR_SUBSIDY_X1_5                                                :x1.5
STR_SUBSIDY_X2                                                  :x2
STR_SUBSIDY_X3                                                  :x3
STR_SUBSIDY_X4                                                  :x4

###length 4
STR_CLIMATE_TEMPERATE_LANDSCAPE                                 :Gemässegt Klima Landschaft
STR_CLIMATE_SUB_ARCTIC_LANDSCAPE                                :Sub-Arktesch Landschaft
STR_CLIMATE_SUB_TROPICAL_LANDSCAPE                              :Sub-Tropesch Landschaft
STR_CLIMATE_TOYLAND_LANDSCAPE                                   :Spillsaacheland Landschaft

###length 7
STR_TERRAIN_TYPE_VERY_FLAT                                      :Ganz Flaach
STR_TERRAIN_TYPE_FLAT                                           :Flaach
STR_TERRAIN_TYPE_HILLY                                          :Hiwwelech
STR_TERRAIN_TYPE_MOUNTAINOUS                                    :Bierger
STR_TERRAIN_TYPE_ALPINIST                                       :Alpin
STR_TERRAIN_TYPE_CUSTOM                                         :Eegen Héicht
STR_TERRAIN_TYPE_CUSTOM_VALUE                                   :Eegen Héicht ({NUM})

###length 4
STR_CITY_APPROVAL_TOLERANT                                      :Tolerant
STR_CITY_APPROVAL_HOSTILE                                       :Ofleenend
STR_CITY_APPROVAL_PERMISSIVE                                    :Fräizügeg

STR_WARNING_NO_SUITABLE_AI                                      :{WHITE}Keng KI fonnt...{}KI kënnen iwwert den 'Online Content' system downgeload ginn

# Settings tree window
STR_CONFIG_SETTING_TREE_CAPTION                                 :{WHITE}Astellungen
STR_CONFIG_SETTING_FILTER_TITLE                                 :{BLACK}Filter-String:
STR_CONFIG_SETTING_EXPAND_ALL                                   :{BLACK}Alles erweideren
STR_CONFIG_SETTING_COLLAPSE_ALL                                 :{BLACK}Alles reduzéiren
STR_CONFIG_SETTING_RESET_ALL                                    :{BLACK}All Wäerter zerécksetzen
STR_CONFIG_SETTING_NO_EXPLANATION_AVAILABLE_HELPTEXT            :(keng Erklärung verfügbar)
STR_CONFIG_SETTING_DEFAULT_VALUE                                :{LTBLUE}Standardwäert: {ORANGE}{STRING}
STR_CONFIG_SETTING_TYPE                                         :{LTBLUE}Astellungstyp: {ORANGE}{STRING}
STR_CONFIG_SETTING_TYPE_CLIENT                                  :Clientastellung (net am Save gespäichert; betrëfft all Spiller)
STR_CONFIG_SETTING_TYPE_GAME_MENU                               :Spillastellung (am Save gespäichert; betrëfft just nei Spiller)
STR_CONFIG_SETTING_TYPE_GAME_INGAME                             :Spillastellung (am Save gespäichert; betrëfft just aktuellt Spill)
STR_CONFIG_SETTING_TYPE_COMPANY_MENU                            :Firmenastellung (am Save gespäichert; betrëfft just nei Spiller)
STR_CONFIG_SETTING_TYPE_COMPANY_INGAME                          :Firmenastellung (am Save gespäichert; betrëfft just déi aktuell Firma)
STR_CONFIG_SETTING_RESET_ALL_CONFIRMATION_DIALOG_CAPTION        :{WHITE}Opgepasst!
STR_CONFIG_SETTING_RESET_ALL_CONFIRMATION_DIALOG_TEXT           :{WHITE}Des Aktioun setzt all Wäerter op hier Standardastellungen zeréck.{}Bass du sécher, fir weiderzefueren?

STR_CONFIG_SETTING_RESTRICT_CATEGORY                            :{BLACK}Kategorie:
STR_CONFIG_SETTING_RESTRICT_TYPE                                :{BLACK}Typ:
STR_CONFIG_SETTING_RESTRICT_DROPDOWN_HELPTEXT                   :{BLACK}Limitéiert d'Lëscht mat virdefinéierten Filter
STR_CONFIG_SETTING_RESTRICT_BASIC                               :Basis (nëmmen wichteg Astellungen)
STR_CONFIG_SETTING_RESTRICT_ADVANCED                            :Erweidert (weist déi meescht Astellungen)
STR_CONFIG_SETTING_RESTRICT_ALL                                 :Expertenastellungen (all Astellungen, och komescher)
STR_CONFIG_SETTING_RESTRICT_CHANGED_AGAINST_DEFAULT             :Astellungen mat engem aneren Wäert wéi de Standardwäert
STR_CONFIG_SETTING_RESTRICT_CHANGED_AGAINST_NEW                 :Astellungen mat engem aneren Wäert wéi d'Neit-Spill-Astellungen

STR_CONFIG_SETTING_TYPE_DROPDOWN_HELPTEXT                       :{BLACK}Beschränkt déi folgend Lëscht op bestëmmten Astellungstypen
STR_CONFIG_SETTING_TYPE_DROPDOWN_ALL                            :All Astellungen
STR_CONFIG_SETTING_TYPE_DROPDOWN_CLIENT                         :Clientastellung (net am Save gespäichert; betrëfft all Spiller)
STR_CONFIG_SETTING_TYPE_DROPDOWN_GAME_MENU                      :Spillastellungen (am Save gespäichert; betrëfft just nei Spiller)
STR_CONFIG_SETTING_TYPE_DROPDOWN_GAME_INGAME                    :Spillastellungen (am Save gespäichert; betrëfft just aktuellt Spill)
STR_CONFIG_SETTING_TYPE_DROPDOWN_COMPANY_MENU                   :Firmenastellungen (am Save gespäichert; betrëfft just nei Spiller)
STR_CONFIG_SETTING_TYPE_DROPDOWN_COMPANY_INGAME                 :Firmenastellungen (am Save gespäichert; betrëfft just déi aktuell Firma)

STR_CONFIG_SETTINGS_NONE                                        :{WHITE}- Keng -
###length 3
STR_CONFIG_SETTING_CATEGORY_HIDES                               :{BLACK}Weis all Sich-Resultater no der Astellung{}{SILVER}Kategorie {BLACK}bis {WHITE}{STRING}
STR_CONFIG_SETTING_TYPE_HIDES                                   :{BLACK}Weis all Sich-Resultater no der Astellung{}{SILVER}Typ {BLACK}bis {WHITE}All Astellungstypen
STR_CONFIG_SETTING_CATEGORY_AND_TYPE_HIDES                      :{BLACK}Weis all Sich-Resultater no der Astellung{}{SILVER}Kategorie {BLACK}bis {WHITE}{STRING} {BLACK}an {SILVER}Typ {BLACK}bis {WHITE}All Astellungstypen

###length 3
STR_CONFIG_SETTING_OFF                                          :Aus
STR_CONFIG_SETTING_ON                                           :Un
STR_CONFIG_SETTING_DISABLED                                     :ausgeschalt

###length 3
STR_CONFIG_SETTING_COMPANIES_OFF                                :Aus
STR_CONFIG_SETTING_COMPANIES_OWN                                :Eege Firma
STR_CONFIG_SETTING_COMPANIES_ALL                                :All Firmen

###length 3
STR_CONFIG_SETTING_NONE                                         :Keng
STR_CONFIG_SETTING_ORIGINAL                                     :Original
STR_CONFIG_SETTING_REALISTIC                                    :Realistesch

###length 3
STR_CONFIG_SETTING_HORIZONTAL_POS_LEFT                          :Lénks
STR_CONFIG_SETTING_HORIZONTAL_POS_CENTER                        :Zentréiert
STR_CONFIG_SETTING_HORIZONTAL_POS_RIGHT                         :Riets

STR_CONFIG_SETTING_MAXIMUM_INITIAL_LOAN                         :Maximalen Ufanksloun: {STRING}
STR_CONFIG_SETTING_MAXIMUM_INITIAL_LOAN_HELPTEXT                :Maximalwäert den eng Firma kann léinen (ouni Inflatioun matzerechnen)

STR_CONFIG_SETTING_INTEREST_RATE                                :Zënssaz: {STRING}
STR_CONFIG_SETTING_INTEREST_RATE_HELPTEXT                       :Zënssaz; kontrolléiert och d'Inflatioun wann ugeschalt

STR_CONFIG_SETTING_RUNNING_COSTS                                :Betribskäschten: {STRING}
STR_CONFIG_SETTING_RUNNING_COSTS_HELPTEXT                       :Fixéier den Niveau vun de Betribskäschten vu Gefierer an Infrastruktur

STR_CONFIG_SETTING_CONSTRUCTION_SPEED                           :Baugeschwindegkeet: {STRING}
STR_CONFIG_SETTING_CONSTRUCTION_SPEED_HELPTEXT                  :Limitéier d'Unzuel u Bauaktiounen fir d'KI

STR_CONFIG_SETTING_VEHICLE_BREAKDOWNS                           :Gefierpannen: {STRING}
STR_CONFIG_SETTING_VEHICLE_BREAKDOWNS_HELPTEXT                  :Kontrolléirt wéi oft Gefierer eng Pann hunn déi net ordentlech an der Revisioun waren

STR_CONFIG_SETTING_SUBSIDY_MULTIPLIER                           :Subsidemultiplikator: {STRING}
STR_CONFIG_SETTING_SUBSIDY_MULTIPLIER_HELPTEXT                  :Fixéiert wéivill fir subsidéiert Verbindunge bezuelt gëtt

STR_CONFIG_SETTING_SUBSIDY_DURATION                             :Subsidendauer: {STRING}
STR_CONFIG_SETTING_SUBSIDY_DURATION_HELPTEXT                    :Unzuel u Joren fir déi et e Subside gëtt

STR_CONFIG_SETTING_SUBSIDY_DURATION_VALUE                       :{NUM} Jo{P er er}
###setting-zero-is-special
STR_CONFIG_SETTING_SUBSIDY_DURATION_DISABLED                    :Keng Subsiden

STR_CONFIG_SETTING_CONSTRUCTION_COSTS                           :Konstruktiounskäschten: {STRING}
STR_CONFIG_SETTING_CONSTRUCTION_COSTS_HELPTEXT                  :Bestëmm den Niveau vu Bau- a Kafkäschten

STR_CONFIG_SETTING_RECESSIONS                                   :Rezessiounen: {STRING}
STR_CONFIG_SETTING_RECESSIONS_HELPTEXT                          :Wann ugeschalt kann all puer Joer eng Rezessioun kommen. Während enger Rezessioun ass d'Produktioun däitlech méi niddreg (an klëmmt erëm op den alen Niveau no der Rezessioun)

STR_CONFIG_SETTING_TRAIN_REVERSING                              :Den Zich verbidden an enger Statioun emzedréinen: {STRING}
STR_CONFIG_SETTING_TRAIN_REVERSING_HELPTEXT                     :Wann ugeschalt kënnen Zich net an Net-Terminusen emdréinen, och wann et en méi kuerzen Wee op d'Destinatioun gëtt wann en emdréint

STR_CONFIG_SETTING_DISASTERS                                    :Katastrophen: {STRING}
STR_CONFIG_SETTING_DISASTERS_HELPTEXT                           :Stell Katastrophen un oder aus déi eventuell Gefierer an Industrien blockéiren oder zerstéiren

STR_CONFIG_SETTING_CITY_APPROVAL                                :Dem Stadrot seng Astellung géigeniwwer dem Embau vun der Landschaft: {STRING}
STR_CONFIG_SETTING_CITY_APPROVAL_HELPTEXT                       :Wielt aus, wéivill vun der Firma verursachten Kaméidi an Emweltschiedegung sech op d'Stadbewäertung an op weider Bauaktiounen auswierkt

STR_CONFIG_SETTING_MAP_HEIGHT_LIMIT                             :Maximal Kaartenhéicht: {STRING}
STR_CONFIG_SETTING_MAP_HEIGHT_LIMIT_HELPTEXT                    :Setzt déi maximal Héicht vun der Kaart fest. Mat "(auto)" wäert e gudde Wäert no der Terrain-Generatioun gewielt ginn
STR_CONFIG_SETTING_MAP_HEIGHT_LIMIT_VALUE                       :{NUM}
###setting-zero-is-special
STR_CONFIG_SETTING_MAP_HEIGHT_LIMIT_AUTO                        :(auto)
STR_CONFIG_SETTING_TOO_HIGH_MOUNTAIN                            :{WHITE}Du kanns d'Kaartenhéicht net op dëse Wäert setzen. Op manst ee Bierg op der Kaart ass méi héich

STR_CONFIG_SETTING_AUTOSLOPE                                    :Erlaabt Landformung ënnert Gebaier, Stroossen, etc.: {STRING}
STR_CONFIG_SETTING_AUTOSLOPE_HELPTEXT                           :Erlaabt Terraintransformatioun ënnert Gebaier an Schinnen ouni dës ewechzehuelen

STR_CONFIG_SETTING_CATCHMENT                                    :Erlaabt méi realistësch Einzugsberäicher: {STRING}
STR_CONFIG_SETTING_CATCHMENT_HELPTEXT                           :Statiounen a Fluchhäfen hunn verschidde grouss Einzugsberäicher

STR_CONFIG_SETTING_SERVE_NEUTRAL_INDUSTRIES                     :Gare vun der Firma kënnen Industrie beliwwere mat neutrale Statiounen: {STRING}
STR_CONFIG_SETTING_SERVE_NEUTRAL_INDUSTRIES_HELPTEXT            :Wann ugeschalt dierefen Industrien mat agebaute Statiounen (z.b Buerinselen) och vu Firmestatiounen déi an der Géigend gebaut goufen beliwwert ginn. Wann ausgeschalt, dierfen se just vun den agebaute Statioune benotzt ginn. An der Géigend gebaute Firmestatiounen wärten se net benotzen an déi agebaute Statiounen beliwweren och keen ausser d'Industrie selwer.

STR_CONFIG_SETTING_EXTRADYNAMITE                                :Erlaabt d'Ewechhuelen vu méi Stroossen, Brécken, etc. vun der Stad: {STRING}
STR_CONFIG_SETTING_EXTRADYNAMITE_HELPTEXT                       :Mach et méi einfach fir Infrastruktur oder Gebaier ewechzehuelen déi enger Stad gehéiren

STR_CONFIG_SETTING_TRAIN_LENGTH                                 :Maximal Längt vun Zich: {STRING}
STR_CONFIG_SETTING_TRAIN_LENGTH_HELPTEXT                        :Maximal Längt vun Zich fixéiren
STR_CONFIG_SETTING_TILE_LENGTH                                  :{COMMA} Feld{P 0 "" er}

STR_CONFIG_SETTING_SMOKE_AMOUNT                                 :Unzuel vu Gefierdamp/funken: {STRING}
STR_CONFIG_SETTING_SMOKE_AMOUNT_HELPTEXT                        :Fixéiert wéivill Damp oder Funken vu Gefierer ausgestouss gëtt

STR_CONFIG_SETTING_TRAIN_ACCELERATION_MODEL                     :Zuchbeschleunegung: {STRING}
STR_CONFIG_SETTING_TRAIN_ACCELERATION_MODEL_HELPTEXT            :Wielt de physesche Modell fir d'Zuchbeschleunegung. Den "Orginalmodell" bestroft Häng fir all Gefierer d'selwecht. Den "realistëschen" bestroft Häng a Kéiren ofhängeg vu verschiddenen Eegenschaften, wéi Längt an Stäerkt vum Gefier

STR_CONFIG_SETTING_ROAD_VEHICLE_ACCELERATION_MODEL              :Stroossegefier Beschleunegungsmodell: {STRING}
STR_CONFIG_SETTING_ROAD_VEHICLE_ACCELERATION_MODEL_HELPTEXT     :Wielt de physesche Modell fir d'Stroossegefierbeschleunegung. Den "Orginalmodell" bestroft Häng fir all Gefierer d'selwecht. Den "realistëschen" bestroft Häng an Kéiren ofhängeg vu verschiddenen Eegenschaften, wéi Längt a Stäerkt vum Gefier

STR_CONFIG_SETTING_TRAIN_SLOPE_STEEPNESS                        :Hangsteigung fir Zich: {STRING}
STR_CONFIG_SETTING_TRAIN_SLOPE_STEEPNESS_HELPTEXT               :Steigung vun engem Hang fir Zich. Méi grouss Wäerter mécht et méi schwéier den Hang ropzefueren
STR_CONFIG_SETTING_PERCENTAGE                                   :{COMMA}%

STR_CONFIG_SETTING_ROAD_VEHICLE_SLOPE_STEEPNESS                 :Hangsteigung fir Stroossegefierer: {STRING}
STR_CONFIG_SETTING_ROAD_VEHICLE_SLOPE_STEEPNESS_HELPTEXT        :Steigung vun engem Hang fir Stroossegefierer. Méi grouss Wäerter mécht et méi schwéier den Hang ropzefueren

STR_CONFIG_SETTING_FORBID_90_DEG                                :Verbidd Zich fir 90°-Kéieren ze maachen: {STRING}
STR_CONFIG_SETTING_FORBID_90_DEG_HELPTEXT                       :90°-Kéieren entsti wann eng horizontal Spur direkt op eng vertikal trëfft, sou dass den Zuch misst ëm 90 Grad dréinen fir op dat nächst Stéck ze kommen, amplaz vun den üblechen 45 Grad.

STR_CONFIG_SETTING_DISTANT_JOIN_STATIONS                        :Erlaabt Statiounen zesummen ze setzen och wann se net direkt uneneen leien: {STRING}
STR_CONFIG_SETTING_DISTANT_JOIN_STATIONS_HELPTEXT               :Erlaabt Statiounsdeeler un eng Statioun unzehenken ouni déi existéiernd Statioun ze beréiren. Ctr+Klick fir déi nei Deeler unzehenken

STR_CONFIG_SETTING_INFLATION                                    :Inflatioun: {STRING}
STR_CONFIG_SETTING_INFLATION_HELPTEXT                           :Erlab Inflatioun an der Wiertschaft, wou d'Käschten méi séier klammen wéi d'Bezuelungen

STR_CONFIG_SETTING_MAX_BRIDGE_LENGTH                            :Maximal Bréckelängt: {STRING}
STR_CONFIG_SETTING_MAX_BRIDGE_LENGTH_HELPTEXT                   :Maximal Längt déi eng Bréck dierf hunn

STR_CONFIG_SETTING_MAX_BRIDGE_HEIGHT                            :Maximal Bréckenhéicht: {STRING}
STR_CONFIG_SETTING_MAX_BRIDGE_HEIGHT_HELPTEXT                   :Maximalhéicht fir Brécken ze bauen

STR_CONFIG_SETTING_MAX_TUNNEL_LENGTH                            :Maximal Tunnellängt: {STRING}
STR_CONFIG_SETTING_MAX_TUNNEL_LENGTH_HELPTEXT                   :Maximal Längt déi en Tunnel dierf hunn

STR_CONFIG_SETTING_RAW_INDUSTRY_CONSTRUCTION_METHOD             :Manuell Primär Industriebau Method: {STRING}
STR_CONFIG_SETTING_RAW_INDUSTRY_CONSTRUCTION_METHOD_HELPTEXT    :Method fir eng primär Industrie ze finanzéiren. 'keng' heescht, dass een guer keng kann finanzéiren. 'fördern' bedeit, dass eng nei Industrie gebaut gëtt, op enger zoufällëger Plaz op der Kaart, mee kann och schief goën. 'wéi aner Industrien' bedeit, dass Quellenindustrie kënne vu Firmen op enger gewënschter Plaz gebaut ginn wéi verschaffend Industrien
###length 3
STR_CONFIG_SETTING_RAW_INDUSTRY_CONSTRUCTION_METHOD_NONE        :Keng
STR_CONFIG_SETTING_RAW_INDUSTRY_CONSTRUCTION_METHOD_NORMAL      :Wéi aaner Industrien
STR_CONFIG_SETTING_RAW_INDUSTRY_CONSTRUCTION_METHOD_PROSPECTING :Förderung

STR_CONFIG_SETTING_INDUSTRY_PLATFORM                            :Flaacht Land ronderëm Industrien: {STRING}
STR_CONFIG_SETTING_INDUSTRY_PLATFORM_HELPTEXT                   :Unzuel vu flaache Felder ronderëm eng Industrie. Dëst garantéiert, dass eidel Felder ronderëm eng Industrie fräi bleiwen fir Schinnen etc. ze bauen

STR_CONFIG_SETTING_MULTIPINDTOWN                                :Erlaabt méi der selwecht Industrien pro Stad: {STRING}
STR_CONFIG_SETTING_MULTIPINDTOWN_HELPTEXT                       :Normalerweis well eng Stad net méi wéi eng Industrie vun all Typ. Mat dëser Astellung erlaabt d'Stad méi Industrien vun dem selwëschten Typ

STR_CONFIG_SETTING_SIGNALSIDE                                   :Signaler uweisen: {STRING}
STR_CONFIG_SETTING_SIGNALSIDE_HELPTEXT                          :Wielt opp wéienger Säit vun der Schinn d'Signaler plazéiert ginn
###length 3
STR_CONFIG_SETTING_SIGNALSIDE_LEFT                              :Lénks
STR_CONFIG_SETTING_SIGNALSIDE_DRIVING_SIDE                      :Op der Fuerersäit
STR_CONFIG_SETTING_SIGNALSIDE_RIGHT                             :Riets

STR_CONFIG_SETTING_SHOWFINANCES                                 :Weis de Bilan um Enn vum Joer: {STRING}
STR_CONFIG_SETTING_SHOWFINANCES_HELPTEXT                        :Wann ugeschalt, gëtt eng Fënster um Enn vum Joer gewisen, déi eng einfach Iwwersicht iwwert d'Finanzen vun der Firma erlaabt

STR_CONFIG_SETTING_NONSTOP_BY_DEFAULT                           :Nei Opträg sinn standardméisseg 'non-stop': {STRING}
STR_CONFIG_SETTING_NONSTOP_BY_DEFAULT_HELPTEXT                  :Normalerweis stoppt en Gefier op all Statioun op sengem Wee. Wann des Astellung ageschalt ass, bleift et op kenger Statioun stoen bis op seng final Statioun

STR_CONFIG_SETTING_STOP_LOCATION                                :Nei Zichuerder stoppen um {STRING} vun der Plattform
STR_CONFIG_SETTING_STOP_LOCATION_HELPTEXT                       :Plaz wou en Zuch standardméisseg op enger Gare stoe bleift. 'No um Ufank' bedeit no beim Agangspunkt, 'an der Mëtt' bedeit an der Mëtt vun der Plattform, 'wäit Enn' bedeit wäit ewech vum Agangspunkt. Dëst gëllt fir Standardopträg, individuell Opträg kënnen explizit gesat ginn
###length 3
STR_CONFIG_SETTING_STOP_LOCATION_NEAR_END                       :no um Enn
STR_CONFIG_SETTING_STOP_LOCATION_MIDDLE                         :an der Mëtt
STR_CONFIG_SETTING_STOP_LOCATION_FAR_END                        :um Enn

STR_CONFIG_SETTING_AUTOSCROLL                                   :D'Fënster schwenken wann d'Maus um Rand ass: {STRING}
STR_CONFIG_SETTING_AUTOSCROLL_HELPTEXT                          :Wann ugeschalt, scrollt d'Usiicht wann d'Maus no um Rand vun der Fënster ass
###length 4
STR_CONFIG_SETTING_AUTOSCROLL_DISABLED                          :Ausgeschalt
STR_CONFIG_SETTING_AUTOSCROLL_MAIN_VIEWPORT_FULLSCREEN          :Haptusiicht, nëmmen Vollbild
STR_CONFIG_SETTING_AUTOSCROLL_MAIN_VIEWPORT                     :Haptusiicht
STR_CONFIG_SETTING_AUTOSCROLL_EVERY_VIEWPORT                    :All Usiicht

STR_CONFIG_SETTING_BRIBE                                        :Erlaabt d'Gemengen ze bestiechen: {STRING}
STR_CONFIG_SETTING_BRIBE_HELPTEXT                               :Erlaabt Firmen d'Stad ze bestiechen. Wann et opflitt, kann d'Firma während 6 Méint net mat der Stad agéiren

STR_CONFIG_SETTING_ALLOW_EXCLUSIVE                              :Erlaabt exklusiv Transportrechter ze kafen: {STRING}
STR_CONFIG_SETTING_ALLOW_EXCLUSIVE_HELPTEXT                     :Wann eng Firma exklusiv Transportrechter fir eng Stad keeft, kréien géignerësch Statiounen (Passagéier an Wueren) keng Wueren fir e ganzt Joer

STR_CONFIG_SETTING_ALLOW_FUND_BUILDINGS                         :Gebaier finanzéiren erlaben: {STRING}
STR_CONFIG_SETTING_ALLOW_FUND_BUILDINGS_HELPTEXT                :Erlaabt Firmen de Stied Geld ze ginn fir nei Haiser ze bauen

STR_CONFIG_SETTING_ALLOW_FUND_ROAD                              :Erlab Stroossenrenovatiounen ze finanzéiren: {STRING}
STR_CONFIG_SETTING_ALLOW_FUND_ROAD_HELPTEXT                     :Erlaabt Firmen de Stied Geld ze ginn fir d'Stroossen ze renovéieren an sou de Stroosseverkéier ze sabotéieren

STR_CONFIG_SETTING_ALLOW_GIVE_MONEY                             :Erlaabt d'Schécken vu Suen un aner Firmen: {STRING}
STR_CONFIG_SETTING_ALLOW_GIVE_MONEY_HELPTEXT                    :Erlaabt den Transfert vu Geld tëschent Firmen am Multiplayermodus

STR_CONFIG_SETTING_FREIGHT_TRAINS                               :Gewiichtsmultiplikator fir Luedunge fir schwéier Zich: {STRING}
STR_CONFIG_SETTING_FREIGHT_TRAINS_HELPTEXT                      :Leet den Impakt fest dee schwéier Fracht op Zich huet. En méi héije Wäert bréngt d'Zich éischter un d'Schaffen, speziell bei Bierger

STR_CONFIG_SETTING_PLANE_SPEED                                  :Fligergeschwindegkeetsfaktor: {STRING}
STR_CONFIG_SETTING_PLANE_SPEED_HELPTEXT                         :Leet d'relativ Geschwindegkeet vu Fligeren am Verglach mat anere Gefierer fest, fir d'Akomme vum Transport vu Fligeren ze reduzéiren
STR_CONFIG_SETTING_PLANE_SPEED_VALUE                            :1 / {COMMA}

STR_CONFIG_SETTING_PLANE_CRASHES                                :Unzuel Fligeraccidenter: {STRING}
STR_CONFIG_SETTING_PLANE_CRASHES_HELPTEXT                       :Leet d'Chance fir enzoufällegen Fligeraccident fest.{}* Grouss Fligeren hunn emmer en Accidents-Risiko wann se op engem klenge Fluchhafen landen
###length 3
STR_CONFIG_SETTING_PLANE_CRASHES_NONE                           :Keng*
STR_CONFIG_SETTING_PLANE_CRASHES_REDUCED                        :Reduzéiert
STR_CONFIG_SETTING_PLANE_CRASHES_NORMAL                         :Normal

STR_CONFIG_SETTING_STOP_ON_TOWN_ROAD                            :Erlaabt d'Iwwerfueren vu Stopschëlder op Stroossen vun der Stad: {STRING}
STR_CONFIG_SETTING_STOP_ON_TOWN_ROAD_HELPTEXT                   :Erlaabt d'Bauen vu säitlechen Busarrêten op Stroossen déi der Stad gehéieren
STR_CONFIG_SETTING_STOP_ON_COMPETITOR_ROAD                      :Erlaabt d'Iwwerfueren vu Stopschëlder op Stroossen vun der Konkurrenz: {STRING}
STR_CONFIG_SETTING_STOP_ON_COMPETITOR_ROAD_HELPTEXT             :Erlaabt d'Bauen vu säitlechen Busarrêten op Stroossen déi enger anerer Firma gehéieren
STR_CONFIG_SETTING_DYNAMIC_ENGINES_EXISTING_VEHICLES            :{WHITE}Déi Astellung kann net geännert ginn wann et Gefierer gëtt

STR_CONFIG_SETTING_INFRASTRUCTURE_MAINTENANCE                   :Infrastrukturënnerhalt {STRING}
STR_CONFIG_SETTING_INFRASTRUCTURE_MAINTENANCE_HELPTEXT          :Wann ugeschalt, kaschten Infrastrukturen Ennerhaltskäschten. D'Käschten wuessen iwwerproportional zu der Netzwierkgréisst, an treffen sou grouss Firmen méi wéi klenger

STR_CONFIG_SETTING_COMPANY_STARTING_COLOUR                      :Firmefaarw um Start: {STRING}
STR_CONFIG_SETTING_COMPANY_STARTING_COLOUR_HELPTEXT             :Wiel d'Startfaarw vun der Firma

STR_CONFIG_SETTING_NEVER_EXPIRE_AIRPORTS                        :Fluchhäfen lafen nie of: {STRING}
STR_CONFIG_SETTING_NEVER_EXPIRE_AIRPORTS_HELPTEXT               :Wann ugeschalt, bleift all Fluchhafentyp säit senger Aféierung bestoen

STR_CONFIG_SETTING_WARN_LOST_VEHICLE                            :Warnen wann en Gefier verluer ass: {STRING}
STR_CONFIG_SETTING_WARN_LOST_VEHICLE_HELPTEXT                   :Messagen uweisen wann Gefierer keen Wee op hiert Ziel fannen

STR_CONFIG_SETTING_ORDER_REVIEW                                 :Opträg vun de Gefierer nopréifen: {STRING}
STR_CONFIG_SETTING_ORDER_REVIEW_HELPTEXT                        :Wann ugeschalt, ginn d'Opträg vu Gefierer periodesch kontrolléiert, an e puer evident Fehler ginn mat engem Noriichtenmessage gemellt wann se fonnt ginn
###length 3
STR_CONFIG_SETTING_ORDER_REVIEW_OFF                             :Nee
STR_CONFIG_SETTING_ORDER_REVIEW_EXDEPOT                         :Jo, mee net déi gestoppten Gefierer
STR_CONFIG_SETTING_ORDER_REVIEW_ON                              :Vun allen Gefierer

STR_CONFIG_SETTING_WARN_INCOME_LESS                             :Warnen wann en Gefier en negativt Akommes huet: {STRING}
STR_CONFIG_SETTING_WARN_INCOME_LESS_HELPTEXT                    :Wann ugeschalt, gëtt e Noorichtemessage gesent, wann e Gefier ee Joer laang kee Profit gemeet huet

STR_CONFIG_SETTING_NEVER_EXPIRE_VEHICLES                        :Gefierer lafen nie of: {STRING}
STR_CONFIG_SETTING_NEVER_EXPIRE_VEHICLES_HELPTEXT               :Wann ugeschalt, bleiwen all Modeller vu Gefierer éiweg verfügbar

STR_CONFIG_SETTING_AUTORENEW_VEHICLE                            :Gefier automatesch ernéieren wann et al gëtt: {STRING}
STR_CONFIG_SETTING_AUTORENEW_VEHICLE_HELPTEXT                   :Wann ugeschalt, gëtt e Gefier wat un säin Lafzäitenn kënnt, automatesch ausgetosch

STR_CONFIG_SETTING_AUTORENEW_MONTHS                             :Automatesch erneieren wann d'Gefier maximal {STRING} Joer al ass
STR_CONFIG_SETTING_AUTORENEW_MONTHS_HELPTEXT                    :Relativen Alter wann en Gefier an Fro kennt fir auto-erneiert ze ginn
###length 2
STR_CONFIG_SETTING_AUTORENEW_MONTHS_VALUE_BEFORE                :{COMMA} M{P ount éint} firdrun
STR_CONFIG_SETTING_AUTORENEW_MONTHS_VALUE_AFTER                 :{COMMA} M{P ount éint} dono

STR_CONFIG_SETTING_AUTORENEW_MONEY                              :Minimalen Budget fir d'automatesch Erneierung: {STRING}
STR_CONFIG_SETTING_AUTORENEW_MONEY_HELPTEXT                     :Minimalt Geld wat um Konto muss bleiwen, iert en Gefier kann ausgetosch ginn

STR_CONFIG_SETTING_ERRMSG_DURATION                              :Dauer vun der Feelermeldung: {STRING}
STR_CONFIG_SETTING_ERRMSG_DURATION_HELPTEXT                     :Zäit déi eng Feelermeldung an enger rouder Fënster ugewisen gëtt. E puer kritesch Meldungen ginn net zougemeet
STR_CONFIG_SETTING_ERRMSG_DURATION_VALUE                        :{COMMA} Sekonn{P 0 "" en}

STR_CONFIG_SETTING_HOVER_DELAY                                  :Weis Tooltips: {STRING}
STR_CONFIG_SETTING_HOVER_DELAY_HELPTEXT                         :Verzögerung bis d'Tooltips ugewisen ginn, wann een mat der Maus iwwert en Element geet. Alternativ kënnen d'Tooltips och op d'riets Maustast geluet ginn wann dësen Wäert op 0 gesat gouf.
STR_CONFIG_SETTING_HOVER_DELAY_VALUE                            :Fir {COMMA} Millisekonn{P 0 "" en} dropbleiwen
###setting-zero-is-special
STR_CONFIG_SETTING_HOVER_DELAY_DISABLED                         :Rietsklick

STR_CONFIG_SETTING_POPULATION_IN_LABEL                          :Weis d'Awunnerzuel am Numm vun der Stad: {STRING}
STR_CONFIG_SETTING_POPULATION_IN_LABEL_HELPTEXT                 :Weis d'Awunnerzuel vu Stied an deenen hirem Label un op der Kaart

STR_CONFIG_SETTING_GRAPH_LINE_THICKNESS                         :Déckt vun de Linnen vun de Grafiken: {STRING}
STR_CONFIG_SETTING_GRAPH_LINE_THICKNESS_HELPTEXT                :Breed vun de Linnen an de Grafiken. Eng dënn Linn kann méi präzis gelies ginn, eng méi déck kann besser gesinn ginn an d'Faarwen sinn besser ze ënnerscheeden

STR_CONFIG_SETTING_SHOW_NEWGRF_NAME                             :Den NewGRF Numm an der Gefier-kafen Fënster uweisen: {STRING}
STR_CONFIG_SETTING_SHOW_NEWGRF_NAME_HELPTEXT                    :Weist eng Zeil an der Fënster un wou Gefier kaf ginn, aus wéi engem NewGRF dat Gefier geluede gouf.

STR_CONFIG_SETTING_LANDSCAPE                                    :Landschaft: {STRING}
STR_CONFIG_SETTING_LANDSCAPE_HELPTEXT                           :Landschaften definéiren basis Spillszenarien mat verschiddenen Wueren a Stiedwuesstumviraussetzungen. NewGRF a Gamescripter erlabe méi fein Astellungen.

STR_CONFIG_SETTING_LAND_GENERATOR                               :Landgenerator: {STRING}
STR_CONFIG_SETTING_LAND_GENERATOR_HELPTEXT                      :Den original Generator henkt vum basis Grafikset of, an erstellt fixéiert Landschaftstypen. TerraGenesis ass en op Perlin noise baséierten Generator mat méi feinen Astellungen.
###length 2
STR_CONFIG_SETTING_LAND_GENERATOR_ORIGINAL                      :Original
STR_CONFIG_SETTING_LAND_GENERATOR_TERRA_GENESIS                 :TerraGenesis

STR_CONFIG_SETTING_TERRAIN_TYPE                                 :Terraintyp: {STRING}
STR_CONFIG_SETTING_TERRAIN_TYPE_HELPTEXT                        :(Nëmmen TerraGenesis) Hiwwelegkeet vun der Landschaft

STR_CONFIG_SETTING_INDUSTRY_DENSITY                             :Industriedicht: {STRING}
STR_CONFIG_SETTING_INDUSTRY_DENSITY_HELPTEXT                    :Definéiert wéivill Industrien generéiert sollen ginn an wéivill der während dem Spill sollen behalen ginn.

STR_CONFIG_SETTING_OIL_REF_EDGE_DISTANCE                        :Maximal Distanz vum Kaarterand bis zu enger Uelegindustrie: {STRING}
STR_CONFIG_SETTING_OIL_REF_EDGE_DISTANCE_HELPTEXT               :Limitéiert wéi wäit vum Bord Uelegraffinerien an Buerinsele dierfe gebaut ginn. Op Inselkaarten garantéiert dest dass se um Rand gebaut ginn. Op Kaarten mat méi wéi 256 Felder, gett dese Wert skaléiert

STR_CONFIG_SETTING_SNOWLINE_HEIGHT                              :Schnéigrenz Héicht: {STRING}
STR_CONFIG_SETTING_SNOWLINE_HEIGHT_HELPTEXT                     :Kontrolléiert ab welcher Héicht de Schnéi ufenkt an der subarktëscher Landschaft. Schnéi affektéiert och Industriegeneratioun an de Wuesstum vu Stied. Kann nëmmen am Szenario-Editor geännert ginn oder gëtt anescht berechend per "Schnéiundeel"

STR_CONFIG_SETTING_SNOW_COVERAGE                                :Schnéibedeckung: {STRING}
STR_CONFIG_SETTING_SNOW_COVERAGE_HELPTEXT                       :Setzt déi ongeféier Unzuel u Schnéi an enger subarktëscher Landschaft fest. Schnéi beaflosst och d'Industriegeneratioun an Stiedwuësstumsviraussetzungen. Gëtt nëmmen während der Kaartegeneratioun gebraucht. Land just iwwert der Miereshéicht ass ëmmer ouni Schnéi
STR_CONFIG_SETTING_SNOW_COVERAGE_VALUE                          :{NUM}%

STR_CONFIG_SETTING_DESERT_COVERAGE                              :Wüstenundeel: {STRING}
STR_CONFIG_SETTING_DESERT_COVERAGE_HELPTEXT                     :Stellt den ongeféieren Deel vun Wüst op der tropescher Kaart an. Wüst affektéiert och d'Industrië-Generatioun. Gëtt nëmmen während der Kaartegeneratioun gebraucht.
STR_CONFIG_SETTING_DESERT_COVERAGE_VALUE                        :{NUM}%

STR_CONFIG_SETTING_ROUGHNESS_OF_TERRAIN                         :Knubbelegkeet vum Terrain (nëmmen TerraGenesis) : {STRING}
STR_CONFIG_SETTING_ROUGHNESS_OF_TERRAIN_HELPTEXT                :(Nëmmen TerraGenesis) Wiel d'Heefegkeet vun Hiwwelen: Mëll Landschafter hunn manner, breed verdeelten Hiwwelen. Rau Landschaften hunn méi Bierger déi repetitiv ausgesinn kënnen.
###length 4
STR_CONFIG_SETTING_ROUGHNESS_OF_TERRAIN_VERY_SMOOTH             :Ganz Flaach
STR_CONFIG_SETTING_ROUGHNESS_OF_TERRAIN_SMOOTH                  :Flaach
STR_CONFIG_SETTING_ROUGHNESS_OF_TERRAIN_ROUGH                   :Fielseg
STR_CONFIG_SETTING_ROUGHNESS_OF_TERRAIN_VERY_ROUGH              :Ganz Fielseg

STR_CONFIG_SETTING_VARIETY                                      :Vielfaltverdeelung: {STRING}
STR_CONFIG_SETTING_VARIETY_HELPTEXT                             :(Nëmmen TerraGenesis) Kontrolléiert op d'Kaart flaach Stécker an och Bierger huet. Wëll dëst d'Kaart méi flaach mécht, sollen aner Astellungen op Bierger gesat ginn

STR_CONFIG_SETTING_RIVER_AMOUNT                                 :Unzuel Flëss: {STRING}
STR_CONFIG_SETTING_RIVER_AMOUNT_HELPTEXT                        :Wiel wéivill Flëss generéiert ginn

STR_CONFIG_SETTING_TREE_PLACER                                  :Baamplanzalgorithmus: {STRING}
STR_CONFIG_SETTING_TREE_PLACER_HELPTEXT                         :Wiel d'Verdeelung vun de Beem op der Kaart: 'Orginal' setzt d'Beem uniform verspreet, 'Verbessert' setzt se an Gruppen
###length 3
STR_CONFIG_SETTING_TREE_PLACER_NONE                             :Keen
STR_CONFIG_SETTING_TREE_PLACER_ORIGINAL                         :Original
STR_CONFIG_SETTING_TREE_PLACER_IMPROVED                         :Verbessert

STR_CONFIG_SETTING_ROAD_SIDE                                    :Stroossegefierer: {STRING}
STR_CONFIG_SETTING_ROAD_SIDE_HELPTEXT                           :Wiel d'Säit op där gefuer gëtt

###length 2
STR_CONFIG_SETTING_ROAD_SIDE_LEFT                               :Lénks fueren
STR_CONFIG_SETTING_ROAD_SIDE_RIGHT                              :Riets fueren

STR_CONFIG_SETTING_HEIGHTMAP_ROTATION                           :Héichtenkaartrotatioun: {STRING}
###length 2
STR_CONFIG_SETTING_HEIGHTMAP_ROTATION_COUNTER_CLOCKWISE         :Géint d'Auer
STR_CONFIG_SETTING_HEIGHTMAP_ROTATION_CLOCKWISE                 :Matt der Auer

STR_CONFIG_SETTING_SE_FLAT_WORLD_HEIGHT                         :Héichtenintervall den eng flaach Szenariokaart kritt: {STRING}
###length 2
STR_CONFIG_SETTING_EDGES_NOT_EMPTY                              :{WHITE}Een oder méi Felder um nördlechsten Rand sinn net eidel
STR_CONFIG_SETTING_EDGES_NOT_WATER                              :{WHITE}Een oder méi Felder op engem Eck sinn keen Waasser

STR_CONFIG_SETTING_STATION_SPREAD                               :Maximal Ausdehnung vu Statiounen: {STRING}
STR_CONFIG_SETTING_STATION_SPREAD_HELPTEXT                      :Maximal Distanz déi eenzel Statiounsdeeler dierfen auseneenleien. Méi héich Wäerter maachen d'Spill méi lues

STR_CONFIG_SETTING_SERVICEATHELIPAD                             :Automatesch Maintenance vun Helikopteren: {STRING}
STR_CONFIG_SETTING_SERVICEATHELIPAD_HELPTEXT                    :Schéck Helikopter no all Landung an d'Revisioun, och wann keen Schapp um Fluchhafen ass

STR_CONFIG_SETTING_LINK_TERRAFORM_TOOLBAR                       :Landschaft-Toolbar op Zuch/Strooss/Schëff/Fluchhafen-Toolbar linken: {STRING}
STR_CONFIG_SETTING_LINK_TERRAFORM_TOOLBAR_HELPTEXT              :Wann eng Toolbar fir Konstruktiounen opgemeet gëtt, gëtt och d'Toolbar fir d'Terrainverännerung opgemeet

STR_CONFIG_SETTING_SMALLMAP_LAND_COLOUR                         :Landfaarf déi op der klénger Kaart benotzt get: {STRING}
STR_CONFIG_SETTING_SMALLMAP_LAND_COLOUR_HELPTEXT                :Faarf vum Terrain vun der klenger Kaart
###length 3
STR_CONFIG_SETTING_SMALLMAP_LAND_COLOUR_GREEN                   :Gréng
STR_CONFIG_SETTING_SMALLMAP_LAND_COLOUR_DARK_GREEN              :Donkelgréng
STR_CONFIG_SETTING_SMALLMAP_LAND_COLOUR_VIOLET                  :Mof

###length 4

STR_CONFIG_SETTING_SCROLLMODE                                   :Usiicht-Scrollverhalen: {STRING}
STR_CONFIG_SETTING_SCROLLMODE_HELPTEXT                          :Verhalen beim Scrolle vun der Kaart
###length 4
STR_CONFIG_SETTING_SCROLLMODE_DEFAULT                           :D'Usiicht mat der rietser Maustast bewegen, Maus-Positioun gespaart
STR_CONFIG_SETTING_SCROLLMODE_RMB_LOCKED                        :Beweg d'Kaart mat der rietser Maustast, Maus-Positioun gespaart
STR_CONFIG_SETTING_SCROLLMODE_RMB                               :D'Kaart mat der rietser Maustast bewegen
STR_CONFIG_SETTING_SCROLLMODE_LMB                               :Kaart mat der lénker Maustast bewegen

STR_CONFIG_SETTING_SMOOTH_SCROLLING                             :Glaate Scrolling: {STRING}
STR_CONFIG_SETTING_SMOOTH_SCROLLING_HELPTEXT                    :Kontrolléiert wéi d'Haptusiicht op eng bestëmmten Positioun scrollt, wann een op déi kléng Kaart klickt oder en Befehl fir ob en spezifescht Objet ze scrollen gëtt. Wann ugeschalt, gëtt bis dohin gescrollt, wann ausgeschalt, spréngt d'Vue op den Zielobjet

STR_CONFIG_SETTING_MEASURE_TOOLTIP                              :Weis en Mooss-Tooltip wann verschidde Bau-Tools benotzt ginn: {STRING}
STR_CONFIG_SETTING_MEASURE_TOOLTIP_HELPTEXT                     :Weis Felderdistanzen an Héichtenënnerscheed beim Zéien während dem Bauen un

STR_CONFIG_SETTING_LIVERIES                                     :Weis Faarwen je no Gefiertyp: {STRING}
STR_CONFIG_SETTING_LIVERIES_HELPTEXT                            :Definéiert de Gebrauch vu gefierspezifesch Lackéirungen fir Gefierer (am Géigensaz zu firmenspezifëschen Lackéirungen)
###length 3
STR_CONFIG_SETTING_LIVERIES_NONE                                :Keng
STR_CONFIG_SETTING_LIVERIES_OWN                                 :Eege Firma
STR_CONFIG_SETTING_LIVERIES_ALL                                 :All Firmen

STR_CONFIG_SETTING_PREFER_TEAMCHAT                              :Preferéier Teamchat mat <ENTER>: {STRING}
STR_CONFIG_SETTING_PREFER_TEAMCHAT_HELPTEXT                     :Wiessel d'Firmen-intern Chat-Tast an Effentlechen-Chat op <ENTER> resp. <Ctrl-ENTER>

STR_CONFIG_SETTING_SCROLLWHEEL_MULTIPLIER                       :Geschw. vum Scrollrad op der Kaart : {STRING}
STR_CONFIG_SETTING_SCROLLWHEEL_MULTIPLIER_HELPTEXT              :Kontrolléier d'Sensibilitéit vum scrollen mam Mausrad

STR_CONFIG_SETTING_SCROLLWHEEL_SCROLLING                        :Fonktioun vum Scrollrad: {STRING}
STR_CONFIG_SETTING_SCROLLWHEEL_SCROLLING_HELPTEXT               :Schalt d'Scrollen mat zwee-dimensionalen Mausrieder un
###length 3
STR_CONFIG_SETTING_SCROLLWHEEL_ZOOM                             :Kaart Zoomen
STR_CONFIG_SETTING_SCROLLWHEEL_SCROLL                           :Kaart Scrollen
STR_CONFIG_SETTING_SCROLLWHEEL_OFF                              :Aus

STR_CONFIG_SETTING_OSK_ACTIVATION                               :Onscreen-Tastatur: {STRING}
STR_CONFIG_SETTING_OSK_ACTIVATION_HELPTEXT                      :Wiel d'Method fir d'Onscreentastatur unzeman fir Text an eng Textbox ze schreiwen andems just eng Maus benotzt gëtt. Dëst as geduet fir kleng Geräter ouni richteg Tastatur
###length 4
STR_CONFIG_SETTING_OSK_ACTIVATION_DISABLED                      :Ausgeschalt
STR_CONFIG_SETTING_OSK_ACTIVATION_DOUBLE_CLICK                  :Duebelklick
STR_CONFIG_SETTING_OSK_ACTIVATION_SINGLE_CLICK_FOCUS            :Ee Klick (wann fokusséiert)
STR_CONFIG_SETTING_OSK_ACTIVATION_SINGLE_CLICK                  :Ee Klick (direkt)

STR_CONFIG_SETTING_USE_RELAY_SERVICE                            :Relay-service benotzen: {STRING}
STR_CONFIG_SETTING_USE_RELAY_SERVICE_HELPTEXT                   :Wann d'Verbindung op Server net klappt, kann een e Relay-Service benotzen fir eng Verbindung opzebauen. "Nie" verbidd dat, "froen" freed fir d'Eischt no, "erlaben" erlabt et ouni nozefroen.
###length 3
STR_CONFIG_SETTING_USE_RELAY_SERVICE_NEVER                      :Nie
STR_CONFIG_SETTING_USE_RELAY_SERVICE_ASK                        :Froen
STR_CONFIG_SETTING_USE_RELAY_SERVICE_ALLOW                      :Erlaben

STR_CONFIG_SETTING_RIGHT_MOUSE_BTN_EMU                          :Rietsklickemulatioun: {STRING}
STR_CONFIG_SETTING_RIGHT_MOUSE_BTN_EMU_HELPTEXT                 :Wiel d'Method aus fir déi riets Maustast ze emuléiren
###length 3
STR_CONFIG_SETTING_RIGHT_MOUSE_BTN_EMU_COMMAND                  :COMM+Klick
STR_CONFIG_SETTING_RIGHT_MOUSE_BTN_EMU_CONTROL                  :CTRL+Klick
STR_CONFIG_SETTING_RIGHT_MOUSE_BTN_EMU_OFF                      :Aus

STR_CONFIG_SETTING_RIGHT_MOUSE_WND_CLOSE                        :Fënster mat rietsem Mausklick zouman: {STRING}
STR_CONFIG_SETTING_RIGHT_MOUSE_WND_CLOSE_HELPTEXT               :Mécht eng Fenster mat engem Rietsklick zou, wann een an d'Fënster klickt. Schalt Tooltips aus déi per Rietsklick gemet ginn!

STR_CONFIG_SETTING_AUTOSAVE                                     :Autospäicheren: {STRING}
STR_CONFIG_SETTING_AUTOSAVE_HELPTEXT                            :Setz den Interval tëschend automateschen Späicherstänn

STR_CONFIG_SETTING_DATE_FORMAT_IN_SAVE_NAMES                    :Benotz {STRING} Datumsformat fir Späichernimm
STR_CONFIG_SETTING_DATE_FORMAT_IN_SAVE_NAMES_HELPTEXT           :Format vum Datum am Numm vum Späicherstand
###length 3
STR_CONFIG_SETTING_DATE_FORMAT_IN_SAVE_NAMES_LONG               :laangen (31ten Dez 2008)
STR_CONFIG_SETTING_DATE_FORMAT_IN_SAVE_NAMES_SHORT              :kuerzen (31-12-2008)
STR_CONFIG_SETTING_DATE_FORMAT_IN_SAVE_NAMES_ISO                :ISO (2008-12-31)

STR_CONFIG_SETTING_PAUSE_ON_NEW_GAME                            :Paus d'Spill beim Start vun enger neier Partie: {STRING}
STR_CONFIG_SETTING_PAUSE_ON_NEW_GAME_HELPTEXT                   :Wann ugeschalt, pauséiert d'Spill automatesch wann en neit Spill gestart gëtt, wat erlaabt d'Kaart besser ze studéieren

STR_CONFIG_SETTING_COMMAND_PAUSE_LEVEL                          :Wa Paus ass, erlab: {STRING}
STR_CONFIG_SETTING_COMMAND_PAUSE_LEVEL_HELPTEXT                 :Wielt aus, wat kann gemeet ginn wann d'Spill pauséiert gouf
###length 4
STR_CONFIG_SETTING_COMMAND_PAUSE_LEVEL_NO_ACTIONS               :Keng Aktiounen
STR_CONFIG_SETTING_COMMAND_PAUSE_LEVEL_ALL_NON_CONSTRUCTION     :All Net-Bauaktiounen
STR_CONFIG_SETTING_COMMAND_PAUSE_LEVEL_ALL_NON_LANDSCAPING      :All ausser Landëmformungen
STR_CONFIG_SETTING_COMMAND_PAUSE_LEVEL_ALL_ACTIONS              :All Aktiounen

STR_CONFIG_SETTING_ADVANCED_VEHICLE_LISTS                       :Benotz Gruppen an der Gefierlëscht: {STRING}
STR_CONFIG_SETTING_ADVANCED_VEHICLE_LISTS_HELPTEXT              :Schalt d'erweidert Gefiererlëscht un fir Gefierer ze gruppéieren

STR_CONFIG_SETTING_LOADING_INDICATORS                           :Weist de Luedstatus un: {STRING}
STR_CONFIG_SETTING_LOADING_INDICATORS_HELPTEXT                  :Wielt aus, ob Luedindikatoren iwwert engem Gefier ugewise ginn oder net, wann et beluede gëtt

STR_CONFIG_SETTING_TIMETABLE_IN_TICKS                           :Weis den Zäitplang an Ticken amplaz vun Deeg: {STRING}
STR_CONFIG_SETTING_TIMETABLE_IN_TICKS_HELPTEXT                  :Weist d'Transportdauer an der Zäittafel als Gameticks un, amplaz an Deeg

STR_CONFIG_SETTING_TIMETABLE_SHOW_ARRIVAL_DEPARTURE             :Weis Arrivée an Départ am Zäitplang un: {STRING}
STR_CONFIG_SETTING_TIMETABLE_SHOW_ARRIVAL_DEPARTURE_HELPTEXT    :Weis d'geplangten Departen an Arrivéeën an der Zäittafel un

STR_CONFIG_SETTING_QUICKGOTO                                    :Schnellkreatioun vu Gefieropträg: {STRING}
STR_CONFIG_SETTING_QUICKGOTO_HELPTEXT                           :Wiel den 'géi op Zeiger' un, wann d'Optragsfënster opgemeet gëtt

STR_CONFIG_SETTING_DEFAULT_RAIL_TYPE                            :Standard Schinnentyp (no neiem Spill/geluedenem Spill): {STRING}
STR_CONFIG_SETTING_DEFAULT_RAIL_TYPE_HELPTEXT                   :Schinnentyp de gewielt gëtt nom starten oder luede vun engem Spill. 'éischt verfügbar' wielt den eelsten Typ Schinnen, 'lescht verfügbar' wielt den neisten Typ Schinnen, an 'meescht gebraucht' wielt den Typ de grad am meeschten gebraucht gëtt
###length 3
STR_CONFIG_SETTING_DEFAULT_RAIL_TYPE_FIRST                      :Eischt verfügbar
STR_CONFIG_SETTING_DEFAULT_RAIL_TYPE_LAST                       :Läscht verfügbar
STR_CONFIG_SETTING_DEFAULT_RAIL_TYPE_MOST_USED                  :Meescht benotzten

STR_CONFIG_SETTING_SHOW_TRACK_RESERVATION                       :Weis de reservéierte Wee op de Schinnen: {STRING}
STR_CONFIG_SETTING_SHOW_TRACK_RESERVATION_HELPTEXT              :Fierf reservéiert Schinnen an enger anerer Faarf fir engem ze hëllefen wann Zich refuséieren fir an Wee-baséiert Bléck ze fueren

STR_CONFIG_SETTING_PERSISTENT_BUILDINGTOOLS                     :Bau-Tools nom Gebrauch aktiv loossen: {STRING}
STR_CONFIG_SETTING_PERSISTENT_BUILDINGTOOLS_HELPTEXT            :Looss d'Bauoptiounen fir Brécken, Tunnelen etc. nom Gebrauch op

STR_CONFIG_SETTING_AUTO_REMOVE_SIGNALS                          :Huel Signaler beim leeë vu Schinnen automatesch ewech: {STRING}
STR_CONFIG_SETTING_AUTO_REMOVE_SIGNALS_HELPTEXT                 :Hëllt automatesch Signaler ewech wann dës am Wee sinn. Dëst kinnt zu Zuchaccidenter féieren.

STR_CONFIG_SETTING_FAST_FORWARD_SPEED_LIMIT                     :Geschw.-Limit beim schnell lafe loossen: {STRING}
STR_CONFIG_SETTING_FAST_FORWARD_SPEED_LIMIT_HELPTEXT            :Limitléiert d'Geschwindegkeet wann een et schnell lafe léisst. 0 = keng Limit (sou séier wéi de Computer kann). Werter ënnert 100% loossen d'Spill méi lues lafen. Déi ierwegt Limit henkt vun de Spezifikatiounen vum Computer of an kann per Spill variéieren.
STR_CONFIG_SETTING_FAST_FORWARD_SPEED_LIMIT_VAL                 :{NUM}% un normaler Spillgeschw.
###setting-zero-is-special
STR_CONFIG_SETTING_FAST_FORWARD_SPEED_LIMIT_ZERO                :Keng Limit (sou séier wéi de Computer et erlabt)

STR_CONFIG_SETTING_SOUND_TICKER                                 :Newsticker: {STRING}
STR_CONFIG_SETTING_SOUND_TICKER_HELPTEXT                        :Spill Sound of fir resuméiert Neiegkeeten

STR_CONFIG_SETTING_SOUND_NEWS                                   :Zeitung: {STRING}
STR_CONFIG_SETTING_SOUND_NEWS_HELPTEXT                          :Spill Soundeffekt of wann eng Zeitung rauskënnt

STR_CONFIG_SETTING_SOUND_NEW_YEAR                               :Enn vum Joer: {STRING}
STR_CONFIG_SETTING_SOUND_NEW_YEAR_HELPTEXT                      :Spill Soundeffekt of um Enn vum Joer, wann d'Performance vun der Firma resuméiert gëtt am Verglach mam Viirjoer

STR_CONFIG_SETTING_SOUND_CONFIRM                                :Konstruktioun: {STRING}
STR_CONFIG_SETTING_SOUND_CONFIRM_HELPTEXT                       :Spill Soundeffekter of wa Konstruktiounen an aner Aktiounen ausgefouert goufen

STR_CONFIG_SETTING_SOUND_CLICK                                  :Kneppercherklicks: {STRING}
STR_CONFIG_SETTING_SOUND_CLICK_HELPTEXT                         :Beep beim Klicken vu Kneppercher

STR_CONFIG_SETTING_SOUND_DISASTER                               :Katastrophen/Accidenter: {STRING}
STR_CONFIG_SETTING_SOUND_DISASTER_HELPTEXT                      :Spill Soundeffekter vun Accidenter a Katastrophen of

STR_CONFIG_SETTING_SOUND_VEHICLE                                :Gefierer: {STRING}
STR_CONFIG_SETTING_SOUND_VEHICLE_HELPTEXT                       :Spill Soundeffekter vu Gefierer of

STR_CONFIG_SETTING_SOUND_AMBIENT                                :Ambiance: {STRING}
STR_CONFIG_SETTING_SOUND_AMBIENT_HELPTEXT                       :Spillt Ambience Soundeffekter vun der Landschaft, Industrien an Stied of

STR_CONFIG_SETTING_MAX_TRAINS                                   :Maximum un Zich pro Firma: {STRING}
STR_CONFIG_SETTING_MAX_TRAINS_HELPTEXT                          :Maximal Unzuel un Zich déi eng Firma kann hunn

STR_CONFIG_SETTING_MAX_ROAD_VEHICLES                            :Maximum un Stroossegefierer pro Firma: {STRING}
STR_CONFIG_SETTING_MAX_ROAD_VEHICLES_HELPTEXT                   :Maximal Unzuel u Gefierer déi eng Firma kann hunn

STR_CONFIG_SETTING_MAX_AIRCRAFT                                 :Maximum un Fligeren pro Firma: {STRING}
STR_CONFIG_SETTING_MAX_AIRCRAFT_HELPTEXT                        :Maximal Unzuel u Fligeren déi eng Firma kann hunn

STR_CONFIG_SETTING_MAX_SHIPS                                    :Maximum u Schëffer pro Firma: {STRING}
STR_CONFIG_SETTING_MAX_SHIPS_HELPTEXT                           :Maximal Unzuel u Schëffer déi eng Firma kann hunn

STR_CONFIG_SETTING_AI_BUILDS_TRAINS                             :Zich fir de Computer ausschalten: {STRING}
STR_CONFIG_SETTING_AI_BUILDS_TRAINS_HELPTEXT                    :Wann des Astellung ugeschalt ass, kann e Computergéigner keng Zich bauen

STR_CONFIG_SETTING_AI_BUILDS_ROAD_VEHICLES                      :Stroossegefierer fir de Computer ausschalten: {STRING}
STR_CONFIG_SETTING_AI_BUILDS_ROAD_VEHICLES_HELPTEXT             :Wann des Astellung ugeschalt ass, kann e Computergéigner keng Gefierer bauen

STR_CONFIG_SETTING_AI_BUILDS_AIRCRAFT                           :Fligeren fir de Computer ausschalten: {STRING}
STR_CONFIG_SETTING_AI_BUILDS_AIRCRAFT_HELPTEXT                  :Wann des Astellung ugeschalt ass, kann e Computergéigner keng Fligeren bauen

STR_CONFIG_SETTING_AI_BUILDS_SHIPS                              :Schëffer fir de Computer ausschalten: {STRING}
STR_CONFIG_SETTING_AI_BUILDS_SHIPS_HELPTEXT                     :Wann des Astellung ugeschalt ass, kann e Computergéigner keng Schëffer bauen

STR_CONFIG_SETTING_AI_PROFILE                                   :Standard Astellungsprofil: {STRING}
STR_CONFIG_SETTING_AI_PROFILE_HELPTEXT                          :Wielt aus wellechen Astellungsprofil benotzt gëtt fir d'zoufälleg KI oder fir Ufankswäerter wann eng nei KI oder Spillscript ugeschalt ginn
###length 3
STR_CONFIG_SETTING_AI_PROFILE_EASY                              :Einfach
STR_CONFIG_SETTING_AI_PROFILE_MEDIUM                            :Normal
STR_CONFIG_SETTING_AI_PROFILE_HARD                              :Schwéier

STR_CONFIG_SETTING_AI_IN_MULTIPLAYER                            :Erlaabt KI am Multiplayer: {STRING}
STR_CONFIG_SETTING_AI_IN_MULTIPLAYER_HELPTEXT                   :Erlaabt Computergéigner a Multiplayer Spiller matzeman

STR_CONFIG_SETTING_SCRIPT_MAX_OPCODES                           :#opcodes befier de Script suspendéiert gëtt: {STRING}
STR_CONFIG_SETTING_SCRIPT_MAX_OPCODES_HELPTEXT                  :Maximal Unzuel u Rechenschrëtt déi e Script kann an engem Tuer man
STR_CONFIG_SETTING_SCRIPT_MAX_MEMORY                            :Max Späicherverbrauch pro Script: {STRING}
STR_CONFIG_SETTING_SCRIPT_MAX_MEMORY_HELPTEXT                   :Wéivill Späicher en eenzelne Script dierf benotzen befier en gezwongenerweis gestopt gëtt. Dese Wert muss eventuell erhéigt ginn fir grouss Kaarten.
STR_CONFIG_SETTING_SCRIPT_MAX_MEMORY_VALUE                      :{COMMA} MiB

STR_CONFIG_SETTING_SERVINT_ISPERCENT                            :Revisiounsintervallen a Prozenter: {STRING}
STR_CONFIG_SETTING_SERVINT_ISPERCENT_HELPTEXT                   :Wiel op eng Revisioun ausgeléist gëtt durch Zäit déi säit der leschter Revisioun vergangen ass oder well Zouverlessëgkeet en gewëssen Prozentsaz vun der maximaler Zouverlässëgkeet erofgaang ass

STR_CONFIG_SETTING_SERVINT_TRAINS                               :Standard Revisiounsintervall fir Zich: {STRING}
STR_CONFIG_SETTING_SERVINT_TRAINS_HELPTEXT                      :Definéiert de Standardrevisiounsintervall fir nei Zich, wann keen expliziten Revisiounsintervall uginn ass
STR_CONFIG_SETTING_SERVINT_ROAD_VEHICLES                        :Standard Revisiounsintervall fir Gefierer: {STRING}
STR_CONFIG_SETTING_SERVINT_ROAD_VEHICLES_HELPTEXT               :Definéiert de Standardrevisiounsintervall fir nei Gefierer, wann keen spezifëschen Revisiounsintervall uginn ass
STR_CONFIG_SETTING_SERVINT_AIRCRAFT                             :Standard Revisiounsintervall fir Fligeren: {STRING}
STR_CONFIG_SETTING_SERVINT_AIRCRAFT_HELPTEXT                    :Definéiert de Standardrevisiounsintervall fir nei Fligeren, wann keen expliziten Revisiounsintervall uginn ass
STR_CONFIG_SETTING_SERVINT_SHIPS                                :Standard Revisiounsintervall fir Schëffer: {STRING}
STR_CONFIG_SETTING_SERVINT_SHIPS_HELPTEXT                       :Definéiert de Standardrevisiounsintervall fir nei Schëffer, wann keen expliziten Revisiounsintervall uginn ass
STR_CONFIG_SETTING_SERVINT_VALUE                                :{COMMA}{NBSP}D{P 0 ag eeg}/%
###setting-zero-is-special
STR_CONFIG_SETTING_SERVINT_DISABLED                             :Ausgeschalt

STR_CONFIG_SETTING_NOSERVICE                                    :Revisiounen ausschalten wann Pannen op "Keng" gestallt sinn: {STRING}
STR_CONFIG_SETTING_NOSERVICE_HELPTEXT                           :Wann ugeschalt, ginn Gefierer net an d'Revisioun geschéckt, wann se keng Pann kënne kréien

STR_CONFIG_SETTING_WAGONSPEEDLIMITS                             :Geschwindegkeetsbegrenzungen fir Waggonen: {STRING}
STR_CONFIG_SETTING_WAGONSPEEDLIMITS_HELPTEXT                    :Wann ugeschalt, benotz och Geschwindegkeetslimitatiounen fir Waggonen fir d'maximal Geschwindegkeet vun engem Zuch ze definéiren

STR_CONFIG_SETTING_DISABLE_ELRAILS                              :Elektreschschinnen ausschalten: {STRING}
STR_CONFIG_SETTING_DISABLE_ELRAILS_HELPTEXT                     :Wann dës Astellung ugeschalt ass, ginn keng elektresch Schinnen gebraucht fir mat elektreschen Zich ze fueren

STR_CONFIG_SETTING_NEWS_ARRIVAL_FIRST_VEHICLE_OWN               :Ukonft vum éischte Gefier op enger Statioun vum Spiller: {STRING}
STR_CONFIG_SETTING_NEWS_ARRIVAL_FIRST_VEHICLE_OWN_HELPTEXT      :Weis d'Zeitung wann dat éischt Gefier op enger eegener Statioun ukënnt

STR_CONFIG_SETTING_NEWS_ARRIVAL_FIRST_VEHICLE_OTHER             :Ukonft vum éischten Gefier op enger Géigenspillerstatioun: {STRING}
STR_CONFIG_SETTING_NEWS_ARRIVAL_FIRST_VEHICLE_OTHER_HELPTEXT    :Weis d'Zeitung wann dat éischt Gefier op enger géignerescher Statioun ukënnt

STR_CONFIG_SETTING_NEWS_ACCIDENTS_DISASTERS                     :Accidenter / Katastrophen: {STRING}
STR_CONFIG_SETTING_NEWS_ACCIDENTS_DISASTERS_HELPTEXT            :Weis d'Zeitung wann Accidenter oder Katastrophe geschéien


STR_CONFIG_SETTING_NEWS_COMPANY_INFORMATION                     :Firmeninformatiounen: {STRING}
STR_CONFIG_SETTING_NEWS_COMPANY_INFORMATION_HELPTEXT            :Weis d'Zeitung wann eng nei Firma opgeet, oder wann ee riskéiert Bankrott ze goen

STR_CONFIG_SETTING_NEWS_INDUSTRY_OPEN                           :Grënnung vun enger Industrie: {STRING}
STR_CONFIG_SETTING_NEWS_INDUSTRY_OPEN_HELPTEXT                  :Weis d'Zeitung wann eng nei Industrie opmécht

STR_CONFIG_SETTING_NEWS_INDUSTRY_CLOSE                          :Industrie gëtt zougemaach: {STRING}
STR_CONFIG_SETTING_NEWS_INDUSTRY_CLOSE_HELPTEXT                 :Weis d'Zeitung wann eng Industrie zoumécht

STR_CONFIG_SETTING_NEWS_ECONOMY_CHANGES                         :Wiertschaftsännerungen: {STRING}
STR_CONFIG_SETTING_NEWS_ECONOMY_CHANGES_HELPTEXT                :Weis d'Zeitung iwwert d'global Wiertschaft

STR_CONFIG_SETTING_NEWS_INDUSTRY_CHANGES_COMPANY                :Produktiounswiessel vun der Industrie dei vun der Firma beliwwert gëtt: {STRING}
STR_CONFIG_SETTING_NEWS_INDUSTRY_CHANGES_COMPANY_HELPTEXT       :Weis d'Zeitung wann d'Produktioun vun enger Industrie ännert, déi vun der Firma beliwwert gëtt

STR_CONFIG_SETTING_NEWS_INDUSTRY_CHANGES_OTHER                  :Produktiounswiessel vun der Industrie dei vun der Konkurrenz beliwwert gëtt: {STRING}
STR_CONFIG_SETTING_NEWS_INDUSTRY_CHANGES_OTHER_HELPTEXT         :Weis d'Zeitung wann d'Produktioun vun enger Industrie ännert, déi vun engem Spiller beliwwert gëtt

STR_CONFIG_SETTING_NEWS_INDUSTRY_CHANGES_UNSERVED               :Aaneren industrielle Produktiounswiessel: {STRING}
STR_CONFIG_SETTING_NEWS_INDUSTRY_CHANGES_UNSERVED_HELPTEXT      :Weis d'Zeitung wann d'Produktioun vun enger Industrie ännert, déi vu kengem Spiller beliwwert gëtt

STR_CONFIG_SETTING_NEWS_ADVICE                                  :Hinweis / Informatioun iwwert Firmegefierer: {STRING}
STR_CONFIG_SETTING_NEWS_ADVICE_HELPTEXT                         :Weis Messagen wa Gefierer Opmierksamkeet brauchen

STR_CONFIG_SETTING_NEWS_NEW_VEHICLES                            :Nei Gefierer: {STRING}
STR_CONFIG_SETTING_NEWS_NEW_VEHICLES_HELPTEXT                   :Weis d'Zeitung wann en neit Gefier rauskënnt

STR_CONFIG_SETTING_NEWS_CHANGES_ACCEPTANCE                      :Ännerung vun akzeptéierte Luedungen: {STRING}
STR_CONFIG_SETTING_NEWS_CHANGES_ACCEPTANCE_HELPTEXT             :Weis Messagen wa Statiounen Gidder akzeptéiren / net méi akzeptéiren

STR_CONFIG_SETTING_NEWS_SUBSIDIES                               :Subside: {STRING}
STR_CONFIG_SETTING_NEWS_SUBSIDIES_HELPTEXT                      :Weis d'Zeitung a Relatioun mat Subside

STR_CONFIG_SETTING_NEWS_GENERAL_INFORMATION                     :Generell Informatiounen: {STRING}
STR_CONFIG_SETTING_NEWS_GENERAL_INFORMATION_HELPTEXT            :Weis Zeitung iwwert generell Evenementer, wéi z.b de Kaf vun exklusiven Transportrechter oder Stroosserenovéierungen
###length 3
STR_CONFIG_SETTING_NEWS_MESSAGES_OFF                            :Aus
STR_CONFIG_SETTING_NEWS_MESSAGES_SUMMARY                        :Resumé
STR_CONFIG_SETTING_NEWS_MESSAGES_FULL                           :Ganz

STR_CONFIG_SETTING_COLOURED_NEWS_YEAR                           :Faarweg News ab: {STRING}
STR_CONFIG_SETTING_COLOURED_NEWS_YEAR_HELPTEXT                  :Joer vun dem uns d'Zeitung farweg erauskënnt. Firun dësem Joer ass se schwarz/wäiss
STR_CONFIG_SETTING_STARTING_YEAR                                :Startjoer: {STRING}

STR_CONFIG_SETTING_ENDING_YEAR                                  :End-Joer vum Scoring: {STRING}
STR_CONFIG_SETTING_ENDING_YEAR_HELPTEXT                         :Joer wou d'Spill opgrond vum Scoring ophält. Um Enn vun desem Joer gëtt der Firma hiere Score  gespäichert an an der Highscore-Lëscht ugewisen, mee de Spiller kann dono weider spillen.{}Wann dese Wert virum Startjoer ass, gëtt d'Highscorelëscht nie ugewisen.
STR_CONFIG_SETTING_ENDING_YEAR_VALUE                            :{NUM}
###setting-zero-is-special
STR_CONFIG_SETTING_ENDING_YEAR_ZERO                             :Nie

STR_CONFIG_SETTING_ECONOMY_TYPE                                 :Wiertschaftstyp: {STRING}
STR_CONFIG_SETTING_ECONOMY_TYPE_HELPTEXT                        :"Glaat" suergt fir méi oft a kleng Produktiounsännerungen. "Agefruer" stoppt jeglech Ännerungen an der Wiertschaft an Industrieschléissungen. Dës Astellunge kinnten keen Afloss hunn, wann en NewGRF benotzt gëtt.
###length 3
STR_CONFIG_SETTING_ECONOMY_TYPE_ORIGINAL                        :Original
STR_CONFIG_SETTING_ECONOMY_TYPE_SMOOTH                          :Glaat
STR_CONFIG_SETTING_ECONOMY_TYPE_FROZEN                          :Agefruer

STR_CONFIG_SETTING_ALLOW_SHARES                                 :Undeeler vun aaneren Firmen kafen: {STRING}
STR_CONFIG_SETTING_ALLOW_SHARES_HELPTEXT                        :Wann ugeschalt, dierfen Aktien vu Firmen kaf an verkaf ginn. Aktien si just fir Firme verfügbar, déi en gewëssen Alter erreecht hunn

STR_CONFIG_SETTING_MIN_YEARS_FOR_SHARES                         :Minimalt Firmenalter fir Aktien ze handelen: {STRING}
STR_CONFIG_SETTING_MIN_YEARS_FOR_SHARES_HELPTEXT                :Definéiert d'minimalt Alter vun enger Firma, befier anerer kënnen Undeeler un Aktien vun hier kafen.

STR_CONFIG_SETTING_FEEDER_PAYMENT_SHARE                         :Prozentsaz vum Etappenprofit den am Feeder-System bezuelt gëtt: {STRING}
STR_CONFIG_SETTING_FEEDER_PAYMENT_SHARE_HELPTEXT                :Prozentsaz vum Akommes déi un d'Zwëschenetappen an engem Feeder-System gi ginn, wat méi Kontroll iwwert d'Akommes erméiglegt

STR_CONFIG_SETTING_DRAG_SIGNALS_DENSITY                         :Wa gezunn gëtt, setz en Signal all: {STRING}
STR_CONFIG_SETTING_DRAG_SIGNALS_DENSITY_HELPTEXT                :Definéiert d'Distanz an däer Signaler gesat ginn, bis zum nächsten Obstakel (Signal, Kräizung), wa Signaler gezu ginn
STR_CONFIG_SETTING_DRAG_SIGNALS_DENSITY_VALUE                   :{COMMA} Feld{P 0 "" er}
STR_CONFIG_SETTING_DRAG_SIGNALS_FIXED_DISTANCE                  :Beim Zéien, behal eng fix Distanz tëscht Signaler: {STRING}
STR_CONFIG_SETTING_DRAG_SIGNALS_FIXED_DISTANCE_HELPTEXT         :Wielt d'Verhale vum Signalsetzen, wa mat Ctrl gezu gëtt. Wann ausgeschalt, gi Signaler firu laange Streckenabschnitter wéi Brécken an Tunnelen gesat. Wann ugeschalt, gi Signaler all N Felder gesat, fir e parallelt Setzen vu Signaler ze erméiglechen

STR_CONFIG_SETTING_SEMAPHORE_BUILD_BEFORE_DATE                  :Automatesch Diksen bauen firun: {STRING}
STR_CONFIG_SETTING_SEMAPHORE_BUILD_BEFORE_DATE_HELPTEXT         :Definéiert d'Joer wou elektresch Signaler benotzt ginn. Firun dësem Joer ginn nët-elektresch Signaler benotzt (déi déi selwescht Funktioun hunn, an just anescht ausgesinn)

STR_CONFIG_SETTING_CYCLE_SIGNAL_TYPES                           :Wiessel duerch Signaltypen: {STRING}
STR_CONFIG_SETTING_CYCLE_SIGNAL_TYPES_HELPTEXT                  :Wielt Signaltypen déi durchgewielt ginn, wann ee mat Ctrl op e gebaute Signal dréckt
###length 2
STR_CONFIG_SETTING_CYCLE_SIGNAL_PBS                             :Nëmmen Wee-Signaler
STR_CONFIG_SETTING_CYCLE_SIGNAL_ALL                             :Alleguerte sichtbar

STR_CONFIG_SETTING_SIGNAL_GUI_MODE                              :Signalltypen uweisen: {STRING}
STR_CONFIG_SETTING_SIGNAL_GUI_MODE_HELPTEXT                     :Wielt aus wéi eng Signaltypen an der Signaltoolbar ugewise ginn
###length 2
STR_CONFIG_SETTING_SIGNAL_GUI_MODE_PATH                         :Nëmme Wee-Signaler
STR_CONFIG_SETTING_SIGNAL_GUI_MODE_ALL_CYCLE_PATH               :All Signaler

STR_CONFIG_SETTING_TOWN_LAYOUT                                  :Stroosselayout an neie Stied: {STRING}
STR_CONFIG_SETTING_TOWN_LAYOUT_HELPTEXT                         :Layout fir d'Stroossennetz vun enger Stad
###length 5
STR_CONFIG_SETTING_TOWN_LAYOUT_DEFAULT                          :Original
STR_CONFIG_SETTING_TOWN_LAYOUT_BETTER_ROADS                     :Besser Stroossen
STR_CONFIG_SETTING_TOWN_LAYOUT_2X2_GRID                         :2x2 Gitter
STR_CONFIG_SETTING_TOWN_LAYOUT_3X3_GRID                         :3x3 Gitter
STR_CONFIG_SETTING_TOWN_LAYOUT_RANDOM                           :Zoufälleg

STR_CONFIG_SETTING_ALLOW_TOWN_ROADS                             :Stied däerfen Stroossen bauen: {STRING}
STR_CONFIG_SETTING_ALLOW_TOWN_ROADS_HELPTEXT                    :Erlaabt Stied Stroossen ze bauen fir ze wuessen. Ausschalten fir d'Stiedréid dorun ze hënneren fir Stroossen selwer ze bauen
STR_CONFIG_SETTING_ALLOW_TOWN_LEVEL_CROSSINGS                   :Stied dierfe Barrière bauen: {STRING}
STR_CONFIG_SETTING_ALLOW_TOWN_LEVEL_CROSSINGS_HELPTEXT          :Wann dës Astellung ugeschalt ass, kënnen Stied Stroossen iwwert Schinne bauen

STR_CONFIG_SETTING_NOISE_LEVEL                                  :Erlab e stadkontrolléierte Kaméidisniveau fir Fluchhäfen: {STRING}
STR_CONFIG_SETTING_NOISE_LEVEL_HELPTEXT                         :Wann dës Astellung ausgeschalt ass, kënnen zwee Fluchhäfen an all Stad gebaut ginn. Wann dës Astellung ugeschalt ass, henkt et vun der Fluchhafengréisst, Distanz, Kaméidisniveau of wéivill Fluchhäfen kënne gebaut ginn

STR_CONFIG_SETTING_TOWN_FOUNDING                                :Stiedgrënnung am Spill: {STRING}
STR_CONFIG_SETTING_TOWN_FOUNDING_HELPTEXT                       :Wann dës Astellung ugeschalt ass, kënnen Spiller nei Stied am Spill grënnen
###length 3
STR_CONFIG_SETTING_TOWN_FOUNDING_FORBIDDEN                      :Verbueden
STR_CONFIG_SETTING_TOWN_FOUNDING_ALLOWED                        :Erlaabt
STR_CONFIG_SETTING_TOWN_FOUNDING_ALLOWED_CUSTOM_LAYOUT          :Erlaabt, eegene Stad-Layout

STR_CONFIG_SETTING_TOWN_CARGOGENMODE                            :Duerfwuerengeneratioun: {STRING}
STR_CONFIG_SETTING_TOWN_CARGOGENMODE_HELPTEXT                   :Wéivill Wuere produzéiert ginn, relativ zur Bevölkerung vum Duerf.{}Quadratesche Wuesstum: En duebel sou grousst Duerf, generéiert véier mol souvill Passagéier.{}Lineare Wuesstum: En duebel sou grousst Duerf, generéiert duebel souvill Passagéier.
###length 2
STR_CONFIG_SETTING_TOWN_CARGOGENMODE_ORIGINAL                   :Quadratesch (original)
STR_CONFIG_SETTING_TOWN_CARGOGENMODE_BITCOUNT                   :Linear

STR_CONFIG_SETTING_EXTRA_TREE_PLACEMENT                         :Bamplazéirung: {STRING}
STR_CONFIG_SETTING_EXTRA_TREE_PLACEMENT_HELPTEXT                :Kontrolléiert zoufälleg Optauche vu Beem während dem Spill. Dëst kann Industrie beaflossen, déi op d'Wuessen vu Beem ugewisen sinn
###length 4
STR_CONFIG_SETTING_EXTRA_TREE_PLACEMENT_NO_SPREAD               :Wuessen, net ausbreeden {RED}(Mécht Seemille futti)
STR_CONFIG_SETTING_EXTRA_TREE_PLACEMENT_SPREAD_RAINFOREST       :Wuess mee breed sech just am Reebësch aus
STR_CONFIG_SETTING_EXTRA_TREE_PLACEMENT_SPREAD_ALL              :Beem wuessen an verspreeën sech iwwerall
STR_CONFIG_SETTING_EXTRA_TREE_PLACEMENT_NO_GROWTH_NO_SPREAD     :Net wuessen, net ausbreeden {RED}(Mécht Seemille futti)

STR_CONFIG_SETTING_TOOLBAR_POS                                  :Positioun vun der Haapt-Toolbar: {STRING}
STR_CONFIG_SETTING_TOOLBAR_POS_HELPTEXT                         :Horizontal Positioun vun der Haapt-Toolbar uewen um Schierm
STR_CONFIG_SETTING_STATUSBAR_POS                                :Positioun vun der Statusbar: {STRING}
STR_CONFIG_SETTING_STATUSBAR_POS_HELPTEXT                       :Horizontal Positioun vun der Statusbar ënnen um Schierm
STR_CONFIG_SETTING_SNAP_RADIUS                                  :Radius wou d'Fënsteren uschnapen: {STRING}
STR_CONFIG_SETTING_SNAP_RADIUS_HELPTEXT                         :Distanz tëscht Fënsteren befier d'Fënsteren automatesch alignéiert ginn
STR_CONFIG_SETTING_SNAP_RADIUS_VALUE                            :{COMMA} Pixel
###setting-zero-is-special
STR_CONFIG_SETTING_SNAP_RADIUS_DISABLED                         :Ausgeschalt
STR_CONFIG_SETTING_SOFT_LIMIT                                   :Maximal Unzuel vun net-gepinnte Fënster: {STRING}
STR_CONFIG_SETTING_SOFT_LIMIT_HELPTEXT                          :Unzuel un net-gepinnten openen Fënster befier al Fënsteren automatesch zougemaach ginn fir nei Plaz ze man fir nei Fënsteren
STR_CONFIG_SETTING_SOFT_LIMIT_VALUE                             :{COMMA}
###setting-zero-is-special
STR_CONFIG_SETTING_SOFT_LIMIT_DISABLED                          :ausgeschalt

STR_CONFIG_SETTING_ZOOM_MIN                                     :Maximalen Ranzoom Level: {STRING}
STR_CONFIG_SETTING_ZOOM_MIN_HELPTEXT                            :Maximal Razoomstuf fir Usiichtsfënsteren. Et gëtt méi Späicher gebraucht wann d'Stufen ze grouss ginn
STR_CONFIG_SETTING_ZOOM_MAX                                     :Maximalen Rauszoom Level: {STRING}
STR_CONFIG_SETTING_ZOOM_MAX_HELPTEXT                            :Maximal Rauszoom-Stuf fir Usiichtsfënsteren. Méi grouss Rauszoom-Stufen kënnen Ruckeler verursaachen
###length 6
STR_CONFIG_SETTING_ZOOM_LVL_MIN                                 :4x
STR_CONFIG_SETTING_ZOOM_LVL_IN_2X                               :2x
STR_CONFIG_SETTING_ZOOM_LVL_NORMAL                              :Normal
STR_CONFIG_SETTING_ZOOM_LVL_OUT_2X                              :2x
STR_CONFIG_SETTING_ZOOM_LVL_OUT_4X                              :4x
STR_CONFIG_SETTING_ZOOM_LVL_OUT_8X                              :8x

STR_CONFIG_SETTING_SPRITE_ZOOM_MIN                              :Héchsten Opléisung vu Sprites: {STRING}
STR_CONFIG_SETTING_SPRITE_ZOOM_MIN_HELPTEXT                     :Limitéiert d'Maximalopléisung fir Sprites. Dës Limitéirung verhënnert d'Luede vun héich opgeléiste Grafiken, och wann déi verfügbar sinn. Dës kann hëllefen, dass d'Spill méi gläichméisseg ausgesäit wann e Mix vun GRF Dateie benotzt gëtt déi net all héich opgeléist sinn.
###length 3
STR_CONFIG_SETTING_SPRITE_ZOOM_LVL_MIN                          :4x
STR_CONFIG_SETTING_SPRITE_ZOOM_LVL_IN_2X                        :2x
STR_CONFIG_SETTING_SPRITE_ZOOM_LVL_NORMAL                       :1x

STR_CONFIG_SETTING_TOWN_GROWTH                                  :Geschw. vum Stad-Wuesstem: {STRING}
STR_CONFIG_SETTING_TOWN_GROWTH_HELPTEXT                         :Geschwindegkeet mat däer Stied wuessen
###length 5
STR_CONFIG_SETTING_TOWN_GROWTH_NONE                             :Keen
STR_CONFIG_SETTING_TOWN_GROWTH_SLOW                             :Lues
STR_CONFIG_SETTING_TOWN_GROWTH_NORMAL                           :Normal
STR_CONFIG_SETTING_TOWN_GROWTH_FAST                             :Schnell
STR_CONFIG_SETTING_TOWN_GROWTH_VERY_FAST                        :Ganz schnell

STR_CONFIG_SETTING_LARGER_TOWNS                                 :Proportioun vun Dierfer déi kënne Stied ginn: {STRING}
STR_CONFIG_SETTING_LARGER_TOWNS_HELPTEXT                        :Unzuel un Dierfer déi eng Stad kënne ginn, folglesch start en Duerf méi grouss an wiisst méi séier
STR_CONFIG_SETTING_LARGER_TOWNS_VALUE                           :1 zu {COMMA}
###setting-zero-is-special
STR_CONFIG_SETTING_LARGER_TOWNS_DISABLED                        :Keng
STR_CONFIG_SETTING_CITY_SIZE_MULTIPLIER                         :Ufangs-Gréisst vu Stied multiplizéiren mat: {STRING}
STR_CONFIG_SETTING_CITY_SIZE_MULTIPLIER_HELPTEXT                :Duerchschnëttsgréisst vu Stied an Proportioun zu normalen Dierfer um Spillstart

STR_CONFIG_SETTING_LINKGRAPH_INTERVAL                           :Aktualiséier d'Distributiounsgrafik all {STRING}{NBSP}D{P 0:2 ag eeg}
STR_CONFIG_SETTING_LINKGRAPH_INTERVAL_HELPTEXT                  :Zäit tëscht nofolgenden Neiberechnungen vun der Linkgrafik. All Neiberechnung rechent d'Pläng fir eng Komponent vun der Grafik. Dat heescht dass en Wert X fir dës Astellung net all X Deeg aktualiséiert gëtt. Nëmmen een Komponent gëtt aktualiséiert. Wat méi kuerz gesat, wat méi CPU Rechenzäit gebraucht gëtt. Wat se méi laang gesat gëtt, wat méi Zäit vergeet bis Wuerendistributioun op enger neier Route gestart gëtt.
STR_CONFIG_SETTING_LINKGRAPH_TIME                               :Benotz {STRING}{NBSP}D{P 0:2 ag eeg} fir d'Neiberechnung vum Distributiounsgraf
STR_CONFIG_SETTING_LINKGRAPH_TIME_HELPTEXT                      :Zäit déi gebraucht gëtt fir all Neiberechnung vun enger Linkgrafikkomponent. Wann eng Neiberechnung ufenkt, gëtt en Thread erstallt dee fir dës Unzuel un Deeg leeft. Wann de Wäert ze kleng ass, kann den Thread net an der gewënschter Zäit faerdeg ginn an et kënnt zu engem Lag. Wann de Wäert méi héich gesat gëtt, brauch d'Distributioun méi lang fir erneiert ze ginn wann eng Streck ännert

STR_CONFIG_SETTING_DISTRIBUTION_PAX                             :Distributiounsmodus fir Passagéier: {STRING}
STR_CONFIG_SETTING_DISTRIBUTION_PAX_HELPTEXT                    :"symmetresch" heescht, dass ongeféier d'selwecht vill Passagéier vun A op B wéi vu B op A geschéckt ginn. "asymmetresch" heescht, dass eng arbiträr Unzuel u Wueren an d'jeweileg Richtung geschéckt ginn. "manuell" heescht dass keng automatësch Distributioun stattfënnt fir Passagéier
STR_CONFIG_SETTING_DISTRIBUTION_MAIL                            :Distributiounsmodus fir Post: {STRING}
STR_CONFIG_SETTING_DISTRIBUTION_MAIL_HELPTEXT                   :"symmetresch" heescht, dass ongeféier d'selwecht vill vun A op B wéi vu B op A geschéckt ginn. "asymmetresch" heescht, dass eng arbiträr Unzuel u Wueren an d'jeweileg Richtung geschéckt ginn. "manuell" heescht dass keng automatësch Distributioun stattfënnt fir Post
STR_CONFIG_SETTING_DISTRIBUTION_ARMOURED                        :Distributiounsmodus fir d'GEPANZERT Wuereklass: {STRING}
STR_CONFIG_SETTING_DISTRIBUTION_ARMOURED_HELPTEXT               :D'GEPANZERT Wuereklass huet Wäertsaachen am geméissegte Klima, Diamanten am Sub-Tropenklima an Gold am sub-arktësche Klima. NewGRFen kënnen dat änneren. "Symmetrësch" heescht, dass ongeféier d'selwecht vill vun A op B wéi vu B op A geschéckt ginn. "asymmetrësch" heescht, dass eng arbiträr Unzuel u Wueren an d'jeweileg Richtung geschéckt ginn. "manuell" heescht dass keng automatësch Distributioun stattfënnt. Et gëtt emfuelen dëst op asymmetrësch oder manuell ze loossen wann ee sub-arktësch spillt, well Banken kee Gold zréck an d’Minen liwweren. Fir geméissegt Klima an sub-tropësch Klima kann eng Bank mat der anerer Wäertsachen zeréckschécken.
STR_CONFIG_SETTING_DISTRIBUTION_DEFAULT                         :Distributiounsmodus fir aner Wuerenklassen: {STRING}
STR_CONFIG_SETTING_DISTRIBUTION_DEFAULT_HELPTEXT                :"asymmetresch" heescht dass eng beléiweg Unzuel un Wueren an béid Richtungen verschéckt ginn. "manuell" heescht dass keng automatësch Distributioun stattfënnt. Meeschtens gëtt "asymmetresch" oder manuell gewielt.
###length 3
STR_CONFIG_SETTING_DISTRIBUTION_MANUAL                          :manuell
STR_CONFIG_SETTING_DISTRIBUTION_ASYMMETRIC                      :asymmetresch
STR_CONFIG_SETTING_DISTRIBUTION_SYMMETRIC                       :symmetresch

STR_CONFIG_SETTING_LINKGRAPH_ACCURACY                           :Distributiounsgenauegkeet: {STRING}
STR_CONFIG_SETTING_LINKGRAPH_ACCURACY_HELPTEXT                  :Wat de Wäert méi héich ass, wat méi CPU benotzt gëtt fir d'Linkgrafik ze zeechnen. Wann ze héich gesat, kann et zu Lags kommen. Ze niddreg gesat kann d'Distributioun ongenau ginn an d'Wueren net sou verdeelt ginn wéi geduet

STR_CONFIG_SETTING_DEMAND_DISTANCE                              :Afloss vun der Distanz op d'Nofro: {STRING}
STR_CONFIG_SETTING_DEMAND_DISTANCE_HELPTEXT                     :Wann's de en méi héije Wäert wéi 0 wiels, huet d'Differenz tëscht 2 Statiounen A an B en Afloss dorop wéivill Wueren geschéckt ginn. Wat B méi wäit ewech vun A ass, wat manner Wueren geschéckt ginn. Wat de Wäert méi héich gesat gëtt, wat manner Wueren op eng Statioun wait ewech an méi Wueren op eng Statioun méi no geschéckt ginn.
STR_CONFIG_SETTING_DEMAND_SIZE                                  :Unzuel vun zeréckgeschéckte Wueren fir de symmetreschen Modus: {STRING}
STR_CONFIG_SETTING_DEMAND_SIZE_HELPTEXT                         :Wann een dëst op manner wéi 100% setzt, gëtt déi symmetresch Distributioun méi wéi eng asymmetrësch behandelt. Manner Wueren ginn zeréckgeschéckt wann en bestëmmten Wäert op eng Statioun geschéckt gouf. Bei 0% verhält sech d'symmetresch Distributioun wéi eng asymmetresch

STR_CONFIG_SETTING_SHORT_PATH_SATURATION                        :Sättegung vu kuerzen Weeër befier grouss Weeër benotzt ginn: {STRING}
STR_CONFIG_SETTING_SHORT_PATH_SATURATION_HELPTEXT               :Oft gëtt et e puer Weeër tëscht zwou Statiounen. Cargodist siedegt fir d'éischt de kierzten, dann den zweetkierzten a.s.w. Siedegung gëtt bestemmt durch Kapazitéit an geplangten Notzung. Wann all Wee gesiedegt ass, an nach emmer eng Nofro do ass, ginn all d'Weeër iwwersiedegt, mat Präferenz déi mat grousser Kapazitéit. Gréissten Deel vun der Zäit rechent den Algorithmus d'Kapazitéit allerdéngs net richteg. Des Astellung erlabt engem en Prozentsaz ze bestëmmen fir den éischten Wee befier en zweeten Wee benotzt gëtt. Setz en enner 100% fir iwwerfëllten Statiounen ze vermeide wann d'Kapazitéit iwwerschat gouf.

STR_CONFIG_SETTING_LOCALISATION_UNITS_VELOCITY                  :Geschwindegkeetseenheeten: {STRING}
STR_CONFIG_SETTING_LOCALISATION_UNITS_VELOCITY_HELPTEXT         :Emmer wann eng Geschwindegkeet am Userinterface ugewisen gëtt, weis se an den ausgewielten Eenheeten un
###length 4
STR_CONFIG_SETTING_LOCALISATION_UNITS_VELOCITY_IMPERIAL         :Britesch (mph)
STR_CONFIG_SETTING_LOCALISATION_UNITS_VELOCITY_METRIC           :Metresch (km/h)
STR_CONFIG_SETTING_LOCALISATION_UNITS_VELOCITY_SI               :SI (m/s)
STR_CONFIG_SETTING_LOCALISATION_UNITS_VELOCITY_GAMEUNITS        :Spilleenheeten (Felder/Dag)

STR_CONFIG_SETTING_LOCALISATION_UNITS_POWER                     :Kraafteenheeten: {STRING}
STR_CONFIG_SETTING_LOCALISATION_UNITS_POWER_HELPTEXT            :Emmer wann d'Kraaft vun engem Gefier am Userinterface ugewisen gëtt, weis se an den ausgewielten Eenheeten un
###length 3
STR_CONFIG_SETTING_LOCALISATION_UNITS_POWER_IMPERIAL            :Britesch (PS)
STR_CONFIG_SETTING_LOCALISATION_UNITS_POWER_METRIC              :Metresch (PS)
STR_CONFIG_SETTING_LOCALISATION_UNITS_POWER_SI                  :SI (kW)

STR_CONFIG_SETTING_LOCALISATION_UNITS_WEIGHT                    :Gewichtseenheeten: {STRING}
STR_CONFIG_SETTING_LOCALISATION_UNITS_WEIGHT_HELPTEXT           :Emmer wann Gewiichter am Userinterface ugewisen ginn, weis se an den ausgewielten Eenheeten un
###length 3
STR_CONFIG_SETTING_LOCALISATION_UNITS_WEIGHT_IMPERIAL           :Britesch (kuerz t/Tonn)
STR_CONFIG_SETTING_LOCALISATION_UNITS_WEIGHT_METRIC             :Metresch (t/Tonn)
STR_CONFIG_SETTING_LOCALISATION_UNITS_WEIGHT_SI                 :SI (kg)

STR_CONFIG_SETTING_LOCALISATION_UNITS_VOLUME                    :Volumeneenheeten: {STRING}
STR_CONFIG_SETTING_LOCALISATION_UNITS_VOLUME_HELPTEXT           :Emmer wann Volumen am Userinterface ugewisen ginn, weis se an den ausgewielten Eenheeten un
###length 3
STR_CONFIG_SETTING_LOCALISATION_UNITS_VOLUME_IMPERIAL           :Britesch (gal)
STR_CONFIG_SETTING_LOCALISATION_UNITS_VOLUME_METRIC             :Metresch (l)
STR_CONFIG_SETTING_LOCALISATION_UNITS_VOLUME_SI                 :SI (m³)

STR_CONFIG_SETTING_LOCALISATION_UNITS_FORCE                     :Zuchkraaft Eenheeten: {STRING}
STR_CONFIG_SETTING_LOCALISATION_UNITS_FORCE_HELPTEXT            :Emmer wann eng Zuchkraaft am Userinterface ugewisen gëtt, weis se an den ugewielten Eenheeten un
###length 3
STR_CONFIG_SETTING_LOCALISATION_UNITS_FORCE_IMPERIAL            :Britesch (lbf)
STR_CONFIG_SETTING_LOCALISATION_UNITS_FORCE_METRIC              :Metresch (kgf)
STR_CONFIG_SETTING_LOCALISATION_UNITS_FORCE_SI                  :SI (kN)

STR_CONFIG_SETTING_LOCALISATION_UNITS_HEIGHT                    :Héichteneenheeten: {STRING}
STR_CONFIG_SETTING_LOCALISATION_UNITS_HEIGHT_HELPTEXT           :Emmer wann Héichten am Userinterface ugewisen ginn, weis se an den ausgewielten Eenheeten un
###length 3
STR_CONFIG_SETTING_LOCALISATION_UNITS_HEIGHT_IMPERIAL           :Britesch (ft)
STR_CONFIG_SETTING_LOCALISATION_UNITS_HEIGHT_METRIC             :Metresch (m)
STR_CONFIG_SETTING_LOCALISATION_UNITS_HEIGHT_SI                 :SI (m)

STR_CONFIG_SETTING_LOCALISATION                                 :{ORANGE}Lokaliséirung
STR_CONFIG_SETTING_GRAPHICS                                     :{ORANGE}Grafik
STR_CONFIG_SETTING_SOUND                                        :{ORANGE}Soundeffekter
STR_CONFIG_SETTING_INTERFACE                                    :{ORANGE}Interface
STR_CONFIG_SETTING_INTERFACE_GENERAL                            :{ORANGE}Generell
STR_CONFIG_SETTING_INTERFACE_VIEWPORTS                          :{ORANGE}Usiicht
STR_CONFIG_SETTING_INTERFACE_CONSTRUCTION                       :{ORANGE}Konstruktioun
STR_CONFIG_SETTING_ADVISORS                                     :{ORANGE}News / Meldungen
STR_CONFIG_SETTING_COMPANY                                      :{ORANGE}Firma
STR_CONFIG_SETTING_ACCOUNTING                                   :{ORANGE}Compta
STR_CONFIG_SETTING_VEHICLES                                     :{ORANGE}Gefierer
STR_CONFIG_SETTING_VEHICLES_PHYSICS                             :{ORANGE}Physik
STR_CONFIG_SETTING_VEHICLES_ROUTING                             :{ORANGE}Routeplangung
STR_CONFIG_SETTING_LIMITATIONS                                  :{ORANGE}Limitatiounen
STR_CONFIG_SETTING_ACCIDENTS                                    :{ORANGE}Katastrophen / Accidenter
STR_CONFIG_SETTING_GENWORLD                                     :{ORANGE}Welt Generatioun
STR_CONFIG_SETTING_ENVIRONMENT                                  :{ORANGE}Emwelt
STR_CONFIG_SETTING_ENVIRONMENT_AUTHORITIES                      :{ORANGE}Autoritéiten
STR_CONFIG_SETTING_ENVIRONMENT_TOWNS                            :{ORANGE}Stied
STR_CONFIG_SETTING_ENVIRONMENT_INDUSTRIES                       :{ORANGE}Industrien
STR_CONFIG_SETTING_ENVIRONMENT_CARGODIST                        :{ORANGE}Wuereverdeelung
STR_CONFIG_SETTING_AI                                           :{ORANGE}Géigner
STR_CONFIG_SETTING_AI_NPC                                       :{ORANGE}Computerspiller
STR_CONFIG_SETTING_NETWORK                                      :{ORANGE}Netzwierk

STR_CONFIG_SETTING_PATHFINDER_FOR_TRAINS                        :Pfadfinder fir Zich: {STRING}
STR_CONFIG_SETTING_PATHFINDER_FOR_TRAINS_HELPTEXT               :Pfadfinder dee fir Zich benotzt gëtt
STR_CONFIG_SETTING_PATHFINDER_FOR_ROAD_VEHICLES                 :Pfadfinder fir Stroossegefierer: {STRING}
STR_CONFIG_SETTING_PATHFINDER_FOR_ROAD_VEHICLES_HELPTEXT        :Pfadfinder dee fir Gefierer benotzt gëtt
STR_CONFIG_SETTING_PATHFINDER_FOR_SHIPS                         :Pfadfinder fir Schëffer: {STRING}
STR_CONFIG_SETTING_PATHFINDER_FOR_SHIPS_HELPTEXT                :Pfadfinder dee fir Schëffer benotzt gëtt
STR_CONFIG_SETTING_REVERSE_AT_SIGNALS                           :Automatescht Emdréinen bei Signaler: {STRING}
STR_CONFIG_SETTING_REVERSE_AT_SIGNALS_HELPTEXT                  :Erlab Zich bei engem Signal emzedréinen, wann se eng laang Zäit geward hunn
###length 2
STR_CONFIG_SETTING_PATHFINDER_NPF                               :NPF
STR_CONFIG_SETTING_PATHFINDER_YAPF                              :YAPF {BLUE}(recommandéiert)

STR_CONFIG_SETTING_QUERY_CAPTION                                :{WHITE}Astellung änneren

# Config errors
STR_CONFIG_ERROR                                                :{WHITE}Fehler mat der Konfiguratiounsdatei...
STR_CONFIG_ERROR_ARRAY                                          :{WHITE}... Fehler am Array '{STRING}'
STR_CONFIG_ERROR_INVALID_VALUE                                  :{WHITE}... falsche Wäert '{STRING}' fir '{STRING}'
STR_CONFIG_ERROR_TRAILING_CHARACTERS                            :{WHITE}... Trailing-characters um Enn vun der Astellung '{STRING}'
STR_CONFIG_ERROR_DUPLICATE_GRFID                                :{WHITE}... ignoréiren NewGRF '{STRING}': Duplikat-GRF ID wéi '{STRING}'
STR_CONFIG_ERROR_INVALID_GRF                                    :{WHITE}... ignoréiren ongültëgen NewGRF '{STRING}': {STRING}
STR_CONFIG_ERROR_INVALID_GRF_NOT_FOUND                          :net fonnt
STR_CONFIG_ERROR_INVALID_GRF_UNSAFE                             :onsécher fir statesche Gebrauch
STR_CONFIG_ERROR_INVALID_GRF_SYSTEM                             :System NewGRF
STR_CONFIG_ERROR_INVALID_GRF_INCOMPATIBLE                       :net mat dëser Versioun vun OpenTTD kompatibel
STR_CONFIG_ERROR_INVALID_GRF_UNKNOWN                            :onbekannt
STR_CONFIG_ERROR_INVALID_SAVEGAME_COMPRESSION_LEVEL             :{WHITE}... Kompressiounslevel '{STRING}' ass net gültëg.
STR_CONFIG_ERROR_INVALID_SAVEGAME_COMPRESSION_ALGORITHM         :{WHITE}... Spillstand format '{STRING}' gëtt et net. Revertéiren zu '{STRING}'
STR_CONFIG_ERROR_INVALID_BASE_GRAPHICS_NOT_FOUND                :{WHITE}... ignoréiren Basis Grafik Set '{STRING}': net fonnt
STR_CONFIG_ERROR_INVALID_BASE_SOUNDS_NOT_FOUND                  :{WHITE}... ignoréiren Basis Sound Set '{STRING}': net fonnt
STR_CONFIG_ERROR_INVALID_BASE_MUSIC_NOT_FOUND                   :{WHITE}... ignoréiren Basis Musik Set '{STRING}': net fonnt
STR_CONFIG_ERROR_OUT_OF_MEMORY                                  :{WHITE}Net genuch Späicher
STR_CONFIG_ERROR_SPRITECACHE_TOO_BIG                            :{WHITE}Reservéirung vun {BYTES} Spritecache versot. De Spritecache gouf reduzéiert op {BYTES}. Dëst reduzéiert d'Performance vun OpenTTD. Fir Späicher ze spueren kann een probéiren 32bpp Grafiken auszeschalten an/oder Zoom-Eran Stufen

# Video initalization errors
STR_VIDEO_DRIVER_ERROR                                          :{WHITE}Fehler an de Videoastellungen
STR_VIDEO_DRIVER_ERROR_NO_HARDWARE_ACCELERATION                 :{WHITE}... keng kompatibel GPU fonnt. Hardwarebeschleunegung deaktivéiert

# Intro window
STR_INTRO_CAPTION                                               :{WHITE}OpenTTD {REV}

STR_INTRO_NEW_GAME                                              :{BLACK}Neit Spill
STR_INTRO_LOAD_GAME                                             :{BLACK}Spill lueden
STR_INTRO_PLAY_SCENARIO                                         :{BLACK}Szenario spillen
STR_INTRO_PLAY_HEIGHTMAP                                        :{BLACK}Héichtekaart spillen
STR_INTRO_SCENARIO_EDITOR                                       :{BLACK}Szenarien Editor
STR_INTRO_MULTIPLAYER                                           :{BLACK}Multiplayer

STR_INTRO_GAME_OPTIONS                                          :{BLACK}Spilloptiounen
STR_INTRO_HIGHSCORE                                             :{BLACK}Beschtelëscht
STR_INTRO_CONFIG_SETTINGS_TREE                                  :{BLACK}Astellungen
STR_INTRO_NEWGRF_SETTINGS                                       :{BLACK}NewGRF Astellungen
STR_INTRO_ONLINE_CONTENT                                        :{BLACK}Check Online Inhalt
STR_INTRO_QUIT                                                  :{BLACK}Eraus

STR_INTRO_TOOLTIP_NEW_GAME                                      :{BLACK}Start en neit Spill. Ctrl+Klick iwwerspréngt Kaartenkonfiguratioun
STR_INTRO_TOOLTIP_LOAD_GAME                                     :{BLACK}Spill lueden
STR_INTRO_TOOLTIP_PLAY_HEIGHTMAP                                :{BLACK}Nei Partie starten, mat enger Héichtekaart als Landschaft
STR_INTRO_TOOLTIP_PLAY_SCENARIO                                 :{BLACK}Start eng nei Partie, mat engem eegenen Szenario
STR_INTRO_TOOLTIP_SCENARIO_EDITOR                               :{BLACK}Erstell eng eegen Spillwelt/Szenario
STR_INTRO_TOOLTIP_MULTIPLAYER                                   :{BLACK}Start en Multiplayer-Spill

STR_INTRO_TOOLTIP_TEMPERATE                                     :{BLACK}Wielt de Landschaftsstil 'temperéiert'
STR_INTRO_TOOLTIP_SUB_ARCTIC_LANDSCAPE                          :{BLACK}Wielt de Landschaftsstil 'sub-arktesch'
STR_INTRO_TOOLTIP_SUB_TROPICAL_LANDSCAPE                        :{BLACK}Wielt de Landschaftsstil 'sub-tropesch'
STR_INTRO_TOOLTIP_TOYLAND_LANDSCAPE                             :{BLACK}Wielt de Landschaftsstil 'Spillsaacheland'

STR_INTRO_TOOLTIP_GAME_OPTIONS                                  :{BLACK}Spilloptiounen
STR_INTRO_TOOLTIP_HIGHSCORE                                     :{BLACK}Beschtelëscht uweisen
STR_INTRO_TOOLTIP_CONFIG_SETTINGS_TREE                          :{BLACK}Displayastellungen
STR_INTRO_TOOLTIP_NEWGRF_SETTINGS                               :{BLACK}NewGRF Astellungen uweisen
STR_INTRO_TOOLTIP_ONLINE_CONTENT                                :{BLACK}Check op neien Inhalt kann downgeload gin
STR_INTRO_TOOLTIP_QUIT                                          :{BLACK}Aus 'OpenTTD' eraus goen

STR_INTRO_BASESET                                               :{BLACK}Dem grad ausgewielte Basis Grafikset fehlen {NUM} Sprite{P "" s}. W.e.g. no Updates fir dëse Set sichen.
STR_INTRO_TRANSLATION                                           :{BLACK}Dës Iwwersetzung huet {NUM} String{P "" s}. Hëllef OpenTTD besser ze man andems du dech als Iwwersetzer mells! Lies readme.txt fir d'Detailer.

# Quit window
STR_QUIT_CAPTION                                                :{WHITE}Eraus
STR_QUIT_ARE_YOU_SURE_YOU_WANT_TO_EXIT_OPENTTD                  :{YELLOW}Bass du sécher, dass du aus OpenTTD eraus wëlls?
STR_QUIT_YES                                                    :{BLACK}Jo
STR_QUIT_NO                                                     :{BLACK}Nee

# Abandon game
STR_ABANDON_GAME_CAPTION                                        :{WHITE}Spill ofbriechen
STR_ABANDON_GAME_QUERY                                          :{YELLOW}Bass du sécher, dass du des Partie ofbrieche wëlls?
STR_ABANDON_SCENARIO_QUERY                                      :{YELLOW}Sécher, dass du aus dësem Szenario eraus wëlls goen?

# Cheat window
STR_CHEATS                                                      :{WHITE}Cheater
STR_CHEATS_TOOLTIP                                              :{BLACK}Checkboxen weisen un dass du den Cheat schon eng Kéier benotzt hues
STR_CHEATS_NOTE                                                 :{BLACK}Notiz: jeglech Benotzung vun dësen Astellungen wäert am Spillstand opgeholl ginn
STR_CHEAT_MONEY                                                 :{LTBLUE}Suen ëm {CURRENCY_LONG} erhéijen
STR_CHEAT_CHANGE_COMPANY                                        :{LTBLUE}Als Firma {ORANGE}{COMMA} spillen
STR_CHEAT_EXTRA_DYNAMITE                                        :{LTBLUE}Magësche Bulldozer (Industrien ofrappen, onzerstéierbar Objeten): {ORANGE}{STRING}
STR_CHEAT_CROSSINGTUNNELS                                       :{LTBLUE}Tunnelle kënne sech kräizen: {ORANGE}{STRING}
STR_CHEAT_NO_JETCRASH                                           :{LTBLUE}Jete maache net regelméisseg en Accident op klenge Fluchhäfen: {ORANGE} {STRING}
STR_CHEAT_EDIT_MAX_HL                                           :{LTBLUE}Änner d'Maximalhéicht vu Bierger op der Kaart: {ORANGE}{NUM}
STR_CHEAT_EDIT_MAX_HL_QUERY_CAPT                                :{WHITE}Änner d'Maximalhéicht vu Bierger op der Kaart
STR_CHEAT_CHANGE_DATE                                           :{LTBLUE}Datum änneren: {ORANGE} {DATE_SHORT}
STR_CHEAT_CHANGE_DATE_QUERY_CAPT                                :{WHITE}Änner dat aktuellt Joer
STR_CHEAT_SETUP_PROD                                            :{LTBLUE}Erlaabt d'ännere vun de Produktiounswäerter: {ORANGE}{STRING}

# Livery window
STR_LIVERY_CAPTION                                              :{WHITE}{COMPANY} - Neie Faarfschema

STR_LIVERY_GENERAL_TOOLTIP                                      :{BLACK}Weis generell Faarfschemen
STR_LIVERY_TRAIN_TOOLTIP                                        :{BLACK}Weis Zuch Faarfschemen
STR_LIVERY_ROAD_VEHICLE_TOOLTIP                                 :{BLACK}Weis Stroossegefierer Faarfschemen
STR_LIVERY_SHIP_TOOLTIP                                         :{BLACK}Weis d'Schëff Faarfschemen
STR_LIVERY_AIRCRAFT_TOOLTIP                                     :{BLACK}Weis Fliger Faarfschemen
STR_LIVERY_PRIMARY_TOOLTIP                                      :{BLACK}Wiel d'Primärfaarf fir den ausgewieltene Schema. Ctrl+Klick wielt dës Faarf fir all Schema
STR_LIVERY_SECONDARY_TOOLTIP                                    :{BLACK}Wiel d'Sekundärfaarf fir den ausgewieltenen Schema. Ctrl+Klick wielt dës Faarf fir all Schema
STR_LIVERY_PANEL_TOOLTIP                                        :{BLACK}Wiel en Faarfschema fir ze änneren, oder e puer Schemen mat Ctrl+Klick. Klick op d'Këscht fir d'Schemanotzung ze wiesselen

###length 23
STR_LIVERY_DEFAULT                                              :Standard Firmefaarwen
STR_LIVERY_STEAM                                                :Damplok
STR_LIVERY_DIESEL                                               :Diesellok
STR_LIVERY_ELECTRIC                                             :Elektrolok
STR_LIVERY_MONORAIL                                             :Monorail Lok
STR_LIVERY_MAGLEV                                               :Magnéitbunnlok
STR_LIVERY_DMU                                                  :DMU
STR_LIVERY_EMU                                                  :EMU
STR_LIVERY_PASSENGER_WAGON_STEAM                                :Passagéierwaggon (Damp)
STR_LIVERY_PASSENGER_WAGON_DIESEL                               :Passagéierwaggon (Diesel)
STR_LIVERY_PASSENGER_WAGON_ELECTRIC                             :Passagéierwaggon (Elektresch)
STR_LIVERY_PASSENGER_WAGON_MONORAIL                             :Passagéierwaggon (Monorail)
STR_LIVERY_PASSENGER_WAGON_MAGLEV                               :Passagéierwaggon (Magnéitbunn)
STR_LIVERY_FREIGHT_WAGON                                        :Gidderwaggon
STR_LIVERY_BUS                                                  :Bus
STR_LIVERY_TRUCK                                                :Camion
STR_LIVERY_PASSENGER_SHIP                                       :Passagéierfähr
STR_LIVERY_FREIGHT_SHIP                                         :Frachtschëff
STR_LIVERY_HELICOPTER                                           :Helikopter
STR_LIVERY_SMALL_PLANE                                          :Klenge Fliger
STR_LIVERY_LARGE_PLANE                                          :Grousse Fliger
STR_LIVERY_PASSENGER_TRAM                                       :Passagéiertram
STR_LIVERY_FREIGHT_TRAM                                         :Wuerentram

# Face selection window
STR_FACE_CAPTION                                                :{WHITE}Gesiichtsauswiel
STR_FACE_CANCEL_TOOLTIP                                         :{BLACK}Briech d'Auswiel vum Gesiicht of
STR_FACE_OK_TOOLTIP                                             :{BLACK}Neit Gesiicht akzeptéieren
STR_FACE_RANDOM                                                 :{BLACK}Duercherneen wierfelen

STR_FACE_MALE_BUTTON                                            :{BLACK}Männlech
STR_FACE_MALE_TOOLTIP                                           :{BLACK}Wielt männlech Gesiichter
STR_FACE_FEMALE_BUTTON                                          :{BLACK}Weiblech
STR_FACE_FEMALE_TOOLTIP                                         :{BLACK}Wielt weiblech Gesiichter
STR_FACE_NEW_FACE_BUTTON                                        :{BLACK}Neit Gesiicht
STR_FACE_NEW_FACE_TOOLTIP                                       :{BLACK}Generéiert zoufällegt neit Gesiicht
STR_FACE_ADVANCED                                               :{BLACK}Erweidert
STR_FACE_ADVANCED_TOOLTIP                                       :{BLACK}Erweidert Gesiichtsauswiel
STR_FACE_SIMPLE                                                 :{BLACK}Einfach
STR_FACE_SIMPLE_TOOLTIP                                         :{BLACK}Einfach Gesiichtsauswiel
STR_FACE_LOAD                                                   :{BLACK}Lueden
STR_FACE_LOAD_TOOLTIP                                           :{BLACK}Favoriséiert Gesiicht lueden
STR_FACE_LOAD_DONE                                              :{WHITE}Äert favoriséiert Gesiicht ass aus der OpenTTD Konfiguratiounsdatei geluede ginn.
STR_FACE_FACECODE                                               :{BLACK}Gesiicht N°.
STR_FACE_FACECODE_TOOLTIP                                       :{BLACK}Kuckt an wielt d'Gesiichtsnummer vum Firmepresident
STR_FACE_FACECODE_CAPTION                                       :{WHITE}Kuckt an wielt d'Gesiichtsnummer
STR_FACE_FACECODE_SET                                           :{WHITE}Nei Gesiichtsnummer ass agestallt ginn
STR_FACE_FACECODE_ERR                                           :{WHITE}Konnt d'Gesiichtsnummer net setzen - muss en numereschen Wäert tëscht 0 an 4,294,967,295 sinn!
STR_FACE_SAVE                                                   :{BLACK}Späicheren
STR_FACE_SAVE_TOOLTIP                                           :{BLACK}Späichert favoriséiert Gesiicht
STR_FACE_SAVE_DONE                                              :{WHITE}Dëst Gesiicht gëtt als favoriséiert an der OpenTTD Konfiguratiounsdatei gespäichert.
STR_FACE_EUROPEAN                                               :{BLACK}Europäesch
STR_FACE_SELECT_EUROPEAN                                        :{BLACK}Wielt europäesch Gesiichter
STR_FACE_AFRICAN                                                :{BLACK}Afrikanesch
STR_FACE_SELECT_AFRICAN                                         :{BLACK}Wielt afrikanesch Gesiichter
STR_FACE_YES                                                    :Jo
STR_FACE_NO                                                     :Nee
STR_FACE_MOUSTACHE_EARRING_TOOLTIP                              :{BLACK}Schalt Schnauz oder Ouerréng un
STR_FACE_HAIR                                                   :Hoer:
STR_FACE_HAIR_TOOLTIP                                           :{BLACK}Hoer änneren
STR_FACE_EYEBROWS                                               :Aperhoer:
STR_FACE_EYEBROWS_TOOLTIP                                       :{BLACK}Apenhoer änneren
STR_FACE_EYECOLOUR                                              :Aafaarf:
STR_FACE_EYECOLOUR_TOOLTIP                                      :{BLACK}Aafaarf änneren
STR_FACE_GLASSES                                                :Brëll:
STR_FACE_GLASSES_TOOLTIP                                        :{BLACK}Brëll aschalten
STR_FACE_GLASSES_TOOLTIP_2                                      :{BLACK}Brëll änneren
STR_FACE_NOSE                                                   :Nues:
STR_FACE_NOSE_TOOLTIP                                           :{BLACK}Nues änneren
STR_FACE_LIPS                                                   :Lëpsen:
STR_FACE_MOUSTACHE                                              :Schnauz:
STR_FACE_LIPS_MOUSTACHE_TOOLTIP                                 :{BLACK}Lëpsen oder Schnauz änneren
STR_FACE_CHIN                                                   :Kënn:
STR_FACE_CHIN_TOOLTIP                                           :{BLACK}Kënn änneren
STR_FACE_JACKET                                                 :Paltong:
STR_FACE_JACKET_TOOLTIP                                         :{BLACK}Paltong änneren
STR_FACE_COLLAR                                                 :Halsband:
STR_FACE_COLLAR_TOOLTIP                                         :{BLACK}Halsband änneren
STR_FACE_TIE                                                    :Krawatt:
STR_FACE_EARRING                                                :Ouerréng:
STR_FACE_TIE_EARRING_TOOLTIP                                    :{BLACK}Krawatt oder Ouerréng änneren

# Matches ServerGameType
###length 3
STR_NETWORK_SERVER_VISIBILITY_LOCAL                             :Lokal
STR_NETWORK_SERVER_VISIBILITY_PUBLIC                            :Effentlech
STR_NETWORK_SERVER_VISIBILITY_INVITE_ONLY                       :Nemmen mat Invitatiounen

# Network server list
STR_NETWORK_SERVER_LIST_CAPTION                                 :{WHITE}Multiplayer
STR_NETWORK_SERVER_LIST_PLAYER_NAME                             :{BLACK}Spillernumm:
STR_NETWORK_SERVER_LIST_ENTER_NAME_TOOLTIP                      :{BLACK}Daat ass den Numm mat deem iech déi aner Spiller Identifizéieren kënnen

STR_NETWORK_SERVER_LIST_GAME_NAME                               :{BLACK}Numm
STR_NETWORK_SERVER_LIST_GAME_NAME_TOOLTIP                       :{BLACK}Numm vum Spill
STR_NETWORK_SERVER_LIST_GENERAL_ONLINE                          :{BLACK}{COMMA}/{COMMA} - {COMMA}/{COMMA}
STR_NETWORK_SERVER_LIST_CLIENTS_CAPTION                         :{BLACK}Spiller
STR_NETWORK_SERVER_LIST_CLIENTS_CAPTION_TOOLTIP                 :{BLACK}Spiller online / max Spiller{}Firmen online / max Firmen
STR_NETWORK_SERVER_LIST_MAP_SIZE_SHORT                          :{BLACK}{COMMA}x{COMMA}
STR_NETWORK_SERVER_LIST_MAP_SIZE_CAPTION                        :{BLACK}Kaartegréisst
STR_NETWORK_SERVER_LIST_MAP_SIZE_CAPTION_TOOLTIP                :{BLACK}Kaartegréisst vum Spill{}Klicken fir dorop ze sortéieren
STR_NETWORK_SERVER_LIST_DATE_CAPTION                            :{BLACK}Datum
STR_NETWORK_SERVER_LIST_DATE_CAPTION_TOOLTIP                    :{BLACK}Momentanen Datum
STR_NETWORK_SERVER_LIST_YEARS_CAPTION                           :{BLACK}Joer
STR_NETWORK_SERVER_LIST_YEARS_CAPTION_TOOLTIP                   :{BLACK}Unzuel u Joer wou{}daat Spill leeft
STR_NETWORK_SERVER_LIST_INFO_ICONS_TOOLTIP                      :{BLACK}Sprooch, Serverversioun, etc.

STR_NETWORK_SERVER_LIST_CLICK_GAME_TO_SELECT                    :{BLACK}Klick op en Spill aus der Lëscht fir et auszewielen
STR_NETWORK_SERVER_LIST_LAST_JOINED_SERVER                      :{BLACK}Server deems du d'leschte Kéier bäigetruede bass:
STR_NETWORK_SERVER_LIST_CLICK_TO_SELECT_LAST                    :{BLACK}Klick fir de Server ze wielen deens du d'leschte Kéier haas

STR_NETWORK_SERVER_LIST_GAME_INFO                               :{SILVER}SPILL INFO
STR_NETWORK_SERVER_LIST_CLIENTS                                 :{SILVER}Spiller: {WHITE}{COMMA} / {COMMA} - {COMMA} / {COMMA}
STR_NETWORK_SERVER_LIST_LANDSCAPE                               :{SILVER}Landschaft: {WHITE}{STRING}
STR_NETWORK_SERVER_LIST_MAP_SIZE                                :{SILVER}Kaartegréisst: {WHITE}{COMMA}x{COMMA}
STR_NETWORK_SERVER_LIST_SERVER_VERSION                          :{SILVER}Serverversioun: {WHITE}{STRING}
STR_NETWORK_SERVER_LIST_SERVER_ADDRESS                          :{SILVER}Serveradress: {WHITE}{STRING}
STR_NETWORK_SERVER_LIST_START_DATE                              :{SILVER}Startdatum: {WHITE}{DATE_SHORT}
STR_NETWORK_SERVER_LIST_CURRENT_DATE                            :{SILVER}Momentanen Datum: {WHITE}{DATE_SHORT}
STR_NETWORK_SERVER_LIST_GAMESCRIPT                              :{SILVER}Spill-Script: {WHITE}{STRING} (v{NUM})
STR_NETWORK_SERVER_LIST_PASSWORD                                :{SILVER}Passwuertgeschützt!
STR_NETWORK_SERVER_LIST_SERVER_OFFLINE                          :{SILVER}SERVER OFFLINE
STR_NETWORK_SERVER_LIST_SERVER_FULL                             :{SILVER}SERVER VOLL
STR_NETWORK_SERVER_LIST_SERVER_BANNED                           :{SILVER}SERVER HUET DECH GEBANNT
STR_NETWORK_SERVER_LIST_SERVER_TOO_OLD                          :{SILVER}SERVER ZE AAL
STR_NETWORK_SERVER_LIST_VERSION_MISMATCH                        :{SILVER}VERSIOUNSËNNERSCHEED
STR_NETWORK_SERVER_LIST_GRF_MISMATCH                            :{SILVER}NEWGRF ËNNERSCHEEDLECH

STR_NETWORK_SERVER_LIST_JOIN_GAME                               :{BLACK}Spill bäitrieden
STR_NETWORK_SERVER_LIST_REFRESH                                 :{BLACK}Server erneieren
STR_NETWORK_SERVER_LIST_REFRESH_TOOLTIP                         :{BLACK}Serverinfo erneieren

STR_NETWORK_SERVER_LIST_SEARCH_SERVER_INTERNET                  :{BLACK}Am Internet sichen
STR_NETWORK_SERVER_LIST_SEARCH_SERVER_INTERNET_TOOLTIP          :{BLACK}Am Internet no ëffentleche Server sichen
STR_NETWORK_SERVER_LIST_SEARCH_SERVER_LAN                       :{BLACK}Am LAN sichen
STR_NETWORK_SERVER_LIST_SEARCH_SERVER_LAN_TOOLTIP               :{BLACK}Am LAN no Server sichen
STR_NETWORK_SERVER_LIST_ADD_SERVER                              :{BLACK}Server bäisetzen
STR_NETWORK_SERVER_LIST_ADD_SERVER_TOOLTIP                      :{BLACK}Setzt en Server op d'Lëscht. Des kann entweder eng Serveradress oder Invitatiounscode sinn
STR_NETWORK_SERVER_LIST_START_SERVER                            :{BLACK}Server starten
STR_NETWORK_SERVER_LIST_START_SERVER_TOOLTIP                    :{BLACK}Eegenen Server starten

STR_NETWORK_SERVER_LIST_PLAYER_NAME_OSKTITLE                    :{BLACK}Gëff däin Numm an
STR_NETWORK_SERVER_LIST_ENTER_SERVER_ADDRESS                    :{BLACK}Server Adress oder Invitatiounscode aginn

# Start new multiplayer server
STR_NETWORK_START_SERVER_CAPTION                                :{WHITE}Nei Multiplayerpartie starten

STR_NETWORK_START_SERVER_NEW_GAME_NAME                          :{BLACK}Spillnumm:
STR_NETWORK_START_SERVER_NEW_GAME_NAME_TOOLTIP                  :{BLACK}Den Numm deen an der Lëscht vun de Spiller ugewisen gëtt
STR_NETWORK_START_SERVER_SET_PASSWORD                           :{BLACK}Passwuert setzen
STR_NETWORK_START_SERVER_PASSWORD_TOOLTIP                       :{BLACK}En Passwuert fir d'Spill setzen, dass et net Public accessibel ass

STR_NETWORK_START_SERVER_VISIBILITY_LABEL                       :{BLACK}Sichtbarkeet
STR_NETWORK_START_SERVER_VISIBILITY_TOOLTIP                     :{BLACK}Ob aner Leit de Server an der ëffentlecher Lëscht gesinn
STR_NETWORK_START_SERVER_CLIENTS_SELECT                         :{BLACK}{NUM} Spiller
STR_NETWORK_START_SERVER_NUMBER_OF_CLIENTS                      :{BLACK}Maximal Spiller:
STR_NETWORK_START_SERVER_NUMBER_OF_CLIENTS_TOOLTIP              :{BLACK}Maximal Unzuel vun de Clients. Et muss net all Slot gefëllt sinn.
STR_NETWORK_START_SERVER_COMPANIES_SELECT                       :{BLACK}{NUM} Firm{P a en}
STR_NETWORK_START_SERVER_NUMBER_OF_COMPANIES                    :{BLACK}Maximal Firmen:
STR_NETWORK_START_SERVER_NUMBER_OF_COMPANIES_TOOLTIP            :{BLACK}D'Unzuel vun de Firme limitéieren

STR_NETWORK_START_SERVER_NEW_GAME_NAME_OSKTITLE                 :{BLACK}Gëff en Numm fir d'Spill un

# Network connecting window
STR_NETWORK_CONNECTING_CAPTION                                  :{WHITE}Connectioun...

STR_NETWORK_CONNECTING_WAITING                                  :{BLACK}{NUM} Spiller firun dir
STR_NETWORK_CONNECTING_DOWNLOADING_1                            :{BLACK}{BYTES} souwäit erofgelueden
STR_NETWORK_CONNECTING_DOWNLOADING_2                            :{BLACK}{BYTES} / {BYTES} erofgelueden

###length 8
STR_NETWORK_CONNECTING_1                                        :{BLACK}(1/6) Connectéiert...
STR_NETWORK_CONNECTING_2                                        :{BLACK}(2/6) Authoriséiert...
STR_NETWORK_CONNECTING_3                                        :{BLACK}(3/6) Waarden...
STR_NETWORK_CONNECTING_4                                        :{BLACK}(4/6) Kaart eroflueden...
STR_NETWORK_CONNECTING_5                                        :{BLACK}(5/6) Daten verarbëschten...
STR_NETWORK_CONNECTING_6                                        :{BLACK}(6/6) Registréierung...
STR_NETWORK_CONNECTING_SPECIAL_1                                :{BLACK}Ruffen d'Spillinfo of..
STR_NETWORK_CONNECTING_SPECIAL_2                                :{BLACK}Ruffen d'Firmeninfos of...

STR_NETWORK_CONNECTION_DISCONNECT                               :{BLACK}Verbindung trennen

STR_NETWORK_NEED_GAME_PASSWORD_CAPTION                          :{WHITE}Server ass geschützt. Passwuert aginn
STR_NETWORK_NEED_COMPANY_PASSWORD_CAPTION                       :{WHITE}Firma ass geschützt. Passwuert aginn

# Network company list added strings
STR_NETWORK_COMPANY_LIST_CLIENT_LIST                            :Online Spiller
STR_NETWORK_COMPANY_LIST_SPECTATE                               :Nokucken

# Network client list
STR_NETWORK_CLIENT_LIST_CAPTION                                 :{WHITE}Online Spiller
STR_NETWORK_CLIENT_LIST_SERVER                                  :{BLACK}Server
STR_NETWORK_CLIENT_LIST_SERVER_NAME                             :{BLACK}Numm
STR_NETWORK_CLIENT_LIST_SERVER_NAME_TOOLTIP                     :{BLACK}Numm vum Server op dem's du spills
STR_NETWORK_CLIENT_LIST_SERVER_NAME_EDIT_TOOLTIP                :{BLACK}Den Numm vun dengem Server änneren
STR_NETWORK_CLIENT_LIST_SERVER_NAME_QUERY_CAPTION               :Servernumm
STR_NETWORK_CLIENT_LIST_SERVER_VISIBILITY                       :{BLACK}Sichtbarkeet
STR_NETWORK_CLIENT_LIST_SERVER_VISIBILITY_TOOLTIP               :{BLACK}Ob aner Leit de Server an der ëffentlecher Lëscht gesinn
STR_NETWORK_CLIENT_LIST_SERVER_INVITE_CODE                      :{BLACK}Invitatiounscode
STR_NETWORK_CLIENT_LIST_SERVER_INVITE_CODE_TOOLTIP              :{BLACK}Mat dem Invitatiounscode kënnen aner Spliier dem Server bäitrieden
STR_NETWORK_CLIENT_LIST_SERVER_CONNECTION_TYPE                  :{BLACK}Verbindungstyp
STR_NETWORK_CLIENT_LIST_SERVER_CONNECTION_TYPE_TOOLTIP          :{BLACK}Ob a wéi de Server vu bausse kann vun aneren erreecht ginn
STR_NETWORK_CLIENT_LIST_PLAYER                                  :{BLACK}Spiller
STR_NETWORK_CLIENT_LIST_PLAYER_NAME                             :{BLACK}Numm
STR_NETWORK_CLIENT_LIST_PLAYER_NAME_TOOLTIP                     :{BLACK} Däin Spillernumm
STR_NETWORK_CLIENT_LIST_PLAYER_NAME_EDIT_TOOLTIP                :{BLACK}Spillernumm änneren
STR_NETWORK_CLIENT_LIST_PLAYER_NAME_QUERY_CAPTION               :Däi Spillernumm
STR_NETWORK_CLIENT_LIST_ADMIN_CLIENT_TOOLTIP                    :{BLACK}Administrativ Actiounen déi fir dese Client ze man sinn
STR_NETWORK_CLIENT_LIST_ADMIN_COMPANY_TOOLTIP                   :{BLACK}Administrativ Actiounen déi ze man sinn fir des Firma
STR_NETWORK_CLIENT_LIST_JOIN_TOOLTIP                            :{BLACK}Deser Firma bäitrieden
STR_NETWORK_CLIENT_LIST_CHAT_CLIENT_TOOLTIP                     :{BLACK}Desem Spiller e Message schécken
STR_NETWORK_CLIENT_LIST_CHAT_COMPANY_TOOLTIP                    :{BLACK}Send e Message un all d'Leit vun deser Firma
STR_NETWORK_CLIENT_LIST_CHAT_SPECTATOR_TOOLTIP                  :{BLACK}E Message un all Zuschauer schécken
STR_NETWORK_CLIENT_LIST_SPECTATORS                              :Zuschauer
STR_NETWORK_CLIENT_LIST_NEW_COMPANY                             :(Nei Firma)
STR_NETWORK_CLIENT_LIST_NEW_COMPANY_TOOLTIP                     :{BLACK}Eng nei Firma erstellen an hier bäitrieden
STR_NETWORK_CLIENT_LIST_PLAYER_ICON_SELF_TOOLTIP                :{BLACK}Dat bass du
STR_NETWORK_CLIENT_LIST_PLAYER_ICON_HOST_TOOLTIP                :{BLACK}Dest ass den Host vun der Partie
STR_NETWORK_CLIENT_LIST_CLIENT_COMPANY_COUNT                    :{BLACK}{NUM} Client{P "" en} / {NUM} Firm{P a en}

# Matches ConnectionType
###length 5
STR_NETWORK_CLIENT_LIST_SERVER_CONNECTION_TYPE_UNKNOWN          :{BLACK}Lokal
STR_NETWORK_CLIENT_LIST_SERVER_CONNECTION_TYPE_ISOLATED         :{RED}Remote Spiller kënnen sech net connectéiren
STR_NETWORK_CLIENT_LIST_SERVER_CONNECTION_TYPE_DIRECT           :{BLACK}Effentlech
STR_NETWORK_CLIENT_LIST_SERVER_CONNECTION_TYPE_STUN             :{BLACK}Hannert NAT
STR_NETWORK_CLIENT_LIST_SERVER_CONNECTION_TYPE_TURN             :{BLACK}Via e Relay

STR_NETWORK_CLIENT_LIST_ADMIN_CLIENT_KICK                       :Kicken
STR_NETWORK_CLIENT_LIST_ADMIN_CLIENT_BAN                        :Bannen
STR_NETWORK_CLIENT_LIST_ADMIN_COMPANY_RESET                     :Läschen
STR_NETWORK_CLIENT_LIST_ADMIN_COMPANY_UNLOCK                    :Password entspären

STR_NETWORK_CLIENT_LIST_ASK_CAPTION                             :{WHITE}Administrativ Actioun
STR_NETWORK_CLIENT_LIST_ASK_CLIENT_KICK                         :{YELLOW}Bassde sécher dass du de Spiller '{STRING}' kicke wëlls?
STR_NETWORK_CLIENT_LIST_ASK_CLIENT_BAN                          :{YELLOW}Bass du sécher, dass du de Spiller '{STRING}' banne wëlls?
STR_NETWORK_CLIENT_LIST_ASK_COMPANY_RESET                       :{YELLOW}Bass du sécher, dass du d'Firma '{COMPANY}' läsche wëlls?
STR_NETWORK_CLIENT_LIST_ASK_COMPANY_UNLOCK                      :{YELLOW}Bassde sécher dass du d'Password vun der Firma '{COMPANY}' wëlls reseten?

STR_NETWORK_ASK_RELAY_CAPTION                                   :{WHITE}Relay benotzen?
STR_NETWORK_ASK_RELAY_TEXT                                      :{YELLOW}Konnt keng Verbindung tëschend dir an dem Server '{STRING}' opbauen.{}Wëlls du des Verbindung iwwert de Relay '{STRING}' man?
STR_NETWORK_ASK_RELAY_NO                                        :{BLACK}Nee
STR_NETWORK_ASK_RELAY_YES_ONCE                                  :{BLACK}Jo, des Kéier
STR_NETWORK_ASK_RELAY_YES_ALWAYS                                :{BLACK}Jo, fro net nach eng Kéier

STR_NETWORK_SPECTATORS                                          :Zuschauer

# Network set password
STR_COMPANY_PASSWORD_CANCEL                                     :{BLACK}Späicher d'Passwuert net
STR_COMPANY_PASSWORD_OK                                         :{BLACK}Benotz daat neit Passwuert fir d'Firma
STR_COMPANY_PASSWORD_CAPTION                                    :{WHITE}Firma-Passwuert
STR_COMPANY_PASSWORD_MAKE_DEFAULT                               :{BLACK}Standard Firma-Passwuert
STR_COMPANY_PASSWORD_MAKE_DEFAULT_TOOLTIP                       :{BLACK}Benotzt dëst Passwuert als Standard fir nei Firmen

# Network company info join/password
STR_COMPANY_VIEW_JOIN                                           :{BLACK}Bäitrieden
STR_COMPANY_VIEW_JOIN_TOOLTIP                                   :{BLACK}Bäitrieden an mat deser Firma spillen
STR_COMPANY_VIEW_PASSWORD                                       :{BLACK}Passwuert
STR_COMPANY_VIEW_PASSWORD_TOOLTIP                               :{BLACK}Setzt en Passwuert fir nëmmen authoriséiert Benotzer spillen ze loossen
STR_COMPANY_VIEW_SET_PASSWORD                                   :{BLACK}Setzt d'Firmen-Passwuert

# Network chat
STR_NETWORK_CHAT_SEND                                           :{BLACK}Ofschécken
STR_NETWORK_CHAT_COMPANY_CAPTION                                :[Team] :
STR_NETWORK_CHAT_CLIENT_CAPTION                                 :[Privat] {STRING}:
STR_NETWORK_CHAT_ALL_CAPTION                                    :[All] :

STR_NETWORK_CHAT_COMPANY                                        :[Team] {STRING}: {WHITE}{STRING}
STR_NETWORK_CHAT_TO_COMPANY                                     :[Team] Un: {STRING}: {WHITE}{STRING}
STR_NETWORK_CHAT_CLIENT                                         :[Privat] {STRING}: {WHITE}{STRING}
STR_NETWORK_CHAT_TO_CLIENT                                      :[Privat] Un: {STRING}: {WHITE}{STRING}
STR_NETWORK_CHAT_ALL                                            :[All] {STRING}: {WHITE}{STRING}
STR_NETWORK_CHAT_EXTERNAL                                       :[{3:STRING}] {0:STRING}: {WHITE}{1:STRING}
STR_NETWORK_CHAT_OSKTITLE                                       :{BLACK}Text fir Chat aginn

# Network messages
STR_NETWORK_ERROR_NOTAVAILABLE                                  :{WHITE}Keng Netzwierkgeräter fonnt
STR_NETWORK_ERROR_NOCONNECTION                                  :{WHITE}Verbindung op de Server krut en Timeout oder gouf refuséiert
STR_NETWORK_ERROR_NEWGRF_MISMATCH                               :{WHITE}Konnt sech wéinst ënnerscheedlechen NewGRF net connectéieren
STR_NETWORK_ERROR_DESYNC                                        :{WHITE}Netzwierksyncronisatiouns-Fehler
STR_NETWORK_ERROR_LOSTCONNECTION                                :{WHITE}Netzwierkverbindung verluer
STR_NETWORK_ERROR_SAVEGAMEERROR                                 :{WHITE}Konnt de Spillstand net lueden
STR_NETWORK_ERROR_SERVER_START                                  :{WHITE}Konnt de Server net starten
STR_NETWORK_ERROR_SERVER_ERROR                                  :{WHITE}En Protokolfehler ass entstaanen an d'Connectioun ass getrennt ginn
STR_NETWORK_ERROR_BAD_PLAYER_NAME                               :{WHITE}Däi Spillernumm gouf net definéiert. Den Numm kann iwwert der Multiplayerfënster gesat ginn
STR_NETWORK_ERROR_BAD_SERVER_NAME                               :{WHITE}De Servernumm gouf net definéiert. Den Numm kann iwwert der Multiplayerfënster gesat ginn
STR_NETWORK_ERROR_WRONG_REVISION                                :{WHITE}D'Versioun vum Client stëmmt net mat däer vum Server iwwereneen
STR_NETWORK_ERROR_WRONG_PASSWORD                                :{WHITE}Falscht Passwuert
STR_NETWORK_ERROR_SERVER_FULL                                   :{WHITE}De Server ass voll
STR_NETWORK_ERROR_SERVER_BANNED                                 :{WHITE}Du bass vun dësem Server gebannt
STR_NETWORK_ERROR_KICKED                                        :{WHITE}Du goufs aus dem Spill geheit
STR_NETWORK_ERROR_KICK_MESSAGE                                  :{WHITE}Grond: {STRING}
STR_NETWORK_ERROR_CHEATER                                       :{WHITE}Cheaten ass op dësem Server net erlaabt
STR_NETWORK_ERROR_TOO_MANY_COMMANDS                             :{WHITE}Du hues zevill Befehler un de Server geschéckt
STR_NETWORK_ERROR_TIMEOUT_PASSWORD                              :{WHITE}Du hues ze laang gebraucht fir e Passwuert anzeginn
STR_NETWORK_ERROR_TIMEOUT_COMPUTER                              :{WHITE}Däin Computer brauch ze laang fir bäizetrieden
STR_NETWORK_ERROR_TIMEOUT_MAP                                   :{WHITE}Du hues ze laang gebraucht fir d'Kaart rofzelueden
STR_NETWORK_ERROR_TIMEOUT_JOIN                                  :{WHITE}Du hues ze laang gebraucht fir dem Server bäizetrieden
STR_NETWORK_ERROR_INVALID_CLIENT_NAME                           :{WHITE}Däi Spillernumm ass ongülteg

STR_NETWORK_ERROR_CLIENT_GUI_LOST_CONNECTION_CAPTION            :{WHITE}Méigleche Verbindungsverloscht
STR_NETWORK_ERROR_CLIENT_GUI_LOST_CONNECTION                    :{WHITE}Déi lescht {NUM} Sekonnen{P "" s} sinn keng Daten vum Server komm

###length 21
STR_NETWORK_ERROR_CLIENT_GENERAL                                :generellen Fehler
STR_NETWORK_ERROR_CLIENT_DESYNC                                 :desync Fehler
STR_NETWORK_ERROR_CLIENT_SAVEGAME                               :konnt d'Kaart net lueden
STR_NETWORK_ERROR_CLIENT_CONNECTION_LOST                        :Verbindung verluer
STR_NETWORK_ERROR_CLIENT_PROTOCOL_ERROR                         :Protokollfehler
STR_NETWORK_ERROR_CLIENT_NEWGRF_MISMATCH                        :NewGRF ënnerscheedlech
STR_NETWORK_ERROR_CLIENT_NOT_AUTHORIZED                         :net authoriséiert
STR_NETWORK_ERROR_CLIENT_NOT_EXPECTED                           :invaliden oder onerwaarte Packet kritt
STR_NETWORK_ERROR_CLIENT_WRONG_REVISION                         :Falsch Versioun
STR_NETWORK_ERROR_CLIENT_NAME_IN_USE                            :Numm gëtt schon benotzt
STR_NETWORK_ERROR_CLIENT_WRONG_PASSWORD                         :falscht Passwuert
STR_NETWORK_ERROR_CLIENT_COMPANY_MISMATCH                       :falsch Firmen-ID am "DoCommand"
STR_NETWORK_ERROR_CLIENT_KICKED                                 :vum Server gekickt
STR_NETWORK_ERROR_CLIENT_CHEATER                                :huet probéiert ze cheaten
STR_NETWORK_ERROR_CLIENT_SERVER_FULL                            :Server voll
STR_NETWORK_ERROR_CLIENT_TOO_MANY_COMMANDS                      :huet zevill Befehler geschéckt
STR_NETWORK_ERROR_CLIENT_TIMEOUT_PASSWORD                       :krut keen Passwuert mat Zäit
STR_NETWORK_ERROR_CLIENT_TIMEOUT_COMPUTER                       :generellen Timeout
STR_NETWORK_ERROR_CLIENT_TIMEOUT_MAP                            :Kaart rofzelueden huet ze laang gedauert
STR_NETWORK_ERROR_CLIENT_TIMEOUT_JOIN                           :Kaart ze verarbëschten huet ze laang gedauert
STR_NETWORK_ERROR_CLIENT_INVALID_CLIENT_NAME                    :Falschen Numm vum Client

# Network related errors
STR_NETWORK_SERVER_MESSAGE                                      :*** {1:STRING}

###length 12
STR_NETWORK_SERVER_MESSAGE_GAME_PAUSED                          :Spill pauséiert ({STRING})
STR_NETWORK_SERVER_MESSAGE_GAME_STILL_PAUSED_1                  :Spill nach ëmmer pauséiert ({STRING})
STR_NETWORK_SERVER_MESSAGE_GAME_STILL_PAUSED_2                  :Spill nach ëmmer pauséiert ({STRING}, {STRING})
STR_NETWORK_SERVER_MESSAGE_GAME_STILL_PAUSED_3                  :Spill nach ëmmer pauséiert ({STRING}, {STRING}, {STRING})
STR_NETWORK_SERVER_MESSAGE_GAME_STILL_PAUSED_4                  :Spill nach pauséiert ({STRING}, {STRING}, {STRING}, {STRING})
STR_NETWORK_SERVER_MESSAGE_GAME_STILL_PAUSED_5                  :Spill na ëmmer pauséiert ({STRING}, {STRING}, {STRING}, {STRING}, {STRING})
STR_NETWORK_SERVER_MESSAGE_GAME_UNPAUSED                        :Spill geet weider ({STRING})
STR_NETWORK_SERVER_MESSAGE_GAME_REASON_NOT_ENOUGH_PLAYERS       :Unzuel Spiller
STR_NETWORK_SERVER_MESSAGE_GAME_REASON_CONNECTING_CLIENTS       :Spiller verbannen
STR_NETWORK_SERVER_MESSAGE_GAME_REASON_MANUAL                   :manuell
STR_NETWORK_SERVER_MESSAGE_GAME_REASON_GAME_SCRIPT              :Spill-Script
STR_NETWORK_SERVER_MESSAGE_GAME_REASON_LINK_GRAPH               :warden op d'Aktualiséirung vun der Linkgrafik

STR_NETWORK_MESSAGE_CLIENT_LEAVING                              :verloossen
STR_NETWORK_MESSAGE_CLIENT_JOINED                               :*** {STRING} ass dem Spill bäigetrueden
STR_NETWORK_MESSAGE_CLIENT_JOINED_ID                            :*** {STRING} ass an d'Spill komm (Client #{2:NUM})
STR_NETWORK_MESSAGE_CLIENT_COMPANY_JOIN                         :*** {STRING} ass bei d'Firma #{2:NUM} gaangen
STR_NETWORK_MESSAGE_CLIENT_COMPANY_SPECTATE                     :*** {STRING} ass als Zuschauer do
STR_NETWORK_MESSAGE_CLIENT_COMPANY_NEW                          :*** {STRING} huet eng nei Firma gegrënnt (#{2:NUM})
STR_NETWORK_MESSAGE_CLIENT_LEFT                                 :*** {STRING} huet d'Spill verlooss ({2:STRING})
STR_NETWORK_MESSAGE_NAME_CHANGE                                 :*** {STRING} huet säin Numm op {STRING} gewiesselt
STR_NETWORK_MESSAGE_GIVE_MONEY                                  :*** {STRING} huet {2:CURRENCY_LONG} der Firma {1:STRING} ginn
STR_NETWORK_MESSAGE_SERVER_SHUTDOWN                             :{WHITE}De Server huet d'Sessioun zougemaach
STR_NETWORK_MESSAGE_SERVER_REBOOT                               :{WHITE}De Server gëtt nei gestart...{}W.e.g. waarden...
STR_NETWORK_MESSAGE_KICKED                                      :*** {STRING} gouf gekickt. Grond: ({STRING})

STR_NETWORK_ERROR_COORDINATOR_REGISTRATION_FAILED               :{WHITE}Server Registration huet net geklappt
STR_NETWORK_ERROR_COORDINATOR_REUSE_OF_INVITE_CODE              :{WHITE}En anere Server mat dem selweschten Invitatiounscode huet sech registréiert. Wiesselen op Spilltyp "lokal".
STR_NETWORK_ERROR_COORDINATOR_ISOLATED                          :{WHITE}De Server erlabt keng remote Verbindungen
STR_NETWORK_ERROR_COORDINATOR_ISOLATED_DETAIL                   :{WHITE}Aner Spiller wäerte sech net op de Server verbanne kënnen

# Content downloading window
STR_CONTENT_TITLE                                               :{WHITE}Lueden Inhalt erof
STR_CONTENT_TYPE_CAPTION                                        :{BLACK}Typ
STR_CONTENT_TYPE_CAPTION_TOOLTIP                                :{BLACK}Typ vum Inhalt
STR_CONTENT_NAME_CAPTION                                        :{BLACK}Numm
STR_CONTENT_NAME_CAPTION_TOOLTIP                                :{BLACK}Numm vum Inhalt
STR_CONTENT_MATRIX_TOOLTIP                                      :{BLACK}Klick op eng Linn fir Detailer{}Klick Checkbox fir et downzeloaden
STR_CONTENT_SELECT_ALL_CAPTION                                  :{BLACK}Alles uwielen
STR_CONTENT_SELECT_ALL_CAPTION_TOOLTIP                          :{BLACK}Wiel all Inhalt fir den Download
STR_CONTENT_SELECT_UPDATES_CAPTION                              :{BLACK}Upgrades uwielen
STR_CONTENT_SELECT_UPDATES_CAPTION_TOOLTIP                      :{BLACK}Markéier all Inhalt,den en Upgrade fir existéirenden Inhalt ass als Download
STR_CONTENT_UNSELECT_ALL_CAPTION                                :{BLACK}Alles ofwielen
STR_CONTENT_UNSELECT_ALL_CAPTION_TOOLTIP                        :{BLACK}Alles markéiren fir net downzeloaden
STR_CONTENT_SEARCH_EXTERNAL                                     :{BLACK}Extern Websäiten durchsichen
STR_CONTENT_SEARCH_EXTERNAL_TOOLTIP                             :{BLACK}Sich Inhalter déi net op der OpenTTD Downloadwebsäit stin op aneren Websäiten
STR_CONTENT_SEARCH_EXTERNAL_DISCLAIMER_CAPTION                  :{WHITE}Du verléiss OpenTTD!
STR_CONTENT_SEARCH_EXTERNAL_DISCLAIMER                          :{WHITE}Terms and conditions fir Inhalter vun externe Websäiten ze downloade goufe geännert.{}Du muss op där Säit nokucken wéi een den Inhalt installéiert.{}Wellsde weiderman?
STR_CONTENT_FILTER_TITLE                                        :{BLACK}Tag-/Nummfilter:
STR_CONTENT_OPEN_URL                                            :{BLACK}Websäit besichen
STR_CONTENT_OPEN_URL_TOOLTIP                                    :{BLACK}Besicht d'Websäit vun dësem Inhalt
STR_CONTENT_DOWNLOAD_CAPTION                                    :{BLACK}Download
STR_CONTENT_DOWNLOAD_CAPTION_TOOLTIP                            :{BLACK}Start den Download vum ausgewielten Inhalt
STR_CONTENT_TOTAL_DOWNLOAD_SIZE                                 :{SILVER}Total Downloadgréisst: {WHITE}{BYTES}
STR_CONTENT_DETAIL_TITLE                                        :{SILVER}INFO

###length 5
STR_CONTENT_DETAIL_SUBTITLE_UNSELECTED                          :{SILVER}Dest gouf net fir den Download gewielt
STR_CONTENT_DETAIL_SUBTITLE_SELECTED                            :{SILVER}Du hues dest fir den Download gewielt
STR_CONTENT_DETAIL_SUBTITLE_AUTOSELECTED                        :{SILVER}Des Ofhängegkeet gouf ausgewielt fir den Download
STR_CONTENT_DETAIL_SUBTITLE_ALREADY_HERE                        :{SILVER}Du hues dest schon
STR_CONTENT_DETAIL_SUBTITLE_DOES_NOT_EXIST                      :{SILVER}Dësen Inhalt ass net bekannt an kann net an OpenTTD downgeload ginn

STR_CONTENT_DETAIL_UPDATE                                       :{SILVER}Dest ass en Austausch fir en existent/en {STRING}
STR_CONTENT_DETAIL_NAME                                         :{SILVER}Numm: {WHITE}{STRING}
STR_CONTENT_DETAIL_VERSION                                      :{SILVER}Versioun: {WHITE}{STRING}
STR_CONTENT_DETAIL_DESCRIPTION                                  :{SILVER}Beschreiwung: {WHITE}{STRING}
STR_CONTENT_DETAIL_URL                                          :{SILVER}URL: {WHITE}{STRING}
STR_CONTENT_DETAIL_TYPE                                         :{SILVER}Typ: {WHITE}{STRING}
STR_CONTENT_DETAIL_FILESIZE                                     :{SILVER}Downloadgréisst: {WHITE}{BYTES}
STR_CONTENT_DETAIL_SELECTED_BECAUSE_OF                          :{SILVER}Ausgewielt wéinst: {WHITE}{STRING}
STR_CONTENT_DETAIL_DEPENDENCIES                                 :{SILVER}Ofhängegkeeten: {WHITE}{STRING}
STR_CONTENT_DETAIL_TAGS                                         :{SILVER}Tags: {WHITE}{STRING}
STR_CONTENT_NO_ZLIB                                             :{WHITE}OpenTTD ass ouni "zlib" Support compiléiert...
STR_CONTENT_NO_ZLIB_SUB                                         :{WHITE}... Inhalt eroflueden ass net méiglech!

# Order of these is important!
STR_CONTENT_TYPE_BASE_GRAPHICS                                  :Standard Grafiken
STR_CONTENT_TYPE_NEWGRF                                         :NewGRF
STR_CONTENT_TYPE_AI                                             :KI
STR_CONTENT_TYPE_AI_LIBRARY                                     :KI Librairie
STR_CONTENT_TYPE_SCENARIO                                       :Szenario
STR_CONTENT_TYPE_HEIGHTMAP                                      :Héichtekaart
STR_CONTENT_TYPE_BASE_SOUNDS                                    :Basis Sounds
STR_CONTENT_TYPE_BASE_MUSIC                                     :Basis Musik
STR_CONTENT_TYPE_GAME_SCRIPT                                    :Spill-Script
STR_CONTENT_TYPE_GS_LIBRARY                                     :GS Librairie

# Content downloading progress window
STR_CONTENT_DOWNLOAD_TITLE                                      :{WHITE}Lueden Inhalt erof...
STR_CONTENT_DOWNLOAD_INITIALISE                                 :{WHITE}Froen Daten un...
STR_CONTENT_DOWNLOAD_FILE                                       :{WHITE}Lueden grad {STRING} erof. ({NUM} vun {NUM})
STR_CONTENT_DOWNLOAD_COMPLETE                                   :{WHITE}Download fäerdeg
STR_CONTENT_DOWNLOAD_PROGRESS_SIZE                              :{WHITE}{BYTES} vun {BYTES} downgeload ({NUM} %)

# Content downloading error messages
STR_CONTENT_ERROR_COULD_NOT_CONNECT                             :{WHITE}Konnt net op de Contentserver konnektéiren...
STR_CONTENT_ERROR_COULD_NOT_DOWNLOAD                            :{WHITE}Download mësslong...
STR_CONTENT_ERROR_COULD_NOT_DOWNLOAD_FILE_NOT_WRITABLE          :{WHITE}... Datei net beschreiwbar
STR_CONTENT_ERROR_COULD_NOT_EXTRACT                             :{WHITE}Konnt d'erofgelueden Datei net dekompriméiren

STR_MISSING_GRAPHICS_SET_CAPTION                                :{WHITE}Fehlend Grafiken
STR_MISSING_GRAPHICS_SET_MESSAGE                                :{BLACK}OpenTTD brauch Grafiken fir ze funktionéiren, mee et konnten keng fonnt ginn. Wëllsde OpenTTD se downloaden an installéiren loossen ?
STR_MISSING_GRAPHICS_YES_DOWNLOAD                               :{BLACK}Jo, download d'Grafiken
STR_MISSING_GRAPHICS_NO_QUIT                                    :{BLACK}Nee, verlooss OpenTTD

STR_MISSING_GRAPHICS_ERROR_TITLE                                :{WHITE}Download mësslong...
STR_MISSING_GRAPHICS_ERROR                                      :{BLACK}Downloade vu Grafiken mësslong.{}W.e.g Grafik manuell eroflueden.
STR_MISSING_GRAPHICS_ERROR_QUIT                                 :{BLACK}OpenTTD verloossen

# Transparency settings window
STR_TRANSPARENCY_CAPTION                                        :{WHITE}Transparenzoptiounen
STR_TRANSPARENT_SIGNS_TOOLTIP                                   :{BLACK}Wiesselt d'Transparenz fir d'Schëlder. Ctrl+Klick fir festzesetzen
STR_TRANSPARENT_TREES_TOOLTIP                                   :{BLACK}Wiesselt d'Transparenz fir d'Beem. Ctrl+Klick fir festzesetzen
STR_TRANSPARENT_HOUSES_TOOLTIP                                  :{BLACK}Wiesselt d'Transparenz fir d'Haiser. Ctrl+Klick fir festzesetzen
STR_TRANSPARENT_INDUSTRIES_TOOLTIP                              :{BLACK}Wiesselt d'Transparenz fir d'Industrien. Ctrl+Klick fir festzesetzen
STR_TRANSPARENT_BUILDINGS_TOOLTIP                               :{BLACK}Wiesselt d'Transparenz fir d'Firmegebaier. Ctrl+Klick fir festzesetzen
STR_TRANSPARENT_BRIDGES_TOOLTIP                                 :{BLACK}Wiesselt d'Transparenz fir d'Brécken. Ctrl+Klick fir festzesetzen
STR_TRANSPARENT_STRUCTURES_TOOLTIP                              :{BLACK}Wiesselt d'Transparenz fir d'Gebaier wéi d'Liichttierm oder Antennen. Ctrl+Klick fir festzesetzen
STR_TRANSPARENT_CATENARY_TOOLTIP                                :{BLACK}Wiesselt d'Transparenz fir d'Catenaire. Ctrl+Klick fir festzesetzen
STR_TRANSPARENT_LOADING_TOOLTIP                                 :{BLACK}Wiesselt d'Transparenz fir d'Luedungsindikatoren. Ctrl+Klick fir festzesetzen
STR_TRANSPARENT_INVISIBLE_TOOLTIP                               :{BLACK}Setzt d'Objeten op onsichtbar amplaz transparent

# Linkgraph legend window
STR_LINKGRAPH_LEGEND_CAPTION                                    :{BLACK}Cargo Flow Legend
STR_LINKGRAPH_LEGEND_ALL                                        :{BLACK}All
STR_LINKGRAPH_LEGEND_NONE                                       :{BLACK}Keng
STR_LINKGRAPH_LEGEND_SELECT_COMPANIES                           :{BLACK}Wiel d'Firmen aus déi ugewise ginn
STR_LINKGRAPH_LEGEND_COMPANY_TOOLTIP                            :{BLACK}{STRING}{}{COMPANY}

# Linkgraph legend window and linkgraph legend in smallmap
STR_LINKGRAPH_LEGEND_UNUSED                                     :{TINY_FONT}{BLACK}onbenotzt
STR_LINKGRAPH_LEGEND_SATURATED                                  :{TINY_FONT}{BLACK}gesättegt
STR_LINKGRAPH_LEGEND_OVERLOADED                                 :{TINY_FONT}{BLACK}iwwerlaascht

# Linkgraph tooltip

# Base for station construction window(s)
STR_STATION_BUILD_COVERAGE_AREA_TITLE                           :{BLACK}Reechwäit markéieren
STR_STATION_BUILD_COVERAGE_OFF                                  :{BLACK}Aus
STR_STATION_BUILD_COVERAGE_ON                                   :{BLACK}Un
STR_STATION_BUILD_COVERAGE_AREA_OFF_TOOLTIP                     :{BLACK}Weis d'Reechwäit vun dem Gebäi net un
STR_STATION_BUILD_COVERAGE_AREA_ON_TOOLTIP                      :{BLACK}Weis d'Reechwäit vun dem Gebäi un
STR_STATION_BUILD_ACCEPTS_CARGO                                 :{BLACK}Akzeptéiert: {GOLD}{CARGO_LIST}
STR_STATION_BUILD_SUPPLIES_CARGO                                :{BLACK}Liwwert: {GOLD}{CARGO_LIST}

# Join station window
STR_JOIN_STATION_CAPTION                                        :{WHITE}Statioun verbannen
STR_JOIN_STATION_CREATE_SPLITTED_STATION                        :{YELLOW}Eng separat Statioun bauen

STR_JOIN_WAYPOINT_CAPTION                                       :{WHITE}Weepunkt verbannen
STR_JOIN_WAYPOINT_CREATE_SPLITTED_WAYPOINT                      :{YELLOW}Separate Weepunkt bauen

# Generic toolbar
STR_TOOLBAR_DISABLED_NO_VEHICLE_AVAILABLE                       :{BLACK}Ausgeschalt, well et grad keng Gefierer fir dës Infrastruktur gëtt

# Rail construction toolbar
STR_RAIL_TOOLBAR_RAILROAD_CONSTRUCTION_CAPTION                  :Schinnebau
STR_RAIL_TOOLBAR_ELRAIL_CONSTRUCTION_CAPTION                    :Elektresche Schinnebau
STR_RAIL_TOOLBAR_MONORAIL_CONSTRUCTION_CAPTION                  :Monorailbau
STR_RAIL_TOOLBAR_MAGLEV_CONSTRUCTION_CAPTION                    :Magnéitbunnbau

STR_RAIL_TOOLBAR_TOOLTIP_BUILD_RAILROAD_TRACK                   :{BLACK}Schinne bauen. Ctrl wiesselt tëscht bauen/ofrappen. Shift wiesselt tëscht bauen/ongeféier Käschten uweisen
STR_RAIL_TOOLBAR_TOOLTIP_BUILD_AUTORAIL                         :{BLACK}Schinnen am automatesche Modus bauen. Ctrl wiesselt tëscht bauen/ofrappen. Shift wiesselt tëscht bauen/ongeféier Käschten uweisen
STR_RAIL_TOOLBAR_TOOLTIP_BUILD_TRAIN_DEPOT_FOR_BUILDING         :{BLACK}Zuchschapp bauen (fir Zich ze kafen an ze flécken). Shift wiesselt tëscht bauen/ongeféier Käschten uweisen
STR_RAIL_TOOLBAR_TOOLTIP_CONVERT_RAIL_TO_WAYPOINT               :{BLACK}Konvertéiert d'Schinnen zum Weepunkt. Ctrl aktivéiert Weepunkter ze verbannen. Shift wiesselt tëscht bauen/ongeféier Käschten uweisen
STR_RAIL_TOOLBAR_TOOLTIP_BUILD_RAILROAD_STATION                 :{BLACK}Gare bauen. Ctrl aktivéiert fir d'Statioun unzebauen. Shift wiesselt tëscht bauen/ongeféier Käschten uweisen
STR_RAIL_TOOLBAR_TOOLTIP_BUILD_RAILROAD_SIGNALS                 :{BLACK}Zuchsignaler bauen. Ctrl wiesselt tëscht Diks/Luuten{}Zéien baut Signaler laanscht eng Zuchstreck. Ctrl baut Signaler bis déi nächst Weich{}Ctrl+Klick mécht Auswielfënster op.Shift wiesselt tëscht bauen/ongeféier Käschten uweisen
STR_RAIL_TOOLBAR_TOOLTIP_BUILD_RAILROAD_BRIDGE                  :{BLACK}Zuchbréck bauen. Shift wiesselt tëscht bauen/ongeféier Käschten uweisen
STR_RAIL_TOOLBAR_TOOLTIP_BUILD_RAILROAD_TUNNEL                  :{BLACK}Zuchtunnel bauen. Shift wiesselt tëscht bauen/ongeféier Käschten uweisen
STR_RAIL_TOOLBAR_TOOLTIP_TOGGLE_BUILD_REMOVE_FOR                :{BLACK}Wiesselt tëscht bauen/ofrappe vu Schinnen, Signaler a Statiounen. Ctrl unhale rappt och Schinne vu Weepunkter a Statiounen of
STR_RAIL_TOOLBAR_TOOLTIP_CONVERT_RAIL                           :{BLACK}Konvertéiert/upgrade den Typ vu Schinnen. Shift wiesselt tëscht bauen/ongeféier Käschten uweisen

STR_RAIL_NAME_RAILROAD                                          :Schinnen
STR_RAIL_NAME_ELRAIL                                            :Elektresch Schinnen
STR_RAIL_NAME_MONORAIL                                          :Monorail
STR_RAIL_NAME_MAGLEV                                            :Magnéitbunn

# Rail depot construction window
STR_BUILD_DEPOT_TRAIN_ORIENTATION_CAPTION                       :{WHITE}Richtung vum Zuchschapp
STR_BUILD_DEPOT_TRAIN_ORIENTATION_TOOLTIP                       :{BLACK}Wielt d'Richtung vum Zuchschapp

# Rail waypoint construction window
STR_WAYPOINT_CAPTION                                            :{WHITE}Weepunkt
STR_WAYPOINT_GRAPHICS_TOOLTIP                                   :{BLACK}Wielt de Weepunktyp

# Rail station construction window
STR_STATION_BUILD_RAIL_CAPTION                                  :{WHITE}Gare Auswiel
STR_STATION_BUILD_ORIENTATION                                   :{BLACK}Richtung
STR_STATION_BUILD_RAILROAD_ORIENTATION_TOOLTIP                  :{BLACK}Wielt d'Richtung vun der Gare
STR_STATION_BUILD_NUMBER_OF_TRACKS                              :{BLACK}Unzuel vu Schinnen
STR_STATION_BUILD_NUMBER_OF_TRACKS_TOOLTIP                      :{BLACK}Wielt d'Unzuel vun de Gleisen fir d'Gare
STR_STATION_BUILD_PLATFORM_LENGTH                               :{BLACK}Plattformlängt
STR_STATION_BUILD_PLATFORM_LENGTH_TOOLTIP                       :{BLACK}Wielt d'Längt vun der Gare
STR_STATION_BUILD_DRAG_DROP                                     :{BLACK}Drag & Drop
STR_STATION_BUILD_DRAG_DROP_TOOLTIP                             :{BLACK}D'Statioun per drag & drop bauen

STR_STATION_BUILD_STATION_CLASS_TOOLTIP                         :{BLACK}Wielt eng Statiounsklass déi ugewise gëtt
STR_STATION_BUILD_STATION_TYPE_TOOLTIP                          :{BLACK}Wielt den Typ vu Statioun dee gebaut gëtt

STR_STATION_CLASS_DFLT                                          :Standard Statioun
STR_STATION_CLASS_WAYP                                          :Weepunkten

# Signal window
STR_BUILD_SIGNAL_CAPTION                                        :{WHITE}Signalauswiel
STR_BUILD_SIGNAL_SEMAPHORE_NORM_TOOLTIP                         :{BLACK}Block Signal (Diks){} Dest ass e Basis-Signal, wat nëmmen engem Zuch zur selwechter Zait erlaabt an engem Block ze sinn
STR_BUILD_SIGNAL_SEMAPHORE_ENTRY_TOOLTIP                        :{BLACK}Agangs-Signal (Diks){}Gréng soulaang een oder méi gréng Ausgangs-Signaler op dem nächsten Streckenabschnitt sinn. Anescht ass et rout.
STR_BUILD_SIGNAL_SEMAPHORE_EXIT_TOOLTIP                         :{BLACK}Ausgangs-Signal (Diks){}Verhält sech wéi en Block-Signal mee gëtt gebraucht fir déi korrekt Faarf ob Agangs- an Combo-Pre-Signaler ze setzen
STR_BUILD_SIGNAL_SEMAPHORE_COMBO_TOOLTIP                        :{BLACK}Combo-Signal (Diks){}E Combo-Signal agéiert wéi en Agangs- a wéi en Ausgangs-Signal. Dest erlaabt engem vill "Beem" vu Pre-Signaler ze bauen
STR_BUILD_SIGNAL_SEMAPHORE_PBS_TOOLTIP                          :{BLACK}Wee-Signal (Diks){}E Wee-Signal erlaabt méi wéi engem Zuch an en Block ze fueren zur selweschter Zäit, wann den Zuch en Wee op en sécheren Stop-Punkt kann reservéiren. Standard Wee-Signaler kënne vu béide Säiten duerchfuer ginn
STR_BUILD_SIGNAL_SEMAPHORE_PBS_OWAY_TOOLTIP                     :{BLACK}Einbahn-Wee-Signal (Diks){}E Wee-Signal erlaabt méi wéi engem Zuch an en Block ze fueren zur selweschter Zäit, wann den Zuch en Wee op en sécheren Stop-Punkt kann reservéiren. Einbahn-Wee-Signaler kënnen net de falsche Wee duerchfuer ginn
STR_BUILD_SIGNAL_ELECTRIC_NORM_TOOLTIP                          :{BLACK}Block Signal (Elektresch){}Dest ass e Basis-Signal, mat dem een en Zuch an engem selwechten Block zur selwechter Zäit erlaabt
STR_BUILD_SIGNAL_ELECTRIC_ENTRY_TOOLTIP                         :{BLACK}Agangs-Signal (Elektresch){}Gréng soulaang een oder méi gréng Ausgangssignaler vum nächsten Streckenabschnitt kommen. Anescht ass et rout
STR_BUILD_SIGNAL_ELECTRIC_EXIT_TOOLTIP                          :{BLACK}Ausgangs-Signal (Elektresch){}Verhält sech wéi e Block-Signal mee gëtt gebraucht fir déi korrekt Faarf vun den Agangs- an Combo Pre-Signaler ze setzen
STR_BUILD_SIGNAL_ELECTRIC_COMBO_TOOLTIP                         :{BLACK}Combo-Signal (Elektresch){}D'Combo-Signal ass einfach en An- an Ausgangssignal. Dëst erlaabt grouss "Beem" Presignaler ze bauen
STR_BUILD_SIGNAL_ELECTRIC_PBS_TOOLTIP                           :{BLACK}Wee-Signal (Elektresch){}E Wee-Signal erlaabt méi wéi engem Zuch an e Block eranzefueren, wann den Zuch e Wee op en Stop-Punkt reservéiren kann. Standard Wee-Signaler kënne vu béide Säiten duerchfuer ginn
STR_BUILD_SIGNAL_ELECTRIC_PBS_OWAY_TOOLTIP                      :{BLACK}Einbahn-Wee-Signal (Elektresch){}En Einbahn-Signal erlaabt méi wéi een Zuch zur selwechter Zäit an engem Block ze sin, wann den Zuch en Wee op en sécheren Stop-Punkt reservéiren kann. Einbahn-Signaler kënnen net vun der falscher Säit duerchfuer ginn
STR_BUILD_SIGNAL_CONVERT_TOOLTIP                                :{BLACK}Signal konvertéiren{}Wann gewielt, gëtt en geklickten Signal an dat gewielten Signal konvertéiert, Ctrl+Klick wiesselt tëscht de Varianten. Shift weist ongeféier Konvertéirungskäschten
STR_BUILD_SIGNAL_DRAG_SIGNALS_DENSITY_TOOLTIP                   :{BLACK}Distanz vu Signaler beim Zéien
STR_BUILD_SIGNAL_DRAG_SIGNALS_DENSITY_DECREASE_TOOLTIP          :{BLACK}Setzt Signaldistanz erof
STR_BUILD_SIGNAL_DRAG_SIGNALS_DENSITY_INCREASE_TOOLTIP          :{BLACK}Setzt Signaldistanz erop

# Bridge selection window
STR_SELECT_RAIL_BRIDGE_CAPTION                                  :{WHITE}Zuchbréck auswielen
STR_SELECT_ROAD_BRIDGE_CAPTION                                  :{WHITE}Stroossebréck auswielen
STR_SELECT_BRIDGE_SELECTION_TOOLTIP                             :{BLACK}Bréckenauswiel - Wiel deng Bréck aus
STR_SELECT_BRIDGE_INFO                                          :{GOLD}{STRING},{} {VELOCITY} {WHITE}{CURRENCY_LONG}
STR_SELECT_BRIDGE_SCENEDIT_INFO                                 :{GOLD}{STRING},{} {VELOCITY}
STR_BRIDGE_NAME_SUSPENSION_STEEL                                :Stolen Hängebréck
STR_BRIDGE_NAME_GIRDER_STEEL                                    :Stoldréier Bréck
STR_BRIDGE_NAME_CANTILEVER_STEEL                                :Fräidroend Stolbréck
STR_BRIDGE_NAME_SUSPENSION_CONCRETE                             :Betons Hängebréck
STR_BRIDGE_NAME_WOODEN                                          :Holze Bréck
STR_BRIDGE_NAME_CONCRETE                                        :Betons Bréck
STR_BRIDGE_NAME_TUBULAR_STEEL                                   :Rouerstol Bréck
STR_BRIDGE_TUBULAR_SILICON                                      :Rouer, Silikon


# Road construction toolbar
STR_ROAD_TOOLBAR_ROAD_CONSTRUCTION_CAPTION                      :{WHITE}Stroossebau
STR_ROAD_TOOLBAR_TRAM_CONSTRUCTION_CAPTION                      :{WHITE}Tramkonstruktioun
STR_ROAD_TOOLBAR_TOOLTIP_BUILD_ROAD_SECTION                     :{BLACK}Baut Stroossen.Ctrl+Klick wiësselt tëscht Stroosse bauen/ofrappen. Shift wiesselt tëscht bauen/ongeféier Käschten uweisen
STR_ROAD_TOOLBAR_TOOLTIP_BUILD_TRAMWAY_SECTION                  :{BLACK}Tramwayschinne bauen. Ctrl+Klick wiësselt tëscht Tramwayschinne bauen/ofrappen. Shift wiesselt tëscht bauen/ongeféier Käschten uweisen
STR_ROAD_TOOLBAR_TOOLTIP_BUILD_AUTOROAD                         :{BLACK}D'Strooss mat der Bau-Automatik bauen. Ctrl wiësselt tëscht Stroossen bauen/ofrappen. Shift wiesselt tëscht bauen/ongeféier Käschten uweisen
STR_ROAD_TOOLBAR_TOOLTIP_BUILD_AUTOTRAM                         :{BLACK}Tramschinne mam "Autotram" Modus bauen. Ctrl wiesselt tëscht Tramschinne bauen/ofrappen. Shift wiesselt tëschtbauen/ongeféier Käschten uweisen
STR_ROAD_TOOLBAR_TOOLTIP_BUILD_ROAD_VEHICLE_DEPOT               :{BLACK}Baut Stroossendepot (fir Gefierer ze kafen an ze flécken). Shift wiesselt tëscht bauen/ongeféier Käschten uweisen
STR_ROAD_TOOLBAR_TOOLTIP_BUILD_TRAM_VEHICLE_DEPOT               :{BLACK}Tramschapp bauen (fir Gefierer ze kafen an d'Revisioun). Shift wiesselt tëscht bauen/ongeféier Käschten uweisen
STR_ROAD_TOOLBAR_TOOLTIP_BUILD_BUS_STATION                      :{BLACK}Baut Busarrêt. Ctrl aktivéiert ubaue vu Statiounen. Shift wiesselt tëscht bauen/ongeféier Käschten uweisen
STR_ROAD_TOOLBAR_TOOLTIP_BUILD_PASSENGER_TRAM_STATION           :{BLACK}Tramarrêt bauen. Ctrl aktivéiert ubaue vu Statiounen. Shift wiesselt tëscht bauen/ongeféier Käschten uweisen
STR_ROAD_TOOLBAR_TOOLTIP_BUILD_TRUCK_LOADING_BAY                :{BLACK}Baut Camionsgare. Ctrl aktivéiert ubaue vu Statiounen. Shift wiesselt tëscht bauen/ongeféier Käschten uweisen
STR_ROAD_TOOLBAR_TOOLTIP_BUILD_CARGO_TRAM_STATION               :{BLACK}Wueren-Tramstatioun bauen. Ctrl aktivéiert ubaue vu Statiounen. Shift wiesselt tëscht bauen/ongeféier Käschten uweisen
STR_ROAD_TOOLBAR_TOOLTIP_TOGGLE_ONE_WAY_ROAD                    :{BLACK}Einbahnstroossen aktivéieren/déaktivéieren
STR_ROAD_TOOLBAR_TOOLTIP_BUILD_ROAD_BRIDGE                      :{BLACK}Baut Stroossebréck. Shift wiesselt tëscht bauen/ongeféier Käschten uweisen
STR_ROAD_TOOLBAR_TOOLTIP_BUILD_TRAMWAY_BRIDGE                   :{BLACK}Tramsbréck bauen. Shift wiesselt tëscht bauen/ongeféier Käschten uweisen
STR_ROAD_TOOLBAR_TOOLTIP_BUILD_ROAD_TUNNEL                      :{BLACK}Baut Stroossentunnel. Shift wiesselt tëscht bauen/ongeféier Käschten uweisen
STR_ROAD_TOOLBAR_TOOLTIP_BUILD_TRAMWAY_TUNNEL                   :{BLACK}Tramtunnel bauen. Shift wiesselt tëscht bauen/ongeféier Käschten uweisen
STR_ROAD_TOOLBAR_TOOLTIP_TOGGLE_BUILD_REMOVE_FOR_ROAD           :{BLACK}Wiesselt bauen/ofrappen vu Stroossekonstruktiounen
STR_ROAD_TOOLBAR_TOOLTIP_TOGGLE_BUILD_REMOVE_FOR_TRAMWAYS       :{BLACK}Wiesselt tëscht bauen/ofrappen beim Trambau
STR_ROAD_TOOLBAR_TOOLTIP_CONVERT_ROAD                           :{BLACK}Konvertéier/upgrade den Typ vu Strooss. Shift wiesselt tëscht bauen/ongeféier Käschten uweisen
STR_ROAD_TOOLBAR_TOOLTIP_CONVERT_TRAM                           :{BLACK}Konvertéiert/upgrade den Typ vun Tram. Shift wiesselt tëscht bauen/ongeféier Käschten uweisen

STR_ROAD_NAME_ROAD                                              :Strooss
STR_ROAD_NAME_TRAM                                              :Tramway

# Road depot construction window
STR_BUILD_DEPOT_ROAD_ORIENTATION_CAPTION                        :{WHITE}Ausriichtung vum Stroossendepot
STR_BUILD_DEPOT_ROAD_ORIENTATION_SELECT_TOOLTIP                 :{BLACK}Wielt d'Stroossendepot Ausriichtung
STR_BUILD_DEPOT_TRAM_ORIENTATION_CAPTION                        :{WHITE}Ausriichtung vum Tramschapp
STR_BUILD_DEPOT_TRAM_ORIENTATION_SELECT_TOOLTIP                 :{BLACK}Tramschapp Ausriichtung wielen

# Road vehicle station construction window
STR_STATION_BUILD_BUS_ORIENTATION                               :{WHITE}Ausriichtung vum Busarrêt
STR_STATION_BUILD_BUS_ORIENTATION_TOOLTIP                       :{BLACK}Wielt Busarrêtsausriichtung
STR_STATION_BUILD_TRUCK_ORIENTATION                             :{WHITE}Ausriichtung vun der Camionsgare
STR_STATION_BUILD_TRUCK_ORIENTATION_TOOLTIP                     :{BLACK}Wielt d'Camionsgareausriichtung
STR_STATION_BUILD_PASSENGER_TRAM_ORIENTATION                    :{WHITE}Ausriichtung vun dem Passagéier-Tramsarrêt
STR_STATION_BUILD_PASSENGER_TRAM_ORIENTATION_TOOLTIP            :{BLACK}Passagéier-Tramsarrêt Ausriichtung wielen
STR_STATION_BUILD_CARGO_TRAM_ORIENTATION                        :{WHITE}Ausriichtung vun der Wueren-Tramstatioun
STR_STATION_BUILD_CARGO_TRAM_ORIENTATION_TOOLTIP                :{BLACK}Wueren-Tramstatioun Ausriichtung wielen

# Waterways toolbar (last two for SE only)
STR_WATERWAYS_TOOLBAR_CAPTION                                   :{WHITE}Waasserstroosse bauen
STR_WATERWAYS_TOOLBAR_CAPTION_SE                                :{WHITE}Waasserstroossen
STR_WATERWAYS_TOOLBAR_BUILD_CANALS_TOOLTIP                      :{BLACK}Kanäl bauen. Shift wiesselt tëscht bauen/ongeféier Käschten uweisen
STR_WATERWAYS_TOOLBAR_BUILD_LOCKS_TOOLTIP                       :{BLACK}Schleise bauen. Shift wiesselt tëscht bauen/ongeféier Käschten uweisen
STR_WATERWAYS_TOOLBAR_BUILD_DEPOT_TOOLTIP                       :{BLACK}Schëffsschapp bauen (fir Schëffer ze bauen an ze reparéiren). Shift wiesselt tëscht bauen/ongeféier Käschten uweisen
STR_WATERWAYS_TOOLBAR_BUILD_DOCK_TOOLTIP                        :{BLACK}Schëffsquai bauen. Ctrl aktivéiert ubaue vu Statiounen. Shift wiesselt tëscht bauen/ongeféier Käschten uweisen
STR_WATERWAYS_TOOLBAR_BUOY_TOOLTIP                              :{BLACK}Plazéiert eng Boje, déi als Weepunkt kann benotzt ginn. Shift wiesselt tëscht bauen/ongeféier Käschten uweisen
STR_WATERWAYS_TOOLBAR_BUILD_AQUEDUCT_TOOLTIP                    :{BLACK}Aquadukt bauen. Shift wiesselt tëscht bauen/ongeféier Käschten uweisen
STR_WATERWAYS_TOOLBAR_CREATE_LAKE_TOOLTIP                       :{BLACK}Waasserareal definéieren.{}Mécht en Kanal. Mat Ctrl gedréckt halen um Mieresspigel klicken, iwwerflut d'Géigent
STR_WATERWAYS_TOOLBAR_CREATE_RIVER_TOOLTIP                      :{BLACK}Plazéier Flëss. Ctrl wielt d'Land diagonal aus

# Ship depot construction window
STR_DEPOT_BUILD_SHIP_CAPTION                                    :{WHITE}Schëffsschapp Ausriichtung
STR_DEPOT_BUILD_SHIP_ORIENTATION_TOOLTIP                        :{BLACK}Wielt d'Ausriichtung vum Schëffsschapp

# Dock construction window
STR_STATION_BUILD_DOCK_CAPTION                                  :{WHITE}Hafen

# Airport toolbar
STR_TOOLBAR_AIRCRAFT_CAPTION                                    :{WHITE}Fluchhäfen
STR_TOOLBAR_AIRCRAFT_BUILD_AIRPORT_TOOLTIP                      :{BLACK}Fluchhafe bauen. Ctrl aktivéiert ubaue vu Statiounen. Shift wiesselt tëscht bauen/ongeféier Käschten uweisen

# Airport construction window
STR_STATION_BUILD_AIRPORT_CAPTION                               :{WHITE}Fluchhafen Auswiel
STR_STATION_BUILD_AIRPORT_TOOLTIP                               :{BLACK}Wielt Gréisst/Typ vum Fluchhafen
STR_STATION_BUILD_AIRPORT_CLASS_LABEL                           :{BLACK}Fluchhafeklass
STR_STATION_BUILD_AIRPORT_LAYOUT_NAME                           :{BLACK}Layout {NUM}

STR_AIRPORT_SMALL                                               :Kleng
STR_AIRPORT_CITY                                                :City
STR_AIRPORT_METRO                                               :Metropole Fluchhafen
STR_AIRPORT_INTERNATIONAL                                       :Internationale Fluchhafen
STR_AIRPORT_COMMUTER                                            :Pendler
STR_AIRPORT_INTERCONTINENTAL                                    :Interkontinental
STR_AIRPORT_HELIPORT                                            :Heliport
STR_AIRPORT_HELIDEPOT                                           :Helidepot
STR_AIRPORT_HELISTATION                                         :Helistatioun

STR_AIRPORT_CLASS_SMALL                                         :Kleng Fluchhäfen
STR_AIRPORT_CLASS_LARGE                                         :Grouss Fluchhäfen
STR_AIRPORT_CLASS_HUB                                           :Fluchhafeverdeeler
STR_AIRPORT_CLASS_HELIPORTS                                     :Helikopter Fluchhafen

STR_STATION_BUILD_NOISE                                         :{BLACK}Kaméidi: {GOLD}{COMMA}

# Landscaping toolbar
STR_LANDSCAPING_TOOLBAR                                         :{WHITE}Landschaftsbau
STR_LANDSCAPING_TOOLTIP_LOWER_A_CORNER_OF_LAND                  :{BLACK}En Eck vum Land erofsetzen. Zéien setzt den éischten ugewielten Eck erof an planéiert d'ugewielten Land op déi nei Eckhéicht. Ctrl wielt d'Land diagonal. Shift wiesselt tëscht bauen/ongeféier Käschten uweisen
STR_LANDSCAPING_TOOLTIP_RAISE_A_CORNER_OF_LAND                  :{BLACK}En Eck vum Land unhiewen. Zéien wielt den éischten Eck an planéiert d'ugewielten Land ob déi nei Eckhéicht. Ctrl wielt d'Land diagonal. Shift wiesselt tëscht bauen/ongeféier Käschten uweisen
STR_LANDSCAPING_LEVEL_LAND_TOOLTIP                              :{BLACK}Land planéiren. Ctrl wielt d'Land diagonal aus. Shift wiesselt tëscht bauen/ongeféier Käschten uweisen
STR_LANDSCAPING_TOOLTIP_PURCHASE_LAND                           :{BLACK}Kaf Land fir zukünftëg Benotzung. Shift wiesselt tëscht bauen/ongeféier Käschten uweisen

# Object construction window
STR_OBJECT_BUILD_CAPTION                                        :{WHITE}Objetsauswiel
STR_OBJECT_BUILD_TOOLTIP                                        :{BLACK}Wiel den Objet dee gebaut gëtt. Shift wiesselt tescht bauen / ongeféier Käschten uweisen
STR_OBJECT_BUILD_CLASS_TOOLTIP                                  :{BLACK}Wiel d'Klass vun dem Objet dee sollt gebaut ginn
STR_OBJECT_BUILD_PREVIEW_TOOLTIP                                :{BLACK}Preview vum Objet
STR_OBJECT_BUILD_SIZE                                           :{BLACK}Gréisst: {GOLD}{NUM} x {NUM} Felder

STR_OBJECT_CLASS_LTHS                                           :Liichttierm
STR_OBJECT_CLASS_TRNS                                           :Antennen

# Tree planting window (last eight for SE only)
STR_PLANT_TREE_CAPTION                                          :{WHITE}Beem
STR_PLANT_TREE_TOOLTIP                                          :{BLACK}Wielt de Baamtyp. Wann d'Feld schons e Baam huet, ginn méi Beem vu verschiddenen Arten gesat
STR_TREES_RANDOM_TYPE                                           :{BLACK}Zoufälleg Beem
STR_TREES_RANDOM_TYPE_TOOLTIP                                   :{BLACK}Zoufälleg Beem planzen. Shift wiesselt tëscht bauen an ongeféier Käschten uweisen
STR_TREES_RANDOM_TREES_BUTTON                                   :{BLACK}Zoufälleg Beem
STR_TREES_RANDOM_TREES_TOOLTIP                                  :{BLACK}Beem zoufälleg iwwert d'Landschaft setzen
STR_TREES_MODE_NORMAL_BUTTON                                    :{BLACK}Normal
STR_TREES_MODE_NORMAL_TOOLTIP                                   :{BLACK}Planz eenzel Beem andems mat der Maus iwwer d'Landschaft gezu gëtt.
STR_TREES_MODE_FOREST_SM_BUTTON                                 :{BLACK}Beem
STR_TREES_MODE_FOREST_SM_TOOLTIP                                :{BLACK}Planz kleng Bëscher andems mat der Maus iwwer d'Landschaft gezu gëtt.
STR_TREES_MODE_FOREST_LG_BUTTON                                 :{BLACK}Bësch
STR_TREES_MODE_FOREST_LG_TOOLTIP                                :{BLACK}Planz grouss Bëscher andems mat der Maus iwwer d'Landschaft gezu gëtt.

# Land generation window (SE)
STR_TERRAFORM_TOOLBAR_LAND_GENERATION_CAPTION                   :{WHITE}Landerstellung
STR_TERRAFORM_TOOLTIP_PLACE_ROCKY_AREAS_ON_LANDSCAPE            :{BLACK}Fielsen iwwert d'Landschaft setzen
STR_TERRAFORM_TOOLTIP_DEFINE_DESERT_AREA                        :{BLACK}Zone fir Wüst défineieren.{}CTRL unhalen fir se ze läschen
STR_TERRAFORM_TOOLTIP_INCREASE_SIZE_OF_LAND_AREA                :{BLACK}Vergréisser d'Zone fir d'Land unzehiewen/erofzesetzen
STR_TERRAFORM_TOOLTIP_DECREASE_SIZE_OF_LAND_AREA                :{BLACK}Verklenger d'Zone fir d'Land unzehiewen/erofzesetzen
STR_TERRAFORM_TOOLTIP_GENERATE_RANDOM_LAND                      :{BLACK}Generéier en Zoufallsland
STR_TERRAFORM_SE_NEW_WORLD                                      :{BLACK}Neie Szenario erstellen
STR_TERRAFORM_RESET_LANDSCAPE                                   :{BLACK}Setz d'Landschaft zeréck
STR_TERRAFORM_RESET_LANDSCAPE_TOOLTIP                           :{BLACK}Huel all Grondstécker vun der Firma ewech

STR_QUERY_RESET_LANDSCAPE_CAPTION                               :{WHITE}Setz d'Landschaft zeréck
STR_RESET_LANDSCAPE_CONFIRMATION_TEXT                           :{WHITE}Bass du sécher, dass du all Grondstécker vun der Firma ewechhuele wëlls?

# Town generation window (SE)
STR_FOUND_TOWN_CAPTION                                          :{WHITE}Staderstellung
STR_FOUND_TOWN_NEW_TOWN_BUTTON                                  :{BLACK}Nei Stad
STR_FOUND_TOWN_NEW_TOWN_TOOLTIP                                 :{BLACK}Grënn eng nei Stad. Shift+Klick weist ongeféier Käschten
STR_FOUND_TOWN_RANDOM_TOWN_BUTTON                               :{BLACK}Zoufallsstad
STR_FOUND_TOWN_RANDOM_TOWN_TOOLTIP                              :{BLACK}Grënn d'Stad op enger zoufälleger Plaz
STR_FOUND_TOWN_MANY_RANDOM_TOWNS                                :{BLACK}Vill zoufälleg Dierfer
STR_FOUND_TOWN_RANDOM_TOWNS_TOOLTIP                             :{BLACK}D'Kaart zoufälleg mat Dierfer fëllen

STR_FOUND_TOWN_NAME_TITLE                                       :{YELLOW}Stadnumm:
STR_FOUND_TOWN_NAME_EDITOR_TITLE                                :{BLACK}Stadnumm agin
STR_FOUND_TOWN_NAME_EDITOR_HELP                                 :{BLACK}Klick fir Stad ze benennen
STR_FOUND_TOWN_NAME_RANDOM_BUTTON                               :{BLACK}Zoufällegen Numm
STR_FOUND_TOWN_NAME_RANDOM_TOOLTIP                              :{BLACK}Neien Zoufallsnumm generéiren

STR_FOUND_TOWN_INITIAL_SIZE_TITLE                               :{YELLOW}Stadgréisst:
STR_FOUND_TOWN_INITIAL_SIZE_SMALL_BUTTON                        :{BLACK}Kleng
STR_FOUND_TOWN_INITIAL_SIZE_MEDIUM_BUTTON                       :{BLACK}Mëttel
STR_FOUND_TOWN_INITIAL_SIZE_LARGE_BUTTON                        :{BLACK}Grouss
STR_FOUND_TOWN_SIZE_RANDOM                                      :{BLACK}Zoufall
STR_FOUND_TOWN_INITIAL_SIZE_TOOLTIP                             :{BLACK}Wiel d'Stadgréisst
STR_FOUND_TOWN_CITY                                             :{BLACK}Stad
STR_FOUND_TOWN_CITY_TOOLTIP                                     :{BLACK}Stied wuessen méi schnell wéi Dierfer{}Ofhängeg vun den Astellungen, sinn se méi grouss am Ufank

STR_FOUND_TOWN_ROAD_LAYOUT                                      :{YELLOW}Stroosselayout vun der Stad:
STR_FOUND_TOWN_SELECT_TOWN_ROAD_LAYOUT                          :{BLACK}Stroosselayout fir des Stad wielen
STR_FOUND_TOWN_SELECT_LAYOUT_ORIGINAL                           :{BLACK}Original
STR_FOUND_TOWN_SELECT_LAYOUT_BETTER_ROADS                       :{BLACK}Besser Stroossen
STR_FOUND_TOWN_SELECT_LAYOUT_2X2_GRID                           :{BLACK}2x2 Gitter
STR_FOUND_TOWN_SELECT_LAYOUT_3X3_GRID                           :{BLACK}3x3 Gitter
STR_FOUND_TOWN_SELECT_LAYOUT_RANDOM                             :{BLACK}Zoufall

# Fund new industry window
STR_FUND_INDUSTRY_CAPTION                                       :{WHITE}Nei Industrie finanzéieren
STR_FUND_INDUSTRY_SELECTION_TOOLTIP                             :{BLACK}Wielt déi gewënschten Industrie op der Lëscht aus
STR_FUND_INDUSTRY_MANY_RANDOM_INDUSTRIES                        :{BLACK}Vill zoufälleg Industrien
STR_FUND_INDUSTRY_MANY_RANDOM_INDUSTRIES_TOOLTIP                :{BLACK}D'Kaart mat villen zoufällegen Industrien fëllen
STR_FUND_INDUSTRY_MANY_RANDOM_INDUSTRIES_CAPTION                :{WHITE}Erstell zoufälleg Industrien
STR_FUND_INDUSTRY_MANY_RANDOM_INDUSTRIES_QUERY                  :{YELLOW}Bass du sécher, dass du vill zoufälleg Industrië baue wëlls?
STR_FUND_INDUSTRY_INDUSTRY_BUILD_COST                           :{BLACK}Käschten: {YELLOW}{CURRENCY_LONG}
STR_FUND_INDUSTRY_PROSPECT_NEW_INDUSTRY                         :{BLACK}Förderen
STR_FUND_INDUSTRY_BUILD_NEW_INDUSTRY                            :{BLACK}Bauen
STR_FUND_INDUSTRY_FUND_NEW_INDUSTRY                             :{BLACK}Grënnen
STR_FUND_INDUSTRY_REMOVE_ALL_INDUSTRIES                         :{BLACK}All industrien ewechhuelen
STR_FUND_INDUSTRY_REMOVE_ALL_INDUSTRIES_TOOLTIP                 :{BLACK}All Industrien ewechhuelen déi aktuell op der Kaart sinn
STR_FUND_INDUSTRY_REMOVE_ALL_INDUSTRIES_CAPTION                 :{WHITE}All industrien ewechhuelen
STR_FUND_INDUSTRY_REMOVE_ALL_INDUSTRIES_QUERY                   :{YELLOW}Bass du sécher, dass du all d'Industrien ewechhuele wëlls?

# Industry cargoes window
STR_INDUSTRY_CARGOES_INDUSTRY_CAPTION                           :{WHITE}Industrieketten fir {STRING} Industrie
STR_INDUSTRY_CARGOES_CARGO_CAPTION                              :{WHITE}Industrieketten fir {STRING} Wueren
STR_INDUSTRY_CARGOES_PRODUCERS                                  :{WHITE}Produzéirent Industrien
STR_INDUSTRY_CARGOES_CUSTOMERS                                  :{WHITE}Akzeptéirend Industrien
STR_INDUSTRY_CARGOES_HOUSES                                     :{WHITE}Haiser
STR_INDUSTRY_CARGOES_INDUSTRY_TOOLTIP                           :{BLACK}Klick op d'Industrie fir d'Liwweranten an Verbraucher ze gesinn
STR_INDUSTRY_CARGOES_CARGO_TOOLTIP                              :{BLACK}{STRING}{}Klick op d'Wueren fir d'Liwweranten an Verbraucher ze gesinn
STR_INDUSTRY_DISPLAY_CHAIN                                      :{BLACK}Wuereketten uweisen
STR_INDUSTRY_DISPLAY_CHAIN_TOOLTIP                              :{BLACK}Weis Industrien un déi Wueren liwweren an akzeptéiren
STR_INDUSTRY_CARGOES_NOTIFY_SMALLMAP                            :{BLACK}Link op déi kleng Kaart
STR_INDUSTRY_CARGOES_NOTIFY_SMALLMAP_TOOLTIP                    :{BLACK}Wiel déi ugewisen Industrien och op der klenger Kaart aus
STR_INDUSTRY_CARGOES_SELECT_CARGO                               :{BLACK}Gidder wielen
STR_INDUSTRY_CARGOES_SELECT_CARGO_TOOLTIP                       :{BLACK}Wiel d'Gidder déis du wëlls uweisen
STR_INDUSTRY_CARGOES_SELECT_INDUSTRY                            :{BLACK}Industrie auswielen
STR_INDUSTRY_CARGOES_SELECT_INDUSTRY_TOOLTIP                    :{BLACK}Wiel d'Industrie aus déis du wëlls uweisen

# Land area window
STR_LAND_AREA_INFORMATION_CAPTION                               :{WHITE}Land Informatiounen
STR_LAND_AREA_INFORMATION_LOCATION_TOOLTIP                      :{BLACK}Zentréiert d'Haaptusiicht op d'Feld. Ctrl+Klick mëcht eng nei Fënster op der aktueller Positioun op
STR_LAND_AREA_INFORMATION_COST_TO_CLEAR_N_A                     :{BLACK}Käschte fir ze raumen: {LTBLUE}Keng
STR_LAND_AREA_INFORMATION_COST_TO_CLEAR                         :{BLACK}Käschte fir ze raumen: {RED}{CURRENCY_LONG}
STR_LAND_AREA_INFORMATION_REVENUE_WHEN_CLEARED                  :{BLACK}Akommes wann ofgerappt: {LTBLUE}{CURRENCY_LONG}
STR_LAND_AREA_INFORMATION_OWNER_N_A                             :Keen
STR_LAND_AREA_INFORMATION_OWNER                                 :{BLACK}Besëtzer: {LTBLUE}{STRING}
STR_LAND_AREA_INFORMATION_ROAD_OWNER                            :{BLACK}Stroossebesëtzer: {LTBLUE}{STRING}
STR_LAND_AREA_INFORMATION_TRAM_OWNER                            :{BLACK}Tramschinnebesëtzer: {LTBLUE}{STRING}
STR_LAND_AREA_INFORMATION_RAIL_OWNER                            :{BLACK}Schinnebesëtzer: {LTBLUE}{STRING}
STR_LAND_AREA_INFORMATION_LOCAL_AUTHORITY                       :{BLACK}Gemeng: {LTBLUE}{STRING}
STR_LAND_AREA_INFORMATION_LOCAL_AUTHORITY_NONE                  :Keng
STR_LAND_AREA_INFORMATION_LANDINFO_COORDS                       :{BLACK}Koordinaten: {LTBLUE}{NUM} x {NUM} x {NUM} ({STRING})
STR_LAND_AREA_INFORMATION_BUILD_DATE                            :{BLACK}Gebaut: {LTBLUE}{DATE_LONG}
STR_LAND_AREA_INFORMATION_STATION_CLASS                         :{BLACK}Statiounsklass: {LTBLUE}{STRING}
STR_LAND_AREA_INFORMATION_STATION_TYPE                          :{BLACK}Statiounstyp: {LTBLUE}{STRING}
STR_LAND_AREA_INFORMATION_AIRPORT_CLASS                         :{BLACK}Fluchhafeklass: {LTBLUE}{STRING}
STR_LAND_AREA_INFORMATION_AIRPORT_NAME                          :{BLACK}Fluchhafennumm: {LTBLUE}{STRING}
STR_LAND_AREA_INFORMATION_AIRPORTTILE_NAME                      :{BLACK}Fluchhafefeldnumm: {LTBLUE}{STRING}
STR_LAND_AREA_INFORMATION_NEWGRF_NAME                           :{BLACK}NewGRF: {LTBLUE}{STRING}
STR_LAND_AREA_INFORMATION_CARGO_ACCEPTED                        :{BLACK}Akzeptéiert Wuer: {LTBLUE}
STR_LAND_AREA_INFORMATION_CARGO_EIGHTS                          :({COMMA}/8 {STRING})
STR_LANG_AREA_INFORMATION_RAIL_TYPE                             :{BLACK}Schinnentyp: {LTBLUE}{STRING}
STR_LANG_AREA_INFORMATION_ROAD_TYPE                             :{BLACK}Stroossentyp: {LTBLUE}{STRING}
STR_LANG_AREA_INFORMATION_TRAM_TYPE                             :{BLACK}Tramtyp: {LTBLUE}{STRING}
STR_LANG_AREA_INFORMATION_RAIL_SPEED_LIMIT                      :{BLACK}Schinne-Geschw.-Limit: {LTBLUE}{VELOCITY}
STR_LANG_AREA_INFORMATION_ROAD_SPEED_LIMIT                      :{BLACK}Stroosse-Geschw.-Limit: {LTBLUE}{VELOCITY}
STR_LANG_AREA_INFORMATION_TRAM_SPEED_LIMIT                      :{BLACK}Tram-Geschw.-Limit: {LTBLUE}{VELOCITY}

# Description of land area of different tiles
STR_LAI_CLEAR_DESCRIPTION_ROCKS                                 :Fielsen
STR_LAI_CLEAR_DESCRIPTION_ROUGH_LAND                            :Knubbelegt Land
STR_LAI_CLEAR_DESCRIPTION_BARE_LAND                             :Eidelt Land
STR_LAI_CLEAR_DESCRIPTION_GRASS                                 :Gras
STR_LAI_CLEAR_DESCRIPTION_FIELDS                                :Felder
STR_LAI_CLEAR_DESCRIPTION_SNOW_COVERED_LAND                     :Schnéibedeckt Land
STR_LAI_CLEAR_DESCRIPTION_DESERT                                :Wüst

STR_LAI_RAIL_DESCRIPTION_TRACK                                  :Schinn
STR_LAI_RAIL_DESCRIPTION_TRACK_WITH_NORMAL_SIGNALS              :Schinn mat Blocksignaler
STR_LAI_RAIL_DESCRIPTION_TRACK_WITH_PRESIGNALS                  :Schinn mat Presignaler
STR_LAI_RAIL_DESCRIPTION_TRACK_WITH_EXITSIGNALS                 :Schinn mat Ausgangs-Signaler
STR_LAI_RAIL_DESCRIPTION_TRACK_WITH_COMBOSIGNALS                :Schinn mat Kombo-Signaler
STR_LAI_RAIL_DESCRIPTION_TRACK_WITH_PBSSIGNALS                  :Schinn mat Weesignaler
STR_LAI_RAIL_DESCRIPTION_TRACK_WITH_NOENTRYSIGNALS              :Schinn mat Einbahnsignaler
STR_LAI_RAIL_DESCRIPTION_TRACK_WITH_NORMAL_PRESIGNALS           :Schinn mat Block- an Presignaler
STR_LAI_RAIL_DESCRIPTION_TRACK_WITH_NORMAL_EXITSIGNALS          :Schinn mat Block- an Ausgangssignaler
STR_LAI_RAIL_DESCRIPTION_TRACK_WITH_NORMAL_COMBOSIGNALS         :Schinn mat Block- a Kombosignaler
STR_LAI_RAIL_DESCRIPTION_TRACK_WITH_NORMAL_PBSSIGNALS           :Schinn mat Block- a Weesignaler
STR_LAI_RAIL_DESCRIPTION_TRACK_WITH_NORMAL_NOENTRYSIGNALS       :Schinn mat Block- a Einbahnsignaler
STR_LAI_RAIL_DESCRIPTION_TRACK_WITH_PRE_EXITSIGNALS             :Schinn mat Pre- an Ausgangssignaler
STR_LAI_RAIL_DESCRIPTION_TRACK_WITH_PRE_COMBOSIGNALS            :Schinn mat Pre- a Kombosignaler
STR_LAI_RAIL_DESCRIPTION_TRACK_WITH_PRE_PBSSIGNALS              :Schinn mat Pre- a Weesignaler
STR_LAI_RAIL_DESCRIPTION_TRACK_WITH_PRE_NOENTRYSIGNALS          :Schinn mat Pre- an Einbahnweesignaler
STR_LAI_RAIL_DESCRIPTION_TRACK_WITH_EXIT_COMBOSIGNALS           :Schinn mat Ausgangs- a Kombosignaler
STR_LAI_RAIL_DESCRIPTION_TRACK_WITH_EXIT_PBSSIGNALS             :Schinn mat Ausgangs- a Weesignaler
STR_LAI_RAIL_DESCRIPTION_TRACK_WITH_EXIT_NOENTRYSIGNALS         :Schinn mat Ausgang- an Einbahnweesignaler
STR_LAI_RAIL_DESCRIPTION_TRACK_WITH_COMBO_PBSSIGNALS            :Schinn mat Kombo- an Weesignaler
STR_LAI_RAIL_DESCRIPTION_TRACK_WITH_COMBO_NOENTRYSIGNALS        :Schinn mat Kombo- an Einbahnweesignaler
STR_LAI_RAIL_DESCRIPTION_TRACK_WITH_PBS_NOENTRYSIGNALS          :Schinn mat Wee- and Einbahnweesignaler
STR_LAI_RAIL_DESCRIPTION_TRAIN_DEPOT                            :Zuchschapp

STR_LAI_ROAD_DESCRIPTION_ROAD                                   :Strooss
STR_LAI_ROAD_DESCRIPTION_ROAD_WITH_STREETLIGHTS                 :Strooss mat Luuchten
STR_LAI_ROAD_DESCRIPTION_TREE_LINED_ROAD                        :Strooss mat Beem
STR_LAI_ROAD_DESCRIPTION_ROAD_VEHICLE_DEPOT                     :Stroossendepot
STR_LAI_ROAD_DESCRIPTION_ROAD_RAIL_LEVEL_CROSSING               :Zuche/Stroosse-Barrière
STR_LAI_ROAD_DESCRIPTION_TRAMWAY                                :Tramway

# Houses come directly from their building names
STR_LAI_TOWN_INDUSTRY_DESCRIPTION_UNDER_CONSTRUCTION            :{STRING} (gëtt gebaut)

STR_LAI_TREE_NAME_TREES                                         :Beem
STR_LAI_TREE_NAME_RAINFOREST                                    :Reebësch
STR_LAI_TREE_NAME_CACTUS_PLANTS                                 :Kaktus

STR_LAI_STATION_DESCRIPTION_RAILROAD_STATION                    :Gare
STR_LAI_STATION_DESCRIPTION_AIRCRAFT_HANGAR                     :Fligerhangar
STR_LAI_STATION_DESCRIPTION_AIRPORT                             :Fluchhafen
STR_LAI_STATION_DESCRIPTION_TRUCK_LOADING_AREA                  :Camionsgare
STR_LAI_STATION_DESCRIPTION_BUS_STATION                         :Busarrêt
STR_LAI_STATION_DESCRIPTION_SHIP_DOCK                           :Schëffshafen
STR_LAI_STATION_DESCRIPTION_BUOY                                :Boje
STR_LAI_STATION_DESCRIPTION_WAYPOINT                            :Weepunkt

STR_LAI_WATER_DESCRIPTION_WATER                                 :Waasser
STR_LAI_WATER_DESCRIPTION_CANAL                                 :Kanal
STR_LAI_WATER_DESCRIPTION_LOCK                                  :Schleis
STR_LAI_WATER_DESCRIPTION_RIVER                                 :Floss
STR_LAI_WATER_DESCRIPTION_COAST_OR_RIVERBANK                    :Küst oder Flossufer
STR_LAI_WATER_DESCRIPTION_SHIP_DEPOT                            :Schëffsschapp

# Industries come directly from their industry names

STR_LAI_TUNNEL_DESCRIPTION_RAILROAD                             :Zuchtunnel
STR_LAI_TUNNEL_DESCRIPTION_ROAD                                 :Stroossentunnel

STR_LAI_BRIDGE_DESCRIPTION_RAIL_SUSPENSION_STEEL                :Stolen Zuchhängebréck
STR_LAI_BRIDGE_DESCRIPTION_RAIL_GIRDER_STEEL                    :Stoldréier Zuchbréck
STR_LAI_BRIDGE_DESCRIPTION_RAIL_CANTILEVER_STEEL                :Stole fräidroend Zuchbréck
STR_LAI_BRIDGE_DESCRIPTION_RAIL_SUSPENSION_CONCRETE             :Stolbeton Zuchhängebréck
STR_LAI_BRIDGE_DESCRIPTION_RAIL_WOODEN                          :Holzen Zuchbréck
STR_LAI_BRIDGE_DESCRIPTION_RAIL_CONCRETE                        :Betons Zuchbréck
STR_LAI_BRIDGE_DESCRIPTION_RAIL_TUBULAR_STEEL                   :Rouerstol Zuchbréck

STR_LAI_BRIDGE_DESCRIPTION_ROAD_SUSPENSION_STEEL                :Stolen Hängebréck
STR_LAI_BRIDGE_DESCRIPTION_ROAD_GIRDER_STEEL                    :Stoldréier Bréck
STR_LAI_BRIDGE_DESCRIPTION_ROAD_CANTILEVER_STEEL                :Fräidroend Stolbréck
STR_LAI_BRIDGE_DESCRIPTION_ROAD_SUSPENSION_CONCRETE             :Stolbetons Hängebréck
STR_LAI_BRIDGE_DESCRIPTION_ROAD_WOODEN                          :Holze Bréck
STR_LAI_BRIDGE_DESCRIPTION_ROAD_CONCRETE                        :Betons Bréck
STR_LAI_BRIDGE_DESCRIPTION_ROAD_TUBULAR_STEEL                   :Rouerstol Brèck

STR_LAI_BRIDGE_DESCRIPTION_AQUEDUCT                             :Aquadukt

STR_LAI_OBJECT_DESCRIPTION_TRANSMITTER                          :Antenne
STR_LAI_OBJECT_DESCRIPTION_LIGHTHOUSE                           :Liichttuerm
STR_LAI_OBJECT_DESCRIPTION_COMPANY_HEADQUARTERS                 :Firmen Haaptgebai
STR_LAI_OBJECT_DESCRIPTION_COMPANY_OWNED_LAND                   :Land am Firmenbesëtz

# About OpenTTD window
STR_ABOUT_OPENTTD                                               :{WHITE}Iwwert OpenTTD
STR_ABOUT_ORIGINAL_COPYRIGHT                                    :{BLACK}Original Copyright {COPYRIGHT} 1995 Chris Sawyer, All Rechter virbehalen
STR_ABOUT_VERSION                                               :{BLACK}OpenTTD Versioun {REV}
STR_ABOUT_COPYRIGHT_OPENTTD                                     :{BLACK}OpenTTD {COPYRIGHT} 2002-{STRING} D'OpenTTD team

# Framerate display window
STR_FRAMERATE_CAPTION                                           :{WHITE}Biller pro Sekonn
STR_FRAMERATE_CAPTION_SMALL                                     :{STRING}{WHITE} ({DECIMAL}x)
STR_FRAMERATE_RATE_GAMELOOP                                     :{BLACK}Simulationsrat: {STRING}
STR_FRAMERATE_RATE_GAMELOOP_TOOLTIP                             :{BLACK}Unzuel Gameticks déi pro Sekonn simuléiert ginn.
STR_FRAMERATE_RATE_BLITTER                                      :{BLACK}Grafikframerate: {STRING}
STR_FRAMERATE_RATE_BLITTER_TOOLTIP                              :{BLACK}Unzuel u Videobiller déi pro Sekonn gerendert ginn.
STR_FRAMERATE_SPEED_FACTOR                                      :{BLACK}Aktuelle Spillgeschw.-Faktor: {DECIMAL}x
STR_FRAMERATE_SPEED_FACTOR_TOOLTIP                              :{BLACK}Wéi séier d'Spill aktuell leeft, am Verglach mat der Geschw. vun der normaler Simulatioun.
STR_FRAMERATE_CURRENT                                           :{WHITE}Aktuell
STR_FRAMERATE_AVERAGE                                           :{WHITE}Mëttel
STR_FRAMERATE_MEMORYUSE                                         :{WHITE}Späicher
STR_FRAMERATE_DATA_POINTS                                       :{BLACK}Date baséiert op {COMMA} Miessungen
STR_FRAMERATE_MS_GOOD                                           :{LTBLUE}{DECIMAL} ms
STR_FRAMERATE_MS_WARN                                           :{YELLOW}{DECIMAL} ms
STR_FRAMERATE_MS_BAD                                            :{RED}{DECIMAL} ms
STR_FRAMERATE_FPS_GOOD                                          :{LTBLUE}{DECIMAL} Biller/s
STR_FRAMERATE_FPS_WARN                                          :{YELLOW}{DECIMAL} Biller/s
STR_FRAMERATE_FPS_BAD                                           :{RED}{DECIMAL} Biller/s
STR_FRAMERATE_BYTES_GOOD                                        :{LTBLUE}{BYTES}
STR_FRAMERATE_GRAPH_MILLISECONDS                                :{TINY_FONT}{COMMA} ms
STR_FRAMERATE_GRAPH_SECONDS                                     :{TINY_FONT}{COMMA} s

###length 15
STR_FRAMERATE_GAMELOOP                                          :{BLACK}Spill total:
STR_FRAMERATE_GL_ECONOMY                                        :{BLACK}  Wuerenhandling:
STR_FRAMERATE_GL_TRAINS                                         :{BLACK} Zuchticker:
STR_FRAMERATE_GL_ROADVEHS                                       :{BLACK}  Stroossegefier-Ticker:
STR_FRAMERATE_GL_SHIPS                                          :{BLACK}  Schëffticker:
STR_FRAMERATE_GL_AIRCRAFT                                       :{BLACK}  Fligerticker:
STR_FRAMERATE_GL_LANDSCAPE                                      :{BLACK}  Weltticker:
STR_FRAMERATE_GL_LINKGRAPH                                      :{BLACK}  Linkgrafik-Verzögerung:
STR_FRAMERATE_DRAWING                                           :{BLACK}Grafikrendering:
STR_FRAMERATE_DRAWING_VIEWPORTS                                 :{BLACK} Welt-Usiichten:
STR_FRAMERATE_VIDEO                                             :{BLACK}Video-output:
STR_FRAMERATE_SOUND                                             :{BLACK}Soundmixing:
STR_FRAMERATE_ALLSCRIPTS                                        :{BLACK}  GS/KI Total:
STR_FRAMERATE_GAMESCRIPT                                        :{BLACK}  Gamescript:
STR_FRAMERATE_AI                                                :{BLACK}   KI {NUM} {STRING}

###length 15
STR_FRAMETIME_CAPTION_GAMELOOP                                  :Spill-Loop
STR_FRAMETIME_CAPTION_GL_ECONOMY                                :Wuerenhandling
STR_FRAMETIME_CAPTION_GL_TRAINS                                 :Zuchticker
STR_FRAMETIME_CAPTION_GL_ROADVEHS                               :Stroossegefierer Ticken
STR_FRAMETIME_CAPTION_GL_SHIPS                                  :Schëffticker
STR_FRAMETIME_CAPTION_GL_AIRCRAFT                               :Fligerticker
STR_FRAMETIME_CAPTION_GL_LANDSCAPE                              :Weltticker
STR_FRAMETIME_CAPTION_GL_LINKGRAPH                              :Linkgrafik Verzögerung
STR_FRAMETIME_CAPTION_DRAWING                                   :Grafikrendering
STR_FRAMETIME_CAPTION_DRAWING_VIEWPORTS                         :Weltusiicht-Rendering
STR_FRAMETIME_CAPTION_VIDEO                                     :Video-output
STR_FRAMETIME_CAPTION_SOUND                                     :Soundmixing
STR_FRAMETIME_CAPTION_ALLSCRIPTS                                :GS/KI Scripttotaler
STR_FRAMETIME_CAPTION_GAMESCRIPT                                :Spill-Script
STR_FRAMETIME_CAPTION_AI                                        :KI {NUM} {STRING}


# Save/load game/scenario
STR_SAVELOAD_SAVE_CAPTION                                       :{WHITE}Spill späicheren
STR_SAVELOAD_LOAD_CAPTION                                       :{WHITE}Spill lueden
STR_SAVELOAD_SAVE_SCENARIO                                      :{WHITE}Szenario späicheren
STR_SAVELOAD_LOAD_SCENARIO                                      :{WHITE}Szenario lueden
STR_SAVELOAD_LOAD_HEIGHTMAP                                     :{WHITE}Héichtekaart lueden
STR_SAVELOAD_SAVE_HEIGHTMAP                                     :{WHITE}Héichtenkaart späichern
STR_SAVELOAD_HOME_BUTTON                                        :{BLACK}Klick hei fir op d'Standard Späicher-/Luedverzeeschnis ze goen
STR_SAVELOAD_BYTES_FREE                                         :{BLACK}{BYTES} fräi
STR_SAVELOAD_LIST_TOOLTIP                                       :{BLACK}Lëscht vun de Lafwierker, Dossieren a Späicherstänn
STR_SAVELOAD_EDITBOX_TOOLTIP                                    :{BLACK}Momentan gewielten Numm fir de Spillstand
STR_SAVELOAD_DELETE_BUTTON                                      :{BLACK}Läschen
STR_SAVELOAD_DELETE_TOOLTIP                                     :{BLACK}Läscht de momentan gewielte Spillstand
STR_SAVELOAD_SAVE_BUTTON                                        :{BLACK}Späicheren
STR_SAVELOAD_SAVE_TOOLTIP                                       :{BLACK}Späichert dei aktuell Partie ënnert dem gewielten Numm
STR_SAVELOAD_LOAD_BUTTON                                        :{BLACK}Lueden
STR_SAVELOAD_LOAD_TOOLTIP                                       :{BLACK}Lued d'ugewielten Spill
STR_SAVELOAD_LOAD_HEIGHTMAP_TOOLTIP                             :{BLACK}Ugewielten Héichtekaart lueden
STR_SAVELOAD_DETAIL_CAPTION                                     :{BLACK}Detailer vum Spill
STR_SAVELOAD_DETAIL_NOT_AVAILABLE                               :{BLACK}Keng Informatioun do
STR_SAVELOAD_DETAIL_COMPANY_INDEX                               :{SILVER}{COMMA}: {WHITE}{STRING}
STR_SAVELOAD_DETAIL_GRFSTATUS                                   :{SILVER}NewGRF: {WHITE}{STRING}
STR_SAVELOAD_FILTER_TITLE                                       :{BLACK}Filter-String:
STR_SAVELOAD_OVERWRITE_TITLE                                    :{WHITE}Datei iwwerschreiwen
STR_SAVELOAD_OVERWRITE_WARNING                                  :{YELLOW}Bass du sécher, dass du d'existéirend Datei iwwerschreiwe wëlls?
STR_SAVELOAD_DIRECTORY                                          :{STRING} (Verzeechnëss)
STR_SAVELOAD_PARENT_DIRECTORY                                   :{STRING} (Een dossier zréck)

STR_SAVELOAD_OSKTITLE                                           :{BLACK}Gëff dem Spillstand en Numm

# World generation
STR_MAPGEN_WORLD_GENERATION_CAPTION                             :{WHITE}Welt Generatioun
STR_MAPGEN_MAPSIZE                                              :{BLACK}Kaartegréisst:
STR_MAPGEN_MAPSIZE_TOOLTIP                                      :{BLACK}Wiel d'Gréisst vun der Kaart a Felder. D'Unzuel vu benotzbare Felder wäert e bësse méi kleng sinn
STR_MAPGEN_BY                                                   :{BLACK}*
STR_MAPGEN_NUMBER_OF_TOWNS                                      :{BLACK}Unz. Dierfer:
STR_MAPGEN_TOWN_NAME_LABEL                                      :{BLACK}Stiednimm:
STR_MAPGEN_TOWN_NAME_DROPDOWN_TOOLTIP                           :{BLACK}Stil vun de Stiednimm wielen
STR_MAPGEN_DATE                                                 :{BLACK}Datum:
STR_MAPGEN_NUMBER_OF_INDUSTRIES                                 :{BLACK}Unz. Industrien:
STR_MAPGEN_HEIGHTMAP_HEIGHT                                     :{BLACK}Héchste Punkt:
STR_MAPGEN_HEIGHTMAP_HEIGHT_UP                                  :{BLACK}Setzt d'Maximalhéicht vum héchste Punkt op der Kaart em een erop
STR_MAPGEN_HEIGHTMAP_HEIGHT_DOWN                                :{BLACK}Setzt d'Maximalhéicht vum héchste Punkt op der Kaart em een erof
STR_MAPGEN_SNOW_COVERAGE                                        :{BLACK}Schnéiundeel
STR_MAPGEN_SNOW_COVERAGE_UP                                     :{BLACK}Schnéiundeel em zéng Prozent eropsetzen
STR_MAPGEN_SNOW_COVERAGE_DOWN                                   :{BLACK}Schnéiundeel em zéng Prozent erofsetzen
STR_MAPGEN_SNOW_COVERAGE_TEXT                                   :{BLACK}{NUM}%
STR_MAPGEN_DESERT_COVERAGE                                      :{BLACK}Wüstenundeel:
STR_MAPGEN_DESERT_COVERAGE_UP                                   :{BLACK}Wüstenundeel em zéng Prozent eropsetzen
STR_MAPGEN_DESERT_COVERAGE_DOWN                                 :{BLACK}Wüstenundeel em zéng Prozent erofsetzen
STR_MAPGEN_DESERT_COVERAGE_TEXT                                 :{BLACK}{NUM}%
STR_MAPGEN_LAND_GENERATOR                                       :{BLACK}Landgenerator:
STR_MAPGEN_TERRAIN_TYPE                                         :{BLACK}Terrain Typ:
STR_MAPGEN_SEA_LEVEL                                            :{BLACK}Mieresspigel:
STR_MAPGEN_QUANTITY_OF_RIVERS                                   :{BLACK}Flëss:
STR_MAPGEN_SMOOTHNESS                                           :{BLACK}Mëllt:
STR_MAPGEN_VARIETY                                              :{BLACK}Vielfaltverdeelung:
STR_MAPGEN_GENERATE                                             :{WHITE}Generéiren

###length 21
STR_MAPGEN_TOWN_NAME_ORIGINAL_ENGLISH                           :Englesch (Original)
STR_MAPGEN_TOWN_NAME_FRENCH                                     :Franséisch
STR_MAPGEN_TOWN_NAME_GERMAN                                     :Däitsch
STR_MAPGEN_TOWN_NAME_ADDITIONAL_ENGLISH                         :Englesch (Erweidert)
STR_MAPGEN_TOWN_NAME_LATIN_AMERICAN                             :Lateinamerikanesch
STR_MAPGEN_TOWN_NAME_SILLY                                      :Blöd
STR_MAPGEN_TOWN_NAME_SWEDISH                                    :Schwedesch
STR_MAPGEN_TOWN_NAME_DUTCH                                      :Holländesch
STR_MAPGEN_TOWN_NAME_FINNISH                                    :Finnesch
STR_MAPGEN_TOWN_NAME_POLISH                                     :Polnesch
STR_MAPGEN_TOWN_NAME_SLOVAK                                     :Slovakesch
STR_MAPGEN_TOWN_NAME_NORWEGIAN                                  :Norwegesch
STR_MAPGEN_TOWN_NAME_HUNGARIAN                                  :Ungaresch
STR_MAPGEN_TOWN_NAME_AUSTRIAN                                   :Éisträichesch
STR_MAPGEN_TOWN_NAME_ROMANIAN                                   :Rumänesch
STR_MAPGEN_TOWN_NAME_CZECH                                      :Tschechesch
STR_MAPGEN_TOWN_NAME_SWISS                                      :Schwäitzer
STR_MAPGEN_TOWN_NAME_DANISH                                     :Dänesch
STR_MAPGEN_TOWN_NAME_TURKISH                                    :Türkesch
STR_MAPGEN_TOWN_NAME_ITALIAN                                    :Italienesch
STR_MAPGEN_TOWN_NAME_CATALAN                                    :Katalanesch

# Strings for map borders at game generation
STR_MAPGEN_BORDER_TYPE                                          :{BLACK}Kaarteränner:
STR_MAPGEN_NORTHWEST                                            :{BLACK}Nordwest
STR_MAPGEN_NORTHEAST                                            :{BLACK}Nordost
STR_MAPGEN_SOUTHEAST                                            :{BLACK}Südost
STR_MAPGEN_SOUTHWEST                                            :{BLACK}Südwest
STR_MAPGEN_BORDER_FREEFORM                                      :{BLACK}Fräiform
STR_MAPGEN_BORDER_WATER                                         :{BLACK}Waasser
STR_MAPGEN_BORDER_RANDOM                                        :{BLACK}Zoufälleg
STR_MAPGEN_BORDER_RANDOMIZE                                     :{BLACK}Zoufall
STR_MAPGEN_BORDER_MANUAL                                        :{BLACK}Manuell

STR_MAPGEN_HEIGHTMAP_ROTATION                                   :{BLACK}Héichtekaart-Rotatioun:
STR_MAPGEN_HEIGHTMAP_NAME                                       :{BLACK}Héichtekaart-Numm:
STR_MAPGEN_HEIGHTMAP_SIZE_LABEL                                 :{BLACK}Gréisst:
STR_MAPGEN_HEIGHTMAP_SIZE                                       :{ORANGE}{NUM} x {NUM}

STR_MAPGEN_TERRAIN_TYPE_QUERY_CAPT                              :{WHITE}Zil Gipfelhéicht
STR_MAPGEN_HEIGHTMAP_HEIGHT_QUERY_CAPT                          :{WHITE}Héchste Punkt
STR_MAPGEN_SNOW_COVERAGE_QUERY_CAPT                             :{WHITE}Schnéiundeel (a %)
STR_MAPGEN_DESERT_COVERAGE_QUERY_CAPT                           :{WHITE}Wüstenundeel (a %)
STR_MAPGEN_START_DATE_QUERY_CAPT                                :{WHITE}Änner d'Startjoer

# SE Map generation
STR_SE_MAPGEN_CAPTION                                           :{WHITE}Szenarientyp
STR_SE_MAPGEN_FLAT_WORLD                                        :{WHITE}Flaachland
STR_SE_MAPGEN_FLAT_WORLD_TOOLTIP                                :{BLACK}Generéier e flaacht Land
STR_SE_MAPGEN_RANDOM_LAND                                       :{WHITE}Zoufallsland
STR_SE_MAPGEN_FLAT_WORLD_HEIGHT                                 :{BLACK}Héicht vum flaache Land:
STR_SE_MAPGEN_FLAT_WORLD_HEIGHT_DOWN                            :{BLACK}Héicht vum flaache Land 1 erofsetzen
STR_SE_MAPGEN_FLAT_WORLD_HEIGHT_UP                              :{BLACK}Héicht vum flaache Land 1 eropsetzen

STR_SE_MAPGEN_FLAT_WORLD_HEIGHT_QUERY_CAPT                      :{WHITE}Héicht vum flaache Land änneren

# Map generation progress
STR_GENERATION_WORLD                                            :{WHITE}Generéiren d'Welt...
STR_GENERATION_ABORT                                            :{BLACK}Ofbriechen
STR_GENERATION_ABORT_CAPTION                                    :{WHITE}Welt-Generatioun ofbriechen
STR_GENERATION_ABORT_MESSAGE                                    :{YELLOW}Wëlls du wierklech d'Generatioun ofbriechen?
STR_GENERATION_PROGRESS                                         :{WHITE}{NUM}% komplett
STR_GENERATION_PROGRESS_NUM                                     :{BLACK}{NUM} / {NUM}
STR_GENERATION_WORLD_GENERATION                                 :{BLACK}Welt-Generatioun
STR_GENERATION_RIVER_GENERATION                                 :{BLACK}Generéiren vu Flëss
STR_GENERATION_TREE_GENERATION                                  :{BLACK}Baam Generatioun
STR_GENERATION_OBJECT_GENERATION                                :{BLACK}Objets-Generatioun
STR_GENERATION_CLEARING_TILES                                   :{BLACK}Generatioun vu knubbelegem a stengege Land
STR_GENERATION_SETTINGUP_GAME                                   :{BLACK}Spill gëtt opgestallt
STR_GENERATION_PREPARING_TILELOOP                               :{BLACK}Felder-Verdeelung
STR_GENERATION_PREPARING_SCRIPT                                 :{BLACK}Lafende Script
STR_GENERATION_PREPARING_GAME                                   :{BLACK}Preparéiren d'Spill

# NewGRF settings
STR_NEWGRF_SETTINGS_CAPTION                                     :{WHITE}NewGRF Astellungen
STR_NEWGRF_SETTINGS_INFO_TITLE                                  :{WHITE}Detailléiert NewGRF Informatioun
STR_NEWGRF_SETTINGS_ACTIVE_LIST                                 :{WHITE}Aktiv NewGRF Dateien
STR_NEWGRF_SETTINGS_INACTIVE_LIST                               :{WHITE}Inaktiv NewGRF Dateien
STR_NEWGRF_SETTINGS_SELECT_PRESET                               :{ORANGE}Preset auswielen:
STR_NEWGRF_FILTER_TITLE                                         :{ORANGE}String filteren:
STR_NEWGRF_SETTINGS_PRESET_LIST_TOOLTIP                         :{BLACK}Gewielte Preset lueden
STR_NEWGRF_SETTINGS_PRESET_SAVE                                 :{BLACK}Preset späichern
STR_NEWGRF_SETTINGS_PRESET_SAVE_TOOLTIP                         :{BLACK}Aktuell Lëscht als Preset späichern
STR_NEWGRF_SETTINGS_PRESET_DELETE                               :{BLACK}Preset läschen
STR_NEWGRF_SETTINGS_PRESET_DELETE_TOOLTIP                       :{BLACK}Gewielte Preset läschen
STR_NEWGRF_SETTINGS_ADD                                         :{BLACK}Baifügen
STR_NEWGRF_SETTINGS_ADD_FILE_TOOLTIP                            :{BLACK}Ausgewielte NewGRF an d'Config bäisetzen
STR_NEWGRF_SETTINGS_RESCAN_FILES                                :{BLACK}Dateien nei scannen
STR_NEWGRF_SETTINGS_RESCAN_FILES_TOOLTIP                        :{BLACK}Update d'Lëscht vu verfügbare NewGRF Dateien.
STR_NEWGRF_SETTINGS_REMOVE                                      :{BLACK}Wechhhuelen
STR_NEWGRF_SETTINGS_REMOVE_TOOLTIP                              :{BLACK}Ausgewielten NewGRF aus der Lëscht huelen
STR_NEWGRF_SETTINGS_MOVEUP                                      :{BLACK}Rop
STR_NEWGRF_SETTINGS_MOVEUP_TOOLTIP                              :{BLACK}Setzt den NewGRF an der Lëscht erop
STR_NEWGRF_SETTINGS_MOVEDOWN                                    :{BLACK}Rof
STR_NEWGRF_SETTINGS_MOVEDOWN_TOOLTIP                            :{BLACK}Setzt d'NewGRF an der Lëscht erof
STR_NEWGRF_SETTINGS_UPGRADE                                     :{BLACK}Upgrade
STR_NEWGRF_SETTINGS_UPGRADE_TOOLTIP                             :{BLACK}Upgrade NewGRF Dateien fir déis du eng méi nei Versioun installéiert hues
STR_NEWGRF_SETTINGS_FILE_TOOLTIP                                :{BLACK}Eng Lëscht vun NewGRF Dateien déi installéiert sinn.

STR_NEWGRF_SETTINGS_SET_PARAMETERS                              :{BLACK}Parameter setzen
STR_NEWGRF_SETTINGS_SHOW_PARAMETERS                             :{BLACK}Parameter uweisen
STR_NEWGRF_SETTINGS_TOGGLE_PALETTE                              :{BLACK}Palette wiesselen
STR_NEWGRF_SETTINGS_TOGGLE_PALETTE_TOOLTIP                      :{BLACK}Wiessel d'Palette vun den ausgewielten NewGRF.{} Maach dat wann d'Grafiken vun deser NewGRF rosa am Spill ausgesinn
STR_NEWGRF_SETTINGS_APPLY_CHANGES                               :{BLACK}Ännerungen unhuelen

STR_NEWGRF_SETTINGS_FIND_MISSING_CONTENT_BUTTON                 :{BLACK}Fehlenden Inhalt online downloaden
STR_NEWGRF_SETTINGS_FIND_MISSING_CONTENT_TOOLTIP                :{BLACK}Check op den Inhalt de fehlt online ka fonnt ginn

STR_NEWGRF_SETTINGS_FILENAME                                    :{BLACK}Dateinumm: {SILVER}{STRING}
STR_NEWGRF_SETTINGS_GRF_ID                                      :{BLACK}GRF ID: {SILVER}{STRING}
STR_NEWGRF_SETTINGS_VERSION                                     :{BLACK}Versioun: {SILVER}{NUM}
STR_NEWGRF_SETTINGS_MIN_VERSION                                 :{BLACK}Min. kompatibel Versioun: {SILVER}{NUM}
STR_NEWGRF_SETTINGS_MD5SUM                                      :{BLACK}MD5sum: {SILVER}{STRING}
STR_NEWGRF_SETTINGS_PALETTE                                     :{BLACK}Palette: {SILVER}{STRING}
STR_NEWGRF_SETTINGS_PALETTE_DEFAULT                             :Standard (S)
STR_NEWGRF_SETTINGS_PALETTE_DEFAULT_32BPP                       :Standard (S) / 32 bpp
STR_NEWGRF_SETTINGS_PALETTE_LEGACY                              :Legacy (W)
STR_NEWGRF_SETTINGS_PALETTE_LEGACY_32BPP                        :Legacy (W) / 32 bpp
STR_NEWGRF_SETTINGS_PARAMETER                                   :{BLACK}Parameter: {SILVER}{STRING}
STR_NEWGRF_SETTINGS_PARAMETER_NONE                              :Keng

STR_NEWGRF_SETTINGS_NO_INFO                                     :{BLACK}Keng Info verfügbar
STR_NEWGRF_SETTINGS_NOT_FOUND                                   :{RED}Datei net fonnt.
STR_NEWGRF_SETTINGS_DISABLED                                    :{RED}Ausgeschalt
STR_NEWGRF_SETTINGS_INCOMPATIBLE                                :{RED}Onkompatibel mat deser Versioun vun OpenTTD

# NewGRF save preset window
STR_SAVE_PRESET_CAPTION                                         :{WHITE}Preset späichern
STR_SAVE_PRESET_LIST_TOOLTIP                                    :{BLACK}Lëscht vu Presets, wiel een den op den Numm ënnendrënner kopéiert gëtt
STR_SAVE_PRESET_TITLE                                           :{BLACK}Wiel en Numm fir de Preset
STR_SAVE_PRESET_EDITBOX_TOOLTIP                                 :{BLACK}Grad ausgewielten Numm fir de Preset dee gespäichert soll ginn
STR_SAVE_PRESET_CANCEL                                          :{BLACK}Ofbriechen
STR_SAVE_PRESET_CANCEL_TOOLTIP                                  :{BLACK}Den Preset net änneren
STR_SAVE_PRESET_SAVE                                            :{BLACK}Späichern
STR_SAVE_PRESET_SAVE_TOOLTIP                                    :{BLACK}Späicher de Preset op dee grad ausgewielten Numm

# NewGRF parameters window
STR_NEWGRF_PARAMETERS_CAPTION                                   :{WHITE}NewGRF Parameter änneren
STR_NEWGRF_PARAMETERS_CLOSE                                     :{BLACK}Zoumaachen
STR_NEWGRF_PARAMETERS_RESET                                     :{BLACK}Reset
STR_NEWGRF_PARAMETERS_RESET_TOOLTIP                             :{BLACK}Setzt all Paramater op de Standard zréck
STR_NEWGRF_PARAMETERS_DEFAULT_NAME                              :Parameter {NUM}
STR_NEWGRF_PARAMETERS_SETTING                                   :{STRING}: {ORANGE}{STRING}
STR_NEWGRF_PARAMETERS_NUM_PARAM                                 :{LTBLUE}Unzuel Parameter: {ORANGE}{NUM}

# NewGRF inspect window
STR_NEWGRF_INSPECT_CAPTION                                      :{WHITE}Inspizéier - {STRING}
STR_NEWGRF_INSPECT_PARENT_BUTTON                                :{BLACK}Parent
STR_NEWGRF_INSPECT_PARENT_TOOLTIP                               :{BLACK}Inspizéier den Objet vun der "parent scope"

STR_NEWGRF_INSPECT_CAPTION_OBJECT_AT                            :{STRING} op {HEX}
STR_NEWGRF_INSPECT_CAPTION_OBJECT_AT_OBJECT                     :Objet
STR_NEWGRF_INSPECT_CAPTION_OBJECT_AT_RAIL_TYPE                  :Schinnentyp

STR_NEWGRF_INSPECT_QUERY_CAPTION                                :{WHITE}NewGRF Variabel 60+x Parameter (hexadezimal)

# Sprite aligner window
STR_SPRITE_ALIGNER_CAPTION                                      :{WHITE}Alignéiren d'Sprite {COMMA} ({STRING})
STR_SPRITE_ALIGNER_NEXT_BUTTON                                  :{BLACK}Nächst Sprite
STR_SPRITE_ALIGNER_NEXT_TOOLTIP                                 :{BLACK}Géi weider op déi nächst normal Sprite, iwwersprang all pseudo/recolour/font Sprite an sprang un den Ufank no der leschter.
STR_SPRITE_ALIGNER_GOTO_BUTTON                                  :{BLACK}Géi op Sprite
STR_SPRITE_ALIGNER_GOTO_TOOLTIP                                 :{BLACK}Géi op d'Sprite. Wann d'Sprite keng normal Sprite ass, géi op déi nächst normal Sprite
STR_SPRITE_ALIGNER_PREVIOUS_BUTTON                              :{BLACK}Viregt Sprite
STR_SPRITE_ALIGNER_PREVIOUS_TOOLTIP                             :{BLACK}Géi weider op déi nächst normal Sprite, iwwersprang all pseudo/recolour/font Sprite an sprang zréck op den Ufank no der leschter.
STR_SPRITE_ALIGNER_SPRITE_TOOLTIP                               :{BLACK}Representatioun vun der grad gewielter Sprite. Den Alignement gëtt ignoréiert wann d'Sprite gezun gëtt
STR_SPRITE_ALIGNER_MOVE_TOOLTIP                                 :{BLACK}Beweg Sprite, X an Y offsets enneren sech. Ctrl+Klick fir de Sprite8 Eenheete matenen ze bewegen.

###length 2


STR_SPRITE_ALIGNER_RESET_BUTTON                                 :{BLACK}Relativ zerécksetzen
STR_SPRITE_ALIGNER_RESET_TOOLTIP                                :{BLACK}Momentan relativ Offsets zerécksetzen
STR_SPRITE_ALIGNER_OFFSETS_ABS                                  :{BLACK}X-Offset: {NUM}, Y-Offset: {NUM} (Absolut)
STR_SPRITE_ALIGNER_OFFSETS_REL                                  :{BLACK}X-Offset: {NUM}, Y-Offset: {NUM} (Relativ)
STR_SPRITE_ALIGNER_PICKER_BUTTON                                :{BLACK}Wiel Sprite
STR_SPRITE_ALIGNER_PICKER_TOOLTIP                               :{BLACK}Wiel en Sprite egalwou um Schierm aus

STR_SPRITE_ALIGNER_GOTO_CAPTION                                 :{WHITE}Géi op Sprite

# NewGRF (self) generated warnings/errors
STR_NEWGRF_ERROR_MSG_INFO                                       :{SILVER}{STRING}
STR_NEWGRF_ERROR_MSG_WARNING                                    :{RED}Warnung: {SILVER}{STRING}
STR_NEWGRF_ERROR_MSG_ERROR                                      :{RED}Fehler: {SILVER}{STRING}
STR_NEWGRF_ERROR_MSG_FATAL                                      :{RED}Fatal: {SILVER}{STRING}
STR_NEWGRF_ERROR_FATAL_POPUP                                    :{WHITE}E fatalen NewGRF Fehler ass geschitt:{}{STRING}
STR_NEWGRF_ERROR_POPUP                                          :{WHITE}En NewGRF Fehler ass geschitt:{}{STRING}
STR_NEWGRF_ERROR_VERSION_NUMBER                                 :{1:STRING} wärt net mat der TTDPatch Versioun déi vun OpenTTD erkannt gouf funktionéiren
STR_NEWGRF_ERROR_DOS_OR_WINDOWS                                 :{1:STRING} ass fir {STRING} Versioun vun TTD
STR_NEWGRF_ERROR_UNSET_SWITCH                                   :{1:STRING} ass designed fir mat {STRING} benotzt ze ginn
STR_NEWGRF_ERROR_INVALID_PARAMETER                              :Invalide Parameter fir {1:STRING}: Parameter {STRING} ({NUM})
STR_NEWGRF_ERROR_LOAD_BEFORE                                    :{1:STRING} muss firun {STRING} geluede ginn
STR_NEWGRF_ERROR_LOAD_AFTER                                     :{1:STRING} muss no {STRING} geluede ginn
STR_NEWGRF_ERROR_OTTD_VERSION_NUMBER                            :{1:STRING} brauch OpenTTD Versioun {STRING} oder méi nei
STR_NEWGRF_ERROR_AFTER_TRANSLATED_FILE                          :GRF Datei déi designed gouf fir ze iwwersetzen
STR_NEWGRF_ERROR_TOO_MANY_NEWGRFS_LOADED                        :Zevill NewGRFen gelueden.
STR_NEWGRF_ERROR_STATIC_GRF_CAUSES_DESYNC                       :{1:STRING} als statesch NewGRF lueden mat {STRING} kann Desyncs verursaachen
STR_NEWGRF_ERROR_UNEXPECTED_SPRITE                              :Onerwaarte Sprite (Sprite {3:NUM})
STR_NEWGRF_ERROR_UNKNOWN_PROPERTY                               :Onbekannten Aktioun 0 property {4:HEX} (Sprite {3:NUM})
STR_NEWGRF_ERROR_INVALID_ID                                     :Versicht invalid ID ze benotzen (Sprite {3:NUM})
STR_NEWGRF_ERROR_CORRUPT_SPRITE                                 :{YELLOW}{STRING} huet eng korrupt Sprite. All korrupt Sprites ginn als Fragezeichen (?) duergestallt
STR_NEWGRF_ERROR_MULTIPLE_ACTION_8                              :Huet eng Rei Action 8 Einträg (Sprite {3:NUM})
STR_NEWGRF_ERROR_READ_BOUNDS                                    :Lanscht d'Enn vum Pseudo-Sprite gelies (Sprite {3:NUM})
STR_NEWGRF_ERROR_GRM_FAILED                                     :Ugefroten GRF Ressource net verfügbar (sprite {3:NUM})
STR_NEWGRF_ERROR_FORCEFULLY_DISABLED                            :{1:STRING} gouf ausgeschalt vun {STRING}
STR_NEWGRF_ERROR_INVALID_SPRITE_LAYOUT                          :Invalid/onbekannten Sprite Layout Format (Sprite {3:NUM})
STR_NEWGRF_ERROR_LIST_PROPERTY_TOO_LONG                         :Zevill Elementer an der Eegeschaftewert-Lëscht (Sprite {3:NUM}, Eegeschaft {4:HEX})
STR_NEWGRF_ERROR_INDPROD_CALLBACK                               :Ongültegen Industrie-production callback (sprite {3:NUM}, "{2:STRING}")

# NewGRF related 'general' warnings
STR_NEWGRF_POPUP_CAUTION_CAPTION                                :{WHITE}Opgepasst!
STR_NEWGRF_CONFIRMATION_TEXT                                    :{YELLOW}Du mëss Ännerungen an engem lafende Spill. Dest kann OpenTTD crashen.W.e.g dest net als Bug melden.{}Bass du sécher?

STR_NEWGRF_DUPLICATE_GRFID                                      :{WHITE}Kann Datei net bäisetzen: Duplikat GRF ID
STR_NEWGRF_COMPATIBLE_LOADED                                    :{ORANGE}Passend Datei net fonnt (kompatibel GRF gelued)
STR_NEWGRF_TOO_MANY_NEWGRFS                                     :{WHITE}Kann Fichier net dobäisetzen : NewGRF Limite erreecht

STR_NEWGRF_COMPATIBLE_LOAD_WARNING                              :{WHITE}Kompatibel GRF(s) geluede fir fehlend Dateien
STR_NEWGRF_DISABLED_WARNING                                     :{WHITE}Fehlend GRF Datei(en) sinn ausgeschalt
STR_NEWGRF_UNPAUSE_WARNING_TITLE                                :{YELLOW}Fehlend GRF Datei(en)
STR_NEWGRF_UNPAUSE_WARNING                                      :{WHITE}Entpausen kann OpenTTD crashen.{} Wellsde wierklech entpausen ?

# NewGRF status
STR_NEWGRF_LIST_NONE                                            :Keng
###length 3
STR_NEWGRF_LIST_ALL_FOUND                                       :All Dateien fonnt
STR_NEWGRF_LIST_COMPATIBLE                                      :{YELLOW}Kompatibel Dateien fonnt
STR_NEWGRF_LIST_MISSING                                         :{RED}Dateien fehlen

# NewGRF 'it's broken' warnings
STR_NEWGRF_BROKEN                                               :{WHITE}Verhalen vun der NewGRF '{0:STRING}' kann Desyncs oder Crashen verursachen
STR_NEWGRF_BROKEN_POWERED_WAGON                                 :{WHITE}Ännert den Zoustand fir '{1:ENGINE}' wann net an engem Schapp
STR_NEWGRF_BROKEN_VEHICLE_LENGTH                                :{WHITE}Ännert d'Gefierlängt fir '{1:ENGINE}' wann net an engem Schapp
STR_NEWGRF_BROKEN_CAPACITY                                      :{WHITE}Geännerte Gefierkapazitéit vun '{1:ENGINE}' wann net an engem Schapp oder amgaang emgebaut ze ginn
STR_BROKEN_VEHICLE_LENGTH                                       :{WHITE}Zuch'{VEHICLE}' vun der Firma '{COMPANY}' huet eng falsch Längt. Et kënnt wahrscheinlech wéinst den NewGRFs. Spill kann desyncroniséiren oder ofstierzen

STR_NEWGRF_BUGGY                                                :{WHITE}NewGRF '{0:STRING}' huet Fehlinformatiounen
STR_NEWGRF_BUGGY_ARTICULATED_CARGO                              :{WHITE}Cargo/refit Informatioun fir '{1:ENGINE}' ass anescht wéi an der Kaflëscht no der Constructioun. Dëst kann en Autoerneirung/-ersetzen Fehler oprufen
STR_NEWGRF_BUGGY_ENDLESS_PRODUCTION_CALLBACK                    :{WHITE}'{1:STRING}' huet eng Endlosschläif am Production callback verursaacht
STR_NEWGRF_BUGGY_UNKNOWN_CALLBACK_RESULT                        :{WHITE}Callback {1:HEX} huet en onbekannten/invalid Resultat {2:HEX}
STR_NEWGRF_BUGGY_INVALID_CARGO_PRODUCTION_CALLBACK              :{WHITE}'{1:STRING}' huet en ongültegen Wuerentyp am Production-callback bei {2:HEX}

# 'User removed essential NewGRFs'-placeholders for stuff without specs
STR_NEWGRF_INVALID_CARGO                                        :<invalid Wuer>
STR_NEWGRF_INVALID_CARGO_ABBREV                                 :??
STR_NEWGRF_INVALID_CARGO_QUANTITY                               :{COMMA} vun <invalider Wuer>
STR_NEWGRF_INVALID_ENGINE                                       :<invalide Gefier-Modell>
STR_NEWGRF_INVALID_INDUSTRYTYPE                                 :<invalid Industrie>

# Placeholders for other invalid stuff, e.g. vehicles that have gone (Game Script).
STR_INVALID_VEHICLE                                             :<invalid Gefier>

# NewGRF scanning window
STR_NEWGRF_SCAN_CAPTION                                         :{WHITE}Scannen NewGRFen
STR_NEWGRF_SCAN_MESSAGE                                         :{BLACK}Scannen NewGRFen. Dest kann eng Weil dauern...
STR_NEWGRF_SCAN_STATUS                                          :{BLACK}{NUM} NewGRF{P "" en} gescanned vun ongeféier {NUM} NewGRF{P "" en}
STR_NEWGRF_SCAN_ARCHIVES                                        :Archiver scannen

# Sign list window
STR_SIGN_LIST_CAPTION                                           :{WHITE}Schëlderlëscht - {COMMA} Schëld{P "" er}
STR_SIGN_LIST_MATCH_CASE                                        :{BLACK}Passende Fall
STR_SIGN_LIST_MATCH_CASE_TOOLTIP                                :{BLACK}Zoutreffend Fäll wiesselen wann Schëldernimm mam String-Filter verglach ginn

# Sign window
STR_EDIT_SIGN_CAPTION                                           :{WHITE}Schëldtext änneren
STR_EDIT_SIGN_LOCATION_TOOLTIP                                  :{BLACK}Zentréiert d'Usiicht op d'Schëld. Ctrl+Klick erstellt eng nei Usiicht op d'Schëld
STR_EDIT_SIGN_NEXT_SIGN_TOOLTIP                                 :{BLACK}Géi bei d'nächst Schëld
STR_EDIT_SIGN_PREVIOUS_SIGN_TOOLTIP                             :{BLACK}Géi bei d'Schëld firdrun

STR_EDIT_SIGN_SIGN_OSKTITLE                                     :{BLACK}Gëff en Numm fir d'Schëld an

# Town directory window
STR_TOWN_DIRECTORY_CAPTION                                      :{WHITE}Stied
STR_TOWN_DIRECTORY_NONE                                         :{ORANGE}- Keng -
STR_TOWN_DIRECTORY_TOWN                                         :{ORANGE}{TOWN}{BLACK} ({COMMA})
STR_TOWN_DIRECTORY_CITY                                         :{ORANGE}{TOWN}{YELLOW} (Stad){BLACK} ({COMMA})
STR_TOWN_DIRECTORY_LIST_TOOLTIP                                 :{BLACK}Stiednimm - klick op den Numm fir d'Usiicht drop ze zentréieren. Ctrl+Klick erstellt eng nei Usiicht vun der Stad
STR_TOWN_POPULATION                                             :{BLACK}Weltbevölkerung: {COMMA}

# Town view window
STR_TOWN_VIEW_TOWN_CAPTION                                      :{WHITE}{TOWN}
STR_TOWN_VIEW_CITY_CAPTION                                      :{WHITE}{TOWN} (Stad)
STR_TOWN_VIEW_POPULATION_HOUSES                                 :{BLACK}Awunner: {ORANGE}{COMMA}{BLACK}  Haiser: {ORANGE}{COMMA}
STR_TOWN_VIEW_CARGO_LAST_MONTH_MAX                              :{BLACK}{CARGO_LIST} leschte Mount: {ORANGE}{COMMA}{BLACK}  Max: {ORANGE}{COMMA}
STR_TOWN_VIEW_CARGO_FOR_TOWNGROWTH                              :{BLACK}Gidder gebraucht fir Stadwuesstum:
STR_TOWN_VIEW_CARGO_FOR_TOWNGROWTH_REQUIRED_GENERAL             :{ORANGE}{STRING}{RED} gebraucht
STR_TOWN_VIEW_CARGO_FOR_TOWNGROWTH_REQUIRED_WINTER              :{ORANGE}{STRING}{BLACK} gebraucht am Wanter
STR_TOWN_VIEW_CARGO_FOR_TOWNGROWTH_DELIVERED_GENERAL            :{ORANGE}{STRING}{GREEN} geliwwert
STR_TOWN_VIEW_CARGO_FOR_TOWNGROWTH_REQUIRED                     :{ORANGE}{CARGO_TINY} / {CARGO_LONG}{RED} (nach gebraucht)
STR_TOWN_VIEW_CARGO_FOR_TOWNGROWTH_DELIVERED                    :{ORANGE}{CARGO_TINY} / {CARGO_LONG}{GREEN} (geliwwert)
STR_TOWN_VIEW_TOWN_GROWS_EVERY                                  :{BLACK}Stad wiisst all {ORANGE}{COMMA}{BLACK}{NBSP}D{P ag eeg}
STR_TOWN_VIEW_TOWN_GROWS_EVERY_FUNDED                           :{BLACK}Stad wiisst all {ORANGE}{COMMA}{BLACK}{NBSP}D{P ag eeg} (finanzéiert)
STR_TOWN_VIEW_TOWN_GROW_STOPPED                                 :{BLACK}Stad wiisst{RED} net{BLACK}
STR_TOWN_VIEW_NOISE_IN_TOWN                                     :{BLACK}Kaméidislimit an der Stad: {ORANGE}{COMMA}{BLACK}  max: {ORANGE}{COMMA}
STR_TOWN_VIEW_CENTER_TOOLTIP                                    :{BLACK}Zentréiert d'Usiicht op d'Stad. Ctrl+Klick erstellt eng nei Usiicht op d'Stad
STR_TOWN_VIEW_LOCAL_AUTHORITY_BUTTON                            :{BLACK}Gemeng
STR_TOWN_VIEW_LOCAL_AUTHORITY_TOOLTIP                           :{BLACK}Weist d'Informatiounen zu der Gemeng
STR_TOWN_VIEW_RENAME_TOOLTIP                                    :{BLACK}Wiesselt de Stadnumm

STR_TOWN_VIEW_EXPAND_BUTTON                                     :{BLACK}Erweideren
STR_TOWN_VIEW_EXPAND_TOOLTIP                                    :{BLACK}Stad méi grouss maachen
STR_TOWN_VIEW_DELETE_BUTTON                                     :{BLACK}Läschen
STR_TOWN_VIEW_DELETE_TOOLTIP                                    :{BLACK}Des Stad ganz läschen

STR_TOWN_VIEW_RENAME_TOWN_BUTTON                                :Stad ëmbenennen

# Town local authority window
STR_LOCAL_AUTHORITY_CAPTION                                     :{WHITE}Gemeng {TOWN}
STR_LOCAL_AUTHORITY_ZONE                                        :{BLACK}Zone
STR_LOCAL_AUTHORITY_ZONE_TOOLTIP                                :{BLACK}Weis d'Zone vun de Gemengegrenzen
STR_LOCAL_AUTHORITY_COMPANY_RATINGS                             :{BLACK}Transportfirme-Bewäertung:
STR_LOCAL_AUTHORITY_COMPANY_RATING                              :{YELLOW}{COMPANY} {COMPANY_NUM}: {ORANGE}{STRING}
STR_LOCAL_AUTHORITY_ACTIONS_TITLE                               :{BLACK}Verfügbar Aktiounen:
STR_LOCAL_AUTHORITY_ACTIONS_TOOLTIP                             :{BLACK}Lëscht vu Saachen déi an der Stad gemaach kënne ginn - klick op eng Optioun fir méi Informatiounen
STR_LOCAL_AUTHORITY_DO_IT_BUTTON                                :{BLACK}Maach et
STR_LOCAL_AUTHORITY_DO_IT_TOOLTIP                               :{BLACK}Féiert déi gewielten Aktioun aus

###length 8
STR_LOCAL_AUTHORITY_ACTION_SMALL_ADVERTISING_CAMPAIGN           :Kleng Marketingaktioun
STR_LOCAL_AUTHORITY_ACTION_MEDIUM_ADVERTISING_CAMPAIGN          :Mëttel Marketingsaktioun
STR_LOCAL_AUTHORITY_ACTION_LARGE_ADVERTISING_CAMPAIGN           :Grouss Marketingsaktioun
STR_LOCAL_AUTHORITY_ACTION_ROAD_RECONSTRUCTION                  :Stroossenneibau finanzéieren
STR_LOCAL_AUTHORITY_ACTION_STATUE_OF_COMPANY                    :Statu vum Firmenbesëtzer bauen
STR_LOCAL_AUTHORITY_ACTION_NEW_BUILDINGS                        :Nei Gebaier finanzéieren
STR_LOCAL_AUTHORITY_ACTION_EXCLUSIVE_TRANSPORT                  :Exklusiv Transportrechter kafen
STR_LOCAL_AUTHORITY_ACTION_BRIBE                                :D'Gemeng bestiechen

###length 8
STR_LOCAL_AUTHORITY_ACTION_TOOLTIP_SMALL_ADVERTISING            :{YELLOW}Eng kleng Marketingaktioun starten, fir méi Passagéier a Wueren ze gewannen.{}Gëtt fir eng Zäit de Statiounen em de Stadkär eng besser Bewertung.{}Käschten: {CURRENCY_LONG}
STR_LOCAL_AUTHORITY_ACTION_TOOLTIP_MEDIUM_ADVERTISING           :{YELLOW}Eng mëttel Marketingaktioun starten, fir méi Passagéier a Wueren ze gewannen.{}Gëtt fir eng Zäit de Statiounen an engem mëttlere Radius em de Stadkär eng besser Bewertung.{}Käschten: {CURRENCY_LONG}
STR_LOCAL_AUTHORITY_ACTION_TOOLTIP_LARGE_ADVERTISING            :{YELLOW}Eng grouss Marketingaktioun starten, fir méi Passagéier a Wueren ze gewannen.{}Gëtt fir eng Zäit de Statiounen an engem méi grousse Radius em de Stadkär eng besser Bewertung.{}Käschten: {CURRENCY_LONG}
STR_LOCAL_AUTHORITY_ACTION_TOOLTIP_ROAD_RECONSTRUCTION          :{YELLOW}Stroossenneibau an der Stad finanzéieren.{}Stéiert den Traffic op de Stroossen fir déi nächst 6 Méint.{} Käschten: {CURRENCY_LONG}
STR_LOCAL_AUTHORITY_ACTION_TOOLTIP_STATUE_OF_COMPANY            :{YELLOW}Eng Statu zur Éier vun der Firma bauen.{}Gëtt de Statiounen an dëser Stad permanent eng besser Bewertung.{}Käschten: {CURRENCY_LONG}
STR_LOCAL_AUTHORITY_ACTION_TOOLTIP_NEW_BUILDINGS                :{YELLOW}De Bau vun neie Kommerzgebaier finanzéieren.{}Gëtt fir eng Zäit dem Stadwuesstum e Schub.{} Käschten: {CURRENCY_LONG}
STR_LOCAL_AUTHORITY_ACTION_TOOLTIP_EXCLUSIVE_TRANSPORT          :{YELLOW}Kaaft fir 1 Joer exklusiv Transportrechter an dëser Stad.{}D'Gemeng erlaabt den Transport vu Passagéier a Wueren nëmmen denger Firma.{}Käschten: {CURRENCY_LONG}
STR_LOCAL_AUTHORITY_ACTION_TOOLTIP_BRIBE                        :{YELLOW}D'Gemeng bestiechen fir d'Bewäertung ze erhéijen, mam Risiko fir eng grouss Bestrofung, falls der erwëscht gitt.{} Käschten: {CURRENCY_LONG}

# Goal window
STR_GOALS_CAPTION                                               :{WHITE}{COMPANY} Ziler
STR_GOALS_SPECTATOR_CAPTION                                     :{WHITE}Global Ziler
STR_GOALS_SPECTATOR                                             :Global Ziler
STR_GOALS_GLOBAL_BUTTON                                         :{BLACK}Global
STR_GOALS_GLOBAL_BUTTON_HELPTEXT                                :{BLACK}Weis d'global Ziler un
STR_GOALS_COMPANY_BUTTON                                        :{BLACK}Firma
STR_GOALS_COMPANY_BUTTON_HELPTEXT                               :{BLACK}Firmenziler uweisen
STR_GOALS_TEXT                                                  :{ORANGE}{STRING}
STR_GOALS_NONE                                                  :{ORANGE}- Keng -
STR_GOALS_PROGRESS                                              :{ORANGE}{STRING}
STR_GOALS_PROGRESS_COMPLETE                                     :{GREEN}{STRING}
STR_GOALS_TOOLTIP_CLICK_ON_SERVICE_TO_CENTER                    :{BLACK}Klick op Ziel fir d'Haptfënster op d'Industrie/Stad/Feld ze zentréiren. Ctrl+Klick mëcht eng nei Fënster op der Industrie/Stad/Feld-Positioun op

# Goal question window
STR_GOAL_QUESTION_CAPTION_QUESTION                              :{BLACK}Fro
STR_GOAL_QUESTION_CAPTION_INFORMATION                           :{BLACK}Informatioun
STR_GOAL_QUESTION_CAPTION_WARNING                               :{BLACK}Warnung
STR_GOAL_QUESTION_CAPTION_ERROR                                 :{YELLOW}Fehler

# Goal Question button list
###length 18
STR_GOAL_QUESTION_BUTTON_CANCEL                                 :Ofbriechen
STR_GOAL_QUESTION_BUTTON_OK                                     :OK
STR_GOAL_QUESTION_BUTTON_NO                                     :Nee
STR_GOAL_QUESTION_BUTTON_YES                                    :Jo
STR_GOAL_QUESTION_BUTTON_DECLINE                                :Ofleenen
STR_GOAL_QUESTION_BUTTON_ACCEPT                                 :Unhuelen
STR_GOAL_QUESTION_BUTTON_IGNORE                                 :Ignoréiren
STR_GOAL_QUESTION_BUTTON_RETRY                                  :Nach emol..
STR_GOAL_QUESTION_BUTTON_PREVIOUS                               :Zeréck
STR_GOAL_QUESTION_BUTTON_NEXT                                   :Nächst
STR_GOAL_QUESTION_BUTTON_STOP                                   :Stop
STR_GOAL_QUESTION_BUTTON_START                                  :Start
STR_GOAL_QUESTION_BUTTON_GO                                     :Lass
STR_GOAL_QUESTION_BUTTON_CONTINUE                               :Weiderman
STR_GOAL_QUESTION_BUTTON_RESTART                                :Nei man
STR_GOAL_QUESTION_BUTTON_POSTPONE                               :Ofwaarden
STR_GOAL_QUESTION_BUTTON_SURRENDER                              :Opginn
STR_GOAL_QUESTION_BUTTON_CLOSE                                  :Zouman

# Subsidies window
STR_SUBSIDIES_CAPTION                                           :{WHITE}Subside
STR_SUBSIDIES_OFFERED_TITLE                                     :{BLACK}Subside fir de Service:
STR_SUBSIDIES_OFFERED_FROM_TO                                   :{ORANGE}{STRING} vun {STRING} op {STRING}{YELLOW} (bis {DATE_SHORT})
STR_SUBSIDIES_NONE                                              :{ORANGE}- Keng -
STR_SUBSIDIES_SUBSIDISED_TITLE                                  :{BLACK}Servicer mat Subside:
STR_SUBSIDIES_SUBSIDISED_FROM_TO                                :{ORANGE}{STRING} vun {STRING} op {STRING}{YELLOW} ({COMPANY}{YELLOW}, bis {DATE_SHORT})
STR_SUBSIDIES_TOOLTIP_CLICK_ON_SERVICE_TO_CENTER                :{BLACK}Klick op de Service fir d'Usiicht op d'Industrie/Stad ze zentréieren. Ctrl+Klick erstellt eng nei Usiicht op d'Industrie/Stad

# Story book window
STR_STORY_BOOK_CAPTION                                          :{WHITE}{COMPANY} Storybuch
STR_STORY_BOOK_SPECTATOR_CAPTION                                :{WHITE}Globalt Storybuch
STR_STORY_BOOK_SPECTATOR                                        :Globalt Storybuch
STR_STORY_BOOK_TITLE                                            :{YELLOW}{STRING}
STR_STORY_BOOK_GENERIC_PAGE_ITEM                                :Säit {NUM}
STR_STORY_BOOK_SEL_PAGE_TOOLTIP                                 :{BLACK}Géi op eng spezifësch Säit andems se aus der Dropdownlëscht ausgewielt gëtt
STR_STORY_BOOK_PREV_PAGE                                        :{BLACK}Zeréck
STR_STORY_BOOK_PREV_PAGE_TOOLTIP                                :{BLACK}Géi op d'Säit firdrun
STR_STORY_BOOK_NEXT_PAGE                                        :{BLACK}Nächst
STR_STORY_BOOK_NEXT_PAGE_TOOLTIP                                :{BLACK}Géi op déi nächst Säit
STR_STORY_BOOK_INVALID_GOAL_REF                                 :{RED}Ongültëg Zil Referenz

# Station list window
STR_STATION_LIST_TOOLTIP                                        :{BLACK}Statiounennimm - klick op den Numm fir d'Usiicht dorop ze zentréieren. Ctrl+Klick erstellt eng nei Usiicht op d'Statioun
STR_STATION_LIST_USE_CTRL_TO_SELECT_MORE                        :{BLACK}Hal Ctrl un fir méi wéi 1 Objet auszewielen
STR_STATION_LIST_CAPTION                                        :{WHITE}{COMPANY} - {COMMA} Statioun{P "" en}
STR_STATION_LIST_STATION                                        :{YELLOW}{STATION} {STATION_FEATURES}
STR_STATION_LIST_WAYPOINT                                       :{YELLOW}{WAYPOINT}
STR_STATION_LIST_NONE                                           :{YELLOW}- Näischt -
STR_STATION_LIST_SELECT_ALL_FACILITIES                          :{BLACK}Wiel all d'Fabriken
STR_STATION_LIST_SELECT_ALL_TYPES                               :{BLACK}Wielt all Luedungstyp (ouni Luedung déi waard)
STR_STATION_LIST_NO_WAITING_CARGO                               :{BLACK}Keng Luedung

# Station view window
STR_STATION_VIEW_CAPTION                                        :{WHITE}{STATION} {STATION_FEATURES}
STR_STATION_VIEW_WAITING_CARGO                                  :{WHITE}{CARGO_LONG}
STR_STATION_VIEW_RESERVED                                       :{YELLOW}({CARGO_SHORT} reservéiert fir gelueden ze ginn)

STR_STATION_VIEW_ACCEPTS_BUTTON                                 :{BLACK}Akzeptéiert
STR_STATION_VIEW_ACCEPTS_TOOLTIP                                :{BLACK}Weis d'Lëscht vun den akzptéierten Wueren
STR_STATION_VIEW_ACCEPTS_CARGO                                  :{BLACK}Akzeptéiert: {WHITE}{CARGO_LIST}

STR_STATION_VIEW_EXCLUSIVE_RIGHTS_SELF                          :{BLACK}Des Statioun huet exklusiv Transportrechter an deser Stad
STR_STATION_VIEW_EXCLUSIVE_RIGHTS_COMPANY                       :{YELLOW}{COMPANY}{BLACK} huet exklusiv Transportrechter an deser Stad kaf.

STR_STATION_VIEW_RATINGS_BUTTON                                 :{BLACK}Bewäertungen
STR_STATION_VIEW_RATINGS_TOOLTIP                                :{BLACK}Weis d'Statiounsbewäertungen
STR_STATION_VIEW_SUPPLY_RATINGS_TITLE                           :{BLACK}Lokal Bewäertung an Liwwerung pro Mount
STR_STATION_VIEW_CARGO_SUPPLY_RATING                            :{WHITE}{STRING}: {YELLOW}{COMMA} / {STRING} ({COMMA}%)

STR_STATION_VIEW_GROUP                                          :{BLACK}Gruppéier no
STR_STATION_VIEW_WAITING_STATION                                :Statioun: Waardend
STR_STATION_VIEW_WAITING_AMOUNT                                 :Unzuel: Waardend
STR_STATION_VIEW_PLANNED_STATION                                :Statioun: Geplangt
STR_STATION_VIEW_PLANNED_AMOUNT                                 :Unzuel: Geplangt
STR_STATION_VIEW_FROM                                           :{YELLOW}{CARGO_SHORT} vun {STATION}
STR_STATION_VIEW_VIA                                            :{YELLOW}{CARGO_SHORT} via {STATION}
STR_STATION_VIEW_TO                                             :{YELLOW}{CARGO_SHORT} op {STATION}
STR_STATION_VIEW_FROM_ANY                                       :{RED}{CARGO_SHORT} vun iergendenger Statioun
STR_STATION_VIEW_TO_ANY                                         :{RED}{CARGO_SHORT} op iergendeng Statioun
STR_STATION_VIEW_VIA_ANY                                        :{RED}{CARGO_SHORT} via iergendeng Statioun
STR_STATION_VIEW_FROM_HERE                                      :{GREEN}{CARGO_SHORT} vun deser Statioun
STR_STATION_VIEW_VIA_HERE                                       :{GREEN}{CARGO_SHORT} stoppt op deser Statioun
STR_STATION_VIEW_TO_HERE                                        :{GREEN}{CARGO_SHORT} op des Statioun
STR_STATION_VIEW_NONSTOP                                        :{YELLOW}{CARGO_SHORT} non-stop

STR_STATION_VIEW_GROUP_S_V_D                                    :Quell-Via-Destinatioun
STR_STATION_VIEW_GROUP_S_D_V                                    :Quell-Destinatioun-Via
STR_STATION_VIEW_GROUP_V_S_D                                    :Via-Quell-Destinatioun
STR_STATION_VIEW_GROUP_V_D_S                                    :Via-Destinatioun-Quell
STR_STATION_VIEW_GROUP_D_S_V                                    :Destinatioun-Quell-Via
STR_STATION_VIEW_GROUP_D_V_S                                    :Destinatioun-Via-Quell

###length 8
STR_CARGO_RATING_APPALLING                                      :Schrecklech
STR_CARGO_RATING_VERY_POOR                                      :Ganz schlecht
STR_CARGO_RATING_POOR                                           :Schlecht
STR_CARGO_RATING_MEDIOCRE                                       :Mëttelméisseg
STR_CARGO_RATING_GOOD                                           :Gutt
STR_CARGO_RATING_VERY_GOOD                                      :Ganz gutt
STR_CARGO_RATING_EXCELLENT                                      :Exzellent
STR_CARGO_RATING_OUTSTANDING                                    :Perfekt

STR_STATION_VIEW_CENTER_TOOLTIP                                 :{BLACK}Zentréiert d'Usiicht op d'Statioun. Ctrl+Klick erstellt eng nei Usiicht op d'Statioun
STR_STATION_VIEW_RENAME_TOOLTIP                                 :{BLACK}Den Numm vun der Statioun änneren

STR_STATION_VIEW_SCHEDULED_TRAINS_TOOLTIP                       :{BLACK}Weis all Zich déi des Statioun an hierem Zäitplang hunn
STR_STATION_VIEW_SCHEDULED_ROAD_VEHICLES_TOOLTIP                :{BLACK}Weis all Stroossegefierer déi des Statioun an hierem Zäitplang hunn
STR_STATION_VIEW_SCHEDULED_AIRCRAFT_TOOLTIP                     :{BLACK}Weis all Fliger déi des Statioun an hierem Zäitplang hunn
STR_STATION_VIEW_SCHEDULED_SHIPS_TOOLTIP                        :{BLACK}Weis all Schëffer déi des Statioun an hierem Zäitplang hunn

STR_STATION_VIEW_RENAME_STATION_CAPTION                         :D'Gare ëmbenennen

STR_STATION_VIEW_CLOSE_AIRPORT                                  :{BLACK}Fluchhafen zoumaachen
STR_STATION_VIEW_CLOSE_AIRPORT_TOOLTIP                          :{BLACK}Hal de Fliger dovun of op dësem Fluchhafen ze landen

# Waypoint/buoy view window
STR_WAYPOINT_VIEW_CAPTION                                       :{WHITE}{WAYPOINT}
STR_WAYPOINT_VIEW_CENTER_TOOLTIP                                :{BLACK}Zentréiert d'Usiicht op de Weepunkt. Ctrl+Klick erstellt eng nei Usiicht um Weepunkt
STR_WAYPOINT_VIEW_CHANGE_WAYPOINT_NAME                          :{BLACK}Weepunkt Numm änneren
STR_BUOY_VIEW_CENTER_TOOLTIP                                    :{BLACK}Zentréiert d'Usiicht op d'Boje. Ctrl+Klick erstellt eng nei Usiicht op der Boje
STR_BUOY_VIEW_CHANGE_BUOY_NAME                                  :{BLACK}Boje ëmbenennen

STR_EDIT_WAYPOINT_NAME                                          :{WHITE}Weepunktnumm

# Finances window
STR_FINANCES_CAPTION                                            :{WHITE}{COMPANY} Finanzen {BLACK}{COMPANY_NUM}
STR_FINANCES_YEAR                                               :{WHITE}{NUM}

###length 3


###length 13
STR_FINANCES_SECTION_CONSTRUCTION                               :{GOLD}Konstruktioun
STR_FINANCES_SECTION_NEW_VEHICLES                               :{GOLD}Nei Gefierer
STR_FINANCES_SECTION_TRAIN_RUNNING_COSTS                        :{GOLD}Zuch Betribskäschten
STR_FINANCES_SECTION_ROAD_VEHICLE_RUNNING_COSTS                 :{GOLD}Stroossegefierer Betribskäschten
STR_FINANCES_SECTION_AIRCRAFT_RUNNING_COSTS                     :{GOLD}Fliger Betribskäschten
STR_FINANCES_SECTION_SHIP_RUNNING_COSTS                         :{GOLD}Schëff Betribskäschten
STR_FINANCES_SECTION_LOAN_INTEREST                              :{GOLD}Zënssaz
STR_FINANCES_SECTION_OTHER                                      :{GOLD}Aaner

STR_FINANCES_NEGATIVE_INCOME                                    :{BLACK}-{CURRENCY_LONG}
STR_FINANCES_POSITIVE_INCOME                                    :{BLACK}+{CURRENCY_LONG}
STR_FINANCES_BANK_BALANCE_TITLE                                 :{WHITE}Kontostand
STR_FINANCES_LOAN_TITLE                                         :{WHITE}Kredit
STR_FINANCES_MAX_LOAN                                           :{WHITE}Maximale Kredit: {BLACK}{CURRENCY_LONG}
STR_FINANCES_TOTAL_CURRENCY                                     :{BLACK}{CURRENCY_LONG}
STR_FINANCES_BORROW_BUTTON                                      :{BLACK}{CURRENCY_LONG} léinen
STR_FINANCES_BORROW_TOOLTIP                                     :{BLACK}Erhéicht de Kredit. Ctrl+Klick léint de Maximum
STR_FINANCES_REPAY_BUTTON                                       :{BLACK}{CURRENCY_LONG} zeréckbezuelen
STR_FINANCES_REPAY_TOOLTIP                                      :{BLACK}Bezuelt en Deel vum Kredit zeréck. Ctrl+Klick bezillt sou vill wéi méiglech zeréck
STR_FINANCES_INFRASTRUCTURE_BUTTON                              :{BLACK}Infrastruktur

# Company view
STR_COMPANY_VIEW_CAPTION                                        :{WHITE}{COMPANY} {BLACK}{COMPANY_NUM}
STR_COMPANY_VIEW_PRESIDENT_MANAGER_TITLE                        :{WHITE}{PRESIDENT_NAME}{}{GOLD}(Manager)

STR_COMPANY_VIEW_INAUGURATED_TITLE                              :{GOLD}Gegrënnt: {WHITE}{NUM}
STR_COMPANY_VIEW_COLOUR_SCHEME_TITLE                            :{GOLD}Faarfschema:
STR_COMPANY_VIEW_VEHICLES_TITLE                                 :{GOLD}Gefierer:
STR_COMPANY_VIEW_TRAINS                                         :{WHITE}{COMMA} Z{P uch ich}
STR_COMPANY_VIEW_ROAD_VEHICLES                                  :{WHITE}{COMMA} Stroossegefier{P "" er}
STR_COMPANY_VIEW_AIRCRAFT                                       :{WHITE}{COMMA} Fliger
STR_COMPANY_VIEW_SHIPS                                          :{WHITE}{COMMA} Schëff{P "" er}
STR_COMPANY_VIEW_VEHICLES_NONE                                  :{WHITE}Keng
STR_COMPANY_VIEW_COMPANY_VALUE                                  :{GOLD}Firmewäert: {WHITE}{CURRENCY_LONG}
STR_COMPANY_VIEW_SHARES_OWNED_BY                                :{WHITE}({COMMA}% am Besëtz vun {COMPANY})
STR_COMPANY_VIEW_INFRASTRUCTURE                                 :{GOLD}Infrastruktur:
STR_COMPANY_VIEW_INFRASTRUCTURE_RAIL                            :{WHITE}{COMMA} Schinnendeel{P "" er}
STR_COMPANY_VIEW_INFRASTRUCTURE_ROAD                            :{WHITE}{COMMA} Stroossendeel{P "" er}
STR_COMPANY_VIEW_INFRASTRUCTURE_WATER                           :{WHITE}{COMMA} Waasserdeel{P "" er}
STR_COMPANY_VIEW_INFRASTRUCTURE_STATION                         :{WHITE}{COMMA} Statiounendeel{P "" er}
STR_COMPANY_VIEW_INFRASTRUCTURE_AIRPORT                         :{WHITE}{COMMA} Fluchh{P afen äfen}
STR_COMPANY_VIEW_INFRASTRUCTURE_NONE                            :{WHITE}Keng

STR_COMPANY_VIEW_BUILD_HQ_BUTTON                                :{BLACK}Haaptgebai bauen
STR_COMPANY_VIEW_BUILD_HQ_TOOLTIP                               :{BLACK}Haaptgebai bauen
STR_COMPANY_VIEW_VIEW_HQ_BUTTON                                 :{BLACK}Weis d'Haaptgebai
STR_COMPANY_VIEW_VIEW_HQ_TOOLTIP                                :{BLACK}Haaptgebai uweisen
STR_COMPANY_VIEW_RELOCATE_HQ                                    :{BLACK}Firmenhaaptgebai réckelen
STR_COMPANY_VIEW_RELOCATE_COMPANY_HEADQUARTERS                  :{BLACK}Bau d'Firmenhaaptgebai op eng aaner Plaz.Käschten: 1% vun dem Firmewäert. Shift+Klick weist ongeféier Käschten ouni ze réckelen
STR_COMPANY_VIEW_INFRASTRUCTURE_BUTTON                          :{BLACK}Detailer
STR_COMPANY_VIEW_INFRASTRUCTURE_TOOLTIP                         :{BLACK}Detailléiert Infrastrukturen uweisen
STR_COMPANY_VIEW_GIVE_MONEY_BUTTON                              :{BLACK}Gëff d'Geld
STR_COMPANY_VIEW_GIVE_MONEY_TOOLTIP                             :{BLACK}Gëff dëser Firma Geld

STR_COMPANY_VIEW_NEW_FACE_BUTTON                                :{BLACK}Neit Gesiicht
STR_COMPANY_VIEW_NEW_FACE_TOOLTIP                               :{BLACK}Wielt en neit Gesiicht fir de Manager
STR_COMPANY_VIEW_COLOUR_SCHEME_BUTTON                           :{BLACK}Faarfschema
STR_COMPANY_VIEW_COLOUR_SCHEME_TOOLTIP                          :{BLACK}Ännert d'Firmengefiererfaarf
STR_COMPANY_VIEW_COMPANY_NAME_BUTTON                            :{BLACK}Firmennumm
STR_COMPANY_VIEW_COMPANY_NAME_TOOLTIP                           :{BLACK}Ännert de Firmennumm
STR_COMPANY_VIEW_PRESIDENT_NAME_BUTTON                          :{BLACK}Managernumm
STR_COMPANY_VIEW_PRESIDENT_NAME_TOOLTIP                         :{BLACK}Ännert den Numm vum Manager

STR_COMPANY_VIEW_BUY_SHARE_BUTTON                               :{BLACK}Kaaft 25% Undeel vun der Firma
STR_COMPANY_VIEW_SELL_SHARE_BUTTON                              :{BLACK}Verkaaft 25% Undeel vun der Firma
STR_COMPANY_VIEW_BUY_SHARE_TOOLTIP                              :{BLACK}Kaaft 25% Undeel vun deser Firma. Shift+Klick weist ongeféier Käschten ouni Kaf vun Aktien
STR_COMPANY_VIEW_SELL_SHARE_TOOLTIP                             :{BLACK}Verkaaft 25% Undeel vun deser Firma. Shift+Klick weist ongeféier Käschten ouni Verkaf vun Aktien

STR_COMPANY_VIEW_COMPANY_NAME_QUERY_CAPTION                     :Firmennumm
STR_COMPANY_VIEW_PRESIDENT_S_NAME_QUERY_CAPTION                 :Numm vum Manager
STR_COMPANY_VIEW_GIVE_MONEY_QUERY_CAPTION                       :Gëff d'Unzuel vu Geld an déi soll verschenkt ginn

STR_BUY_COMPANY_MESSAGE                                         :{WHITE}Mir sichen eng Transportfirma déi eis Firma iwwerhuele wëll.{}{}Wëlls du {COMPANY} fir {CURRENCY_LONG} kafen?

# Company infrastructure window
STR_COMPANY_INFRASTRUCTURE_VIEW_CAPTION                         :{WHITE}Infrastruktur vun {COMPANY}
STR_COMPANY_INFRASTRUCTURE_VIEW_RAIL_SECT                       :{GOLD}Schinnestécker:
STR_COMPANY_INFRASTRUCTURE_VIEW_SIGNALS                         :{WHITE}Signaler
STR_COMPANY_INFRASTRUCTURE_VIEW_ROAD_SECT                       :{GOLD}Stroossestécker:
STR_COMPANY_INFRASTRUCTURE_VIEW_TRAM_SECT                       :{GOLD}Tramdeeler:
STR_COMPANY_INFRASTRUCTURE_VIEW_WATER_SECT                      :{GOLD}Waasserfelder:
STR_COMPANY_INFRASTRUCTURE_VIEW_CANALS                          :{WHITE}Kanäl
STR_COMPANY_INFRASTRUCTURE_VIEW_STATION_SECT                    :{GOLD}Statiounen:
STR_COMPANY_INFRASTRUCTURE_VIEW_STATIONS                        :{WHITE}Statiounsfelder
STR_COMPANY_INFRASTRUCTURE_VIEW_AIRPORTS                        :{WHITE}Fluchhäfen
STR_COMPANY_INFRASTRUCTURE_VIEW_TOTAL                           :{WHITE}{CURRENCY_LONG}/Jr

# Industry directory
STR_INDUSTRY_DIRECTORY_CAPTION                                  :{WHITE}Industrien
STR_INDUSTRY_DIRECTORY_NONE                                     :{ORANGE}- Keng -
STR_INDUSTRY_DIRECTORY_ITEM_INFO                                :{BLACK}{CARGO_LONG}{STRING}{YELLOW} ({COMMA}% transportéiert){BLACK}
STR_INDUSTRY_DIRECTORY_ITEM_NOPROD                              :{ORANGE}{INDUSTRY}
STR_INDUSTRY_DIRECTORY_ITEM_PROD1                               :{ORANGE}{INDUSTRY} {STRING}
STR_INDUSTRY_DIRECTORY_ITEM_PROD2                               :{ORANGE}{INDUSTRY} {STRING}, {STRING}
STR_INDUSTRY_DIRECTORY_ITEM_PROD3                               :{ORANGE}{INDUSTRY} {STRING}, {STRING}, {STRING}
STR_INDUSTRY_DIRECTORY_ITEM_PRODMORE                            :{ORANGE}{INDUSTRY} {STRING}, {STRING}, {STRING} an nach {NUM} méi...
STR_INDUSTRY_DIRECTORY_LIST_CAPTION                             :{BLACK}Industrienimm - klick op en Numm fir d'Usiicht do drop ze zentréieren. Ctrl+Klick erstellt eng nei Usiicht op d'Industrie
STR_INDUSTRY_DIRECTORY_ACCEPTED_CARGO_FILTER                    :{BLACK}Akzeptéiert Wuer: {SILVER}{STRING}
STR_INDUSTRY_DIRECTORY_PRODUCED_CARGO_FILTER                    :{BLACK}Produzéiert Wuer: {SILVER}{STRING}
STR_INDUSTRY_DIRECTORY_FILTER_ALL_TYPES                         :All Wuerentypen
STR_INDUSTRY_DIRECTORY_FILTER_NONE                              :Keng

# Industry view
STR_INDUSTRY_VIEW_CAPTION                                       :{WHITE}{INDUSTRY}
STR_INDUSTRY_VIEW_PRODUCTION_LAST_MONTH_TITLE                   :{BLACK}Produktioun leschte Mount:
STR_INDUSTRY_VIEW_TRANSPORTED                                   :{YELLOW}{CARGO_LONG}{STRING}{BLACK} ({COMMA}% transportéiert)
STR_INDUSTRY_VIEW_LOCATION_TOOLTIP                              :{BLACK}Zentréiert d'Siicht op d'Industrie. Ctrl+Klick erstellt eng nei Usiicht op d'Industrie
STR_INDUSTRY_VIEW_PRODUCTION_LEVEL                              :{BLACK}Produktiounslevel: {YELLOW}{COMMA}%
STR_INDUSTRY_VIEW_INDUSTRY_ANNOUNCED_CLOSURE                    :{YELLOW}D'Industrie annoncéiert dass se zougemaach gëtt

STR_INDUSTRY_VIEW_REQUIRES_N_CARGO                              :{BLACK}Brauch: {YELLOW}{STRING}{STRING}
STR_INDUSTRY_VIEW_PRODUCES_N_CARGO                              :{BLACK}Produzéiert: {YELLOW}{STRING}{STRING}
STR_INDUSTRY_VIEW_CARGO_LIST_EXTENSION                          :, {STRING}{STRING}

STR_INDUSTRY_VIEW_REQUIRES                                      :{BLACK}Brauch:
STR_INDUSTRY_VIEW_ACCEPT_CARGO                                  :{YELLOW}{STRING}{BLACK}{3:STRING}
STR_INDUSTRY_VIEW_ACCEPT_CARGO_AMOUNT                           :{YELLOW}{STRING}{BLACK}: {CARGO_SHORT} um waarden{STRING}

STR_CONFIG_GAME_PRODUCTION                                      :{WHITE}D'Produktioun änneren (Multipel vun 8, bis op 2040)
STR_CONFIG_GAME_PRODUCTION_LEVEL                                :{WHITE}Änner de Produktiounslevel (Prozenter, bis zu 800%)

# Vehicle lists
###length VEHICLE_TYPES
STR_VEHICLE_LIST_TRAIN_CAPTION                                  :{WHITE}{STRING} - {COMMA} Z{P uch ich}
STR_VEHICLE_LIST_ROAD_VEHICLE_CAPTION                           :{WHITE}{STRING} - {COMMA} Gefier{P "" er}
STR_VEHICLE_LIST_SHIP_CAPTION                                   :{WHITE}{STRING} - {COMMA} Schëff{P "" er}
STR_VEHICLE_LIST_AIRCRAFT_CAPTION                               :{WHITE}{STRING} - {COMMA} Fliger

###length VEHICLE_TYPES
STR_VEHICLE_LIST_TRAIN_LIST_TOOLTIP                             :{BLACK}Zich - klick op den Zuch fir Informatiounen
STR_VEHICLE_LIST_ROAD_VEHICLE_TOOLTIP                           :{BLACK}Stroossegefierer - klick op e Gefier fir Informatiounen
STR_VEHICLE_LIST_SHIP_TOOLTIP                                   :{BLACK}Schëffer - klick op d'Schëff fir Informatiounen
STR_VEHICLE_LIST_AIRCRAFT_TOOLTIP                               :{BLACK}Fliger - klick op de Fliger fir Informatiounen

###length VEHICLE_TYPES
STR_VEHICLE_LIST_AVAILABLE_TRAINS                               :Verfügbar Zich
STR_VEHICLE_LIST_AVAILABLE_ROAD_VEHICLES                        :Verfügbar Gefierer
STR_VEHICLE_LIST_AVAILABLE_SHIPS                                :Verfügbar Schëffer
STR_VEHICLE_LIST_AVAILABLE_AIRCRAFT                             :Verfügbar Fligern

STR_VEHICLE_LIST_MANAGE_LIST                                    :{BLACK}Verwaltungslëscht
STR_VEHICLE_LIST_MANAGE_LIST_TOOLTIP                            :{BLACK}Schéckt d'Instructiounen un all Gefierer an der Lëscht
STR_VEHICLE_LIST_REPLACE_VEHICLES                               :Gefierer ersetzen
STR_VEHICLE_LIST_SEND_FOR_SERVICING                             :An d'Revisioun schécken
STR_VEHICLE_LIST_PROFIT_THIS_YEAR_LAST_YEAR                     :{TINY_FONT}{BLACK}Profit dëst Joer: {CURRENCY_LONG} (lescht Joer: {CURRENCY_LONG})

STR_VEHICLE_LIST_SEND_TRAIN_TO_DEPOT                            :An de Schapp schécken
STR_VEHICLE_LIST_SEND_ROAD_VEHICLE_TO_DEPOT                     :An den Depot schécken
STR_VEHICLE_LIST_SEND_SHIP_TO_DEPOT                             :An de Schapp schécken
STR_VEHICLE_LIST_SEND_AIRCRAFT_TO_HANGAR                        :An den Hangar schécken

STR_VEHICLE_LIST_MASS_STOP_LIST_TOOLTIP                         :{BLACK}Klick fir all Gefierer an der Lëscht ze stoppen
STR_VEHICLE_LIST_MASS_START_LIST_TOOLTIP                        :{BLACK}Klick fir all Gefirer an der Lëscht ze starten
STR_VEHICLE_LIST_AVAILABLE_ENGINES_TOOLTIP                      :{BLACK}Lëscht vun alle Maschinen fir dësen Typ weisen

STR_VEHICLE_LIST_SHARED_ORDERS_LIST_CAPTION                     :{WHITE}Gedeelten Opträg vun {COMMA} Gefier{P "" er}

# Group window
###length VEHICLE_TYPES
STR_GROUP_ALL_TRAINS                                            :All Zich
STR_GROUP_ALL_ROAD_VEHICLES                                     :All Stroossegefierer
STR_GROUP_ALL_SHIPS                                             :All Schëffer
STR_GROUP_ALL_AIRCRAFTS                                         :All Fligeren

###length VEHICLE_TYPES
STR_GROUP_DEFAULT_TRAINS                                        :Ongruppéiert Zich
STR_GROUP_DEFAULT_ROAD_VEHICLES                                 :Ongruppéiert Stroossegefierer
STR_GROUP_DEFAULT_SHIPS                                         :Ongruppéiert Schëffer
STR_GROUP_DEFAULT_AIRCRAFTS                                     :Ongruppéiert Fligeren

STR_GROUP_COUNT_WITH_SUBGROUP                                   :{TINY_FONT}{COMMA} (+{COMMA})

STR_GROUPS_CLICK_ON_GROUP_FOR_TOOLTIP                           :{BLACK}Gruppen - klick op eng Grupp fir d'Gefierer aus der Grupp ze gesinn. Per Drag and Drop d'Hierarchie änneren.
STR_GROUP_CREATE_TOOLTIP                                        :{BLACK}Klick fir eng Grupp ze maachen
STR_GROUP_DELETE_TOOLTIP                                        :{BLACK}Déi ungewielte Grupp läschen
STR_GROUP_RENAME_TOOLTIP                                        :{BLACK}Déi ungewielte Grupp ëmbenennen
STR_GROUP_LIVERY_TOOLTIP                                        :{BLACK}Wiessel d'Faarwschema vun dem ausgewielte Grupp
STR_GROUP_REPLACE_PROTECTION_TOOLTIP                            :{BLACK}Klick fir déi Grupp vum globalen "Autoersetzen" auszeschléissen. Ctrl+klick protegéiert och Ennergruppen

STR_QUERY_GROUP_DELETE_CAPTION                                  :{WHITE}Grupp läschen
STR_GROUP_DELETE_QUERY_TEXT                                     :{WHITE}Bassde sécher, dass du des Grupp an all Ennergruppen läsche wëlls?

STR_GROUP_ADD_SHARED_VEHICLE                                    :Gedeelte Gefierer bäisetzen
STR_GROUP_REMOVE_ALL_VEHICLES                                   :All Gefierer ewechhuelen

STR_GROUP_RENAME_CAPTION                                        :{BLACK}Eng Grupp ëmbenennen

STR_GROUP_PROFIT_THIS_YEAR                                      :Profit dëst Joer:
STR_GROUP_PROFIT_LAST_YEAR                                      :Profit lescht Joer:
STR_GROUP_OCCUPANCY                                             :Aktuell Benotzung:
STR_GROUP_OCCUPANCY_VALUE                                       :{NUM}%

# Build vehicle window
###length 4
STR_BUY_VEHICLE_TRAIN_RAIL_CAPTION                              :Nei Zich
STR_BUY_VEHICLE_TRAIN_ELRAIL_CAPTION                            :Nei Elektrozich
STR_BUY_VEHICLE_TRAIN_MONORAIL_CAPTION                          :Nei Monorailgefierer
STR_BUY_VEHICLE_TRAIN_MAGLEV_CAPTION                            :Nei Magnéitbunngefierer

STR_BUY_VEHICLE_ROAD_VEHICLE_CAPTION                            :Nei Stroossegefierer
STR_BUY_VEHICLE_TRAM_VEHICLE_CAPTION                            :Nei Tramgefierer

# Vehicle availability
###length VEHICLE_TYPES
STR_BUY_VEHICLE_TRAIN_ALL_CAPTION                               :Nei Zich
STR_BUY_VEHICLE_ROAD_VEHICLE_ALL_CAPTION                        :Nei Stroossegefierer
STR_BUY_VEHICLE_SHIP_CAPTION                                    :Nei Schëffer
STR_BUY_VEHICLE_AIRCRAFT_CAPTION                                :Neie Fliger

STR_PURCHASE_INFO_COST_WEIGHT                                   :{BLACK}Käschten: {GOLD}{CURRENCY_LONG}{BLACK} Gewiicht: {GOLD}{WEIGHT_SHORT}
STR_PURCHASE_INFO_COST_REFIT_WEIGHT                             :{BLACK}Käschten: {GOLD}{CURRENCY_LONG}{BLACK} (Embaukäschten: {GOLD}{CURRENCY_LONG}{BLACK}) Gewiicht: {GOLD}{WEIGHT_SHORT}
STR_PURCHASE_INFO_SPEED_POWER                                   :{BLACK}Geschw.: {GOLD}{VELOCITY}{BLACK} Kraaft: {GOLD}{POWER}
STR_PURCHASE_INFO_SPEED                                         :{BLACK}Geschw.: {GOLD}{VELOCITY}
STR_PURCHASE_INFO_SPEED_OCEAN                                   :{BLACK}Geschwindegkeet um Ozean: {GOLD}{VELOCITY}
STR_PURCHASE_INFO_SPEED_CANAL                                   :{BLACK}Geschwindegkeet um Kanal/Floss: {GOLD}{VELOCITY}
STR_PURCHASE_INFO_RUNNINGCOST                                   :{BLACK}Betribskäschten: {GOLD}{CURRENCY_LONG}/Jr
STR_PURCHASE_INFO_CAPACITY                                      :{BLACK}Kapazitéit: {GOLD}{CARGO_LONG} {STRING}
STR_PURCHASE_INFO_REFITTABLE                                    :(ëmbaubar)
STR_PURCHASE_INFO_DESIGNED_LIFE                                 :{BLACK}Designt: {GOLD}{NUM}{BLACK} Liewenszäit: {GOLD}{COMMA} Joer
STR_PURCHASE_INFO_RELIABILITY                                   :{BLACK}Max. Zouverläss.: {GOLD}{COMMA}%
STR_PURCHASE_INFO_COST                                          :{BLACK}Käschten: {GOLD}{CURRENCY_LONG}
STR_PURCHASE_INFO_COST_REFIT                                    :{BLACK}Käschten: {GOLD}{CURRENCY_LONG}{BLACK} (Embaukäschten: {GOLD}{CURRENCY_LONG}{BLACK})
STR_PURCHASE_INFO_WEIGHT_CWEIGHT                                :{BLACK}Gewiicht: {GOLD}{WEIGHT_SHORT} ({WEIGHT_SHORT})
STR_PURCHASE_INFO_COST_SPEED                                    :{BLACK}Käschten: {GOLD}{CURRENCY_LONG}{BLACK} Geschw.: {GOLD}{VELOCITY}
STR_PURCHASE_INFO_COST_REFIT_SPEED                              :{BLACK}Käschten: {GOLD}{CURRENCY_LONG}{BLACK} (Embaukäschten: {GOLD}{CURRENCY_LONG}{BLACK}) Geschw.: {GOLD}{VELOCITY}
STR_PURCHASE_INFO_AIRCRAFT_CAPACITY                             :{BLACK}Kapazitéit: {GOLD}{CARGO_LONG}, {CARGO_LONG}
STR_PURCHASE_INFO_PWAGPOWER_PWAGWEIGHT                          :{BLACK}Ugedriwwen Waggonen: {GOLD}+{POWER}{BLACK} Gewiicht: {GOLD}+{WEIGHT_SHORT}
STR_PURCHASE_INFO_REFITTABLE_TO                                 :{BLACK}Embaubar zu: {GOLD}{STRING}
STR_PURCHASE_INFO_ALL_TYPES                                     :All Wuerentyp
STR_PURCHASE_INFO_NONE                                          :Keng
STR_PURCHASE_INFO_ENGINES_ONLY                                  :Nëmme Lokomotiven
STR_PURCHASE_INFO_ALL_BUT                                       :Alles ausser {CARGO_LIST}
STR_PURCHASE_INFO_MAX_TE                                        :{BLACK}Max. Zéikraaft: {GOLD}{FORCE}
STR_PURCHASE_INFO_AIRCRAFT_RANGE                                :{BLACK}Distanz: {GOLD}{COMMA} Felder
STR_PURCHASE_INFO_AIRCRAFT_TYPE                                 :{BLACK}Fliger Typ: {GOLD}{STRING}

###length 3

###length VEHICLE_TYPES
STR_BUY_VEHICLE_TRAIN_LIST_TOOLTIP                              :{BLACK}Zuchlëscht - klick op en Zuch fir Informatiounen. Ctrl+Klick fir tëscht dem Verstoppen hin an hier ze sprangen
STR_BUY_VEHICLE_ROAD_VEHICLE_LIST_TOOLTIP                       :{BLACK}Stroossegefierlëscht - klick op en Gefier fir Informatiounen. Ctrl+Klick fir tëscht dem Verstoppen hin an hier ze sprangen
STR_BUY_VEHICLE_SHIP_LIST_TOOLTIP                               :{BLACK}Schëffslëscht - Klick op d'Schëff fir Informatiounen. Ctrl+Klick fir tëscht dem Verstoppen hin an hier ze sprangen
STR_BUY_VEHICLE_AIRCRAFT_LIST_TOOLTIP                           :{BLACK}Fligerlëscht - Klick op de Fliger fir Informatiounen. Ctrl+Klick fir tëscht dem Verstoppen hin an hier ze sprangen

###length VEHICLE_TYPES
STR_BUY_VEHICLE_TRAIN_BUY_VEHICLE_BUTTON                        :{BLACK}Gefier kafen
STR_BUY_VEHICLE_ROAD_VEHICLE_BUY_VEHICLE_BUTTON                 :{BLACK}Gefier kafen
STR_BUY_VEHICLE_SHIP_BUY_VEHICLE_BUTTON                         :{BLACK}Schëff kafen
STR_BUY_VEHICLE_AIRCRAFT_BUY_VEHICLE_BUTTON                     :{BLACK}Fliger kafen

###length VEHICLE_TYPES
STR_BUY_VEHICLE_TRAIN_BUY_REFIT_VEHICLE_BUTTON                  :{BLACK}Gefierer kafen an ëmbauen
STR_BUY_VEHICLE_ROAD_VEHICLE_BUY_REFIT_VEHICLE_BUTTON           :{BLACK}Gefierer kafen an ëmbauen
STR_BUY_VEHICLE_SHIP_BUY_REFIT_VEHICLE_BUTTON                   :{BLACK}Schëff kafen an ëmbauen
STR_BUY_VEHICLE_AIRCRAFT_BUY_REFIT_VEHICLE_BUTTON               :{BLACK}Fligeren kafen an ëmbauen

###length VEHICLE_TYPES
STR_BUY_VEHICLE_TRAIN_BUY_VEHICLE_TOOLTIP                       :{BLACK}Keeft den ungewielten Zuch. Shift+Klick weist ongeféier Käschten ouni Kaf
STR_BUY_VEHICLE_ROAD_VEHICLE_BUY_VEHICLE_TOOLTIP                :{BLACK}Keeft dat ugewielte Stroossegefier. Shift+Klick weist ongeféier Käschten ouni Kaf
STR_BUY_VEHICLE_SHIP_BUY_VEHICLE_TOOLTIP                        :{BLACK}Keeft dat ugewielte Schëff. Shift+Klick weist ongeféier Käschten ouni Kaf
STR_BUY_VEHICLE_AIRCRAFT_BUY_VEHICLE_TOOLTIP                    :{BLACK}Keeft den ungewielte Fliger. Shift+Klick weist ongeféier Käschten ouni Kaf

###length VEHICLE_TYPES
STR_BUY_VEHICLE_TRAIN_BUY_REFIT_VEHICLE_TOOLTIP                 :{BLACK}Gewielten Zuch/Waggon kafen an ëmbauen. Shift+Klick weist ongeféier Käschten ouni Kaf
STR_BUY_VEHICLE_ROAD_VEHICLE_BUY_REFIT_VEHICLE_TOOLTIP          :{BLACK}Gewielte Gefier kafen an ëmbauen. Shift+Klick weist ongeféier Käschten ouni Kaf
STR_BUY_VEHICLE_SHIP_BUY_REFIT_VEHICLE_TOOLTIP                  :{BLACK}Gewielte Schëff kafen an ëmbauen. Shift+Klick weist ongeféier Käschten ouni Kaf
STR_BUY_VEHICLE_AIRCRAFT_BUY_REFIT_VEHICLE_TOOLTIP              :{BLACK}Gewielte Fliger kafen an ëmbauen. Shift+Klick weist ongeféier Käschten ouni Kaf

###length VEHICLE_TYPES
STR_BUY_VEHICLE_TRAIN_RENAME_BUTTON                             :{BLACK}Ëmbenennen
STR_BUY_VEHICLE_ROAD_VEHICLE_RENAME_BUTTON                      :{BLACK}Ëmbenennen
STR_BUY_VEHICLE_SHIP_RENAME_BUTTON                              :{BLACK}Ëmbenennen
STR_BUY_VEHICLE_AIRCRAFT_RENAME_BUTTON                          :{BLACK}Ëmbenennen

###length VEHICLE_TYPES
STR_BUY_VEHICLE_TRAIN_RENAME_TOOLTIP                            :{BLACK}Zuch ëmbenennen
STR_BUY_VEHICLE_ROAD_VEHICLE_RENAME_TOOLTIP                     :{BLACK}Gefiertyp ëmbenennen
STR_BUY_VEHICLE_SHIP_RENAME_TOOLTIP                             :{BLACK}Schëffstyp ëmbenennen
STR_BUY_VEHICLE_AIRCRAFT_RENAME_TOOLTIP                         :{BLACK}Fligertyp ëmbenennen

###length VEHICLE_TYPES
STR_BUY_VEHICLE_TRAIN_HIDE_TOGGLE_BUTTON                        :{BLACK}Verstoppen
STR_BUY_VEHICLE_ROAD_VEHICLE_HIDE_TOGGLE_BUTTON                 :{BLACK}Verstoppen
STR_BUY_VEHICLE_SHIP_HIDE_TOGGLE_BUTTON                         :{BLACK}Verstoppen
STR_BUY_VEHICLE_AIRCRAFT_HIDE_TOGGLE_BUTTON                     :{BLACK}Verstoppen

###length VEHICLE_TYPES
STR_BUY_VEHICLE_TRAIN_SHOW_TOGGLE_BUTTON                        :{BLACK}Uweisen
STR_BUY_VEHICLE_ROAD_VEHICLE_SHOW_TOGGLE_BUTTON                 :{BLACK}Uweisen
STR_BUY_VEHICLE_SHIP_SHOW_TOGGLE_BUTTON                         :{BLACK}Uweisen
STR_BUY_VEHICLE_AIRCRAFT_SHOW_TOGGLE_BUTTON                     :{BLACK}Uweisen

###length VEHICLE_TYPES
STR_BUY_VEHICLE_TRAIN_HIDE_SHOW_TOGGLE_TOOLTIP                  :{BLACK}Emschalten tëscht uweise/verstoppe vun Zuchtypen
STR_BUY_VEHICLE_ROAD_VEHICLE_HIDE_SHOW_TOGGLE_TOOLTIP           :{BLACK}Emschalten tëscht uweise/verstoppe vu Gefiertypen
STR_BUY_VEHICLE_SHIP_HIDE_SHOW_TOGGLE_TOOLTIP                   :{BLACK}Emschalten tëscht uweise/verstoppe vu Schëfftypen
STR_BUY_VEHICLE_AIRCRAFT_HIDE_SHOW_TOGGLE_TOOLTIP               :{BLACK}Emschalten tëscht uweise/verstoppe vu Fligertypen

###length VEHICLE_TYPES
STR_QUERY_RENAME_TRAIN_TYPE_CAPTION                             :{WHITE}Zuchgefiertyp ëmbenennen
STR_QUERY_RENAME_ROAD_VEHICLE_TYPE_CAPTION                      :{WHITE}Gefiertyp ëmbenennen
STR_QUERY_RENAME_SHIP_TYPE_CAPTION                              :{WHITE}Schëffstyp ëmbenennen
STR_QUERY_RENAME_AIRCRAFT_TYPE_CAPTION                          :{WHITE}Fligertyp ëmbenennen

# Depot window
STR_DEPOT_CAPTION                                               :{WHITE}{DEPOT}

STR_DEPOT_RENAME_TOOLTIP                                        :{BLACK}Enner den Numm vum Schapp
STR_DEPOT_RENAME_DEPOT_CAPTION                                  :Schapp ëmbenennen

STR_DEPOT_NO_ENGINE                                             :{BLACK}-
STR_DEPOT_VEHICLE_TOOLTIP                                       :{BLACK}{ENGINE}{STRING}
STR_DEPOT_VEHICLE_TOOLTIP_CHAIN                                 :{BLACK}{NUM} Gefier{P "" er}{STRING}
STR_DEPOT_VEHICLE_TOOLTIP_CARGO                                 :{}{CARGO_LONG} ({CARGO_SHORT})

###length VEHICLE_TYPES
STR_DEPOT_TRAIN_LIST_TOOLTIP                                    :{BLACK}Zich - zidd d'Gefier fir en unzehänken/wechzehuelen, Rietsklick fir Informatiounen. Ctrl unhalen dass béid Fonktiounen fir déi nächst Ketten gëllen
STR_DEPOT_ROAD_VEHICLE_LIST_TOOLTIP                             :{BLACK}Gefierer - Rietsklick op en Gefier fir Informatiounen
STR_DEPOT_SHIP_LIST_TOOLTIP                                     :{BLACK}Schëffer - Rietsklick op d'Schëff fir Informatiounen
STR_DEPOT_AIRCRAFT_LIST_TOOLTIP                                 :{BLACK}Fliger - Rietsklick op de Fliger fir Informatiounen

###length VEHICLE_TYPES
STR_DEPOT_TRAIN_SELL_TOOLTIP                                    :{BLACK}Zéi den Zuch heihin fir en ze verkafen
STR_DEPOT_ROAD_VEHICLE_SELL_TOOLTIP                             :{BLACK}Zéi d'Stroossegefier heihin fir et ze verkafen
STR_DEPOT_SHIP_SELL_TOOLTIP                                     :{BLACK}Zéi d'Schëff heihin fir et ze verkafen
STR_DEPOT_AIRCRAFT_SELL_TOOLTIP                                 :{BLACK}Zéi de Fliger heihin fir en ze verkafen

###length VEHICLE_TYPES
STR_DEPOT_SELL_ALL_BUTTON_TRAIN_TOOLTIP                         :{BLACK}All Zich am Schapp verkafen
STR_DEPOT_SELL_ALL_BUTTON_ROAD_VEHICLE_TOOLTIP                  :{BLACK}All Gefier am Depot verkafen
STR_DEPOT_SELL_ALL_BUTTON_SHIP_TOOLTIP                          :{BLACK}All Schëff am Schapp verkafen
STR_DEPOT_SELL_ALL_BUTTON_AIRCRAFT_TOOLTIP                      :{BLACK}All Fliger am Hangar verkafen

###length VEHICLE_TYPES
STR_DEPOT_AUTOREPLACE_TRAIN_TOOLTIP                             :{BLACK}All Zich am Schapp automatesch ersetzen
STR_DEPOT_AUTOREPLACE_ROAD_VEHICLE_TOOLTIP                      :{BLACK}All Gefierer am Depot automatesch ersetzen
STR_DEPOT_AUTOREPLACE_SHIP_TOOLTIP                              :{BLACK}All Schëffer am Schapp automatesch ersetzen
STR_DEPOT_AUTOREPLACE_AIRCRAFT_TOOLTIP                          :{BLACK}All Fliger am Hangar automatesch ersetzen

###length VEHICLE_TYPES
STR_DEPOT_TRAIN_NEW_VEHICLES_BUTTON                             :{BLACK}Nei Zich
STR_DEPOT_ROAD_VEHICLE_NEW_VEHICLES_BUTTON                      :{BLACK}Nei Gefierer
STR_DEPOT_SHIP_NEW_VEHICLES_BUTTON                              :{BLACK}Nei Schëffer
STR_DEPOT_AIRCRAFT_NEW_VEHICLES_BUTTON                          :{BLACK}Nei Fligeren

###length VEHICLE_TYPES
STR_DEPOT_TRAIN_NEW_VEHICLES_TOOLTIP                            :{BLACK}Kaf en neien Zuch
STR_DEPOT_ROAD_VEHICLE_NEW_VEHICLES_TOOLTIP                     :{BLACK}Neit Stroossegefier kafen
STR_DEPOT_SHIP_NEW_VEHICLES_TOOLTIP                             :{BLACK}Neit Schëff kafen
STR_DEPOT_AIRCRAFT_NEW_VEHICLES_TOOLTIP                         :{BLACK}Neie Fliger kafen

###length VEHICLE_TYPES
STR_DEPOT_CLONE_TRAIN                                           :{BLACK}Zuch klonen
STR_DEPOT_CLONE_ROAD_VEHICLE                                    :{BLACK}Gefier klonen
STR_DEPOT_CLONE_SHIP                                            :{BLACK}Schëff klonen
STR_DEPOT_CLONE_AIRCRAFT                                        :{BLACK}Fliger klonen

###length VEHICLE_TYPES
STR_DEPOT_CLONE_TRAIN_DEPOT_INFO                                :{BLACK}Dest baut eng Kopie vun engem Zuch mat all de Waggonen. Klick op dese Knäppchen an dann op en Zuch am Schapp oder baussen. Ctrl+Klick fir Opträg ze deelen. Shift+Klick weist ongeféier Käschten ouni Kaf
STR_DEPOT_CLONE_ROAD_VEHICLE_DEPOT_INFO                         :{BLACK}Keeft eng Kopie vum Stroossegefier. Klick dese Kneppchen an dann op e Stroossegefier am oder baussent dem Depot. Ctrl+Klick deelt och d'Opträg. Shift+Klick weist ongeféier Käschten ouni Kaf
STR_DEPOT_CLONE_SHIP_DEPOT_INFO                                 :{BLACK}Dest baut eng Kopie vum Schëff. Klick op dese Knäppchen an dann op en Schëff am Schapp oder baussen.Ctrl+Klick kopéiert och d'Opträg. Shift+Klick weist ongeféier Käschten ouni Kaf
STR_DEPOT_CLONE_AIRCRAFT_INFO_HANGAR_WINDOW                     :{BLACK}Dest baut eng Kopie vun engem Fliger. Klick op dese Knäppchen, an dann op en Fliger am Hangar oder baussen. Ctrl+Klick fir Uerder ze deelen. Shift+Klick weist ongeféier Käschten ouni Kaf

###length VEHICLE_TYPES
STR_DEPOT_TRAIN_LOCATION_TOOLTIP                                :{BLACK}Zentréiert d'Usiicht op de Schapp. Ctrl+Klick erstellt eng nei Usiicht op de Schapp
STR_DEPOT_ROAD_VEHICLE_LOCATION_TOOLTIP                         :{BLACK}Zentréiert d'Usiicht op den Depot. Ctrl+Klick erstellt eng nei Usiicht op den Depot
STR_DEPOT_SHIP_LOCATION_TOOLTIP                                 :{BLACK}Zentréiert d'Usiicht op de Schapp. Ctrl+Klick erstellt eng nei Usiicht op de Schapp
STR_DEPOT_AIRCRAFT_LOCATION_TOOLTIP                             :{BLACK}Zentréiert d'Usiicht op den Hangar. Ctrl+Klick erstellt eng nei Usiicht op den Hangar

###length VEHICLE_TYPES
STR_DEPOT_VEHICLE_ORDER_LIST_TRAIN_TOOLTIP                      :{BLACK}Lëscht mat all Zich an dësem Schapp
STR_DEPOT_VEHICLE_ORDER_LIST_ROAD_VEHICLE_TOOLTIP               :{BLACK}Lëscht mat all Gefierer an dësem Depot
STR_DEPOT_VEHICLE_ORDER_LIST_SHIP_TOOLTIP                       :{BLACK}Lëscht mat all Schëffer an dësem Schapp
STR_DEPOT_VEHICLE_ORDER_LIST_AIRCRAFT_TOOLTIP                   :{BLACK}Lëscht mat all Fliger am Hangar op dësem Fluchhafen

###length VEHICLE_TYPES
STR_DEPOT_MASS_STOP_DEPOT_TRAIN_TOOLTIP                         :{BLACK}Klick fir all Zich am Schapp ze stoppen
STR_DEPOT_MASS_STOP_DEPOT_ROAD_VEHICLE_TOOLTIP                  :{BLACK}Klick fir all Gefierer am Depot ze stoppen
STR_DEPOT_MASS_STOP_DEPOT_SHIP_TOOLTIP                          :{BLACK}Klick fir all Schëffer am Schapp ze stoppen
STR_DEPOT_MASS_STOP_HANGAR_TOOLTIP                              :{BLACK}Klick fir all Fliger am Hangar ze stoppen

###length VEHICLE_TYPES
STR_DEPOT_MASS_START_DEPOT_TRAIN_TOOLTIP                        :{BLACK}Klick fir all Zich am Schapp ze starten
STR_DEPOT_MASS_START_DEPOT_ROAD_VEHICLE_TOOLTIP                 :{BLACK}Klick fir all Gefierer am Depot ze starten
STR_DEPOT_MASS_START_DEPOT_SHIP_TOOLTIP                         :{BLACK}Klick fir all Schëff am Schapp ze starten
STR_DEPOT_MASS_START_HANGAR_TOOLTIP                             :{BLACK}Klick fir all Fliger am Hangar ze starten

STR_DEPOT_DRAG_WHOLE_TRAIN_TO_SELL_TOOLTIP                      :{BLACK}Lokomotiv heihinner zéien fir de ganzen Zuch ze läschen
STR_DEPOT_SELL_CONFIRMATION_TEXT                                :{YELLOW}Du verkeefs grad all Gefierer am Schapp. Bass du sécher ?

# Engine preview window
STR_ENGINE_PREVIEW_CAPTION                                      :{WHITE}Meldung vum Gefierkonstrukteur
STR_ENGINE_PREVIEW_MESSAGE                                      :{GOLD}Mir hunn elo en neien {STRING} gebaut - bass du dorun interesséiert dëst Gefier 1 Joer exklusiv ze notzen, fir ze testen op et komplett maarträif ass?

STR_ENGINE_PREVIEW_RAILROAD_LOCOMOTIVE                          :Lokomotiv
STR_ENGINE_PREVIEW_ELRAIL_LOCOMOTIVE                            :Elektresch Lokomotiv
STR_ENGINE_PREVIEW_MONORAIL_LOCOMOTIVE                          :Monorail Lokomotiv
STR_ENGINE_PREVIEW_MAGLEV_LOCOMOTIVE                            :Magnéitbunnlokomotiv

STR_ENGINE_PREVIEW_ROAD_VEHICLE                                 :Stroossegefier
STR_ENGINE_PREVIEW_TRAM_VEHICLE                                 :Tram-Gefier

STR_ENGINE_PREVIEW_AIRCRAFT                                     :Fliger
STR_ENGINE_PREVIEW_SHIP                                         :Schëff

STR_ENGINE_PREVIEW_COST_WEIGHT_SPEED_POWER                      :{BLACK}Käschten: {CURRENCY_LONG} Gewiicht: {WEIGHT_SHORT}{}Geschwindegkeet: {VELOCITY}  Kraaft: {POWER}{}Betribskäschten {CURRENCY_LONG}/Jr{}Kapazitéit: {CARGO_LONG}
STR_ENGINE_PREVIEW_COST_WEIGHT_SPEED_POWER_MAX_TE               :{BLACK}Käschten: {CURRENCY_LONG} Gewicht: {WEIGHT_SHORT}{}Geschw.: {VELOCITY}  Kraaft: {POWER}  Max. T.E.: {6:FORCE}{}Betribskäschten: {4:CURRENCY_LONG}/Jr{}Kapazitéit: {5:CARGO_LONG}
STR_ENGINE_PREVIEW_COST_MAX_SPEED_CAP_RUNCOST                   :{BLACK}Käschten: {CURRENCY_LONG} Max. Geschwindegkeet: {VELOCITY}{}Kapazitéit: {CARGO_LONG}{}Betribskäschten: {CURRENCY_LONG}/Jr
STR_ENGINE_PREVIEW_COST_MAX_SPEED_TYPE_CAP_CAP_RUNCOST          :{BLACK}Käschten: {CURRENCY_LONG} Max. Geschw.: {VELOCITY}{}Fliger Typ: {STRING}{}Kapazitéit: {CARGO_LONG}, {CARGO_LONG}{}Betribskäschten: {CURRENCY_LONG}/Jr
STR_ENGINE_PREVIEW_COST_MAX_SPEED_TYPE_CAP_RUNCOST              :{BLACK}Käschten: {CURRENCY_LONG} Max. Geschw.: {VELOCITY}{}Fliger Typ: {STRING}{}Kapazitéit: {CARGO_LONG}{}Betribskäschten: {CURRENCY_LONG}/Jr
STR_ENGINE_PREVIEW_COST_MAX_SPEED_TYPE_RANGE_CAP_CAP_RUNCOST    :{BLACK}Käschten: {CURRENCY_LONG} Max. Geschw.: {VELOCITY}{}Fliger Typ: {STRING} Reeschwäit: {COMMA} Felder{}Kapazitéit: {CARGO_LONG}, {CARGO_LONG}{}Betribskäschten: {CURRENCY_LONG}/Jr
STR_ENGINE_PREVIEW_COST_MAX_SPEED_TYPE_RANGE_CAP_RUNCOST        :{BLACK}Käschten: {CURRENCY_LONG} Max. Geschw.: {VELOCITY}{}Fliger Typ: {STRING} Reechwäit: {COMMA} Felder{}Kapazitéit: {CARGO_LONG}{}Betribskäschten: {CURRENCY_LONG}/Jr

# Autoreplace window
STR_REPLACE_VEHICLES_WHITE                                      :{WHITE}Ersetz {STRING} - {STRING}

STR_REPLACE_VEHICLE_VEHICLES_IN_USE                             :{YELLOW}Gefierer am Gebrauch
STR_REPLACE_VEHICLE_VEHICLES_IN_USE_TOOLTIP                     :{BLACK}Kolonn mat Gefierer déis du hues
STR_REPLACE_VEHICLE_AVAILABLE_VEHICLES                          :{YELLOW}Verfügbar Gefierer
STR_REPLACE_VEHICLE_AVAILABLE_VEHICLES_TOOLTIP                  :{BLACK}Kolonn mat Gefierer déi prett fir ze ersetze sinn

###length VEHICLE_TYPES
STR_REPLACE_VEHICLE_TRAIN                                       :Zuch
STR_REPLACE_VEHICLE_ROAD_VEHICLE                                :Stroossegefier
STR_REPLACE_VEHICLE_SHIP                                        :Schëff
STR_REPLACE_VEHICLE_AIRCRAFT                                    :Fliger

STR_REPLACE_HELP_LEFT_ARRAY                                     :{BLACK}Wielt de Maschinentyp fir auszetauschen
STR_REPLACE_HELP_RIGHT_ARRAY                                    :{BLACK}Wielt den neien Typ de benotzt soll ginn amplaz vun der lénks gewielter Maschin

STR_REPLACE_VEHICLES_START                                      :{BLACK}Start Gefieraustosch
STR_REPLACE_VEHICLES_NOW                                        :All Gefier elo ersetzen
STR_REPLACE_VEHICLES_WHEN_OLD                                   :Nëmmen al Gefierer ersetzen
STR_REPLACE_HELP_START_BUTTON                                   :{BLACK}Drécken fir den Austosch vun der lénker mat der rietser Maschin unzefenken
STR_REPLACE_NOT_REPLACING                                       :{BLACK}Net ausgetosch:
STR_REPLACE_NOT_REPLACING_VEHICLE_SELECTED                      :{BLACK}Keen gefier gewielt
STR_REPLACE_REPLACING_WHEN_OLD                                  :{ENGINE} wann al
STR_REPLACE_VEHICLES_STOP                                       :{BLACK}Stop Gefieraustosch
STR_REPLACE_HELP_STOP_BUTTON                                    :{BLACK}Drécken fir den Austosch ze stoppen

STR_REPLACE_ENGINE_WAGON_SELECT_HELP                            :{BLACK}Wiessel tëscht Maschin- an Waggonaustosch-Fënster
STR_REPLACE_ENGINES                                             :Lokomotiven
STR_REPLACE_WAGONS                                              :Waggonen
STR_REPLACE_ALL_RAILTYPE                                        :All Zich
STR_REPLACE_ALL_ROADTYPE                                        :All Stroossegefierer

###length 2
STR_REPLACE_HELP_RAILTYPE                                       :{BLACK}Wielt de Schinnentyp fir déi Lokomotiven ausgetosch ginn
STR_REPLACE_HELP_ROADTYPE                                       :{BLACK}Wielt de Stroossentyp fir déi d'Maschinnen ausgetosch ginn
###next-name-looks-similar

STR_REPLACE_HELP_REPLACE_INFO_TAB                               :{BLACK}Weist un wellech Lokomotiv vun der lénks ugewielter Lokomotiv ausgetosch soll ginn, wann et zoutrëfft
STR_REPLACE_RAIL_VEHICLES                                       :Zich
STR_REPLACE_ELRAIL_VEHICLES                                     :Elektresch Zich
STR_REPLACE_MONORAIL_VEHICLES                                   :Monorail Gefierer
STR_REPLACE_MAGLEV_VEHICLES                                     :Magnéitbunn Gefierer

STR_REPLACE_ROAD_VEHICLES                                       :Stroossegefierer
STR_REPLACE_TRAM_VEHICLES                                       :Tram-Gefierer

STR_REPLACE_REMOVE_WAGON                                        :{BLACK}Waggon raushuelen: ({STRING}): {ORANGE}{STRING}
STR_REPLACE_REMOVE_WAGON_HELP                                   :{BLACK}Mécht dass d'automatescht Austauschen d'Längt vum Zuch behält, an dem e Waggonen (vu lénks un) wechhëllt, wann d'Lok den Zuch ze laang mécht
STR_REPLACE_REMOVE_WAGON_GROUP_HELP                             :{STRING}. Ctrl+Klick fir och ob Ennergruppen ze applizéiren

# Vehicle view
STR_VEHICLE_VIEW_CAPTION                                        :{WHITE}{VEHICLE}

###length VEHICLE_TYPES
STR_VEHICLE_VIEW_TRAIN_CENTER_TOOLTIP                           :{BLACK}Haptusiicht op den Zuch zentréiren. Duebelklick verfollegt den Zuch an der Haptusiicht. Ctrl+Klick erstellt eng nei Usiicht vum Zuch
STR_VEHICLE_VIEW_ROAD_VEHICLE_CENTER_TOOLTIP                    :{BLACK}Zentréiert d'Usiicht op d'Gefier. Duebelklick verfollegt d'Gefier an der Haptusiicht. Ctrl+Klick erstellt eng nei Usiicht um Gefier
STR_VEHICLE_VIEW_SHIP_CENTER_TOOLTIP                            :{BLACK}Haptusiicht op d'Schëff zentréiren. Duebelklick verfollegt d'Schëff an der Haptusiicht. Ctrl+Klick erstellt eng nei Usiicht um Schëff
STR_VEHICLE_VIEW_AIRCRAFT_CENTER_TOOLTIP                        :{BLACK}Zentréiert d'Usiicht op de Fliger. Duebelklick verfollegt de FLiger an der Haptusiicht. Ctrl+Klick erstellt eng nei Usiicht op de Fliger

###length VEHICLE_TYPES
STR_VEHICLE_VIEW_TRAIN_SEND_TO_DEPOT_TOOLTIP                    :{BLACK}Schéckt den Zuch an de Schapp. Ctrl+Klick fir nëmmen Revisioun
STR_VEHICLE_VIEW_ROAD_VEHICLE_SEND_TO_DEPOT_TOOLTIP             :{BLACK}Schéckt d'Gefier an den Depot. Ctrl+Klick fir nëmmen Revisioun
STR_VEHICLE_VIEW_SHIP_SEND_TO_DEPOT_TOOLTIP                     :{BLACK}Schéckt d'Schëff an de Schapp. Ctrl+Klick fir nëmmen Revisioun
STR_VEHICLE_VIEW_AIRCRAFT_SEND_TO_DEPOT_TOOLTIP                 :{BLACK}Schéckt de Fliger an den Hangar. Ctrl+Klick mécht nëmmen eng Revisioun

###length VEHICLE_TYPES
STR_VEHICLE_VIEW_CLONE_TRAIN_INFO                               :{BLACK}Dëst baut eng Kopie vun engem Zuch mat all de Waggonen. Ctrl+Klick kopéiert och d'Opträg. Shift+Klick weist ongeféier Käschten ouni Kaf
STR_VEHICLE_VIEW_CLONE_ROAD_VEHICLE_INFO                        :{BLACK}Baut eng Kopie vum Stroossegefier. Ctrl+Klick kopéiert och d'Opträg. Shift+Klick weist ongeféier Käschten ouni Kaf
STR_VEHICLE_VIEW_CLONE_SHIP_INFO                                :{BLACK}Dëst baut eng Kopie vum Schëff. Ctrl+Klick kopéiert och d'Opträg. Shift+Klick weist ongeféier Käschten ouni Kaf
STR_VEHICLE_VIEW_CLONE_AIRCRAFT_INFO                            :{BLACK}Dëst baut eng Kopie vum Fliger. Ctrl+Klick kopéiert och d'Opträg. Shift+Klick weist ongeféier Käschten ouni Kaf

STR_VEHICLE_VIEW_TRAIN_IGNORE_SIGNAL_TOOLTIP                    :{BLACK}Zwéngt den Zuch durch d'Signal ze fueren
STR_VEHICLE_VIEW_TRAIN_REVERSE_TOOLTIP                          :{BLACK}Richtung vum Zuch wiesselen
STR_VEHICLE_VIEW_ROAD_VEHICLE_REVERSE_TOOLTIP                   :{BLACK}Zwéngt d'Gefier ze dréinen
STR_VEHICLE_VIEW_ORDER_LOCATION_TOOLTIP                         :{BLACK}Zentréiert d'Usiicht op d'Optragsdestinatioun.. Ctrl+Klick erstellt eng nei Usiicht op dem Optragszil

###length VEHICLE_TYPES
STR_VEHICLE_VIEW_TRAIN_REFIT_TOOLTIP                            :{BLACK}Den Zuch upassen fir aaner Luedungen ze transportéieren
STR_VEHICLE_VIEW_ROAD_VEHICLE_REFIT_TOOLTIP                     :{BLACK}Stroossegefier ëmbauen fir eng aner Wuer ze transportéiren
STR_VEHICLE_VIEW_SHIP_REFIT_TOOLTIP                             :{BLACK}Schëff ëmbauen fir aaner Luedungen ze transportéieren
STR_VEHICLE_VIEW_AIRCRAFT_REFIT_TOOLTIP                         :{BLACK}Fliger ëmbauen fir aaner Wueren ze transportéieren

###length VEHICLE_TYPES
STR_VEHICLE_VIEW_TRAIN_ORDERS_TOOLTIP                           :{BLACK}Weist d'Opträg vum Zuch. Ctrl+Klick weist den Zäitplang
STR_VEHICLE_VIEW_ROAD_VEHICLE_ORDERS_TOOLTIP                    :{BLACK}Weist d'Opträg vum Gefier. Ctrl+Klick weist den Zäitplang
STR_VEHICLE_VIEW_SHIP_ORDERS_TOOLTIP                            :{BLACK}Weist d'Opträg vum Schëff. Ctrl+Klick weist den Zäitplang
STR_VEHICLE_VIEW_AIRCRAFT_ORDERS_TOOLTIP                        :{BLACK}Weist d'Opträg vum Fliger. Ctrl+Klick weist den Zäitplang

###length VEHICLE_TYPES
STR_VEHICLE_VIEW_TRAIN_SHOW_DETAILS_TOOLTIP                     :{BLACK}Weist d'Detailer vum Zuch
STR_VEHICLE_VIEW_ROAD_VEHICLE_SHOW_DETAILS_TOOLTIP              :{BLACK}Weist Stroossegefier Detailer
STR_VEHICLE_VIEW_SHIP_SHOW_DETAILS_TOOLTIP                      :{BLACK}Weis Schëffsdetailer
STR_VEHICLE_VIEW_AIRCRAFT_SHOW_DETAILS_TOOLTIP                  :{BLACK}Weist d'Fligerdetailer

###length VEHICLE_TYPES
STR_VEHICLE_VIEW_TRAIN_STATUS_START_STOP_TOOLTIP                :{BLACK}Aktuell Zuchs-Aktioun - klick fir den Zuch ze stoppen/starten
STR_VEHICLE_VIEW_ROAD_VEHICLE_STATUS_START_STOP_TOOLTIP         :{BLACK}Aktuell Gefier-Aktioun - klick fir d'Gefier ze stoppen/starten
STR_VEHICLE_VIEW_SHIP_STATE_STATUS_STOP_TOOLTIP                 :{BLACK}Aktuell Schëffs-Aktioun - klick fir d'Schëff ze stoppen/starten
STR_VEHICLE_VIEW_AIRCRAFT_STATUS_START_STOP_TOOLTIP             :{BLACK}Aktuell Fliger-Aktioun - klick fir de Fliger ze stoppen/starten

# Messages in the start stop button in the vehicle view
STR_VEHICLE_STATUS_LOADING_UNLOADING                            :{LTBLUE}Lueden / Entlueden
STR_VEHICLE_STATUS_LEAVING                                      :{LTBLUE}Verloossen
STR_VEHICLE_STATUS_CRASHED                                      :{RED}Accident!
STR_VEHICLE_STATUS_BROKEN_DOWN                                  :{RED}Pann
STR_VEHICLE_STATUS_STOPPED                                      :{RED}Gestoppt
STR_VEHICLE_STATUS_TRAIN_STOPPING_VEL                           :{RED}Stoppt, {VELOCITY}
STR_VEHICLE_STATUS_TRAIN_NO_POWER                               :{RED}Keng Energie
STR_VEHICLE_STATUS_TRAIN_STUCK                                  :{ORANGE}Waard op en fräie Wee
STR_VEHICLE_STATUS_AIRCRAFT_TOO_FAR                             :{ORANGE}Ze wäit op nächst Destinatioun

STR_VEHICLE_STATUS_HEADING_FOR_STATION_VEL                      :{LTBLUE}Ennerwee op {STATION}, {VELOCITY}
STR_VEHICLE_STATUS_NO_ORDERS_VEL                                :{LTBLUE}Keng Opträg, {VELOCITY}
STR_VEHICLE_STATUS_HEADING_FOR_WAYPOINT_VEL                     :{LTBLUE}Ennerwee op {WAYPOINT}, {VELOCITY}
STR_VEHICLE_STATUS_HEADING_FOR_DEPOT_VEL                        :{ORANGE}Ennerwee an den {DEPOT}, {VELOCITY}
STR_VEHICLE_STATUS_HEADING_FOR_DEPOT_SERVICE_VEL                :{LTBLUE}Revisioun am {DEPOT}, {VELOCITY}

STR_VEHICLE_STATUS_CANNOT_REACH_STATION_VEL                     :{LTBLUE}Kann {STATION} net erreechen, {VELOCITY}
STR_VEHICLE_STATUS_CANNOT_REACH_WAYPOINT_VEL                    :{LTBLUE}Kann {WAYPOINT} net erreechen, {VELOCITY}
STR_VEHICLE_STATUS_CANNOT_REACH_DEPOT_VEL                       :{ORANGE}Kann {DEPOT} net erreechen, {VELOCITY}
STR_VEHICLE_STATUS_CANNOT_REACH_DEPOT_SERVICE_VEL               :{LTBLUE}Kann den {DEPOT} net erreechen, {VELOCITY}

# Vehicle stopped/started animations
###length 2
STR_VEHICLE_COMMAND_STOPPED_SMALL                               :{TINY_FONT}{RED}Gestoppt
STR_VEHICLE_COMMAND_STOPPED                                     :{RED}Gestoppt

###length 2
STR_VEHICLE_COMMAND_STARTED_SMALL                               :{TINY_FONT}{GREEN}Gestart
STR_VEHICLE_COMMAND_STARTED                                     :{GREEN}Gestart

# Vehicle details
STR_VEHICLE_DETAILS_CAPTION                                     :{WHITE}{VEHICLE} (Detailer)

###length VEHICLE_TYPES
STR_VEHICLE_DETAILS_TRAIN_RENAME                                :{BLACK}Zuch benennen
STR_VEHICLE_DETAILS_ROAD_VEHICLE_RENAME                         :{BLACK}Stroossegefier benennen
STR_VEHICLE_DETAILS_SHIP_RENAME                                 :{BLACK}Schëff benennen
STR_VEHICLE_DETAILS_AIRCRAFT_RENAME                             :{BLACK}Fliger benennen

STR_VEHICLE_INFO_AGE_RUNNING_COST_YR                            :{BLACK}Alter: {LTBLUE}{STRING}{BLACK}   Betribskäschten: {LTBLUE}{CURRENCY_LONG}/Joer
STR_VEHICLE_INFO_AGE                                            :{COMMA} Joer ({COMMA})
STR_VEHICLE_INFO_AGE_RED                                        :{RED}{COMMA} Joer ({COMMA})

STR_VEHICLE_INFO_MAX_SPEED                                      :{BLACK}Max. Geschwindegkeet: {LTBLUE}{VELOCITY}
STR_VEHICLE_INFO_MAX_SPEED_TYPE                                 :{BLACK}Max. Geschw.: {LTBLUE}{VELOCITY} {BLACK}Fliger Typ: {LTBLUE}{STRING}
STR_VEHICLE_INFO_MAX_SPEED_TYPE_RANGE                           :{BLACK}Max. Geschw.: {LTBLUE}{VELOCITY} {BLACK}Fliger Typ: {LTBLUE}{STRING} {BLACK}Reechwäit: {LTBLUE}{COMMA} Felder
STR_VEHICLE_INFO_WEIGHT_POWER_MAX_SPEED                         :{BLACK}Gewiicht: {LTBLUE}{WEIGHT_SHORT} {BLACK}Kraaft: {LTBLUE}{POWER}{BLACK} Max. Geschwindegkeet: {LTBLUE}{VELOCITY}
STR_VEHICLE_INFO_WEIGHT_POWER_MAX_SPEED_MAX_TE                  :{BLACK}Gewiicht: {LTBLUE}{WEIGHT_SHORT} {BLACK}Kraaft: {LTBLUE}{POWER}{BLACK} Max. Geschwindegkeet: {LTBLUE}{VELOCITY} {BLACK}Max. T.E.: {LTBLUE}{FORCE}

STR_VEHICLE_INFO_PROFIT_THIS_YEAR_LAST_YEAR                     :{BLACK}Profit dëst Joer: {LTBLUE}{CURRENCY_LONG} (lescht Joer: {CURRENCY_LONG})
STR_VEHICLE_INFO_RELIABILITY_BREAKDOWNS                         :{BLACK}Zouverlässegkeet: {LTBLUE}{COMMA}%  {BLACK}Pannen säit leschter Revisioun: {LTBLUE}{COMMA}

STR_VEHICLE_INFO_BUILT_VALUE                                    :{LTBLUE}{ENGINE} {BLACK}Gebaut: {LTBLUE}{NUM}{BLACK} Wäert: {LTBLUE}{CURRENCY_LONG}
STR_VEHICLE_INFO_NO_CAPACITY                                    :{BLACK}Kapazitéit: {LTBLUE}Keng{STRING}
STR_VEHICLE_INFO_CAPACITY                                       :{BLACK}Kapazitéit: {LTBLUE}{CARGO_LONG}{3:STRING}
STR_VEHICLE_INFO_CAPACITY_MULT                                  :{BLACK}Kapazitéit: {LTBLUE}{CARGO_LONG}{3:STRING} (x{4:NUM})
STR_VEHICLE_INFO_CAPACITY_CAPACITY                              :{BLACK}Kapazitéit: {LTBLUE}{CARGO_LONG}, {CARGO_LONG}{STRING}

STR_VEHICLE_INFO_FEEDER_CARGO_VALUE                             :{BLACK}Transferts-Suen: {LTBLUE}{CURRENCY_LONG}

STR_VEHICLE_DETAILS_SERVICING_INTERVAL_DAYS                     :{BLACK}Revisiounsintervall: {LTBLUE}{COMMA}{NBSP}Deeg{BLACK}   Lescht Revisioun: {LTBLUE}{DATE_LONG}
STR_VEHICLE_DETAILS_SERVICING_INTERVAL_PERCENT                  :{BLACK}Revisiounsintervall: {LTBLUE}{COMMA}%{BLACK}  Lescht Revisioun: {LTBLUE}{DATE_LONG}
STR_VEHICLE_DETAILS_INCREASE_SERVICING_INTERVAL_TOOLTIP         :{BLACK}Revisiounsintervall em 10 erhéijen. Ctrl+Klick erhéicht Intervall em 5
STR_VEHICLE_DETAILS_DECREASE_SERVICING_INTERVAL_TOOLTIP         :{BLACK}Revisiounsintervall em 10 erofsetzen. Ctrl+Klick setzt den Intervall em 5 rof

STR_SERVICE_INTERVAL_DROPDOWN_TOOLTIP                           :{BLACK}Wiesselt de Revisiounsintervall
STR_VEHICLE_DETAILS_DEFAULT                                     :Standard
STR_VEHICLE_DETAILS_DAYS                                        :Deeg
STR_VEHICLE_DETAILS_PERCENT                                     :Prozent

###length VEHICLE_TYPES
STR_QUERY_RENAME_TRAIN_CAPTION                                  :{WHITE}Zuch benennen
STR_QUERY_RENAME_ROAD_VEHICLE_CAPTION                           :{WHITE}Stroossegefier benennen
STR_QUERY_RENAME_SHIP_CAPTION                                   :{WHITE}Schëff benennen
STR_QUERY_RENAME_AIRCRAFT_CAPTION                               :{WHITE}Fliger benennen

# Extra buttons for train details windows
STR_VEHICLE_DETAILS_TRAIN_ENGINE_BUILT_AND_VALUE                :{LTBLUE}{ENGINE}{BLACK}   Gebaut: {LTBLUE}{NUM}{BLACK} Wäert: {LTBLUE}{CURRENCY_LONG}
STR_VEHICLE_DETAILS_TRAIN_WAGON_VALUE                           :{LTBLUE}{ENGINE}{BLACK}   Wäert: {LTBLUE}{CURRENCY_LONG}

STR_VEHICLE_DETAILS_TRAIN_TOTAL_CAPACITY_TEXT                   :{BLACK}Total Kapazitéit fir dësen Zuch:
STR_VEHICLE_DETAILS_TRAIN_TOTAL_CAPACITY                        :{LTBLUE}- {CARGO_LONG} ({CARGO_SHORT})
STR_VEHICLE_DETAILS_TRAIN_TOTAL_CAPACITY_MULT                   :{LTBLUE}- {CARGO_LONG} ({CARGO_SHORT}) (x{NUM})

STR_VEHICLE_DETAILS_CARGO_EMPTY                                 :{LTBLUE}Eidel
STR_VEHICLE_DETAILS_CARGO_FROM                                  :{LTBLUE}{CARGO_LONG} vun {STATION}
STR_VEHICLE_DETAILS_CARGO_FROM_MULT                             :{LTBLUE}{CARGO_LONG} vun {STATION} (x{NUM})

STR_VEHICLE_DETAIL_TAB_CARGO                                    :{BLACK}Luedung
STR_VEHICLE_DETAILS_TRAIN_CARGO_TOOLTIP                         :{BLACK}Weis d'Detailer vun der Luedung
STR_VEHICLE_DETAIL_TAB_INFORMATION                              :{BLACK}Informatioun
STR_VEHICLE_DETAILS_TRAIN_INFORMATION_TOOLTIP                   :{BLACK}Weist d'Detailer vun de Waggonen
STR_VEHICLE_DETAIL_TAB_CAPACITIES                               :{BLACK}Kapazitéiten
STR_VEHICLE_DETAILS_TRAIN_CAPACITIES_TOOLTIP                    :{BLACK}Weist d'Kapazitéite vun de Waggonen
STR_VEHICLE_DETAIL_TAB_TOTAL_CARGO                              :{BLACK}Total Luedung
STR_VEHICLE_DETAILS_TRAIN_TOTAL_CARGO_TOOLTIP                   :{BLACK}Weist d'Total Kapazitéit vum Zuch, opgedeelt op d'Wuerentypen

STR_VEHICLE_DETAILS_TRAIN_ARTICULATED_RV_CAPACITY               :{BLACK}Kapazitéit: {LTBLUE}

# Vehicle refit
STR_REFIT_CAPTION                                               :{WHITE}{VEHICLE} (Refit)
STR_REFIT_TITLE                                                 :{GOLD}Wielt de Luedungstyp:
STR_REFIT_NEW_CAPACITY_COST_OF_REFIT                            :{BLACK}Nei Kapazitéit: {GOLD}{CARGO_LONG}{}{BLACK}Käschten fir ëmzebauen: {RED}{CURRENCY_LONG}
STR_REFIT_NEW_CAPACITY_INCOME_FROM_REFIT                        :{BLACK}Nei Kapazitéit: {GOLD}{CARGO_LONG}{}{BLACK}Akommes vum Embau: {GREEN}{CURRENCY_LONG}
STR_REFIT_NEW_CAPACITY_COST_OF_AIRCRAFT_REFIT                   :{BLACK}Nei Kapazitéit: {GOLD}{CARGO_LONG}, {GOLD}{CARGO_LONG}{}{BLACK}Käschten fir den Embau: {RED}{CURRENCY_LONG}
STR_REFIT_NEW_CAPACITY_INCOME_FROM_AIRCRAFT_REFIT               :{BLACK}Nei Kapazitéit: {GOLD}{CARGO_LONG}, {GOLD}{CARGO_LONG}{}{BLACK}Akommes vum Embau: {GREEN}{CURRENCY_LONG}
STR_REFIT_SELECT_VEHICLES_TOOLTIP                               :{BLACK}Wiel d'Gefierer fir den Embau. Mat der Maus zéien erlaabt den Embau vu méi Gefierer. Op eng eidel Plaz klicken wielt d'ganzt Gefier. Ctrl+Klick wielt e Gefier an de Rescht vun der Ketten

###length VEHICLE_TYPES
STR_REFIT_TRAIN_LIST_TOOLTIP                                    :{BLACK}Wielt d'Wuer déi transportéiert soll ginn
STR_REFIT_ROAD_VEHICLE_LIST_TOOLTIP                             :{BLACK}Wielt den Typ vu Wueren fir d'Stroossegefier
STR_REFIT_SHIP_LIST_TOOLTIP                                     :{BLACK}Wielt de Wuerentyp fir d'Schëff
STR_REFIT_AIRCRAFT_LIST_TOOLTIP                                 :{BLACK}Wielt de Wuerentyp aus

###length VEHICLE_TYPES
STR_REFIT_TRAIN_REFIT_BUTTON                                    :{BLACK}Zuch ëmbauen
STR_REFIT_ROAD_VEHICLE_REFIT_BUTTON                             :{BLACK}Stroossegefier ëmbauen
STR_REFIT_SHIP_REFIT_BUTTON                                     :{BLACK}Schëff ëmbauen
STR_REFIT_AIRCRAFT_REFIT_BUTTON                                 :{BLACK}Fliger ëmbauen

###length VEHICLE_TYPES
STR_REFIT_TRAIN_REFIT_TOOLTIP                                   :{BLACK}Passt den Zuch un den ugewielten Luedungstyp un
STR_REFIT_ROAD_VEHICLE_REFIT_TOOLTIP                            :{BLACK}Stroossegefier ëmbauen fir déi gewielte Wuer ze transportéiren
STR_REFIT_SHIP_REFIT_TOOLTIP                                    :{BLACK}Schëff fir déi ugewielte Wuer ëmbauen
STR_REFIT_AIRCRAFT_REFIT_TOOLTIP                                :{BLACK}Baut de Fliger fir den ugewieltenen Luedungstyp ëm

# Order view
STR_ORDERS_CAPTION                                              :{WHITE}{VEHICLE} (Opträg)
STR_ORDERS_TIMETABLE_VIEW                                       :{BLACK}Zäitplang
STR_ORDERS_TIMETABLE_VIEW_TOOLTIP                               :{BLACK}Wiesselt op d'Zäitplangunzeig

STR_ORDERS_LIST_TOOLTIP                                         :{BLACK}Optragslëscht - Klick op en Optrag fir en ze wielen. Ctrl+Klick scrollt op d'Optragdestinatioun
STR_ORDER_INDEX                                                 :{COMMA}:{NBSP}
STR_ORDER_TEXT                                                  :{STRING} {STRING} {STRING}

STR_ORDERS_END_OF_ORDERS                                        :- - Enn vun den Opträg - -
STR_ORDERS_END_OF_SHARED_ORDERS                                 :- - Enn vun der Optragslëscht - -

# Order bottom buttons
STR_ORDER_NON_STOP                                              :{BLACK}Non-stop
STR_ORDER_GO_TO                                                 :Géi op
STR_ORDER_GO_NON_STOP_TO                                        :Géi non-stop op
STR_ORDER_GO_VIA                                                :Géi via
STR_ORDER_GO_NON_STOP_VIA                                       :Géi non-stop iwwert
STR_ORDER_TOOLTIP_NON_STOP                                      :{BLACK}Wiesselt d'Stoppen vun dem ungewielten Optrag

STR_ORDER_TOGGLE_FULL_LOAD                                      :{BLACK}Voll luede mat all Wuer
STR_ORDER_DROP_LOAD_IF_POSSIBLE                                 :Luede wa méiglech
STR_ORDER_DROP_FULL_LOAD_ALL                                    :Mat Allem voll lueden
STR_ORDER_DROP_FULL_LOAD_ANY                                    :Voll lueden mat all Wuer
STR_ORDER_DROP_NO_LOADING                                       :Net belueden
STR_ORDER_TOOLTIP_FULL_LOAD                                     :{BLACK}Wiesselt d'Luedverhale vun dem ungewielten Optrag

STR_ORDER_TOGGLE_UNLOAD                                         :{BLACK}Alles entlueden
STR_ORDER_DROP_UNLOAD_IF_ACCEPTED                               :Entluede wann akzeptéiert
STR_ORDER_DROP_UNLOAD                                           :Alles entlueden
STR_ORDER_DROP_TRANSFER                                         :Transferéieren
STR_ORDER_DROP_NO_UNLOADING                                     :Net entlueden
STR_ORDER_TOOLTIP_UNLOAD                                        :{BLACK}Wiesselt d'Entluedverhale vun dem ungewielten Optrag

STR_ORDER_REFIT                                                 :{BLACK}Embauen
STR_ORDER_REFIT_TOOLTIP                                         :{BLACK}Wielt an wéi een Luedungstyp sollt emgebaut ginn. Ctrl+Klick fir den Ëmbau ze läschen
STR_ORDER_REFIT_AUTO                                            :{BLACK}Embauen an der Statioun
STR_ORDER_REFIT_AUTO_TOOLTIP                                    :{BLACK}Wiel wellëch Wuerentypen sollen auto-ersat ginn an dësem Optrag. Ctrl+Klick fir all Auto-Erneierungen wechzehuelen. Auto-Erneiern geht just wann d'Gefier ët erlaabt
STR_ORDER_DROP_REFIT_AUTO                                       :Festgelueten Wuer
STR_ORDER_DROP_REFIT_AUTO_ANY                                   :Verfügbar Wueren

STR_ORDER_SERVICE                                               :{BLACK}Revisioun
STR_ORDER_DROP_GO_ALWAYS_DEPOT                                  :Géi ëmmer
STR_ORDER_DROP_SERVICE_DEPOT                                    :Revisioun falls néideg
STR_ORDER_DROP_HALT_DEPOT                                       :Stop
STR_ORDER_SERVICE_TOOLTIP                                       :{BLACK}Iwwersprang dësen Optrag wann keng Revisioun néideg ass

STR_ORDER_CONDITIONAL_VARIABLE_TOOLTIP                          :{BLACK}Gefierdaten als Basis fir den Optragssprong

# Conditional order variables, must follow order of OrderConditionVariable enum
###length 8
STR_ORDER_CONDITIONAL_LOAD_PERCENTAGE                           :Prozent gelueden
STR_ORDER_CONDITIONAL_RELIABILITY                               :Zouverlässegkeet
STR_ORDER_CONDITIONAL_MAX_SPEED                                 :Maximal Geschwindegkeet
STR_ORDER_CONDITIONAL_AGE                                       :Alter (Joer)
STR_ORDER_CONDITIONAL_REQUIRES_SERVICE                          :Brauch eng Revisioun
STR_ORDER_CONDITIONAL_UNCONDITIONALLY                           :Ëmmer
STR_ORDER_CONDITIONAL_REMAINING_LIFETIME                        :Reschtlaafzäit (Joer)
STR_ORDER_CONDITIONAL_MAX_RELIABILITY                           :Maximal Zouverlässegkeet
###next-name-looks-similar

STR_ORDER_CONDITIONAL_COMPARATOR_TOOLTIP                        :{BLACK}Wéi Gefierdaten verglach solle ginn
STR_ORDER_CONDITIONAL_COMPARATOR_EQUALS                         :ass gläich
STR_ORDER_CONDITIONAL_COMPARATOR_NOT_EQUALS                     :ass net gläich
STR_ORDER_CONDITIONAL_COMPARATOR_LESS_THAN                      :ass manner wéi
STR_ORDER_CONDITIONAL_COMPARATOR_LESS_EQUALS                    :ass manner oder gläich wéi
STR_ORDER_CONDITIONAL_COMPARATOR_MORE_THAN                      :ass méi wéi
STR_ORDER_CONDITIONAL_COMPARATOR_MORE_EQUALS                    :ass méi oder gläich wéi
STR_ORDER_CONDITIONAL_COMPARATOR_IS_TRUE                        :ass richteg (true)
STR_ORDER_CONDITIONAL_COMPARATOR_IS_FALSE                       :ass falsch (false)

STR_ORDER_CONDITIONAL_VALUE_TOOLTIP                             :{BLACK}De Wäert dee mat de Gefierdaten verglach gëtt
STR_ORDER_CONDITIONAL_VALUE_CAPT                                :{WHITE}Wäert aginn fir ze vergläichen

STR_ORDERS_SKIP_BUTTON                                          :{BLACK}Iwwersprangen
STR_ORDERS_SKIP_TOOLTIP                                         :{BLACK}Iwwersprang de momentanen Optrag. CTRL+Klick iwwerspréngt op den ungewieltenen Optrag

STR_ORDERS_DELETE_BUTTON                                        :{BLACK}Läschen
STR_ORDERS_DELETE_TOOLTIP                                       :{BLACK}Läscht den ungewielten Optrag
STR_ORDERS_DELETE_ALL_TOOLTIP                                   :{BLACK}All Opträg läschen
STR_ORDERS_STOP_SHARING_BUTTON                                  :{BLACK}D'Deele stoppen
STR_ORDERS_STOP_SHARING_TOOLTIP                                 :{BLACK}Stop d'Deele vun der Optragslëscht. Ctrl+Klick lescht ausserdem all Opträg vun dësem Gefier

STR_ORDERS_GO_TO_BUTTON                                         :{BLACK}Géi op
STR_ORDER_GO_TO_NEAREST_DEPOT                                   :Géi an den nooste Schapp
STR_ORDER_GO_TO_NEAREST_HANGAR                                  :Géi an den noosten Hangar
STR_ORDER_CONDITIONAL                                           :Bedéngten Optragssprong
STR_ORDER_SHARE                                                 :Opträg deelen
STR_ORDERS_GO_TO_TOOLTIP                                        :{BLACK}Setzt en neien Optrag firun den ungewielten Optrag, oder un d'Enn vun der Lëscht. Ctrl setzt Statioun Opträg op voll lueden, Weepunkter op 'non-stop', an Schapp Opträg 'Revisioun'. Op en Gefier klicken, kopéiert d'Opträg vun dem Gefier

STR_ORDERS_VEH_WITH_SHARED_ORDERS_LIST_TOOLTIP                  :{BLACK}Weis all Gefierer déi dësen Plang deelen

# String parts to build the order string
STR_ORDER_GO_TO_WAYPOINT                                        :Iwwert {WAYPOINT}
STR_ORDER_GO_NON_STOP_TO_WAYPOINT                               :Géi non-stop via {WAYPOINT}

STR_ORDER_SERVICE_AT                                            :Revisioun am/an
STR_ORDER_SERVICE_NON_STOP_AT                                   :Revisioun non-stop am/an

STR_ORDER_NEAREST_DEPOT                                         :den noosten
STR_ORDER_NEAREST_HANGAR                                        :den noosten Hangar
###length 3
STR_ORDER_TRAIN_DEPOT                                           :Zuchschapp
STR_ORDER_ROAD_VEHICLE_DEPOT                                    :Stroossegefier-Depot
STR_ORDER_SHIP_DEPOT                                            :Schëffsschapp
###next-name-looks-similar

STR_ORDER_GO_TO_NEAREST_DEPOT_FORMAT                            :{STRING} {STRING} {STRING}
STR_ORDER_GO_TO_DEPOT_FORMAT                                    :{STRING} {DEPOT}

STR_ORDER_REFIT_ORDER                                           :(Ëmbau op {STRING})
STR_ORDER_REFIT_STOP_ORDER                                      :(Ëmbau op {STRING} an stoppen)
STR_ORDER_STOP_ORDER                                            :(Stop)

STR_ORDER_GO_TO_STATION                                         :{STRING} {STATION} {STRING}
STR_ORDER_GO_TO_STATION_CAN_T_USE_STATION                       :{PUSH_COLOUR}{RED}(Statioun kann net benotzt ginn){POP_COLOUR} {STRING} {STATION} {STRING}

STR_ORDER_IMPLICIT                                              :(Implizit)

STR_ORDER_FULL_LOAD                                             :(Voll lueden)
STR_ORDER_FULL_LOAD_ANY                                         :(Voll lueden mat all Wuer)
STR_ORDER_NO_LOAD                                               :(Net lueden)
STR_ORDER_UNLOAD                                                :(Entlueden an Luedung huelen)
STR_ORDER_UNLOAD_FULL_LOAD                                      :(Entlueden an erem voll lueden)
STR_ORDER_UNLOAD_FULL_LOAD_ANY                                  :(Entlueden an mat all Wuer voll lueden)
STR_ORDER_UNLOAD_NO_LOAD                                        :(Entlueden an eidel loosen)
STR_ORDER_TRANSFER                                              :(Transferéieren an Lueden)
STR_ORDER_TRANSFER_FULL_LOAD                                    :(Transferéieren an voll lueden)
STR_ORDER_TRANSFER_FULL_LOAD_ANY                                :(Transferéieren an mat all Wuer voll lueden)
STR_ORDER_TRANSFER_NO_LOAD                                      :(Transferéieren an eidel loosen)
STR_ORDER_NO_UNLOAD                                             :(Net entlueden an Wueren lueden)
STR_ORDER_NO_UNLOAD_FULL_LOAD                                   :(Net entlueden an op voll Beluedung waarden)
STR_ORDER_NO_UNLOAD_FULL_LOAD_ANY                               :(Net entlueden an op iergendeng voll Beluedung waarden)
STR_ORDER_NO_UNLOAD_NO_LOAD                                     :(Keen Ent- an Belueden)

STR_ORDER_AUTO_REFIT                                            :(Embauen op {STRING})
STR_ORDER_FULL_LOAD_REFIT                                       :(Voll lueden mat ëmbauen op {STRING})
STR_ORDER_FULL_LOAD_ANY_REFIT                                   :(Voll lueden mat all Wueren mat ëmbauen op {STRING})
STR_ORDER_UNLOAD_REFIT                                          :(Entlueden an Wueren lueden mat Embauen op {STRING})
STR_ORDER_UNLOAD_FULL_LOAD_REFIT                                :(Entlueden an op voll Luedung waarden mat Embauen op {STRING})
STR_ORDER_UNLOAD_FULL_LOAD_ANY_REFIT                            :(Entlueden an waard op iergendeng Volluedung mat Embauen op {STRING})
STR_ORDER_TRANSFER_REFIT                                        :(Transfer an lued Wueren mat Auto-Embauen zu {STRING})
STR_ORDER_TRANSFER_FULL_LOAD_REFIT                              :(Transfer an waard op Vollueden mat Auto-Embauen op {STRING})
STR_ORDER_TRANSFER_FULL_LOAD_ANY_REFIT                          :(Transfer an waard op iergendeng Volluedung mat Auto-Embauen op {STRING})
STR_ORDER_NO_UNLOAD_REFIT                                       :(Keen Entlueden an huel Wueren mat Auto-Embauen op {STRING})
STR_ORDER_NO_UNLOAD_FULL_LOAD_REFIT                             :(Keen Entlueden an waard op Vollueden mat Auto-Embauen op {STRING})
STR_ORDER_NO_UNLOAD_FULL_LOAD_ANY_REFIT                         :(Keen Entlueden an waard op iergendend Volluedung mat Auto-Embauen op {STRING})

STR_ORDER_AUTO_REFIT_ANY                                        :verfügbar Wueren

###length 3
STR_ORDER_STOP_LOCATION_NEAR_END                                :[noosten Enn]
STR_ORDER_STOP_LOCATION_MIDDLE                                  :[Mëtt]
STR_ORDER_STOP_LOCATION_FAR_END                                 :[wäit Enn]

STR_ORDER_OUT_OF_RANGE                                          :{RED} (Nächst Destinatioun ass ze wäit fort)

STR_ORDER_CONDITIONAL_UNCONDITIONAL                             :Sprang zum Optrag {COMMA}
STR_ORDER_CONDITIONAL_NUM                                       :Sprang zum Optrag {COMMA} wann {STRING} {STRING} {COMMA}
STR_ORDER_CONDITIONAL_TRUE_FALSE                                :Sprang zum Optrag {COMMA} wann {STRING} {STRING}

STR_INVALID_ORDER                                               :{RED} (ongültegen Optrag)

# Time table window
STR_TIMETABLE_TITLE                                             :{WHITE}{VEHICLE} (Zäitplang)
STR_TIMETABLE_ORDER_VIEW                                        :{BLACK}Opträg
STR_TIMETABLE_ORDER_VIEW_TOOLTIP                                :{BLACK}Wiesselt op d'Opträgunzeig

STR_TIMETABLE_TOOLTIP                                           :{BLACK}Zäitplang - klick op en Optrag fir en ze wielen

STR_TIMETABLE_NO_TRAVEL                                         :Net ënnerwee
STR_TIMETABLE_NOT_TIMETABLEABLE                                 :Rees (automatesch; Zäitplang durch manuell Opträg)
STR_TIMETABLE_TRAVEL_NOT_TIMETABLED                             :Ënnerwee (ouni Zäitplang)
STR_TIMETABLE_TRAVEL_NOT_TIMETABLED_SPEED                       :Fuer maximal {2:VELOCITY} (ouni Zäitplang)
STR_TIMETABLE_TRAVEL_FOR                                        :Ënnerwee während {STRING}
STR_TIMETABLE_TRAVEL_FOR_SPEED                                  :Fiert während {STRING} mat maximal {VELOCITY}
STR_TIMETABLE_TRAVEL_FOR_ESTIMATED                              :Fuer (während {STRING}, ouni Zäitplang)
STR_TIMETABLE_TRAVEL_FOR_SPEED_ESTIMATED                        :Fuer (während {STRING}, ouni Zäitplang) mat maximal {VELOCITY}
STR_TIMETABLE_STAY_FOR_ESTIMATED                                :(bleif während {STRING}, ouni Zäitplang)
STR_TIMETABLE_AND_TRAVEL_FOR_ESTIMATED                          :(fuer während {STRING}, ouni Zäitplang)
STR_TIMETABLE_STAY_FOR                                          :an bleif fir {STRING}
STR_TIMETABLE_AND_TRAVEL_FOR                                    :an ënnerwee während {STRING}
STR_TIMETABLE_DAYS                                              :{COMMA}{NBSP}D{P ag eeg}
STR_TIMETABLE_TICKS                                             :{COMMA}{NBSP}Tick{P "" er}

STR_TIMETABLE_TOTAL_TIME                                        :{BLACK}Dësen Zäitplang brauch {STRING} fir faërdeg ze ginn
STR_TIMETABLE_TOTAL_TIME_INCOMPLETE                             :{BLACK}Dësen Zäitplang brauch op manst {STRING} (net all geplangt)

STR_TIMETABLE_STATUS_ON_TIME                                    :{BLACK}D'Gefier ass mat Zäit
STR_TIMETABLE_STATUS_LATE                                       :{BLACK}D'Gefier ass grad {STRING} ze spéit
STR_TIMETABLE_STATUS_EARLY                                      :{BLACK}D'Gefier ass grad {STRING} ze fréi
STR_TIMETABLE_STATUS_NOT_STARTED                                :{BLACK}Dësen Zäitplang gouf nach net gestart
STR_TIMETABLE_STATUS_START_AT                                   :{BLACK}Dësen Zäitplang start um {STRING}

STR_TIMETABLE_STARTING_DATE                                     :{BLACK}Start Datum
STR_TIMETABLE_STARTING_DATE_TOOLTIP                             :{BLACK}Wiel en Datum als Startpunkt fir dësen Zäitplang. Ctrl+Klick setzt de Startpunkt vun dësem Zäitplang an verdeelt et en gläichméisseg op all Gefierer déi dësen Optrag hunn, wann den Optrag komplett mat engem Zäitplang versinn ass

STR_TIMETABLE_CHANGE_TIME                                       :{BLACK}Zäit wiesselen
STR_TIMETABLE_WAIT_TIME_TOOLTIP                                 :{BLACK}Änner Zäit déi den ugewielten Optrag brauche soll

STR_TIMETABLE_CLEAR_TIME                                        :{BLACK}Zäit läschen
STR_TIMETABLE_CLEAR_TIME_TOOLTIP                                :{BLACK}Läsch Zäit fir de gewielten Optrag

STR_TIMETABLE_CHANGE_SPEED                                      :{BLACK}Änner de Geschwindegkeetslimit
STR_TIMETABLE_CHANGE_SPEED_TOOLTIP                              :{BLACK}Änner d'maximal Reesgeschwindëgkeet fir de gewielten Optrag

STR_TIMETABLE_CLEAR_SPEED                                       :{BLACK}Geschwindegkeetslimit läschen
STR_TIMETABLE_CLEAR_SPEED_TOOLTIP                               :{BLACK}Maximal Reesgeschwindegkeet vum gewielten Optrag läschen

STR_TIMETABLE_RESET_LATENESS                                    :{BLACK}Verspeidungszieler zerécksetzen
STR_TIMETABLE_RESET_LATENESS_TOOLTIP                            :{BLACK}Setzt de Verspéidungszieler zréck, sou dass d'Gefier mat Zäit ukënnt

STR_TIMETABLE_AUTOFILL                                          :{BLACK}Autofëllen
STR_TIMETABLE_AUTOFILL_TOOLTIP                                  :{BLACK}Fëll den Zäitplang automatesch mat de Wäerter vum nächsten Trajet (Ctrl+Klick fir Wardzäiten probéiren bäizehalen)

STR_TIMETABLE_EXPECTED                                          :{BLACK}Erwaard
STR_TIMETABLE_SCHEDULED                                         :{BLACK}Geplangt
STR_TIMETABLE_EXPECTED_TOOLTIP                                  :{BLACK}Tëschent erwaard a geplangt wiesselen

STR_TIMETABLE_ARRIVAL_ABBREVIATION                              :A:
STR_TIMETABLE_DEPARTURE_ABBREVIATION                            :D:


# Date window (for timetable)
STR_DATE_CAPTION                                                :{WHITE}Datum setzen
STR_DATE_SET_DATE                                               :{BLACK}Datum setzen
STR_DATE_SET_DATE_TOOLTIP                                       :{BLACK}De gewielten Datum als Startdatum fir den Zäitplang benotzen
STR_DATE_DAY_TOOLTIP                                            :{BLACK}Dag wielen
STR_DATE_MONTH_TOOLTIP                                          :{BLACK}Mount wielen
STR_DATE_YEAR_TOOLTIP                                           :{BLACK}Joer wielen


# AI debug window
STR_AI_DEBUG                                                    :{WHITE}KI /Spill-Script Debug
STR_AI_DEBUG_NAME_AND_VERSION                                   :{BLACK}{STRING} (v{NUM})
STR_AI_DEBUG_NAME_TOOLTIP                                       :{BLACK}Numm vun dem Script
STR_AI_DEBUG_SETTINGS                                           :{BLACK}Astellungen
STR_AI_DEBUG_SETTINGS_TOOLTIP                                   :{BLACK}Script Astellungen änneren
STR_AI_DEBUG_RELOAD                                             :{BLACK}KI nei lueden
STR_AI_DEBUG_RELOAD_TOOLTIP                                     :{BLACK}KI stoppen, Skript nei lueden, KI nei starten
STR_AI_DEBUG_BREAK_STR_ON_OFF_TOOLTIP                           :{BLACK}Erlab/Verbidd breaks wann en KI Log Message zum break string passt
STR_AI_DEBUG_BREAK_ON_LABEL                                     :{BLACK}Break un/op:
STR_AI_DEBUG_BREAK_STR_OSKTITLE                                 :{BLACK}Break un
STR_AI_DEBUG_BREAK_STR_TOOLTIP                                  :{BLACK}Wann en KI Log message zum String passt, pauséiert d'Spill
STR_AI_DEBUG_MATCH_CASE                                         :{BLACK}Passende Fall
STR_AI_DEBUG_MATCH_CASE_TOOLTIP                                 :{BLACK}Wiessel tëscht passende Fäll beim vergläichen vu KI Log Messagen mam Break-String
STR_AI_DEBUG_CONTINUE                                           :{BLACK}Weider
STR_AI_DEBUG_CONTINUE_TOOLTIP                                   :{BLACK}Entpaus an fuer weider mat der KI
STR_AI_DEBUG_SELECT_AI_TOOLTIP                                  :{BLACK}Debug-output fir dës KI uweisen
STR_AI_GAME_SCRIPT                                              :{BLACK}Spill-Script
STR_AI_GAME_SCRIPT_TOOLTIP                                      :{BLACK}Check de Spill-Scipt-Log

STR_ERROR_AI_NO_AI_FOUND                                        :Keng passend KI fonnt fir ze lueden.{}Dës KI ass en Dummy an wäert näischt maachen.{}KI'en kënnen iwwert den 'Online Content' System downgeload ginn.
STR_ERROR_AI_PLEASE_REPORT_CRASH                                :{WHITE}En Script ass ofgestierzt. W.e.g mellt dës dem Autor mat engem Screenshot vun der KI/Spill-Script Debugfënster
STR_ERROR_AI_DEBUG_SERVER_ONLY                                  :{YELLOW}KI / Spill-Script Debugfënster ass nëmmen fir Serveren verfügbar

# AI configuration window
STR_AI_CONFIG_GAMELIST_TOOLTIP                                  :{BLACK}D'Spill-Script dat am nächsten Spill geluede gëtt
STR_AI_CONFIG_AILIST_TOOLTIP                                    :{BLACK}D'KIën déi am nächsten Spill geluede ginn
STR_AI_CONFIG_HUMAN_PLAYER                                      :Mënschleche Spiller
STR_AI_CONFIG_RANDOM_AI                                         :Zoufälleg KI
STR_AI_CONFIG_NONE                                              :(keng)
STR_AI_CONFIG_MAX_COMPETITORS                                   :{LTBLUE}Maximal Unzuel vu Géigner: {ORANGE}{COMMA}

STR_AI_CONFIG_MOVE_UP                                           :{BLACK}Eropsetzen
STR_AI_CONFIG_MOVE_UP_TOOLTIP                                   :{BLACK}Gewielte KI an der Lëscht no uewen setzen
STR_AI_CONFIG_MOVE_DOWN                                         :{BLACK}Erofsetzen
STR_AI_CONFIG_MOVE_DOWN_TOOLTIP                                 :{BLACK}Gewielte KI an der Lëscht no ënne setzen

STR_AI_CONFIG_GAMESCRIPT                                        :{SILVER}Spill-Script
STR_AI_CONFIG_AI                                                :{SILVER}KIën

STR_AI_CONFIG_CHANGE_AI                                         :KI
STR_AI_CONFIG_CHANGE_GAMESCRIPT                                 :Spill-Script
STR_AI_CONFIG_CHANGE_TOOLTIP                                    :{BLACK}Lued en aneren Script
STR_AI_CONFIG_CONFIGURE                                         :{BLACK}Konfiguréieren
STR_AI_CONFIG_CONFIGURE_TOOLTIP                                 :{BLACK}All Parameter vun dem Script konfiguréieren

# Available AIs window
STR_AI_LIST_CAPTION                                             :{WHITE}Verfügbar {STRING}
STR_AI_LIST_CAPTION_AI                                          :KIs
STR_AI_LIST_CAPTION_GAMESCRIPT                                  :Spill-Scripter
STR_AI_LIST_TOOLTIP                                             :{BLACK}Klick fir en Script auszewielen

STR_AI_LIST_AUTHOR                                              :{LTBLUE}Autor: {ORANGE}{STRING}
STR_AI_LIST_VERSION                                             :{LTBLUE}Versioun: {ORANGE}{NUM}
STR_AI_LIST_URL                                                 :{LTBLUE}URL: {ORANGE}{STRING}

STR_AI_LIST_ACCEPT                                              :{BLACK}Akzeptéiert
STR_AI_LIST_ACCEPT_TOOLTIP                                      :{BLACK}Wiel de markéierten Script
STR_AI_LIST_CANCEL                                              :{BLACK}Ofbriechen
STR_AI_LIST_CANCEL_TOOLTIP                                      :{BLACK}Script net änneren

STR_SCREENSHOT_CAPTION                                          :{WHITE}E Screenshot maachen
STR_SCREENSHOT_SCREENSHOT                                       :{BLACK}Normale Screenshot
STR_SCREENSHOT_ZOOMIN_SCREENSHOT                                :{BLACK}Voll gezoomte Screenshot
STR_SCREENSHOT_DEFAULTZOOM_SCREENSHOT                           :{BLACK}Standard Zoom-Screenshot
STR_SCREENSHOT_WORLD_SCREENSHOT                                 :{BLACK}Screenshot vun der ganzer Kaart
STR_SCREENSHOT_HEIGHTMAP_SCREENSHOT                             :{BLACK}Héichtekaartscreenshot
STR_SCREENSHOT_MINIMAP_SCREENSHOT                               :{BLACK}Minimap-Screenshot

# AI Parameters
STR_AI_SETTINGS_CAPTION_AI                                      :KI
STR_AI_SETTINGS_CLOSE                                           :{BLACK}Zoumaachen
STR_AI_SETTINGS_RESET                                           :{BLACK}Reset
STR_AI_SETTINGS_SETTING                                         :{STRING}: {ORANGE}{STRING}
STR_AI_SETTINGS_START_DELAY                                     :Unzuel un Deeg wou des KI gestart gëtt no der leschter: {ORANGE}{STRING}


# Textfile window
STR_TEXTFILE_WRAP_TEXT                                          :{WHITE}Text änneren
STR_TEXTFILE_WRAP_TEXT_TOOLTIP                                  :{BLACK}Ännert den Text vun der Fënster esou dass alles erapasst ouni ze scrollen
STR_TEXTFILE_VIEW_README                                        :{BLACK}Readme liesen
STR_TEXTFILE_VIEW_CHANGELOG                                     :{BLACK}Changelog
STR_TEXTFILE_VIEW_LICENCE                                       :{BLACK}Lizenz
###length 3
STR_TEXTFILE_README_CAPTION                                     :{WHITE}{STRING} readme vun {STRING}
STR_TEXTFILE_CHANGELOG_CAPTION                                  :{WHITE}{STRING} Changelog vun {STRING}
STR_TEXTFILE_LICENCE_CAPTION                                    :{WHITE}{STRING} Lizenz vun {STRING}


# Vehicle loading indicators
STR_PERCENT_UP_SMALL                                            :{TINY_FONT}{WHITE}{NUM}%{UP_ARROW}
STR_PERCENT_UP                                                  :{WHITE}{NUM}%{UP_ARROW}
STR_PERCENT_DOWN_SMALL                                          :{TINY_FONT}{WHITE}{NUM}%{DOWN_ARROW}
STR_PERCENT_DOWN                                                :{WHITE}{NUM}%{DOWN_ARROW}
STR_PERCENT_UP_DOWN_SMALL                                       :{TINY_FONT}{WHITE}{NUM}%{UP_ARROW}{DOWN_ARROW}
STR_PERCENT_UP_DOWN                                             :{WHITE}{NUM}%{UP_ARROW}{DOWN_ARROW}
STR_PERCENT_NONE_SMALL                                          :{TINY_FONT}{WHITE}{NUM}%
STR_PERCENT_NONE                                                :{WHITE}{NUM}%

# Income 'floats'
STR_INCOME_FLOAT_COST_SMALL                                     :{TINY_FONT}{RED}Käschten: {CURRENCY_LONG}
STR_INCOME_FLOAT_COST                                           :{RED}Käschten: {CURRENCY_LONG}
STR_INCOME_FLOAT_INCOME_SMALL                                   :{TINY_FONT}{GREEN}Akommes: {CURRENCY_LONG}
STR_INCOME_FLOAT_INCOME                                         :{GREEN}Akommes: {CURRENCY_LONG}
STR_FEEDER_TINY                                                 :{TINY_FONT}{YELLOW}Transfert: {CURRENCY_LONG}
STR_FEEDER                                                      :{YELLOW}Transfert: {CURRENCY_LONG}
STR_FEEDER_INCOME_TINY                                          :{TINY_FONT}{YELLOW}Transfert: {CURRENCY_LONG}{WHITE} / {GREEN}Akommes: {CURRENCY_LONG}
STR_FEEDER_INCOME                                               :{YELLOW}Transfert: {CURRENCY_LONG}{WHITE} / {GREEN}Akommes: {CURRENCY_LONG}
STR_FEEDER_COST_TINY                                            :{TINY_FONT}{YELLOW}Transfert: {CURRENCY_LONG}{WHITE} / {RED}Käschten: {CURRENCY_LONG}
STR_FEEDER_COST                                                 :{YELLOW}Transfert: {CURRENCY_LONG}{WHITE} / {RED}Käschten: {CURRENCY_LONG}
STR_MESSAGE_ESTIMATED_COST                                      :{WHITE}Geschätzte Käschten: {CURRENCY_LONG}
STR_MESSAGE_ESTIMATED_INCOME                                    :{WHITE}Geschätzten Akommes: {CURRENCY_LONG}

# Saveload messages
STR_ERROR_SAVE_STILL_IN_PROGRESS                                :{WHITE}Nach amgaangen ze späicheren.{} W.e.g. waarde bis daat fäerdeg ass!
STR_ERROR_AUTOSAVE_FAILED                                       :{WHITE}Fehler beim Autospäicheren
STR_ERROR_UNABLE_TO_READ_DRIVE                                  :{BLACK}Kann net um Laafwierk liesen
STR_ERROR_GAME_SAVE_FAILED                                      :{WHITE}Fehler beim Späicheren{}{STRING}
STR_ERROR_UNABLE_TO_DELETE_FILE                                 :{WHITE}Kann d'Datei net läschen
STR_ERROR_GAME_LOAD_FAILED                                      :{WHITE}Fehler beim Lueden{}{STRING}
STR_GAME_SAVELOAD_ERROR_BROKEN_INTERNAL_ERROR                   :Interne Fehler: {STRING}
STR_GAME_SAVELOAD_ERROR_BROKEN_SAVEGAME                         :Futtissen Spillstand - {STRING}
STR_GAME_SAVELOAD_ERROR_TOO_NEW_SAVEGAME                        :Spillstand ass mat enger méi neier Versioun gemaach
STR_GAME_SAVELOAD_ERROR_FILE_NOT_READABLE                       :Datei net liesbar
STR_GAME_SAVELOAD_ERROR_FILE_NOT_WRITEABLE                      :Datei net beschreiwbar
STR_GAME_SAVELOAD_ERROR_DATA_INTEGRITY_CHECK_FAILED             :Datenintegritéitfehler
STR_GAME_SAVELOAD_ERROR_PATCHPACK                               :Spillstand ass mat enger modifizéierter Versioun erstallt ginn
STR_GAME_SAVELOAD_NOT_AVAILABLE                                 :<keen do>
STR_WARNING_LOADGAME_REMOVED_TRAMS                              :{WHITE}Spill gouf an enger Versioun ouni Tram support gesaved. All Tram gouf wechgeholl

# Map generation messages
STR_ERROR_COULD_NOT_CREATE_TOWN                                 :{WHITE}Kaartenerstellung ofgebrach...{}... keng passend Stadplazen
STR_ERROR_NO_TOWN_IN_SCENARIO                                   :{WHITE}... et ass keng Stad an dësem Szenario

STR_ERROR_PNGMAP                                                :{WHITE}Kann d'Landschaft net vum PNG lueden...
STR_ERROR_PNGMAP_FILE_NOT_FOUND                                 :{WHITE}... Datei net fonnt
STR_ERROR_PNGMAP_IMAGE_TYPE                                     :{WHITE}... konnt de Bildtyp net konvertéieren. Brauch en 8 oder 24-bit PNG Bild.
STR_ERROR_PNGMAP_MISC                                           :{WHITE}... eppes ass schief gaangen (warscheinlech eng korrupt Datei)

STR_ERROR_BMPMAP                                                :{WHITE}Kann d'Landschaft net aus der BMP lueden...
STR_ERROR_BMPMAP_IMAGE_TYPE                                     :{WHITE}... konnt de Bildtyp net konvertéieren

STR_ERROR_HEIGHTMAP_TOO_LARGE                                   :{WHITE}... Bild ass ze grouss

STR_WARNING_HEIGHTMAP_SCALE_CAPTION                             :{WHITE}Scaléirungswarnung
STR_WARNING_HEIGHTMAP_SCALE_MESSAGE                             :{YELLOW}Quellekaart zevill an der Gréisst änneren ass net ugeroden. Weiderman ?

# Soundset messages
STR_WARNING_FALLBACK_SOUNDSET                                   :{WHITE}Et gouf nëmmen en Ersatzsoundset fonnt. Wann Sounds erwënscht sinn, kënnen se iwwer den Downloadsystem installéiert ginn.

# Screenshot related messages
STR_WARNING_SCREENSHOT_SIZE_CAPTION                             :{WHITE}Riesenscreenshot
STR_WARNING_SCREENSHOT_SIZE_MESSAGE                             :{YELLOW}De Screenshot wäert eng Opléisung vun {COMMA} x {COMMA} Pixel hunn. Et kann e bëssen dauere bis en gemet ass. Wëllsde weiderman?

STR_MESSAGE_HEIGHTMAP_SUCCESSFULLY                              :{WHITE}Héichtekaart ofgespäichert als '{STRING}'. Héchste Punkt ass {NUM}
STR_MESSAGE_SCREENSHOT_SUCCESSFULLY                             :{WHITE}Screenshot gespäichert als '{STRING}'
STR_ERROR_SCREENSHOT_FAILED                                     :{WHITE}Screenshotfehler!

# Error message titles
STR_ERROR_MESSAGE_CAPTION                                       :{YELLOW}Meldung
STR_ERROR_MESSAGE_CAPTION_OTHER_COMPANY                         :{YELLOW}Matdeelung vun {STRING}

# Generic construction errors
STR_ERROR_OFF_EDGE_OF_MAP                                       :{WHITE}Ausserhalb vun der Kaart
STR_ERROR_TOO_CLOSE_TO_EDGE_OF_MAP                              :{WHITE}Ze no um Rand vun der Kaart
STR_ERROR_NOT_ENOUGH_CASH_REQUIRES_CURRENCY                     :{WHITE}Net genuch Geld - des Aktioun kascht {CURRENCY_LONG}
STR_ERROR_FLAT_LAND_REQUIRED                                    :{WHITE}D'Land muss flaach sinn
STR_ERROR_LAND_SLOPED_IN_WRONG_DIRECTION                        :{WHITE}Land ass an déi falsch Richtung geneigt
STR_ERROR_CAN_T_DO_THIS                                         :{WHITE}Kann dat net maachen...
STR_ERROR_BUILDING_MUST_BE_DEMOLISHED                           :{WHITE}Gebai muss fir d'éischt ofgerapt ginn
STR_ERROR_CAN_T_CLEAR_THIS_AREA                                 :{WHITE}Kann des Plaz net raumen...
STR_ERROR_SITE_UNSUITABLE                                       :{WHITE}... Plaz net gëeegent
STR_ERROR_ALREADY_BUILT                                         :{WHITE}... scho gebaut
STR_ERROR_OWNED_BY                                              :{WHITE}... am Besëtz vun {STRING}
STR_ERROR_AREA_IS_OWNED_BY_ANOTHER                              :{WHITE}... d'Plaz ass am Besëtz vun enger aanerer Firma
STR_ERROR_TERRAFORM_LIMIT_REACHED                               :{WHITE}... Limit fir d'Emformen vu Land erreecht
STR_ERROR_CLEARING_LIMIT_REACHED                                :{WHITE}... Limit fir d'Raume vu Felder erreecht
STR_ERROR_TREE_PLANT_LIMIT_REACHED                              :{WHITE}... Limit fir Beem ze planzen erreecht
STR_ERROR_NAME_MUST_BE_UNIQUE                                   :{WHITE}Numm muss eenzegarteg sinn
STR_ERROR_GENERIC_OBJECT_IN_THE_WAY                             :{WHITE}{1:STRING} am Wee
STR_ERROR_NOT_ALLOWED_WHILE_PAUSED                              :{WHITE}Net erlaabt an der Paus

# Local authority errors
STR_ERROR_LOCAL_AUTHORITY_REFUSES_TO_ALLOW_THIS                 :{WHITE}D'Gemeng {TOWN} wëll dat net erlaben
STR_ERROR_LOCAL_AUTHORITY_REFUSES_AIRPORT                       :{WHITE}D'Gemeng {TOWN} erlaabt keen weidere Fluchhafen an der Stad
STR_ERROR_LOCAL_AUTHORITY_REFUSES_NOISE                         :{WHITE}D'Gemeng {TOWN} refuséiert de Bau vum Fluchhafen wéinst Kaméidi
STR_ERROR_BRIBE_FAILED                                          :{WHITE}D'Bestiechung as enger regionaler Ennersichung opgefall

# Levelling errors
STR_ERROR_CAN_T_RAISE_LAND_HERE                                 :{WHITE}Kann d'Land hei net unhiewen...
STR_ERROR_CAN_T_LOWER_LAND_HERE                                 :{WHITE}Kann d'Land hei net erofsetzen...
STR_ERROR_CAN_T_LEVEL_LAND_HERE                                 :{WHITE}Kann d'Land net ebenen...
STR_ERROR_EXCAVATION_WOULD_DAMAGE                               :{WHITE}Verdéiwung géif den Tunnel beschiedegen
STR_ERROR_ALREADY_AT_SEA_LEVEL                                  :{WHITE}... schon op Mieresspigel
STR_ERROR_TOO_HIGH                                              :{WHITE}... ze héich
STR_ERROR_ALREADY_LEVELLED                                      :{WHITE}... scho flaach
STR_ERROR_BRIDGE_TOO_HIGH_AFTER_LOWER_LAND                      :{WHITE}Dono wier d'Bréck ze héich fir dësen Terrain.

# Company related errors
STR_ERROR_CAN_T_CHANGE_COMPANY_NAME                             :{WHITE}Kann de Firmennumm net änneren...
STR_ERROR_CAN_T_CHANGE_PRESIDENT                                :{WHITE}Kann den Numm vum Manager net änneren...

STR_ERROR_MAXIMUM_PERMITTED_LOAN                                :{WHITE}... maximale Kredit ass {CURRENCY_LONG}
STR_ERROR_CAN_T_BORROW_ANY_MORE_MONEY                           :{WHITE}Kann net méi Geld léinen...
STR_ERROR_LOAN_ALREADY_REPAYED                                  :{WHITE}... keen Kredit zeréckzebezuelen
STR_ERROR_CURRENCY_REQUIRED                                     :{WHITE}... et ginn {CURRENCY_LONG} gebraucht
STR_ERROR_CAN_T_REPAY_LOAN                                      :{WHITE}Kann de Kredit net zeréckbezuelen...
STR_ERROR_INSUFFICIENT_FUNDS                                    :{WHITE}Kann keng Suen ginn déi vun der Bank geléint sinn...
STR_ERROR_CAN_T_GIVE_MONEY                                      :{WHITE}Kann dëser Firma kee Geld ginn...
STR_ERROR_CAN_T_BUY_COMPANY                                     :{WHITE}Kann d'Firma net kafen...
STR_ERROR_CAN_T_BUILD_COMPANY_HEADQUARTERS                      :{WHITE}Kann d'Firmenhaaptgebai net bauen...
STR_ERROR_CAN_T_BUY_25_SHARE_IN_THIS                            :{WHITE}Kann keng 25% Undeeler vun dëser Firma kafen...
STR_ERROR_CAN_T_SELL_25_SHARE_IN                                :{WHITE}Kann keng 25% Undeeler vun dëser Firma verkafen...
STR_ERROR_PROTECTED                                             :{WHITE}Des Firma ass nach net al genuch fir Undeeler ze handelen...

# Town related errors
STR_ERROR_CAN_T_GENERATE_TOWN                                   :{WHITE}Ka keng Stied bauen
STR_ERROR_CAN_T_RENAME_TOWN                                     :{WHITE}Kann d'Stad net ëmbenennen...
STR_ERROR_CAN_T_FOUND_TOWN_HERE                                 :{WHITE}Kann d'Stad hei net bauen...
STR_ERROR_CAN_T_EXPAND_TOWN                                     :{WHITE}Kann d'Stad net vergréisseren...
STR_ERROR_TOO_CLOSE_TO_EDGE_OF_MAP_SUB                          :{WHITE}... ze no um Rand vun der Kaart
STR_ERROR_TOO_CLOSE_TO_ANOTHER_TOWN                             :{WHITE}... ze no un enger anerer Stad
STR_ERROR_TOO_MANY_TOWNS                                        :{WHITE}... ze vill Stied
STR_ERROR_NO_SPACE_FOR_TOWN                                     :{WHITE}... et ass keng Plaz méi op der Kaart
STR_ERROR_TOWN_EXPAND_WARN_NO_ROADS                             :{WHITE}Stied bauen keng Stroossen. Du kanns de Bau iwwert Astellungen->Economie->Stied aschalten
STR_ERROR_ROAD_WORKS_IN_PROGRESS                                :{WHITE}Stroossenarbeschten amgaangen
STR_ERROR_TOWN_CAN_T_DELETE                                     :{WHITE}Kann des Stad net läschen...{}Eng Statioun oder Schapp huet den Numm vun dëser Stad oder en Stéck dat der Stad gehéiert kann net ewechgeholl ginn
STR_ERROR_STATUE_NO_SUITABLE_PLACE                              :{WHITE}... et gëtt keng gëeegent Plaz fir eng Statu am Stadzentrum

# Industry related errors
STR_ERROR_TOO_MANY_INDUSTRIES                                   :{WHITE}... zevill Industrien
STR_ERROR_CAN_T_GENERATE_INDUSTRIES                             :{WHITE}Kann keng Industrien bauen...
STR_ERROR_CAN_T_BUILD_HERE                                      :{WHITE}Kann {STRING} net hei bauen...
STR_ERROR_CAN_T_CONSTRUCT_THIS_INDUSTRY                         :{WHITE}Kann deen Industrietyp hei net bauen...
STR_ERROR_INDUSTRY_TOO_CLOSE                                    :{WHITE}... ze no bei enger anerer Fabrik
STR_ERROR_MUST_FOUND_TOWN_FIRST                                 :{WHITE}... muss fir d'éischt eng Stad bauen
STR_ERROR_ONLY_ONE_ALLOWED_PER_TOWN                             :{WHITE}... nëmmen 1 pro Stad erlaabt
STR_ERROR_CAN_ONLY_BE_BUILT_IN_TOWNS_WITH_POPULATION_OF_1200    :{WHITE}... kann nëmmen an Stied mat op mannst 1200 Anwunner gebaut ginn
STR_ERROR_CAN_ONLY_BE_BUILT_IN_RAINFOREST                       :{WHITE}... kann nëmmen am Reebësch gebaut ginn
STR_ERROR_CAN_ONLY_BE_BUILT_IN_DESERT                           :{WHITE}... kann nëmmen an der Wüst gebaut ginn
STR_ERROR_CAN_ONLY_BE_BUILT_IN_TOWNS                            :{WHITE}... kann nëmmen a Stied gebaut ginn (ersetzt Haiser)
STR_ERROR_CAN_ONLY_BE_BUILT_NEAR_TOWN_CENTER                    :{WHITE}... kann nëmmen an der Géigend vum Zentrum vun der Stad gebaut ginn
STR_ERROR_CAN_ONLY_BE_BUILT_IN_LOW_AREAS                        :{WHITE}... kann nëmmen an niddregen Beräicher gebaut ginn
STR_ERROR_CAN_ONLY_BE_POSITIONED                                :{WHITE}... kann nëmmen no un den Ecker vun der Kaart positionéiert ginn
STR_ERROR_FOREST_CAN_ONLY_BE_PLANTED                            :{WHITE}... Bësch kann nëmmen iwwert der Schnéilinn geplanzt ginn
STR_ERROR_CAN_ONLY_BE_BUILT_ABOVE_SNOW_LINE                     :{WHITE}... kann nëmmen iwwert der Schnéilinn gebaut ginn
STR_ERROR_CAN_ONLY_BE_BUILT_BELOW_SNOW_LINE                     :{WHITE}... kann nëmmen ënnert der Schnéilinn gebaut ginn

STR_ERROR_NO_SUITABLE_PLACES_FOR_INDUSTRIES                     :{WHITE}Et gouf keng brauchbar Plaz fir '{STRING}' Industrien fonnt
STR_ERROR_NO_SUITABLE_PLACES_FOR_INDUSTRIES_EXPLANATION         :{WHITE}Änner d'Parameter fir d'Kaartegeneratioun fir eng besser Kaart ze erstellen

# Station construction related errors
STR_ERROR_CAN_T_BUILD_RAILROAD_STATION                          :{WHITE}Kann d'Gare hei net bauen...
STR_ERROR_CAN_T_BUILD_BUS_STATION                               :{WHITE}Kann de Busarrêt hei net bauen...
STR_ERROR_CAN_T_BUILD_TRUCK_STATION                             :{WHITE}Kann d'Camionsgare net bauen...
STR_ERROR_CAN_T_BUILD_PASSENGER_TRAM_STATION                    :{WHITE}Kann d'Passagéier-Tramsarrêt net bauen...
STR_ERROR_CAN_T_BUILD_CARGO_TRAM_STATION                        :{WHITE}Kann d'Wueren-Tramstatioun net bauen...
STR_ERROR_CAN_T_BUILD_DOCK_HERE                                 :{WHITE}Kann den Dock hei net bauen...
STR_ERROR_CAN_T_BUILD_AIRPORT_HERE                              :{WHITE}Kann de Fluchhafen hei net bauen...

STR_ERROR_ADJOINS_MORE_THAN_ONE_EXISTING                        :{WHITE}Grenzt un méi wéi eng Gare un
STR_ERROR_STATION_TOO_SPREAD_OUT                                :{WHITE}... Statioun ze ausgebreed
STR_ERROR_TOO_MANY_STATIONS_LOADING                             :{WHITE}Ze vill Garen/Luedstatiounen
STR_ERROR_TOO_MANY_STATION_SPECS                                :{WHITE}Ze vill Garesdeeler
STR_ERROR_TOO_MANY_BUS_STOPS                                    :{WHITE}Ze vill Busarrêten
STR_ERROR_TOO_MANY_TRUCK_STOPS                                  :{WHITE}Ze vill Camionsgaren
STR_ERROR_TOO_CLOSE_TO_ANOTHER_DOCK                             :{WHITE}Ze no un engem aaneren Hafen
STR_ERROR_TOO_CLOSE_TO_ANOTHER_AIRPORT                          :{WHITE}Ze no un engem aanere Fluchhafen
STR_ERROR_CAN_T_RENAME_STATION                                  :{WHITE}Kann d'Statioun net ëmbenennen...
STR_ERROR_DRIVE_THROUGH_ON_TOWN_ROAD                            :{WHITE}... d'Strooss ass am Besëtz vun der Stad
STR_ERROR_DRIVE_THROUGH_DIRECTION                               :{WHITE}... Strooss geet an dei falsch Richtung
STR_ERROR_DRIVE_THROUGH_CORNER                                  :{WHITE}... Duerchfahrtstops kënnen keng Kéiren hunn
STR_ERROR_DRIVE_THROUGH_JUNCTION                                :{WHITE}... Duerchfahrtstops kënnen keng Kräizungen hunn

# Station destruction related errors
STR_ERROR_CAN_T_REMOVE_PART_OF_STATION                          :{WHITE}Kann den Deel vun der Gare net ofrappen...
STR_ERROR_MUST_REMOVE_RAILWAY_STATION_FIRST                     :{WHITE}Muss d'Gare fir d'éischt ofrappen
STR_ERROR_CAN_T_REMOVE_BUS_STATION                              :{WHITE}Kann de Busarrêt net ofrappen...
STR_ERROR_CAN_T_REMOVE_TRUCK_STATION                            :{WHITE}Kann d'Camionsgare net ofrappen...
STR_ERROR_CAN_T_REMOVE_PASSENGER_TRAM_STATION                   :{WHITE}Kann d'Tramstatioun net ofrappen...
STR_ERROR_CAN_T_REMOVE_CARGO_TRAM_STATION                       :{WHITE}Kann d'Wueren-Tramstatioun net ofrappen...
STR_ERROR_MUST_REMOVE_ROAD_STOP_FIRST                           :{WHITE}Busarrêt muss fir d'éischt wechgeholl ginn
STR_ERROR_THERE_IS_NO_STATION                                   :{WHITE}... et ass keng Statioun do

STR_ERROR_MUST_DEMOLISH_RAILROAD                                :{WHITE}Muss d'Gare fir d'éischt ofrappen
STR_ERROR_MUST_DEMOLISH_BUS_STATION_FIRST                       :{WHITE}Busarrêt muss fir d'éischt ofgerapt ginn
STR_ERROR_MUST_DEMOLISH_TRUCK_STATION_FIRST                     :{WHITE}Muss d'Camionsgare fir d'éischt ofrappen
STR_ERROR_MUST_DEMOLISH_PASSENGER_TRAM_STATION_FIRST            :{WHITE}Muss d'Tramstatioun fir d'éischt ofrappen
STR_ERROR_MUST_DEMOLISH_CARGO_TRAM_STATION_FIRST                :{WHITE}Muss d'Tramstatioun fir d'éischt ofrappen
STR_ERROR_MUST_DEMOLISH_DOCK_FIRST                              :{WHITE}Muss den Hafen fir déischt ofrappen
STR_ERROR_MUST_DEMOLISH_AIRPORT_FIRST                           :{WHITE}Muss de Fluchhafe fir d'éischt ofrappen

# Waypoint related errors
STR_ERROR_WAYPOINT_ADJOINS_MORE_THAN_ONE_EXISTING               :{WHITE}Grenzt un méi wéi een Weepunkt
STR_ERROR_TOO_CLOSE_TO_ANOTHER_WAYPOINT                         :{WHITE}Ze no un engem aneren Weepunkt

STR_ERROR_CAN_T_BUILD_TRAIN_WAYPOINT                            :{WHITE}Kann keen Zuchweepunkt héi bauen...
STR_ERROR_CAN_T_POSITION_BUOY_HERE                              :{WHITE}Kann Boje net hei plazéieren...
STR_ERROR_CAN_T_CHANGE_WAYPOINT_NAME                            :{WHITE}Kann de Weepunktnumm net änneren...

STR_ERROR_CAN_T_REMOVE_TRAIN_WAYPOINT                           :{WHITE}Kann de Wee-Punkt hei net ofrappen...
STR_ERROR_MUST_REMOVE_RAILWAYPOINT_FIRST                        :{WHITE}Zuchweepunkt muss fir d'éischt ofgerappt ginn
STR_ERROR_BUOY_IN_THE_WAY                                       :{WHITE}... Boje am Wee
STR_ERROR_BUOY_IS_IN_USE                                        :{WHITE}... Boje ass am Gebrauch vun enger anerer Firma!

# Depot related errors
STR_ERROR_CAN_T_BUILD_TRAIN_DEPOT                               :{WHITE}Kann den Zuchschapp hei net bauen...
STR_ERROR_CAN_T_BUILD_ROAD_DEPOT                                :{WHITE}Kann de Schapp hei net bauen...
STR_ERROR_CAN_T_BUILD_TRAM_DEPOT                                :{WHITE}Kann den Tramschapp hei net bauen...
STR_ERROR_CAN_T_BUILD_SHIP_DEPOT                                :{WHITE}Kann de Schëffsschapp hei net bauen...

STR_ERROR_CAN_T_RENAME_DEPOT                                    :{WHITE}Kann de Schapp net ëmbenennen

STR_ERROR_TRAIN_MUST_BE_STOPPED_INSIDE_DEPOT                    :{WHITE}... muss an engem Schapp gestoppt ginn
STR_ERROR_ROAD_VEHICLE_MUST_BE_STOPPED_INSIDE_DEPOT             :{WHITE}... muss an engem Depot gestoppt ginn
STR_ERROR_SHIP_MUST_BE_STOPPED_INSIDE_DEPOT                     :{WHITE}... muss an engem Schëffsschapp gestoppt ginn
STR_ERROR_AIRCRAFT_MUST_BE_STOPPED_INSIDE_HANGAR                :{WHITE}... muss an engem Hangar gestoppt ginn

STR_ERROR_TRAINS_CAN_ONLY_BE_ALTERED_INSIDE_A_DEPOT             :{WHITE}Zich kënnen nëmmen an engem Schapp verännert ginn
STR_ERROR_TRAIN_TOO_LONG                                        :{WHITE}Zuch ze laang
STR_ERROR_CAN_T_REVERSE_DIRECTION_RAIL_VEHICLE                  :{WHITE}Kann d'Gefier hei net ëmdréinen...
STR_ERROR_CAN_T_REVERSE_DIRECTION_RAIL_VEHICLE_MULTIPLE_UNITS   :{WHITE}... ass aus e puer Eenheeten zesummegesat
STR_ERROR_INCOMPATIBLE_RAIL_TYPES                               :Onkompatibel Schinnentypen

STR_ERROR_CAN_T_MOVE_VEHICLE                                    :{WHITE}Kann d'Gefier net réckelen...
STR_ERROR_REAR_ENGINE_FOLLOW_FRONT                              :{WHITE}D'hënnescht Maschinn geet ëmmer der viischter no.
STR_ERROR_UNABLE_TO_FIND_ROUTE_TO                               :{WHITE}Kann de Wee an de Schapp net fannen
STR_ERROR_UNABLE_TO_FIND_LOCAL_DEPOT                            :{WHITE}Kann de Schapp net fannen

STR_ERROR_DEPOT_WRONG_DEPOT_TYPE                                :Falschen Schapp-Typ

# Autoreplace related errors
STR_ERROR_TRAIN_TOO_LONG_AFTER_REPLACEMENT                      :{WHITE}{VEHICLE} ass ze laang nom Auswiesselen
STR_ERROR_AUTOREPLACE_NOTHING_TO_DO                             :{WHITE}Keng Autoerneierungsregel festgeluet.
STR_ERROR_AUTOREPLACE_MONEY_LIMIT                               :(Geldlimit)
STR_ERROR_AUTOREPLACE_INCOMPATIBLE_CARGO                        :{WHITE}Neit Gefier kann {STRING} net alueden
STR_ERROR_AUTOREPLACE_INCOMPATIBLE_REFIT                        :{WHITE}Neit Gefier kann net wéi geplangt ëmgebaut ginn {NUM}

# Rail construction errors
STR_ERROR_IMPOSSIBLE_TRACK_COMBINATION                          :{WHITE}Onméiglech Streckenkombinatioun
STR_ERROR_MUST_REMOVE_SIGNALS_FIRST                             :{WHITE}Signaler mussen fir d'éischt ewechgeholl ginn
STR_ERROR_NO_SUITABLE_RAILROAD_TRACK                            :{WHITE}Keng gëeegent Schinnen
STR_ERROR_MUST_REMOVE_RAILROAD_TRACK                            :{WHITE}D'Schinne musse fir d'éischt ewech
STR_ERROR_CROSSING_ON_ONEWAY_ROAD                               :{WHITE}D'Strooss ass eng Einbahn oder blockéiert
STR_ERROR_CROSSING_DISALLOWED_RAIL                              :{WHITE}Barrière si fir dëse Schinnentyp net erlaabt
STR_ERROR_CROSSING_DISALLOWED_ROAD                              :{WHITE}Barrière si fir dëse Stroossentyp net erlaabt
STR_ERROR_CAN_T_BUILD_SIGNALS_HERE                              :{WHITE}Kann d'Signaler hei net bauen...
STR_ERROR_CAN_T_BUILD_RAILROAD_TRACK                            :{WHITE}Kann d'Schinnen hei net bauen...
STR_ERROR_CAN_T_REMOVE_RAILROAD_TRACK                           :{WHITE}Kann d'Schinnen hei net ewech huelen...
STR_ERROR_CAN_T_REMOVE_SIGNALS_FROM                             :{WHITE}Kann d'Signaler hei net ewech huelen...
STR_ERROR_SIGNAL_CAN_T_CONVERT_SIGNALS_HERE                     :{WHITE}Kann d'Signal hei net konvertéieren...
STR_ERROR_THERE_IS_NO_RAILROAD_TRACK                            :{WHITE}... et si keng Schinnen do
STR_ERROR_THERE_ARE_NO_SIGNALS                                  :{WHITE}... et si keng Signaler do

STR_ERROR_CAN_T_CONVERT_RAIL                                    :{WHITE}Kann de Schinnentyp hei net konvertéiren...

# Road construction errors
STR_ERROR_MUST_REMOVE_ROAD_FIRST                                :{WHITE}Muss d'Strooss ewech huelen
STR_ERROR_ONEWAY_ROADS_CAN_T_HAVE_JUNCTION                      :{WHITE}... Einbahnstroossen kënnen keng Kräizung hunn
STR_ERROR_CAN_T_BUILD_ROAD_HERE                                 :{WHITE}Kann d'Strooss hei net bauen...
STR_ERROR_CAN_T_BUILD_TRAMWAY_HERE                              :{WHITE}Kann Tramway hei net bauen...
STR_ERROR_CAN_T_REMOVE_ROAD_FROM                                :{WHITE}Kann d'Strooss hei net ewech huelen...
STR_ERROR_CAN_T_REMOVE_TRAMWAY_FROM                             :{WHITE}Kann den Tramway net ewech huelen...
STR_ERROR_THERE_IS_NO_ROAD                                      :{WHITE}... et ass keng Strooss do
STR_ERROR_THERE_IS_NO_TRAMWAY                                   :{WHITE}... et ass keen Tramway do
STR_ERROR_CAN_T_CONVERT_ROAD                                    :{WHITE}Kann den Gefiertyp hei net konvertéiren...
STR_ERROR_CAN_T_CONVERT_TRAMWAY                                 :{WHITE}Kann den Tramwaytyp hei net konvertéiren...
STR_ERROR_NO_SUITABLE_ROAD                                      :{WHITE}Keng geeegent Strooss
STR_ERROR_NO_SUITABLE_TRAMWAY                                   :{WHITE}Kee passenden Tramway

# Waterway construction errors
STR_ERROR_CAN_T_BUILD_CANALS                                    :{WHITE}Kann hei keen Kanal bauen...
STR_ERROR_CAN_T_BUILD_LOCKS                                     :{WHITE}Kann d'Schleis hei net bauen...
STR_ERROR_CAN_T_PLACE_RIVERS                                    :{WHITE}Kann hei kee Floss plazéiren...
STR_ERROR_MUST_BE_BUILT_ON_WATER                                :{WHITE}... muss op Waasser gebaut ginn
STR_ERROR_CAN_T_BUILD_ON_WATER                                  :{WHITE}... kann net op d'Waasser gebaut ginn
STR_ERROR_CAN_T_BUILD_ON_SEA                                    :{WHITE}... kann net op opener Séi bauen
STR_ERROR_CAN_T_BUILD_ON_CANAL                                  :{WHITE}... kann net um Kanal bauen
STR_ERROR_CAN_T_BUILD_ON_RIVER                                  :{WHITE}... kann net um Floss bauen
STR_ERROR_MUST_DEMOLISH_CANAL_FIRST                             :{WHITE}Muss de Kanal fir d'éischt ofrappen
STR_ERROR_CAN_T_BUILD_AQUEDUCT_HERE                             :{WHITE}Kann den Aquadukt hei net bauen...

# Tree related errors
STR_ERROR_TREE_ALREADY_HERE                                     :{WHITE}... et ass schon e Bam hei
STR_ERROR_TREE_WRONG_TERRAIN_FOR_TREE_TYPE                      :{WHITE}... falschen Terrain fir dësen Typ bam
STR_ERROR_CAN_T_PLANT_TREE_HERE                                 :{WHITE}Kann d'Beem hei net planzen...

# Bridge related errors
STR_ERROR_CAN_T_BUILD_BRIDGE_HERE                               :{WHITE}Kann d'Bréck hei net bauen...
STR_ERROR_MUST_DEMOLISH_BRIDGE_FIRST                            :{WHITE}Muss d'Bréck fir d'éischt ofrappen
STR_ERROR_CAN_T_START_AND_END_ON                                :{WHITE}Kann net op der selwechter Plaz ufänken an ophalen
STR_ERROR_BRIDGEHEADS_NOT_SAME_HEIGHT                           :{WHITE}Bréckenenner net op der selwechter Héicht
STR_ERROR_BRIDGE_TOO_LOW_FOR_TERRAIN                            :{WHITE}Bréck ass ze déif fir dësen Terrain
STR_ERROR_BRIDGE_TOO_HIGH_FOR_TERRAIN                           :{WHITE}Bréck ass ze héich fir dësen Terrain.
STR_ERROR_START_AND_END_MUST_BE_IN                              :{WHITE}Start an Enn mussen op enger Linn sinn
STR_ERROR_ENDS_OF_BRIDGE_MUST_BOTH                              :{WHITE}... dei zwee Enner vun der Bréck mussen u Land sinn
STR_ERROR_BRIDGE_TOO_LONG                                       :{WHITE}... Bréck ze laang
STR_ERROR_BRIDGE_THROUGH_MAP_BORDER                             :{WHITE}Bréck géif ausserhalb der Kaart ukommen

# Tunnel related errors
STR_ERROR_CAN_T_BUILD_TUNNEL_HERE                               :{WHITE}Kann den Tunnel hei net bauen...
STR_ERROR_SITE_UNSUITABLE_FOR_TUNNEL                            :{WHITE}Plaz onpassend fir den Tunnelsagang
STR_ERROR_MUST_DEMOLISH_TUNNEL_FIRST                            :{WHITE}Muss den Tunnel fir d'éischt ofrappen
STR_ERROR_ANOTHER_TUNNEL_IN_THE_WAY                             :{WHITE}Aaneren Tunnel am Wee
STR_ERROR_TUNNEL_THROUGH_MAP_BORDER                             :{WHITE}Tunnel géif ausserhalb der Kaart erauskommen
STR_ERROR_UNABLE_TO_EXCAVATE_LAND                               :{WHITE}Kann d'Land net fir dei aaner Säit vum Tunnel fräi leen
STR_ERROR_TUNNEL_TOO_LONG                                       :{WHITE}... Tunnel ze laang

# Object related errors
STR_ERROR_TOO_MANY_OBJECTS                                      :{WHITE}... zevill Objeten
STR_ERROR_CAN_T_BUILD_OBJECT                                    :{WHITE}Kann Objet net bauen...
STR_ERROR_OBJECT_IN_THE_WAY                                     :{WHITE}Objet am Wee
STR_ERROR_COMPANY_HEADQUARTERS_IN                               :{WHITE}... Firmen Haaptgebai am Wee
STR_ERROR_CAN_T_PURCHASE_THIS_LAND                              :{WHITE}Kann dat Land net kafen...
STR_ERROR_YOU_ALREADY_OWN_IT                                    :{WHITE}... schon am Besëtz!

# Group related errors
STR_ERROR_GROUP_CAN_T_CREATE                                    :{WHITE}Kann d'Grupp net erstellen...
STR_ERROR_GROUP_CAN_T_DELETE                                    :{WHITE}Kann d'Grupp net läschen...
STR_ERROR_GROUP_CAN_T_RENAME                                    :{WHITE}Kann d'Grupp net ëmbenennen...
STR_ERROR_GROUP_CAN_T_SET_PARENT                                :{WHITE}Kann iwwergeuerdent Grupp net setzen...
STR_ERROR_GROUP_CAN_T_SET_PARENT_RECURSION                      :{WHITE}... Schläifen an der Gruppenhierarchie si net erlabt
STR_ERROR_GROUP_CAN_T_REMOVE_ALL_VEHICLES                       :{WHITE}Kann net all d'Gefierer aus der Grupp läschen...
STR_ERROR_GROUP_CAN_T_ADD_VEHICLE                               :{WHITE}Kann d'Gefier net bei d'Grupp bäisetzen...
STR_ERROR_GROUP_CAN_T_ADD_SHARED_VEHICLE                        :{WHITE}Kann dei gedeelten Gefierer net bei d'Grupp bäisetzen...

# Generic vehicle errors

###length VEHICLE_TYPES
STR_ERROR_TRAIN_IN_THE_WAY                                      :{WHITE}Zuch am Wee
STR_ERROR_ROAD_VEHICLE_IN_THE_WAY                               :{WHITE}Stroossegefier am Wee
STR_ERROR_SHIP_IN_THE_WAY                                       :{WHITE}Schëff am Wee
STR_ERROR_AIRCRAFT_IN_THE_WAY                                   :{WHITE}Fliger am Wee

###length VEHICLE_TYPES
STR_ERROR_RAIL_VEHICLE_NOT_AVAILABLE                            :{WHITE}Gefier net verfügbar
STR_ERROR_ROAD_VEHICLE_NOT_AVAILABLE                            :{WHITE}Stroossegefier net verfügbar
STR_ERROR_SHIP_NOT_AVAILABLE                                    :{WHITE}Schëff net verfügbar
STR_ERROR_AIRCRAFT_NOT_AVAILABLE                                :{WHITE}Fliger net verfügbar

###length VEHICLE_TYPES
STR_ERROR_CAN_T_REFIT_TRAIN                                     :{WHITE}Kann den Zuch net ëmbauen...
STR_ERROR_CAN_T_REFIT_ROAD_VEHICLE                              :{WHITE}Kann Stroossegefier net ëmbauen...
STR_ERROR_CAN_T_REFIT_SHIP                                      :{WHITE}Kann d'Schëff net ëmbauen...
STR_ERROR_CAN_T_REFIT_AIRCRAFT                                  :{WHITE}Kann de Fliger net ëmbauen...

###length VEHICLE_TYPES
STR_ERROR_CAN_T_RENAME_TRAIN                                    :{WHITE}Kann den Zuch net benennen...
STR_ERROR_CAN_T_RENAME_ROAD_VEHICLE                             :{WHITE}Kann d'Stroossegefier net benennen...
STR_ERROR_CAN_T_RENAME_SHIP                                     :{WHITE}Kann d'Schëff net benennen...
STR_ERROR_CAN_T_RENAME_AIRCRAFT                                 :{WHITE}Kann de Fliger net benennen...

###length VEHICLE_TYPES
STR_ERROR_CAN_T_STOP_START_TRAIN                                :{WHITE}Kann den Zuch net stoppen/starten...
STR_ERROR_CAN_T_STOP_START_ROAD_VEHICLE                         :{WHITE}Kann d'Stroossegefier net stoppen/starten...
STR_ERROR_CAN_T_STOP_START_SHIP                                 :{WHITE}Kann d'Schëff net stoppen/starten...
STR_ERROR_CAN_T_STOP_START_AIRCRAFT                             :{WHITE}Kann de Fliger net stoppen/starten...

###length VEHICLE_TYPES
STR_ERROR_CAN_T_SEND_TRAIN_TO_DEPOT                             :{WHITE}Kann den Zuch net an de Schapp schécken...
STR_ERROR_CAN_T_SEND_ROAD_VEHICLE_TO_DEPOT                      :{WHITE}Kann d'Gefier net an den Depot schécken...
STR_ERROR_CAN_T_SEND_SHIP_TO_DEPOT                              :{WHITE}Kann d'Schëff net an de Schapp schécken...
STR_ERROR_CAN_T_SEND_AIRCRAFT_TO_HANGAR                         :{WHITE}Kann de Fliger net an den Hangar schécken...

###length VEHICLE_TYPES
STR_ERROR_CAN_T_BUY_TRAIN                                       :{WHITE}Kann den Zuch net bauen...
STR_ERROR_CAN_T_BUY_ROAD_VEHICLE                                :{WHITE}Kann d'Stroossegefier net kafen...
STR_ERROR_CAN_T_BUY_SHIP                                        :{WHITE}Kann Schëff net kafen...
STR_ERROR_CAN_T_BUY_AIRCRAFT                                    :{WHITE}Kann de Fliger net kafen...

###length VEHICLE_TYPES
STR_ERROR_CAN_T_RENAME_TRAIN_TYPE                               :{WHITE}Kann den Zuchgefiertyp net ëmbenennen...
STR_ERROR_CAN_T_RENAME_ROAD_VEHICLE_TYPE                        :{WHITE}Kann de Gefiertyp net ëmbenennen...
STR_ERROR_CAN_T_RENAME_SHIP_TYPE                                :{WHITE}Kann de Schëffstyp net ëmbenennen...
STR_ERROR_CAN_T_RENAME_AIRCRAFT_TYPE                            :{WHITE}Kann de Fligertyp net ëmbenennen...

###length VEHICLE_TYPES
STR_ERROR_CAN_T_SELL_TRAIN                                      :{WHITE}Kann den Zuch net verkafen...
STR_ERROR_CAN_T_SELL_ROAD_VEHICLE                               :{WHITE}Kann d'Stroossegefier net verkafen...
STR_ERROR_CAN_T_SELL_SHIP                                       :{WHITE}Kann Schëff net verkafen...
STR_ERROR_CAN_T_SELL_AIRCRAFT                                   :{WHITE}Kann de Fliger net verkafen...

STR_ERROR_TOO_MANY_VEHICLES_IN_GAME                             :{WHITE}Ze vill Gefierer am Spill
STR_ERROR_CAN_T_CHANGE_SERVICING                                :{WHITE}De Service-Intervall kann net geännert ginn...

STR_ERROR_VEHICLE_IS_DESTROYED                                  :{WHITE}... Gefier ass zerstéiert


STR_ERROR_NO_VEHICLES_AVAILABLE_AT_ALL                          :{WHITE}Keng Gefierer verfügbar
STR_ERROR_NO_VEHICLES_AVAILABLE_AT_ALL_EXPLANATION              :{WHITE}Änner d'NewGRF Konfiguratioun
STR_ERROR_NO_VEHICLES_AVAILABLE_YET                             :{WHITE}Nach keng Gefierer verfügbar
STR_ERROR_NO_VEHICLES_AVAILABLE_YET_EXPLANATION                 :{WHITE}En neit Spill no {DATE_SHORT} ufenken oder benotz en NewGRF den al Gefierer erlaabt

# Specific vehicle errors
STR_ERROR_CAN_T_MAKE_TRAIN_PASS_SIGNAL                          :{WHITE}Kann den Zuch net bei Gefor durch d'Signal schécken...
STR_ERROR_CAN_T_REVERSE_DIRECTION_TRAIN                         :{WHITE}Kann d'Richtung vum Zuch net änneren...
STR_ERROR_TRAIN_START_NO_POWER                                  :Zuch huet keng Kraaft

STR_ERROR_CAN_T_MAKE_ROAD_VEHICLE_TURN                          :{WHITE}Kann d'Stroossegefier net ëmdréinen...

STR_ERROR_AIRCRAFT_IS_IN_FLIGHT                                 :{WHITE}Fliger ass an der Loft

# Order related errors
STR_ERROR_NO_MORE_SPACE_FOR_ORDERS                              :{WHITE}Keng Plaz méi fir Opträg
STR_ERROR_TOO_MANY_ORDERS                                       :{WHITE}Ze vill Opträg
STR_ERROR_CAN_T_INSERT_NEW_ORDER                                :{WHITE}Kann keen neien Optrag bäisetzen...
STR_ERROR_CAN_T_DELETE_THIS_ORDER                               :{WHITE}Kann den Optrag net läschen...
STR_ERROR_CAN_T_MODIFY_THIS_ORDER                               :{WHITE}Kann den Optrag net änneren...
STR_ERROR_CAN_T_MOVE_THIS_ORDER                                 :{WHITE}Kann den Optrag net réckelen...
STR_ERROR_CAN_T_SKIP_ORDER                                      :{WHITE}Kann den Optrag net iwwersprangen...
STR_ERROR_CAN_T_SKIP_TO_ORDER                                   :{WHITE}Kann net op den ugewieltenen Optrag iwwersprangen...
STR_ERROR_CAN_T_COPY_SHARE_ORDER                                :{WHITE}... Gefier kann net op all Statioun goen
STR_ERROR_CAN_T_ADD_ORDER                                       :{WHITE}... Gefier kann net op déi Statioun goen
STR_ERROR_CAN_T_ADD_ORDER_SHARED                                :{WHITE}... en Gefier dat dësen Optrag deelt kann net op déi Statioun goen

STR_ERROR_CAN_T_SHARE_ORDER_LIST                                :{WHITE}Kann d'Optragslëscht net deelen...
STR_ERROR_CAN_T_STOP_SHARING_ORDER_LIST                         :{WHITE}Kann d'Deelen vun der Optragslëscht net stoppen...
STR_ERROR_CAN_T_COPY_ORDER_LIST                                 :{WHITE}Kann d'Optragslëscht net kopéieren...
STR_ERROR_TOO_FAR_FROM_PREVIOUS_DESTINATION                     :{WHITE}... ze wäit ewech vu leschter Destinatioun
STR_ERROR_AIRCRAFT_NOT_ENOUGH_RANGE                             :{WHITE}... Fliger huet net genuch Distanz

# Timetable related errors
STR_ERROR_CAN_T_TIMETABLE_VEHICLE                               :{WHITE}Kann dem Gefier keen Zäitplang ginn...
STR_ERROR_TIMETABLE_ONLY_WAIT_AT_STATIONS                       :{WHITE}Gefierer kënnen nëmmen op Statiounen halen.
STR_ERROR_TIMETABLE_NOT_STOPPING_HERE                           :{WHITE}Dëst Gefier bleift net op dëser Statioun stoën.

# Sign related errors
STR_ERROR_TOO_MANY_SIGNS                                        :{WHITE}... ze vill Schëlder
STR_ERROR_CAN_T_PLACE_SIGN_HERE                                 :{WHITE}Kann d'Schëld hei net opriichten...
STR_ERROR_CAN_T_CHANGE_SIGN_NAME                                :{WHITE}Kann den Numm vum Schëld net änneren...
STR_ERROR_CAN_T_DELETE_SIGN                                     :{WHITE}Kann d'Schëld net läschen...

# Translatable comment for OpenTTD's desktop shortcut
###external 1
STR_DESKTOP_SHORTCUT_COMMENT                                    :Eng Simulatioun déi op Transport Tycoon Deluxe baséiert

# Translatable descriptions in media/baseset/*.ob* files
###external 10
STR_BASEGRAPHICS_DOS_DESCRIPTION                                :Original Transport Tycoon Deluxe DOS Editioun Grafik.
STR_BASEGRAPHICS_DOS_DE_DESCRIPTION                             :Original Transport Tycoon Deluxe DOS (Däitsch) Editioun Grafik.
STR_BASEGRAPHICS_WIN_DESCRIPTION                                :Original Transport Tycoon Deluxe Windows Editioun Grafik.
STR_BASESOUNDS_DOS_DESCRIPTION                                  :Original Transport Tycoon Deluxe DOS Editioun Sound.
STR_BASESOUNDS_WIN_DESCRIPTION                                  :Original Transport Tycoon Deluxe Windows Editioun Sound.
STR_BASESOUNDS_NONE_DESCRIPTION                                 :E Soundpack ouni iergendee Sound.
STR_BASEMUSIC_WIN_DESCRIPTION                                   :Original Transport Tycoon Deluxe Windows Editioun Musik.
STR_BASEMUSIC_DOS_DESCRIPTION                                   :Original Transport Tycoon Deluxe DOS Editioun Musik.
STR_BASEMUSIC_TTO_DESCRIPTION                                   :Original Transport Tycoon (Original/World Editor) DOS Editioun-Musik.
STR_BASEMUSIC_NONE_DESCRIPTION                                  :E Musikpack ouni Musik.

##id 0x2000
# Town building names
STR_TOWN_BUILDING_NAME_TALL_OFFICE_BLOCK_1                      :Héije Büroblock
STR_TOWN_BUILDING_NAME_OFFICE_BLOCK_1                           :Büroblock
STR_TOWN_BUILDING_NAME_SMALL_BLOCK_OF_FLATS_1                   :Klengen Appartementsblock
STR_TOWN_BUILDING_NAME_CHURCH_1                                 :Kierch
STR_TOWN_BUILDING_NAME_LARGE_OFFICE_BLOCK_1                     :Grousse Büroblock
STR_TOWN_BUILDING_NAME_TOWN_HOUSES_1                            :Stadhaiser
STR_TOWN_BUILDING_NAME_HOTEL_1                                  :Hotel
STR_TOWN_BUILDING_NAME_STATUE_1                                 :Statu
STR_TOWN_BUILDING_NAME_FOUNTAIN_1                               :Sprangbuer
STR_TOWN_BUILDING_NAME_PARK_1                                   :Park
STR_TOWN_BUILDING_NAME_OFFICE_BLOCK_2                           :Büroblock
STR_TOWN_BUILDING_NAME_SHOPS_AND_OFFICES_1                      :Geschäfter a Büroen
STR_TOWN_BUILDING_NAME_MODERN_OFFICE_BUILDING_1                 :Modernt Bürosgebai
STR_TOWN_BUILDING_NAME_WAREHOUSE_1                              :Lagerhaus
STR_TOWN_BUILDING_NAME_OFFICE_BLOCK_3                           :Büroblock
STR_TOWN_BUILDING_NAME_STADIUM_1                                :Stadion
STR_TOWN_BUILDING_NAME_OLD_HOUSES_1                             :Al Haiser
STR_TOWN_BUILDING_NAME_COTTAGES_1                               :Hütten
STR_TOWN_BUILDING_NAME_HOUSES_1                                 :Haiser
STR_TOWN_BUILDING_NAME_FLATS_1                                  :Appartementer
STR_TOWN_BUILDING_NAME_TALL_OFFICE_BLOCK_2                      :Héije Bürosblock
STR_TOWN_BUILDING_NAME_SHOPS_AND_OFFICES_2                      :Geschäfter a Büroen
STR_TOWN_BUILDING_NAME_SHOPS_AND_OFFICES_3                      :Geschäfter a Büroen
STR_TOWN_BUILDING_NAME_THEATER_1                                :Theater
STR_TOWN_BUILDING_NAME_STADIUM_2                                :Stadion
STR_TOWN_BUILDING_NAME_OFFICES_1                                :Büroen
STR_TOWN_BUILDING_NAME_HOUSES_2                                 :Haiser
STR_TOWN_BUILDING_NAME_CINEMA_1                                 :Kino
STR_TOWN_BUILDING_NAME_SHOPPING_MALL_1                          :Akaafszentrum
STR_TOWN_BUILDING_NAME_IGLOO_1                                  :Iglu
STR_TOWN_BUILDING_NAME_TEPEES_1                                 :Tipien
STR_TOWN_BUILDING_NAME_TEAPOT_HOUSE_1                           :Téikaan-Haus
STR_TOWN_BUILDING_NAME_PIGGY_BANK_1                             :Spuerschwäin-Bank

##id 0x4800
# industry names
STR_INDUSTRY_NAME_COAL_MINE                                     :Kuelestollen
STR_INDUSTRY_NAME_POWER_STATION                                 :Kraaftwierk
STR_INDUSTRY_NAME_SAWMILL                                       :Seeërei
STR_INDUSTRY_NAME_FOREST                                        :Bësch
STR_INDUSTRY_NAME_OIL_REFINERY                                  :Uelegraffinerie
STR_INDUSTRY_NAME_OIL_RIG                                       :Uelegbuerinsel
STR_INDUSTRY_NAME_FACTORY                                       :Fabrik
STR_INDUSTRY_NAME_PRINTING_WORKS                                :Dréckerei
STR_INDUSTRY_NAME_STEEL_MILL                                    :Stolwierk
STR_INDUSTRY_NAME_FARM                                          :Bauerenhaff
STR_INDUSTRY_NAME_COPPER_ORE_MINE                               :Kofferäerzstollen
STR_INDUSTRY_NAME_OIL_WELLS                                     :Uelegquellen
STR_INDUSTRY_NAME_BANK                                          :Bank
STR_INDUSTRY_NAME_FOOD_PROCESSING_PLANT                         :Iessensverarbeschtungsfabrik
STR_INDUSTRY_NAME_PAPER_MILL                                    :Pabeierfabrik
STR_INDUSTRY_NAME_GOLD_MINE                                     :Goldstollen
STR_INDUSTRY_NAME_BANK_TROPIC_ARCTIC                            :Bank
STR_INDUSTRY_NAME_DIAMOND_MINE                                  :Diamantstollen
STR_INDUSTRY_NAME_IRON_ORE_MINE                                 :Eisenäerzstollen
STR_INDUSTRY_NAME_FRUIT_PLANTATION                              :Uebstplantage
STR_INDUSTRY_NAME_RUBBER_PLANTATION                             :Kautschuckplantage
STR_INDUSTRY_NAME_WATER_SUPPLY                                  :Waasserwierk
STR_INDUSTRY_NAME_WATER_TOWER                                   :Waassertuerm
STR_INDUSTRY_NAME_FACTORY_2                                     :Fabrik
STR_INDUSTRY_NAME_FARM_2                                        :Bauerenhaff
STR_INDUSTRY_NAME_LUMBER_MILL                                   :Seemillen
STR_INDUSTRY_NAME_COTTON_CANDY_FOREST                           :Zockerwattbësch
STR_INDUSTRY_NAME_CANDY_FACTORY                                 :Séissegkeetenfabrik
STR_INDUSTRY_NAME_BATTERY_FARM                                  :Batteriefarm
STR_INDUSTRY_NAME_COLA_WELLS                                    :Colaquellen
STR_INDUSTRY_NAME_TOY_SHOP                                      :Spillgeschäft
STR_INDUSTRY_NAME_TOY_FACTORY                                   :Spillsaachen Fabrik
STR_INDUSTRY_NAME_PLASTIC_FOUNTAINS                             :Plastikpëtz
STR_INDUSTRY_NAME_FIZZY_DRINK_FACTORY                           :Spruddelgedrenks Fabrik
STR_INDUSTRY_NAME_BUBBLE_GENERATOR                              :Blosegenerator
STR_INDUSTRY_NAME_TOFFEE_QUARRY                                 :Karamellbroch
STR_INDUSTRY_NAME_SUGAR_MINE                                    :Zockerminn

############ WARNING, using range 0x6000 for strings that are stored in the savegame
############ These strings may never get a new id, or savegames will break!

##id 0x6000
STR_SV_EMPTY                                                    :
STR_SV_UNNAMED                                                  :Onbenannt
STR_SV_TRAIN_NAME                                               :Zuch #{COMMA}
STR_SV_ROAD_VEHICLE_NAME                                        :Stroossegefier #{COMMA}
STR_SV_SHIP_NAME                                                :Schëff #{COMMA}
STR_SV_AIRCRAFT_NAME                                            :Fliger #{COMMA}

###length 27
STR_SV_STNAME                                                   :{STRING}
STR_SV_STNAME_NORTH                                             :{STRING} Norden
STR_SV_STNAME_SOUTH                                             :{STRING} Süden
STR_SV_STNAME_EAST                                              :{STRING} Osten
STR_SV_STNAME_WEST                                              :{STRING} Westen
STR_SV_STNAME_CENTRAL                                           :{STRING} Zentrum
STR_SV_STNAME_TRANSFER                                          :{STRING}er Transfert
STR_SV_STNAME_HALT                                              :{STRING}er Stopp
STR_SV_STNAME_VALLEY                                            :{STRING}er Dall
STR_SV_STNAME_HEIGHTS                                           :{STRING}er Bierg
STR_SV_STNAME_WOODS                                             :{STRING} beim Bësch
STR_SV_STNAME_LAKESIDE                                          :{STRING} um Séi
STR_SV_STNAME_EXCHANGE                                          :{STRING}er Wiessel
STR_SV_STNAME_AIRPORT                                           :{STRING}er Fluchhafen
STR_SV_STNAME_OILFIELD                                          :{STRING}er Uelegfeld
STR_SV_STNAME_MINES                                             :{STRING}er Minnen
STR_SV_STNAME_DOCKS                                             :{STRING} Hafen
STR_SV_STNAME_BUOY                                              :{STRING}
STR_SV_STNAME_WAYPOINT                                          :{STRING}
##id 0x6020
STR_SV_STNAME_ANNEXE                                            :{STRING} Annex
STR_SV_STNAME_SIDINGS                                           :{STRING}er Ofstellgleis
STR_SV_STNAME_BRANCH                                            :{STRING}er Ofzweigung
STR_SV_STNAME_UPPER                                             :Uewer {STRING}
STR_SV_STNAME_LOWER                                             :Nidder {STRING}
STR_SV_STNAME_HELIPORT                                          :{STRING}er Heliport
STR_SV_STNAME_FOREST                                            :{STRING} Bësch
STR_SV_STNAME_FALLBACK                                          :{STRING} Statioun #{NUM}

############ end of savegame specific region!

##id 0x8000
###length 116
# Vehicle names
STR_VEHICLE_NAME_TRAIN_ENGINE_RAIL_KIRBY_PAUL_TANK_STEAM        :Kirby Paul Tank (Damp)
STR_VEHICLE_NAME_TRAIN_ENGINE_RAIL_MJS_250_DIESEL               :MJS 250 (Diesel)
STR_VEHICLE_NAME_TRAIN_ENGINE_RAIL_PLODDYPHUT_CHOO_CHOO         :Ploddyphut Chu-Chu
STR_VEHICLE_NAME_TRAIN_ENGINE_RAIL_POWERNAUT_CHOO_CHOO          :Powernaut Chu-Chu
STR_VEHICLE_NAME_TRAIN_ENGINE_RAIL_MIGHTYMOVER_CHOO_CHOO        :MightyMover Chu-Chu
STR_VEHICLE_NAME_TRAIN_ENGINE_RAIL_PLODDYPHUT_DIESEL            :Ploddyphut Diesel
STR_VEHICLE_NAME_TRAIN_ENGINE_RAIL_POWERNAUT_DIESEL             :Powernaut Diesel
STR_VEHICLE_NAME_TRAIN_ENGINE_RAIL_WILLS_2_8_0_STEAM            :Wills 2-8-0 (Damp)
STR_VEHICLE_NAME_TRAIN_ENGINE_RAIL_CHANEY_JUBILEE_STEAM         :Chaney 'Jubilee' (Damp)
STR_VEHICLE_NAME_TRAIN_ENGINE_RAIL_GINZU_A4_STEAM               :Gresley 'A4' (Damp)
STR_VEHICLE_NAME_TRAIN_ENGINE_RAIL_SH_8P_STEAM                  :BR '8P' (Damp)
STR_VEHICLE_NAME_TRAIN_ENGINE_RAIL_MANLEY_MOREL_DMU_DIESEL      :Manley-Morel DMU (Diesel)
STR_VEHICLE_NAME_TRAIN_ENGINE_RAIL_DASH_DIESEL                  :'Sprinter' (Diesel)
STR_VEHICLE_NAME_TRAIN_ENGINE_RAIL_SH_HENDRY_25_DIESEL          :SH/Hendry '25' (Diesel)
STR_VEHICLE_NAME_TRAIN_ENGINE_RAIL_UU_37_DIESEL                 :EE '37' (Diesel)
STR_VEHICLE_NAME_TRAIN_ENGINE_RAIL_FLOSS_47_DIESEL              :Brush '47' (Diesel)
STR_VEHICLE_NAME_TRAIN_ENGINE_RAIL_CS_4000_DIESEL               :CS 4000 (Diesel)
STR_VEHICLE_NAME_TRAIN_ENGINE_RAIL_CS_2400_DIESEL               :CS 2400 (Diesel)
STR_VEHICLE_NAME_TRAIN_ENGINE_RAIL_CENTENNIAL_DIESEL            :Centennial (Diesel)
STR_VEHICLE_NAME_TRAIN_ENGINE_RAIL_KELLING_3100_DIESEL          :Kelling 3100 (Diesel)
STR_VEHICLE_NAME_TRAIN_ENGINE_RAIL_TURNER_TURBO_DIESEL          :Turner Turbo (Diesel)
STR_VEHICLE_NAME_TRAIN_ENGINE_RAIL_MJS_1000_DIESEL              :MJS 1000 (Diesel)
STR_VEHICLE_NAME_TRAIN_ENGINE_RAIL_SH_125_DIESEL                :BR 'IC125' (Diesel)
STR_VEHICLE_NAME_TRAIN_ENGINE_RAIL_SH_30_ELECTRIC               :BR '30' (Elektresch)
STR_VEHICLE_NAME_TRAIN_ENGINE_RAIL_SH_40_ELECTRIC               :BR '40' (Elektresch)
STR_VEHICLE_NAME_TRAIN_ENGINE_RAIL_T_I_M_ELECTRIC               :'T.G.V.' (Elektresch)
STR_VEHICLE_NAME_TRAIN_ENGINE_RAIL_ASIASTAR_ELECTRIC            :'EuroStar' (Elektresch)
STR_VEHICLE_NAME_TRAIN_WAGON_RAIL_PASSENGER_CAR                 :Passagéierwaggon
STR_VEHICLE_NAME_TRAIN_WAGON_RAIL_MAIL_VAN                      :Postwaggon
STR_VEHICLE_NAME_TRAIN_WAGON_RAIL_COAL_CAR                      :Kuelewaggon
STR_VEHICLE_NAME_TRAIN_WAGON_RAIL_OIL_TANKER                    :Uelegwaggon
STR_VEHICLE_NAME_TRAIN_WAGON_RAIL_LIVESTOCK_VAN                 :Véiwaggon
STR_VEHICLE_NAME_TRAIN_WAGON_RAIL_GOODS_VAN                     :Wuerewaggon
STR_VEHICLE_NAME_TRAIN_WAGON_RAIL_GRAIN_HOPPER                  :Karwaggon
STR_VEHICLE_NAME_TRAIN_WAGON_RAIL_WOOD_TRUCK                    :Holzwaggon
STR_VEHICLE_NAME_TRAIN_WAGON_RAIL_IRON_ORE_HOPPER               :Eisenäerzwaggon
STR_VEHICLE_NAME_TRAIN_WAGON_RAIL_STEEL_TRUCK                   :Stolwaggon
STR_VEHICLE_NAME_TRAIN_WAGON_RAIL_ARMORED_VAN                   :Gepanzerten Waggon
STR_VEHICLE_NAME_TRAIN_WAGON_RAIL_FOOD_VAN                      :Iesswuerenwaggon
STR_VEHICLE_NAME_TRAIN_WAGON_RAIL_PAPER_TRUCK                   :Pabeierwaggon
STR_VEHICLE_NAME_TRAIN_WAGON_RAIL_COPPER_ORE_HOPPER             :Kofferäerzwaggon
STR_VEHICLE_NAME_TRAIN_WAGON_RAIL_WATER_TANKER                  :Waasserwaggon
STR_VEHICLE_NAME_TRAIN_WAGON_RAIL_FRUIT_TRUCK                   :Friichtewaggon
STR_VEHICLE_NAME_TRAIN_WAGON_RAIL_RUBBER_TRUCK                  :Kautschuckwaggon
STR_VEHICLE_NAME_TRAIN_WAGON_RAIL_SUGAR_TRUCK                   :Zockerwaggon
STR_VEHICLE_NAME_TRAIN_WAGON_RAIL_COTTON_CANDY_HOPPER           :Zockerwattwaggon
STR_VEHICLE_NAME_TRAIN_WAGON_RAIL_TOFFEE_HOPPER                 :Karamellwaggon
STR_VEHICLE_NAME_TRAIN_WAGON_RAIL_BUBBLE_VAN                    :Blosenwaggon
STR_VEHICLE_NAME_TRAIN_WAGON_RAIL_COLA_TANKER                   :Colawaggon
STR_VEHICLE_NAME_TRAIN_WAGON_RAIL_CANDY_VAN                     :Séissegkeetewaggon
STR_VEHICLE_NAME_TRAIN_WAGON_RAIL_TOY_VAN                       :Spillsaachewaggon
STR_VEHICLE_NAME_TRAIN_WAGON_RAIL_BATTERY_TRUCK                 :Batteriewaggon
STR_VEHICLE_NAME_TRAIN_WAGON_RAIL_FIZZY_DRINK_TRUCK             :Spruddelgedrénks Waggon
STR_VEHICLE_NAME_TRAIN_WAGON_RAIL_PLASTIC_TRUCK                 :Plastikwaggon
STR_VEHICLE_NAME_TRAIN_ENGINE_MONORAIL_X2001_ELECTRIC           :'X2001' (Elektresch)
STR_VEHICLE_NAME_TRAIN_ENGINE_MONORAIL_MILLENNIUM_Z1_ELECTRIC   :'Millennium Z1' (Elektresch)
STR_VEHICLE_NAME_TRAIN_ENGINE_MONORAIL_WIZZOWOW_Z99             :Wizzowow Z99
STR_VEHICLE_NAME_TRAIN_WAGON_MONORAIL_PASSENGER_CAR             :Passagéierwaggon
STR_VEHICLE_NAME_TRAIN_WAGON_MONORAIL_MAIL_VAN                  :Postwaggon
STR_VEHICLE_NAME_TRAIN_WAGON_MONORAIL_COAL_CAR                  :Kuelenwaggon
STR_VEHICLE_NAME_TRAIN_WAGON_MONORAIL_OIL_TANKER                :Uelegwaggon
STR_VEHICLE_NAME_TRAIN_WAGON_MONORAIL_LIVESTOCK_VAN             :Véiwaggon
STR_VEHICLE_NAME_TRAIN_WAGON_MONORAIL_GOODS_VAN                 :Wuerewaggon
STR_VEHICLE_NAME_TRAIN_WAGON_MONORAIL_GRAIN_HOPPER              :Karwaggon
STR_VEHICLE_NAME_TRAIN_WAGON_MONORAIL_WOOD_TRUCK                :Holzwaggon
STR_VEHICLE_NAME_TRAIN_WAGON_MONORAIL_IRON_ORE_HOPPER           :Eisenäerzwaggon
STR_VEHICLE_NAME_TRAIN_WAGON_MONORAIL_STEEL_TRUCK               :Stolwaggon
STR_VEHICLE_NAME_TRAIN_WAGON_MONORAIL_ARMORED_VAN               :Gepanzerte Waggon
STR_VEHICLE_NAME_TRAIN_WAGON_MONORAIL_FOOD_VAN                  :Iesswuerewaggon
STR_VEHICLE_NAME_TRAIN_WAGON_MONORAIL_PAPER_TRUCK               :Pabeierwaggon
STR_VEHICLE_NAME_TRAIN_WAGON_MONORAIL_COPPER_ORE_HOPPER         :Kofferäerzwaggon
STR_VEHICLE_NAME_TRAIN_WAGON_MONORAIL_WATER_TANKER              :Waasserwaggon
STR_VEHICLE_NAME_TRAIN_WAGON_MONORAIL_FRUIT_TRUCK               :Friichtewaggon
STR_VEHICLE_NAME_TRAIN_WAGON_MONORAIL_RUBBER_TRUCK              :Kautschuckwaggon
STR_VEHICLE_NAME_TRAIN_WAGON_MONORAIL_SUGAR_TRUCK               :Zockerwaggon
STR_VEHICLE_NAME_TRAIN_WAGON_MONORAIL_COTTON_CANDY_HOPPER       :Zockerwattwaggon
STR_VEHICLE_NAME_TRAIN_WAGON_MONORAIL_TOFFEE_HOPPER             :Karamellwaggon
STR_VEHICLE_NAME_TRAIN_WAGON_MONORAIL_BUBBLE_VAN                :Blosenwaggon
STR_VEHICLE_NAME_TRAIN_WAGON_MONORAIL_COLA_TANKER               :Colawaggon
STR_VEHICLE_NAME_TRAIN_WAGON_MONORAIL_CANDY_VAN                 :Séissegkeetewaggon
STR_VEHICLE_NAME_TRAIN_WAGON_MONORAIL_TOY_VAN                   :Spillsaachewaggon
STR_VEHICLE_NAME_TRAIN_WAGON_MONORAIL_BATTERY_TRUCK             :Batteriewaggon
STR_VEHICLE_NAME_TRAIN_WAGON_MONORAIL_FIZZY_DRINK_TRUCK         :Spruddelgedrénkswaggon
STR_VEHICLE_NAME_TRAIN_WAGON_MONORAIL_PLASTIC_TRUCK             :Plastikwaggon
STR_VEHICLE_NAME_TRAIN_ENGINE_MAGLEV_LEV1_LEVIATHAN_ELECTRIC    :Lev1 'Leviathan' (Elektresch)
STR_VEHICLE_NAME_TRAIN_ENGINE_MAGLEV_LEV2_CYCLOPS_ELECTRIC      :Lev2 'Cyclops' (Elektresch)
STR_VEHICLE_NAME_TRAIN_ENGINE_MAGLEV_LEV3_PEGASUS_ELECTRIC      :Lev3 'Pegasus' (Elektresch)
STR_VEHICLE_NAME_TRAIN_ENGINE_MAGLEV_LEV4_CHIMAERA_ELECTRIC     :Lev4 'Chimaera' (Elektresch)
STR_VEHICLE_NAME_TRAIN_ENGINE_MAGLEV_WIZZOWOW_ROCKETEER         :Wizzowow Rocketeer
STR_VEHICLE_NAME_TRAIN_WAGON_MAGLEV_PASSENGER_CAR               :Passagéierwaggon
STR_VEHICLE_NAME_TRAIN_WAGON_MAGLEV_MAIL_VAN                    :Postwaggon
STR_VEHICLE_NAME_TRAIN_WAGON_MAGLEV_COAL_CAR                    :Kuelewaggon
STR_VEHICLE_NAME_TRAIN_WAGON_MAGLEV_OIL_TANKER                  :Uelegwaggon
STR_VEHICLE_NAME_TRAIN_WAGON_MAGLEV_LIVESTOCK_VAN               :Véiwaggon
STR_VEHICLE_NAME_TRAIN_WAGON_MAGLEV_GOODS_VAN                   :Wuerewaggon
STR_VEHICLE_NAME_TRAIN_WAGON_MAGLEV_GRAIN_HOPPER                :Karwaggon
STR_VEHICLE_NAME_TRAIN_WAGON_MAGLEV_WOOD_TRUCK                  :Holzwaggon
STR_VEHICLE_NAME_TRAIN_WAGON_MAGLEV_IRON_ORE_HOPPER             :Eisenäerzwaggon
STR_VEHICLE_NAME_TRAIN_WAGON_MAGLEV_STEEL_TRUCK                 :Stolwaggon
STR_VEHICLE_NAME_TRAIN_WAGON_MAGLEV_ARMORED_VAN                 :Gepanzerten Waggon
STR_VEHICLE_NAME_TRAIN_WAGON_MAGLEV_FOOD_VAN                    :Iesswuerewaggon
STR_VEHICLE_NAME_TRAIN_WAGON_MAGLEV_PAPER_TRUCK                 :Pabeierwaggon
STR_VEHICLE_NAME_TRAIN_WAGON_MAGLEV_COPPER_ORE_HOPPER           :Kofferäerzwaggon
STR_VEHICLE_NAME_TRAIN_WAGON_MAGLEV_WATER_TANKER                :Waasserwaggon
STR_VEHICLE_NAME_TRAIN_WAGON_MAGLEV_FRUIT_TRUCK                 :Friichtewaggon
STR_VEHICLE_NAME_TRAIN_WAGON_MAGLEV_RUBBER_TRUCK                :Kautschuckwaggon
STR_VEHICLE_NAME_TRAIN_WAGON_MAGLEV_SUGAR_TRUCK                 :Zockerwaggon
STR_VEHICLE_NAME_TRAIN_WAGON_MAGLEV_COTTON_CANDY_HOPPER         :Zockerwattwaggon
STR_VEHICLE_NAME_TRAIN_WAGON_MAGLEV_TOFFEE_HOPPER               :Karamellwaggon
STR_VEHICLE_NAME_TRAIN_WAGON_MAGLEV_BUBBLE_VAN                  :Blosewaggon
STR_VEHICLE_NAME_TRAIN_WAGON_MAGLEV_COLA_TANKER                 :Colawaggon
STR_VEHICLE_NAME_TRAIN_WAGON_MAGLEV_CANDY_VAN                   :Séissegkeetewaggon
STR_VEHICLE_NAME_TRAIN_WAGON_MAGLEV_TOY_VAN                     :Spillsaachewaggon
STR_VEHICLE_NAME_TRAIN_WAGON_MAGLEV_BATTERY_TRUCK               :Batteriewaggon
STR_VEHICLE_NAME_TRAIN_WAGON_MAGLEV_FIZZY_DRINK_TRUCK           :Spruddelgedrénkswaggon
STR_VEHICLE_NAME_TRAIN_WAGON_MAGLEV_PLASTIC_TRUCK               :Plastikwaggon

###length 88
STR_VEHICLE_NAME_ROAD_VEHICLE_MPS_REGAL_BUS                     :MPS Regal Bus
STR_VEHICLE_NAME_ROAD_VEHICLE_HEREFORD_LEOPARD_BUS              :Hereford Leopard Bus
STR_VEHICLE_NAME_ROAD_VEHICLE_FOSTER_BUS                        :Foster Bus
STR_VEHICLE_NAME_ROAD_VEHICLE_FOSTER_MKII_SUPERBUS              :Foster MkII Superbus
STR_VEHICLE_NAME_ROAD_VEHICLE_PLODDYPHUT_MKI_BUS                :Ploddyphut MkI Bus
STR_VEHICLE_NAME_ROAD_VEHICLE_PLODDYPHUT_MKII_BUS               :Ploddyphut MkII Bus
STR_VEHICLE_NAME_ROAD_VEHICLE_PLODDYPHUT_MKIII_BUS              :Ploddyphut MkIII Bus
STR_VEHICLE_NAME_ROAD_VEHICLE_BALOGH_COAL_TRUCK                 :Balogh Kuelecamion
STR_VEHICLE_NAME_ROAD_VEHICLE_UHL_COAL_TRUCK                    :Uhl Kuelecamion
STR_VEHICLE_NAME_ROAD_VEHICLE_DW_COAL_TRUCK                     :DW Kuelecamion
STR_VEHICLE_NAME_ROAD_VEHICLE_MPS_MAIL_TRUCK                    :MPS Postcamion
STR_VEHICLE_NAME_ROAD_VEHICLE_REYNARD_MAIL_TRUCK                :Reynard Postcamion
STR_VEHICLE_NAME_ROAD_VEHICLE_PERRY_MAIL_TRUCK                  :Perry Postcamion
STR_VEHICLE_NAME_ROAD_VEHICLE_MIGHTYMOVER_MAIL_TRUCK            :MightyMover Postcamion
STR_VEHICLE_NAME_ROAD_VEHICLE_POWERNAUGHT_MAIL_TRUCK            :Powernaught Postcamion
STR_VEHICLE_NAME_ROAD_VEHICLE_WIZZOWOW_MAIL_TRUCK               :Wizzowow Postcamion
STR_VEHICLE_NAME_ROAD_VEHICLE_WITCOMBE_OIL_TANKER               :Witcombe Uelegcamion
STR_VEHICLE_NAME_ROAD_VEHICLE_FOSTER_OIL_TANKER                 :Foster Uelegcamion
STR_VEHICLE_NAME_ROAD_VEHICLE_PERRY_OIL_TANKER                  :Perry Uelegcamion
STR_VEHICLE_NAME_ROAD_VEHICLE_TALBOTT_LIVESTOCK_VAN             :Talbott Véitransporter
STR_VEHICLE_NAME_ROAD_VEHICLE_UHL_LIVESTOCK_VAN                 :Uhl Véitransporter
STR_VEHICLE_NAME_ROAD_VEHICLE_FOSTER_LIVESTOCK_VAN              :Foster Véitransporter
STR_VEHICLE_NAME_ROAD_VEHICLE_BALOGH_GOODS_TRUCK                :Balogh Wuerecamion
STR_VEHICLE_NAME_ROAD_VEHICLE_CRAIGHEAD_GOODS_TRUCK             :Craighead Wuerecamion
STR_VEHICLE_NAME_ROAD_VEHICLE_GOSS_GOODS_TRUCK                  :Goss Wuerecamion
STR_VEHICLE_NAME_ROAD_VEHICLE_HEREFORD_GRAIN_TRUCK              :Hereford Karcamion
STR_VEHICLE_NAME_ROAD_VEHICLE_THOMAS_GRAIN_TRUCK                :Thomas Karcamion
STR_VEHICLE_NAME_ROAD_VEHICLE_GOSS_GRAIN_TRUCK                  :Goss Karcamion
STR_VEHICLE_NAME_ROAD_VEHICLE_WITCOMBE_WOOD_TRUCK               :Witcombe Holzcamion
STR_VEHICLE_NAME_ROAD_VEHICLE_FOSTER_WOOD_TRUCK                 :Foster Holzcamion
STR_VEHICLE_NAME_ROAD_VEHICLE_MORELAND_WOOD_TRUCK               :Moreland Holzcamion
STR_VEHICLE_NAME_ROAD_VEHICLE_MPS_IRON_ORE_TRUCK                :MPS Eisenäerzcamion
STR_VEHICLE_NAME_ROAD_VEHICLE_UHL_IRON_ORE_TRUCK                :Uhl Eisenäerzcamion
STR_VEHICLE_NAME_ROAD_VEHICLE_CHIPPY_IRON_ORE_TRUCK             :Chippy Eisenäerzcamion
STR_VEHICLE_NAME_ROAD_VEHICLE_BALOGH_STEEL_TRUCK                :Balogh Stolcamion
STR_VEHICLE_NAME_ROAD_VEHICLE_UHL_STEEL_TRUCK                   :Uhl Stolcamion
STR_VEHICLE_NAME_ROAD_VEHICLE_KELLING_STEEL_TRUCK               :Kelling Stolcamion
STR_VEHICLE_NAME_ROAD_VEHICLE_BALOGH_ARMORED_TRUCK              :Balogh gepanzerte Camion
STR_VEHICLE_NAME_ROAD_VEHICLE_UHL_ARMORED_TRUCK                 :Uhl gepanzerte Camion
STR_VEHICLE_NAME_ROAD_VEHICLE_FOSTER_ARMORED_TRUCK              :Foster gepanzerte Camion
STR_VEHICLE_NAME_ROAD_VEHICLE_FOSTER_FOOD_VAN                   :Foster Iessenscamion
STR_VEHICLE_NAME_ROAD_VEHICLE_PERRY_FOOD_VAN                    :Perry Iessenscamion
STR_VEHICLE_NAME_ROAD_VEHICLE_CHIPPY_FOOD_VAN                   :Chippy Iessenscamion
STR_VEHICLE_NAME_ROAD_VEHICLE_UHL_PAPER_TRUCK                   :Uhl Pabeiercamion
STR_VEHICLE_NAME_ROAD_VEHICLE_BALOGH_PAPER_TRUCK                :Balogh Pabeiercamion
STR_VEHICLE_NAME_ROAD_VEHICLE_MPS_PAPER_TRUCK                   :MPS Pabeiercamion
STR_VEHICLE_NAME_ROAD_VEHICLE_MPS_COPPER_ORE_TRUCK              :MPS Kofferäerzcamion
STR_VEHICLE_NAME_ROAD_VEHICLE_UHL_COPPER_ORE_TRUCK              :Uhl Kofferäerzcamion
STR_VEHICLE_NAME_ROAD_VEHICLE_GOSS_COPPER_ORE_TRUCK             :Goss Kofferäerzcamion
STR_VEHICLE_NAME_ROAD_VEHICLE_UHL_WATER_TANKER                  :Uhl Waassercamion
STR_VEHICLE_NAME_ROAD_VEHICLE_BALOGH_WATER_TANKER               :Balogh Waassercamion
STR_VEHICLE_NAME_ROAD_VEHICLE_MPS_WATER_TANKER                  :MPS Waassercamion
STR_VEHICLE_NAME_ROAD_VEHICLE_BALOGH_FRUIT_TRUCK                :Balogh Friichtecamion
STR_VEHICLE_NAME_ROAD_VEHICLE_UHL_FRUIT_TRUCK                   :Uhl Friichtecamion
STR_VEHICLE_NAME_ROAD_VEHICLE_KELLING_FRUIT_TRUCK               :Kelling Friichtecamion
STR_VEHICLE_NAME_ROAD_VEHICLE_BALOGH_RUBBER_TRUCK               :Balogh Kautschuckcamion
STR_VEHICLE_NAME_ROAD_VEHICLE_UHL_RUBBER_TRUCK                  :Uhl Kautschuckcamion
STR_VEHICLE_NAME_ROAD_VEHICLE_RMT_RUBBER_TRUCK                  :RMT Kautschuckcamion
STR_VEHICLE_NAME_ROAD_VEHICLE_MIGHTYMOVER_SUGAR_TRUCK           :MightyMover Zockercamion
STR_VEHICLE_NAME_ROAD_VEHICLE_POWERNAUGHT_SUGAR_TRUCK           :Powernaught Zockercamion
STR_VEHICLE_NAME_ROAD_VEHICLE_WIZZOWOW_SUGAR_TRUCK              :Wizzowow Zockercamion
STR_VEHICLE_NAME_ROAD_VEHICLE_MIGHTYMOVER_COLA_TRUCK            :MightyMover Colacamion
STR_VEHICLE_NAME_ROAD_VEHICLE_POWERNAUGHT_COLA_TRUCK            :Powernaught Colacamion
STR_VEHICLE_NAME_ROAD_VEHICLE_WIZZOWOW_COLA_TRUCK               :Wizzowow Colacamion
STR_VEHICLE_NAME_ROAD_VEHICLE_MIGHTYMOVER_COTTON_CANDY          :MightyMover Zockerwattcamion
STR_VEHICLE_NAME_ROAD_VEHICLE_POWERNAUGHT_COTTON_CANDY          :Powernaught Zockerwattcamion
STR_VEHICLE_NAME_ROAD_VEHICLE_WIZZOWOW_COTTON_CANDY_TRUCK       :Wizzowow Zockerwattcamion
STR_VEHICLE_NAME_ROAD_VEHICLE_MIGHTYMOVER_TOFFEE_TRUCK          :MightyMover Karamellcamion
STR_VEHICLE_NAME_ROAD_VEHICLE_POWERNAUGHT_TOFFEE_TRUCK          :Powernaught Karamellcamion
STR_VEHICLE_NAME_ROAD_VEHICLE_WIZZOWOW_TOFFEE_TRUCK             :Wizzowow Karamellcamion
STR_VEHICLE_NAME_ROAD_VEHICLE_MIGHTYMOVER_TOY_VAN               :MightyMover Spillsaachecamion
STR_VEHICLE_NAME_ROAD_VEHICLE_POWERNAUGHT_TOY_VAN               :Powernaught Spillsaachecamion
STR_VEHICLE_NAME_ROAD_VEHICLE_WIZZOWOW_TOY_VAN                  :Wizzowow Spillsaachecamion
STR_VEHICLE_NAME_ROAD_VEHICLE_MIGHTYMOVER_CANDY_TRUCK           :MightyMover Séissegkeetecamion
STR_VEHICLE_NAME_ROAD_VEHICLE_POWERNAUGHT_CANDY_TRUCK           :Powernaught Séissegkeetecamion
STR_VEHICLE_NAME_ROAD_VEHICLE_WIZZOWOW_CANDY_TRUCK              :Wizzowow Séissegkeetecamion
STR_VEHICLE_NAME_ROAD_VEHICLE_MIGHTYMOVER_BATTERY_TRUCK         :MightyMover Batteriecamion
STR_VEHICLE_NAME_ROAD_VEHICLE_POWERNAUGHT_BATTERY_TRUCK         :Powernaught Batteriecamion
STR_VEHICLE_NAME_ROAD_VEHICLE_WIZZOWOW_BATTERY_TRUCK            :Wizzowow Batteriecamion
STR_VEHICLE_NAME_ROAD_VEHICLE_MIGHTYMOVER_FIZZY_DRINK           :MightyMover Spruddelgedrénks Camion
STR_VEHICLE_NAME_ROAD_VEHICLE_POWERNAUGHT_FIZZY_DRINK           :Powernaught Spruddelgedrénks Camion
STR_VEHICLE_NAME_ROAD_VEHICLE_WIZZOWOW_FIZZY_DRINK_TRUCK        :Wizzowow Spruddelgedrénks Camion
STR_VEHICLE_NAME_ROAD_VEHICLE_MIGHTYMOVER_PLASTIC_TRUCK         :MightyMover Plastikcamion
STR_VEHICLE_NAME_ROAD_VEHICLE_POWERNAUGHT_PLASTIC_TRUCK         :Powernaught Plastikcamion
STR_VEHICLE_NAME_ROAD_VEHICLE_WIZZOWOW_PLASTIC_TRUCK            :Wizzowow Plastikcamion
STR_VEHICLE_NAME_ROAD_VEHICLE_MIGHTYMOVER_BUBBLE_TRUCK          :MightyMover Blosecamion
STR_VEHICLE_NAME_ROAD_VEHICLE_POWERNAUGHT_BUBBLE_TRUCK          :Powernaught Blosecamion
STR_VEHICLE_NAME_ROAD_VEHICLE_WIZZOWOW_BUBBLE_TRUCK             :Wizzowow Blosecamion

###length 11
STR_VEHICLE_NAME_SHIP_MPS_OIL_TANKER                            :MPS Uelegtanker
STR_VEHICLE_NAME_SHIP_CS_INC_OIL_TANKER                         :CS-Inc. Uelegtanker
STR_VEHICLE_NAME_SHIP_MPS_PASSENGER_FERRY                       :MPS Passagéierfähr
STR_VEHICLE_NAME_SHIP_FFP_PASSENGER_FERRY                       :FFP Passagéierfähr
STR_VEHICLE_NAME_SHIP_BAKEWELL_300_HOVERCRAFT                   :Bakewell 300 Loftkësseboot
STR_VEHICLE_NAME_SHIP_CHUGGER_CHUG_PASSENGER                    :Chugger-Chug Passagéierfähr
STR_VEHICLE_NAME_SHIP_SHIVERSHAKE_PASSENGER_FERRY               :Shivershake Passagéierfähr
STR_VEHICLE_NAME_SHIP_YATE_CARGO_SHIP                           :Yate Frachtschëff
STR_VEHICLE_NAME_SHIP_BAKEWELL_CARGO_SHIP                       :Bakewell Frachtschëff
STR_VEHICLE_NAME_SHIP_MIGHTYMOVER_CARGO_SHIP                    :MightyMover Frachtschëff
STR_VEHICLE_NAME_SHIP_POWERNAUT_CARGO_SHIP                      :Powernaut Frachtschëff

###length 41
STR_VEHICLE_NAME_AIRCRAFT_SAMPSON_U52                           :Sampson U52
STR_VEHICLE_NAME_AIRCRAFT_COLEMAN_COUNT                         :Coleman Count
STR_VEHICLE_NAME_AIRCRAFT_FFP_DART                              :FFP Dart
STR_VEHICLE_NAME_AIRCRAFT_YATE_HAUGAN                           :Yate Haugan
STR_VEHICLE_NAME_AIRCRAFT_BAKEWELL_COTSWALD_LB_3                :Bakewell Cotswald LB-3
STR_VEHICLE_NAME_AIRCRAFT_BAKEWELL_LUCKETT_LB_8                 :Bakewell Luckett LB-8
STR_VEHICLE_NAME_AIRCRAFT_BAKEWELL_LUCKETT_LB_9                 :Bakewell Luckett LB-9
STR_VEHICLE_NAME_AIRCRAFT_BAKEWELL_LUCKETT_LB80                 :Bakewell Luckett LB80
STR_VEHICLE_NAME_AIRCRAFT_BAKEWELL_LUCKETT_LB_10                :Bakewell Luckett LB-10
STR_VEHICLE_NAME_AIRCRAFT_BAKEWELL_LUCKETT_LB_11                :Bakewell Luckett LB-11
STR_VEHICLE_NAME_AIRCRAFT_YATE_AEROSPACE_YAC_1_11               :Yate Aerospace YAC 1-11
STR_VEHICLE_NAME_AIRCRAFT_DARWIN_100                            :Boeing 727
STR_VEHICLE_NAME_AIRCRAFT_DARWIN_200                            :Boeing 737
STR_VEHICLE_NAME_AIRCRAFT_DARWIN_300                            :Boeing 747
STR_VEHICLE_NAME_AIRCRAFT_DARWIN_400                            :Boeing 757
STR_VEHICLE_NAME_AIRCRAFT_DARWIN_500                            :Boeing 767
STR_VEHICLE_NAME_AIRCRAFT_DARWIN_600                            :Boeing 777
STR_VEHICLE_NAME_AIRCRAFT_GURU_GALAXY                           :Guru Galaxy
STR_VEHICLE_NAME_AIRCRAFT_AIRTAXI_A21                           :Airbus A300
STR_VEHICLE_NAME_AIRCRAFT_AIRTAXI_A31                           :Airbus A310
STR_VEHICLE_NAME_AIRCRAFT_AIRTAXI_A32                           :Airbus A320
STR_VEHICLE_NAME_AIRCRAFT_AIRTAXI_A33                           :Airbus A330
STR_VEHICLE_NAME_AIRCRAFT_YATE_AEROSPACE_YAE46                  :Yate Aerospace YAe46
STR_VEHICLE_NAME_AIRCRAFT_DINGER_100                            :Dinger 100
STR_VEHICLE_NAME_AIRCRAFT_AIRTAXI_A34_1000                      :Airbus A340-1000
STR_VEHICLE_NAME_AIRCRAFT_YATE_Z_SHUTTLE                        :Yate Z-Shuttle
STR_VEHICLE_NAME_AIRCRAFT_KELLING_K1                            :Kelling K1
STR_VEHICLE_NAME_AIRCRAFT_KELLING_K6                            :Kelling K6
STR_VEHICLE_NAME_AIRCRAFT_KELLING_K7                            :Kelling K7
STR_VEHICLE_NAME_AIRCRAFT_DARWIN_700                            :Darwin 700
STR_VEHICLE_NAME_AIRCRAFT_FFP_HYPERDART_2                       :FFP Hyperdart 2
STR_VEHICLE_NAME_AIRCRAFT_DINGER_200                            :Dinger 200
STR_VEHICLE_NAME_AIRCRAFT_DINGER_1000                           :Dinger 1000
STR_VEHICLE_NAME_AIRCRAFT_PLODDYPHUT_100                        :Ploddyphut 100
STR_VEHICLE_NAME_AIRCRAFT_PLODDYPHUT_500                        :Ploddyphut 500
STR_VEHICLE_NAME_AIRCRAFT_FLASHBANG_X1                          :Flashbang X1
STR_VEHICLE_NAME_AIRCRAFT_JUGGERPLANE_M1                        :Juggerplane M1
STR_VEHICLE_NAME_AIRCRAFT_FLASHBANG_WIZZER                      :Flashbang Wizzer
STR_VEHICLE_NAME_AIRCRAFT_TRICARIO_HELICOPTER                   :Tricario Helikopter
STR_VEHICLE_NAME_AIRCRAFT_GURU_X2_HELICOPTER                    :Guru X2 Helikopter
STR_VEHICLE_NAME_AIRCRAFT_POWERNAUT_HELICOPTER                  :Powernaut Helikopter

##id 0x8800
# Formatting of some strings
STR_FORMAT_DATE_TINY                                            :{STRING}-{STRING}-{NUM}
STR_FORMAT_DATE_SHORT                                           :{STRING} {NUM}
STR_FORMAT_DATE_LONG                                            :{STRING} {STRING} {NUM}
STR_FORMAT_DATE_ISO                                             :{2:NUM}-{1:STRING}-{0:STRING}

STR_FORMAT_COMPANY_NUM                                          :(Firma {COMMA})
STR_FORMAT_GROUP_NAME                                           :Grupp {COMMA}
STR_FORMAT_GROUP_VEHICLE_NAME                                   :{GROUP} #{COMMA}
STR_FORMAT_INDUSTRY_NAME                                        :{TOWN} {STRING}

###length 2
STR_FORMAT_BUOY_NAME                                            :{TOWN}-Boje
STR_FORMAT_BUOY_NAME_SERIAL                                     :{TOWN} Boje #{COMMA}

###length 2
STR_FORMAT_WAYPOINT_NAME                                        :Weepunkt {TOWN}
STR_FORMAT_WAYPOINT_NAME_SERIAL                                 :Weepunkt {TOWN} #{COMMA}

###length 6
STR_FORMAT_DEPOT_NAME_TRAIN                                     :Zuchschapp vun {TOWN}
STR_FORMAT_DEPOT_NAME_TRAIN_SERIAL                              :{TOWN} Zuchschapp #{COMMA}
STR_FORMAT_DEPOT_NAME_ROAD_VEHICLE                              :Stroossegefierdepot vun {TOWN}
STR_FORMAT_DEPOT_NAME_ROAD_VEHICLE_SERIAL                       :{TOWN} Stroossendepot #{COMMA}
STR_FORMAT_DEPOT_NAME_SHIP                                      :Schëffsschapp vun {TOWN}
STR_FORMAT_DEPOT_NAME_SHIP_SERIAL                               :{TOWN} Schëffsschapp #{COMMA}
###next-name-looks-similar

STR_FORMAT_DEPOT_NAME_AIRCRAFT                                  :{STATION} Hangar
# _SERIAL version of AIRACRAFT doesn't exist

STR_UNKNOWN_STATION                                             :onbekannt Statioun
STR_DEFAULT_SIGN_NAME                                           :Schëld
STR_COMPANY_SOMEONE                                             :iergendeen

STR_SAVEGAME_NAME_DEFAULT                                       :{COMPANY}, {STRING}
STR_SAVEGAME_NAME_SPECTATOR                                     :Zuschauer, {1:STRING}

# Viewport strings
STR_VIEWPORT_TOWN_POP                                           :{WHITE}{TOWN} ({COMMA})
STR_VIEWPORT_TOWN                                               :{WHITE}{TOWN}
STR_VIEWPORT_TOWN_TINY_BLACK                                    :{TINY_FONT}{BLACK}{TOWN}
STR_VIEWPORT_TOWN_TINY_WHITE                                    :{TINY_FONT}{WHITE}{TOWN}

STR_VIEWPORT_SIGN_SMALL_BLACK                                   :{TINY_FONT}{BLACK}{SIGN}
STR_VIEWPORT_SIGN_SMALL_WHITE                                   :{TINY_FONT}{WHITE}{SIGN}

STR_VIEWPORT_STATION                                            :{STATION} {STATION_FEATURES}
STR_VIEWPORT_STATION_TINY                                       :{TINY_FONT}{STATION}

STR_VIEWPORT_WAYPOINT                                           :{WAYPOINT}
STR_VIEWPORT_WAYPOINT_TINY                                      :{TINY_FONT}{WAYPOINT}

# Simple strings to get specific types of data
STR_COMPANY_NAME                                                :{COMPANY}
STR_COMPANY_NAME_COMPANY_NUM                                    :{COMPANY} {COMPANY_NUM}
STR_DEPOT_NAME                                                  :{DEPOT}
STR_ENGINE_NAME                                                 :{ENGINE}
STR_HIDDEN_ENGINE_NAME                                          :{ENGINE} (verstoppt)
STR_GROUP_NAME                                                  :{GROUP}
STR_INDUSTRY_NAME                                               :{INDUSTRY}
STR_PRESIDENT_NAME                                              :{PRESIDENT_NAME}
STR_SIGN_NAME                                                   :{SIGN}
STR_STATION_NAME                                                :{STATION}
STR_TOWN_NAME                                                   :{TOWN}
STR_VEHICLE_NAME                                                :{VEHICLE}
STR_WAYPOINT_NAME                                               :{WAYPOINT}

STR_JUST_CARGO                                                  :{CARGO_LONG}
STR_JUST_CHECKMARK                                              :{CHECKMARK}
STR_JUST_COMMA                                                  :{COMMA}
STR_JUST_CURRENCY_SHORT                                         :{CURRENCY_SHORT}
STR_JUST_CURRENCY_LONG                                          :{CURRENCY_LONG}
STR_JUST_CARGO_LIST                                             :{CARGO_LIST}
STR_JUST_INT                                                    :{NUM}
STR_JUST_DATE_TINY                                              :{DATE_TINY}
STR_JUST_DATE_SHORT                                             :{DATE_SHORT}
STR_JUST_DATE_LONG                                              :{DATE_LONG}
STR_JUST_DATE_ISO                                               :{DATE_ISO}
STR_JUST_STRING                                                 :{STRING}
STR_JUST_STRING_STRING                                          :{STRING}{STRING}
STR_JUST_RAW_STRING                                             :{STRING}
STR_JUST_BIG_RAW_STRING                                         :{BIG_FONT}{STRING}

# Slightly 'raw' stringcodes with colour or size
STR_BLACK_COMMA                                                 :{BLACK}{COMMA}
STR_TINY_BLACK_COMA                                             :{TINY_FONT}{BLACK}{COMMA}
STR_TINY_COMMA                                                  :{TINY_FONT}{COMMA}
STR_BLUE_COMMA                                                  :{BLUE}{COMMA}
STR_RED_COMMA                                                   :{RED}{COMMA}
STR_WHITE_COMMA                                                 :{WHITE}{COMMA}
STR_TINY_BLACK_DECIMAL                                          :{TINY_FONT}{BLACK}{DECIMAL}
STR_COMPANY_MONEY                                               :{WHITE}{CURRENCY_LONG}
STR_BLACK_DATE_LONG                                             :{BLACK}{DATE_LONG}
STR_WHITE_DATE_LONG                                             :{WHITE}{DATE_LONG}
STR_SHORT_DATE                                                  :{WHITE}{DATE_TINY}
STR_DATE_LONG_SMALL                                             :{TINY_FONT}{BLACK}{DATE_LONG}
STR_TINY_GROUP                                                  :{TINY_FONT}{GROUP}
STR_BLACK_INT                                                   :{BLACK}{NUM}
STR_ORANGE_INT                                                  :{ORANGE}{NUM}
STR_WHITE_SIGN                                                  :{WHITE}{SIGN}
STR_TINY_BLACK_STATION                                          :{TINY_FONT}{BLACK}{STATION}
STR_BLACK_STRING                                                :{BLACK}{STRING}
STR_BLACK_RAW_STRING                                            :{BLACK}{STRING}
STR_ORANGE_STRING                                               :{ORANGE}{STRING}
STR_LTBLUE_STRING                                               :{LTBLUE}{STRING}
STR_WHITE_STRING                                                :{WHITE}{STRING}
STR_ORANGE_STRING1_WHITE                                        :{ORANGE}{STRING}{WHITE}
STR_ORANGE_STRING1_LTBLUE                                       :{ORANGE}{STRING}{LTBLUE}
STR_TINY_BLACK_HEIGHT                                           :{TINY_FONT}{BLACK}{HEIGHT}
STR_TINY_BLACK_VEHICLE                                          :{TINY_FONT}{BLACK}{VEHICLE}
STR_TINY_RIGHT_ARROW                                            :{TINY_FONT}{RIGHT_ARROW}

STR_BLACK_1                                                     :{BLACK}1
STR_BLACK_2                                                     :{BLACK}2
STR_BLACK_3                                                     :{BLACK}3
STR_BLACK_4                                                     :{BLACK}4
STR_BLACK_5                                                     :{BLACK}5
STR_BLACK_6                                                     :{BLACK}6
STR_BLACK_7                                                     :{BLACK}7

STR_TRAIN                                                       :{BLACK}{TRAIN}
STR_BUS                                                         :{BLACK}{BUS}
STR_LORRY                                                       :{BLACK}{LORRY}
STR_PLANE                                                       :{BLACK}{PLANE}
STR_SHIP                                                        :{BLACK}{SHIP}

STR_TOOLBAR_RAILTYPE_VELOCITY                                   :{STRING} ({VELOCITY})

# Android strings<|MERGE_RESOLUTION|>--- conflicted
+++ resolved
@@ -965,39 +965,6 @@
 STR_GAME_OPTIONS_CURRENCY_IDR                                   :Indonesesch Rupiah (IDR)
 STR_GAME_OPTIONS_CURRENCY_MYR                                   :Malaysesche Ringgit (MYR)
 
-<<<<<<< HEAD
-###length 2
-STR_GAME_OPTIONS_ROAD_VEHICLES_DROPDOWN_LEFT                    :Lénks fueren
-STR_GAME_OPTIONS_ROAD_VEHICLES_DROPDOWN_RIGHT                   :Riets fueren
-
-STR_GAME_OPTIONS_TOWN_NAMES_FRAME                               :{BLACK}Stiednimm:
-STR_GAME_OPTIONS_TOWN_NAMES_DROPDOWN_TOOLTIP                    :{BLACK}Stil vun de Stiednimm wielen
-
-###length 21
-STR_GAME_OPTIONS_TOWN_NAME_ORIGINAL_ENGLISH                     :Englesch (Original)
-STR_GAME_OPTIONS_TOWN_NAME_FRENCH                               :Franséisch
-STR_GAME_OPTIONS_TOWN_NAME_GERMAN                               :Däitsch
-STR_GAME_OPTIONS_TOWN_NAME_ADDITIONAL_ENGLISH                   :Englesch (Erweidert)
-STR_GAME_OPTIONS_TOWN_NAME_LATIN_AMERICAN                       :Lateinamerikanesch
-STR_GAME_OPTIONS_TOWN_NAME_SILLY                                :Blöd
-STR_GAME_OPTIONS_TOWN_NAME_SWEDISH                              :Schwedesch
-STR_GAME_OPTIONS_TOWN_NAME_DUTCH                                :Holländesch
-STR_GAME_OPTIONS_TOWN_NAME_FINNISH                              :Finnesch
-STR_GAME_OPTIONS_TOWN_NAME_POLISH                               :Polnesch
-STR_GAME_OPTIONS_TOWN_NAME_SLOVAK                               :Slovakesch
-STR_GAME_OPTIONS_TOWN_NAME_NORWEGIAN                            :Norwegesch
-STR_GAME_OPTIONS_TOWN_NAME_HUNGARIAN                            :Ungaresch
-STR_GAME_OPTIONS_TOWN_NAME_AUSTRIAN                             :Éisträichesch
-STR_GAME_OPTIONS_TOWN_NAME_ROMANIAN                             :Rumänesch
-STR_GAME_OPTIONS_TOWN_NAME_CZECH                                :Tschechesch
-STR_GAME_OPTIONS_TOWN_NAME_SWISS                                :Schwäitzer
-STR_GAME_OPTIONS_TOWN_NAME_DANISH                               :Dänesch
-STR_GAME_OPTIONS_TOWN_NAME_TURKISH                              :Türkesch
-STR_GAME_OPTIONS_TOWN_NAME_ITALIAN                              :Italienesch
-STR_GAME_OPTIONS_TOWN_NAME_CATALAN                              :Katalanesch
-
-=======
->>>>>>> 5e227886
 STR_GAME_OPTIONS_AUTOSAVE_FRAME                                 :{BLACK}Autospäicheren
 STR_GAME_OPTIONS_AUTOSAVE_DROPDOWN_TOOLTIP                      :{BLACK}Wiel den Intervall aus fir d'Autospäicherung
 
