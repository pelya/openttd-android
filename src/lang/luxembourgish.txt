--- conflicted
+++ resolved
@@ -478,12 +478,6 @@
 STR_ABOUT_MENU_TOGGLE_CONSOLE                                   :Konsole un/aus
 STR_ABOUT_MENU_AI_DEBUG                                         :KI / Spill-Script Debug
 STR_ABOUT_MENU_SCREENSHOT                                       :Screenshot (Ctrl+S)
-<<<<<<< HEAD
-STR_ABOUT_MENU_ZOOMIN_SCREENSHOT                                :Voll eragezoomte Screenshot
-STR_ABOUT_MENU_DEFAULTZOOM_SCREENSHOT                           :Standard Zoom Screenshot
-STR_ABOUT_MENU_GIANT_SCREENSHOT                                 :Screenshot vun der ganzer Kaart
-=======
->>>>>>> a499e9ac
 STR_ABOUT_MENU_SHOW_FRAMERATE                                   :Biller pro Sekonn uweisen
 STR_ABOUT_MENU_ABOUT_OPENTTD                                    :Iwwert 'OpenTTD'
 STR_ABOUT_MENU_SPRITE_ALIGNER                                   :Sprite Alignéirer
@@ -938,12 +932,9 @@
 STR_GAME_OPTIONS_CURRENCY_IRR                                   :Iranësche Rial (IRR)
 STR_GAME_OPTIONS_CURRENCY_RUB                                   :Neie Russesche Rubel (RUB)
 STR_GAME_OPTIONS_CURRENCY_MXN                                   :Mexikanesche Peso (MXN)
-<<<<<<< HEAD
-=======
 STR_GAME_OPTIONS_CURRENCY_NTD                                   :New Taiwan Dollar (NTD)
 STR_GAME_OPTIONS_CURRENCY_CNY                                   :Chinesesch Renminbi (CNY)
 STR_GAME_OPTIONS_CURRENCY_HKD                                   :Hong Kong Dollar (HKD)
->>>>>>> a499e9ac
 ############ end of currency region
 
 STR_GAME_OPTIONS_ROAD_VEHICLES_FRAME                            :{BLACK}Stroossegefierer
@@ -1007,10 +998,7 @@
 STR_GAME_OPTIONS_GUI_ZOOM_DROPDOWN_4X_ZOOM                      :Véierfach
 
 STR_GAME_OPTIONS_FONT_ZOOM                                      :{BLACK}Schrëftgréisst
-<<<<<<< HEAD
-=======
 STR_GAME_OPTIONS_FONT_ZOOM_DROPDOWN_TOOLTIP                     :{BLACK}Wiel d'Interface-Schrëftgréisst aus
->>>>>>> a499e9ac
 
 STR_GAME_OPTIONS_FONT_ZOOM_DROPDOWN_NORMAL                      :Normal
 STR_GAME_OPTIONS_FONT_ZOOM_DROPDOWN_2X_ZOOM                     :Duebel Gréisst
@@ -1286,10 +1274,7 @@
 STR_CONFIG_SETTING_INFRASTRUCTURE_MAINTENANCE_HELPTEXT          :Wann ugeschalt, kaschten Infrastrukturen Ennerhaltskäschten. D'Käschten wuessen iwwerproportional zu der Netzwierkgréisst, an treffen sou grouss Firmen méi wéi klenger
 
 STR_CONFIG_SETTING_COMPANY_STARTING_COLOUR                      :Firmefaarw um Start: {STRING}
-<<<<<<< HEAD
-=======
 STR_CONFIG_SETTING_COMPANY_STARTING_COLOUR_HELPTEXT             :Wiel d'Startfaarw vun der Firma
->>>>>>> a499e9ac
 
 STR_CONFIG_SETTING_NEVER_EXPIRE_AIRPORTS                        :Fluchhäfen lafen nie of: {STRING}
 STR_CONFIG_SETTING_NEVER_EXPIRE_AIRPORTS_HELPTEXT               :Wann ugeschalt, bleift all Fluchhafentyp säit senger Aféierung bestoen
@@ -1377,11 +1362,8 @@
 STR_CONFIG_SETTING_SCROLLMODE                                   :Usiicht-Scrollverhalen: {STRING}
 STR_CONFIG_SETTING_SCROLLMODE_HELPTEXT                          :Verhalen beim Scrolle vun der Kaart
 STR_CONFIG_SETTING_SCROLLMODE_DEFAULT                           :D'Usiicht mat der rietser Maustast bewegen, Maus-Positioun gespaart
-<<<<<<< HEAD
-=======
 STR_CONFIG_SETTING_SCROLLMODE_RMB_LOCKED                        :Beweg d'Kaart mat der rietser Maustast, Maus-Positioun gespaart
 STR_CONFIG_SETTING_SCROLLMODE_RMB                               :D'Kaart mat der rietser Maustast bewegen
->>>>>>> a499e9ac
 STR_CONFIG_SETTING_SCROLLMODE_LMB                               :Kaart mat der lénker Maustast bewegen
 STR_CONFIG_SETTING_SMOOTH_SCROLLING                             :Feine Scrolling: {STRING}
 STR_CONFIG_SETTING_SMOOTH_SCROLLING_HELPTEXT                    :Kontrolléiert wéi d'Haptusiicht op eng bestëmmten Positioun scrollt, wann een op déi kléng Kaart klickt oder en Befehl fir ob en spezifescht Objet ze scrollen gëtt. Wann ugeschalt, gëtt bis dohin gescrollt, wann ausgeschalt, spréngt d'Vue op den Zielobjet
@@ -2420,15 +2402,9 @@
 STR_BUILD_SIGNAL_ELECTRIC_PBS_TOOLTIP                           :{BLACK}Wee-Signal (Elektresch){}E Wee-Signal erlaabt méi wéi engem Zuch an e Block eranzefueren, wann den Zuch e Wee op en Stop-Punkt reservéiren kann. Standard Wee-Signaler kënne vu béide Säiten duerchfuer ginn
 STR_BUILD_SIGNAL_ELECTRIC_PBS_OWAY_TOOLTIP                      :{BLACK}Einbahn-Wee-Signal (Elektresch){}En Einbahn-Signal erlaabt méi wéi een Zuch zur selwechter Zäit an engem Block ze sin, wann den Zuch en Wee op en sécheren Stop-Punkt reservéiren kann. Einbahn-Signaler kënnen net vun der falscher Säit duerchfuer ginn
 STR_BUILD_SIGNAL_CONVERT_TOOLTIP                                :{BLACK}Signal konvertéiren{}Wann gewielt, gëtt en geklickten Signal an dat gewielten Signal konvertéiert, Ctrl+Klick wiesselt tëscht de Varianten. Shift weist ongeféier Konvertéirungskäschten
-<<<<<<< HEAD
-STR_BUILD_SIGNAL_DRAG_SIGNALS_DENSITY_TOOLTIP                   :{BLACK}Dicht vu Signaler beim Zéien
-STR_BUILD_SIGNAL_DRAG_SIGNALS_DENSITY_DECREASE_TOOLTIP          :{BLACK}Setzt Signaldistanz erof
-STR_BUILD_SIGNAL_DRAG_SIGNALS_DENSITY_INCREASE_TOOLTIP          :{BLACK}Setzt Signaldicht erop
-=======
 STR_BUILD_SIGNAL_DRAG_SIGNALS_DENSITY_TOOLTIP                   :{BLACK}Distanz vu Signaler beim Zéien
 STR_BUILD_SIGNAL_DRAG_SIGNALS_DENSITY_DECREASE_TOOLTIP          :{BLACK}Setzt Signaldistanz erof
 STR_BUILD_SIGNAL_DRAG_SIGNALS_DENSITY_INCREASE_TOOLTIP          :{BLACK}Setzt Signaldistanz erop
->>>>>>> a499e9ac
 
 # Bridge selection window
 STR_SELECT_RAIL_BRIDGE_CAPTION                                  :{WHITE}Zuchbréck auswielen
@@ -2760,11 +2736,6 @@
 
 # Framerate display window
 STR_FRAMERATE_CAPTION                                           :{WHITE}Biller pro Sekonn
-<<<<<<< HEAD
-STR_FRAMERATE_RATE_GAMELOOP_TOOLTIP                             :{BLACK}Unzuel Gameticks déi pro Sekonn simuléiert ginn.
-STR_FRAMERATE_CURRENT                                           :{WHITE}Aktuell
-STR_FRAMERATE_AVERAGE                                           :{WHITE}Mëttel
-=======
 STR_FRAMERATE_CAPTION_SMALL                                     :{STRING}{WHITE} ({DECIMAL}x)
 STR_FRAMERATE_RATE_GAMELOOP                                     :{BLACK}Simulationsrat: {STRING}
 STR_FRAMERATE_RATE_GAMELOOP_TOOLTIP                             :{BLACK}Unzuel Gameticks déi pro Sekonn simuléiert ginn.
@@ -2776,24 +2747,10 @@
 STR_FRAMERATE_AVERAGE                                           :{WHITE}Mëttel
 STR_FRAMERATE_MEMORYUSE                                         :{WHITE}Späicher
 STR_FRAMERATE_DATA_POINTS                                       :{BLACK}Date baséiert op {COMMA} Miessungen
->>>>>>> a499e9ac
 STR_FRAMERATE_MS_GOOD                                           :{LTBLUE}{DECIMAL} ms
 STR_FRAMERATE_MS_WARN                                           :{YELLOW}{DECIMAL} ms
 STR_FRAMERATE_MS_BAD                                            :{RED}{DECIMAL} ms
 STR_FRAMERATE_FPS_GOOD                                          :{LTBLUE}{DECIMAL} Biller/s
-<<<<<<< HEAD
-STR_FRAMERATE_FPS_BAD                                           :{RED}{DECIMAL} Biller/s
-STR_FRAMERATE_GRAPH_SECONDS                                     :{TINY_FONT}{COMMA} s
-############ Leave those lines in this order!!
-STR_FRAMERATE_GAMELOOP                                          :{BLACK}Spill total:
-STR_FRAMERATE_GL_TRAINS                                         :{BLACK} Zuchticks:
-STR_FRAMERATE_GL_ROADVEHS                                       :{BLACK}  Stroossegefierer Ticken:
-STR_FRAMERATE_GL_LINKGRAPH                                      :{BLACK}  Linkgrafik-Verzögerung:
-STR_FRAMERATE_DRAWING                                           :{BLACK}Graphikrendering:
-STR_FRAMERATE_DRAWING_VIEWPORTS                                 :{BLACK} Welt-Usiichten:
-STR_FRAMERATE_VIDEO                                             :{BLACK}Video-output:
-STR_FRAMERATE_GAMESCRIPT                                        :{BLACK}  Gamescript:
-=======
 STR_FRAMERATE_FPS_WARN                                          :{YELLOW}{DECIMAL} Biller/s
 STR_FRAMERATE_FPS_BAD                                           :{RED}{DECIMAL} Biller/s
 STR_FRAMERATE_BYTES_GOOD                                        :{LTBLUE}{BYTES}
@@ -2817,18 +2774,10 @@
 STR_FRAMERATE_ALLSCRIPTS                                        :{BLACK}  GS/KI Total:
 STR_FRAMERATE_GAMESCRIPT                                        :{BLACK}  Gamescript:
 STR_FRAMERATE_AI                                                :{BLACK}   KI {NUM} {STRING}
->>>>>>> a499e9ac
 ############ End of leave-in-this-order
 ############ Leave those lines in this order!!
 STR_FRAMETIME_CAPTION_GAMELOOP                                  :Spill-Loop
 STR_FRAMETIME_CAPTION_GL_ECONOMY                                :Wuerenhandling
-<<<<<<< HEAD
-STR_FRAMETIME_CAPTION_GL_TRAINS                                 :Zuchticks
-STR_FRAMETIME_CAPTION_GL_ROADVEHS                               :Stroossegefierer Ticken
-STR_FRAMETIME_CAPTION_GL_SHIPS                                  :Schëffticker
-STR_FRAMETIME_CAPTION_SOUND                                     :Soundmixing
-STR_FRAMETIME_CAPTION_GAMESCRIPT                                :Spill-Script
-=======
 STR_FRAMETIME_CAPTION_GL_TRAINS                                 :Zuchticker
 STR_FRAMETIME_CAPTION_GL_ROADVEHS                               :Stroossegefierer Ticken
 STR_FRAMETIME_CAPTION_GL_SHIPS                                  :Schëffticker
@@ -2842,7 +2791,6 @@
 STR_FRAMETIME_CAPTION_ALLSCRIPTS                                :GS/KI Scripttotaler
 STR_FRAMETIME_CAPTION_GAMESCRIPT                                :Spill-Script
 STR_FRAMETIME_CAPTION_AI                                        :KI {NUM} {STRING}
->>>>>>> a499e9ac
 ############ End of leave-in-this-order
 
 
@@ -2868,13 +2816,9 @@
 STR_SAVELOAD_DETAIL_NOT_AVAILABLE                               :{BLACK}Keng Informatioun do
 STR_SAVELOAD_DETAIL_COMPANY_INDEX                               :{SILVER}{COMMA}: {WHITE}{STRING}
 STR_SAVELOAD_DETAIL_GRFSTATUS                                   :{SILVER}NewGRF: {WHITE}{STRING}
-<<<<<<< HEAD
-STR_SAVELOAD_OVERWRITE_TITLE                                    :{WHITE}Datei iwwerschreiwen
-=======
 STR_SAVELOAD_FILTER_TITLE                                       :{BLACK}Filter-String:
 STR_SAVELOAD_OVERWRITE_TITLE                                    :{WHITE}Datei iwwerschreiwen
 STR_SAVELOAD_OVERWRITE_WARNING                                  :{YELLOW}Bass du sécher, dass du d'existéirend Datei iwwerschreiwe wëlls?
->>>>>>> a499e9ac
 
 STR_SAVELOAD_OSKTITLE                                           :{BLACK}Gëff dem Spillstand en Numm
 
@@ -2992,15 +2936,10 @@
 STR_NEWGRF_SETTINGS_MIN_VERSION                                 :{BLACK}Min. kompatibel Versioun: {SILVER}{NUM}
 STR_NEWGRF_SETTINGS_MD5SUM                                      :{BLACK}MD5sum: {SILVER}{STRING}
 STR_NEWGRF_SETTINGS_PALETTE                                     :{BLACK}Palette: {SILVER}{STRING}
-<<<<<<< HEAD
-STR_NEWGRF_SETTINGS_PALETTE_DEFAULT_32BPP                       :Standard (S) / 32 bpp
-STR_NEWGRF_SETTINGS_PALETTE_LEGACY                              :Legacy (W)
-=======
 STR_NEWGRF_SETTINGS_PALETTE_DEFAULT                             :Standard (S)
 STR_NEWGRF_SETTINGS_PALETTE_DEFAULT_32BPP                       :Standard (S) / 32 bpp
 STR_NEWGRF_SETTINGS_PALETTE_LEGACY                              :Legacy (W)
 STR_NEWGRF_SETTINGS_PALETTE_LEGACY_32BPP                        :Legacy (W) / 32 bpp
->>>>>>> a499e9ac
 STR_NEWGRF_SETTINGS_PARAMETER                                   :{BLACK}Parameter: {SILVER}{STRING}
 STR_NEWGRF_SETTINGS_PARAMETER_NONE                              :Keng
 
@@ -3084,10 +3023,7 @@
 STR_NEWGRF_ERROR_FORCEFULLY_DISABLED                            :{1:STRING} gouf ausgeschalt vun {STRING}
 STR_NEWGRF_ERROR_INVALID_SPRITE_LAYOUT                          :Invalid/onbekannten Sprite Layout Format (Sprite {3:NUM})
 STR_NEWGRF_ERROR_LIST_PROPERTY_TOO_LONG                         :Zevill Elementer an der Eegeschaftewert-Lëscht (Sprite {3:NUM}, Eegeschaft {4:HEX})
-<<<<<<< HEAD
-=======
 STR_NEWGRF_ERROR_INDPROD_CALLBACK                               :Ongültegen Industrie-production callback (sprite {3:NUM}, "{2:STRING}")
->>>>>>> a499e9ac
 
 # NewGRF related 'general' warnings
 STR_NEWGRF_POPUP_CAUTION_CAPTION                                :{WHITE}Opgepasst!
@@ -3162,11 +3098,7 @@
 STR_TOWN_VIEW_CITY_CAPTION                                      :{WHITE}{TOWN} (Stad)
 STR_TOWN_VIEW_POPULATION_HOUSES                                 :{BLACK}Awunner: {ORANGE}{COMMA}{BLACK}  Haiser: {ORANGE}{COMMA}
 STR_TOWN_VIEW_CARGO_LAST_MONTH_MAX                              :{BLACK}{CARGO_LIST} leschte Mount: {ORANGE}{COMMA}{BLACK}  Max: {ORANGE}{COMMA}
-<<<<<<< HEAD
-STR_TOWN_VIEW_CARGO_FOR_TOWNGROWTH                              :{BLACK}Gidder gebraucht fir Stadwuesstem:
-=======
 STR_TOWN_VIEW_CARGO_FOR_TOWNGROWTH                              :{BLACK}Gidder gebraucht fir Stadwuesstum:
->>>>>>> a499e9ac
 STR_TOWN_VIEW_CARGO_FOR_TOWNGROWTH_REQUIRED_GENERAL             :{ORANGE}{STRING}{RED} gebraucht
 STR_TOWN_VIEW_CARGO_FOR_TOWNGROWTH_REQUIRED_WINTER              :{ORANGE}{STRING}{BLACK} gebraucht am Wanter
 STR_TOWN_VIEW_CARGO_FOR_TOWNGROWTH_DELIVERED_GENERAL            :{ORANGE}{STRING}{GREEN} geliwwert
@@ -3476,11 +3408,8 @@
 STR_INDUSTRY_VIEW_PRODUCTION_LEVEL                              :{BLACK}Produktiounslevel: {YELLOW}{COMMA}%
 STR_INDUSTRY_VIEW_INDUSTRY_ANNOUNCED_CLOSURE                    :{YELLOW}D'Industrie annoncéiert dass se zougemaach gëtt
 
-<<<<<<< HEAD
-=======
 STR_INDUSTRY_VIEW_REQUIRES_N_CARGO                              :{BLACK}Brauch: {YELLOW}{STRING}{STRING}
 STR_INDUSTRY_VIEW_PRODUCES_N_CARGO                              :{BLACK}Produzéiert: {YELLOW}{STRING}{STRING}
->>>>>>> a499e9ac
 STR_INDUSTRY_VIEW_CARGO_LIST_EXTENSION                          :, {STRING}{STRING}
 
 STR_INDUSTRY_VIEW_REQUIRES                                      :{BLACK}Brauch:
@@ -4453,7 +4382,6 @@
 STR_ERROR_DRIVE_THROUGH_DIRECTION                               :{WHITE}... Strooss geet an dei falsch Richtung
 STR_ERROR_DRIVE_THROUGH_CORNER                                  :{WHITE}... Duerchfahrtstops kënnen keng Kéiren hunn
 STR_ERROR_DRIVE_THROUGH_JUNCTION                                :{WHITE}... Duerchfahrtstops kënnen keng Kräizungen hunn
-STR_ERROR_DRIVE_THROUGH_ON_ONEWAY_ROAD                          :{WHITE}... Einbahnstrooss oder blockéiert
 
 # Station destruction related errors
 STR_ERROR_CAN_T_REMOVE_PART_OF_STATION                          :{WHITE}Kann den Deel vun der Gare net ofrappen...
@@ -5211,6 +5139,4 @@
 STR_PLANE                                                       :{BLACK}{PLANE}
 STR_SHIP                                                        :{BLACK}{SHIP}
 
-STR_TOOLBAR_RAILTYPE_VELOCITY                                   :{STRING} ({VELOCITY})
-
-# Android strings+STR_TOOLBAR_RAILTYPE_VELOCITY                                   :{STRING} ({VELOCITY})