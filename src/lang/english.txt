##name English (UK)
##ownname English (UK)
##isocode en_GB
##plural 0
##textdir ltr
##digitsep ,
##digitsepcur ,
##decimalsep .
##winlangid 0x0809
##grflangid 0x01


# This file is part of OpenTTD.
# OpenTTD is free software; you can redistribute it and/or modify it under the terms of the GNU General Public License as published by the Free Software Foundation, version 2.
# OpenTTD is distributed in the hope that it will be useful, but WITHOUT ANY WARRANTY; without even the implied warranty of MERCHANTABILITY or FITNESS FOR A PARTICULAR PURPOSE.
# See the GNU General Public License for more details. You should have received a copy of the GNU General Public License along with OpenTTD. If not, see <http://www.gnu.org/licenses/>.


##id 0x0000
STR_NULL                                                        :
STR_EMPTY                                                       :
STR_UNDEFINED                                                   :(undefined string)
STR_JUST_NOTHING                                                :Nothing

# Cargo related strings
# Plural cargo name
STR_CARGO_PLURAL_NOTHING                                        :
STR_CARGO_PLURAL_PASSENGERS                                     :Passengers
STR_CARGO_PLURAL_COAL                                           :Coal
STR_CARGO_PLURAL_MAIL                                           :Mail
STR_CARGO_PLURAL_OIL                                            :Oil
STR_CARGO_PLURAL_LIVESTOCK                                      :Livestock
STR_CARGO_PLURAL_GOODS                                          :Goods
STR_CARGO_PLURAL_GRAIN                                          :Grain
STR_CARGO_PLURAL_WOOD                                           :Wood
STR_CARGO_PLURAL_IRON_ORE                                       :Iron Ore
STR_CARGO_PLURAL_STEEL                                          :Steel
STR_CARGO_PLURAL_VALUABLES                                      :Valuables
STR_CARGO_PLURAL_COPPER_ORE                                     :Copper Ore
STR_CARGO_PLURAL_MAIZE                                          :Maize
STR_CARGO_PLURAL_FRUIT                                          :Fruit
STR_CARGO_PLURAL_DIAMONDS                                       :Diamonds
STR_CARGO_PLURAL_FOOD                                           :Food
STR_CARGO_PLURAL_PAPER                                          :Paper
STR_CARGO_PLURAL_GOLD                                           :Gold
STR_CARGO_PLURAL_WATER                                          :Water
STR_CARGO_PLURAL_WHEAT                                          :Wheat
STR_CARGO_PLURAL_RUBBER                                         :Rubber
STR_CARGO_PLURAL_SUGAR                                          :Sugar
STR_CARGO_PLURAL_TOYS                                           :Toys
STR_CARGO_PLURAL_SWEETS                                         :Sweets
STR_CARGO_PLURAL_COLA                                           :Cola
STR_CARGO_PLURAL_CANDYFLOSS                                     :Candyfloss
STR_CARGO_PLURAL_BUBBLES                                        :Bubbles
STR_CARGO_PLURAL_TOFFEE                                         :Toffee
STR_CARGO_PLURAL_BATTERIES                                      :Batteries
STR_CARGO_PLURAL_PLASTIC                                        :Plastic
STR_CARGO_PLURAL_FIZZY_DRINKS                                   :Fizzy Drinks

# Singular cargo name
STR_CARGO_SINGULAR_NOTHING                                      :
STR_CARGO_SINGULAR_PASSENGER                                    :Passenger
STR_CARGO_SINGULAR_COAL                                         :Coal
STR_CARGO_SINGULAR_MAIL                                         :Mail
STR_CARGO_SINGULAR_OIL                                          :Oil
STR_CARGO_SINGULAR_LIVESTOCK                                    :Livestock
STR_CARGO_SINGULAR_GOODS                                        :Goods
STR_CARGO_SINGULAR_GRAIN                                        :Grain
STR_CARGO_SINGULAR_WOOD                                         :Wood
STR_CARGO_SINGULAR_IRON_ORE                                     :Iron Ore
STR_CARGO_SINGULAR_STEEL                                        :Steel
STR_CARGO_SINGULAR_VALUABLES                                    :Valuables
STR_CARGO_SINGULAR_COPPER_ORE                                   :Copper Ore
STR_CARGO_SINGULAR_MAIZE                                        :Maize
STR_CARGO_SINGULAR_FRUIT                                        :Fruit
STR_CARGO_SINGULAR_DIAMOND                                      :Diamond
STR_CARGO_SINGULAR_FOOD                                         :Food
STR_CARGO_SINGULAR_PAPER                                        :Paper
STR_CARGO_SINGULAR_GOLD                                         :Gold
STR_CARGO_SINGULAR_WATER                                        :Water
STR_CARGO_SINGULAR_WHEAT                                        :Wheat
STR_CARGO_SINGULAR_RUBBER                                       :Rubber
STR_CARGO_SINGULAR_SUGAR                                        :Sugar
STR_CARGO_SINGULAR_TOY                                          :Toy
STR_CARGO_SINGULAR_SWEETS                                       :Sweet
STR_CARGO_SINGULAR_COLA                                         :Cola
STR_CARGO_SINGULAR_CANDYFLOSS                                   :Candyfloss
STR_CARGO_SINGULAR_BUBBLE                                       :Bubble
STR_CARGO_SINGULAR_TOFFEE                                       :Toffee
STR_CARGO_SINGULAR_BATTERY                                      :Battery
STR_CARGO_SINGULAR_PLASTIC                                      :Plastic
STR_CARGO_SINGULAR_FIZZY_DRINK                                  :Fizzy Drink

# Quantity of cargo
STR_QUANTITY_NOTHING                                            :
STR_QUANTITY_PASSENGERS                                         :{COMMA}{NBSP}passenger{P "" s}
STR_QUANTITY_COAL                                               :{WEIGHT_LONG} of coal
STR_QUANTITY_MAIL                                               :{COMMA}{NBSP}bag{P "" s} of mail
STR_QUANTITY_OIL                                                :{VOLUME_LONG} of oil
STR_QUANTITY_LIVESTOCK                                          :{COMMA}{NBSP}item{P "" s} of livestock
STR_QUANTITY_GOODS                                              :{COMMA}{NBSP}crate{P "" s} of goods
STR_QUANTITY_GRAIN                                              :{WEIGHT_LONG} of grain
STR_QUANTITY_WOOD                                               :{WEIGHT_LONG} of wood
STR_QUANTITY_IRON_ORE                                           :{WEIGHT_LONG} of iron ore
STR_QUANTITY_STEEL                                              :{WEIGHT_LONG} of steel
STR_QUANTITY_VALUABLES                                          :{COMMA}{NBSP}bag{P "" s} of valuables
STR_QUANTITY_COPPER_ORE                                         :{WEIGHT_LONG} of copper ore
STR_QUANTITY_MAIZE                                              :{WEIGHT_LONG} of maize
STR_QUANTITY_FRUIT                                              :{WEIGHT_LONG} of fruit
STR_QUANTITY_DIAMONDS                                           :{COMMA}{NBSP}bag{P "" s} of diamonds
STR_QUANTITY_FOOD                                               :{WEIGHT_LONG} of food
STR_QUANTITY_PAPER                                              :{WEIGHT_LONG} of paper
STR_QUANTITY_GOLD                                               :{COMMA}{NBSP}bag{P "" s} of gold
STR_QUANTITY_WATER                                              :{VOLUME_LONG} of water
STR_QUANTITY_WHEAT                                              :{WEIGHT_LONG} of wheat
STR_QUANTITY_RUBBER                                             :{VOLUME_LONG} of rubber
STR_QUANTITY_SUGAR                                              :{WEIGHT_LONG} of sugar
STR_QUANTITY_TOYS                                               :{COMMA}{NBSP}toy{P "" s}
STR_QUANTITY_SWEETS                                             :{COMMA}{NBSP}bag{P "" s} of sweets
STR_QUANTITY_COLA                                               :{VOLUME_LONG} of cola
STR_QUANTITY_CANDYFLOSS                                         :{WEIGHT_LONG} of candyfloss
STR_QUANTITY_BUBBLES                                            :{COMMA} bubble{P "" s}
STR_QUANTITY_TOFFEE                                             :{WEIGHT_LONG} of toffee
STR_QUANTITY_BATTERIES                                          :{COMMA} batter{P y ies}
STR_QUANTITY_PLASTIC                                            :{VOLUME_LONG} of plastic
STR_QUANTITY_FIZZY_DRINKS                                       :{COMMA} fizzy drink{P "" s}
STR_QUANTITY_N_A                                                :N/A

# Two letter abbreviation of cargo name
STR_ABBREV_NOTHING                                              :
STR_ABBREV_PASSENGERS                                           :{TINY_FONT}PS
STR_ABBREV_COAL                                                 :{TINY_FONT}CL
STR_ABBREV_MAIL                                                 :{TINY_FONT}ML
STR_ABBREV_OIL                                                  :{TINY_FONT}OL
STR_ABBREV_LIVESTOCK                                            :{TINY_FONT}LV
STR_ABBREV_GOODS                                                :{TINY_FONT}GD
STR_ABBREV_GRAIN                                                :{TINY_FONT}GR
STR_ABBREV_WOOD                                                 :{TINY_FONT}WD
STR_ABBREV_IRON_ORE                                             :{TINY_FONT}OR
STR_ABBREV_STEEL                                                :{TINY_FONT}ST
STR_ABBREV_VALUABLES                                            :{TINY_FONT}VL
STR_ABBREV_COPPER_ORE                                           :{TINY_FONT}CO
STR_ABBREV_MAIZE                                                :{TINY_FONT}MZ
STR_ABBREV_FRUIT                                                :{TINY_FONT}FT
STR_ABBREV_DIAMONDS                                             :{TINY_FONT}DM
STR_ABBREV_FOOD                                                 :{TINY_FONT}FD
STR_ABBREV_PAPER                                                :{TINY_FONT}PR
STR_ABBREV_GOLD                                                 :{TINY_FONT}GD
STR_ABBREV_WATER                                                :{TINY_FONT}WR
STR_ABBREV_WHEAT                                                :{TINY_FONT}WH
STR_ABBREV_RUBBER                                               :{TINY_FONT}RB
STR_ABBREV_SUGAR                                                :{TINY_FONT}SG
STR_ABBREV_TOYS                                                 :{TINY_FONT}TY
STR_ABBREV_SWEETS                                               :{TINY_FONT}SW
STR_ABBREV_COLA                                                 :{TINY_FONT}CL
STR_ABBREV_CANDYFLOSS                                           :{TINY_FONT}CF
STR_ABBREV_BUBBLES                                              :{TINY_FONT}BU
STR_ABBREV_TOFFEE                                               :{TINY_FONT}TF
STR_ABBREV_BATTERIES                                            :{TINY_FONT}BA
STR_ABBREV_PLASTIC                                              :{TINY_FONT}PL
STR_ABBREV_FIZZY_DRINKS                                         :{TINY_FONT}FZ
STR_ABBREV_NONE                                                 :{TINY_FONT}NO
STR_ABBREV_ALL                                                  :{TINY_FONT}ALL

# 'Mode' of transport for cargoes
STR_PASSENGERS                                                  :{COMMA}{NBSP}passenger{P "" s}
STR_BAGS                                                        :{COMMA}{NBSP}bag{P "" s}
STR_TONS                                                        :{COMMA}{NBSP}tonne{P "" s}
STR_LITERS                                                      :{COMMA}{NBSP}litre{P "" s}
STR_ITEMS                                                       :{COMMA}{NBSP}item{P "" s}
STR_CRATES                                                      :{COMMA}{NBSP}crate{P "" s}

STR_COLOUR_DEFAULT                                              :Default
###length 17
STR_COLOUR_DARK_BLUE                                            :Dark Blue
STR_COLOUR_PALE_GREEN                                           :Pale Green
STR_COLOUR_PINK                                                 :Pink
STR_COLOUR_YELLOW                                               :Yellow
STR_COLOUR_RED                                                  :Red
STR_COLOUR_LIGHT_BLUE                                           :Light Blue
STR_COLOUR_GREEN                                                :Green
STR_COLOUR_DARK_GREEN                                           :Dark Green
STR_COLOUR_BLUE                                                 :Blue
STR_COLOUR_CREAM                                                :Cream
STR_COLOUR_MAUVE                                                :Mauve
STR_COLOUR_PURPLE                                               :Purple
STR_COLOUR_ORANGE                                               :Orange
STR_COLOUR_BROWN                                                :Brown
STR_COLOUR_GREY                                                 :Grey
STR_COLOUR_WHITE                                                :White
STR_COLOUR_RANDOM                                               :Random

# Units used in OpenTTD
STR_UNITS_VELOCITY_IMPERIAL                                     :{COMMA}{NBSP}mph
STR_UNITS_VELOCITY_METRIC                                       :{COMMA}{NBSP}km/h
STR_UNITS_VELOCITY_SI                                           :{COMMA}{NBSP}m/s
STR_UNITS_VELOCITY_GAMEUNITS                                    :{DECIMAL}{NBSP}tiles/day

STR_UNITS_POWER_IMPERIAL                                        :{COMMA}{NBSP}hp
STR_UNITS_POWER_METRIC                                          :{COMMA}{NBSP}hp
STR_UNITS_POWER_SI                                              :{COMMA}{NBSP}kW

STR_UNITS_WEIGHT_SHORT_IMPERIAL                                 :{COMMA}{NBSP}t
STR_UNITS_WEIGHT_SHORT_METRIC                                   :{COMMA}{NBSP}t
STR_UNITS_WEIGHT_SHORT_SI                                       :{COMMA}{NBSP}kg

STR_UNITS_WEIGHT_LONG_IMPERIAL                                  :{COMMA}{NBSP}ton{P "" s}
STR_UNITS_WEIGHT_LONG_METRIC                                    :{COMMA}{NBSP}tonne{P "" s}
STR_UNITS_WEIGHT_LONG_SI                                        :{COMMA}{NBSP}kg

STR_UNITS_VOLUME_SHORT_IMPERIAL                                 :{COMMA}{NBSP}gal
STR_UNITS_VOLUME_SHORT_METRIC                                   :{COMMA}{NBSP}l
STR_UNITS_VOLUME_SHORT_SI                                       :{COMMA}{NBSP}m³

STR_UNITS_VOLUME_LONG_IMPERIAL                                  :{COMMA}{NBSP}gallon{P "" s}
STR_UNITS_VOLUME_LONG_METRIC                                    :{COMMA}{NBSP}litre{P "" s}
STR_UNITS_VOLUME_LONG_SI                                        :{COMMA}{NBSP}m³

STR_UNITS_FORCE_IMPERIAL                                        :{COMMA}{NBSP}lbf
STR_UNITS_FORCE_METRIC                                          :{COMMA}{NBSP}kgf
STR_UNITS_FORCE_SI                                              :{COMMA}{NBSP}kN

STR_UNITS_HEIGHT_IMPERIAL                                       :{COMMA}{NBSP}ft
STR_UNITS_HEIGHT_METRIC                                         :{COMMA}{NBSP}m
STR_UNITS_HEIGHT_SI                                             :{COMMA}{NBSP}m

# Common window strings
STR_LIST_FILTER_TITLE                                           :{BLACK}Filter string:
STR_LIST_FILTER_OSKTITLE                                        :{BLACK}Enter filter string
STR_LIST_FILTER_TOOLTIP                                         :{BLACK}Enter a keyword to filter the list for

STR_TOOLTIP_GROUP_ORDER                                         :{BLACK}Select grouping order
STR_TOOLTIP_SORT_ORDER                                          :{BLACK}Select sorting order (descending/ascending)
STR_TOOLTIP_SORT_CRITERIA                                       :{BLACK}Select sorting criteria
STR_TOOLTIP_FILTER_CRITERIA                                     :{BLACK}Select filtering criteria
STR_BUTTON_SORT_BY                                              :{BLACK}Sort by
STR_BUTTON_CATCHMENT                                            :{BLACK}Coverage
STR_TOOLTIP_CATCHMENT                                           :{BLACK}Toggle coverage area display

STR_TOOLTIP_CLOSE_WINDOW                                        :{BLACK}Close window
STR_TOOLTIP_WINDOW_TITLE_DRAG_THIS                              :{BLACK}Window title - drag this to move window
STR_TOOLTIP_SHADE                                               :{BLACK}Shade window - only show the title bar
STR_TOOLTIP_DEBUG                                               :{BLACK}Show NewGRF debug information
STR_TOOLTIP_DEFSIZE                                             :{BLACK}Resize window to default size. Ctrl+Click to store current size as default
STR_TOOLTIP_STICKY                                              :{BLACK}Mark this window as uncloseable by the 'Close All Windows' key. Ctrl+Click to also save state as default
STR_TOOLTIP_RESIZE                                              :{BLACK}Click and drag to resize this window
STR_TOOLTIP_TOGGLE_LARGE_SMALL_WINDOW                           :{BLACK}Toggle large/small window size
STR_TOOLTIP_VSCROLL_BAR_SCROLLS_LIST                            :{BLACK}Scroll bar - scrolls list up/down
STR_TOOLTIP_HSCROLL_BAR_SCROLLS_LIST                            :{BLACK}Scroll bar - scrolls list left/right
STR_TOOLTIP_DEMOLISH_BUILDINGS_ETC                              :{BLACK}Demolish buildings etc. on a square of land. Ctrl selects the area diagonally. Shift toggles building/showing cost estimate

# Show engines button
###length VEHICLE_TYPES
STR_SHOW_HIDDEN_ENGINES_VEHICLE_TRAIN                           :{BLACK}Show hidden
STR_SHOW_HIDDEN_ENGINES_VEHICLE_ROAD_VEHICLE                    :{BLACK}Show hidden
STR_SHOW_HIDDEN_ENGINES_VEHICLE_SHIP                            :{BLACK}Show hidden
STR_SHOW_HIDDEN_ENGINES_VEHICLE_AIRCRAFT                        :{BLACK}Show hidden

###length VEHICLE_TYPES
STR_SHOW_HIDDEN_ENGINES_VEHICLE_TRAIN_TOOLTIP                   :{BLACK}By enabling this button, the hidden train vehicles are also displayed
STR_SHOW_HIDDEN_ENGINES_VEHICLE_ROAD_VEHICLE_TOOLTIP            :{BLACK}By enabling this button, the hidden road vehicles are also displayed
STR_SHOW_HIDDEN_ENGINES_VEHICLE_SHIP_TOOLTIP                    :{BLACK}By enabling this button, the hidden ships are also displayed
STR_SHOW_HIDDEN_ENGINES_VEHICLE_AIRCRAFT_TOOLTIP                :{BLACK}By enabling this button, the hidden aircraft are also displayed

# Query window
STR_BUTTON_DEFAULT                                              :{BLACK}Default
STR_BUTTON_CANCEL                                               :{BLACK}Cancel
STR_BUTTON_OK                                                   :{BLACK}OK
STR_WARNING_PASSWORD_SECURITY                                   :{YELLOW}Warning: Server administrators may be able to read any text entered here.

# On screen keyboard window
STR_OSK_KEYBOARD_LAYOUT                                         :`1234567890-=\qwertyuiop[]asdfghjkl;'  zxcvbnm,./ .
STR_OSK_KEYBOARD_LAYOUT_CAPS                                    :~!@#$%^&*()_+|QWERTYUIOP{{}}ASDFGHJKL:"  ZXCVBNM<>? .

# Measurement tooltip
STR_MEASURE_LENGTH                                              :{BLACK}Length: {NUM}
STR_MEASURE_AREA                                                :{BLACK}Area: {NUM} x {NUM}
STR_MEASURE_LENGTH_HEIGHTDIFF                                   :{BLACK}Length: {NUM}{}Height difference: {HEIGHT}
STR_MEASURE_AREA_HEIGHTDIFF                                     :{BLACK}Area: {NUM} x {NUM}{}Height difference: {HEIGHT}


# These are used in buttons
STR_SORT_BY_CAPTION_NAME                                        :{BLACK}Name
STR_SORT_BY_CAPTION_DATE                                        :{BLACK}Date
# These are used in dropdowns
STR_SORT_BY_NAME                                                :Name
STR_SORT_BY_PRODUCTION                                          :Production
STR_SORT_BY_TYPE                                                :Type
STR_SORT_BY_TRANSPORTED                                         :Transported
STR_SORT_BY_NUMBER                                              :Number
STR_SORT_BY_PROFIT_LAST_YEAR                                    :Profit last year
STR_SORT_BY_PROFIT_THIS_YEAR                                    :Profit this year
STR_SORT_BY_AGE                                                 :Age
STR_SORT_BY_RELIABILITY                                         :Reliability
STR_SORT_BY_TOTAL_CAPACITY_PER_CARGOTYPE                        :Total capacity per cargo type
STR_SORT_BY_MAX_SPEED                                           :Maximum speed
STR_SORT_BY_MODEL                                               :Model
STR_SORT_BY_VALUE                                               :Value
STR_SORT_BY_LENGTH                                              :Length
STR_SORT_BY_LIFE_TIME                                           :Remaining lifetime
STR_SORT_BY_TIMETABLE_DELAY                                     :Timetable delay
STR_SORT_BY_FACILITY                                            :Station type
STR_SORT_BY_WAITING_TOTAL                                       :Total waiting cargo
STR_SORT_BY_WAITING_AVAILABLE                                   :Available waiting cargo
STR_SORT_BY_RATING_MAX                                          :Highest cargo rating
STR_SORT_BY_RATING_MIN                                          :Lowest cargo rating
STR_SORT_BY_ENGINE_ID                                           :EngineID (classic sort)
STR_SORT_BY_COST                                                :Cost
STR_SORT_BY_POWER                                               :Power
STR_SORT_BY_TRACTIVE_EFFORT                                     :Tractive effort
STR_SORT_BY_INTRO_DATE                                          :Introduction date
STR_SORT_BY_RUNNING_COST                                        :Running cost
STR_SORT_BY_POWER_VS_RUNNING_COST                               :Power/Running cost
STR_SORT_BY_CARGO_CAPACITY                                      :Cargo capacity
STR_SORT_BY_RANGE                                               :Range
STR_SORT_BY_POPULATION                                          :Population
STR_SORT_BY_RATING                                              :Rating
STR_SORT_BY_NUM_VEHICLES                                        :Number of vehicles
STR_SORT_BY_TOTAL_PROFIT_LAST_YEAR                              :Total profit last year
STR_SORT_BY_TOTAL_PROFIT_THIS_YEAR                              :Total profit this year
STR_SORT_BY_AVERAGE_PROFIT_LAST_YEAR                            :Average profit last year
STR_SORT_BY_AVERAGE_PROFIT_THIS_YEAR                            :Average profit this year

# Group by options for vehicle list
STR_GROUP_BY_NONE                                               :None
STR_GROUP_BY_SHARED_ORDERS                                      :Shared orders

# Order button in shared orders vehicle list
STR_GOTO_ORDER_VIEW                                             :{BLACK}Orders
STR_GOTO_ORDER_VIEW_TOOLTIP                                     :{BLACK}Open the order view

# Tooltips for the main toolbar
###length 31
STR_TOOLBAR_TOOLTIP_PAUSE_GAME                                  :{BLACK}Pause game
STR_TOOLBAR_TOOLTIP_FORWARD                                     :{BLACK}Fast forward the game
STR_TOOLBAR_TOOLTIP_OPTIONS                                     :{BLACK}Options
STR_TOOLBAR_TOOLTIP_SAVE_GAME_ABANDON_GAME                      :{BLACK}Save game, abandon game, exit
STR_TOOLBAR_TOOLTIP_DISPLAY_MAP                                 :{BLACK}Display map, extra viewport or list of signs
STR_TOOLBAR_TOOLTIP_DISPLAY_TOWN_DIRECTORY                      :{BLACK}Display town directory
STR_TOOLBAR_TOOLTIP_DISPLAY_SUBSIDIES                           :{BLACK}Display subsidies
STR_TOOLBAR_TOOLTIP_DISPLAY_LIST_OF_COMPANY_STATIONS            :{BLACK}Display list of company's stations
STR_TOOLBAR_TOOLTIP_DISPLAY_COMPANY_FINANCES                    :{BLACK}Display company finances information
STR_TOOLBAR_TOOLTIP_DISPLAY_COMPANY_GENERAL                     :{BLACK}Display general company information
STR_TOOLBAR_TOOLTIP_DISPLAY_STORY_BOOK                          :{BLACK}Display story book
STR_TOOLBAR_TOOLTIP_DISPLAY_GOALS_LIST                          :{BLACK}Display goal list
STR_TOOLBAR_TOOLTIP_DISPLAY_GRAPHS                              :{BLACK}Display graphs
STR_TOOLBAR_TOOLTIP_DISPLAY_COMPANY_LEAGUE                      :{BLACK}Display company league table
STR_TOOLBAR_TOOLTIP_FUND_CONSTRUCTION_OF_NEW                    :{BLACK}Fund construction of new industry or list all industries
STR_TOOLBAR_TOOLTIP_DISPLAY_LIST_OF_COMPANY_TRAINS              :{BLACK}Display list of company's trains. Ctrl+Click toggles opening the group/vehicle list
STR_TOOLBAR_TOOLTIP_DISPLAY_LIST_OF_COMPANY_ROAD_VEHICLES       :{BLACK}Display list of company's road vehicles. Ctrl+Click toggles opening the group/vehicle list
STR_TOOLBAR_TOOLTIP_DISPLAY_LIST_OF_COMPANY_SHIPS               :{BLACK}Display list of company's ships. Ctrl+Click toggles opening the group/vehicle list
STR_TOOLBAR_TOOLTIP_DISPLAY_LIST_OF_COMPANY_AIRCRAFT            :{BLACK}Display list of company's aircraft. Ctrl+Click toggles opening the group/vehicle list
STR_TOOLBAR_TOOLTIP_ZOOM_THE_VIEW_IN                            :{BLACK}Zoom the view in
STR_TOOLBAR_TOOLTIP_ZOOM_THE_VIEW_OUT                           :{BLACK}Zoom the view out
STR_TOOLBAR_TOOLTIP_BUILD_RAILROAD_TRACK                        :{BLACK}Build railway track
STR_TOOLBAR_TOOLTIP_BUILD_ROADS                                 :{BLACK}Build roads
STR_TOOLBAR_TOOLTIP_BUILD_TRAMWAYS                              :{BLACK}Build tramways
STR_TOOLBAR_TOOLTIP_BUILD_SHIP_DOCKS                            :{BLACK}Build ship docks
STR_TOOLBAR_TOOLTIP_BUILD_AIRPORTS                              :{BLACK}Build airports
STR_TOOLBAR_TOOLTIP_LANDSCAPING                                 :{BLACK}Open the landscaping toolbar to raise/lower land, plant trees, etc.
STR_TOOLBAR_TOOLTIP_SHOW_SOUND_MUSIC_WINDOW                     :{BLACK}Show sound/music window
STR_TOOLBAR_TOOLTIP_SHOW_LAST_MESSAGE_NEWS                      :{BLACK}Show last message/news report, show message options
STR_TOOLBAR_TOOLTIP_LAND_BLOCK_INFORMATION                      :{BLACK}Land area information, console, script debug, screenshots, about OpenTTD
STR_TOOLBAR_TOOLTIP_SWITCH_TOOLBAR                              :{BLACK}Switch toolbars

# Extra tooltips for the scenario editor toolbar
STR_SCENEDIT_TOOLBAR_TOOLTIP_SAVE_SCENARIO_LOAD_SCENARIO        :{BLACK}Save scenario, load scenario, abandon scenario editor, exit
STR_SCENEDIT_TOOLBAR_OPENTTD                                    :{YELLOW}OpenTTD
STR_SCENEDIT_TOOLBAR_SCENARIO_EDITOR                            :{YELLOW}Scenario Editor
STR_SCENEDIT_TOOLBAR_TOOLTIP_MOVE_THE_STARTING_DATE_BACKWARD    :{BLACK}Move the starting date backward 1 year
STR_SCENEDIT_TOOLBAR_TOOLTIP_MOVE_THE_STARTING_DATE_FORWARD     :{BLACK}Move the starting date forward 1 year
STR_SCENEDIT_TOOLBAR_TOOLTIP_SET_DATE                           :{BLACK}Click to enter the starting year
STR_SCENEDIT_TOOLBAR_TOOLTIP_DISPLAY_MAP_TOWN_DIRECTORY         :{BLACK}Display map, town directory
STR_SCENEDIT_TOOLBAR_LANDSCAPE_GENERATION                       :{BLACK}Landscape generation
STR_SCENEDIT_TOOLBAR_TOWN_GENERATION                            :{BLACK}Town generation
STR_SCENEDIT_TOOLBAR_INDUSTRY_GENERATION                        :{BLACK}Industry generation
STR_SCENEDIT_TOOLBAR_ROAD_CONSTRUCTION                          :{BLACK}Road construction
STR_SCENEDIT_TOOLBAR_TRAM_CONSTRUCTION                          :{BLACK}Tramway construction
STR_SCENEDIT_TOOLBAR_PLANT_TREES                                :{BLACK}Plant trees. Shift toggles building/showing cost estimate
STR_SCENEDIT_TOOLBAR_PLACE_SIGN                                 :{BLACK}Place sign
STR_SCENEDIT_TOOLBAR_PLACE_OBJECT                               :{BLACK}Place object. Shift toggles building/showing cost estimate

# Scenario editor file menu
###length 7
STR_SCENEDIT_FILE_MENU_SAVE_SCENARIO                            :Save scenario
STR_SCENEDIT_FILE_MENU_LOAD_SCENARIO                            :Load scenario
STR_SCENEDIT_FILE_MENU_SAVE_HEIGHTMAP                           :Save heightmap
STR_SCENEDIT_FILE_MENU_LOAD_HEIGHTMAP                           :Load heightmap
STR_SCENEDIT_FILE_MENU_QUIT_EDITOR                              :Abandon scenario editor
STR_SCENEDIT_FILE_MENU_SEPARATOR                                :
STR_SCENEDIT_FILE_MENU_QUIT                                     :Exit

# Settings menu
###length 14
STR_SETTINGS_MENU_GAME_OPTIONS                                  :Game options
STR_SETTINGS_MENU_CONFIG_SETTINGS_TREE                          :Settings
STR_SETTINGS_MENU_SCRIPT_SETTINGS                               :AI/Game script settings
STR_SETTINGS_MENU_NEWGRF_SETTINGS                               :NewGRF settings
STR_SETTINGS_MENU_TRANSPARENCY_OPTIONS                          :Transparency options
STR_SETTINGS_MENU_TOWN_NAMES_DISPLAYED                          :Town names displayed
STR_SETTINGS_MENU_STATION_NAMES_DISPLAYED                       :Station names displayed
STR_SETTINGS_MENU_WAYPOINTS_DISPLAYED                           :Waypoint names displayed
STR_SETTINGS_MENU_SIGNS_DISPLAYED                               :Signs displayed
STR_SETTINGS_MENU_SHOW_COMPETITOR_SIGNS                         :Competitor signs and names displayed
STR_SETTINGS_MENU_FULL_ANIMATION                                :Full animation
STR_SETTINGS_MENU_FULL_DETAIL                                   :Full detail
STR_SETTINGS_MENU_TRANSPARENT_BUILDINGS                         :Transparent buildings
STR_SETTINGS_MENU_TRANSPARENT_SIGNS                             :Transparent signs

# File menu
###length 5
STR_FILE_MENU_SAVE_GAME                                         :Save game
STR_FILE_MENU_LOAD_GAME                                         :Load game
STR_FILE_MENU_QUIT_GAME                                         :Abandon game
STR_FILE_MENU_SEPARATOR                                         :
STR_FILE_MENU_EXIT                                              :Exit

# Map menu
###length 4
STR_MAP_MENU_MAP_OF_WORLD                                       :Map of world
STR_MAP_MENU_EXTRA_VIEWPORT                                     :Extra viewport
STR_MAP_MENU_LINGRAPH_LEGEND                                    :Cargo Flow Legend
STR_MAP_MENU_SIGN_LIST                                          :Sign list

# Town menu
###length 2
STR_TOWN_MENU_TOWN_DIRECTORY                                    :Town directory
<<<<<<< HEAD
STR_SUBSIDIES_MENU_SUBSIDIES                                    :Subsidies
STR_INDUSTRY_MENU_INDUSTRY_DIRECTORY                            :Industry directory
STR_INDUSTRY_MENU_INDUSTRY_CHAIN                                :Industry chains
STR_INDUSTRY_MENU_FUND_NEW_INDUSTRY                             :Fund new industry
STR_TOWN_MENU_FOUND_TOWN                                        :Found town
############ range ends here
=======
STR_TOWN_MENU_FOUND_TOWN                                        :Found town

# Subsidies menu
###length 1
STR_SUBSIDIES_MENU_SUBSIDIES                                    :Subsidies
>>>>>>> 39662aab

# Graph menu
###length 6
STR_GRAPH_MENU_OPERATING_PROFIT_GRAPH                           :Operating profit graph
STR_GRAPH_MENU_INCOME_GRAPH                                     :Income graph
STR_GRAPH_MENU_DELIVERED_CARGO_GRAPH                            :Delivered cargo graph
STR_GRAPH_MENU_PERFORMANCE_HISTORY_GRAPH                        :Performance history graph
STR_GRAPH_MENU_COMPANY_VALUE_GRAPH                              :Company value graph
STR_GRAPH_MENU_CARGO_PAYMENT_RATES                              :Cargo payment rates

# Company league menu
###length 3
STR_GRAPH_MENU_COMPANY_LEAGUE_TABLE                             :Company league table
STR_GRAPH_MENU_DETAILED_PERFORMANCE_RATING                      :Detailed performance rating
STR_GRAPH_MENU_HIGHSCORE                                        :Highscore table

<<<<<<< HEAD
############ range for railway construction menu starts
=======
# Industry menu
###length 3
STR_INDUSTRY_MENU_INDUSTRY_DIRECTORY                            :Industry directory
STR_INDUSTRY_MENU_INDUSTRY_CHAIN                                :Industry chains
STR_INDUSTRY_MENU_FUND_NEW_INDUSTRY                             :Fund new industry

# URailway construction menu
###length 4
>>>>>>> 39662aab
STR_RAIL_MENU_RAILROAD_CONSTRUCTION                             :Railway construction
STR_RAIL_MENU_ELRAIL_CONSTRUCTION                               :Electrified railway construction
STR_RAIL_MENU_MONORAIL_CONSTRUCTION                             :Monorail construction
STR_RAIL_MENU_MAGLEV_CONSTRUCTION                               :Maglev construction

# Road construction menu
###length 2
STR_ROAD_MENU_ROAD_CONSTRUCTION                                 :Road construction
STR_ROAD_MENU_TRAM_CONSTRUCTION                                 :Tramway construction

# Waterways construction menu
###length 1
STR_WATERWAYS_MENU_WATERWAYS_CONSTRUCTION                       :Waterways construction

# Aairport construction menu
###length 1
STR_AIRCRAFT_MENU_AIRPORT_CONSTRUCTION                          :Airport construction

# Landscaping menu
###length 3
STR_LANDSCAPING_MENU_LANDSCAPING                                :Landscaping
STR_LANDSCAPING_MENU_PLANT_TREES                                :Plant trees
STR_LANDSCAPING_MENU_PLACE_SIGN                                 :Place sign

# Music menu
###length 1
STR_TOOLBAR_SOUND_MUSIC                                         :Sound/music

# Message menu
###length 3
STR_NEWS_MENU_LAST_MESSAGE_NEWS_REPORT                          :Last message/news report
STR_NEWS_MENU_MESSAGE_HISTORY_MENU                              :Message history
STR_NEWS_MENU_DELETE_ALL_MESSAGES                               :Delete all messages

# About menu
###length 10
STR_ABOUT_MENU_LAND_BLOCK_INFO                                  :Land area information
STR_ABOUT_MENU_SEPARATOR                                        :
STR_ABOUT_MENU_TUTORIAL                                         :{BLACK}Tutorial
STR_ABOUT_MENU_TOGGLE_CONSOLE                                   :Toggle console
STR_ABOUT_MENU_AI_DEBUG                                         :AI/Game script debug
STR_ABOUT_MENU_SCREENSHOT                                       :Screenshot
STR_ABOUT_MENU_SHOW_FRAMERATE                                   :Show frame rate
STR_ABOUT_MENU_ABOUT_OPENTTD                                    :About 'OpenTTD'
STR_ABOUT_MENU_SPRITE_ALIGNER                                   :Sprite aligner
STR_ABOUT_MENU_TOGGLE_BOUNDING_BOXES                            :Toggle bounding boxes
STR_ABOUT_MENU_TOGGLE_DIRTY_BLOCKS                              :Toggle colouring of dirty blocks

# Place in highscore window
###length 15
STR_ORDINAL_NUMBER_1ST                                          :1st
STR_ORDINAL_NUMBER_2ND                                          :2nd
STR_ORDINAL_NUMBER_3RD                                          :3rd
STR_ORDINAL_NUMBER_4TH                                          :4th
STR_ORDINAL_NUMBER_5TH                                          :5th
STR_ORDINAL_NUMBER_6TH                                          :6th
STR_ORDINAL_NUMBER_7TH                                          :7th
STR_ORDINAL_NUMBER_8TH                                          :8th
STR_ORDINAL_NUMBER_9TH                                          :9th
STR_ORDINAL_NUMBER_10TH                                         :10th
STR_ORDINAL_NUMBER_11TH                                         :11th
STR_ORDINAL_NUMBER_12TH                                         :12th
STR_ORDINAL_NUMBER_13TH                                         :13th
STR_ORDINAL_NUMBER_14TH                                         :14th
STR_ORDINAL_NUMBER_15TH                                         :15th

###length 31
STR_DAY_NUMBER_1ST                                              :1st
STR_DAY_NUMBER_2ND                                              :2nd
STR_DAY_NUMBER_3RD                                              :3rd
STR_DAY_NUMBER_4TH                                              :4th
STR_DAY_NUMBER_5TH                                              :5th
STR_DAY_NUMBER_6TH                                              :6th
STR_DAY_NUMBER_7TH                                              :7th
STR_DAY_NUMBER_8TH                                              :8th
STR_DAY_NUMBER_9TH                                              :9th
STR_DAY_NUMBER_10TH                                             :10th
STR_DAY_NUMBER_11TH                                             :11th
STR_DAY_NUMBER_12TH                                             :12th
STR_DAY_NUMBER_13TH                                             :13th
STR_DAY_NUMBER_14TH                                             :14th
STR_DAY_NUMBER_15TH                                             :15th
STR_DAY_NUMBER_16TH                                             :16th
STR_DAY_NUMBER_17TH                                             :17th
STR_DAY_NUMBER_18TH                                             :18th
STR_DAY_NUMBER_19TH                                             :19th
STR_DAY_NUMBER_20TH                                             :20th
STR_DAY_NUMBER_21ST                                             :21st
STR_DAY_NUMBER_22ND                                             :22nd
STR_DAY_NUMBER_23RD                                             :23rd
STR_DAY_NUMBER_24TH                                             :24th
STR_DAY_NUMBER_25TH                                             :25th
STR_DAY_NUMBER_26TH                                             :26th
STR_DAY_NUMBER_27TH                                             :27th
STR_DAY_NUMBER_28TH                                             :28th
STR_DAY_NUMBER_29TH                                             :29th
STR_DAY_NUMBER_30TH                                             :30th
STR_DAY_NUMBER_31ST                                             :31st

###length 12
STR_MONTH_ABBREV_JAN                                            :Jan
STR_MONTH_ABBREV_FEB                                            :Feb
STR_MONTH_ABBREV_MAR                                            :Mar
STR_MONTH_ABBREV_APR                                            :Apr
STR_MONTH_ABBREV_MAY                                            :May
STR_MONTH_ABBREV_JUN                                            :Jun
STR_MONTH_ABBREV_JUL                                            :Jul
STR_MONTH_ABBREV_AUG                                            :Aug
STR_MONTH_ABBREV_SEP                                            :Sep
STR_MONTH_ABBREV_OCT                                            :Oct
STR_MONTH_ABBREV_NOV                                            :Nov
STR_MONTH_ABBREV_DEC                                            :Dec

###length 12
STR_MONTH_JAN                                                   :January
STR_MONTH_FEB                                                   :February
STR_MONTH_MAR                                                   :March
STR_MONTH_APR                                                   :April
STR_MONTH_MAY                                                   :May
STR_MONTH_JUN                                                   :June
STR_MONTH_JUL                                                   :July
STR_MONTH_AUG                                                   :August
STR_MONTH_SEP                                                   :September
STR_MONTH_OCT                                                   :October
STR_MONTH_NOV                                                   :November
STR_MONTH_DEC                                                   :December

# Graph window
STR_GRAPH_KEY_BUTTON                                            :{BLACK}Key
STR_GRAPH_KEY_TOOLTIP                                           :{BLACK}Show key to graphs
STR_GRAPH_X_LABEL_MONTH                                         :{TINY_FONT}{STRING}
STR_GRAPH_X_LABEL_MONTH_YEAR                                    :{TINY_FONT}{STRING}{}{NUM}
STR_GRAPH_Y_LABEL                                               :{TINY_FONT}{STRING2}
STR_GRAPH_Y_LABEL_NUMBER                                        :{TINY_FONT}{COMMA}

STR_GRAPH_OPERATING_PROFIT_CAPTION                              :{WHITE}Operating Profit Graph
STR_GRAPH_INCOME_CAPTION                                        :{WHITE}Income Graph
STR_GRAPH_CARGO_DELIVERED_CAPTION                               :{WHITE}Units of cargo delivered
STR_GRAPH_COMPANY_PERFORMANCE_RATINGS_CAPTION                   :{WHITE}Company performance ratings (maximum rating=1000)
STR_GRAPH_COMPANY_VALUES_CAPTION                                :{WHITE}Company values

STR_GRAPH_CARGO_PAYMENT_RATES_CAPTION                           :{WHITE}Cargo Payment Rates
STR_GRAPH_CARGO_PAYMENT_RATES_X_LABEL                           :{TINY_FONT}{BLACK}Days in transit
STR_GRAPH_CARGO_PAYMENT_RATES_TITLE                             :{TINY_FONT}{BLACK}Payment for delivering 10 units (or 10,000 litres) of cargo a distance of 20 squares
STR_GRAPH_CARGO_ENABLE_ALL                                      :{TINY_FONT}{BLACK}Enable all
STR_GRAPH_CARGO_DISABLE_ALL                                     :{TINY_FONT}{BLACK}Disable all
STR_GRAPH_CARGO_TOOLTIP_ENABLE_ALL                              :{BLACK}Display all cargoes on the cargo payment rates graph
STR_GRAPH_CARGO_TOOLTIP_DISABLE_ALL                             :{BLACK}Display no cargoes on the cargo payment rates graph
STR_GRAPH_CARGO_PAYMENT_TOGGLE_CARGO                            :{BLACK}Toggle graph for cargo type on/off
STR_GRAPH_CARGO_PAYMENT_CARGO                                   :{TINY_FONT}{BLACK}{STRING}

STR_GRAPH_PERFORMANCE_DETAIL_TOOLTIP                            :{BLACK}Show detailed performance ratings

# Graph key window
STR_GRAPH_KEY_CAPTION                                           :{WHITE}Key to company graphs
STR_GRAPH_KEY_COMPANY_SELECTION_TOOLTIP                         :{BLACK}Click here to toggle company's entry on graph on/off

# Company league window
STR_COMPANY_LEAGUE_TABLE_CAPTION                                :{WHITE}Company League Table
STR_COMPANY_LEAGUE_COMPANY_NAME                                 :{ORANGE}{COMPANY} {BLACK}{COMPANY_NUM} '{STRING}'
STR_COMPANY_LEAGUE_PERFORMANCE_TITLE_ENGINEER                   :Engineer
STR_COMPANY_LEAGUE_PERFORMANCE_TITLE_TRAFFIC_MANAGER            :Traffic Manager
STR_COMPANY_LEAGUE_PERFORMANCE_TITLE_TRANSPORT_COORDINATOR      :Transport Coordinator
STR_COMPANY_LEAGUE_PERFORMANCE_TITLE_ROUTE_SUPERVISOR           :Route Supervisor
STR_COMPANY_LEAGUE_PERFORMANCE_TITLE_DIRECTOR                   :Director
STR_COMPANY_LEAGUE_PERFORMANCE_TITLE_CHIEF_EXECUTIVE            :Chief Executive
STR_COMPANY_LEAGUE_PERFORMANCE_TITLE_CHAIRMAN                   :Chairperson
STR_COMPANY_LEAGUE_PERFORMANCE_TITLE_PRESIDENT                  :President
STR_COMPANY_LEAGUE_PERFORMANCE_TITLE_TYCOON                     :Tycoon

# Performance detail window
STR_PERFORMANCE_DETAIL                                          :{WHITE}Detailed performance rating
STR_PERFORMANCE_DETAIL_KEY                                      :{BLACK}Detail
STR_PERFORMANCE_DETAIL_AMOUNT_CURRENCY                          :{BLACK}({CURRENCY_SHORT}/{CURRENCY_SHORT})
STR_PERFORMANCE_DETAIL_AMOUNT_INT                               :{BLACK}({COMMA}/{COMMA})
STR_PERFORMANCE_DETAIL_PERCENT                                  :{WHITE}{NUM}%
STR_PERFORMANCE_DETAIL_SELECT_COMPANY_TOOLTIP                   :{BLACK}View details about this company

###length 10
STR_PERFORMANCE_DETAIL_VEHICLES                                 :{BLACK}Vehicles:
STR_PERFORMANCE_DETAIL_STATIONS                                 :{BLACK}Stations:
STR_PERFORMANCE_DETAIL_MIN_PROFIT                               :{BLACK}Min. profit:
STR_PERFORMANCE_DETAIL_MIN_INCOME                               :{BLACK}Min. income:
STR_PERFORMANCE_DETAIL_MAX_INCOME                               :{BLACK}Max. income:
STR_PERFORMANCE_DETAIL_DELIVERED                                :{BLACK}Delivered:
STR_PERFORMANCE_DETAIL_CARGO                                    :{BLACK}Cargo:
STR_PERFORMANCE_DETAIL_MONEY                                    :{BLACK}Money:
STR_PERFORMANCE_DETAIL_LOAN                                     :{BLACK}Loan:
STR_PERFORMANCE_DETAIL_TOTAL                                    :{BLACK}Total:

###length 10
STR_PERFORMANCE_DETAIL_VEHICLES_TOOLTIP                         :{BLACK}Number of vehicles that turned a profit last year. This includes road vehicles, trains, ships and aircraft
STR_PERFORMANCE_DETAIL_STATIONS_TOOLTIP                         :{BLACK}Number of recently-serviced stations. Train stations, bus stops, airports and so on are counted separately even if they belong to the same station
STR_PERFORMANCE_DETAIL_MIN_PROFIT_TOOLTIP                       :{BLACK}The profit of the vehicle with the lowest income (only vehicles older than two years are considered)
STR_PERFORMANCE_DETAIL_MIN_INCOME_TOOLTIP                       :{BLACK}Amount of cash made in the quarter with the lowest profit of the last 12 quarters
STR_PERFORMANCE_DETAIL_MAX_INCOME_TOOLTIP                       :{BLACK}Amount of cash made in the quarter with the highest profit of the last 12 quarters
STR_PERFORMANCE_DETAIL_DELIVERED_TOOLTIP                        :{BLACK}Units of cargo delivered in the last four quarters
STR_PERFORMANCE_DETAIL_CARGO_TOOLTIP                            :{BLACK}Number of types of cargo delivered in the last quarter
STR_PERFORMANCE_DETAIL_MONEY_TOOLTIP                            :{BLACK}Amount of money this company has in the bank
STR_PERFORMANCE_DETAIL_LOAN_TOOLTIP                             :{BLACK}The amount of money this company has taken on loan
STR_PERFORMANCE_DETAIL_TOTAL_TOOLTIP                            :{BLACK}Total points out of possible points

# Music window
STR_MUSIC_JAZZ_JUKEBOX_CAPTION                                  :{WHITE}Jazz Jukebox
STR_MUSIC_PLAYLIST_ALL                                          :{TINY_FONT}{BLACK}All
STR_MUSIC_PLAYLIST_OLD_STYLE                                    :{TINY_FONT}{BLACK}Old Style
STR_MUSIC_PLAYLIST_NEW_STYLE                                    :{TINY_FONT}{BLACK}New Style
STR_MUSIC_PLAYLIST_EZY_STREET                                   :{TINY_FONT}{BLACK}Ezy Street
STR_MUSIC_PLAYLIST_CUSTOM_1                                     :{TINY_FONT}{BLACK}Custom 1
STR_MUSIC_PLAYLIST_CUSTOM_2                                     :{TINY_FONT}{BLACK}Custom 2
STR_MUSIC_MUSIC_VOLUME                                          :{TINY_FONT}{BLACK}Music Volume
STR_MUSIC_EFFECTS_VOLUME                                        :{TINY_FONT}{BLACK}Effects Volume
STR_MUSIC_TRACK_NONE                                            :{TINY_FONT}{DKGREEN}--
STR_MUSIC_TRACK_DIGIT                                           :{TINY_FONT}{DKGREEN}{ZEROFILL_NUM}
STR_MUSIC_TITLE_NONE                                            :{TINY_FONT}{DKGREEN}------
STR_MUSIC_TITLE_NOMUSIC                                         :{TINY_FONT}{DKGREEN}No music available
STR_MUSIC_TITLE_NAME                                            :{TINY_FONT}{DKGREEN}"{RAW_STRING}"
STR_MUSIC_TRACK                                                 :{TINY_FONT}{BLACK}Track
STR_MUSIC_XTITLE                                                :{TINY_FONT}{BLACK}Title
STR_MUSIC_SHUFFLE                                               :{TINY_FONT}{BLACK}Shuffle
STR_MUSIC_PROGRAM                                               :{TINY_FONT}{BLACK}Programme
STR_MUSIC_TOOLTIP_SKIP_TO_PREVIOUS_TRACK                        :{BLACK}Skip to previous track in selection
STR_MUSIC_TOOLTIP_SKIP_TO_NEXT_TRACK_IN_SELECTION               :{BLACK}Skip to next track in selection
STR_MUSIC_TOOLTIP_STOP_PLAYING_MUSIC                            :{BLACK}Stop playing music
STR_MUSIC_TOOLTIP_START_PLAYING_MUSIC                           :{BLACK}Start playing music
STR_MUSIC_TOOLTIP_DRAG_SLIDERS_TO_SET_MUSIC                     :{BLACK}Drag sliders to set music and sound effect volumes
STR_MUSIC_TOOLTIP_SELECT_ALL_TRACKS_PROGRAM                     :{BLACK}Select 'all tracks' programme
STR_MUSIC_TOOLTIP_SELECT_OLD_STYLE_MUSIC                        :{BLACK}Select 'old style music' programme
STR_MUSIC_TOOLTIP_SELECT_NEW_STYLE_MUSIC                        :{BLACK}Select 'new style music' programme
STR_MUSIC_TOOLTIP_SELECT_EZY_STREET_STYLE                       :{BLACK}Select 'Ezy Street style music' programme
STR_MUSIC_TOOLTIP_SELECT_CUSTOM_1_USER_DEFINED                  :{BLACK}Select 'Custom 1' (user-defined) programme
STR_MUSIC_TOOLTIP_SELECT_CUSTOM_2_USER_DEFINED                  :{BLACK}Select 'Custom 2' (user-defined) programme
STR_MUSIC_TOOLTIP_TOGGLE_PROGRAM_SHUFFLE                        :{BLACK}Toggle programme shuffle on/off
STR_MUSIC_TOOLTIP_SHOW_MUSIC_TRACK_SELECTION                    :{BLACK}Show music track selection window

# Playlist window
STR_PLAYLIST_MUSIC_SELECTION_SETNAME                            :{WHITE}Music Programme - '{RAW_STRING}'
STR_PLAYLIST_TRACK_NAME                                         :{TINY_FONT}{LTBLUE}{ZEROFILL_NUM} "{RAW_STRING}"
STR_PLAYLIST_TRACK_INDEX                                        :{TINY_FONT}{BLACK}Track Index
STR_PLAYLIST_PROGRAM                                            :{TINY_FONT}{BLACK}Programme - '{STRING}'
STR_PLAYLIST_CLEAR                                              :{TINY_FONT}{BLACK}Clear
STR_PLAYLIST_CHANGE_SET                                         :{BLACK}Change set
STR_PLAYLIST_TOOLTIP_CLEAR_CURRENT_PROGRAM_CUSTOM1              :{BLACK}Clear current programme (Custom1 or Custom2 only)
STR_PLAYLIST_TOOLTIP_CHANGE_SET                                 :{BLACK}Change music selection to another installed set
STR_PLAYLIST_TOOLTIP_CLICK_TO_ADD_TRACK                         :{BLACK}Click on music track to add to current programme (Custom1 or Custom2 only)
STR_PLAYLIST_TOOLTIP_CLICK_TO_REMOVE_TRACK                      :{BLACK}Click on music track to remove it from current programme (Custom1 or Custom2 only)

# Highscore window
STR_HIGHSCORE_TOP_COMPANIES_WHO_REACHED                         :{BIG_FONT}{BLACK}Top companies who reached {NUM}
STR_HIGHSCORE_TOP_COMPANIES_NETWORK_GAME                        :{BIG_FONT}{BLACK}Company League Table in {NUM}
STR_HIGHSCORE_POSITION                                          :{BIG_FONT}{BLACK}{COMMA}.
STR_HIGHSCORE_PERFORMANCE_TITLE_BUSINESSMAN                     :Businessperson
STR_HIGHSCORE_PERFORMANCE_TITLE_ENTREPRENEUR                    :Entrepreneur
STR_HIGHSCORE_PERFORMANCE_TITLE_INDUSTRIALIST                   :Industrialist
STR_HIGHSCORE_PERFORMANCE_TITLE_CAPITALIST                      :Capitalist
STR_HIGHSCORE_PERFORMANCE_TITLE_MAGNATE                         :Magnate
STR_HIGHSCORE_PERFORMANCE_TITLE_MOGUL                           :Mogul
STR_HIGHSCORE_PERFORMANCE_TITLE_TYCOON_OF_THE_CENTURY           :Tycoon of the Century
STR_HIGHSCORE_NAME                                              :{PRESIDENT_NAME}, {COMPANY}
STR_HIGHSCORE_STATS                                             :{BIG_FONT}'{STRING}'   ({COMMA})
STR_HIGHSCORE_COMPANY_ACHIEVES_STATUS                           :{BIG_FONT}{BLACK}{COMPANY} achieves '{STRING}' status!
STR_HIGHSCORE_PRESIDENT_OF_COMPANY_ACHIEVES_STATUS              :{BIG_FONT}{WHITE}{PRESIDENT_NAME} of {COMPANY} achieves '{STRING}' status!

# Smallmap window
STR_SMALLMAP_CAPTION                                            :{WHITE}Map - {STRING}

###length 7
STR_SMALLMAP_TYPE_CONTOURS                                      :Contours
STR_SMALLMAP_TYPE_VEHICLES                                      :Vehicles
STR_SMALLMAP_TYPE_INDUSTRIES                                    :Industries
STR_SMALLMAP_TYPE_ROUTEMAP                                      :Cargo Flow
STR_SMALLMAP_TYPE_ROUTES                                        :Routes
STR_SMALLMAP_TYPE_VEGETATION                                    :Vegetation
STR_SMALLMAP_TYPE_OWNERS                                        :Owners

STR_SMALLMAP_TOOLTIP_SHOW_LAND_CONTOURS_ON_MAP                  :{BLACK}Show land contours on map
STR_SMALLMAP_TOOLTIP_SHOW_VEHICLES_ON_MAP                       :{BLACK}Show vehicles on map
STR_SMALLMAP_TOOLTIP_SHOW_INDUSTRIES_ON_MAP                     :{BLACK}Show industries on map
STR_SMALLMAP_TOOLTIP_SHOW_LINK_STATS_ON_MAP                     :{BLACK}Show cargo flow on map
STR_SMALLMAP_TOOLTIP_SHOW_TRANSPORT_ROUTES_ON                   :{BLACK}Show transport routes on map
STR_SMALLMAP_TOOLTIP_SHOW_VEGETATION_ON_MAP                     :{BLACK}Show vegetation on map
STR_SMALLMAP_TOOLTIP_SHOW_LAND_OWNERS_ON_MAP                    :{BLACK}Show land owners on map
STR_SMALLMAP_TOOLTIP_INDUSTRY_SELECTION                         :{BLACK}Click on an industry type to toggle displaying it. Ctrl+Click disables all types except the selected one. Ctrl+Click on it again to enable all industry types
STR_SMALLMAP_TOOLTIP_COMPANY_SELECTION                          :{BLACK}Click on a company to toggle displaying its property. Ctrl+Click disables all companies except the selected one. Ctrl+Click on it again to enable all companies
STR_SMALLMAP_TOOLTIP_CARGO_SELECTION                            :{BLACK}Click on a cargo to toggle displaying its property. Ctrl+Click disables all cargoes except the selected one. Ctrl+Click on it again to enable all cargoes
STR_SMALLMAP_TOOLTIP_SHOW_LEGEND                                :{BLACK}Show map legend / description of map symbols

STR_SMALLMAP_LEGENDA_ROADS                                      :{TINY_FONT}{BLACK}Roads
STR_SMALLMAP_LEGENDA_RAILROADS                                  :{TINY_FONT}{BLACK}Railways
STR_SMALLMAP_LEGENDA_STATIONS_AIRPORTS_DOCKS                    :{TINY_FONT}{BLACK}Stations/Airports/Docks
STR_SMALLMAP_LEGENDA_BUILDINGS_INDUSTRIES                       :{TINY_FONT}{BLACK}Buildings/Industries
STR_SMALLMAP_LEGENDA_VEHICLES                                   :{TINY_FONT}{BLACK}Vehicles
STR_SMALLMAP_LEGENDA_TRAINS                                     :{TINY_FONT}{BLACK}Trains
STR_SMALLMAP_LEGENDA_ROAD_VEHICLES                              :{TINY_FONT}{BLACK}Road Vehicles
STR_SMALLMAP_LEGENDA_SHIPS                                      :{TINY_FONT}{BLACK}Ships
STR_SMALLMAP_LEGENDA_AIRCRAFT                                   :{TINY_FONT}{BLACK}Aircraft
STR_SMALLMAP_LEGENDA_TRANSPORT_ROUTES                           :{TINY_FONT}{BLACK}Transport Routes
STR_SMALLMAP_LEGENDA_FOREST                                     :{TINY_FONT}{BLACK}Forest
STR_SMALLMAP_LEGENDA_RAILROAD_STATION                           :{TINY_FONT}{BLACK}Railway Station
STR_SMALLMAP_LEGENDA_TRUCK_LOADING_BAY                          :{TINY_FONT}{BLACK}Lorry Loading Bay
STR_SMALLMAP_LEGENDA_BUS_STATION                                :{TINY_FONT}{BLACK}Bus Station
STR_SMALLMAP_LEGENDA_AIRPORT_HELIPORT                           :{TINY_FONT}{BLACK}Airport/Heliport
STR_SMALLMAP_LEGENDA_DOCK                                       :{TINY_FONT}{BLACK}Dock
STR_SMALLMAP_LEGENDA_ROUGH_LAND                                 :{TINY_FONT}{BLACK}Rough Land
STR_SMALLMAP_LEGENDA_GRASS_LAND                                 :{TINY_FONT}{BLACK}Grass Land
STR_SMALLMAP_LEGENDA_BARE_LAND                                  :{TINY_FONT}{BLACK}Bare Land
STR_SMALLMAP_LEGENDA_RAINFOREST                                 :{TINY_FONT}{BLACK}Rainforest
STR_SMALLMAP_LEGENDA_FIELDS                                     :{TINY_FONT}{BLACK}Fields
STR_SMALLMAP_LEGENDA_TREES                                      :{TINY_FONT}{BLACK}Trees
STR_SMALLMAP_LEGENDA_ROCKS                                      :{TINY_FONT}{BLACK}Rocks
STR_SMALLMAP_LEGENDA_WATER                                      :{TINY_FONT}{BLACK}Water
STR_SMALLMAP_LEGENDA_NO_OWNER                                   :{TINY_FONT}{BLACK}No Owner
STR_SMALLMAP_LEGENDA_TOWNS                                      :{TINY_FONT}{BLACK}Towns
STR_SMALLMAP_LEGENDA_INDUSTRIES                                 :{TINY_FONT}{BLACK}Industries
STR_SMALLMAP_LEGENDA_DESERT                                     :{TINY_FONT}{BLACK}Desert
STR_SMALLMAP_LEGENDA_SNOW                                       :{TINY_FONT}{BLACK}Snow

STR_SMALLMAP_TOOLTIP_TOGGLE_TOWN_NAMES_ON_OFF                   :{BLACK}Toggle town names on/off on map
STR_SMALLMAP_CENTER                                             :{BLACK}Centre the smallmap on the current position
STR_SMALLMAP_INDUSTRY                                           :{TINY_FONT}{STRING} ({NUM})
STR_SMALLMAP_LINKSTATS                                          :{TINY_FONT}{STRING}
STR_SMALLMAP_COMPANY                                            :{TINY_FONT}{COMPANY}
STR_SMALLMAP_TOWN                                               :{TINY_FONT}{WHITE}{TOWN}
STR_SMALLMAP_DISABLE_ALL                                        :{BLACK}Disable all
STR_SMALLMAP_ENABLE_ALL                                         :{BLACK}Enable all
STR_SMALLMAP_SHOW_HEIGHT                                        :{BLACK}Show height
STR_SMALLMAP_TOOLTIP_DISABLE_ALL_INDUSTRIES                     :{BLACK}Display no industries on the map
STR_SMALLMAP_TOOLTIP_ENABLE_ALL_INDUSTRIES                      :{BLACK}Display all industries on the map
STR_SMALLMAP_TOOLTIP_SHOW_HEIGHT                                :{BLACK}Toggle display of heightmap
STR_SMALLMAP_TOOLTIP_DISABLE_ALL_COMPANIES                      :{BLACK}Display no company property on the map
STR_SMALLMAP_TOOLTIP_ENABLE_ALL_COMPANIES                       :{BLACK}Display all company property on the map
STR_SMALLMAP_TOOLTIP_DISABLE_ALL_CARGOS                         :{BLACK}Display no cargoes on the map
STR_SMALLMAP_TOOLTIP_ENABLE_ALL_CARGOS                          :{BLACK}Display all cargoes on the map

# Status bar messages
STR_STATUSBAR_TOOLTIP_SHOW_LAST_NEWS                            :{BLACK}Show last message or news report
STR_STATUSBAR_COMPANY_NAME                                      :{SILVER}- -  {COMPANY}  - -
STR_STATUSBAR_PAUSED                                            :{YELLOW}*  *  PAUSED  *  *
STR_STATUSBAR_PAUSED_LINK_GRAPH                                 :{ORANGE}*  *  PAUSED (waiting for link graph update) *  *
STR_STATUSBAR_AUTOSAVE                                          :{RED}AUTOSAVE
STR_STATUSBAR_SAVING_GAME                                       :{RED}*  *  SAVING GAME  *  *

STR_STATUSBAR_SPECTATOR                                         :{WHITE}(spectator)

# News message history
STR_MESSAGE_HISTORY                                             :{WHITE}Message History
STR_MESSAGE_HISTORY_TOOLTIP                                     :{BLACK}A list of the recent news messages
STR_MESSAGE_NEWS_FORMAT                                         :{STRING}  -  {STRING5}

STR_NEWS_MESSAGE_CAPTION                                        :{WHITE}Message
STR_NEWS_CUSTOM_ITEM                                            :{BIG_FONT}{BLACK}{RAW_STRING}

STR_NEWS_FIRST_TRAIN_ARRIVAL                                    :{BIG_FONT}{BLACK}Citizens celebrate . . .{}First train arrives at {STATION}!
STR_NEWS_FIRST_BUS_ARRIVAL                                      :{BIG_FONT}{BLACK}Citizens celebrate . . .{}First bus arrives at {STATION}!
STR_NEWS_FIRST_TRUCK_ARRIVAL                                    :{BIG_FONT}{BLACK}Citizens celebrate . . .{}First truck arrives at {STATION}!
STR_NEWS_FIRST_PASSENGER_TRAM_ARRIVAL                           :{BIG_FONT}{BLACK}Citizens celebrate . . .{}First passenger tram arrives at {STATION}!
STR_NEWS_FIRST_CARGO_TRAM_ARRIVAL                               :{BIG_FONT}{BLACK}Citizens celebrate . . .{}First freight tram arrives at {STATION}!
STR_NEWS_FIRST_SHIP_ARRIVAL                                     :{BIG_FONT}{BLACK}Citizens celebrate . . .{}First ship arrives at {STATION}!
STR_NEWS_FIRST_AIRCRAFT_ARRIVAL                                 :{BIG_FONT}{BLACK}Citizens celebrate . . .{}First aircraft arrives at {STATION}!

STR_NEWS_TRAIN_CRASH                                            :{BIG_FONT}{BLACK}Train Crash!{}{COMMA} die in fireball after collision
STR_NEWS_ROAD_VEHICLE_CRASH_DRIVER                              :{BIG_FONT}{BLACK}Road Vehicle Crash!{}Driver dies in fireball after collision with train
STR_NEWS_ROAD_VEHICLE_CRASH                                     :{BIG_FONT}{BLACK}Road Vehicle Crash!{}{COMMA} die in fireball after collision with train
STR_NEWS_AIRCRAFT_CRASH                                         :{BIG_FONT}{BLACK}Plane Crash!{}{COMMA} die in fireball at {STATION}
STR_NEWS_PLANE_CRASH_OUT_OF_FUEL                                :{BIG_FONT}{BLACK}Plane Crash!{}Aircraft ran out of fuel, {COMMA} die in fireball

STR_NEWS_DISASTER_ZEPPELIN                                      :{BIG_FONT}{BLACK}Zeppelin disaster at {STATION}!
STR_NEWS_DISASTER_SMALL_UFO                                     :{BIG_FONT}{BLACK}Road vehicle destroyed in 'UFO' collision!
STR_NEWS_DISASTER_AIRPLANE_OIL_REFINERY                         :{BIG_FONT}{BLACK}Oil refinery explosion near {TOWN}!
STR_NEWS_DISASTER_HELICOPTER_FACTORY                            :{BIG_FONT}{BLACK}Factory destroyed in suspicious circumstances near {TOWN}!
STR_NEWS_DISASTER_BIG_UFO                                       :{BIG_FONT}{BLACK}'UFO' lands near {TOWN}!
STR_NEWS_DISASTER_COAL_MINE_SUBSIDENCE                          :{BIG_FONT}{BLACK}Coal mine subsidence leaves trail of destruction near {TOWN}!
STR_NEWS_DISASTER_FLOOD_VEHICLE                                 :{BIG_FONT}{BLACK}Floods!{}At least {COMMA} missing, presumed dead after significant flooding!

STR_NEWS_COMPANY_IN_TROUBLE_TITLE                               :{BIG_FONT}{BLACK}Transport company in trouble!
STR_NEWS_COMPANY_IN_TROUBLE_DESCRIPTION                         :{BIG_FONT}{BLACK}{RAW_STRING} will be sold off or declared bankrupt unless performance increases soon!
STR_NEWS_COMPANY_MERGER_TITLE                                   :{BIG_FONT}{BLACK}Transport company merger!
STR_NEWS_COMPANY_MERGER_DESCRIPTION                             :{BIG_FONT}{BLACK}{RAW_STRING} has been sold to {RAW_STRING} for {CURRENCY_LONG}!
STR_NEWS_COMPANY_BANKRUPT_TITLE                                 :{BIG_FONT}{BLACK}Bankrupt!
STR_NEWS_COMPANY_BANKRUPT_DESCRIPTION                           :{BIG_FONT}{BLACK}{RAW_STRING} has been closed down by creditors and all assets sold off!
STR_NEWS_COMPANY_LAUNCH_TITLE                                   :{BIG_FONT}{BLACK}New transport company launched!
STR_NEWS_COMPANY_LAUNCH_DESCRIPTION                             :{BIG_FONT}{BLACK}{RAW_STRING} starts construction near {TOWN}!
STR_NEWS_MERGER_TAKEOVER_TITLE                                  :{BIG_FONT}{BLACK}{RAW_STRING} has been taken over by {RAW_STRING}!
STR_PRESIDENT_NAME_MANAGER                                      :{BLACK}{PRESIDENT_NAME}{}(Manager)

STR_NEWS_NEW_TOWN                                               :{BLACK}{BIG_FONT}{RAW_STRING} sponsored construction of new town {TOWN}!
STR_NEWS_NEW_TOWN_UNSPONSORED                                   :{BLACK}{BIG_FONT}A new town called {TOWN} has been constructed!

STR_NEWS_INDUSTRY_CONSTRUCTION                                  :{BIG_FONT}{BLACK}New {STRING} under construction near {TOWN}!
STR_NEWS_INDUSTRY_PLANTED                                       :{BIG_FONT}{BLACK}New {STRING} being planted near {TOWN}!

STR_NEWS_INDUSTRY_CLOSURE_GENERAL                               :{BIG_FONT}{BLACK}{STRING2} announces imminent closure!
STR_NEWS_INDUSTRY_CLOSURE_SUPPLY_PROBLEMS                       :{BIG_FONT}{BLACK}Supply problems cause {STRING2} to announce imminent closure!
STR_NEWS_INDUSTRY_CLOSURE_LACK_OF_TREES                         :{BIG_FONT}{BLACK}Lack of nearby trees causes {STRING2} to announce imminent closure!

STR_NEWS_EURO_INTRODUCTION                                      :{BIG_FONT}{BLACK}European Monetary Union!{}{}The Euro is introduced as the sole currency for everyday transactions in your country!
STR_NEWS_BEGIN_OF_RECESSION                                     :{BIG_FONT}{BLACK}World Recession!{}{}Financial experts fear worst as economy slumps!
STR_NEWS_END_OF_RECESSION                                       :{BIG_FONT}{BLACK}Recession Over!{}{}Upturn in trade gives confidence to industries as economy strengthens!

STR_NEWS_INDUSTRY_PRODUCTION_INCREASE_GENERAL                   :{BIG_FONT}{BLACK}{INDUSTRY} increases production!
STR_NEWS_INDUSTRY_PRODUCTION_INCREASE_COAL                      :{BIG_FONT}{BLACK}New coal seam found at {INDUSTRY}!{}Production is expected to double!
STR_NEWS_INDUSTRY_PRODUCTION_INCREASE_OIL                       :{BIG_FONT}{BLACK}New oil reserves found at {INDUSTRY}!{}Production is expected to double!
STR_NEWS_INDUSTRY_PRODUCTION_INCREASE_FARM                      :{BIG_FONT}{BLACK}Improved farming methods at {INDUSTRY} are expected to double production!
STR_NEWS_INDUSTRY_PRODUCTION_INCREASE_SMOOTH                    :{BIG_FONT}{BLACK}{STRING} production at {INDUSTRY} increases {COMMA}%!
STR_NEWS_INDUSTRY_PRODUCTION_DECREASE_GENERAL                   :{BIG_FONT}{BLACK}{INDUSTRY} production down by 50%
STR_NEWS_INDUSTRY_PRODUCTION_DECREASE_FARM                      :{BIG_FONT}{BLACK}Insect infestation causes havoc at {INDUSTRY}!{}Production down by 50%
STR_NEWS_INDUSTRY_PRODUCTION_DECREASE_SMOOTH                    :{BIG_FONT}{BLACK}{STRING} production at {INDUSTRY} decreases {COMMA}%!

###length VEHICLE_TYPES
STR_NEWS_TRAIN_IS_WAITING                                       :{WHITE}{VEHICLE} is waiting in depot
STR_NEWS_ROAD_VEHICLE_IS_WAITING                                :{WHITE}{VEHICLE} is waiting in depot
STR_NEWS_SHIP_IS_WAITING                                        :{WHITE}{VEHICLE} is waiting in depot
STR_NEWS_AIRCRAFT_IS_WAITING                                    :{WHITE}{VEHICLE} is waiting in the aircraft hangar
###next-name-looks-similar

# Order review system / warnings
STR_NEWS_VEHICLE_HAS_TOO_FEW_ORDERS                             :{WHITE}{VEHICLE} has too few orders in the schedule
STR_NEWS_VEHICLE_HAS_VOID_ORDER                                 :{WHITE}{VEHICLE} has a void order
STR_NEWS_VEHICLE_HAS_DUPLICATE_ENTRY                            :{WHITE}{VEHICLE} has duplicate orders
STR_NEWS_VEHICLE_HAS_INVALID_ENTRY                              :{WHITE}{VEHICLE} has an invalid station in its orders
STR_NEWS_PLANE_USES_TOO_SHORT_RUNWAY                            :{WHITE}{VEHICLE} has in its orders an airport whose runway is too short

STR_NEWS_VEHICLE_IS_GETTING_OLD                                 :{WHITE}{VEHICLE} is getting old
STR_NEWS_VEHICLE_IS_GETTING_VERY_OLD                            :{WHITE}{VEHICLE} is getting very old
STR_NEWS_VEHICLE_IS_GETTING_VERY_OLD_AND                        :{WHITE}{VEHICLE} is getting very old and urgently needs replacing
STR_NEWS_TRAIN_IS_STUCK                                         :{WHITE}{VEHICLE} can't find a path to continue
STR_NEWS_VEHICLE_IS_LOST                                        :{WHITE}{VEHICLE} is lost
STR_NEWS_VEHICLE_IS_UNPROFITABLE                                :{WHITE}{VEHICLE}'s profit last year was {CURRENCY_LONG}
STR_NEWS_AIRCRAFT_DEST_TOO_FAR                                  :{WHITE}{VEHICLE} can't get to the next destination because it is out of range

STR_NEWS_ORDER_REFIT_FAILED                                     :{WHITE}{VEHICLE} stopped because an ordered refit failed
STR_NEWS_VEHICLE_AUTORENEW_FAILED                               :{WHITE}Autorenew failed on {VEHICLE}{}{STRING}

STR_NEWS_NEW_VEHICLE_NOW_AVAILABLE                              :{BIG_FONT}{BLACK}New {STRING} now available!
STR_NEWS_NEW_VEHICLE_TYPE                                       :{BIG_FONT}{BLACK}{ENGINE}
STR_NEWS_NEW_VEHICLE_NOW_AVAILABLE_WITH_TYPE                    :{BLACK}New {STRING} now available!  -  {ENGINE}

STR_NEWS_SHOW_VEHICLE_GROUP_TOOLTIP                             :{BLACK}Open the group window focused on the vehicle's group

STR_NEWS_STATION_NO_LONGER_ACCEPTS_CARGO                        :{WHITE}{STATION} no longer accepts {STRING}
STR_NEWS_STATION_NO_LONGER_ACCEPTS_CARGO_OR_CARGO               :{WHITE}{STATION} no longer accepts {STRING} or {STRING}
STR_NEWS_STATION_NOW_ACCEPTS_CARGO                              :{WHITE}{STATION} now accepts {STRING}
STR_NEWS_STATION_NOW_ACCEPTS_CARGO_AND_CARGO                    :{WHITE}{STATION} now accepts {STRING} and {STRING}

STR_NEWS_OFFER_OF_SUBSIDY_EXPIRED                               :{BIG_FONT}{BLACK}Offer of subsidy expired:{}{}{STRING} from {STRING2} to {STRING2} will now not attract a subsidy
STR_NEWS_SUBSIDY_WITHDRAWN_SERVICE                              :{BIG_FONT}{BLACK}Subsidy withdrawn:{}{}{STRING} service from {STRING2} to {STRING2} is no longer subsidised
STR_NEWS_SERVICE_SUBSIDY_OFFERED                                :{BIG_FONT}{BLACK}Service subsidy offered:{}{}First {STRING} service from {STRING2} to {STRING2} will attract a {NUM} year subsidy from the local authority!
###length 4
STR_NEWS_SERVICE_SUBSIDY_AWARDED_HALF                           :{BIG_FONT}{BLACK}Service subsidy awarded to {RAW_STRING}!{}{}{STRING} service from {STRING2} to {STRING2} will pay 50% extra for the next {NUM} year{P "" s}!
STR_NEWS_SERVICE_SUBSIDY_AWARDED_DOUBLE                         :{BIG_FONT}{BLACK}Service subsidy awarded to {RAW_STRING}!{}{}{STRING} service from {STRING2} to {STRING2} will pay double rates for the next {NUM} year{P "" s}!
STR_NEWS_SERVICE_SUBSIDY_AWARDED_TRIPLE                         :{BIG_FONT}{BLACK}Service subsidy awarded to {RAW_STRING}!{}{}{STRING} service from {STRING2} to {STRING2} will pay triple rates for the next {NUM} year{P "" s}!
STR_NEWS_SERVICE_SUBSIDY_AWARDED_QUADRUPLE                      :{BIG_FONT}{BLACK}Service subsidy awarded to {RAW_STRING}!{}{}{STRING} service from {STRING2} to {STRING2} will pay quadruple rates for the next {NUM} year{P "" s}!

STR_NEWS_ROAD_REBUILDING                                        :{BIG_FONT}{BLACK}Traffic chaos in {TOWN}!{}{}Road rebuilding programme funded by {RAW_STRING} brings 6 months of misery to motorists!
STR_NEWS_EXCLUSIVE_RIGHTS_TITLE                                 :{BIG_FONT}{BLACK}Transport monopoly!
STR_NEWS_EXCLUSIVE_RIGHTS_DESCRIPTION                           :{BIG_FONT}{BLACK}Local authority of {TOWN} signs contract with {RAW_STRING} for one year of exclusive transport rights!

# Extra view window
STR_EXTRA_VIEWPORT_TITLE                                        :{WHITE}Viewport {COMMA}
STR_EXTRA_VIEW_MOVE_VIEW_TO_MAIN                                :{BLACK}Change viewport
STR_EXTRA_VIEW_MOVE_VIEW_TO_MAIN_TT                             :{BLACK}Copy the location of the main view to this viewport
STR_EXTRA_VIEW_MOVE_MAIN_TO_VIEW                                :{BLACK}Change main view
STR_EXTRA_VIEW_MOVE_MAIN_TO_VIEW_TT                             :{BLACK}Copy the location of this viewport to the main view

# Game options window
STR_GAME_OPTIONS_CAPTION                                        :{WHITE}Game Options
STR_GAME_OPTIONS_CURRENCY_UNITS_FRAME                           :{BLACK}Currency units
STR_GAME_OPTIONS_CURRENCY_UNITS_DROPDOWN_TOOLTIP                :{BLACK}Currency units selection

###length 42
STR_GAME_OPTIONS_CURRENCY_GBP                                   :British Pound (GBP)
STR_GAME_OPTIONS_CURRENCY_USD                                   :American Dollar (USD)
STR_GAME_OPTIONS_CURRENCY_EUR                                   :Euro (EUR)
STR_GAME_OPTIONS_CURRENCY_JPY                                   :Japanese Yen (JPY)
STR_GAME_OPTIONS_CURRENCY_ATS                                   :Austrian Shilling (ATS)
STR_GAME_OPTIONS_CURRENCY_BEF                                   :Belgian Franc (BEF)
STR_GAME_OPTIONS_CURRENCY_CHF                                   :Swiss Franc (CHF)
STR_GAME_OPTIONS_CURRENCY_CZK                                   :Czech Koruna (CZK)
STR_GAME_OPTIONS_CURRENCY_DEM                                   :Deutschmark (DEM)
STR_GAME_OPTIONS_CURRENCY_DKK                                   :Danish Krone (DKK)
STR_GAME_OPTIONS_CURRENCY_ESP                                   :Spanish Peseta (ESP)
STR_GAME_OPTIONS_CURRENCY_FIM                                   :Finnish Markka (FIM)
STR_GAME_OPTIONS_CURRENCY_FRF                                   :French Franc (FRF)
STR_GAME_OPTIONS_CURRENCY_GRD                                   :Greek Drachma (GRD)
STR_GAME_OPTIONS_CURRENCY_HUF                                   :Hungarian Forint (HUF)
STR_GAME_OPTIONS_CURRENCY_ISK                                   :Icelandic Krona (ISK)
STR_GAME_OPTIONS_CURRENCY_ITL                                   :Italian Lira (ITL)
STR_GAME_OPTIONS_CURRENCY_NLG                                   :Dutch Guilder (NLG)
STR_GAME_OPTIONS_CURRENCY_NOK                                   :Norwegian Krone (NOK)
STR_GAME_OPTIONS_CURRENCY_PLN                                   :Polish Złoty (PLN)
STR_GAME_OPTIONS_CURRENCY_RON                                   :Romanian Leu (RON)
STR_GAME_OPTIONS_CURRENCY_RUR                                   :Russian Rubles (RUR)
STR_GAME_OPTIONS_CURRENCY_SIT                                   :Slovenian Tolar (SIT)
STR_GAME_OPTIONS_CURRENCY_SEK                                   :Swedish Krona (SEK)
STR_GAME_OPTIONS_CURRENCY_TRY                                   :Turkish Lira (TRY)
STR_GAME_OPTIONS_CURRENCY_SKK                                   :Slovak Koruna (SKK)
STR_GAME_OPTIONS_CURRENCY_BRL                                   :Brazilian Real (BRL)
STR_GAME_OPTIONS_CURRENCY_EEK                                   :Estonian Krooni (EEK)
STR_GAME_OPTIONS_CURRENCY_LTL                                   :Lithuanian Litas (LTL)
STR_GAME_OPTIONS_CURRENCY_KRW                                   :South Korean Won (KRW)
STR_GAME_OPTIONS_CURRENCY_ZAR                                   :South African Rand (ZAR)
STR_GAME_OPTIONS_CURRENCY_CUSTOM                                :Custom...
STR_GAME_OPTIONS_CURRENCY_GEL                                   :Georgian Lari (GEL)
STR_GAME_OPTIONS_CURRENCY_IRR                                   :Iranian Rial (IRR)
STR_GAME_OPTIONS_CURRENCY_RUB                                   :New Russian Ruble (RUB)
STR_GAME_OPTIONS_CURRENCY_MXN                                   :Mexican Peso (MXN)
STR_GAME_OPTIONS_CURRENCY_NTD                                   :New Taiwan Dollar (NTD)
STR_GAME_OPTIONS_CURRENCY_CNY                                   :Chinese Renminbi (CNY)
STR_GAME_OPTIONS_CURRENCY_HKD                                   :Hong Kong Dollar (HKD)
STR_GAME_OPTIONS_CURRENCY_INR                                   :Indian Rupee (INR)
STR_GAME_OPTIONS_CURRENCY_IDR                                   :Indonesian Rupiah (IDR)
STR_GAME_OPTIONS_CURRENCY_MYR                                   :Malaysian Ringgit (MYR)

###length 2
STR_GAME_OPTIONS_ROAD_VEHICLES_DROPDOWN_LEFT                    :Drive on left
STR_GAME_OPTIONS_ROAD_VEHICLES_DROPDOWN_RIGHT                   :Drive on right

STR_GAME_OPTIONS_TOWN_NAMES_FRAME                               :{BLACK}Town names:
STR_GAME_OPTIONS_TOWN_NAMES_DROPDOWN_TOOLTIP                    :{BLACK}Select style of town names

###length 21
STR_GAME_OPTIONS_TOWN_NAME_ORIGINAL_ENGLISH                     :English (Original)
STR_GAME_OPTIONS_TOWN_NAME_FRENCH                               :French
STR_GAME_OPTIONS_TOWN_NAME_GERMAN                               :German
STR_GAME_OPTIONS_TOWN_NAME_ADDITIONAL_ENGLISH                   :English (Additional)
STR_GAME_OPTIONS_TOWN_NAME_LATIN_AMERICAN                       :Latin-American
STR_GAME_OPTIONS_TOWN_NAME_SILLY                                :Silly
STR_GAME_OPTIONS_TOWN_NAME_SWEDISH                              :Swedish
STR_GAME_OPTIONS_TOWN_NAME_DUTCH                                :Dutch
STR_GAME_OPTIONS_TOWN_NAME_FINNISH                              :Finnish
STR_GAME_OPTIONS_TOWN_NAME_POLISH                               :Polish
STR_GAME_OPTIONS_TOWN_NAME_SLOVAK                               :Slovak
STR_GAME_OPTIONS_TOWN_NAME_NORWEGIAN                            :Norwegian
STR_GAME_OPTIONS_TOWN_NAME_HUNGARIAN                            :Hungarian
STR_GAME_OPTIONS_TOWN_NAME_AUSTRIAN                             :Austrian
STR_GAME_OPTIONS_TOWN_NAME_ROMANIAN                             :Romanian
STR_GAME_OPTIONS_TOWN_NAME_CZECH                                :Czech
STR_GAME_OPTIONS_TOWN_NAME_SWISS                                :Swiss
STR_GAME_OPTIONS_TOWN_NAME_DANISH                               :Danish
STR_GAME_OPTIONS_TOWN_NAME_TURKISH                              :Turkish
STR_GAME_OPTIONS_TOWN_NAME_ITALIAN                              :Italian
STR_GAME_OPTIONS_TOWN_NAME_CATALAN                              :Catalan

STR_GAME_OPTIONS_AUTOSAVE_FRAME                                 :{BLACK}Autosave
STR_GAME_OPTIONS_AUTOSAVE_DROPDOWN_TOOLTIP                      :{BLACK}Select interval between automatic game saves

# Autosave dropdown
###length 5
STR_GAME_OPTIONS_AUTOSAVE_DROPDOWN_OFF                          :Off
STR_GAME_OPTIONS_AUTOSAVE_DROPDOWN_EVERY_1_MONTH                :Every month
STR_GAME_OPTIONS_AUTOSAVE_DROPDOWN_EVERY_3_MONTHS               :Every 3 months
STR_GAME_OPTIONS_AUTOSAVE_DROPDOWN_EVERY_6_MONTHS               :Every 6 months
STR_GAME_OPTIONS_AUTOSAVE_DROPDOWN_EVERY_12_MONTHS              :Every 12 months

STR_GAME_OPTIONS_LANGUAGE                                       :{BLACK}Language
STR_GAME_OPTIONS_LANGUAGE_TOOLTIP                               :{BLACK}Select the interface language to use
STR_GAME_OPTIONS_LANGUAGE_PERCENTAGE                            :{RAW_STRING} ({NUM}% completed)

STR_GAME_OPTIONS_FULLSCREEN                                     :{BLACK}Fullscreen
STR_GAME_OPTIONS_FULLSCREEN_TOOLTIP                             :{BLACK}Check this box to play OpenTTD fullscreen mode

STR_GAME_OPTIONS_RESOLUTION                                     :{BLACK}Screen resolution
STR_GAME_OPTIONS_RESOLUTION_TOOLTIP                             :{BLACK}Select the screen resolution to use
STR_GAME_OPTIONS_RESOLUTION_OTHER                               :other
STR_GAME_OPTIONS_RESOLUTION_ITEM                                :{NUM}x{NUM}

STR_GAME_OPTIONS_VIDEO_ACCELERATION                             :{BLACK}Hardware acceleration
STR_GAME_OPTIONS_VIDEO_ACCELERATION_TOOLTIP                     :{BLACK}Check this box to allow OpenTTD to try to use hardware acceleration. A changed setting will only be applied upon game restart
STR_GAME_OPTIONS_VIDEO_ACCELERATION_RESTART                     :{WHITE}The setting will only take effect after a game restart

STR_GAME_OPTIONS_VIDEO_VSYNC                                    :{BLACK}VSync
STR_GAME_OPTIONS_VIDEO_VSYNC_TOOLTIP                            :{BLACK}Check this box to v-sync the screen. A changed setting will only be applied upon game restart. Only works with hardware acceleration enabled

STR_GAME_OPTIONS_GUI_ZOOM_FRAME                                 :{BLACK}Interface size
STR_GAME_OPTIONS_GUI_ZOOM_DROPDOWN_TOOLTIP                      :{BLACK}Select the interface element size to use

STR_GAME_OPTIONS_GUI_ZOOM_DROPDOWN_AUTO                         :(auto-detect)
STR_GAME_OPTIONS_GUI_ZOOM_DROPDOWN_NORMAL                       :Normal
STR_GAME_OPTIONS_GUI_ZOOM_DROPDOWN_2X_ZOOM                      :Double size
STR_GAME_OPTIONS_GUI_ZOOM_DROPDOWN_4X_ZOOM                      :Quad size

STR_GAME_OPTIONS_FONT_ZOOM                                      :{BLACK}Font size
STR_GAME_OPTIONS_FONT_ZOOM_DROPDOWN_TOOLTIP                     :{BLACK}Select the interface font size to use

STR_GAME_OPTIONS_FONT_ZOOM_DROPDOWN_AUTO                        :(auto-detect)
STR_GAME_OPTIONS_FONT_ZOOM_DROPDOWN_NORMAL                      :Normal
STR_GAME_OPTIONS_FONT_ZOOM_DROPDOWN_2X_ZOOM                     :Double size
STR_GAME_OPTIONS_FONT_ZOOM_DROPDOWN_4X_ZOOM                     :Quad size

STR_GAME_OPTIONS_GRAPHICS                                       :{BLACK}Graphics

STR_GAME_OPTIONS_REFRESH_RATE                                   :{BLACK}Display refresh rate
STR_GAME_OPTIONS_REFRESH_RATE_TOOLTIP                           :{BLACK}Select the screen refresh rate to use
STR_GAME_OPTIONS_REFRESH_RATE_ITEM                              :{NUM}Hz
STR_GAME_OPTIONS_REFRESH_RATE_WARNING                           :{WHITE}Refresh rates higher than 60Hz might impact performance.

STR_GAME_OPTIONS_BASE_GRF                                       :{BLACK}Base graphics set
STR_GAME_OPTIONS_BASE_GRF_TOOLTIP                               :{BLACK}Select the base graphics set to use
STR_GAME_OPTIONS_BASE_GRF_STATUS                                :{RED}{NUM} missing/corrupted file{P "" s}
STR_GAME_OPTIONS_BASE_GRF_DESCRIPTION_TOOLTIP                   :{BLACK}Additional information about the base graphics set

STR_GAME_OPTIONS_BASE_SFX                                       :{BLACK}Base sounds set
STR_GAME_OPTIONS_BASE_SFX_TOOLTIP                               :{BLACK}Select the base sounds set to use
STR_GAME_OPTIONS_BASE_SFX_DESCRIPTION_TOOLTIP                   :{BLACK}Additional information about the base sounds set

STR_GAME_OPTIONS_BASE_MUSIC                                     :{BLACK}Base music set
STR_GAME_OPTIONS_BASE_MUSIC_TOOLTIP                             :{BLACK}Select the base music set to use
STR_GAME_OPTIONS_BASE_MUSIC_STATUS                              :{RED}{NUM} corrupted file{P "" s}
STR_GAME_OPTIONS_BASE_MUSIC_DESCRIPTION_TOOLTIP                 :{BLACK}Additional information about the base music set

STR_ERROR_RESOLUTION_LIST_FAILED                                :{WHITE}Failed to retrieve a list of supported resolutions
STR_ERROR_FULLSCREEN_FAILED                                     :{WHITE}Fullscreen mode failed

# Custom currency window

STR_CURRENCY_WINDOW                                             :{WHITE}Custom currency
STR_CURRENCY_EXCHANGE_RATE                                      :{LTBLUE}Exchange rate: {ORANGE}{CURRENCY_LONG} = £ {COMMA}
STR_CURRENCY_DECREASE_EXCHANGE_RATE_TOOLTIP                     :{BLACK}Decrease the amount of your currency for one Pound (£)
STR_CURRENCY_INCREASE_EXCHANGE_RATE_TOOLTIP                     :{BLACK}Increase the amount of your currency for one Pound (£)
STR_CURRENCY_SET_EXCHANGE_RATE_TOOLTIP                          :{BLACK}Set the exchange rate of your currency for one Pound (£)

STR_CURRENCY_SEPARATOR                                          :{LTBLUE}Separator: {ORANGE}{RAW_STRING}
STR_CURRENCY_SET_CUSTOM_CURRENCY_SEPARATOR_TOOLTIP              :{BLACK}Set the separator for your currency

STR_CURRENCY_PREFIX                                             :{LTBLUE}Prefix: {ORANGE}{RAW_STRING}
STR_CURRENCY_SET_CUSTOM_CURRENCY_PREFIX_TOOLTIP                 :{BLACK}Set the prefix string for your currency
STR_CURRENCY_SUFFIX                                             :{LTBLUE}Suffix: {ORANGE}{RAW_STRING}
STR_CURRENCY_SET_CUSTOM_CURRENCY_SUFFIX_TOOLTIP                 :{BLACK}Set the suffix string for your currency

STR_CURRENCY_SWITCH_TO_EURO                                     :{LTBLUE}Switch to Euro: {ORANGE}{NUM}
STR_CURRENCY_SWITCH_TO_EURO_NEVER                               :{LTBLUE}Switch to Euro: {ORANGE}never
STR_CURRENCY_SET_CUSTOM_CURRENCY_TO_EURO_TOOLTIP                :{BLACK}Set the year to switch to Euro
STR_CURRENCY_DECREASE_CUSTOM_CURRENCY_TO_EURO_TOOLTIP           :{BLACK}Switch to Euro earlier
STR_CURRENCY_INCREASE_CUSTOM_CURRENCY_TO_EURO_TOOLTIP           :{BLACK}Switch to Euro later

STR_CURRENCY_PREVIEW                                            :{LTBLUE}Preview: {ORANGE}{CURRENCY_LONG}
STR_CURRENCY_CUSTOM_CURRENCY_PREVIEW_TOOLTIP                    :{BLACK}10000 Pound (£) in your currency
STR_CURRENCY_CHANGE_PARAMETER                                   :{BLACK}Change custom currency parameter

STR_DIFFICULTY_LEVEL_SETTING_MAXIMUM_NO_COMPETITORS             :{LTBLUE}Maximum no. competitors: {ORANGE}{COMMA}

STR_NONE                                                        :None
STR_FUNDING_ONLY                                                :Funding only
STR_MINIMAL                                                     :Minimal
STR_NUM_VERY_LOW                                                :Very Low
STR_NUM_LOW                                                     :Low
STR_NUM_NORMAL                                                  :Normal
STR_NUM_HIGH                                                    :High
STR_NUM_CUSTOM                                                  :Custom
STR_NUM_CUSTOM_NUMBER                                           :Custom ({NUM})

STR_VARIETY_NONE                                                :None
STR_VARIETY_VERY_LOW                                            :Very Low
STR_VARIETY_LOW                                                 :Low
STR_VARIETY_MEDIUM                                              :Medium
STR_VARIETY_HIGH                                                :High
STR_VARIETY_VERY_HIGH                                           :Very High

###length 5
STR_AI_SPEED_VERY_SLOW                                          :Very Slow
STR_AI_SPEED_SLOW                                               :Slow
STR_AI_SPEED_MEDIUM                                             :Medium
STR_AI_SPEED_FAST                                               :Fast
STR_AI_SPEED_VERY_FAST                                          :Very Fast

###length 6
STR_SEA_LEVEL_VERY_LOW                                          :Very Low
STR_SEA_LEVEL_LOW                                               :Low
STR_SEA_LEVEL_MEDIUM                                            :Medium
STR_SEA_LEVEL_HIGH                                              :High
STR_SEA_LEVEL_CUSTOM                                            :Custom
STR_SEA_LEVEL_CUSTOM_PERCENTAGE                                 :Custom ({NUM}%)

###length 4
STR_RIVERS_NONE                                                 :None
STR_RIVERS_FEW                                                  :Few
STR_RIVERS_MODERATE                                             :Medium
STR_RIVERS_LOT                                                  :Many

###length 3
STR_DISASTER_NONE                                               :None
STR_DISASTER_REDUCED                                            :Reduced
STR_DISASTER_NORMAL                                             :Normal

###length 4
STR_SUBSIDY_X1_5                                                :x1.5
STR_SUBSIDY_X2                                                  :x2
STR_SUBSIDY_X3                                                  :x3
STR_SUBSIDY_X4                                                  :x4

###length 7
STR_TERRAIN_TYPE_VERY_FLAT                                      :Very Flat
STR_TERRAIN_TYPE_FLAT                                           :Flat
STR_TERRAIN_TYPE_HILLY                                          :Hilly
STR_TERRAIN_TYPE_MOUNTAINOUS                                    :Mountainous
STR_TERRAIN_TYPE_ALPINIST                                       :Alpinist
STR_TERRAIN_TYPE_CUSTOM                                         :Custom height
STR_TERRAIN_TYPE_CUSTOM_VALUE                                   :Custom height ({NUM})

###length 3
STR_CITY_APPROVAL_PERMISSIVE                                    :Permissive
STR_CITY_APPROVAL_TOLERANT                                      :Tolerant
STR_CITY_APPROVAL_HOSTILE                                       :Hostile

STR_WARNING_NO_SUITABLE_AI                                      :{WHITE}No suitable AIs available...{}You can download several AIs via the 'Online Content' system

# Settings tree window
STR_CONFIG_SETTING_TREE_CAPTION                                 :{WHITE}Settings
STR_CONFIG_SETTING_FILTER_TITLE                                 :{BLACK}Filter string:
STR_CONFIG_SETTING_EXPAND_ALL                                   :{BLACK}Expand all
STR_CONFIG_SETTING_COLLAPSE_ALL                                 :{BLACK}Collapse all
STR_CONFIG_SETTING_RESET_ALL                                    :{BLACK}Reset all values
STR_CONFIG_SETTING_NO_EXPLANATION_AVAILABLE_HELPTEXT            :(no explanation available)
STR_CONFIG_SETTING_DEFAULT_VALUE                                :{LTBLUE}Default value: {ORANGE}{STRING1}
STR_CONFIG_SETTING_TYPE                                         :{LTBLUE}Setting type: {ORANGE}{STRING}
STR_CONFIG_SETTING_TYPE_CLIENT                                  :Client setting (not stored in saves; affects all games)
STR_CONFIG_SETTING_TYPE_GAME_MENU                               :Game setting (stored in saves; affects only new games)
STR_CONFIG_SETTING_TYPE_GAME_INGAME                             :Game setting (stored in save; affects only current game)
STR_CONFIG_SETTING_TYPE_COMPANY_MENU                            :Company setting (stored in saves; affects only new games)
STR_CONFIG_SETTING_TYPE_COMPANY_INGAME                          :Company setting (stored in save; affects only current company)
STR_CONFIG_SETTING_RESET_ALL_CONFIRMATION_DIALOG_CAPTION        :{WHITE}Caution!
STR_CONFIG_SETTING_RESET_ALL_CONFIRMATION_DIALOG_TEXT           :{WHITE}This action will reset all game settings to their default values.{}Are you sure you want to proceed?

STR_CONFIG_SETTING_RESTRICT_CATEGORY                            :{BLACK}Category:
STR_CONFIG_SETTING_RESTRICT_TYPE                                :{BLACK}Type:
STR_CONFIG_SETTING_RESTRICT_DROPDOWN_HELPTEXT                   :{BLACK}Restricts the list below using predefined filters
STR_CONFIG_SETTING_RESTRICT_BASIC                               :Basic (show only important settings)
STR_CONFIG_SETTING_RESTRICT_ADVANCED                            :Advanced (show most settings)
STR_CONFIG_SETTING_RESTRICT_ALL                                 :Expert (show all settings, including weird ones)
STR_CONFIG_SETTING_RESTRICT_CHANGED_AGAINST_DEFAULT             :Settings with a different value than the default
STR_CONFIG_SETTING_RESTRICT_CHANGED_AGAINST_NEW                 :Settings with a different value than your new-game settings

STR_CONFIG_SETTING_TYPE_DROPDOWN_HELPTEXT                       :{BLACK}Restricts the list below to certain setting types
STR_CONFIG_SETTING_TYPE_DROPDOWN_ALL                            :All setting types
STR_CONFIG_SETTING_TYPE_DROPDOWN_CLIENT                         :Client settings (not stored in saves; affect all games)
STR_CONFIG_SETTING_TYPE_DROPDOWN_GAME_MENU                      :Game settings (stored in saves; affect only new games)
STR_CONFIG_SETTING_TYPE_DROPDOWN_GAME_INGAME                    :Game settings (stored in save; affect only current game)
STR_CONFIG_SETTING_TYPE_DROPDOWN_COMPANY_MENU                   :Company settings (stored in saves; affect only new games)
STR_CONFIG_SETTING_TYPE_DROPDOWN_COMPANY_INGAME                 :Company settings (stored in save; affect only current company)

STR_CONFIG_SETTINGS_NONE                                        :{WHITE}- None -
###length 3
STR_CONFIG_SETTING_CATEGORY_HIDES                               :{BLACK}Show all search results by setting{}{SILVER}Category {BLACK}to {WHITE}{STRING}
STR_CONFIG_SETTING_TYPE_HIDES                                   :{BLACK}Show all search results by setting{}{SILVER}Type {BLACK}to {WHITE}All setting types
STR_CONFIG_SETTING_CATEGORY_AND_TYPE_HIDES                      :{BLACK}Show all search results by setting{}{SILVER}Category {BLACK}to {WHITE}{STRING} {BLACK}and {SILVER}Type {BLACK}to {WHITE}All setting types

###length 3
STR_CONFIG_SETTING_OFF                                          :Off
STR_CONFIG_SETTING_ON                                           :On
STR_CONFIG_SETTING_DISABLED                                     :Disabled

###length 3
STR_CONFIG_SETTING_COMPANIES_OFF                                :Off
STR_CONFIG_SETTING_COMPANIES_OWN                                :Own company
STR_CONFIG_SETTING_COMPANIES_ALL                                :All companies

###length 3
STR_CONFIG_SETTING_NONE                                         :None
STR_CONFIG_SETTING_ORIGINAL                                     :Original
STR_CONFIG_SETTING_REALISTIC                                    :Realistic

###length 3
STR_CONFIG_SETTING_HORIZONTAL_POS_LEFT                          :Left
STR_CONFIG_SETTING_HORIZONTAL_POS_CENTER                        :Centre
STR_CONFIG_SETTING_HORIZONTAL_POS_RIGHT                         :Right

STR_CONFIG_SETTING_MAXIMUM_INITIAL_LOAN                         :Maximum initial loan: {STRING2}
STR_CONFIG_SETTING_MAXIMUM_INITIAL_LOAN_HELPTEXT                :Maximum amount a company can loan (without taking inflation into account)

STR_CONFIG_SETTING_INTEREST_RATE                                :Interest rate: {STRING2}
STR_CONFIG_SETTING_INTEREST_RATE_HELPTEXT                       :Loan interest rate; also controls inflation, if enabled

STR_CONFIG_SETTING_RUNNING_COSTS                                :Running costs: {STRING2}
STR_CONFIG_SETTING_RUNNING_COSTS_HELPTEXT                       :Set level of maintenance and running costs of vehicles and infrastructure

STR_CONFIG_SETTING_CONSTRUCTION_SPEED                           :Construction speed: {STRING2}
STR_CONFIG_SETTING_CONSTRUCTION_SPEED_HELPTEXT                  :Limit the amount of construction actions for AIs

STR_CONFIG_SETTING_VEHICLE_BREAKDOWNS                           :Vehicle breakdowns: {STRING2}
STR_CONFIG_SETTING_VEHICLE_BREAKDOWNS_HELPTEXT                  :Control how often inadequately serviced vehicles may break down

STR_CONFIG_SETTING_SUBSIDY_MULTIPLIER                           :Subsidy multiplier: {STRING2}
STR_CONFIG_SETTING_SUBSIDY_MULTIPLIER_HELPTEXT                  :Set how much is paid for subsidised connections

STR_CONFIG_SETTING_SUBSIDY_DURATION                             :Subsidy duration: {STRING2}
STR_CONFIG_SETTING_SUBSIDY_DURATION_HELPTEXT                    :Set the number of years for which a subsidy is awarded

STR_CONFIG_SETTING_SUBSIDY_DURATION_VALUE                       :{NUM} year{P "" s}
###setting-zero-is-special
STR_CONFIG_SETTING_SUBSIDY_DURATION_DISABLED                    :No subsidies

STR_CONFIG_SETTING_CONSTRUCTION_COSTS                           :Construction costs: {STRING2}
STR_CONFIG_SETTING_CONSTRUCTION_COSTS_HELPTEXT                  :Set level of construction and purchase costs

STR_CONFIG_SETTING_RECESSIONS                                   :Recessions: {STRING2}
STR_CONFIG_SETTING_RECESSIONS_HELPTEXT                          :If enabled, recessions may occur every few years. During a recession all production is significantly lower (it returns to previous level when the recession is over)

STR_CONFIG_SETTING_TRAIN_REVERSING                              :Disallow train reversing in stations: {STRING2}
STR_CONFIG_SETTING_TRAIN_REVERSING_HELPTEXT                     :If enabled, trains will not reverse in non-terminus stations, even if there is a shorter path to their next destination when reversing

STR_CONFIG_SETTING_DISASTERS                                    :Disasters: {STRING2}
STR_CONFIG_SETTING_DISASTERS_HELPTEXT                           :Toggle disasters which may occasionally block or destroy vehicles or infrastructure

STR_CONFIG_SETTING_CITY_APPROVAL                                :Town council's attitude towards area restructuring: {STRING2}
STR_CONFIG_SETTING_CITY_APPROVAL_HELPTEXT                       :Choose how much noise and environmental damage by companies affect their town rating and further construction actions in their area

STR_CONFIG_SETTING_MAP_HEIGHT_LIMIT                             :Map height limit: {STRING2}
STR_CONFIG_SETTING_MAP_HEIGHT_LIMIT_HELPTEXT                    :Set the maximum height of the map terrain. With "(auto)" a good value will be picked after terrain generation
STR_CONFIG_SETTING_MAP_HEIGHT_LIMIT_VALUE                       :{NUM}
###setting-zero-is-special
STR_CONFIG_SETTING_MAP_HEIGHT_LIMIT_AUTO                        :(auto)
STR_CONFIG_SETTING_TOO_HIGH_MOUNTAIN                            :{WHITE}You can't set the map height limit to this value. At least one mountain on the map is higher

STR_CONFIG_SETTING_AUTOSLOPE                                    :Allow landscaping under buildings, tracks, etc.: {STRING2}
STR_CONFIG_SETTING_AUTOSLOPE_HELPTEXT                           :Allow landscaping under buildings and tracks without removing them

STR_CONFIG_SETTING_CATCHMENT                                    :Allow more realistically sized catchment areas: {STRING2}
STR_CONFIG_SETTING_CATCHMENT_HELPTEXT                           :Have differently sized catchment areas for different types of stations and airports

STR_CONFIG_SETTING_SERVE_NEUTRAL_INDUSTRIES                     :Company stations can serve industries with attached neutral stations: {STRING2}
STR_CONFIG_SETTING_SERVE_NEUTRAL_INDUSTRIES_HELPTEXT            :When enabled, industries with attached stations (such as Oil Rigs) may also be served by company owned stations built nearby. When disabled, these industries may only be served by their attached stations. Any nearby company stations won't be able to serve them, nor will the attached station serve anything else other than the industry

STR_CONFIG_SETTING_EXTRADYNAMITE                                :Allow removal of more town-owned roads, bridges and tunnels: {STRING2}
STR_CONFIG_SETTING_EXTRADYNAMITE_HELPTEXT                       :Make it easier to remove town-owned infrastructure and buildings

STR_CONFIG_SETTING_TRAIN_LENGTH                                 :Maximum length of trains: {STRING2}
STR_CONFIG_SETTING_TRAIN_LENGTH_HELPTEXT                        :Set the maximum length of trains
STR_CONFIG_SETTING_TILE_LENGTH                                  :{COMMA} tile{P 0 "" s}

STR_CONFIG_SETTING_SMOKE_AMOUNT                                 :Amount of vehicle smoke/sparks: {STRING2}
STR_CONFIG_SETTING_SMOKE_AMOUNT_HELPTEXT                        :Set how much smoke or how many sparks are emitted by vehicles

STR_CONFIG_SETTING_TRAIN_ACCELERATION_MODEL                     :Train acceleration model: {STRING2}
STR_CONFIG_SETTING_TRAIN_ACCELERATION_MODEL_HELPTEXT            :Select the physics model for train acceleration. The "original" model penalises slopes equally for all vehicles. The "realistic" model penalises slopes and curves depending on various properties of the consist, like length and tractive effort

STR_CONFIG_SETTING_ROAD_VEHICLE_ACCELERATION_MODEL              :Road vehicle acceleration model: {STRING2}
STR_CONFIG_SETTING_ROAD_VEHICLE_ACCELERATION_MODEL_HELPTEXT     :Select the physics model for road vehicle acceleration. The "original" model penalises slopes equally for all vehicles. The "realistic" model penalises slopes depending on various properties of the engine, for example 'tractive effort'

STR_CONFIG_SETTING_TRAIN_SLOPE_STEEPNESS                        :Slope steepness for trains: {STRING2}
STR_CONFIG_SETTING_TRAIN_SLOPE_STEEPNESS_HELPTEXT               :Steepness of a sloped tile for a train. Higher values make it more difficult to climb a hill
STR_CONFIG_SETTING_PERCENTAGE                                   :{COMMA}%

STR_CONFIG_SETTING_ROAD_VEHICLE_SLOPE_STEEPNESS                 :Slope steepness for road vehicles: {STRING2}
STR_CONFIG_SETTING_ROAD_VEHICLE_SLOPE_STEEPNESS_HELPTEXT        :Steepness of a sloped tile for a road vehicle. Higher values make it more difficult to climb a hill

STR_CONFIG_SETTING_FORBID_90_DEG                                :Forbid trains from making 90° turns: {STRING2}
STR_CONFIG_SETTING_FORBID_90_DEG_HELPTEXT                       :90 degree turns occur when a horizontal track is directly followed by a vertical track piece on the adjacent tile, thus making the train turn by 90 degree when traversing the tile edge instead of the usual 45 degrees for other track combinations.

STR_CONFIG_SETTING_DISTANT_JOIN_STATIONS                        :Allow to join stations not directly adjacent: {STRING2}
STR_CONFIG_SETTING_DISTANT_JOIN_STATIONS_HELPTEXT               :Allow adding parts to a station without directly touching the existing parts. Needs Ctrl+Click while placing the new parts

STR_CONFIG_SETTING_INFLATION                                    :Inflation: {STRING2}
STR_CONFIG_SETTING_INFLATION_HELPTEXT                           :Enable inflation in the economy, where costs are slightly faster rising than payments

STR_CONFIG_SETTING_MAX_BRIDGE_LENGTH                            :Maximum bridge length: {STRING2}
STR_CONFIG_SETTING_MAX_BRIDGE_LENGTH_HELPTEXT                   :Maximum length for building bridges

STR_CONFIG_SETTING_MAX_BRIDGE_HEIGHT                            :Maximum bridge height: {STRING2}
STR_CONFIG_SETTING_MAX_BRIDGE_HEIGHT_HELPTEXT                   :Maximum height for building bridges

STR_CONFIG_SETTING_MAX_TUNNEL_LENGTH                            :Maximum tunnel length: {STRING2}
STR_CONFIG_SETTING_MAX_TUNNEL_LENGTH_HELPTEXT                   :Maximum length for building tunnels

STR_CONFIG_SETTING_RAW_INDUSTRY_CONSTRUCTION_METHOD             :Manual primary industry construction method: {STRING2}
STR_CONFIG_SETTING_RAW_INDUSTRY_CONSTRUCTION_METHOD_HELPTEXT    :Method of funding a primary industry. 'none' means it is not possible to fund any, 'prospecting' means funding is possible, but construction occurs in a random spot on the map and may as well fail, 'as other industries' means raw industries can be constructed by companies like processing industries in any position they like
###length 3
STR_CONFIG_SETTING_RAW_INDUSTRY_CONSTRUCTION_METHOD_NONE        :None
STR_CONFIG_SETTING_RAW_INDUSTRY_CONSTRUCTION_METHOD_NORMAL      :As other industries
STR_CONFIG_SETTING_RAW_INDUSTRY_CONSTRUCTION_METHOD_PROSPECTING :Prospecting

STR_CONFIG_SETTING_INDUSTRY_PLATFORM                            :Flat area around industries: {STRING2}
STR_CONFIG_SETTING_INDUSTRY_PLATFORM_HELPTEXT                   :Amount of flat space around an industry. This ensures empty space will remain available around an industry for building tracks, et cetera

STR_CONFIG_SETTING_MULTIPINDTOWN                                :Allow multiple similar industries per town: {STRING2}
STR_CONFIG_SETTING_MULTIPINDTOWN_HELPTEXT                       :Normally, a town does not want more than one industry of each type. With this setting, it will allow several industries of the same type in the same town

STR_CONFIG_SETTING_SIGNALSIDE                                   :Show signals: {STRING2}
STR_CONFIG_SETTING_SIGNALSIDE_HELPTEXT                          :Select on which side of the track to place signals
###length 3
STR_CONFIG_SETTING_SIGNALSIDE_LEFT                              :On the left
STR_CONFIG_SETTING_SIGNALSIDE_DRIVING_SIDE                      :On the driving side
STR_CONFIG_SETTING_SIGNALSIDE_RIGHT                             :On the right
<<<<<<< HEAD
STR_CONFIG_SETTING_VERTICAL_TOOLBAR                             :Vertical toolbar: {STRING2}
STR_CONFIG_SETTING_VERTICAL_TOOLBAR_HELPTEXT                    :Main toolbar is split into two vertical toolbars on the sides of the screen
STR_CONFIG_SETTING_COMPACT_VERTICAL_TOOLBAR                     :Compact vertical toolbar: {STRING2}
STR_CONFIG_SETTING_COMPACT_VERTICAL_TOOLBAR_HELPTEXT            :No 'Switch toolbars' button in the vertical toolbar, but more sub-menus
STR_CONFIG_SETTING_BUTTON_SIZE                                  :{BLACK}Button size
STR_CONFIG_SETTING_BUTTON_SIZE_TOOLTIP                          :{BLACK}Size of all user interface elements
STR_CONFIG_SETTING_FONT_SIZE                                    :{BLACK}Font size
STR_CONFIG_SETTING_FONT_SIZE_TOOLTIP                            :{BLACK}Size of all game fonts
STR_CONFIG_SETTING_BUILD_CONFIRMATION                           :Confirm actions: {STRING2}
STR_CONFIG_SETTING_BUILD_CONFIRMATION_HELPTEXT                  :Show confirmation dialog when building roads and stations
STR_CONFIG_SETTING_WINDOWS_TITLEBARS                            :{BLACK}Title bars
STR_CONFIG_SETTING_WINDOWS_TITLEBARS_HELPTEXT                   :{BLACK}Show title bars for all windows, or hide them to save screen space
STR_CONFIG_SETTING_WINDOWS_DECORATIONS                          :Window decorations: {STRING2}
STR_CONFIG_SETTING_WINDOWS_DECORATIONS_HELPTEXT                 :Ornaments on window edges
STR_CONFIG_SETTING_VIDEO_8BPP                                   :{BLACK}8 bit
STR_CONFIG_SETTING_VIDEO_8BPP_HELPTEXT                          :{BLACK}Set video color depth to 8 bits per pixel, this video mode supports water animation
STR_CONFIG_SETTING_VIDEO_16BPP                                  :{BLACK}16 bit
STR_CONFIG_SETTING_VIDEO_16BPP_HELPTEXT                         :{BLACK}Set video color depth to 16 bits per pixel, this requires restart, this video mode does not support water animation
STR_CONFIG_SETTING_VIDEO_24BPP                                  :{BLACK}24 bit
STR_CONFIG_SETTING_VIDEO_24BPP_HELPTEXT                         :{BLACK}Set video color depth to 24 bits per pixel, this video mode supports water animation
STR_CONFIG_SETTING_MOUSE_CURSOR                                 :{BLACK}Mouse cursor
STR_CONFIG_SETTING_MOUSE_CURSOR_HELPTEXT                        :{BLACK}Show mouse cursor
=======

>>>>>>> 39662aab
STR_CONFIG_SETTING_SHOWFINANCES                                 :Show finances window at the end of the year: {STRING2}
STR_CONFIG_SETTING_SHOWFINANCES_HELPTEXT                        :If enabled, the finances window pops up at the end of each year to allow easy inspection of the financial status of the company

STR_CONFIG_SETTING_NONSTOP_BY_DEFAULT                           :New orders are 'non-stop' by default: {STRING2}
STR_CONFIG_SETTING_NONSTOP_BY_DEFAULT_HELPTEXT                  :Normally, a vehicle will stop at every station it passes. By enabling this setting, it will drive through all station on the way to its final destination without stopping. Note, that this setting only defines a default value for new orders. Individual orders can be set explicitly to either behaviour nevertheless

STR_CONFIG_SETTING_STOP_LOCATION                                :New train orders stop by default at the {STRING2} of the platform
STR_CONFIG_SETTING_STOP_LOCATION_HELPTEXT                       :Place where a train will stop at the platform by default. The 'near end' means close to the entry point, 'middle' means in the middle of the platform, and 'far end' means far away from the entry point. Note, that this setting only defines a default value for new orders. Individual orders can be set explicitly to either behaviour nevertheless
###length 3
STR_CONFIG_SETTING_STOP_LOCATION_NEAR_END                       :near end
STR_CONFIG_SETTING_STOP_LOCATION_MIDDLE                         :middle
STR_CONFIG_SETTING_STOP_LOCATION_FAR_END                        :far end

STR_CONFIG_SETTING_AUTOSCROLL                                   :Pan window when mouse is at the edge: {STRING2}
STR_CONFIG_SETTING_AUTOSCROLL_HELPTEXT                          :When enabled, viewports will start to scroll when the mouse is near the edge of the window
###length 4
STR_CONFIG_SETTING_AUTOSCROLL_DISABLED                          :Disabled
STR_CONFIG_SETTING_AUTOSCROLL_MAIN_VIEWPORT_FULLSCREEN          :Main viewport, full-screen only
STR_CONFIG_SETTING_AUTOSCROLL_MAIN_VIEWPORT                     :Main viewport
STR_CONFIG_SETTING_AUTOSCROLL_EVERY_VIEWPORT                    :Every viewport

STR_CONFIG_SETTING_BRIBE                                        :Allow bribing of the local authority: {STRING2}
STR_CONFIG_SETTING_BRIBE_HELPTEXT                               :Allow companies to try bribing the local town authority. If the bribe is noticed by an inspector, the company will not be able to act in the town for six months

STR_CONFIG_SETTING_ALLOW_EXCLUSIVE                              :Allow buying exclusive transport rights: {STRING2}
STR_CONFIG_SETTING_ALLOW_EXCLUSIVE_HELPTEXT                     :If a company buys exclusive transport rights for a town, opponents' stations (passenger and cargo) won't receive any cargo for a whole year

STR_CONFIG_SETTING_ALLOW_FUND_BUILDINGS                         :Allow funding buildings: {STRING2}
STR_CONFIG_SETTING_ALLOW_FUND_BUILDINGS_HELPTEXT                :Allow companies to give money to towns for funding new houses

STR_CONFIG_SETTING_ALLOW_FUND_ROAD                              :Allow funding local road reconstruction: {STRING2}
STR_CONFIG_SETTING_ALLOW_FUND_ROAD_HELPTEXT                     :Allow companies to give money to towns for road re-construction to sabotage road-based services in the town

STR_CONFIG_SETTING_ALLOW_GIVE_MONEY                             :Allow sending money to other companies: {STRING2}
STR_CONFIG_SETTING_ALLOW_GIVE_MONEY_HELPTEXT                    :Allow transfer of money between companies in multiplayer mode

STR_CONFIG_SETTING_FREIGHT_TRAINS                               :Weight multiplier for freight to simulate heavy trains: {STRING2}
STR_CONFIG_SETTING_FREIGHT_TRAINS_HELPTEXT                      :Set the impact of carrying freight in trains. A higher value makes carrying freight more demanding for trains, especially at hills

STR_CONFIG_SETTING_PLANE_SPEED                                  :Plane speed factor: {STRING2}
STR_CONFIG_SETTING_PLANE_SPEED_HELPTEXT                         :Set the relative speed of planes compared to other vehicle types, to reduce the amount of income of transport by aircraft
STR_CONFIG_SETTING_PLANE_SPEED_VALUE                            :1 / {COMMA}

STR_CONFIG_SETTING_PLANE_CRASHES                                :Number of plane crashes: {STRING2}
STR_CONFIG_SETTING_PLANE_CRASHES_HELPTEXT                       :Set the chance of a random aircraft crash happening.{}* Large airplanes always have a risk of crashing when landing on small airports
###length 3
STR_CONFIG_SETTING_PLANE_CRASHES_NONE                           :None*
STR_CONFIG_SETTING_PLANE_CRASHES_REDUCED                        :Reduced
STR_CONFIG_SETTING_PLANE_CRASHES_NORMAL                         :Normal

STR_CONFIG_SETTING_STOP_ON_TOWN_ROAD                            :Allow drive-through road stops on town owned roads: {STRING2}
STR_CONFIG_SETTING_STOP_ON_TOWN_ROAD_HELPTEXT                   :Allow construction of drive-through road stops on town-owned roads
STR_CONFIG_SETTING_STOP_ON_COMPETITOR_ROAD                      :Allow drive-through road stops on roads owned by competitors: {STRING2}
STR_CONFIG_SETTING_STOP_ON_COMPETITOR_ROAD_HELPTEXT             :Allow construction of drive-through road stops on roads owned by other companies
STR_CONFIG_SETTING_DYNAMIC_ENGINES_EXISTING_VEHICLES            :{WHITE}Changing this setting is not possible when there are vehicles

STR_CONFIG_SETTING_INFRASTRUCTURE_MAINTENANCE                   :Infrastructure maintenance: {STRING2}
STR_CONFIG_SETTING_INFRASTRUCTURE_MAINTENANCE_HELPTEXT          :When enabled, infrastructure causes maintenance costs. The cost grows over-proportional with the network size, thus affecting bigger companies more than smaller ones

STR_CONFIG_SETTING_COMPANY_STARTING_COLOUR                      :Starting company colour: {STRING2}
STR_CONFIG_SETTING_COMPANY_STARTING_COLOUR_HELPTEXT             :Choose starting colour for the company

STR_CONFIG_SETTING_NEVER_EXPIRE_AIRPORTS                        :Airports never expire: {STRING2}
STR_CONFIG_SETTING_NEVER_EXPIRE_AIRPORTS_HELPTEXT               :Enabling this setting makes each airport type stay available forever after its introduction

STR_CONFIG_SETTING_WARN_LOST_VEHICLE                            :Warn if vehicle is lost: {STRING2}
STR_CONFIG_SETTING_WARN_LOST_VEHICLE_HELPTEXT                   :Trigger messages about vehicles unable to find a path to their ordered destination

STR_CONFIG_SETTING_ORDER_REVIEW                                 :Review vehicles' orders: {STRING2}
STR_CONFIG_SETTING_ORDER_REVIEW_HELPTEXT                        :When enabled, the orders of the vehicles are periodically checked, and some obvious issues are reported with a news message when detected
###length 3
STR_CONFIG_SETTING_ORDER_REVIEW_OFF                             :No
STR_CONFIG_SETTING_ORDER_REVIEW_EXDEPOT                         :Yes, but exclude stopped vehicles
STR_CONFIG_SETTING_ORDER_REVIEW_ON                              :Of all vehicles

STR_CONFIG_SETTING_WARN_INCOME_LESS                             :Warn if a vehicle's income is negative: {STRING2}
STR_CONFIG_SETTING_WARN_INCOME_LESS_HELPTEXT                    :When enabled, a news message gets sent when a vehicle has not made any profit within a calendar year

STR_CONFIG_SETTING_NEVER_EXPIRE_VEHICLES                        :Vehicles never expire: {STRING2}
STR_CONFIG_SETTING_NEVER_EXPIRE_VEHICLES_HELPTEXT               :When enabled, all vehicle models remain available forever after their introduction

STR_CONFIG_SETTING_AUTORENEW_VEHICLE                            :Autorenew vehicle when it gets old: {STRING2}
STR_CONFIG_SETTING_AUTORENEW_VEHICLE_HELPTEXT                   :When enabled, a vehicle nearing its end of life gets automatically replaced when the renew conditions are fulfilled

STR_CONFIG_SETTING_AUTORENEW_MONTHS                             :Autorenew when vehicle is {STRING2} maximum age
STR_CONFIG_SETTING_AUTORENEW_MONTHS_HELPTEXT                    :Relative age when a vehicle should be considered for auto-renewing
###length 2
STR_CONFIG_SETTING_AUTORENEW_MONTHS_VALUE_BEFORE                :{COMMA} month{P 0 "" s} before
STR_CONFIG_SETTING_AUTORENEW_MONTHS_VALUE_AFTER                 :{COMMA} month{P 0 "" s} after

STR_CONFIG_SETTING_AUTORENEW_MONEY                              :Autorenew minimum needed money for renew: {STRING2}
STR_CONFIG_SETTING_AUTORENEW_MONEY_HELPTEXT                     :Minimal amount of money that must remain in the bank before considering auto-renewing vehicles

STR_CONFIG_SETTING_ERRMSG_DURATION                              :Duration of error message: {STRING2}
STR_CONFIG_SETTING_ERRMSG_DURATION_HELPTEXT                     :Duration for displaying error messages in a red window. Note that some (critical) error messages are not closed automatically after this time, but must be closed manually
STR_CONFIG_SETTING_ERRMSG_DURATION_VALUE                        :{COMMA} second{P 0 "" s}

STR_CONFIG_SETTING_HOVER_DELAY                                  :Show tooltips: {STRING2}
STR_CONFIG_SETTING_HOVER_DELAY_HELPTEXT                         :Delay before tooltips are displayed when hovering the mouse over some interface element. Alternatively tooltips are bound to the right mouse button when this value is set to 0.
STR_CONFIG_SETTING_HOVER_DELAY_VALUE                            :Hover for {COMMA} millisecond{P 0 "" s}
###setting-zero-is-special
STR_CONFIG_SETTING_HOVER_DELAY_DISABLED                         :Right click

STR_CONFIG_SETTING_POPULATION_IN_LABEL                          :Show town population in the town name label: {STRING2}
STR_CONFIG_SETTING_POPULATION_IN_LABEL_HELPTEXT                 :Display the population of towns in their label on the map

STR_CONFIG_SETTING_GRAPH_LINE_THICKNESS                         :Thickness of lines in graphs: {STRING2}
STR_CONFIG_SETTING_GRAPH_LINE_THICKNESS_HELPTEXT                :Width of the line in the graphs. A thin line is more precisely readable, a thicker line is easier to see and colours are easier to distinguish

STR_CONFIG_SETTING_SHOW_NEWGRF_NAME                             :Show the NewGRF's name in the build vehicle window: {STRING2}
STR_CONFIG_SETTING_SHOW_NEWGRF_NAME_HELPTEXT                    :Add a line to the build vehicle window, showing which NewGRF the selected vehicle comes from.

STR_CONFIG_SETTING_LANDSCAPE                                    :Landscape: {STRING2}
STR_CONFIG_SETTING_LANDSCAPE_HELPTEXT                           :Landscapes define basic gameplay scenarios with different cargoes and town growth requirements. NewGRF and Game Scripts allow finer control though

STR_CONFIG_SETTING_LAND_GENERATOR                               :Land generator: {STRING2}
STR_CONFIG_SETTING_LAND_GENERATOR_HELPTEXT                      :The original generator depends on the base graphics set, and composes fixed landscape shapes. TerraGenesis is a Perlin noise based generator with finer control settings
###length 2
STR_CONFIG_SETTING_LAND_GENERATOR_ORIGINAL                      :Original
STR_CONFIG_SETTING_LAND_GENERATOR_TERRA_GENESIS                 :TerraGenesis

STR_CONFIG_SETTING_TERRAIN_TYPE                                 :Terrain type: {STRING2}
STR_CONFIG_SETTING_TERRAIN_TYPE_HELPTEXT                        :(TerraGenesis only) Hilliness of the landscape

STR_CONFIG_SETTING_INDUSTRY_DENSITY                             :Industry density: {STRING2}
STR_CONFIG_SETTING_INDUSTRY_DENSITY_HELPTEXT                    :Set how many industries should be generated and what level should be maintained during the game

STR_CONFIG_SETTING_OIL_REF_EDGE_DISTANCE                        :Maximum distance from edge for Oil industries: {STRING2}
STR_CONFIG_SETTING_OIL_REF_EDGE_DISTANCE_HELPTEXT               :Limit for how far from the map border oil refineries and oil rigs can be constructed. On island maps this ensures they are near the coast. On maps larger than 256 tiles, this value is scaled up.

STR_CONFIG_SETTING_SNOWLINE_HEIGHT                              :Snow line height: {STRING2}
STR_CONFIG_SETTING_SNOWLINE_HEIGHT_HELPTEXT                     :Controls at what height snow starts in sub-arctic landscape. Snow also affects industry generation and town growth requirements. Can only be modified via Scenario Editor or is otherwise calculated via "snow coverage"

STR_CONFIG_SETTING_SNOW_COVERAGE                                :Snow coverage: {STRING2}
STR_CONFIG_SETTING_SNOW_COVERAGE_HELPTEXT                       :Controls the approximate amount of snow on the sub-arctic landscape. Snow also affects industry generation and town growth requirements. Only used during map generation. Land just above sea level is always without snow
STR_CONFIG_SETTING_SNOW_COVERAGE_VALUE                          :{NUM}%

STR_CONFIG_SETTING_DESERT_COVERAGE                              :Desert coverage: {STRING2}
STR_CONFIG_SETTING_DESERT_COVERAGE_HELPTEXT                     :Control the approximate amount of desert on the tropical landscape. Desert also affects industry generation. Only used during map generation
STR_CONFIG_SETTING_DESERT_COVERAGE_VALUE                        :{NUM}%

STR_CONFIG_SETTING_ROUGHNESS_OF_TERRAIN                         :Roughness of terrain: {STRING2}
STR_CONFIG_SETTING_ROUGHNESS_OF_TERRAIN_HELPTEXT                :(TerraGenesis only) Choose the frequency of hills: Smooth landscapes have fewer, more wide-spread hills. Rough landscapes have many hills, which may look repetitive
###length 4
STR_CONFIG_SETTING_ROUGHNESS_OF_TERRAIN_VERY_SMOOTH             :Very Smooth
STR_CONFIG_SETTING_ROUGHNESS_OF_TERRAIN_SMOOTH                  :Smooth
STR_CONFIG_SETTING_ROUGHNESS_OF_TERRAIN_ROUGH                   :Rough
STR_CONFIG_SETTING_ROUGHNESS_OF_TERRAIN_VERY_ROUGH              :Very Rough

STR_CONFIG_SETTING_VARIETY                                      :Variety distribution: {STRING2}
STR_CONFIG_SETTING_VARIETY_HELPTEXT                             :(TerraGenesis only) Control whether the map contains both mountainous and flat areas. Since this only makes the map flatter, other settings should be set to mountainous

STR_CONFIG_SETTING_RIVER_AMOUNT                                 :River amount: {STRING2}
STR_CONFIG_SETTING_RIVER_AMOUNT_HELPTEXT                        :Choose how many rivers to generate

STR_CONFIG_SETTING_TREE_PLACER                                  :Tree placer algorithm: {STRING2}
STR_CONFIG_SETTING_TREE_PLACER_HELPTEXT                         :Choose the distribution of trees on the map: 'Original' plants trees uniformly scattered, 'Improved' plants them in groups
###length 3
STR_CONFIG_SETTING_TREE_PLACER_NONE                             :None
STR_CONFIG_SETTING_TREE_PLACER_ORIGINAL                         :Original
STR_CONFIG_SETTING_TREE_PLACER_IMPROVED                         :Improved

STR_CONFIG_SETTING_ROAD_SIDE                                    :Road vehicles: {STRING2}
STR_CONFIG_SETTING_ROAD_SIDE_HELPTEXT                           :Choose the driving side

STR_CONFIG_SETTING_HEIGHTMAP_ROTATION                           :Heightmap rotation: {STRING2}
###length 2
STR_CONFIG_SETTING_HEIGHTMAP_ROTATION_COUNTER_CLOCKWISE         :Counter clockwise
STR_CONFIG_SETTING_HEIGHTMAP_ROTATION_CLOCKWISE                 :Clockwise

STR_CONFIG_SETTING_SE_FLAT_WORLD_HEIGHT                         :The height level a flat scenario map gets: {STRING2}
###length 2
STR_CONFIG_SETTING_EDGES_NOT_EMPTY                              :{WHITE}One or more tiles at the northern edge are not empty
STR_CONFIG_SETTING_EDGES_NOT_WATER                              :{WHITE}One or more tiles at one of the edges is not water

STR_CONFIG_SETTING_STATION_SPREAD                               :Maximum station spread: {STRING2}
STR_CONFIG_SETTING_STATION_SPREAD_HELPTEXT                      :Maximum area the parts of a single station may be spread out on. Note that high values will slow the game

STR_CONFIG_SETTING_SERVICEATHELIPAD                             :Service helicopters at helipads automatically: {STRING2}
STR_CONFIG_SETTING_SERVICEATHELIPAD_HELPTEXT                    :Service helicopters after every landing, even if there is no depot at the airport

STR_CONFIG_SETTING_LINK_TERRAFORM_TOOLBAR                       :Link landscape toolbar to rail/road/water/airport toolbars: {STRING2}
STR_CONFIG_SETTING_LINK_TERRAFORM_TOOLBAR_HELPTEXT              :When opening a construction toolbar for a transport type, also open the toolbar for terraforming

STR_CONFIG_SETTING_SMALLMAP_LAND_COLOUR                         :Land colour used at the smallmap: {STRING2}
STR_CONFIG_SETTING_SMALLMAP_LAND_COLOUR_HELPTEXT                :Colour of the terrain in the smallmap
###length 3
STR_CONFIG_SETTING_SMALLMAP_LAND_COLOUR_GREEN                   :Green
STR_CONFIG_SETTING_SMALLMAP_LAND_COLOUR_DARK_GREEN              :Dark green
STR_CONFIG_SETTING_SMALLMAP_LAND_COLOUR_VIOLET                  :Violet

STR_CONFIG_SETTING_SCROLLMODE                                   :Viewport scroll behaviour: {STRING2}
STR_CONFIG_SETTING_SCROLLMODE_HELPTEXT                          :Behaviour when scrolling the map
###length 4
STR_CONFIG_SETTING_SCROLLMODE_DEFAULT                           :Move viewport with RMB, mouse position locked
STR_CONFIG_SETTING_SCROLLMODE_RMB_LOCKED                        :Move map with RMB, mouse position locked
STR_CONFIG_SETTING_SCROLLMODE_RMB                               :Move map with RMB
STR_CONFIG_SETTING_SCROLLMODE_LMB                               :Move map with LMB

STR_CONFIG_SETTING_SMOOTH_SCROLLING                             :Smooth viewport scrolling: {STRING2}
STR_CONFIG_SETTING_SMOOTH_SCROLLING_HELPTEXT                    :Control how the main view scrolls to a specific position when clicking on the smallmap or when issuing a command to scroll to a specific object on the map. If enabled, the viewport scrolls smoothly, if disabled it jumps directly to the targeted spot

STR_CONFIG_SETTING_MEASURE_TOOLTIP                              :Show a measurement tooltip when using various build-tools: {STRING2}
STR_CONFIG_SETTING_MEASURE_TOOLTIP_HELPTEXT                     :Display tile-distances and height differences when dragging during construction operations

STR_CONFIG_SETTING_LIVERIES                                     :Show vehicle-type specific liveries: {STRING2}
STR_CONFIG_SETTING_LIVERIES_HELPTEXT                            :Control usage of vehicle-type specific liveries for vehicles (in contrary to company specific)
###length 3
STR_CONFIG_SETTING_LIVERIES_NONE                                :None
STR_CONFIG_SETTING_LIVERIES_OWN                                 :Own company
STR_CONFIG_SETTING_LIVERIES_ALL                                 :All companies

STR_CONFIG_SETTING_PREFER_TEAMCHAT                              :Prefer team chat with <ENTER>: {STRING2}
STR_CONFIG_SETTING_PREFER_TEAMCHAT_HELPTEXT                     :Switch the binding of company-internal and public chat to <ENTER> resp. <Ctrl+ENTER>

STR_CONFIG_SETTING_SCROLLWHEEL_MULTIPLIER                       :Map scrollwheel speed: {STRING2}
STR_CONFIG_SETTING_SCROLLWHEEL_MULTIPLIER_HELPTEXT              :Control the sensitivity of mouse-wheel scrolling

STR_CONFIG_SETTING_SCROLLWHEEL_SCROLLING                        :Function of scrollwheel: {STRING2}
STR_CONFIG_SETTING_SCROLLWHEEL_SCROLLING_HELPTEXT               :Enable scrolling with two-dimensional mouse-wheels
###length 3
STR_CONFIG_SETTING_SCROLLWHEEL_ZOOM                             :Zoom map
STR_CONFIG_SETTING_SCROLLWHEEL_SCROLL                           :Scroll map
STR_CONFIG_SETTING_SCROLLWHEEL_OFF                              :Off

STR_CONFIG_SETTING_OSK_ACTIVATION                               :On screen keyboard: {STRING2}
STR_CONFIG_SETTING_OSK_ACTIVATION_HELPTEXT                      :Select the method to open the on screen keyboard for entering text into editboxes only using the pointing device. This is meant for small devices without actual keyboard
###length 4
STR_CONFIG_SETTING_OSK_ACTIVATION_DISABLED                      :Disabled
STR_CONFIG_SETTING_OSK_ACTIVATION_DOUBLE_CLICK                  :Double click
STR_CONFIG_SETTING_OSK_ACTIVATION_SINGLE_CLICK_FOCUS            :Single click (when focussed)
STR_CONFIG_SETTING_OSK_ACTIVATION_SINGLE_CLICK                  :Single click (immediately)

STR_CONFIG_SETTING_USE_RELAY_SERVICE                            :Use relay service: {STRING2}
STR_CONFIG_SETTING_USE_RELAY_SERVICE_HELPTEXT                   :If creating a connection to the server fails, one can use a relay service to create a connection. "Never" disallows this, "ask" will ask first, "allow" will allow it without asking
###length 3
STR_CONFIG_SETTING_USE_RELAY_SERVICE_NEVER                      :Never
STR_CONFIG_SETTING_USE_RELAY_SERVICE_ASK                        :Ask
STR_CONFIG_SETTING_USE_RELAY_SERVICE_ALLOW                      :Allow

STR_CONFIG_SETTING_RIGHT_MOUSE_BTN_EMU                          :Right-click emulation: {STRING2}
STR_CONFIG_SETTING_RIGHT_MOUSE_BTN_EMU_HELPTEXT                 :Select the method to emulate right mouse-button clicks
###length 3
STR_CONFIG_SETTING_RIGHT_MOUSE_BTN_EMU_COMMAND                  :Command+Click
STR_CONFIG_SETTING_RIGHT_MOUSE_BTN_EMU_CONTROL                  :Ctrl+Click
STR_CONFIG_SETTING_RIGHT_MOUSE_BTN_EMU_OFF                      :Off

STR_CONFIG_SETTING_RIGHT_MOUSE_WND_CLOSE                        :Close window on right-click: {STRING2}
STR_CONFIG_SETTING_RIGHT_MOUSE_WND_CLOSE_HELPTEXT               :Closes a window by right-clicking inside it. Disables the tooltip on right-click!

STR_CONFIG_SETTING_AUTOSAVE                                     :Autosave: {STRING2}
STR_CONFIG_SETTING_AUTOSAVE_HELPTEXT                            :Select interval between automatic game saves

STR_CONFIG_SETTING_DATE_FORMAT_IN_SAVE_NAMES                    :Use the {STRING2} date format for savegame names
STR_CONFIG_SETTING_DATE_FORMAT_IN_SAVE_NAMES_HELPTEXT           :Format of the date in save game filenames
###length 3
STR_CONFIG_SETTING_DATE_FORMAT_IN_SAVE_NAMES_LONG               :long (31st Dec 2008)
STR_CONFIG_SETTING_DATE_FORMAT_IN_SAVE_NAMES_SHORT              :short (31-12-2008)
STR_CONFIG_SETTING_DATE_FORMAT_IN_SAVE_NAMES_ISO                :ISO (2008-12-31)

STR_CONFIG_SETTING_PAUSE_ON_NEW_GAME                            :Automatically pause when starting a new game: {STRING2}
STR_CONFIG_SETTING_PAUSE_ON_NEW_GAME_HELPTEXT                   :When enabled, the game will automatically pause when starting a new game, allowing for closer study of the map

STR_CONFIG_SETTING_COMMAND_PAUSE_LEVEL                          :When paused allow: {STRING2}
STR_CONFIG_SETTING_COMMAND_PAUSE_LEVEL_HELPTEXT                 :Select what actions may be done while the game is paused
###length 4
STR_CONFIG_SETTING_COMMAND_PAUSE_LEVEL_NO_ACTIONS               :No actions
STR_CONFIG_SETTING_COMMAND_PAUSE_LEVEL_ALL_NON_CONSTRUCTION     :All non-construction actions
STR_CONFIG_SETTING_COMMAND_PAUSE_LEVEL_ALL_NON_LANDSCAPING      :All but landscape modifying actions
STR_CONFIG_SETTING_COMMAND_PAUSE_LEVEL_ALL_ACTIONS              :All actions

STR_CONFIG_SETTING_ADVANCED_VEHICLE_LISTS                       :Use groups in vehicle list: {STRING2}
STR_CONFIG_SETTING_ADVANCED_VEHICLE_LISTS_HELPTEXT              :Enable usage of the advanced vehicle lists for grouping vehicles

STR_CONFIG_SETTING_LOADING_INDICATORS                           :Use loading indicators: {STRING2}
STR_CONFIG_SETTING_LOADING_INDICATORS_HELPTEXT                  :Select whether loading indicators are displayed above loading or unloading vehicles

STR_CONFIG_SETTING_TIMETABLE_IN_TICKS                           :Show timetable in ticks rather than days: {STRING2}
STR_CONFIG_SETTING_TIMETABLE_IN_TICKS_HELPTEXT                  :Show travel times in time tables in game ticks instead of days

STR_CONFIG_SETTING_TIMETABLE_SHOW_ARRIVAL_DEPARTURE             :Show arrival and departure in timetables: {STRING2}
STR_CONFIG_SETTING_TIMETABLE_SHOW_ARRIVAL_DEPARTURE_HELPTEXT    :Display anticipated arrival and departure times in timetables

STR_CONFIG_SETTING_QUICKGOTO                                    :Quick creation of vehicle orders: {STRING2}
STR_CONFIG_SETTING_QUICKGOTO_HELPTEXT                           :Pre-select the 'goto cursor' when opening the orders window

STR_CONFIG_SETTING_DEFAULT_RAIL_TYPE                            :Default rail type (after new game/game load): {STRING2}
STR_CONFIG_SETTING_DEFAULT_RAIL_TYPE_HELPTEXT                   :Rail type to select after starting or loading a game. 'first available' selects the oldest type of tracks, 'last available' selects the newest type of tracks, and 'most used' selects the type which is currently most in use
###length 3
STR_CONFIG_SETTING_DEFAULT_RAIL_TYPE_FIRST                      :First available
STR_CONFIG_SETTING_DEFAULT_RAIL_TYPE_LAST                       :Last available
STR_CONFIG_SETTING_DEFAULT_RAIL_TYPE_MOST_USED                  :Most used

STR_CONFIG_SETTING_SHOW_TRACK_RESERVATION                       :Show path reservations for tracks: {STRING2}
STR_CONFIG_SETTING_SHOW_TRACK_RESERVATION_HELPTEXT              :Give reserved tracks a different colour to assist in problems with trains refusing to enter path-based blocks

STR_CONFIG_SETTING_PERSISTENT_BUILDINGTOOLS                     :Keep building tools active after usage: {STRING2}
STR_CONFIG_SETTING_PERSISTENT_BUILDINGTOOLS_HELPTEXT            :Keep the building tools for bridges, tunnels, etc. open after use

STR_CONFIG_SETTING_EXPENSES_LAYOUT                              :Group expenses in company finance window: {STRING2}
STR_CONFIG_SETTING_EXPENSES_LAYOUT_HELPTEXT                     :Define the layout for the company expenses window

STR_CONFIG_SETTING_AUTO_REMOVE_SIGNALS                          :Automatically remove signals during rail construction: {STRING2}
STR_CONFIG_SETTING_AUTO_REMOVE_SIGNALS_HELPTEXT                 :Automatically remove signals during rail construction if the signals are in the way. Note that this can potentially lead to train crashes.

STR_CONFIG_SETTING_FAST_FORWARD_SPEED_LIMIT                     :Fast forward speed limit: {STRING2}
STR_CONFIG_SETTING_FAST_FORWARD_SPEED_LIMIT_HELPTEXT            :Limit on how fast the game goes when fast forward is enabled. 0 = no limit (as fast as your computer allows). Values below 100% slow the game down. The upper-limit depends on the specification of your computer and can vary depending on the game.
STR_CONFIG_SETTING_FAST_FORWARD_SPEED_LIMIT_VAL                 :{NUM}% normal game speed
###setting-zero-is-special
STR_CONFIG_SETTING_FAST_FORWARD_SPEED_LIMIT_ZERO                :No limit (as fast as your computer allows)

STR_CONFIG_SETTING_SOUND_TICKER                                 :News ticker: {STRING2}
STR_CONFIG_SETTING_SOUND_TICKER_HELPTEXT                        :Play sound for summarised news messages

STR_CONFIG_SETTING_SOUND_NEWS                                   :Newspaper: {STRING2}
STR_CONFIG_SETTING_SOUND_NEWS_HELPTEXT                          :Play sound upon display of newspapers

STR_CONFIG_SETTING_SOUND_NEW_YEAR                               :End of year: {STRING2}
STR_CONFIG_SETTING_SOUND_NEW_YEAR_HELPTEXT                      :Play sound at the end of a year summarising the company's performance during the year compared to the previous year

STR_CONFIG_SETTING_SOUND_CONFIRM                                :Construction: {STRING2}
STR_CONFIG_SETTING_SOUND_CONFIRM_HELPTEXT                       :Play sound on successful constructions or other actions

STR_CONFIG_SETTING_SOUND_CLICK                                  :Button clicks: {STRING2}
STR_CONFIG_SETTING_SOUND_CLICK_HELPTEXT                         :Beep when clicking buttons

STR_CONFIG_SETTING_SOUND_DISASTER                               :Disasters/accidents: {STRING2}
STR_CONFIG_SETTING_SOUND_DISASTER_HELPTEXT                      :Play sound effects of accidents and disasters

STR_CONFIG_SETTING_SOUND_VEHICLE                                :Vehicles: {STRING2}
STR_CONFIG_SETTING_SOUND_VEHICLE_HELPTEXT                       :Play sound effects of vehicles

STR_CONFIG_SETTING_SOUND_AMBIENT                                :Ambient: {STRING2}
STR_CONFIG_SETTING_SOUND_AMBIENT_HELPTEXT                       :Play ambient sounds of landscape, industries and towns

STR_CONFIG_SETTING_MAX_TRAINS                                   :Maximum number of trains per company: {STRING2}
STR_CONFIG_SETTING_MAX_TRAINS_HELPTEXT                          :Maximum number of trains that a company can have

STR_CONFIG_SETTING_MAX_ROAD_VEHICLES                            :Maximum number of road vehicles per company: {STRING2}
STR_CONFIG_SETTING_MAX_ROAD_VEHICLES_HELPTEXT                   :Maximum number of road vehicles that a company can have

STR_CONFIG_SETTING_MAX_AIRCRAFT                                 :Maximum number of aircraft per company: {STRING2}
STR_CONFIG_SETTING_MAX_AIRCRAFT_HELPTEXT                        :Maximum number of aircraft that a company can have

STR_CONFIG_SETTING_MAX_SHIPS                                    :Maximum number of ships per company: {STRING2}
STR_CONFIG_SETTING_MAX_SHIPS_HELPTEXT                           :Maximum number of ships that a company can have

STR_CONFIG_SETTING_AI_BUILDS_TRAINS                             :Disable trains for computer: {STRING2}
STR_CONFIG_SETTING_AI_BUILDS_TRAINS_HELPTEXT                    :Enabling this setting makes building trains impossible for a computer player

STR_CONFIG_SETTING_AI_BUILDS_ROAD_VEHICLES                      :Disable road vehicles for computer: {STRING2}
STR_CONFIG_SETTING_AI_BUILDS_ROAD_VEHICLES_HELPTEXT             :Enabling this setting makes building road vehicles impossible for a computer player

STR_CONFIG_SETTING_AI_BUILDS_AIRCRAFT                           :Disable aircraft for computer: {STRING2}
STR_CONFIG_SETTING_AI_BUILDS_AIRCRAFT_HELPTEXT                  :Enabling this setting makes building aircraft impossible for a computer player

STR_CONFIG_SETTING_AI_BUILDS_SHIPS                              :Disable ships for computer: {STRING2}
STR_CONFIG_SETTING_AI_BUILDS_SHIPS_HELPTEXT                     :Enabling this setting makes building ships impossible for a computer player

STR_CONFIG_SETTING_AI_PROFILE                                   :Default settings profile: {STRING2}
STR_CONFIG_SETTING_AI_PROFILE_HELPTEXT                          :Choose which settings profile to use for random AIs or for initial values when adding a new AI or Game Script
###length 3
STR_CONFIG_SETTING_AI_PROFILE_EASY                              :Easy
STR_CONFIG_SETTING_AI_PROFILE_MEDIUM                            :Medium
STR_CONFIG_SETTING_AI_PROFILE_HARD                              :Hard

STR_CONFIG_SETTING_AI_IN_MULTIPLAYER                            :Allow AIs in multiplayer: {STRING2}
STR_CONFIG_SETTING_AI_IN_MULTIPLAYER_HELPTEXT                   :Allow AI computer players to participate in multiplayer games

STR_CONFIG_SETTING_SCRIPT_MAX_OPCODES                           :#opcodes before scripts are suspended: {STRING2}
STR_CONFIG_SETTING_SCRIPT_MAX_OPCODES_HELPTEXT                  :Maximum number of computation steps that a script can take in one turn
STR_CONFIG_SETTING_SCRIPT_MAX_MEMORY                            :Max memory usage per script: {STRING2}
STR_CONFIG_SETTING_SCRIPT_MAX_MEMORY_HELPTEXT                   :How much memory a single script may consume before it's forcibly terminated. This may need to be increased for large maps.
STR_CONFIG_SETTING_SCRIPT_MAX_MEMORY_VALUE                      :{COMMA} MiB

STR_CONFIG_SETTING_SERVINT_ISPERCENT                            :Service intervals are in percents: {STRING2}
STR_CONFIG_SETTING_SERVINT_ISPERCENT_HELPTEXT                   :Choose whether servicing of vehicles is triggered by the time passed since last service or by reliability dropping by a certain percentage of the maximum reliability

STR_CONFIG_SETTING_SERVINT_TRAINS                               :Default service interval for trains: {STRING2}
STR_CONFIG_SETTING_SERVINT_TRAINS_HELPTEXT                      :Set the default service interval for new rail vehicles, if no explicit service interval is set for the vehicle
STR_CONFIG_SETTING_SERVINT_ROAD_VEHICLES                        :Default service interval for road vehicles: {STRING2}
STR_CONFIG_SETTING_SERVINT_ROAD_VEHICLES_HELPTEXT               :Set the default service interval for new road vehicles, if no explicit service interval is set for the vehicle
STR_CONFIG_SETTING_SERVINT_AIRCRAFT                             :Default service interval for aircraft: {STRING2}
STR_CONFIG_SETTING_SERVINT_AIRCRAFT_HELPTEXT                    :Set the default service interval for new aircraft, if no explicit service interval is set for the vehicle
STR_CONFIG_SETTING_SERVINT_SHIPS                                :Default service interval for ships: {STRING2}
STR_CONFIG_SETTING_SERVINT_SHIPS_HELPTEXT                       :Set the default service interval for new ships, if no explicit service interval is set for the vehicle
STR_CONFIG_SETTING_SERVINT_VALUE                                :{COMMA}{NBSP}day{P 0 "" s}/%
###setting-zero-is-special
STR_CONFIG_SETTING_SERVINT_DISABLED                             :Disabled

STR_CONFIG_SETTING_NOSERVICE                                    :Disable servicing when breakdowns set to none: {STRING2}
STR_CONFIG_SETTING_NOSERVICE_HELPTEXT                           :When enabled, vehicles do not get serviced if they cannot break down

STR_CONFIG_SETTING_WAGONSPEEDLIMITS                             :Enable wagon speed limits: {STRING2}
STR_CONFIG_SETTING_WAGONSPEEDLIMITS_HELPTEXT                    :When enabled, also use speed limits of wagons for deciding the maximum speed of a train

STR_CONFIG_SETTING_DISABLE_ELRAILS                              :Disable electric rails: {STRING2}
STR_CONFIG_SETTING_DISABLE_ELRAILS_HELPTEXT                     :Enabling this setting disables the requirement to electrify tracks to make electric engines run on them

STR_CONFIG_SETTING_NEWS_ARRIVAL_FIRST_VEHICLE_OWN               :Arrival of first vehicle at player's station: {STRING2}
STR_CONFIG_SETTING_NEWS_ARRIVAL_FIRST_VEHICLE_OWN_HELPTEXT      :Display a newspaper when the first vehicle arrives at a new player's station

STR_CONFIG_SETTING_NEWS_ARRIVAL_FIRST_VEHICLE_OTHER             :Arrival of first vehicle at competitor's station: {STRING2}
STR_CONFIG_SETTING_NEWS_ARRIVAL_FIRST_VEHICLE_OTHER_HELPTEXT    :Display a newspaper when the first vehicle arrives at a new competitor's station

STR_CONFIG_SETTING_NEWS_ACCIDENTS_DISASTERS                     :Accidents / disasters: {STRING2}
STR_CONFIG_SETTING_NEWS_ACCIDENTS_DISASTERS_HELPTEXT            :Display a newspaper when accidents or disasters occur

STR_CONFIG_SETTING_NEWS_COMPANY_INFORMATION                     :Company information: {STRING2}
STR_CONFIG_SETTING_NEWS_COMPANY_INFORMATION_HELPTEXT            :Display a newspaper when a new company starts, or when companies are risking to bankrupt

STR_CONFIG_SETTING_NEWS_INDUSTRY_OPEN                           :Opening of industries: {STRING2}
STR_CONFIG_SETTING_NEWS_INDUSTRY_OPEN_HELPTEXT                  :Display a newspaper when new industries open

STR_CONFIG_SETTING_NEWS_INDUSTRY_CLOSE                          :Closing of industries: {STRING2}
STR_CONFIG_SETTING_NEWS_INDUSTRY_CLOSE_HELPTEXT                 :Display a newspaper when industries close down

STR_CONFIG_SETTING_NEWS_ECONOMY_CHANGES                         :Economy changes: {STRING2}
STR_CONFIG_SETTING_NEWS_ECONOMY_CHANGES_HELPTEXT                :Display a newspaper about global changes to economy

STR_CONFIG_SETTING_NEWS_INDUSTRY_CHANGES_COMPANY                :Production changes of industries served by the company: {STRING2}
STR_CONFIG_SETTING_NEWS_INDUSTRY_CHANGES_COMPANY_HELPTEXT       :Display a newspaper when the production level of industries change, which are served by the company

STR_CONFIG_SETTING_NEWS_INDUSTRY_CHANGES_OTHER                  :Production changes of industries served by competitor(s): {STRING2}
STR_CONFIG_SETTING_NEWS_INDUSTRY_CHANGES_OTHER_HELPTEXT         :Display a newspaper when the production level of industries change, which are served by the competitors

STR_CONFIG_SETTING_NEWS_INDUSTRY_CHANGES_UNSERVED               :Other industry production changes: {STRING2}
STR_CONFIG_SETTING_NEWS_INDUSTRY_CHANGES_UNSERVED_HELPTEXT      :Display a newspaper when the production level of industries change, which are not served by the company or competitors

STR_CONFIG_SETTING_NEWS_ADVICE                                  :Advice / information on company's vehicles: {STRING2}
STR_CONFIG_SETTING_NEWS_ADVICE_HELPTEXT                         :Display messages about vehicles needing attention

STR_CONFIG_SETTING_NEWS_NEW_VEHICLES                            :New vehicles: {STRING2}
STR_CONFIG_SETTING_NEWS_NEW_VEHICLES_HELPTEXT                   :Display a newspaper when a new vehicle type becomes available

STR_CONFIG_SETTING_NEWS_CHANGES_ACCEPTANCE                      :Changes to cargo acceptance: {STRING2}
STR_CONFIG_SETTING_NEWS_CHANGES_ACCEPTANCE_HELPTEXT             :Display messages about stations changing acceptance of some cargoes

STR_CONFIG_SETTING_NEWS_SUBSIDIES                               :Subsidies: {STRING2}
STR_CONFIG_SETTING_NEWS_SUBSIDIES_HELPTEXT                      :Display a newspaper about subsidy related events

STR_CONFIG_SETTING_NEWS_GENERAL_INFORMATION                     :General information: {STRING2}
STR_CONFIG_SETTING_NEWS_GENERAL_INFORMATION_HELPTEXT            :Display newspaper about general events, such as purchase of exclusive rights or funding of road reconstruction
###length 3
STR_CONFIG_SETTING_NEWS_MESSAGES_OFF                            :Off
STR_CONFIG_SETTING_NEWS_MESSAGES_SUMMARY                        :Summary
STR_CONFIG_SETTING_NEWS_MESSAGES_FULL                           :Full

STR_CONFIG_SETTING_COLOURED_NEWS_YEAR                           :Coloured news appears in: {STRING2}
STR_CONFIG_SETTING_COLOURED_NEWS_YEAR_HELPTEXT                  :Year that the newspaper announcements get printed in colour. Before this year, it uses monochrome black/white
STR_CONFIG_SETTING_STARTING_YEAR                                :Starting year: {STRING2}

STR_CONFIG_SETTING_ENDING_YEAR                                  :Scoring end year: {STRING2}
STR_CONFIG_SETTING_ENDING_YEAR_HELPTEXT                         :Year the game ends for scoring purposes. At the end of this year, the company's score is recorded and the high-score screen is displayed, but the players can continue playing after that.{}If this is before the starting year, the high-score screen is never displayed.
STR_CONFIG_SETTING_ENDING_YEAR_VALUE                            :{NUM}
###setting-zero-is-special
STR_CONFIG_SETTING_ENDING_YEAR_ZERO                             :Never

STR_CONFIG_SETTING_ECONOMY_TYPE                                 :Economy type: {STRING2}
STR_CONFIG_SETTING_ECONOMY_TYPE_HELPTEXT                        :Smooth economy makes production changes more often, and in smaller steps. Frozen economy stops production changes and industry closures. This setting may have no effect if industry types are provided by a NewGRF.
###length 3
STR_CONFIG_SETTING_ECONOMY_TYPE_ORIGINAL                        :Original
STR_CONFIG_SETTING_ECONOMY_TYPE_SMOOTH                          :Smooth
STR_CONFIG_SETTING_ECONOMY_TYPE_FROZEN                          :Frozen

STR_CONFIG_SETTING_ALLOW_SHARES                                 :Allow buying shares from other companies: {STRING2}
STR_CONFIG_SETTING_ALLOW_SHARES_HELPTEXT                        :When enabled, allow buying and selling of company shares. Shares will only be available for companies reaching a certain age

STR_CONFIG_SETTING_MIN_YEARS_FOR_SHARES                         :Minimum company age to trade shares: {STRING2}
STR_CONFIG_SETTING_MIN_YEARS_FOR_SHARES_HELPTEXT                :Set the minimum age of a company for others to be able to buy and sell shares from them.

STR_CONFIG_SETTING_FEEDER_PAYMENT_SHARE                         :Percentage of leg profit to pay in feeder systems: {STRING2}
STR_CONFIG_SETTING_FEEDER_PAYMENT_SHARE_HELPTEXT                :Percentage of income given to the intermediate legs in feeder systems, giving more control over the income

STR_CONFIG_SETTING_DRAG_SIGNALS_DENSITY                         :When dragging, place signals every: {STRING2}
STR_CONFIG_SETTING_DRAG_SIGNALS_DENSITY_HELPTEXT                :Set the distance at which signals will be built on a track up to the next obstacle (signal, junction), if signals are dragged
STR_CONFIG_SETTING_DRAG_SIGNALS_DENSITY_VALUE                   :{COMMA} tile{P 0 "" s}
STR_CONFIG_SETTING_DRAG_SIGNALS_FIXED_DISTANCE                  :When dragging, keep fixed distance between signals: {STRING2}
STR_CONFIG_SETTING_DRAG_SIGNALS_FIXED_DISTANCE_HELPTEXT         :Select the behaviour of signal placement when Ctrl+dragging signals. If disabled, signals are placed around tunnels or bridges to avoid long stretches without signals. If enabled, signals are placed every n tiles, making alignment of signals at parallel tracks easier

STR_CONFIG_SETTING_SEMAPHORE_BUILD_BEFORE_DATE                  :Automatically build semaphores before: {STRING2}
STR_CONFIG_SETTING_SEMAPHORE_BUILD_BEFORE_DATE_HELPTEXT         :Set the year when electric signals will be used for tracks. Before this year, non-electric signals will be used (which have the exact same function, but different looks)

STR_CONFIG_SETTING_CYCLE_SIGNAL_TYPES                           :Cycle through signal types: {STRING2}
STR_CONFIG_SETTING_CYCLE_SIGNAL_TYPES_HELPTEXT                  :Select which signal types to cycle through when Ctrl+clicking on a built signal with the signal tool
###length 2
STR_CONFIG_SETTING_CYCLE_SIGNAL_PBS                             :Path signals only
STR_CONFIG_SETTING_CYCLE_SIGNAL_ALL                             :All visible

STR_CONFIG_SETTING_SIGNAL_GUI_MODE                              :Show signal types: {STRING2}
STR_CONFIG_SETTING_SIGNAL_GUI_MODE_HELPTEXT                     :Choose which signal types are shown in the signal toolbar
###length 2
STR_CONFIG_SETTING_SIGNAL_GUI_MODE_PATH                         :Path signals only
STR_CONFIG_SETTING_SIGNAL_GUI_MODE_ALL_CYCLE_PATH               :All signals

STR_CONFIG_SETTING_TOWN_LAYOUT                                  :Road layout for new towns: {STRING2}
STR_CONFIG_SETTING_TOWN_LAYOUT_HELPTEXT                         :Layout for the road network of towns
###length 5
STR_CONFIG_SETTING_TOWN_LAYOUT_DEFAULT                          :Original
STR_CONFIG_SETTING_TOWN_LAYOUT_BETTER_ROADS                     :Better roads
STR_CONFIG_SETTING_TOWN_LAYOUT_2X2_GRID                         :2x2 grid
STR_CONFIG_SETTING_TOWN_LAYOUT_3X3_GRID                         :3x3 grid
STR_CONFIG_SETTING_TOWN_LAYOUT_RANDOM                           :Random

STR_CONFIG_SETTING_ALLOW_TOWN_ROADS                             :Towns are allowed to build roads: {STRING2}
STR_CONFIG_SETTING_ALLOW_TOWN_ROADS_HELPTEXT                    :Allow towns to build roads for growth. Disable to prevent town authorities from building roads themselves
STR_CONFIG_SETTING_ALLOW_TOWN_LEVEL_CROSSINGS                   :Towns are allowed to build level crossings: {STRING2}
STR_CONFIG_SETTING_ALLOW_TOWN_LEVEL_CROSSINGS_HELPTEXT          :Enabling this setting allows towns to build level crossings

STR_CONFIG_SETTING_NOISE_LEVEL                                  :Allow town controlled noise level for airports: {STRING2}
STR_CONFIG_SETTING_NOISE_LEVEL_HELPTEXT                         :With this setting disabled, there can be two airports in each town. With this setting enabled, the number of airports in a town is limited by the noise acceptance of the town, which depends on population and airport size and distance

STR_CONFIG_SETTING_TOWN_FOUNDING                                :Founding towns in game: {STRING2}
STR_CONFIG_SETTING_TOWN_FOUNDING_HELPTEXT                       :Enabling this setting allows players to found new towns in the game
###length 3
STR_CONFIG_SETTING_TOWN_FOUNDING_FORBIDDEN                      :Forbidden
STR_CONFIG_SETTING_TOWN_FOUNDING_ALLOWED                        :Allowed
STR_CONFIG_SETTING_TOWN_FOUNDING_ALLOWED_CUSTOM_LAYOUT          :Allowed, custom town layout

STR_CONFIG_SETTING_TOWN_CARGOGENMODE                            :Town cargo generation: {STRING2}
STR_CONFIG_SETTING_TOWN_CARGOGENMODE_HELPTEXT                   :How much cargo is produced by houses in towns, relative to the overall population of the town.{}Quadratic growth: A town twice the size generates four times as many passengers.{}Linear growth: A town twice the size generates twice the amount of passengers.
###length 2
STR_CONFIG_SETTING_TOWN_CARGOGENMODE_ORIGINAL                   :Quadratic (original)
STR_CONFIG_SETTING_TOWN_CARGOGENMODE_BITCOUNT                   :Linear

STR_CONFIG_SETTING_EXTRA_TREE_PLACEMENT                         :In game placement of trees: {STRING2}
STR_CONFIG_SETTING_EXTRA_TREE_PLACEMENT_HELPTEXT                :Control random appearance of trees during the game. This might affect industries which rely on tree growth, for example lumber mills
###length 4
STR_CONFIG_SETTING_EXTRA_TREE_PLACEMENT_NO_SPREAD               :Grow but don't spread {RED}(breaks lumber mill)
STR_CONFIG_SETTING_EXTRA_TREE_PLACEMENT_SPREAD_RAINFOREST       :Grow but only spread in rain forests
STR_CONFIG_SETTING_EXTRA_TREE_PLACEMENT_SPREAD_ALL              :Grow and spread everywhere
STR_CONFIG_SETTING_EXTRA_TREE_PLACEMENT_NO_GROWTH_NO_SPREAD     :Don't grow, don't spread {RED}(breaks lumber mill)

STR_CONFIG_SETTING_TOOLBAR_POS                                  :Position of main toolbar: {STRING2}
STR_CONFIG_SETTING_TOOLBAR_POS_HELPTEXT                         :Horizontal position of the main toolbar at the top of the screen
STR_CONFIG_SETTING_STATUSBAR_POS                                :Position of status bar: {STRING2}
STR_CONFIG_SETTING_STATUSBAR_POS_HELPTEXT                       :Horizontal position of the status bar at the bottom of the screen
STR_CONFIG_SETTING_SNAP_RADIUS                                  :Window snap radius: {STRING2}
STR_CONFIG_SETTING_SNAP_RADIUS_HELPTEXT                         :Distance between windows before the window being moved is automatically aligned to nearby windows
STR_CONFIG_SETTING_SNAP_RADIUS_VALUE                            :{COMMA} pixel{P 0 "" s}
###setting-zero-is-special
STR_CONFIG_SETTING_SNAP_RADIUS_DISABLED                         :Disabled
STR_CONFIG_SETTING_SOFT_LIMIT                                   :Maximum number of non-sticky windows: {STRING2}
STR_CONFIG_SETTING_SOFT_LIMIT_HELPTEXT                          :Number of non-sticky open windows before old windows get automatically closed to make room for new windows
STR_CONFIG_SETTING_SOFT_LIMIT_VALUE                             :{COMMA}
###setting-zero-is-special
STR_CONFIG_SETTING_SOFT_LIMIT_DISABLED                          :disabled

STR_CONFIG_SETTING_ZOOM_MIN                                     :Maximum zoom in level: {STRING2}
STR_CONFIG_SETTING_ZOOM_MIN_HELPTEXT                            :The maximum zoom-in level for viewports. Note that enabling higher zoom-in levels increases memory requirements
STR_CONFIG_SETTING_ZOOM_MAX                                     :Maximum zoom out level: {STRING2}
STR_CONFIG_SETTING_ZOOM_MAX_HELPTEXT                            :The maximum zoom-out level for viewports. Higher zoom-out levels might cause lag when used
###length 6
STR_CONFIG_SETTING_ZOOM_LVL_MIN                                 :4x
STR_CONFIG_SETTING_ZOOM_LVL_IN_2X                               :2x
STR_CONFIG_SETTING_ZOOM_LVL_NORMAL                              :Normal
STR_CONFIG_SETTING_ZOOM_LVL_OUT_2X                              :2x
STR_CONFIG_SETTING_ZOOM_LVL_OUT_4X                              :4x
STR_CONFIG_SETTING_ZOOM_LVL_OUT_8X                              :8x

STR_CONFIG_SETTING_SPRITE_ZOOM_MIN                              :Highest resolution sprites to use: {STRING2}
STR_CONFIG_SETTING_SPRITE_ZOOM_MIN_HELPTEXT                     :Limit the maximum resolution to use for sprites. Limiting sprite resolution will avoid using high resolution graphics even when available. This can help keep the game appearance unified when using a mix of GRF files with and without high resolution graphics.
###length 3
STR_CONFIG_SETTING_SPRITE_ZOOM_LVL_MIN                          :4x
STR_CONFIG_SETTING_SPRITE_ZOOM_LVL_IN_2X                        :2x
STR_CONFIG_SETTING_SPRITE_ZOOM_LVL_NORMAL                       :1x

STR_CONFIG_SETTING_TOWN_GROWTH                                  :Town growth speed: {STRING2}
STR_CONFIG_SETTING_TOWN_GROWTH_HELPTEXT                         :Speed of town growth
###length 5
STR_CONFIG_SETTING_TOWN_GROWTH_NONE                             :None
STR_CONFIG_SETTING_TOWN_GROWTH_SLOW                             :Slow
STR_CONFIG_SETTING_TOWN_GROWTH_NORMAL                           :Normal
STR_CONFIG_SETTING_TOWN_GROWTH_FAST                             :Fast
STR_CONFIG_SETTING_TOWN_GROWTH_VERY_FAST                        :Very fast

STR_CONFIG_SETTING_LARGER_TOWNS                                 :Proportion of towns that will become cities: {STRING2}
STR_CONFIG_SETTING_LARGER_TOWNS_HELPTEXT                        :Amount of towns which will become a city, thus a town which starts out larger and grows faster
STR_CONFIG_SETTING_LARGER_TOWNS_VALUE                           :1 in {COMMA}
###setting-zero-is-special
STR_CONFIG_SETTING_LARGER_TOWNS_DISABLED                        :None
STR_CONFIG_SETTING_CITY_SIZE_MULTIPLIER                         :Initial city size multiplier: {STRING2}
STR_CONFIG_SETTING_CITY_SIZE_MULTIPLIER_HELPTEXT                :Average size of cities relative to normal towns at start of the game

STR_CONFIG_SETTING_LINKGRAPH_INTERVAL                           :Update distribution graph every {STRING2}{NBSP}day{P 0:2 "" s}
STR_CONFIG_SETTING_LINKGRAPH_INTERVAL_HELPTEXT                  :Time between subsequent recalculations of the link graph. Each recalculation calculates the plans for one component of the graph. That means that a value X for this setting does not mean the whole graph will be updated every X days. Only some component will. The shorter you set it the more CPU time will be necessary to calculate it. The longer you set it the longer it will take until the cargo distribution starts on new routes.
STR_CONFIG_SETTING_LINKGRAPH_TIME                               :Take {STRING2}{NBSP}day{P 0:2 "" s} for recalculation of distribution graph
STR_CONFIG_SETTING_LINKGRAPH_TIME_HELPTEXT                      :Time taken for each recalculation of a link graph component. When a recalculation is started, a thread is spawned which is allowed to run for this number of days. The shorter you set this the more likely it is that the thread is not finished when it's supposed to. Then the game stops until it is ("lag"). The longer you set it the longer it takes for the distribution to be updated when routes change.

STR_CONFIG_SETTING_DISTRIBUTION_PAX                             :Distribution mode for passengers: {STRING2}
STR_CONFIG_SETTING_DISTRIBUTION_PAX_HELPTEXT                    :"symmetric" means that roughly the same number of passengers will go from a station A to a station B as from B to A. "asymmetric" means that arbitrary numbers of passengers can go in either direction. "manual" means that no automatic distribution will take place for passengers.
STR_CONFIG_SETTING_DISTRIBUTION_MAIL                            :Distribution mode for mail: {STRING2}
STR_CONFIG_SETTING_DISTRIBUTION_MAIL_HELPTEXT                   :"symmetric" means that roughly the same amount of mail will be sent from a station A to a station B as from B to A. "asymmetric" means that arbitrary amounts of mail can be sent in either direction. "manual" means that no automatic distribution will take place for mail.
STR_CONFIG_SETTING_DISTRIBUTION_ARMOURED                        :Distribution mode for the ARMOURED cargo class: {STRING2}
STR_CONFIG_SETTING_DISTRIBUTION_ARMOURED_HELPTEXT               :The ARMOURED cargo class contains valuables in the temperate, diamonds in the subtropical or gold in subarctic climate. NewGRFs may change that. "symmetric" means that roughly the same amount of that cargo will be sent from a station A to a station B as from B to A. "asymmetric" means that arbitrary amounts of that cargo can be sent in either direction. "manual" means that no automatic distribution will take place for that cargo. It is recommended to set this to asymmetric or manual when playing subarctic, as banks won't send any gold back to gold mines. For temperate and subtropical you can also choose symmetric as banks will send valuables back to the origin bank of some load of valuables.
STR_CONFIG_SETTING_DISTRIBUTION_DEFAULT                         :Distribution mode for other cargo classes: {STRING2}
STR_CONFIG_SETTING_DISTRIBUTION_DEFAULT_HELPTEXT                :"asymmetric" means that arbitrary amounts of cargo can be sent in either direction. "manual" means that no automatic distribution will take place for those cargoes.
###length 3
STR_CONFIG_SETTING_DISTRIBUTION_MANUAL                          :manual
STR_CONFIG_SETTING_DISTRIBUTION_ASYMMETRIC                      :asymmetric
STR_CONFIG_SETTING_DISTRIBUTION_SYMMETRIC                       :symmetric

STR_CONFIG_SETTING_LINKGRAPH_ACCURACY                           :Distribution accuracy: {STRING2}
STR_CONFIG_SETTING_LINKGRAPH_ACCURACY_HELPTEXT                  :The higher you set this the more CPU time the calculation of the link graph will take. If it takes too long you may notice lag. If you set it to a low value, however, the distribution will be inaccurate, and you may notice cargo not being sent to the places you expect it to go.

STR_CONFIG_SETTING_DEMAND_DISTANCE                              :Effect of distance on demands: {STRING2}
STR_CONFIG_SETTING_DEMAND_DISTANCE_HELPTEXT                     :If you set this to a value higher than 0, the distance between the origin station A of some cargo and a possible destination B will have an effect on the amount of cargo sent from A to B. The further away B is from A the less cargo will be sent. The higher you set it, the less cargo will be sent to far away stations and the more cargo will be sent to near stations.
STR_CONFIG_SETTING_DEMAND_SIZE                                  :Amount of returning cargo for symmetric mode: {STRING2}
STR_CONFIG_SETTING_DEMAND_SIZE_HELPTEXT                         :Setting this to less than 100% makes the symmetric distribution behave more like the asymmetric one. Less cargo will be forcibly sent back if a certain amount is sent to a station. If you set it to 0% the symmetric distribution behaves just like the asymmetric one.

STR_CONFIG_SETTING_SHORT_PATH_SATURATION                        :Saturation of short paths before using high-capacity paths: {STRING2}
STR_CONFIG_SETTING_SHORT_PATH_SATURATION_HELPTEXT               :Frequently there are multiple paths between two given stations. Cargodist will saturate the shortest path first, then use the second shortest path until that is saturated and so on. Saturation is determined by an estimation of capacity and planned usage. Once it has saturated all paths, if there is still demand left, it will overload all paths, prefering the ones with high capacity. Most of the time the algorithm will not estimate the capacity accurately, though. This setting allows you to specify up to which percentage a shorter path must be saturated in the first pass before choosing the next longer one. Set it to less than 100% to avoid overcrowded stations in case of overestimated capacity.

STR_CONFIG_SETTING_LOCALISATION_UNITS_VELOCITY                  :Speed units: {STRING2}
STR_CONFIG_SETTING_LOCALISATION_UNITS_VELOCITY_HELPTEXT         :Whenever a speed is shown in the user interface, show it in the selected units
###length 4
STR_CONFIG_SETTING_LOCALISATION_UNITS_VELOCITY_IMPERIAL         :Imperial (mph)
STR_CONFIG_SETTING_LOCALISATION_UNITS_VELOCITY_METRIC           :Metric (km/h)
STR_CONFIG_SETTING_LOCALISATION_UNITS_VELOCITY_SI               :SI (m/s)
STR_CONFIG_SETTING_LOCALISATION_UNITS_VELOCITY_GAMEUNITS        :Game units (tiles/day)

STR_CONFIG_SETTING_LOCALISATION_UNITS_POWER                     :Vehicle power units: {STRING2}
STR_CONFIG_SETTING_LOCALISATION_UNITS_POWER_HELPTEXT            :Whenever a vehicle's power is shown in the user interface, show it in the selected units
###length 3
STR_CONFIG_SETTING_LOCALISATION_UNITS_POWER_IMPERIAL            :Imperial (hp)
STR_CONFIG_SETTING_LOCALISATION_UNITS_POWER_METRIC              :Metric (hp)
STR_CONFIG_SETTING_LOCALISATION_UNITS_POWER_SI                  :SI (kW)

STR_CONFIG_SETTING_LOCALISATION_UNITS_WEIGHT                    :Weights units: {STRING2}
STR_CONFIG_SETTING_LOCALISATION_UNITS_WEIGHT_HELPTEXT           :Whenever a weight is shown in the user interface, show it in the selected units
###length 3
STR_CONFIG_SETTING_LOCALISATION_UNITS_WEIGHT_IMPERIAL           :Imperial (short t/ton)
STR_CONFIG_SETTING_LOCALISATION_UNITS_WEIGHT_METRIC             :Metric (t/tonne)
STR_CONFIG_SETTING_LOCALISATION_UNITS_WEIGHT_SI                 :SI (kg)

STR_CONFIG_SETTING_LOCALISATION_UNITS_VOLUME                    :Volumes units: {STRING2}
STR_CONFIG_SETTING_LOCALISATION_UNITS_VOLUME_HELPTEXT           :Whenever a volume is shown in the user interface, show it in the selected units
###length 3
STR_CONFIG_SETTING_LOCALISATION_UNITS_VOLUME_IMPERIAL           :Imperial (gal)
STR_CONFIG_SETTING_LOCALISATION_UNITS_VOLUME_METRIC             :Metric (l)
STR_CONFIG_SETTING_LOCALISATION_UNITS_VOLUME_SI                 :SI (m³)

STR_CONFIG_SETTING_LOCALISATION_UNITS_FORCE                     :Tractive effort units: {STRING2}
STR_CONFIG_SETTING_LOCALISATION_UNITS_FORCE_HELPTEXT            :Whenever a tractive effort (also known as tractive force) is shown in the user interface, show it in the selected units
###length 3
STR_CONFIG_SETTING_LOCALISATION_UNITS_FORCE_IMPERIAL            :Imperial (lbf)
STR_CONFIG_SETTING_LOCALISATION_UNITS_FORCE_METRIC              :Metric (kgf)
STR_CONFIG_SETTING_LOCALISATION_UNITS_FORCE_SI                  :SI (kN)

STR_CONFIG_SETTING_LOCALISATION_UNITS_HEIGHT                    :Heights units: {STRING2}
STR_CONFIG_SETTING_LOCALISATION_UNITS_HEIGHT_HELPTEXT           :Whenever a height is shown in the user interface, show it in the selected units
###length 3
STR_CONFIG_SETTING_LOCALISATION_UNITS_HEIGHT_IMPERIAL           :Imperial (ft)
STR_CONFIG_SETTING_LOCALISATION_UNITS_HEIGHT_METRIC             :Metric (m)
STR_CONFIG_SETTING_LOCALISATION_UNITS_HEIGHT_SI                 :SI (m)

STR_CONFIG_SETTING_LOCALISATION                                 :{ORANGE}Localisation
STR_CONFIG_SETTING_GRAPHICS                                     :{ORANGE}Graphics
STR_CONFIG_SETTING_SOUND                                        :{ORANGE}Sound
STR_CONFIG_SETTING_INTERFACE                                    :{ORANGE}Interface
STR_CONFIG_SETTING_INTERFACE_GENERAL                            :{ORANGE}General
STR_CONFIG_SETTING_INTERFACE_VIEWPORTS                          :{ORANGE}Viewports
STR_CONFIG_SETTING_INTERFACE_CONSTRUCTION                       :{ORANGE}Construction
STR_CONFIG_SETTING_ADVISORS                                     :{ORANGE}News / Advisors
STR_CONFIG_SETTING_COMPANY                                      :{ORANGE}Company
STR_CONFIG_SETTING_ACCOUNTING                                   :{ORANGE}Accounting
STR_CONFIG_SETTING_VEHICLES                                     :{ORANGE}Vehicles
STR_CONFIG_SETTING_VEHICLES_PHYSICS                             :{ORANGE}Physics
STR_CONFIG_SETTING_VEHICLES_ROUTING                             :{ORANGE}Routing
STR_CONFIG_SETTING_LIMITATIONS                                  :{ORANGE}Limitations
STR_CONFIG_SETTING_ACCIDENTS                                    :{ORANGE}Disasters / Accidents
STR_CONFIG_SETTING_GENWORLD                                     :{ORANGE}World generation
STR_CONFIG_SETTING_ENVIRONMENT                                  :{ORANGE}Environment
STR_CONFIG_SETTING_ENVIRONMENT_AUTHORITIES                      :{ORANGE}Authorities
STR_CONFIG_SETTING_ENVIRONMENT_TOWNS                            :{ORANGE}Towns
STR_CONFIG_SETTING_ENVIRONMENT_INDUSTRIES                       :{ORANGE}Industries
STR_CONFIG_SETTING_ENVIRONMENT_CARGODIST                        :{ORANGE}Cargo distribution
STR_CONFIG_SETTING_AI                                           :{ORANGE}Competitors
STR_CONFIG_SETTING_AI_NPC                                       :{ORANGE}Computer players
STR_CONFIG_SETTING_NETWORK                                      :{ORANGE}Network

STR_CONFIG_SETTING_PATHFINDER_FOR_TRAINS                        :Pathfinder for trains: {STRING2}
STR_CONFIG_SETTING_PATHFINDER_FOR_TRAINS_HELPTEXT               :Path finder to use for trains
STR_CONFIG_SETTING_PATHFINDER_FOR_ROAD_VEHICLES                 :Pathfinder for road vehicles: {STRING2}
STR_CONFIG_SETTING_PATHFINDER_FOR_ROAD_VEHICLES_HELPTEXT        :Path finder to use for road vehicles
STR_CONFIG_SETTING_PATHFINDER_FOR_SHIPS                         :Pathfinder for ships: {STRING2}
STR_CONFIG_SETTING_PATHFINDER_FOR_SHIPS_HELPTEXT                :Path finder to use for ships
STR_CONFIG_SETTING_REVERSE_AT_SIGNALS                           :Automatic reversing at signals: {STRING2}
STR_CONFIG_SETTING_REVERSE_AT_SIGNALS_HELPTEXT                  :Allow trains to reverse on a signal, if they waited there a long time
###length 2
STR_CONFIG_SETTING_PATHFINDER_NPF                               :NPF
STR_CONFIG_SETTING_PATHFINDER_YAPF_RECOMMENDED                  :YAPF {BLUE}(Recommended)

STR_CONFIG_SETTING_QUERY_CAPTION                                :{WHITE}Change setting value

# Config errors
STR_CONFIG_ERROR                                                :{WHITE}Error with the configuration file...
STR_CONFIG_ERROR_ARRAY                                          :{WHITE}... error in array '{RAW_STRING}'
STR_CONFIG_ERROR_INVALID_VALUE                                  :{WHITE}... invalid value '{RAW_STRING}' for '{RAW_STRING}'
STR_CONFIG_ERROR_TRAILING_CHARACTERS                            :{WHITE}... trailing characters at end of setting '{RAW_STRING}'
STR_CONFIG_ERROR_DUPLICATE_GRFID                                :{WHITE}... ignoring NewGRF '{RAW_STRING}': duplicate GRF ID with '{RAW_STRING}'
STR_CONFIG_ERROR_INVALID_GRF                                    :{WHITE}... ignoring invalid NewGRF '{RAW_STRING}': {STRING}
STR_CONFIG_ERROR_INVALID_GRF_NOT_FOUND                          :not found
STR_CONFIG_ERROR_INVALID_GRF_UNSAFE                             :unsafe for static use
STR_CONFIG_ERROR_INVALID_GRF_SYSTEM                             :system NewGRF
STR_CONFIG_ERROR_INVALID_GRF_INCOMPATIBLE                       :incompatible to this version of OpenTTD
STR_CONFIG_ERROR_INVALID_GRF_UNKNOWN                            :unknown
STR_CONFIG_ERROR_INVALID_SAVEGAME_COMPRESSION_LEVEL             :{WHITE}... compression level '{RAW_STRING}' is not valid
STR_CONFIG_ERROR_INVALID_SAVEGAME_COMPRESSION_ALGORITHM         :{WHITE}... savegame format '{RAW_STRING}' is not available. Reverting to '{RAW_STRING}'
STR_CONFIG_ERROR_INVALID_BASE_GRAPHICS_NOT_FOUND                :{WHITE}... ignoring Base Graphics set '{RAW_STRING}': not found
STR_CONFIG_ERROR_INVALID_BASE_SOUNDS_NOT_FOUND                  :{WHITE}... ignoring Base Sounds set '{RAW_STRING}': not found
STR_CONFIG_ERROR_INVALID_BASE_MUSIC_NOT_FOUND                   :{WHITE}... ignoring Base Music set '{RAW_STRING}': not found
STR_CONFIG_ERROR_OUT_OF_MEMORY                                  :{WHITE}Out of memory
STR_CONFIG_ERROR_SPRITECACHE_TOO_BIG                            :{WHITE}Allocating {BYTES} of spritecache failed. The spritecache was reduced to {BYTES}. This will reduce the performance of OpenTTD. To reduce memory requirements you can try to disable 32bpp graphics and/or zoom-in levels

# Video initalization errors
STR_VIDEO_DRIVER_ERROR                                          :{WHITE}Error with video settings...
STR_VIDEO_DRIVER_ERROR_NO_HARDWARE_ACCELERATION                 :{WHITE}... no compatible GPU found. Hardware acceleration disabled

# Intro window
STR_INTRO_CAPTION                                               :{WHITE}OpenTTD {REV}

STR_INTRO_NEW_GAME                                              :{BLACK}New Game
STR_INTRO_LOAD_GAME                                             :{BLACK}Load Game
STR_INTRO_PLAY_SCENARIO                                         :{BLACK}Play Scenario
STR_INTRO_PLAY_HEIGHTMAP                                        :{BLACK}Play Heightmap
STR_INTRO_SCENARIO_EDITOR                                       :{BLACK}Scenario Editor
STR_INTRO_MULTIPLAYER                                           :{BLACK}Multiplayer

STR_INTRO_GAME_OPTIONS                                          :{BLACK}Game Options
STR_INTRO_HIGHSCORE                                             :{BLACK}Highscore Table
STR_INTRO_CONFIG_SETTINGS_TREE                                  :{BLACK}Settings
STR_INTRO_NEWGRF_SETTINGS                                       :{BLACK}NewGRF Settings
STR_INTRO_ONLINE_CONTENT                                        :{BLACK}Check Online Content
STR_INTRO_SCRIPT_SETTINGS                                       :{BLACK}AI/Game Script Settings
STR_INTRO_QUIT                                                  :{BLACK}Exit

STR_INTRO_TOOLTIP_NEW_GAME                                      :{BLACK}Start a new game. Ctrl+Click skips map configuration
STR_INTRO_TOOLTIP_LOAD_GAME                                     :{BLACK}Load a saved game
STR_INTRO_TOOLTIP_PLAY_HEIGHTMAP                                :{BLACK}Start a new game, using a heightmap as landscape
STR_INTRO_TOOLTIP_PLAY_SCENARIO                                 :{BLACK}Start a new game, using a customised scenario
STR_INTRO_TOOLTIP_SCENARIO_EDITOR                               :{BLACK}Create a customised game world/scenario
STR_INTRO_TOOLTIP_MULTIPLAYER                                   :{BLACK}Start a multiplayer game

STR_INTRO_TOOLTIP_TEMPERATE                                     :{BLACK}Select 'temperate' landscape style
STR_INTRO_TOOLTIP_SUB_ARCTIC_LANDSCAPE                          :{BLACK}Select 'sub-arctic' landscape style
STR_INTRO_TOOLTIP_SUB_TROPICAL_LANDSCAPE                        :{BLACK}Select 'sub-tropical' landscape style
STR_INTRO_TOOLTIP_TOYLAND_LANDSCAPE                             :{BLACK}Select 'toyland' landscape style

STR_INTRO_TOOLTIP_GAME_OPTIONS                                  :{BLACK}Display game options
STR_INTRO_TOOLTIP_HIGHSCORE                                     :{BLACK}Display highscore table
STR_INTRO_TOOLTIP_CONFIG_SETTINGS_TREE                          :{BLACK}Display settings
STR_INTRO_TOOLTIP_NEWGRF_SETTINGS                               :{BLACK}Display NewGRF settings
STR_INTRO_TOOLTIP_ONLINE_CONTENT                                :{BLACK}Check for new and updated content to download
STR_INTRO_TOOLTIP_SCRIPT_SETTINGS                               :{BLACK}Display AI/Game script settings
STR_INTRO_TOOLTIP_QUIT                                          :{BLACK}Exit 'OpenTTD'

STR_INTRO_BASESET                                               :{BLACK}The currently selected base graphics set is missing {NUM} sprite{P "" s}. Please check for updates for the baseset.
STR_INTRO_TRANSLATION                                           :{BLACK}This translation misses {NUM} string{P "" s}. Please help make OpenTTD better by signing up as translator. See readme.txt for details.

# Quit window
STR_QUIT_CAPTION                                                :{WHITE}Exit
STR_QUIT_ARE_YOU_SURE_YOU_WANT_TO_EXIT_OPENTTD                  :{YELLOW}Are you sure you want to exit OpenTTD?
STR_QUIT_YES                                                    :{BLACK}Yes
STR_QUIT_NO                                                     :{BLACK}No

# Abandon game
STR_ABANDON_GAME_CAPTION                                        :{WHITE}Abandon Game
STR_ABANDON_GAME_QUERY                                          :{YELLOW}Are you sure you want to abandon this game?
STR_ABANDON_SCENARIO_QUERY                                      :{YELLOW}Are you sure you want to abandon this scenario?

# Cheat window
STR_CHEATS                                                      :{WHITE}Cheats
STR_CHEATS_TOOLTIP                                              :{BLACK}Checkboxes indicate if you have used this cheat before
STR_CHEATS_NOTE                                                 :{BLACK}Note: any usage of these settings will be recorded by the savegame
STR_CHEAT_MONEY                                                 :{LTBLUE}Increase money by {CURRENCY_LONG}
STR_CHEAT_CHANGE_COMPANY                                        :{LTBLUE}Playing as company: {ORANGE}{COMMA}
STR_CHEAT_EXTRA_DYNAMITE                                        :{LTBLUE}Magic bulldozer (remove industries, unmovable objects): {ORANGE}{STRING1}
STR_CHEAT_CROSSINGTUNNELS                                       :{LTBLUE}Tunnels may cross each other: {ORANGE}{STRING1}
STR_CHEAT_NO_JETCRASH                                           :{LTBLUE}Jetplanes will not crash (frequently) on small airports: {ORANGE}{STRING}
STR_CHEAT_EDIT_MAX_HL                                           :{LTBLUE}Edit the maximum map height: {ORANGE}{NUM}
STR_CHEAT_EDIT_MAX_HL_QUERY_CAPT                                :{WHITE}Edit the maximum height of mountains on the map
STR_CHEAT_CHANGE_DATE                                           :{LTBLUE}Change date: {ORANGE}{DATE_SHORT}
STR_CHEAT_CHANGE_DATE_QUERY_CAPT                                :{WHITE}Change current year
STR_CHEAT_SETUP_PROD                                            :{LTBLUE}Enable modifying production values: {ORANGE}{STRING1}

###length 4
STR_CHEAT_SWITCH_CLIMATE_TEMPERATE_LANDSCAPE                    :Temperate landscape
STR_CHEAT_SWITCH_CLIMATE_SUB_ARCTIC_LANDSCAPE                   :Sub-arctic landscape
STR_CHEAT_SWITCH_CLIMATE_SUB_TROPICAL_LANDSCAPE                 :Sub-tropical landscape
STR_CHEAT_SWITCH_CLIMATE_TOYLAND_LANDSCAPE                      :Toyland landscape

# Livery window
STR_LIVERY_CAPTION                                              :{WHITE}{COMPANY} - Colour Scheme

STR_LIVERY_GENERAL_TOOLTIP                                      :{BLACK}Show general colour schemes
STR_LIVERY_TRAIN_TOOLTIP                                        :{BLACK}Show train colour schemes
STR_LIVERY_ROAD_VEHICLE_TOOLTIP                                 :{BLACK}Show road vehicle colour schemes
STR_LIVERY_SHIP_TOOLTIP                                         :{BLACK}Show ship colour schemes
STR_LIVERY_AIRCRAFT_TOOLTIP                                     :{BLACK}Show aircraft colour schemes
STR_LIVERY_PRIMARY_TOOLTIP                                      :{BLACK}Choose the primary colour for the selected scheme. Ctrl+Click will set this colour for every scheme
STR_LIVERY_SECONDARY_TOOLTIP                                    :{BLACK}Choose the secondary colour for the selected scheme. Ctrl+Click will set this colour for every scheme
STR_LIVERY_PANEL_TOOLTIP                                        :{BLACK}Select a colour scheme to change, or multiple schemes with Ctrl+Click. Click on the box to toggle use of the scheme

###length 23
STR_LIVERY_DEFAULT                                              :Standard Livery
STR_LIVERY_STEAM                                                :Steam Engine
STR_LIVERY_DIESEL                                               :Diesel Engine
STR_LIVERY_ELECTRIC                                             :Electric Engine
STR_LIVERY_MONORAIL                                             :Monorail Engine
STR_LIVERY_MAGLEV                                               :Maglev Engine
STR_LIVERY_DMU                                                  :DMU
STR_LIVERY_EMU                                                  :EMU
STR_LIVERY_PASSENGER_WAGON_STEAM                                :Passenger Coach (Steam)
STR_LIVERY_PASSENGER_WAGON_DIESEL                               :Passenger Coach (Diesel)
STR_LIVERY_PASSENGER_WAGON_ELECTRIC                             :Passenger Coach (Electric)
STR_LIVERY_PASSENGER_WAGON_MONORAIL                             :Passenger Coach (Monorail)
STR_LIVERY_PASSENGER_WAGON_MAGLEV                               :Passenger Coach (Maglev)
STR_LIVERY_FREIGHT_WAGON                                        :Freight Wagon
STR_LIVERY_BUS                                                  :Bus
STR_LIVERY_TRUCK                                                :Lorry
STR_LIVERY_PASSENGER_SHIP                                       :Passenger Ferry
STR_LIVERY_FREIGHT_SHIP                                         :Freight Ship
STR_LIVERY_HELICOPTER                                           :Helicopter
STR_LIVERY_SMALL_PLANE                                          :Small Aeroplane
STR_LIVERY_LARGE_PLANE                                          :Large Aeroplane
STR_LIVERY_PASSENGER_TRAM                                       :Passenger Tram
STR_LIVERY_FREIGHT_TRAM                                         :Freight Tram

# Face selection window
STR_FACE_CAPTION                                                :{WHITE}Face Selection
STR_FACE_CANCEL_TOOLTIP                                         :{BLACK}Cancel new face selection
STR_FACE_OK_TOOLTIP                                             :{BLACK}Accept new face selection
STR_FACE_RANDOM                                                 :{BLACK}Randomise

STR_FACE_MALE_BUTTON                                            :{BLACK}Male
STR_FACE_MALE_TOOLTIP                                           :{BLACK}Select male faces
STR_FACE_FEMALE_BUTTON                                          :{BLACK}Female
STR_FACE_FEMALE_TOOLTIP                                         :{BLACK}Select female faces
STR_FACE_NEW_FACE_BUTTON                                        :{BLACK}New Face
STR_FACE_NEW_FACE_TOOLTIP                                       :{BLACK}Generate random new face
STR_FACE_ADVANCED                                               :{BLACK}Advanced
STR_FACE_ADVANCED_TOOLTIP                                       :{BLACK}Advanced face selection
STR_FACE_SIMPLE                                                 :{BLACK}Simple
STR_FACE_SIMPLE_TOOLTIP                                         :{BLACK}Simple face selection
STR_FACE_LOAD                                                   :{BLACK}Load
STR_FACE_LOAD_TOOLTIP                                           :{BLACK}Load favourite face
STR_FACE_LOAD_DONE                                              :{WHITE}Your favourite face has been loaded from the OpenTTD configuration file
STR_FACE_FACECODE                                               :{BLACK}Player face no.
STR_FACE_FACECODE_TOOLTIP                                       :{BLACK}View and/or set face number of the company president
STR_FACE_FACECODE_CAPTION                                       :{WHITE}View and/or set president face number
STR_FACE_FACECODE_SET                                           :{WHITE}New face number code has been set
STR_FACE_FACECODE_ERR                                           :{WHITE}Couldn't set president face number - must be a number between 0 and 4,294,967,295!
STR_FACE_SAVE                                                   :{BLACK}Save
STR_FACE_SAVE_TOOLTIP                                           :{BLACK}Save favourite face
STR_FACE_SAVE_DONE                                              :{WHITE}This face will be saved as your favourite in the OpenTTD configuration file
STR_FACE_EUROPEAN                                               :{BLACK}European
STR_FACE_SELECT_EUROPEAN                                        :{BLACK}Select European faces
STR_FACE_AFRICAN                                                :{BLACK}African
STR_FACE_SELECT_AFRICAN                                         :{BLACK}Select African faces
STR_FACE_YES                                                    :Yes
STR_FACE_NO                                                     :No
STR_FACE_MOUSTACHE_EARRING_TOOLTIP                              :{BLACK}Enable moustache or earring
STR_FACE_HAIR                                                   :Hair:
STR_FACE_HAIR_TOOLTIP                                           :{BLACK}Change hair
STR_FACE_EYEBROWS                                               :Eyebrows:
STR_FACE_EYEBROWS_TOOLTIP                                       :{BLACK}Change eyebrows
STR_FACE_EYECOLOUR                                              :Eye colour:
STR_FACE_EYECOLOUR_TOOLTIP                                      :{BLACK}Change eye colour
STR_FACE_GLASSES                                                :Glasses:
STR_FACE_GLASSES_TOOLTIP                                        :{BLACK}Enable glasses
STR_FACE_GLASSES_TOOLTIP_2                                      :{BLACK}Change glasses
STR_FACE_NOSE                                                   :Nose:
STR_FACE_NOSE_TOOLTIP                                           :{BLACK}Change nose
STR_FACE_LIPS                                                   :Lips:
STR_FACE_MOUSTACHE                                              :Moustache:
STR_FACE_LIPS_MOUSTACHE_TOOLTIP                                 :{BLACK}Change lips or moustache
STR_FACE_CHIN                                                   :Chin:
STR_FACE_CHIN_TOOLTIP                                           :{BLACK}Change chin
STR_FACE_JACKET                                                 :Jacket:
STR_FACE_JACKET_TOOLTIP                                         :{BLACK}Change jacket
STR_FACE_COLLAR                                                 :Collar:
STR_FACE_COLLAR_TOOLTIP                                         :{BLACK}Change collar
STR_FACE_TIE                                                    :Tie:
STR_FACE_EARRING                                                :Earring:
STR_FACE_TIE_EARRING_TOOLTIP                                    :{BLACK}Change tie or earring

# Matches ServerGameType
###length 3
STR_NETWORK_SERVER_VISIBILITY_LOCAL                             :Local
STR_NETWORK_SERVER_VISIBILITY_PUBLIC                            :Public
STR_NETWORK_SERVER_VISIBILITY_INVITE_ONLY                       :Invite only

# Network server list
STR_NETWORK_SERVER_LIST_CAPTION                                 :{WHITE}Multiplayer
STR_NETWORK_SERVER_LIST_PLAYER_NAME                             :{BLACK}Player name:
STR_NETWORK_SERVER_LIST_ENTER_NAME_TOOLTIP                      :{BLACK}This is the name other players will identify you by

STR_NETWORK_SERVER_LIST_GAME_NAME                               :{BLACK}Name
STR_NETWORK_SERVER_LIST_GAME_NAME_TOOLTIP                       :{BLACK}Name of the game
STR_NETWORK_SERVER_LIST_GENERAL_ONLINE                          :{BLACK}{COMMA}/{COMMA} - {COMMA}/{COMMA}
STR_NETWORK_SERVER_LIST_CLIENTS_CAPTION                         :{BLACK}Clients
STR_NETWORK_SERVER_LIST_CLIENTS_CAPTION_TOOLTIP                 :{BLACK}Clients online / clients max{}Companies online / companies max
STR_NETWORK_SERVER_LIST_MAP_SIZE_SHORT                          :{BLACK}{COMMA}x{COMMA}
STR_NETWORK_SERVER_LIST_MAP_SIZE_CAPTION                        :{BLACK}Map size
STR_NETWORK_SERVER_LIST_MAP_SIZE_CAPTION_TOOLTIP                :{BLACK}Map size of the game{}Click to sort by area
STR_NETWORK_SERVER_LIST_DATE_CAPTION                            :{BLACK}Date
STR_NETWORK_SERVER_LIST_DATE_CAPTION_TOOLTIP                    :{BLACK}Current date
STR_NETWORK_SERVER_LIST_YEARS_CAPTION                           :{BLACK}Years
STR_NETWORK_SERVER_LIST_YEARS_CAPTION_TOOLTIP                   :{BLACK}Number of years{}the game is running
STR_NETWORK_SERVER_LIST_INFO_ICONS_TOOLTIP                      :{BLACK}Language, server version, etc.

STR_NETWORK_SERVER_LIST_CLICK_GAME_TO_SELECT                    :{BLACK}Click a game from the list to select it
STR_NETWORK_SERVER_LIST_LAST_JOINED_SERVER                      :{BLACK}The server you joined last time:
STR_NETWORK_SERVER_LIST_CLICK_TO_SELECT_LAST                    :{BLACK}Click to select the server you played last time

STR_NETWORK_SERVER_LIST_GAME_INFO                               :{SILVER}GAME INFO
STR_NETWORK_SERVER_LIST_CLIENTS                                 :{SILVER}Clients: {WHITE}{COMMA} / {COMMA} - {COMMA} / {COMMA}
STR_NETWORK_SERVER_LIST_LANDSCAPE                               :{SILVER}Landscape: {WHITE}{STRING}
STR_NETWORK_SERVER_LIST_MAP_SIZE                                :{SILVER}Map size: {WHITE}{COMMA}x{COMMA}
STR_NETWORK_SERVER_LIST_SERVER_VERSION                          :{SILVER}Server version: {WHITE}{RAW_STRING}
STR_NETWORK_SERVER_LIST_SERVER_ADDRESS                          :{SILVER}Server address: {WHITE}{RAW_STRING}
STR_NETWORK_SERVER_LIST_START_DATE                              :{SILVER}Start date: {WHITE}{DATE_SHORT}
STR_NETWORK_SERVER_LIST_CURRENT_DATE                            :{SILVER}Current date: {WHITE}{DATE_SHORT}
STR_NETWORK_SERVER_LIST_GAMESCRIPT                              :{SILVER}Game Script: {WHITE}{RAW_STRING} (v{NUM})
STR_NETWORK_SERVER_LIST_PASSWORD                                :{SILVER}Password protected!
STR_NETWORK_SERVER_LIST_SERVER_OFFLINE                          :{SILVER}SERVER OFFLINE
STR_NETWORK_SERVER_LIST_SERVER_FULL                             :{SILVER}SERVER FULL
STR_NETWORK_SERVER_LIST_SERVER_BANNED                           :{SILVER}SERVER BANNED YOU
STR_NETWORK_SERVER_LIST_SERVER_TOO_OLD                          :{SILVER}SERVER TOO OLD
STR_NETWORK_SERVER_LIST_VERSION_MISMATCH                        :{SILVER}VERSION MISMATCH
STR_NETWORK_SERVER_LIST_GRF_MISMATCH                            :{SILVER}NEWGRF MISMATCH

STR_NETWORK_SERVER_LIST_JOIN_GAME                               :{BLACK}Join game
STR_NETWORK_SERVER_LIST_REFRESH                                 :{BLACK}Refresh server
STR_NETWORK_SERVER_LIST_REFRESH_TOOLTIP                         :{BLACK}Refresh the server info

STR_NETWORK_SERVER_LIST_SEARCH_SERVER_INTERNET                  :{BLACK}Search internet
STR_NETWORK_SERVER_LIST_SEARCH_SERVER_INTERNET_TOOLTIP          :{BLACK}Search internet for public servers
STR_NETWORK_SERVER_LIST_SEARCH_SERVER_LAN                       :{BLACK}Search LAN
STR_NETWORK_SERVER_LIST_SEARCH_SERVER_LAN_TOOLTIP               :{BLACK}Search local area network for servers
STR_NETWORK_SERVER_LIST_ADD_SERVER                              :{BLACK}Add server
STR_NETWORK_SERVER_LIST_ADD_SERVER_TOOLTIP                      :{BLACK}Adds a server to the list. This can either be a server address or an invite code
STR_NETWORK_SERVER_LIST_START_SERVER                            :{BLACK}Start server
STR_NETWORK_SERVER_LIST_START_SERVER_TOOLTIP                    :{BLACK}Start your own server

STR_NETWORK_SERVER_LIST_PLAYER_NAME_OSKTITLE                    :{BLACK}Enter your name
STR_NETWORK_SERVER_LIST_ENTER_SERVER_ADDRESS                    :{BLACK}Enter server address or invite code

# Start new multiplayer server
STR_NETWORK_START_SERVER_CAPTION                                :{WHITE}Start new multiplayer game

STR_NETWORK_START_SERVER_NEW_GAME_NAME                          :{BLACK}Game name:
STR_NETWORK_START_SERVER_NEW_GAME_NAME_TOOLTIP                  :{BLACK}The game name will be displayed to other players in the multiplayer game selection menu
STR_NETWORK_START_SERVER_SET_PASSWORD                           :{BLACK}Set password
STR_NETWORK_START_SERVER_PASSWORD_TOOLTIP                       :{BLACK}Protect your game with a password if you don't want it to be publicly accessible

STR_NETWORK_START_SERVER_VISIBILITY_LABEL                       :{BLACK}Visibility
STR_NETWORK_START_SERVER_VISIBILITY_TOOLTIP                     :{BLACK}Whether other people can see your server in the public listing
STR_NETWORK_START_SERVER_CLIENTS_SELECT                         :{BLACK}{NUM} client{P "" s}
STR_NETWORK_START_SERVER_NUMBER_OF_CLIENTS                      :{BLACK}Maximum number of clients:
STR_NETWORK_START_SERVER_NUMBER_OF_CLIENTS_TOOLTIP              :{BLACK}Choose the maximum number of clients. Not all slots need to be filled
STR_NETWORK_START_SERVER_COMPANIES_SELECT                       :{BLACK}{NUM} compan{P y ies}
STR_NETWORK_START_SERVER_NUMBER_OF_COMPANIES                    :{BLACK}Maximum number of companies:
STR_NETWORK_START_SERVER_NUMBER_OF_COMPANIES_TOOLTIP            :{BLACK}Limit the server to a certain amount of companies

STR_NETWORK_START_SERVER_NEW_GAME_NAME_OSKTITLE                 :{BLACK}Enter a name for the network game

# Network connecting window
STR_NETWORK_CONNECTING_CAPTION                                  :{WHITE}Connecting...

STR_NETWORK_CONNECTING_WAITING                                  :{BLACK}{NUM} client{P "" s} in front of you
STR_NETWORK_CONNECTING_DOWNLOADING_1                            :{BLACK}{BYTES} downloaded so far
STR_NETWORK_CONNECTING_DOWNLOADING_2                            :{BLACK}{BYTES} / {BYTES} downloaded so far

###length 8
STR_NETWORK_CONNECTING_1                                        :{BLACK}(1/6) Connecting...
STR_NETWORK_CONNECTING_2                                        :{BLACK}(2/6) Authorising...
STR_NETWORK_CONNECTING_3                                        :{BLACK}(3/6) Waiting...
STR_NETWORK_CONNECTING_4                                        :{BLACK}(4/6) Downloading map...
STR_NETWORK_CONNECTING_5                                        :{BLACK}(5/6) Processing data...
STR_NETWORK_CONNECTING_6                                        :{BLACK}(6/6) Registering...
STR_NETWORK_CONNECTING_SPECIAL_1                                :{BLACK}Fetching game info...
STR_NETWORK_CONNECTING_SPECIAL_2                                :{BLACK}Fetching company info...

STR_NETWORK_CONNECTION_DISCONNECT                               :{BLACK}Disconnect

STR_NETWORK_NEED_GAME_PASSWORD_CAPTION                          :{WHITE}Server is protected. Enter password
STR_NETWORK_NEED_COMPANY_PASSWORD_CAPTION                       :{WHITE}Company is protected. Enter password

# Network company list added strings
STR_NETWORK_COMPANY_LIST_CLIENT_LIST                            :Online players
STR_NETWORK_COMPANY_LIST_SPECTATE                               :Spectate

# Network client list
STR_NETWORK_CLIENT_LIST_CAPTION                                 :{WHITE}Online Players
STR_NETWORK_CLIENT_LIST_SERVER                                  :{BLACK}Server
STR_NETWORK_CLIENT_LIST_SERVER_NAME                             :{BLACK}Name
STR_NETWORK_CLIENT_LIST_SERVER_NAME_TOOLTIP                     :{BLACK}Name of the server you are playing on
STR_NETWORK_CLIENT_LIST_SERVER_NAME_EDIT_TOOLTIP                :{BLACK}Edit the name of your server
STR_NETWORK_CLIENT_LIST_SERVER_NAME_QUERY_CAPTION               :Name of the server
STR_NETWORK_CLIENT_LIST_SERVER_VISIBILITY                       :{BLACK}Visibility
STR_NETWORK_CLIENT_LIST_SERVER_VISIBILITY_TOOLTIP               :{BLACK}Whether other people can see your server in the public listing
STR_NETWORK_CLIENT_LIST_SERVER_INVITE_CODE                      :{BLACK}Invite code
STR_NETWORK_CLIENT_LIST_SERVER_INVITE_CODE_TOOLTIP              :{BLACK}Invite code other players can use to join this server
STR_NETWORK_CLIENT_LIST_SERVER_CONNECTION_TYPE                  :{BLACK}Connection type
STR_NETWORK_CLIENT_LIST_SERVER_CONNECTION_TYPE_TOOLTIP          :{BLACK}Whether and how your server can be reached by others
STR_NETWORK_CLIENT_LIST_PLAYER                                  :{BLACK}Player
STR_NETWORK_CLIENT_LIST_PLAYER_NAME                             :{BLACK}Name
STR_NETWORK_CLIENT_LIST_PLAYER_NAME_TOOLTIP                     :{BLACK}Your player name
STR_NETWORK_CLIENT_LIST_PLAYER_NAME_EDIT_TOOLTIP                :{BLACK}Edit your player name
STR_NETWORK_CLIENT_LIST_PLAYER_NAME_QUERY_CAPTION               :Your player name
STR_NETWORK_CLIENT_LIST_ADMIN_CLIENT_TOOLTIP                    :{BLACK}Administrative actions to perform for this client
STR_NETWORK_CLIENT_LIST_ADMIN_COMPANY_TOOLTIP                   :{BLACK}Administrative actions to perform for this company
STR_NETWORK_CLIENT_LIST_JOIN_TOOLTIP                            :{BLACK}Join this company
STR_NETWORK_CLIENT_LIST_CHAT_CLIENT_TOOLTIP                     :{BLACK}Send a message to this player
STR_NETWORK_CLIENT_LIST_CHAT_COMPANY_TOOLTIP                    :{BLACK}Send a message to all players of this company
STR_NETWORK_CLIENT_LIST_CHAT_SPECTATOR_TOOLTIP                  :{BLACK}Send a message to all spectators
STR_NETWORK_CLIENT_LIST_SPECTATORS                              :Spectators
STR_NETWORK_CLIENT_LIST_NEW_COMPANY                             :(New company)
STR_NETWORK_CLIENT_LIST_NEW_COMPANY_TOOLTIP                     :{BLACK}Create a new company and join it
STR_NETWORK_CLIENT_LIST_PLAYER_ICON_SELF_TOOLTIP                :{BLACK}This is you
STR_NETWORK_CLIENT_LIST_PLAYER_ICON_HOST_TOOLTIP                :{BLACK}This is the host of the game
STR_NETWORK_CLIENT_LIST_CLIENT_COMPANY_COUNT                    :{BLACK}{NUM} client{P "" s} / {NUM} compan{P y ies}

# Matches ConnectionType
###length 5
STR_NETWORK_CLIENT_LIST_SERVER_CONNECTION_TYPE_UNKNOWN          :{BLACK}Local
STR_NETWORK_CLIENT_LIST_SERVER_CONNECTION_TYPE_ISOLATED         :{RED}Remote players can't connect
STR_NETWORK_CLIENT_LIST_SERVER_CONNECTION_TYPE_DIRECT           :{BLACK}Public
STR_NETWORK_CLIENT_LIST_SERVER_CONNECTION_TYPE_STUN             :{BLACK}Behind NAT
STR_NETWORK_CLIENT_LIST_SERVER_CONNECTION_TYPE_TURN             :{BLACK}Via relay

STR_NETWORK_CLIENT_LIST_ADMIN_CLIENT_KICK                       :Kick
STR_NETWORK_CLIENT_LIST_ADMIN_CLIENT_BAN                        :Ban
STR_NETWORK_CLIENT_LIST_ADMIN_COMPANY_RESET                     :Delete
STR_NETWORK_CLIENT_LIST_ADMIN_COMPANY_UNLOCK                    :Password unlock

STR_NETWORK_CLIENT_LIST_ASK_CAPTION                             :{WHITE}Admin action
STR_NETWORK_CLIENT_LIST_ASK_CLIENT_KICK                         :{YELLOW}Are you sure you want to kick player '{RAW_STRING}'?
STR_NETWORK_CLIENT_LIST_ASK_CLIENT_BAN                          :{YELLOW}Are you sure you want to ban player '{RAW_STRING}'?
STR_NETWORK_CLIENT_LIST_ASK_COMPANY_RESET                       :{YELLOW}Are you sure you want to delete company '{COMPANY}'?
STR_NETWORK_CLIENT_LIST_ASK_COMPANY_UNLOCK                      :{YELLOW}Are you sure you want to reset the password of company '{COMPANY}'?

STR_NETWORK_ASK_RELAY_CAPTION                                   :{WHITE}Use relay?
STR_NETWORK_ASK_RELAY_TEXT                                      :{YELLOW}Failed to establish a connection between you and server '{RAW_STRING}'.{}Would you like to relay this session via '{RAW_STRING}'?
STR_NETWORK_ASK_RELAY_NO                                        :{BLACK}No
STR_NETWORK_ASK_RELAY_YES_ONCE                                  :{BLACK}Yes, this once
STR_NETWORK_ASK_RELAY_YES_ALWAYS                                :{BLACK}Yes, don't ask again

STR_NETWORK_SPECTATORS                                          :Spectators

# Network set password
STR_COMPANY_PASSWORD_CANCEL                                     :{BLACK}Do not save the entered password
STR_COMPANY_PASSWORD_OK                                         :{BLACK}Give the company the new password
STR_COMPANY_PASSWORD_CAPTION                                    :{WHITE}Company password
STR_COMPANY_PASSWORD_MAKE_DEFAULT                               :{BLACK}Default company password
STR_COMPANY_PASSWORD_MAKE_DEFAULT_TOOLTIP                       :{BLACK}Use this company password as default for new companies

# Network company info join/password
STR_COMPANY_VIEW_JOIN                                           :{BLACK}Join
STR_COMPANY_VIEW_JOIN_TOOLTIP                                   :{BLACK}Join and play as this company
STR_COMPANY_VIEW_PASSWORD                                       :{BLACK}Password
STR_COMPANY_VIEW_PASSWORD_TOOLTIP                               :{BLACK}Password-protect your company to prevent unauthorised users from joining
STR_COMPANY_VIEW_SET_PASSWORD                                   :{BLACK}Set company password

# Network chat
STR_NETWORK_CHAT_SEND                                           :{BLACK}Send
STR_NETWORK_CHAT_COMPANY_CAPTION                                :[Team] :
STR_NETWORK_CHAT_CLIENT_CAPTION                                 :[Private] {RAW_STRING}:
STR_NETWORK_CHAT_ALL_CAPTION                                    :[All] :

STR_NETWORK_CHAT_COMPANY                                        :[Team] {RAW_STRING}: {WHITE}{RAW_STRING}
STR_NETWORK_CHAT_TO_COMPANY                                     :[Team] To {RAW_STRING}: {WHITE}{RAW_STRING}
STR_NETWORK_CHAT_CLIENT                                         :[Private] {RAW_STRING}: {WHITE}{RAW_STRING}
STR_NETWORK_CHAT_TO_CLIENT                                      :[Private] To {RAW_STRING}: {WHITE}{RAW_STRING}
STR_NETWORK_CHAT_ALL                                            :[All] {RAW_STRING}: {WHITE}{RAW_STRING}
STR_NETWORK_CHAT_EXTERNAL                                       :[{3:RAW_STRING}] {0:RAW_STRING}: {WHITE}{1:RAW_STRING}
STR_NETWORK_CHAT_OSKTITLE                                       :{BLACK}Enter text for network chat

# Network messages
STR_NETWORK_ERROR_NOTAVAILABLE                                  :{WHITE}No network devices found
STR_NETWORK_ERROR_NOCONNECTION                                  :{WHITE}Connection to the server timed out or was refused
STR_NETWORK_ERROR_NEWGRF_MISMATCH                               :{WHITE}Could not connect due to NewGRF mismatch
STR_NETWORK_ERROR_DESYNC                                        :{WHITE}Network-Game synchronisation failed
STR_NETWORK_ERROR_LOSTCONNECTION                                :{WHITE}Network-Game connection lost
STR_NETWORK_ERROR_SAVEGAMEERROR                                 :{WHITE}Could not load savegame
STR_NETWORK_ERROR_SERVER_START                                  :{WHITE}Could not start the server
STR_NETWORK_ERROR_SERVER_ERROR                                  :{WHITE}A protocol error was detected and the connection was closed
STR_NETWORK_ERROR_BAD_PLAYER_NAME                               :{WHITE}Your player name has not been set. The name can be set at the top of the Multiplayer window
STR_NETWORK_ERROR_BAD_SERVER_NAME                               :{WHITE}Your server name has not been set. The name can be set at the top of the Multiplayer window
STR_NETWORK_ERROR_WRONG_REVISION                                :{WHITE}The revision of this client does not match the server's revision
STR_NETWORK_ERROR_WRONG_PASSWORD                                :{WHITE}Wrong password
STR_NETWORK_ERROR_SERVER_FULL                                   :{WHITE}The server is full
STR_NETWORK_ERROR_SERVER_BANNED                                 :{WHITE}You are banned from this server
STR_NETWORK_ERROR_KICKED                                        :{WHITE}You were kicked out of the game
STR_NETWORK_ERROR_KICK_MESSAGE                                  :{WHITE}Reason: {RAW_STRING}
STR_NETWORK_ERROR_CHEATER                                       :{WHITE}Cheating is not allowed on this server
STR_NETWORK_ERROR_TOO_MANY_COMMANDS                             :{WHITE}You were sending too many commands to the server
STR_NETWORK_ERROR_TIMEOUT_PASSWORD                              :{WHITE}You took too long to enter the password
STR_NETWORK_ERROR_TIMEOUT_COMPUTER                              :{WHITE}Your computer is too slow to keep up with the server
STR_NETWORK_ERROR_TIMEOUT_MAP                                   :{WHITE}Your computer took too long to download the map
STR_NETWORK_ERROR_TIMEOUT_JOIN                                  :{WHITE}Your computer took too long to join the server
STR_NETWORK_ERROR_INVALID_CLIENT_NAME                           :{WHITE}Your player name is not valid

STR_NETWORK_ERROR_CLIENT_GUI_LOST_CONNECTION_CAPTION            :{WHITE}Possible connection loss
STR_NETWORK_ERROR_CLIENT_GUI_LOST_CONNECTION                    :{WHITE}The last {NUM} second{P "" s} no data has arrived from the server

###length 21
STR_NETWORK_ERROR_CLIENT_GENERAL                                :general error
STR_NETWORK_ERROR_CLIENT_DESYNC                                 :desync error
STR_NETWORK_ERROR_CLIENT_SAVEGAME                               :could not load map
STR_NETWORK_ERROR_CLIENT_CONNECTION_LOST                        :connection lost
STR_NETWORK_ERROR_CLIENT_PROTOCOL_ERROR                         :protocol error
STR_NETWORK_ERROR_CLIENT_NEWGRF_MISMATCH                        :NewGRF mismatch
STR_NETWORK_ERROR_CLIENT_NOT_AUTHORIZED                         :not authorized
STR_NETWORK_ERROR_CLIENT_NOT_EXPECTED                           :received invalid or unexpected packet
STR_NETWORK_ERROR_CLIENT_WRONG_REVISION                         :wrong revision
STR_NETWORK_ERROR_CLIENT_NAME_IN_USE                            :name already in use
STR_NETWORK_ERROR_CLIENT_WRONG_PASSWORD                         :wrong password
STR_NETWORK_ERROR_CLIENT_COMPANY_MISMATCH                       :wrong company in DoCommand
STR_NETWORK_ERROR_CLIENT_KICKED                                 :kicked by server
STR_NETWORK_ERROR_CLIENT_CHEATER                                :was trying to use a cheat
STR_NETWORK_ERROR_CLIENT_SERVER_FULL                            :server full
STR_NETWORK_ERROR_CLIENT_TOO_MANY_COMMANDS                      :was sending too many commands
STR_NETWORK_ERROR_CLIENT_TIMEOUT_PASSWORD                       :received no password in time
STR_NETWORK_ERROR_CLIENT_TIMEOUT_COMPUTER                       :general timeout
STR_NETWORK_ERROR_CLIENT_TIMEOUT_MAP                            :downloading map took too long
STR_NETWORK_ERROR_CLIENT_TIMEOUT_JOIN                           :processing map took too long
STR_NETWORK_ERROR_CLIENT_INVALID_CLIENT_NAME                    :invalid client name

# Network related errors
STR_NETWORK_SERVER_MESSAGE                                      :*** {1:RAW_STRING}

###length 12
STR_NETWORK_SERVER_MESSAGE_GAME_PAUSED                          :Game paused ({STRING})
STR_NETWORK_SERVER_MESSAGE_GAME_STILL_PAUSED_1                  :Game still paused ({STRING})
STR_NETWORK_SERVER_MESSAGE_GAME_STILL_PAUSED_2                  :Game still paused ({STRING}, {STRING})
STR_NETWORK_SERVER_MESSAGE_GAME_STILL_PAUSED_3                  :Game still paused ({STRING}, {STRING}, {STRING})
STR_NETWORK_SERVER_MESSAGE_GAME_STILL_PAUSED_4                  :Game still paused ({STRING}, {STRING}, {STRING}, {STRING})
STR_NETWORK_SERVER_MESSAGE_GAME_STILL_PAUSED_5                  :Game still paused ({STRING}, {STRING}, {STRING}, {STRING}, {STRING})
STR_NETWORK_SERVER_MESSAGE_GAME_UNPAUSED                        :Game unpaused ({STRING})
STR_NETWORK_SERVER_MESSAGE_GAME_REASON_NOT_ENOUGH_PLAYERS       :number of players
STR_NETWORK_SERVER_MESSAGE_GAME_REASON_CONNECTING_CLIENTS       :connecting clients
STR_NETWORK_SERVER_MESSAGE_GAME_REASON_MANUAL                   :manual
STR_NETWORK_SERVER_MESSAGE_GAME_REASON_GAME_SCRIPT              :game script
STR_NETWORK_SERVER_MESSAGE_GAME_REASON_LINK_GRAPH               :waiting for link graph update

STR_NETWORK_MESSAGE_CLIENT_LEAVING                              :leaving
STR_NETWORK_MESSAGE_CLIENT_JOINED                               :*** {RAW_STRING} has joined the game
STR_NETWORK_MESSAGE_CLIENT_JOINED_ID                            :*** {RAW_STRING} has joined the game (Client #{2:NUM})
STR_NETWORK_MESSAGE_CLIENT_COMPANY_JOIN                         :*** {RAW_STRING} has joined company #{2:NUM}
STR_NETWORK_MESSAGE_CLIENT_COMPANY_SPECTATE                     :*** {RAW_STRING} has joined spectators
STR_NETWORK_MESSAGE_CLIENT_COMPANY_NEW                          :*** {RAW_STRING} has started a new company (#{2:NUM})
STR_NETWORK_MESSAGE_CLIENT_LEFT                                 :*** {RAW_STRING} has left the game ({2:STRING})
STR_NETWORK_MESSAGE_NAME_CHANGE                                 :*** {RAW_STRING} has changed their name to {RAW_STRING}
STR_NETWORK_MESSAGE_GIVE_MONEY                                  :*** {RAW_STRING} gave {2:CURRENCY_LONG} to {1:RAW_STRING}
STR_NETWORK_MESSAGE_SERVER_SHUTDOWN                             :{WHITE}The server closed the session
STR_NETWORK_MESSAGE_SERVER_REBOOT                               :{WHITE}The server is restarting...{}Please wait...
STR_NETWORK_MESSAGE_KICKED                                      :*** {RAW_STRING} was kicked. Reason: ({RAW_STRING})

STR_NETWORK_ERROR_COORDINATOR_REGISTRATION_FAILED               :{WHITE}Server registration failed
STR_NETWORK_ERROR_COORDINATOR_REUSE_OF_INVITE_CODE              :{WHITE}Another server with the same invite-code registered itself. Switching to "local" game-type.
STR_NETWORK_ERROR_COORDINATOR_ISOLATED                          :{WHITE}Your server doesn't allow remote connections
STR_NETWORK_ERROR_COORDINATOR_ISOLATED_DETAIL                   :{WHITE}Other players won't be able to connect to your server

# Content downloading window
STR_CONTENT_TITLE                                               :{WHITE}Content downloading
STR_CONTENT_TYPE_CAPTION                                        :{BLACK}Type
STR_CONTENT_TYPE_CAPTION_TOOLTIP                                :{BLACK}Type of the content
STR_CONTENT_NAME_CAPTION                                        :{BLACK}Name
STR_CONTENT_NAME_CAPTION_TOOLTIP                                :{BLACK}Name of the content
STR_CONTENT_MATRIX_TOOLTIP                                      :{BLACK}Click on a line to see the details{}Click on the checkbox to select it for downloading
STR_CONTENT_SELECT_ALL_CAPTION                                  :{BLACK}Select all
STR_CONTENT_SELECT_ALL_CAPTION_TOOLTIP                          :{BLACK}Mark all content to be downloaded
STR_CONTENT_SELECT_UPDATES_CAPTION                              :{BLACK}Select upgrades
STR_CONTENT_SELECT_UPDATES_CAPTION_TOOLTIP                      :{BLACK}Mark all content that is an upgrade for existing content to be downloaded
STR_CONTENT_UNSELECT_ALL_CAPTION                                :{BLACK}Unselect all
STR_CONTENT_UNSELECT_ALL_CAPTION_TOOLTIP                        :{BLACK}Mark all content to be not downloaded
STR_CONTENT_SEARCH_EXTERNAL                                     :{BLACK}Search external websites
STR_CONTENT_SEARCH_EXTERNAL_TOOLTIP                             :{BLACK}Search content not available on OpenTTD's content service on websites not associated to OpenTTD
STR_CONTENT_SEARCH_EXTERNAL_DISCLAIMER_CAPTION                  :{WHITE}You are leaving OpenTTD!
STR_CONTENT_SEARCH_EXTERNAL_DISCLAIMER                          :{WHITE}The terms and conditions for downloading content from external websites vary.{}You will have to refer to the external sites for instructions how to install the content into OpenTTD.{}Do you want to continue?
STR_CONTENT_FILTER_TITLE                                        :{BLACK}Tag/name filter:
STR_CONTENT_OPEN_URL                                            :{BLACK}Visit website
STR_CONTENT_OPEN_URL_TOOLTIP                                    :{BLACK}Visit the website for this content
STR_CONTENT_DOWNLOAD_CAPTION                                    :{BLACK}Download
STR_CONTENT_DOWNLOAD_CAPTION_TOOLTIP                            :{BLACK}Start downloading the selected content
STR_CONTENT_TOTAL_DOWNLOAD_SIZE                                 :{SILVER}Total download size: {WHITE}{BYTES}
STR_CONTENT_DETAIL_TITLE                                        :{SILVER}CONTENT INFO

###length 5
STR_CONTENT_DETAIL_SUBTITLE_UNSELECTED                          :{SILVER}You have not selected this to be downloaded
STR_CONTENT_DETAIL_SUBTITLE_SELECTED                            :{SILVER}You have selected this to be downloaded
STR_CONTENT_DETAIL_SUBTITLE_AUTOSELECTED                        :{SILVER}This dependency has been selected to be downloaded
STR_CONTENT_DETAIL_SUBTITLE_ALREADY_HERE                        :{SILVER}You already have this
STR_CONTENT_DETAIL_SUBTITLE_DOES_NOT_EXIST                      :{SILVER}This content is unknown and can't be downloaded in OpenTTD

STR_CONTENT_DETAIL_UPDATE                                       :{SILVER}This is a replacement for an existing {STRING}
STR_CONTENT_DETAIL_NAME                                         :{SILVER}Name: {WHITE}{RAW_STRING}
STR_CONTENT_DETAIL_VERSION                                      :{SILVER}Version: {WHITE}{RAW_STRING}
STR_CONTENT_DETAIL_DESCRIPTION                                  :{SILVER}Description: {WHITE}{RAW_STRING}
STR_CONTENT_DETAIL_URL                                          :{SILVER}URL: {WHITE}{RAW_STRING}
STR_CONTENT_DETAIL_TYPE                                         :{SILVER}Type: {WHITE}{STRING}
STR_CONTENT_DETAIL_FILESIZE                                     :{SILVER}Download size: {WHITE}{BYTES}
STR_CONTENT_DETAIL_SELECTED_BECAUSE_OF                          :{SILVER}Selected because of: {WHITE}{RAW_STRING}
STR_CONTENT_DETAIL_DEPENDENCIES                                 :{SILVER}Dependencies: {WHITE}{RAW_STRING}
STR_CONTENT_DETAIL_TAGS                                         :{SILVER}Tags: {WHITE}{RAW_STRING}
STR_CONTENT_NO_ZLIB                                             :{WHITE}OpenTTD is built without "zlib" support...
STR_CONTENT_NO_ZLIB_SUB                                         :{WHITE}... downloading content is not possible!

# Order of these is important!
STR_CONTENT_TYPE_BASE_GRAPHICS                                  :Base graphics
STR_CONTENT_TYPE_NEWGRF                                         :NewGRF
STR_CONTENT_TYPE_AI                                             :AI
STR_CONTENT_TYPE_AI_LIBRARY                                     :AI library
STR_CONTENT_TYPE_SCENARIO                                       :Scenario
STR_CONTENT_TYPE_HEIGHTMAP                                      :Heightmap
STR_CONTENT_TYPE_BASE_SOUNDS                                    :Base sounds
STR_CONTENT_TYPE_BASE_MUSIC                                     :Base music
STR_CONTENT_TYPE_GAME_SCRIPT                                    :Game script
STR_CONTENT_TYPE_GS_LIBRARY                                     :GS library

# Content downloading progress window
STR_CONTENT_DOWNLOAD_TITLE                                      :{WHITE}Downloading content...
STR_CONTENT_DOWNLOAD_INITIALISE                                 :{WHITE}Requesting files...
STR_CONTENT_DOWNLOAD_FILE                                       :{WHITE}Currently downloading {RAW_STRING} ({NUM} of {NUM})
STR_CONTENT_DOWNLOAD_COMPLETE                                   :{WHITE}Download complete
STR_CONTENT_DOWNLOAD_PROGRESS_SIZE                              :{WHITE}{BYTES} of {BYTES} downloaded ({NUM} %)

# Content downloading error messages
STR_CONTENT_ERROR_COULD_NOT_CONNECT                             :{WHITE}Could not connect to the content server...
STR_CONTENT_ERROR_COULD_NOT_DOWNLOAD                            :{WHITE}Downloading failed...
STR_CONTENT_ERROR_COULD_NOT_DOWNLOAD_FILE_NOT_WRITABLE          :{WHITE}... file not writable
STR_CONTENT_ERROR_COULD_NOT_EXTRACT                             :{WHITE}Could not decompress the downloaded file

STR_MISSING_GRAPHICS_SET_CAPTION                                :{WHITE}Missing graphics
STR_MISSING_GRAPHICS_SET_MESSAGE                                :{BLACK}OpenTTD requires graphics to function but none could be found. Do you allow OpenTTD to download and install these graphics?
STR_MISSING_GRAPHICS_YES_DOWNLOAD                               :{BLACK}Yes, download the graphics
STR_MISSING_GRAPHICS_NO_QUIT                                    :{BLACK}No, exit OpenTTD

STR_MISSING_GRAPHICS_ERROR_TITLE                                :{WHITE}Downloading failed
STR_MISSING_GRAPHICS_ERROR                                      :{BLACK}Downloading graphics failed.{}Please download graphics manually.
STR_MISSING_GRAPHICS_ERROR_QUIT                                 :{BLACK}Exit OpenTTD

# Transparency settings window
STR_TRANSPARENCY_CAPTION                                        :{WHITE}Transparency Options
STR_TRANSPARENT_SIGNS_TOOLTIP                                   :{BLACK}Toggle transparency for signs. Ctrl+Click to lock
STR_TRANSPARENT_TREES_TOOLTIP                                   :{BLACK}Toggle transparency for trees. Ctrl+Click to lock
STR_TRANSPARENT_HOUSES_TOOLTIP                                  :{BLACK}Toggle transparency for houses. Ctrl+Click to lock
STR_TRANSPARENT_INDUSTRIES_TOOLTIP                              :{BLACK}Toggle transparency for industries. Ctrl+Click to lock
STR_TRANSPARENT_BUILDINGS_TOOLTIP                               :{BLACK}Toggle transparency for buildables like stations, depots and waypoints. Ctrl+Click to lock
STR_TRANSPARENT_BRIDGES_TOOLTIP                                 :{BLACK}Toggle transparency for bridges. Ctrl+Click to lock
STR_TRANSPARENT_STRUCTURES_TOOLTIP                              :{BLACK}Toggle transparency for structures like lighthouses and antennas. Ctrl+Click to lock
STR_TRANSPARENT_CATENARY_TOOLTIP                                :{BLACK}Toggle transparency for catenary. Ctrl+Click to lock
STR_TRANSPARENT_LOADING_TOOLTIP                                 :{BLACK}Toggle transparency for loading indicators. Ctrl+Click to lock
STR_TRANSPARENT_INVISIBLE_TOOLTIP                               :{BLACK}Set objects invisible instead of transparent

# Linkgraph legend window
STR_LINKGRAPH_LEGEND_CAPTION                                    :{BLACK}Cargo Flow Legend
STR_LINKGRAPH_LEGEND_ALL                                        :{BLACK}All
STR_LINKGRAPH_LEGEND_NONE                                       :{BLACK}None
STR_LINKGRAPH_LEGEND_SELECT_COMPANIES                           :{BLACK}Select companies to be displayed
STR_LINKGRAPH_LEGEND_COMPANY_TOOLTIP                            :{BLACK}{STRING}{}{COMPANY}

# Linkgraph legend window and linkgraph legend in smallmap
STR_LINKGRAPH_LEGEND_UNUSED                                     :{TINY_FONT}{BLACK}unused
STR_LINKGRAPH_LEGEND_SATURATED                                  :{TINY_FONT}{BLACK}saturated
STR_LINKGRAPH_LEGEND_OVERLOADED                                 :{TINY_FONT}{BLACK}overloaded

# Base for station construction window(s)
STR_STATION_BUILD_COVERAGE_AREA_TITLE                           :{BLACK}Coverage area highlight
STR_STATION_BUILD_COVERAGE_OFF                                  :{BLACK}Off
STR_STATION_BUILD_COVERAGE_ON                                   :{BLACK}On
STR_STATION_BUILD_COVERAGE_AREA_OFF_TOOLTIP                     :{BLACK}Don't highlight coverage area of proposed site
STR_STATION_BUILD_COVERAGE_AREA_ON_TOOLTIP                      :{BLACK}Highlight coverage area of proposed site
STR_STATION_BUILD_ACCEPTS_CARGO                                 :{BLACK}Accepts: {GOLD}{CARGO_LIST}
STR_STATION_BUILD_SUPPLIES_CARGO                                :{BLACK}Supplies: {GOLD}{CARGO_LIST}

# Join station window
STR_JOIN_STATION_CAPTION                                        :{WHITE}Join station
STR_JOIN_STATION_CREATE_SPLITTED_STATION                        :{YELLOW}Build a separate station

STR_JOIN_WAYPOINT_CAPTION                                       :{WHITE}Join waypoint
STR_JOIN_WAYPOINT_CREATE_SPLITTED_WAYPOINT                      :{YELLOW}Build a separate waypoint

# Generic toolbar
STR_TOOLBAR_DISABLED_NO_VEHICLE_AVAILABLE                       :{BLACK}Disabled as currently no vehicles are available for this infrastructure

# Rail construction toolbar
STR_RAIL_TOOLBAR_RAILROAD_CONSTRUCTION_CAPTION                  :Railway Construction
STR_RAIL_TOOLBAR_ELRAIL_CONSTRUCTION_CAPTION                    :Electrified Railway Construction
STR_RAIL_TOOLBAR_MONORAIL_CONSTRUCTION_CAPTION                  :Monorail Construction
STR_RAIL_TOOLBAR_MAGLEV_CONSTRUCTION_CAPTION                    :Maglev Construction

STR_RAIL_TOOLBAR_TOOLTIP_BUILD_RAILROAD_TRACK                   :{BLACK}Build railway track. Ctrl toggles build/remove for railway construction. Shift toggles building/showing cost estimate
STR_RAIL_TOOLBAR_TOOLTIP_BUILD_AUTORAIL                         :{BLACK}Build railway track using the Autorail mode. Ctrl toggles build/remove for railway construction. Shift toggles building/showing cost estimate
STR_RAIL_TOOLBAR_TOOLTIP_BUILD_TRAIN_DEPOT_FOR_BUILDING         :{BLACK}Build train depot (for buying and servicing trains). Shift toggles building/showing cost estimate
STR_RAIL_TOOLBAR_TOOLTIP_CONVERT_RAIL_TO_WAYPOINT               :{BLACK}Convert rail to waypoint. Ctrl enables joining waypoints. Shift toggles building/showing cost estimate
STR_RAIL_TOOLBAR_TOOLTIP_BUILD_RAILROAD_STATION                 :{BLACK}Build railway station. Ctrl enables joining stations. Shift toggles building/showing cost estimate
STR_RAIL_TOOLBAR_TOOLTIP_BUILD_RAILROAD_SIGNALS                 :{BLACK}Build railway signals. Ctrl toggles semaphore/light signals{}Dragging builds signals along a straight stretch of rail. Ctrl builds signals up to the next junction or signal{}Ctrl+Click toggles opening the signal selection window. Shift toggles building/showing cost estimate
STR_RAIL_TOOLBAR_TOOLTIP_BUILD_RAILROAD_BRIDGE                  :{BLACK}Build railway bridge. Shift toggles building/showing cost estimate
STR_RAIL_TOOLBAR_TOOLTIP_BUILD_RAILROAD_TUNNEL                  :{BLACK}Build railway tunnel. Shift toggles building/showing cost estimate
STR_RAIL_TOOLBAR_TOOLTIP_TOGGLE_BUILD_REMOVE_FOR                :{BLACK}Toggle build/remove for railway track, signals, waypoints and stations. Hold Ctrl to also remove the rail of waypoints and stations
STR_RAIL_TOOLBAR_TOOLTIP_CONVERT_RAIL                           :{BLACK}Convert/Upgrade the type of rail. Shift toggles building/showing cost estimate

STR_RAIL_NAME_RAILROAD                                          :Railway
STR_RAIL_NAME_ELRAIL                                            :Electrified railway
STR_RAIL_NAME_MONORAIL                                          :Monorail
STR_RAIL_NAME_MAGLEV                                            :Maglev

# Rail depot construction window
STR_BUILD_DEPOT_TRAIN_ORIENTATION_CAPTION                       :{WHITE}Train Depot Orientation
STR_BUILD_DEPOT_TRAIN_ORIENTATION_TOOLTIP                       :{BLACK}Select railway depot orientation

# Rail waypoint construction window
STR_WAYPOINT_CAPTION                                            :{WHITE}Waypoint
STR_WAYPOINT_GRAPHICS_TOOLTIP                                   :{BLACK}Select waypoint type

# Rail station construction window
STR_STATION_BUILD_RAIL_CAPTION                                  :{WHITE}Rail Station Selection
STR_STATION_BUILD_ORIENTATION                                   :{BLACK}Orientation
STR_STATION_BUILD_RAILROAD_ORIENTATION_TOOLTIP                  :{BLACK}Select railway station orientation
STR_STATION_BUILD_NUMBER_OF_TRACKS                              :{BLACK}Number of tracks
STR_STATION_BUILD_NUMBER_OF_TRACKS_TOOLTIP                      :{BLACK}Select number of platforms for railway station
STR_STATION_BUILD_PLATFORM_LENGTH                               :{BLACK}Platform length
STR_STATION_BUILD_PLATFORM_LENGTH_TOOLTIP                       :{BLACK}Select length of railway station
STR_STATION_BUILD_DRAG_DROP                                     :{BLACK}Drag & Drop
STR_STATION_BUILD_DRAG_DROP_TOOLTIP                             :{BLACK}Build a station using drag & drop

STR_STATION_BUILD_STATION_CLASS_TOOLTIP                         :{BLACK}Select a station class to display
STR_STATION_BUILD_STATION_TYPE_TOOLTIP                          :{BLACK}Select the station type to build

STR_STATION_CLASS_DFLT                                          :Default station
STR_STATION_CLASS_WAYP                                          :Waypoints

# Signal window
STR_BUILD_SIGNAL_CAPTION                                        :{WHITE}Signal Selection
STR_BUILD_SIGNAL_SEMAPHORE_NORM_TOOLTIP                         :{BLACK}Block Signal (semaphore){}This is the most basic type of signal, allowing only one train to be in the same block at the same time
STR_BUILD_SIGNAL_SEMAPHORE_ENTRY_TOOLTIP                        :{BLACK}Entry Signal (semaphore){}Green as long as there is one or more green exit-signal from the following section of track. Otherwise it shows red
STR_BUILD_SIGNAL_SEMAPHORE_EXIT_TOOLTIP                         :{BLACK}Exit Signal (semaphore){}Behaves in the same way as a block signal but is necessary to trigger the correct colour on entry & combo pre-signals
STR_BUILD_SIGNAL_SEMAPHORE_COMBO_TOOLTIP                        :{BLACK}Combo Signal (semaphore){}The combo signal simply acts as both an entry and exit signal. This allows you to build large "trees" of pre-signals
STR_BUILD_SIGNAL_SEMAPHORE_PBS_TOOLTIP                          :{BLACK}Path Signal (semaphore){}A path signal allows more than one train to enter a signal block at the same time, if the train can reserve a path to a safe stopping point. Standard path signals can be passed from the back side
STR_BUILD_SIGNAL_SEMAPHORE_PBS_OWAY_TOOLTIP                     :{BLACK}One-way Path Signal (semaphore){}A path signal allows more than one train to enter a signal block at the same time, if the train can reserve a path to a safe stopping point. One-way path signals can't be passed from the back side
STR_BUILD_SIGNAL_ELECTRIC_NORM_TOOLTIP                          :{BLACK}Block Signal (electric){}This is the most basic type of signal, allowing only one train to be in the same block at the same time
STR_BUILD_SIGNAL_ELECTRIC_ENTRY_TOOLTIP                         :{BLACK}Entry Signal (electric){}Green as long as there is one or more green exit-signal from the following section of track. Otherwise it shows red
STR_BUILD_SIGNAL_ELECTRIC_EXIT_TOOLTIP                          :{BLACK}Exit Signal (electric){}Behaves in the same way as a block signal but is necessary to trigger the correct colour on entry & combo pre-signals
STR_BUILD_SIGNAL_ELECTRIC_COMBO_TOOLTIP                         :{BLACK}Combo Signal (electric){}The combo signal simply acts as both an entry and exit signal. This allows you to build large "trees" of pre-signals
STR_BUILD_SIGNAL_ELECTRIC_PBS_TOOLTIP                           :{BLACK}Path Signal (electric){}A path signal allows more than one train to enter a signal block at the same time, if the train can reserve a path to a safe stopping point. Standard path signals can be passed from the back side
STR_BUILD_SIGNAL_ELECTRIC_PBS_OWAY_TOOLTIP                      :{BLACK}One-way Path Signal (electric){}A path signal allows more than one train to enter a signal block at the same time, if the train can reserve a path to a safe stopping point. One-way path signals can't be passed from the back side
STR_BUILD_SIGNAL_CONVERT_TOOLTIP                                :{BLACK}Signal Convert{}When selected, clicking an existing signal will convert it to the selected signal type and variant. Ctrl+Click will toggle the existing variant. Shift+Click shows estimated conversion cost
STR_BUILD_SIGNAL_DRAG_SIGNALS_DENSITY_TOOLTIP                   :{BLACK}Dragging signal distance
STR_BUILD_SIGNAL_DRAG_SIGNALS_DENSITY_DECREASE_TOOLTIP          :{BLACK}Decrease dragging signal distance
STR_BUILD_SIGNAL_DRAG_SIGNALS_DENSITY_INCREASE_TOOLTIP          :{BLACK}Increase dragging signal distance

# Bridge selection window
STR_SELECT_RAIL_BRIDGE_CAPTION                                  :{WHITE}Select Rail Bridge
STR_SELECT_ROAD_BRIDGE_CAPTION                                  :{WHITE}Select Road Bridge
STR_SELECT_BRIDGE_SELECTION_TOOLTIP                             :{BLACK}Bridge selection - click on your preferred bridge to build it
STR_SELECT_BRIDGE_INFO                                          :{GOLD}{STRING},{} {VELOCITY} {WHITE}{CURRENCY_LONG}
STR_SELECT_BRIDGE_SCENEDIT_INFO                                 :{GOLD}{STRING},{} {VELOCITY}
STR_BRIDGE_NAME_SUSPENSION_STEEL                                :Suspension, Steel
STR_BRIDGE_NAME_GIRDER_STEEL                                    :Girder, Steel
STR_BRIDGE_NAME_CANTILEVER_STEEL                                :Cantilever, Steel
STR_BRIDGE_NAME_SUSPENSION_CONCRETE                             :Suspension, Concrete
STR_BRIDGE_NAME_WOODEN                                          :Wooden
STR_BRIDGE_NAME_CONCRETE                                        :Concrete
STR_BRIDGE_NAME_TUBULAR_STEEL                                   :Tubular, Steel
STR_BRIDGE_TUBULAR_SILICON                                      :Tubular, Silicon


# Road construction toolbar
STR_ROAD_TOOLBAR_ROAD_CONSTRUCTION_CAPTION                      :{WHITE}Road Construction
STR_ROAD_TOOLBAR_TRAM_CONSTRUCTION_CAPTION                      :{WHITE}Tramway Construction
STR_ROAD_TOOLBAR_TOOLTIP_BUILD_ROAD_SECTION                     :{BLACK}Build road section. Ctrl toggles build/remove for road construction. Shift toggles building/showing cost estimate
STR_ROAD_TOOLBAR_TOOLTIP_BUILD_TRAMWAY_SECTION                  :{BLACK}Build tramway section. Ctrl toggles build/remove for tramway construction. Shift toggles building/showing cost estimate
STR_ROAD_TOOLBAR_TOOLTIP_BUILD_AUTOROAD                         :{BLACK}Build road section using the Autoroad mode. Ctrl toggles build/remove for road construction. Shift toggles building/showing cost estimate
STR_ROAD_TOOLBAR_TOOLTIP_BUILD_AUTOTRAM                         :{BLACK}Build tramway section using the Autotram mode. Ctrl toggles build/remove for tramway construction. Shift toggles building/showing cost estimate
STR_ROAD_TOOLBAR_TOOLTIP_BUILD_ROAD_VEHICLE_DEPOT               :{BLACK}Build road vehicle depot (for buying and servicing vehicles). Shift toggles building/showing cost estimate
STR_ROAD_TOOLBAR_TOOLTIP_BUILD_TRAM_VEHICLE_DEPOT               :{BLACK}Build tram vehicle depot (for buying and servicing vehicles). Shift toggles building/showing cost estimate
STR_ROAD_TOOLBAR_TOOLTIP_BUILD_BUS_STATION                      :{BLACK}Build bus station. Ctrl enables joining stations. Shift toggles building/showing cost estimate
STR_ROAD_TOOLBAR_TOOLTIP_BUILD_PASSENGER_TRAM_STATION           :{BLACK}Build passenger tram station. Ctrl enables joining stations. Shift toggles building/showing cost estimate
STR_ROAD_TOOLBAR_TOOLTIP_BUILD_TRUCK_LOADING_BAY                :{BLACK}Build lorry loading bay. Ctrl enables joining stations. Shift toggles building/showing cost estimate
STR_ROAD_TOOLBAR_TOOLTIP_BUILD_CARGO_TRAM_STATION               :{BLACK}Build freight tram station. Ctrl enables joining stations. Shift toggles building/showing cost estimate
STR_ROAD_TOOLBAR_TOOLTIP_TOGGLE_ONE_WAY_ROAD                    :{BLACK}Activate/Deactivate one way roads
STR_ROAD_TOOLBAR_TOOLTIP_BUILD_ROAD_BRIDGE                      :{BLACK}Build road bridge. Shift toggles building/showing cost estimate
STR_ROAD_TOOLBAR_TOOLTIP_BUILD_TRAMWAY_BRIDGE                   :{BLACK}Build tramway bridge. Shift toggles building/showing cost estimate
STR_ROAD_TOOLBAR_TOOLTIP_BUILD_ROAD_TUNNEL                      :{BLACK}Build road tunnel. Shift toggles building/showing cost estimate
STR_ROAD_TOOLBAR_TOOLTIP_BUILD_TRAMWAY_TUNNEL                   :{BLACK}Build tramway tunnel. Shift toggles building/showing cost estimate
STR_ROAD_TOOLBAR_TOOLTIP_TOGGLE_BUILD_REMOVE_FOR_ROAD           :{BLACK}Toggle build/remove for road construction
STR_ROAD_TOOLBAR_TOOLTIP_TOGGLE_BUILD_REMOVE_FOR_TRAMWAYS       :{BLACK}Toggle build/remove for tramway construction
STR_ROAD_TOOLBAR_TOOLTIP_CONVERT_ROAD                           :{BLACK}Convert/Upgrade the type of road. Shift toggles building/showing cost estimate
STR_ROAD_TOOLBAR_TOOLTIP_CONVERT_TRAM                           :{BLACK}Convert/Upgrade the type of tram. Shift toggles building/showing cost estimate

STR_ROAD_NAME_ROAD                                              :Road
STR_ROAD_NAME_TRAM                                              :Tramway

# Road depot construction window
STR_BUILD_DEPOT_ROAD_ORIENTATION_CAPTION                        :{WHITE}Road Depot Orientation
STR_BUILD_DEPOT_ROAD_ORIENTATION_SELECT_TOOLTIP                 :{BLACK}Select road vehicle depot orientation
STR_BUILD_DEPOT_TRAM_ORIENTATION_CAPTION                        :{WHITE}Tram Depot Orientation
STR_BUILD_DEPOT_TRAM_ORIENTATION_SELECT_TOOLTIP                 :{BLACK}Select tram vehicle depot orientation

# Road vehicle station construction window
STR_STATION_BUILD_BUS_ORIENTATION                               :{WHITE}Bus Station Orientation
STR_STATION_BUILD_BUS_ORIENTATION_TOOLTIP                       :{BLACK}Select bus station orientation
STR_STATION_BUILD_TRUCK_ORIENTATION                             :{WHITE}Lorry Station Orientation
STR_STATION_BUILD_TRUCK_ORIENTATION_TOOLTIP                     :{BLACK}Select lorry loading bay orientation
STR_STATION_BUILD_PASSENGER_TRAM_ORIENTATION                    :{WHITE}Passenger Tram Station Orientation
STR_STATION_BUILD_PASSENGER_TRAM_ORIENTATION_TOOLTIP            :{BLACK}Select passenger tram station orientation
STR_STATION_BUILD_CARGO_TRAM_ORIENTATION                        :{WHITE}Freight Tram Station Orientation
STR_STATION_BUILD_CARGO_TRAM_ORIENTATION_TOOLTIP                :{BLACK}Select freight tram station orientation

# Waterways toolbar (last two for SE only)
STR_WATERWAYS_TOOLBAR_CAPTION                                   :{WHITE}Waterways Construction
STR_WATERWAYS_TOOLBAR_CAPTION_SE                                :{WHITE}Waterways
STR_WATERWAYS_TOOLBAR_BUILD_CANALS_TOOLTIP                      :{BLACK}Build canals. Shift toggles building/showing cost estimate
STR_WATERWAYS_TOOLBAR_BUILD_LOCKS_TOOLTIP                       :{BLACK}Build locks. Shift toggles building/showing cost estimate
STR_WATERWAYS_TOOLBAR_BUILD_DEPOT_TOOLTIP                       :{BLACK}Build ship depot (for buying and servicing ships). Shift toggles building/showing cost estimate
STR_WATERWAYS_TOOLBAR_BUILD_DOCK_TOOLTIP                        :{BLACK}Build ship dock. Ctrl enables joining stations. Shift toggles building/showing cost estimate
STR_WATERWAYS_TOOLBAR_BUOY_TOOLTIP                              :{BLACK}Place a buoy which can be used as a waypoint. Shift toggles building/showing cost estimate
STR_WATERWAYS_TOOLBAR_BUILD_AQUEDUCT_TOOLTIP                    :{BLACK}Build aqueduct. Shift toggles building/showing cost estimate
STR_WATERWAYS_TOOLBAR_CREATE_LAKE_TOOLTIP                       :{BLACK}Define water area.{}Make a canal, unless Ctrl is held down at sea level, when it will flood the surroundings instead
STR_WATERWAYS_TOOLBAR_CREATE_RIVER_TOOLTIP                      :{BLACK}Place rivers. Ctrl selects the area diagonally

# Ship depot construction window
STR_DEPOT_BUILD_SHIP_CAPTION                                    :{WHITE}Ship Depot Orientation
STR_DEPOT_BUILD_SHIP_ORIENTATION_TOOLTIP                        :{BLACK}Select ship depot orientation

# Dock construction window
STR_STATION_BUILD_DOCK_CAPTION                                  :{WHITE}Dock

# Airport toolbar
STR_TOOLBAR_AIRCRAFT_CAPTION                                    :{WHITE}Airports
STR_TOOLBAR_AIRCRAFT_BUILD_AIRPORT_TOOLTIP                      :{BLACK}Build airport. Ctrl enables joining stations. Shift toggles building/showing cost estimate

# Airport construction window
STR_STATION_BUILD_AIRPORT_CAPTION                               :{WHITE}Airport Selection
STR_STATION_BUILD_AIRPORT_TOOLTIP                               :{BLACK}Select size/type of airport
STR_STATION_BUILD_AIRPORT_CLASS_LABEL                           :{BLACK}Airport class
STR_STATION_BUILD_AIRPORT_LAYOUT_NAME                           :{BLACK}Layout {NUM}

STR_AIRPORT_SMALL                                               :Small
STR_AIRPORT_CITY                                                :City
STR_AIRPORT_METRO                                               :Metropolitan
STR_AIRPORT_INTERNATIONAL                                       :International
STR_AIRPORT_COMMUTER                                            :Commuter
STR_AIRPORT_INTERCONTINENTAL                                    :Intercontinental
STR_AIRPORT_HELIPORT                                            :Heliport
STR_AIRPORT_HELIDEPOT                                           :Helidepot
STR_AIRPORT_HELISTATION                                         :Helistation

STR_AIRPORT_CLASS_SMALL                                         :Small airports
STR_AIRPORT_CLASS_LARGE                                         :Large airports
STR_AIRPORT_CLASS_HUB                                           :Hub airports
STR_AIRPORT_CLASS_HELIPORTS                                     :Helicopter airports

STR_STATION_BUILD_NOISE                                         :{BLACK}Noise generated: {GOLD}{COMMA}

# Landscaping toolbar
STR_LANDSCAPING_TOOLBAR                                         :{WHITE}Landscaping
STR_LANDSCAPING_TOOLTIP_LOWER_A_CORNER_OF_LAND                  :{BLACK}Lower a corner of land. Dragging lowers the first selected corner and levels the selected area to the new corner height. Ctrl selects the area diagonally. Shift toggles building/showing cost estimate
STR_LANDSCAPING_TOOLTIP_RAISE_A_CORNER_OF_LAND                  :{BLACK}Raise a corner of land. Dragging raises the first selected corner and levels the selected area to the new corner height. Ctrl selects the area diagonally. Shift toggles building/showing cost estimate
STR_LANDSCAPING_LEVEL_LAND_TOOLTIP                              :{BLACK}Level an area of land to the height of the first selected corner. Ctrl selects the area diagonally. Shift toggles building/showing cost estimate
STR_LANDSCAPING_TOOLTIP_PURCHASE_LAND                           :{BLACK}Purchase land for future use. Shift toggles building/showing cost estimate

STR_TABLET_CLOSE                                                :{BLACK}X
STR_TABLET_CLOSE_TOOLTIP                                        :{BLACK}Close all opened windows (except pinned ones)
STR_TABLET_SHIFT                                                :{BLACK}{TINY_FONT}Shft
STR_TABLET_SHIFT_TOOLTIP                                        :{BLACK}Press it for getting an estimated cost of executing an action
STR_TABLET_CTRL                                                 :{BLACK}{TINY_FONT}Ctrl
STR_TABLET_CTRL_TOOLTIP                                         :{BLACK}Use it for actions that use the "CTRL" key

# Object construction window
STR_OBJECT_BUILD_CAPTION                                        :{WHITE}Object Selection
STR_OBJECT_BUILD_TOOLTIP                                        :{BLACK}Select object to build. Shift toggles building/showing cost estimate
STR_OBJECT_BUILD_CLASS_TOOLTIP                                  :{BLACK}Select class of the object to build
STR_OBJECT_BUILD_PREVIEW_TOOLTIP                                :{BLACK}Preview of the object
STR_OBJECT_BUILD_SIZE                                           :{BLACK}Size: {GOLD}{NUM} x {NUM} tiles

STR_OBJECT_CLASS_LTHS                                           :Lighthouses
STR_OBJECT_CLASS_TRNS                                           :Transmitters

# Tree planting window (last eight for SE only)
STR_PLANT_TREE_CAPTION                                          :{WHITE}Trees
STR_PLANT_TREE_TOOLTIP                                          :{BLACK}Select tree type to plant. If the tile already has a tree, this will add more trees of mixed types independent of the selected type
STR_TREES_RANDOM_TYPE                                           :{BLACK}Trees of random type
STR_TREES_RANDOM_TYPE_TOOLTIP                                   :{BLACK}Place trees of random type. Shift toggles building/showing cost estimate
STR_TREES_RANDOM_TREES_BUTTON                                   :{BLACK}Random Trees
STR_TREES_RANDOM_TREES_TOOLTIP                                  :{BLACK}Plant trees randomly throughout the landscape
STR_TREES_MODE_NORMAL_BUTTON                                    :{BLACK}Normal
STR_TREES_MODE_NORMAL_TOOLTIP                                   :{BLACK}Plant single trees by dragging over the landscape.
STR_TREES_MODE_FOREST_SM_BUTTON                                 :{BLACK}Grove
STR_TREES_MODE_FOREST_SM_TOOLTIP                                :{BLACK}Plant small forests by dragging over the landscape.
STR_TREES_MODE_FOREST_LG_BUTTON                                 :{BLACK}Forest
STR_TREES_MODE_FOREST_LG_TOOLTIP                                :{BLACK}Plant large forests by dragging over the landscape.

# Land generation window (SE)
STR_TERRAFORM_TOOLBAR_LAND_GENERATION_CAPTION                   :{WHITE}Land Generation
STR_TERRAFORM_TOOLTIP_PLACE_ROCKY_AREAS_ON_LANDSCAPE            :{BLACK}Place rocky areas on landscape
STR_TERRAFORM_TOOLTIP_DEFINE_DESERT_AREA                        :{BLACK}Define desert area.{}Hold Ctrl to remove it
STR_TERRAFORM_TOOLTIP_INCREASE_SIZE_OF_LAND_AREA                :{BLACK}Increase area of land to lower/raise
STR_TERRAFORM_TOOLTIP_DECREASE_SIZE_OF_LAND_AREA                :{BLACK}Decrease area of land to lower/raise
STR_TERRAFORM_TOOLTIP_GENERATE_RANDOM_LAND                      :{BLACK}Generate random land
STR_TERRAFORM_SE_NEW_WORLD                                      :{BLACK}Create new scenario
STR_TERRAFORM_RESET_LANDSCAPE                                   :{BLACK}Reset landscape
STR_TERRAFORM_RESET_LANDSCAPE_TOOLTIP                           :{BLACK}Remove all company-owned property from the map

STR_QUERY_RESET_LANDSCAPE_CAPTION                               :{WHITE}Reset Landscape
STR_RESET_LANDSCAPE_CONFIRMATION_TEXT                           :{WHITE}Are you sure you want to remove all company-owned property?

# Town generation window (SE)
STR_FOUND_TOWN_CAPTION                                          :{WHITE}Town Generation
STR_FOUND_TOWN_NEW_TOWN_BUTTON                                  :{BLACK}New Town
STR_FOUND_TOWN_NEW_TOWN_TOOLTIP                                 :{BLACK}Found new town. Shift+Click shows only estimated cost
STR_FOUND_TOWN_RANDOM_TOWN_BUTTON                               :{BLACK}Random Town
STR_FOUND_TOWN_RANDOM_TOWN_TOOLTIP                              :{BLACK}Found town in random location
STR_FOUND_TOWN_MANY_RANDOM_TOWNS                                :{BLACK}Many random towns
STR_FOUND_TOWN_RANDOM_TOWNS_TOOLTIP                             :{BLACK}Cover the map with randomly placed towns

STR_FOUND_TOWN_NAME_TITLE                                       :{YELLOW}Town name:
STR_FOUND_TOWN_NAME_EDITOR_TITLE                                :{BLACK}Enter town name
STR_FOUND_TOWN_NAME_EDITOR_HELP                                 :{BLACK}Click to enter town name
STR_FOUND_TOWN_NAME_RANDOM_BUTTON                               :{BLACK}Random name
STR_FOUND_TOWN_NAME_RANDOM_TOOLTIP                              :{BLACK}Generate new random name

STR_FOUND_TOWN_INITIAL_SIZE_TITLE                               :{YELLOW}Town size:
STR_FOUND_TOWN_INITIAL_SIZE_SMALL_BUTTON                        :{BLACK}Small
STR_FOUND_TOWN_INITIAL_SIZE_MEDIUM_BUTTON                       :{BLACK}Medium
STR_FOUND_TOWN_INITIAL_SIZE_LARGE_BUTTON                        :{BLACK}Large
STR_FOUND_TOWN_SIZE_RANDOM                                      :{BLACK}Random
STR_FOUND_TOWN_INITIAL_SIZE_TOOLTIP                             :{BLACK}Select town size
STR_FOUND_TOWN_CITY                                             :{BLACK}City
STR_FOUND_TOWN_CITY_TOOLTIP                                     :{BLACK}Cities grow faster than regular towns{}Depending on settings, they are bigger when founded

STR_FOUND_TOWN_ROAD_LAYOUT                                      :{YELLOW}Town road layout:
STR_FOUND_TOWN_SELECT_TOWN_ROAD_LAYOUT                          :{BLACK}Select road layout used for this town
STR_FOUND_TOWN_SELECT_LAYOUT_ORIGINAL                           :{BLACK}Original
STR_FOUND_TOWN_SELECT_LAYOUT_BETTER_ROADS                       :{BLACK}Better roads
STR_FOUND_TOWN_SELECT_LAYOUT_2X2_GRID                           :{BLACK}2x2 grid
STR_FOUND_TOWN_SELECT_LAYOUT_3X3_GRID                           :{BLACK}3x3 grid
STR_FOUND_TOWN_SELECT_LAYOUT_RANDOM                             :{BLACK}Random

# Fund new industry window
STR_FUND_INDUSTRY_CAPTION                                       :{WHITE}Fund new industry
STR_FUND_INDUSTRY_SELECTION_TOOLTIP                             :{BLACK}Choose the appropriate industry from this list
STR_FUND_INDUSTRY_MANY_RANDOM_INDUSTRIES                        :{BLACK}Create random industries
STR_FUND_INDUSTRY_MANY_RANDOM_INDUSTRIES_TOOLTIP                :{BLACK}Cover the map with randomly placed industries
STR_FUND_INDUSTRY_MANY_RANDOM_INDUSTRIES_CAPTION                :{WHITE}Create random industries
STR_FUND_INDUSTRY_MANY_RANDOM_INDUSTRIES_QUERY                  :{YELLOW}Are you sure you want to create many random industries?
STR_FUND_INDUSTRY_INDUSTRY_BUILD_COST                           :{BLACK}Cost: {YELLOW}{CURRENCY_LONG}
STR_FUND_INDUSTRY_PROSPECT_NEW_INDUSTRY                         :{BLACK}Prospect
STR_FUND_INDUSTRY_BUILD_NEW_INDUSTRY                            :{BLACK}Build
STR_FUND_INDUSTRY_FUND_NEW_INDUSTRY                             :{BLACK}Fund
STR_FUND_INDUSTRY_REMOVE_ALL_INDUSTRIES                         :{BLACK}Remove all industries
STR_FUND_INDUSTRY_REMOVE_ALL_INDUSTRIES_TOOLTIP                 :{BLACK}Remove all industries currently present on the map
STR_FUND_INDUSTRY_REMOVE_ALL_INDUSTRIES_CAPTION                 :{WHITE}Remove all industries
STR_FUND_INDUSTRY_REMOVE_ALL_INDUSTRIES_QUERY                   :{YELLOW}Are you sure you want to remove all industries?

# Industry cargoes window
STR_INDUSTRY_CARGOES_INDUSTRY_CAPTION                           :{WHITE}Industry chain for {STRING} industry
STR_INDUSTRY_CARGOES_CARGO_CAPTION                              :{WHITE}Industry chain for {STRING} cargo
STR_INDUSTRY_CARGOES_PRODUCERS                                  :{WHITE}Producing industries
STR_INDUSTRY_CARGOES_CUSTOMERS                                  :{WHITE}Accepting industries
STR_INDUSTRY_CARGOES_HOUSES                                     :{WHITE}Houses
STR_INDUSTRY_CARGOES_INDUSTRY_TOOLTIP                           :{BLACK}Click at the industry to see its suppliers and customers
STR_INDUSTRY_CARGOES_CARGO_TOOLTIP                              :{BLACK}{STRING}{}Click at the cargo to see its suppliers and customers
STR_INDUSTRY_DISPLAY_CHAIN                                      :{BLACK}Display chain
STR_INDUSTRY_DISPLAY_CHAIN_TOOLTIP                              :{BLACK}Display cargo supplying and accepting industries
STR_INDUSTRY_CARGOES_NOTIFY_SMALLMAP                            :{BLACK}Link to smallmap
STR_INDUSTRY_CARGOES_NOTIFY_SMALLMAP_TOOLTIP                    :{BLACK}Select the displayed industries at the smallmap as well
STR_INDUSTRY_CARGOES_SELECT_CARGO                               :{BLACK}Select cargo
STR_INDUSTRY_CARGOES_SELECT_CARGO_TOOLTIP                       :{BLACK}Select the cargo you want to display
STR_INDUSTRY_CARGOES_SELECT_INDUSTRY                            :{BLACK}Select industry
STR_INDUSTRY_CARGOES_SELECT_INDUSTRY_TOOLTIP                    :{BLACK}Select the industry you want to display

# Land area window
STR_LAND_AREA_INFORMATION_CAPTION                               :{WHITE}Land Area Information
STR_LAND_AREA_INFORMATION_LOCATION_TOOLTIP                      :{BLACK}Centre the main view on tile location. Ctrl+Click opens a new viewport on tile location
STR_LAND_AREA_INFORMATION_COST_TO_CLEAR_N_A                     :{BLACK}Cost to clear: {LTBLUE}N/A
STR_LAND_AREA_INFORMATION_COST_TO_CLEAR                         :{BLACK}Cost to clear: {RED}{CURRENCY_LONG}
STR_LAND_AREA_INFORMATION_REVENUE_WHEN_CLEARED                  :{BLACK}Revenue when cleared: {LTBLUE}{CURRENCY_LONG}
STR_LAND_AREA_INFORMATION_OWNER_N_A                             :N/A
STR_LAND_AREA_INFORMATION_OWNER                                 :{BLACK}Owner: {LTBLUE}{STRING1}
STR_LAND_AREA_INFORMATION_ROAD_OWNER                            :{BLACK}Road owner: {LTBLUE}{STRING1}
STR_LAND_AREA_INFORMATION_TRAM_OWNER                            :{BLACK}Tramway owner: {LTBLUE}{STRING1}
STR_LAND_AREA_INFORMATION_RAIL_OWNER                            :{BLACK}Railway owner: {LTBLUE}{STRING1}
STR_LAND_AREA_INFORMATION_LOCAL_AUTHORITY                       :{BLACK}Local authority: {LTBLUE}{STRING1}
STR_LAND_AREA_INFORMATION_LOCAL_AUTHORITY_NONE                  :None
STR_LAND_AREA_INFORMATION_LANDINFO_COORDS                       :{BLACK}Coordinates: {LTBLUE}{NUM} x {NUM} x {NUM} ({RAW_STRING})
STR_LAND_AREA_INFORMATION_BUILD_DATE                            :{BLACK}Built: {LTBLUE}{DATE_LONG}
STR_LAND_AREA_INFORMATION_STATION_CLASS                         :{BLACK}Station class: {LTBLUE}{STRING}
STR_LAND_AREA_INFORMATION_STATION_TYPE                          :{BLACK}Station type: {LTBLUE}{STRING}
STR_LAND_AREA_INFORMATION_AIRPORT_CLASS                         :{BLACK}Airport class: {LTBLUE}{STRING}
STR_LAND_AREA_INFORMATION_AIRPORT_NAME                          :{BLACK}Airport name: {LTBLUE}{STRING}
STR_LAND_AREA_INFORMATION_AIRPORTTILE_NAME                      :{BLACK}Airport tile name: {LTBLUE}{STRING}
STR_LAND_AREA_INFORMATION_NEWGRF_NAME                           :{BLACK}NewGRF: {LTBLUE}{RAW_STRING}
STR_LAND_AREA_INFORMATION_CARGO_ACCEPTED                        :{BLACK}Cargo accepted: {LTBLUE}
STR_LAND_AREA_INFORMATION_CARGO_EIGHTS                          :({COMMA}/8 {STRING})
STR_LANG_AREA_INFORMATION_RAIL_TYPE                             :{BLACK}Rail type: {LTBLUE}{STRING}
STR_LANG_AREA_INFORMATION_ROAD_TYPE                             :{BLACK}Road type: {LTBLUE}{STRING}
STR_LANG_AREA_INFORMATION_TRAM_TYPE                             :{BLACK}Tram type: {LTBLUE}{STRING}
STR_LANG_AREA_INFORMATION_RAIL_SPEED_LIMIT                      :{BLACK}Rail speed limit: {LTBLUE}{VELOCITY}
STR_LANG_AREA_INFORMATION_ROAD_SPEED_LIMIT                      :{BLACK}Road speed limit: {LTBLUE}{VELOCITY}
STR_LANG_AREA_INFORMATION_TRAM_SPEED_LIMIT                      :{BLACK}Tram speed limit: {LTBLUE}{VELOCITY}

# Description of land area of different tiles
STR_LAI_CLEAR_DESCRIPTION_ROCKS                                 :Rocks
STR_LAI_CLEAR_DESCRIPTION_ROUGH_LAND                            :Rough land
STR_LAI_CLEAR_DESCRIPTION_BARE_LAND                             :Bare land
STR_LAI_CLEAR_DESCRIPTION_GRASS                                 :Grass
STR_LAI_CLEAR_DESCRIPTION_FIELDS                                :Fields
STR_LAI_CLEAR_DESCRIPTION_SNOW_COVERED_LAND                     :Snow-covered land
STR_LAI_CLEAR_DESCRIPTION_DESERT                                :Desert

STR_LAI_RAIL_DESCRIPTION_TRACK                                  :Railway track
STR_LAI_RAIL_DESCRIPTION_TRACK_WITH_NORMAL_SIGNALS              :Railway track with block signals
STR_LAI_RAIL_DESCRIPTION_TRACK_WITH_PRESIGNALS                  :Railway track with pre-signals
STR_LAI_RAIL_DESCRIPTION_TRACK_WITH_EXITSIGNALS                 :Railway track with exit-signals
STR_LAI_RAIL_DESCRIPTION_TRACK_WITH_COMBOSIGNALS                :Railway track with combo-signals
STR_LAI_RAIL_DESCRIPTION_TRACK_WITH_PBSSIGNALS                  :Railway track with path signals
STR_LAI_RAIL_DESCRIPTION_TRACK_WITH_NOENTRYSIGNALS              :Railway track with one-way path signals
STR_LAI_RAIL_DESCRIPTION_TRACK_WITH_NORMAL_PRESIGNALS           :Railway track with block and pre-signals
STR_LAI_RAIL_DESCRIPTION_TRACK_WITH_NORMAL_EXITSIGNALS          :Railway track with block and exit-signals
STR_LAI_RAIL_DESCRIPTION_TRACK_WITH_NORMAL_COMBOSIGNALS         :Railway track with block and combo-signals
STR_LAI_RAIL_DESCRIPTION_TRACK_WITH_NORMAL_PBSSIGNALS           :Railway track with block and path signals
STR_LAI_RAIL_DESCRIPTION_TRACK_WITH_NORMAL_NOENTRYSIGNALS       :Railway track with block and one-way path signals
STR_LAI_RAIL_DESCRIPTION_TRACK_WITH_PRE_EXITSIGNALS             :Railway track with pre- and exit-signals
STR_LAI_RAIL_DESCRIPTION_TRACK_WITH_PRE_COMBOSIGNALS            :Railway track with pre- and combo-signals
STR_LAI_RAIL_DESCRIPTION_TRACK_WITH_PRE_PBSSIGNALS              :Railway track with pre- and path signals
STR_LAI_RAIL_DESCRIPTION_TRACK_WITH_PRE_NOENTRYSIGNALS          :Railway track with pre- and one-way path signals
STR_LAI_RAIL_DESCRIPTION_TRACK_WITH_EXIT_COMBOSIGNALS           :Railway track with exit- and combo-signals
STR_LAI_RAIL_DESCRIPTION_TRACK_WITH_EXIT_PBSSIGNALS             :Railway track with exit- and path signals
STR_LAI_RAIL_DESCRIPTION_TRACK_WITH_EXIT_NOENTRYSIGNALS         :Railway track with exit- and one-way path signals
STR_LAI_RAIL_DESCRIPTION_TRACK_WITH_COMBO_PBSSIGNALS            :Railway track with combo- and path signals
STR_LAI_RAIL_DESCRIPTION_TRACK_WITH_COMBO_NOENTRYSIGNALS        :Railway track with combo- and one-way path signals
STR_LAI_RAIL_DESCRIPTION_TRACK_WITH_PBS_NOENTRYSIGNALS          :Railway track with path and one-way path signals
STR_LAI_RAIL_DESCRIPTION_TRAIN_DEPOT                            :Railway train depot

STR_LAI_ROAD_DESCRIPTION_ROAD                                   :Road
STR_LAI_ROAD_DESCRIPTION_ROAD_WITH_STREETLIGHTS                 :Road with street lights
STR_LAI_ROAD_DESCRIPTION_TREE_LINED_ROAD                        :Tree-lined road
STR_LAI_ROAD_DESCRIPTION_ROAD_VEHICLE_DEPOT                     :Road vehicle depot
STR_LAI_ROAD_DESCRIPTION_ROAD_RAIL_LEVEL_CROSSING               :Road/rail level crossing
STR_LAI_ROAD_DESCRIPTION_TRAMWAY                                :Tramway

# Houses come directly from their building names
STR_LAI_TOWN_INDUSTRY_DESCRIPTION_UNDER_CONSTRUCTION            :{STRING} (under construction)

STR_LAI_TREE_NAME_TREES                                         :Trees
STR_LAI_TREE_NAME_RAINFOREST                                    :Rainforest
STR_LAI_TREE_NAME_CACTUS_PLANTS                                 :Cactus plants

STR_LAI_STATION_DESCRIPTION_RAILROAD_STATION                    :Railway station
STR_LAI_STATION_DESCRIPTION_AIRCRAFT_HANGAR                     :Aircraft hangar
STR_LAI_STATION_DESCRIPTION_AIRPORT                             :Airport
STR_LAI_STATION_DESCRIPTION_TRUCK_LOADING_AREA                  :Lorry loading area
STR_LAI_STATION_DESCRIPTION_BUS_STATION                         :Bus station
STR_LAI_STATION_DESCRIPTION_SHIP_DOCK                           :Ship dock
STR_LAI_STATION_DESCRIPTION_BUOY                                :Buoy
STR_LAI_STATION_DESCRIPTION_WAYPOINT                            :Waypoint

STR_LAI_WATER_DESCRIPTION_WATER                                 :Water
STR_LAI_WATER_DESCRIPTION_CANAL                                 :Canal
STR_LAI_WATER_DESCRIPTION_LOCK                                  :Lock
STR_LAI_WATER_DESCRIPTION_RIVER                                 :River
STR_LAI_WATER_DESCRIPTION_COAST_OR_RIVERBANK                    :Coast or riverbank
STR_LAI_WATER_DESCRIPTION_SHIP_DEPOT                            :Ship depot

# Industries come directly from their industry names

STR_LAI_TUNNEL_DESCRIPTION_RAILROAD                             :Railway tunnel
STR_LAI_TUNNEL_DESCRIPTION_ROAD                                 :Road tunnel

STR_LAI_BRIDGE_DESCRIPTION_RAIL_SUSPENSION_STEEL                :Steel suspension rail bridge
STR_LAI_BRIDGE_DESCRIPTION_RAIL_GIRDER_STEEL                    :Steel girder rail bridge
STR_LAI_BRIDGE_DESCRIPTION_RAIL_CANTILEVER_STEEL                :Steel cantilever rail bridge
STR_LAI_BRIDGE_DESCRIPTION_RAIL_SUSPENSION_CONCRETE             :Reinforced concrete suspension rail bridge
STR_LAI_BRIDGE_DESCRIPTION_RAIL_WOODEN                          :Wooden rail bridge
STR_LAI_BRIDGE_DESCRIPTION_RAIL_CONCRETE                        :Concrete rail bridge
STR_LAI_BRIDGE_DESCRIPTION_RAIL_TUBULAR_STEEL                   :Tubular rail bridge

STR_LAI_BRIDGE_DESCRIPTION_ROAD_SUSPENSION_STEEL                :Steel suspension road bridge
STR_LAI_BRIDGE_DESCRIPTION_ROAD_GIRDER_STEEL                    :Steel girder road bridge
STR_LAI_BRIDGE_DESCRIPTION_ROAD_CANTILEVER_STEEL                :Steel cantilever road bridge
STR_LAI_BRIDGE_DESCRIPTION_ROAD_SUSPENSION_CONCRETE             :Reinforced concrete suspension road bridge
STR_LAI_BRIDGE_DESCRIPTION_ROAD_WOODEN                          :Wooden road bridge
STR_LAI_BRIDGE_DESCRIPTION_ROAD_CONCRETE                        :Concrete road bridge
STR_LAI_BRIDGE_DESCRIPTION_ROAD_TUBULAR_STEEL                   :Tubular road bridge

STR_LAI_BRIDGE_DESCRIPTION_AQUEDUCT                             :Aqueduct

STR_LAI_OBJECT_DESCRIPTION_TRANSMITTER                          :Transmitter
STR_LAI_OBJECT_DESCRIPTION_LIGHTHOUSE                           :Lighthouse
STR_LAI_OBJECT_DESCRIPTION_COMPANY_HEADQUARTERS                 :Company headquarters
STR_LAI_OBJECT_DESCRIPTION_COMPANY_OWNED_LAND                   :Company-owned land

# About OpenTTD window
STR_ABOUT_OPENTTD                                               :{WHITE}About OpenTTD
STR_ABOUT_ORIGINAL_COPYRIGHT                                    :{BLACK}Original copyright {COPYRIGHT} 1995 Chris Sawyer, All rights reserved
STR_ABOUT_VERSION                                               :{BLACK}OpenTTD version {REV}
STR_ABOUT_COPYRIGHT_OPENTTD                                     :{BLACK}OpenTTD {COPYRIGHT} 2002-{RAW_STRING} The OpenTTD team

# Framerate display window
STR_FRAMERATE_CAPTION                                           :{WHITE}Frame rate
STR_FRAMERATE_CAPTION_SMALL                                     :{STRING2}{WHITE} ({DECIMAL}x)
STR_FRAMERATE_RATE_GAMELOOP                                     :{BLACK}Simulation rate: {STRING2}
STR_FRAMERATE_RATE_GAMELOOP_TOOLTIP                             :{BLACK}Number of game ticks simulated per second.
STR_FRAMERATE_RATE_BLITTER                                      :{BLACK}Graphics frame rate: {STRING2}
STR_FRAMERATE_RATE_BLITTER_TOOLTIP                              :{BLACK}Number of video frames rendered per second.
STR_FRAMERATE_SPEED_FACTOR                                      :{BLACK}Current game speed factor: {DECIMAL}x
STR_FRAMERATE_SPEED_FACTOR_TOOLTIP                              :{BLACK}How fast the game is currently running, compared to the expected speed at normal simulation rate.
STR_FRAMERATE_CURRENT                                           :{WHITE}Current
STR_FRAMERATE_AVERAGE                                           :{WHITE}Average
STR_FRAMERATE_MEMORYUSE                                         :{WHITE}Memory
STR_FRAMERATE_DATA_POINTS                                       :{BLACK}Data based on {COMMA} measurements
STR_FRAMERATE_MS_GOOD                                           :{LTBLUE}{DECIMAL} ms
STR_FRAMERATE_MS_WARN                                           :{YELLOW}{DECIMAL} ms
STR_FRAMERATE_MS_BAD                                            :{RED}{DECIMAL} ms
STR_FRAMERATE_FPS_GOOD                                          :{LTBLUE}{DECIMAL} frames/s
STR_FRAMERATE_FPS_WARN                                          :{YELLOW}{DECIMAL} frames/s
STR_FRAMERATE_FPS_BAD                                           :{RED}{DECIMAL} frames/s
STR_FRAMERATE_BYTES_GOOD                                        :{LTBLUE}{BYTES}
STR_FRAMERATE_GRAPH_MILLISECONDS                                :{TINY_FONT}{COMMA} ms
STR_FRAMERATE_GRAPH_SECONDS                                     :{TINY_FONT}{COMMA} s

###length 15
STR_FRAMERATE_GAMELOOP                                          :{BLACK}Game loop total:
STR_FRAMERATE_GL_ECONOMY                                        :{BLACK}  Cargo handling:
STR_FRAMERATE_GL_TRAINS                                         :{BLACK}  Train ticks:
STR_FRAMERATE_GL_ROADVEHS                                       :{BLACK}  Road vehicle ticks:
STR_FRAMERATE_GL_SHIPS                                          :{BLACK}  Ship ticks:
STR_FRAMERATE_GL_AIRCRAFT                                       :{BLACK}  Aircraft ticks:
STR_FRAMERATE_GL_LANDSCAPE                                      :{BLACK}  World ticks:
STR_FRAMERATE_GL_LINKGRAPH                                      :{BLACK}  Link graph delay:
STR_FRAMERATE_DRAWING                                           :{BLACK}Graphics rendering:
STR_FRAMERATE_DRAWING_VIEWPORTS                                 :{BLACK}  World viewports:
STR_FRAMERATE_VIDEO                                             :{BLACK}Video output:
STR_FRAMERATE_SOUND                                             :{BLACK}Sound mixing:
STR_FRAMERATE_ALLSCRIPTS                                        :{BLACK}  GS/AI total:
STR_FRAMERATE_GAMESCRIPT                                        :{BLACK}   Game script:
STR_FRAMERATE_AI                                                :{BLACK}   AI {NUM} {RAW_STRING}

###length 15
STR_FRAMETIME_CAPTION_GAMELOOP                                  :Game loop
STR_FRAMETIME_CAPTION_GL_ECONOMY                                :Cargo handling
STR_FRAMETIME_CAPTION_GL_TRAINS                                 :Train ticks
STR_FRAMETIME_CAPTION_GL_ROADVEHS                               :Road vehicle ticks
STR_FRAMETIME_CAPTION_GL_SHIPS                                  :Ship ticks
STR_FRAMETIME_CAPTION_GL_AIRCRAFT                               :Aircraft ticks
STR_FRAMETIME_CAPTION_GL_LANDSCAPE                              :World ticks
STR_FRAMETIME_CAPTION_GL_LINKGRAPH                              :Link graph delay
STR_FRAMETIME_CAPTION_DRAWING                                   :Graphics rendering
STR_FRAMETIME_CAPTION_DRAWING_VIEWPORTS                         :World viewport rendering
STR_FRAMETIME_CAPTION_VIDEO                                     :Video output
STR_FRAMETIME_CAPTION_SOUND                                     :Sound mixing
STR_FRAMETIME_CAPTION_ALLSCRIPTS                                :GS/AI scripts total
STR_FRAMETIME_CAPTION_GAMESCRIPT                                :Game script
STR_FRAMETIME_CAPTION_AI                                        :AI {NUM} {RAW_STRING}


STR_TUTORIAL_WINDOW_TITLE                                       :{BLACK}Tutorial videos
STR_TUTORIAL_WINDOW_TOOLTIP                                     :{BLACK}Open a video player to watch tutorial videos
STR_TUTORIAL_ROADS_AND_STATIONS                                 :{BLACK}Building roads and stations, buying vehicles
STR_TUTORIAL_RAILWAYS                                           :{BLACK}Railways and trains
STR_TUTORIAL_ROAD_VEHICLES                                      :{BLACK}Road vehicles
STR_TUTORIAL_SHIPS                                              :{BLACK}Ships and docks
STR_TUTORIAL_CARGO                                              :{BLACK}Cargo types

# Save/load game/scenario
STR_SAVELOAD_SAVE_CAPTION                                       :{WHITE}Save Game
STR_SAVELOAD_LOAD_CAPTION                                       :{WHITE}Load Game
STR_SAVELOAD_SAVE_SCENARIO                                      :{WHITE}Save Scenario
STR_SAVELOAD_LOAD_SCENARIO                                      :{WHITE}Load Scenario
STR_SAVELOAD_LOAD_HEIGHTMAP                                     :{WHITE}Load Heightmap
STR_SAVELOAD_SAVE_HEIGHTMAP                                     :{WHITE}Save Heightmap
STR_SAVELOAD_HOME_BUTTON                                        :{BLACK}Click here to jump to the current default save/load directory
STR_SAVELOAD_BYTES_FREE                                         :{BLACK}{BYTES} free
STR_SAVELOAD_LIST_TOOLTIP                                       :{BLACK}List of drives, directories and saved-game files
STR_SAVELOAD_EDITBOX_TOOLTIP                                    :{BLACK}Currently selected name for saved-game
STR_SAVELOAD_DELETE_BUTTON                                      :{BLACK}Delete
STR_SAVELOAD_DELETE_TOOLTIP                                     :{BLACK}Delete the currently selected saved-game
STR_SAVELOAD_SAVE_BUTTON                                        :{BLACK}Save
STR_SAVELOAD_SAVE_TOOLTIP                                       :{BLACK}Save the current game, using the selected name
STR_SAVELOAD_LOAD_BUTTON                                        :{BLACK}Load
STR_SAVELOAD_LOAD_TOOLTIP                                       :{BLACK}Load the selected game
STR_SAVELOAD_LOAD_HEIGHTMAP_TOOLTIP                             :{BLACK}Load the selected heightmap
STR_SAVELOAD_LOAD_NETWORK_BUTTON                                :{BLACK}Load from network
STR_SAVELOAD_LOAD_NETWORK_TOOLTIP                               :{BLACK}Load a game from the network storage
STR_SAVELOAD_SAVE_NETWORK_BUTTON                                :{BLACK}Save to network
STR_SAVELOAD_SAVE_NETWORK_TOOLTIP                               :{BLACK}Back up the game to the network storage
STR_SAVELOAD_DETAIL_CAPTION                                     :{BLACK}Game Details
STR_SAVELOAD_DETAIL_NOT_AVAILABLE                               :{BLACK}No information available
STR_SAVELOAD_DETAIL_COMPANY_INDEX                               :{SILVER}{COMMA}: {WHITE}{STRING1}
STR_SAVELOAD_DETAIL_GRFSTATUS                                   :{SILVER}NewGRF: {WHITE}{STRING}
STR_SAVELOAD_FILTER_TITLE                                       :{BLACK}Filter string:
STR_SAVELOAD_OVERWRITE_TITLE                                    :{WHITE}Overwrite File
STR_SAVELOAD_OVERWRITE_WARNING                                  :{YELLOW}Are you sure you want to overwrite the existing file?
STR_SAVELOAD_DIRECTORY                                          :{RAW_STRING} (Directory)
STR_SAVELOAD_PARENT_DIRECTORY                                   :{RAW_STRING} (Parent directory)

STR_SAVELOAD_OSKTITLE                                           :{BLACK}Enter a name for the savegame

# World generation
STR_MAPGEN_WORLD_GENERATION_CAPTION                             :{WHITE}World Generation
STR_MAPGEN_MAPSIZE                                              :{BLACK}Map size:
STR_MAPGEN_MAPSIZE_TOOLTIP                                      :{BLACK}Select the size of the map in tiles. The number of available tiles will be slightly smaller
STR_MAPGEN_BY                                                   :{BLACK}*
STR_MAPGEN_NUMBER_OF_TOWNS                                      :{BLACK}No. of towns:
STR_MAPGEN_DATE                                                 :{BLACK}Date:
STR_MAPGEN_NUMBER_OF_INDUSTRIES                                 :{BLACK}No. of industries:
STR_MAPGEN_HEIGHTMAP_HEIGHT                                     :{BLACK}Highest peak:
STR_MAPGEN_HEIGHTMAP_HEIGHT_UP                                  :{BLACK}Increase the maximum height of highest peak on the map by one
STR_MAPGEN_HEIGHTMAP_HEIGHT_DOWN                                :{BLACK}Decrease the maximum height of highest peak on the map by one
STR_MAPGEN_SNOW_COVERAGE                                        :{BLACK}Snow coverage:
STR_MAPGEN_SNOW_COVERAGE_UP                                     :{BLACK}Increase snow coverage by ten percent
STR_MAPGEN_SNOW_COVERAGE_DOWN                                   :{BLACK}Decrease snow coverage by ten percent
STR_MAPGEN_SNOW_COVERAGE_TEXT                                   :{BLACK}{NUM}%
STR_MAPGEN_DESERT_COVERAGE                                      :{BLACK}Desert coverage:
STR_MAPGEN_DESERT_COVERAGE_UP                                   :{BLACK}Increase desert coverage by ten percent
STR_MAPGEN_DESERT_COVERAGE_DOWN                                 :{BLACK}Decrease desert coverage by ten percent
STR_MAPGEN_DESERT_COVERAGE_TEXT                                 :{BLACK}{NUM}%
STR_MAPGEN_LAND_GENERATOR                                       :{BLACK}Land generator:
STR_MAPGEN_TERRAIN_TYPE                                         :{BLACK}Terrain type:
STR_MAPGEN_QUANTITY_OF_SEA_LAKES                                :{BLACK}Sea level:
STR_MAPGEN_QUANTITY_OF_RIVERS                                   :{BLACK}Rivers:
STR_MAPGEN_SMOOTHNESS                                           :{BLACK}Smoothness:
STR_MAPGEN_VARIETY                                              :{BLACK}Variety distribution:
STR_MAPGEN_GENERATE                                             :{WHITE}Generate

# Strings for map borders at game generation
STR_MAPGEN_BORDER_TYPE                                          :{BLACK}Map edges:
STR_MAPGEN_NORTHWEST                                            :{BLACK}Northwest
STR_MAPGEN_NORTHEAST                                            :{BLACK}Northeast
STR_MAPGEN_SOUTHEAST                                            :{BLACK}Southeast
STR_MAPGEN_SOUTHWEST                                            :{BLACK}Southwest
STR_MAPGEN_BORDER_FREEFORM                                      :{BLACK}Freeform
STR_MAPGEN_BORDER_WATER                                         :{BLACK}Water
STR_MAPGEN_BORDER_RANDOM                                        :{BLACK}Random
STR_MAPGEN_BORDER_RANDOMIZE                                     :{BLACK}Random
STR_MAPGEN_BORDER_MANUAL                                        :{BLACK}Manual

STR_MAPGEN_HEIGHTMAP_ROTATION                                   :{BLACK}Heightmap rotation:
STR_MAPGEN_HEIGHTMAP_NAME                                       :{BLACK}Heightmap name:
STR_MAPGEN_HEIGHTMAP_SIZE_LABEL                                 :{BLACK}Size:
STR_MAPGEN_HEIGHTMAP_SIZE                                       :{ORANGE}{NUM} x {NUM}

STR_MAPGEN_TERRAIN_TYPE_QUERY_CAPT                              :{WHITE}Target peak height
STR_MAPGEN_HEIGHTMAP_HEIGHT_QUERY_CAPT                          :{WHITE}Highest peak
STR_MAPGEN_SNOW_COVERAGE_QUERY_CAPT                             :{WHITE}Snow coverage (in %)
STR_MAPGEN_DESERT_COVERAGE_QUERY_CAPT                           :{WHITE}Desert coverage (in %)
STR_MAPGEN_START_DATE_QUERY_CAPT                                :{WHITE}Change starting year

# SE Map generation
STR_SE_MAPGEN_CAPTION                                           :{WHITE}Scenario Type
STR_SE_MAPGEN_FLAT_WORLD                                        :{WHITE}Flat land
STR_SE_MAPGEN_FLAT_WORLD_TOOLTIP                                :{BLACK}Generate a flat land
STR_SE_MAPGEN_RANDOM_LAND                                       :{WHITE}Random land
STR_SE_MAPGEN_FLAT_WORLD_HEIGHT                                 :{BLACK}Height of flat land:
STR_SE_MAPGEN_FLAT_WORLD_HEIGHT_DOWN                            :{BLACK}Move the height of flat land one down
STR_SE_MAPGEN_FLAT_WORLD_HEIGHT_UP                              :{BLACK}Move the height of flat land one up

STR_SE_MAPGEN_FLAT_WORLD_HEIGHT_QUERY_CAPT                      :{WHITE}Change height of flat land

# Map generation progress
STR_GENERATION_WORLD                                            :{WHITE}Generating World...
STR_GENERATION_ABORT                                            :{BLACK}Abort
STR_GENERATION_ABORT_CAPTION                                    :{WHITE}Abort World Generation
STR_GENERATION_ABORT_MESSAGE                                    :{YELLOW}Do you really want to abort the generation?
STR_GENERATION_PROGRESS                                         :{WHITE}{NUM}% complete
STR_GENERATION_PROGRESS_NUM                                     :{BLACK}{NUM} / {NUM}
STR_GENERATION_WORLD_GENERATION                                 :{BLACK}World generation
STR_GENERATION_RIVER_GENERATION                                 :{BLACK}River generation
STR_GENERATION_TREE_GENERATION                                  :{BLACK}Tree generation
STR_GENERATION_OBJECT_GENERATION                                :{BLACK}Object generation
STR_GENERATION_CLEARING_TILES                                   :{BLACK}Rough and rocky area generation
STR_GENERATION_SETTINGUP_GAME                                   :{BLACK}Setting up game
STR_GENERATION_PREPARING_TILELOOP                               :{BLACK}Running tile-loop
STR_GENERATION_PREPARING_SCRIPT                                 :{BLACK}Running script
STR_GENERATION_PREPARING_GAME                                   :{BLACK}Preparing game

# NewGRF settings
STR_NEWGRF_SETTINGS_CAPTION                                     :{WHITE}NewGRF Settings
STR_NEWGRF_SETTINGS_INFO_TITLE                                  :{WHITE}Detailed NewGRF information
STR_NEWGRF_SETTINGS_ACTIVE_LIST                                 :{WHITE}Active NewGRF files
STR_NEWGRF_SETTINGS_INACTIVE_LIST                               :{WHITE}Inactive NewGRF files
STR_NEWGRF_SETTINGS_SELECT_PRESET                               :{ORANGE}Select preset:
STR_NEWGRF_FILTER_TITLE                                         :{ORANGE}Filter string:
STR_NEWGRF_SETTINGS_PRESET_LIST_TOOLTIP                         :{BLACK}Load the selected preset
STR_NEWGRF_SETTINGS_PRESET_SAVE                                 :{BLACK}Save preset
STR_NEWGRF_SETTINGS_PRESET_SAVE_TOOLTIP                         :{BLACK}Save the current list as a preset
STR_NEWGRF_SETTINGS_PRESET_DELETE                               :{BLACK}Delete preset
STR_NEWGRF_SETTINGS_PRESET_DELETE_TOOLTIP                       :{BLACK}Delete the currently selected preset
STR_NEWGRF_SETTINGS_ADD                                         :{BLACK}Add
STR_NEWGRF_SETTINGS_ADD_FILE_TOOLTIP                            :{BLACK}Add the selected NewGRF file to your configuration
STR_NEWGRF_SETTINGS_RESCAN_FILES                                :{BLACK}Rescan files
STR_NEWGRF_SETTINGS_RESCAN_FILES_TOOLTIP                        :{BLACK}Update the list of available NewGRF files
STR_NEWGRF_SETTINGS_REMOVE                                      :{BLACK}Remove
STR_NEWGRF_SETTINGS_REMOVE_TOOLTIP                              :{BLACK}Remove the selected NewGRF file from the list
STR_NEWGRF_SETTINGS_MOVEUP                                      :{BLACK}Move Up
STR_NEWGRF_SETTINGS_MOVEUP_TOOLTIP                              :{BLACK}Move the selected NewGRF file up the list
STR_NEWGRF_SETTINGS_MOVEDOWN                                    :{BLACK}Move Down
STR_NEWGRF_SETTINGS_MOVEDOWN_TOOLTIP                            :{BLACK}Move the selected NewGRF file down the list
STR_NEWGRF_SETTINGS_UPGRADE                                     :{BLACK}Upgrade
STR_NEWGRF_SETTINGS_UPGRADE_TOOLTIP                             :{BLACK}Upgrade NewGRF files for which you have a newer version installed
STR_NEWGRF_SETTINGS_FILE_TOOLTIP                                :{BLACK}A list of the NewGRF files that are installed

STR_NEWGRF_SETTINGS_SET_PARAMETERS                              :{BLACK}Set parameters
STR_NEWGRF_SETTINGS_SHOW_PARAMETERS                             :{BLACK}Show parameters
STR_NEWGRF_SETTINGS_TOGGLE_PALETTE                              :{BLACK}Toggle palette
STR_NEWGRF_SETTINGS_TOGGLE_PALETTE_TOOLTIP                      :{BLACK}Toggle the palette of the selected NewGRF.{}Do this when the graphics from this NewGRF look pink in-game
STR_NEWGRF_SETTINGS_APPLY_CHANGES                               :{BLACK}Apply changes

STR_NEWGRF_SETTINGS_FIND_MISSING_CONTENT_BUTTON                 :{BLACK}Find missing content online
STR_NEWGRF_SETTINGS_FIND_MISSING_CONTENT_TOOLTIP                :{BLACK}Check whether the missing content can be found online

STR_NEWGRF_SETTINGS_FILENAME                                    :{BLACK}Filename: {SILVER}{RAW_STRING}
STR_NEWGRF_SETTINGS_GRF_ID                                      :{BLACK}GRF ID: {SILVER}{RAW_STRING}
STR_NEWGRF_SETTINGS_VERSION                                     :{BLACK}Version: {SILVER}{NUM}
STR_NEWGRF_SETTINGS_MIN_VERSION                                 :{BLACK}Min. compatible version: {SILVER}{NUM}
STR_NEWGRF_SETTINGS_MD5SUM                                      :{BLACK}MD5sum: {SILVER}{RAW_STRING}
STR_NEWGRF_SETTINGS_PALETTE                                     :{BLACK}Palette: {SILVER}{STRING}
STR_NEWGRF_SETTINGS_PALETTE_DEFAULT                             :Default (D)
STR_NEWGRF_SETTINGS_PALETTE_DEFAULT_32BPP                       :Default (D) / 32 bpp
STR_NEWGRF_SETTINGS_PALETTE_LEGACY                              :Legacy (W)
STR_NEWGRF_SETTINGS_PALETTE_LEGACY_32BPP                        :Legacy (W) / 32 bpp
STR_NEWGRF_SETTINGS_PARAMETER                                   :{BLACK}Parameters: {SILVER}{STRING1}
STR_NEWGRF_SETTINGS_PARAMETER_NONE                              :None

STR_NEWGRF_SETTINGS_NO_INFO                                     :{BLACK}No information available
STR_NEWGRF_SETTINGS_NOT_FOUND                                   :{RED}Matching file not found
STR_NEWGRF_SETTINGS_DISABLED                                    :{RED}Disabled
STR_NEWGRF_SETTINGS_INCOMPATIBLE                                :{RED}Incompatible with this version of OpenTTD

# NewGRF save preset window
STR_SAVE_PRESET_CAPTION                                         :{WHITE}Save preset
STR_SAVE_PRESET_LIST_TOOLTIP                                    :{BLACK}List of available presets, select one to copy it to the save name below
STR_SAVE_PRESET_TITLE                                           :{BLACK}Enter a name for the preset
STR_SAVE_PRESET_EDITBOX_TOOLTIP                                 :{BLACK}Currently selected name for the preset to save
STR_SAVE_PRESET_CANCEL                                          :{BLACK}Cancel
STR_SAVE_PRESET_CANCEL_TOOLTIP                                  :{BLACK}Don't change the preset
STR_SAVE_PRESET_SAVE                                            :{BLACK}Save
STR_SAVE_PRESET_SAVE_TOOLTIP                                    :{BLACK}Save the preset to the current selected name

# NewGRF parameters window
STR_NEWGRF_PARAMETERS_CAPTION                                   :{WHITE}Change NewGRF parameters
STR_NEWGRF_PARAMETERS_CLOSE                                     :{BLACK}Close
STR_NEWGRF_PARAMETERS_RESET                                     :{BLACK}Reset
STR_NEWGRF_PARAMETERS_RESET_TOOLTIP                             :{BLACK}Set all parameters to their default value
STR_NEWGRF_PARAMETERS_DEFAULT_NAME                              :Parameter {NUM}
STR_NEWGRF_PARAMETERS_SETTING                                   :{STRING1}: {ORANGE}{STRING1}
STR_NEWGRF_PARAMETERS_NUM_PARAM                                 :{LTBLUE}Number of parameters: {ORANGE}{NUM}

# NewGRF inspect window
STR_NEWGRF_INSPECT_CAPTION                                      :{WHITE}Inspect - {STRING5}
STR_NEWGRF_INSPECT_PARENT_BUTTON                                :{BLACK}Parent
STR_NEWGRF_INSPECT_PARENT_TOOLTIP                               :{BLACK}Inspect the object of the parent scope

STR_NEWGRF_INSPECT_CAPTION_OBJECT_AT                            :{STRING1} at {HEX}
STR_NEWGRF_INSPECT_CAPTION_OBJECT_AT_OBJECT                     :Object
STR_NEWGRF_INSPECT_CAPTION_OBJECT_AT_RAIL_TYPE                  :Rail type

STR_NEWGRF_INSPECT_QUERY_CAPTION                                :{WHITE}NewGRF variable 60+x parameter (hexadecimal)

# Sprite aligner window
STR_SPRITE_ALIGNER_CAPTION                                      :{WHITE}Aligning sprite {COMMA} ({RAW_STRING})
STR_SPRITE_ALIGNER_NEXT_BUTTON                                  :{BLACK}Next sprite
STR_SPRITE_ALIGNER_NEXT_TOOLTIP                                 :{BLACK}Proceed to the next normal sprite, skipping any pseudo/recolour/font sprites and wrapping around from the last sprite to the first
STR_SPRITE_ALIGNER_GOTO_BUTTON                                  :{BLACK}Go to sprite
STR_SPRITE_ALIGNER_GOTO_TOOLTIP                                 :{BLACK}Go to the given sprite. If the sprite is not a normal sprite, proceed to the next normal sprite
STR_SPRITE_ALIGNER_PREVIOUS_BUTTON                              :{BLACK}Previous sprite
STR_SPRITE_ALIGNER_PREVIOUS_TOOLTIP                             :{BLACK}Proceed to the previous normal sprite, skipping any pseudo/recolour/font sprites and wrapping around from the first sprite to the last
STR_SPRITE_ALIGNER_SPRITE_TOOLTIP                               :{BLACK}Representation of the currently selected sprite. The alignment is ignored when drawing this sprite
STR_SPRITE_ALIGNER_MOVE_TOOLTIP                                 :{BLACK}Move the sprite around, changing the X and Y offsets. Ctrl+Click to move the sprite eight units at a time
STR_SPRITE_ALIGNER_RESET_BUTTON                                 :{BLACK}Reset relative
STR_SPRITE_ALIGNER_RESET_TOOLTIP                                :{BLACK}Reset the current relative offsets
STR_SPRITE_ALIGNER_OFFSETS_ABS                                  :{BLACK}X offset: {NUM}, Y offset: {NUM} (Absolute)
STR_SPRITE_ALIGNER_OFFSETS_REL                                  :{BLACK}X offset: {NUM}, Y offset: {NUM} (Relative)
STR_SPRITE_ALIGNER_PICKER_BUTTON                                :{BLACK}Pick sprite
STR_SPRITE_ALIGNER_PICKER_TOOLTIP                               :{BLACK}Pick a sprite from anywhere on the screen

STR_SPRITE_ALIGNER_GOTO_CAPTION                                 :{WHITE}Go to sprite

# NewGRF (self) generated warnings/errors
STR_NEWGRF_ERROR_MSG_INFO                                       :{SILVER}{RAW_STRING}
STR_NEWGRF_ERROR_MSG_WARNING                                    :{RED}Warning: {SILVER}{RAW_STRING}
STR_NEWGRF_ERROR_MSG_ERROR                                      :{RED}Error: {SILVER}{RAW_STRING}
STR_NEWGRF_ERROR_MSG_FATAL                                      :{RED}Fatal: {SILVER}{RAW_STRING}
STR_NEWGRF_ERROR_FATAL_POPUP                                    :{WHITE}A fatal NewGRF error has occurred: {}{STRING5}
STR_NEWGRF_ERROR_POPUP                                          :{WHITE}A NewGRF error has occurred: {}{STRING5}
STR_NEWGRF_ERROR_VERSION_NUMBER                                 :{1:RAW_STRING} will not work with the TTDPatch version reported by OpenTTD
STR_NEWGRF_ERROR_DOS_OR_WINDOWS                                 :{1:RAW_STRING} is for the {RAW_STRING} version of TTD
STR_NEWGRF_ERROR_UNSET_SWITCH                                   :{1:RAW_STRING} is designed to be used with {RAW_STRING}
STR_NEWGRF_ERROR_INVALID_PARAMETER                              :Invalid parameter for {1:RAW_STRING}: parameter {RAW_STRING} ({NUM})
STR_NEWGRF_ERROR_LOAD_BEFORE                                    :{1:RAW_STRING} must be loaded before {RAW_STRING}
STR_NEWGRF_ERROR_LOAD_AFTER                                     :{1:RAW_STRING} must be loaded after {RAW_STRING}
STR_NEWGRF_ERROR_OTTD_VERSION_NUMBER                            :{1:RAW_STRING} requires OpenTTD version {RAW_STRING} or better
STR_NEWGRF_ERROR_AFTER_TRANSLATED_FILE                          :the GRF file it was designed to translate
STR_NEWGRF_ERROR_TOO_MANY_NEWGRFS_LOADED                        :Too many NewGRFs are loaded
STR_NEWGRF_ERROR_STATIC_GRF_CAUSES_DESYNC                       :Loading {1:RAW_STRING} as static NewGRF with {RAW_STRING} could cause desyncs
STR_NEWGRF_ERROR_UNEXPECTED_SPRITE                              :Unexpected sprite (sprite {3:NUM})
STR_NEWGRF_ERROR_UNKNOWN_PROPERTY                               :Unknown Action 0 property {4:HEX} (sprite {3:NUM})
STR_NEWGRF_ERROR_INVALID_ID                                     :Attempt to use invalid ID (sprite {3:NUM})
STR_NEWGRF_ERROR_CORRUPT_SPRITE                                 :{YELLOW}{RAW_STRING} contains a corrupt sprite. All corrupt sprites will be shown as a red question mark (?)
STR_NEWGRF_ERROR_MULTIPLE_ACTION_8                              :Contains multiple Action 8 entries (sprite {3:NUM})
STR_NEWGRF_ERROR_READ_BOUNDS                                    :Read past end of pseudo-sprite (sprite {3:NUM})
STR_NEWGRF_ERROR_GRM_FAILED                                     :Requested GRF resources not available (sprite {3:NUM})
STR_NEWGRF_ERROR_FORCEFULLY_DISABLED                            :{1:RAW_STRING} was disabled by {2:RAW_STRING}
STR_NEWGRF_ERROR_INVALID_SPRITE_LAYOUT                          :Invalid/unknown sprite layout format (sprite {3:NUM})
STR_NEWGRF_ERROR_LIST_PROPERTY_TOO_LONG                         :Too many elements in property value list (sprite {3:NUM}, property {4:HEX})
STR_NEWGRF_ERROR_INDPROD_CALLBACK                               :Invalid industry production callback (sprite {3:NUM}, "{2:RAW_STRING}")

# NewGRF related 'general' warnings
STR_NEWGRF_POPUP_CAUTION_CAPTION                                :{WHITE}Caution!
STR_NEWGRF_CONFIRMATION_TEXT                                    :{YELLOW}You are about to make changes to a running game. This can crash OpenTTD or break the game state. Do not file bug reports about these issues.{}Are you absolutely sure about this?

STR_NEWGRF_DUPLICATE_GRFID                                      :{WHITE}Can't add file: duplicate GRF ID
STR_NEWGRF_COMPATIBLE_LOADED                                    :{ORANGE}Matching file not found (compatible GRF loaded)
STR_NEWGRF_TOO_MANY_NEWGRFS                                     :{WHITE}Can't add file: NewGRF file limit reached

STR_NEWGRF_COMPATIBLE_LOAD_WARNING                              :{WHITE}Compatible GRF(s) loaded for missing files
STR_NEWGRF_DISABLED_WARNING                                     :{WHITE}Missing GRF file(s) have been disabled
STR_NEWGRF_UNPAUSE_WARNING_TITLE                                :{YELLOW}Missing GRF file(s)
STR_NEWGRF_UNPAUSE_WARNING                                      :{WHITE}Unpausing can crash OpenTTD. Do not file bug reports for subsequent crashes.{}Do you really want to unpause?

# NewGRF status
STR_NEWGRF_LIST_NONE                                            :None
###length 3
STR_NEWGRF_LIST_ALL_FOUND                                       :All files present
STR_NEWGRF_LIST_COMPATIBLE                                      :{YELLOW}Found compatible files
STR_NEWGRF_LIST_MISSING                                         :{RED}Missing files

# NewGRF 'it's broken' warnings
STR_NEWGRF_BROKEN                                               :{WHITE}Behaviour of NewGRF '{0:RAW_STRING}' is likely to cause desyncs and/or crashes
STR_NEWGRF_BROKEN_POWERED_WAGON                                 :{WHITE}It changed powered-wagon state for '{1:ENGINE}' when not inside a depot
STR_NEWGRF_BROKEN_VEHICLE_LENGTH                                :{WHITE}It changed vehicle length for '{1:ENGINE}' when not inside a depot
STR_NEWGRF_BROKEN_CAPACITY                                      :{WHITE}It changed vehicle capacity for '{1:ENGINE}' when not inside a depot or refitting
STR_BROKEN_VEHICLE_LENGTH                                       :{WHITE}Train '{VEHICLE}' belonging to '{COMPANY}' has invalid length. It is probably caused by problems with NewGRFs. Game may desync or crash

STR_NEWGRF_BUGGY                                                :{WHITE}NewGRF '{0:RAW_STRING}' provides incorrect information
STR_NEWGRF_BUGGY_ARTICULATED_CARGO                              :{WHITE}Cargo/refit information for '{1:ENGINE}' differs from purchase list after construction. This might cause autorenew/-replace to fail refitting correctly
STR_NEWGRF_BUGGY_ENDLESS_PRODUCTION_CALLBACK                    :{WHITE}'{1:STRING}' caused an endless loop in the production callback
STR_NEWGRF_BUGGY_UNKNOWN_CALLBACK_RESULT                        :{WHITE}Callback {1:HEX} returned unknown/invalid result {2:HEX}
STR_NEWGRF_BUGGY_INVALID_CARGO_PRODUCTION_CALLBACK              :{WHITE}'{1:STRING}' returned invalid cargo type in the production callback at {2:HEX}

# 'User removed essential NewGRFs'-placeholders for stuff without specs
STR_NEWGRF_INVALID_CARGO                                        :<invalid cargo>
STR_NEWGRF_INVALID_CARGO_ABBREV                                 :??
STR_NEWGRF_INVALID_CARGO_QUANTITY                               :{COMMA} of <invalid cargo>
STR_NEWGRF_INVALID_ENGINE                                       :<invalid vehicle model>
STR_NEWGRF_INVALID_INDUSTRYTYPE                                 :<invalid industry>

# Placeholders for other invalid stuff, e.g. vehicles that have gone (Game Script).
STR_INVALID_VEHICLE                                             :<invalid vehicle>

# NewGRF scanning window
STR_NEWGRF_SCAN_CAPTION                                         :{WHITE}Scanning NewGRFs
STR_NEWGRF_SCAN_MESSAGE                                         :{BLACK}Scanning NewGRFs. Depending on the amount this can take a while...
STR_NEWGRF_SCAN_STATUS                                          :{BLACK}{NUM} NewGRF{P "" s} scanned out of an estimated {NUM} NewGRF{P "" s}
STR_NEWGRF_SCAN_ARCHIVES                                        :Scanning for archives

# Sign list window
STR_SIGN_LIST_CAPTION                                           :{WHITE}Sign List - {COMMA} Sign{P "" s}
STR_SIGN_LIST_MATCH_CASE                                        :{BLACK}Match case
STR_SIGN_LIST_MATCH_CASE_TOOLTIP                                :{BLACK}Toggle matching case when comparing sign names against the filter string

# Sign window
STR_EDIT_SIGN_CAPTION                                           :{WHITE}Edit sign text
STR_EDIT_SIGN_LOCATION_TOOLTIP                                  :{BLACK}Centre the main view on sign location. Ctrl+Click opens a new viewport on sign location
STR_EDIT_SIGN_NEXT_SIGN_TOOLTIP                                 :{BLACK}Go to next sign
STR_EDIT_SIGN_PREVIOUS_SIGN_TOOLTIP                             :{BLACK}Go to previous sign

STR_EDIT_SIGN_SIGN_OSKTITLE                                     :{BLACK}Enter a name for the sign

# Town directory window
STR_TOWN_DIRECTORY_CAPTION                                      :{WHITE}Towns
STR_TOWN_DIRECTORY_NONE                                         :{ORANGE}- None -
STR_TOWN_DIRECTORY_TOWN                                         :{ORANGE}{TOWN}{BLACK} ({COMMA})
STR_TOWN_DIRECTORY_CITY                                         :{ORANGE}{TOWN}{YELLOW} (City){BLACK} ({COMMA})
STR_TOWN_DIRECTORY_LIST_TOOLTIP                                 :{BLACK}Town names - click on name to centre main view on town. Ctrl+Click opens a new viewport on town location
STR_TOWN_POPULATION                                             :{BLACK}World population: {COMMA}

# Town view window
STR_TOWN_VIEW_TOWN_CAPTION                                      :{WHITE}{TOWN}
STR_TOWN_VIEW_CITY_CAPTION                                      :{WHITE}{TOWN} (City)
STR_TOWN_VIEW_POPULATION_HOUSES                                 :{BLACK}Population: {ORANGE}{COMMA}{BLACK}  Houses: {ORANGE}{COMMA}
STR_TOWN_VIEW_CARGO_LAST_MONTH_MAX                              :{BLACK}{CARGO_LIST} last month: {ORANGE}{COMMA}{BLACK}  max: {ORANGE}{COMMA}
STR_TOWN_VIEW_CARGO_FOR_TOWNGROWTH                              :{BLACK}Cargo needed for town growth:
STR_TOWN_VIEW_CARGO_FOR_TOWNGROWTH_REQUIRED_GENERAL             :{ORANGE}{STRING}{RED} required
STR_TOWN_VIEW_CARGO_FOR_TOWNGROWTH_REQUIRED_WINTER              :{ORANGE}{STRING}{BLACK} required in winter
STR_TOWN_VIEW_CARGO_FOR_TOWNGROWTH_DELIVERED_GENERAL            :{ORANGE}{STRING}{GREEN} delivered
STR_TOWN_VIEW_CARGO_FOR_TOWNGROWTH_REQUIRED                     :{ORANGE}{CARGO_TINY} / {CARGO_LONG}{RED} (still required)
STR_TOWN_VIEW_CARGO_FOR_TOWNGROWTH_DELIVERED                    :{ORANGE}{CARGO_TINY} / {CARGO_LONG}{GREEN} (delivered)
STR_TOWN_VIEW_TOWN_GROWS_EVERY                                  :{BLACK}Town grows every {ORANGE}{COMMA}{BLACK}{NBSP}day{P "" s}
STR_TOWN_VIEW_TOWN_GROWS_EVERY_FUNDED                           :{BLACK}Town grows every {ORANGE}{COMMA}{BLACK}{NBSP}day{P "" s} (funded)
STR_TOWN_VIEW_TOWN_GROW_STOPPED                                 :{BLACK}Town is {RED}not{BLACK} growing
STR_TOWN_VIEW_NOISE_IN_TOWN                                     :{BLACK}Noise limit in town: {ORANGE}{COMMA}{BLACK}  max: {ORANGE}{COMMA}
STR_TOWN_VIEW_CENTER_TOOLTIP                                    :{BLACK}Centre the main view on town location. Ctrl+Click opens a new viewport on town location
STR_TOWN_VIEW_LOCAL_AUTHORITY_BUTTON                            :{BLACK}Local authority
STR_TOWN_VIEW_LOCAL_AUTHORITY_TOOLTIP                           :{BLACK}Show information on local authority
STR_TOWN_VIEW_RENAME_TOOLTIP                                    :{BLACK}Change town name

STR_TOWN_VIEW_EXPAND_BUTTON                                     :{BLACK}Expand
STR_TOWN_VIEW_EXPAND_TOOLTIP                                    :{BLACK}Increase size of town
STR_TOWN_VIEW_DELETE_BUTTON                                     :{BLACK}Delete
STR_TOWN_VIEW_DELETE_TOOLTIP                                    :{BLACK}Delete this town completely

STR_TOWN_VIEW_RENAME_TOWN_BUTTON                                :Rename Town

# Town local authority window
STR_LOCAL_AUTHORITY_CAPTION                                     :{WHITE}{TOWN} local authority
STR_LOCAL_AUTHORITY_ZONE                                        :{BLACK}Zone
STR_LOCAL_AUTHORITY_ZONE_TOOLTIP                                :{BLACK}Show zone within local authority boundaries
STR_LOCAL_AUTHORITY_COMPANY_RATINGS                             :{BLACK}Transport company ratings:
STR_LOCAL_AUTHORITY_COMPANY_RATING                              :{YELLOW}{COMPANY} {COMPANY_NUM}: {ORANGE}{STRING}
STR_LOCAL_AUTHORITY_ACTIONS_TITLE                               :{BLACK}Actions available:
STR_LOCAL_AUTHORITY_ACTIONS_TOOLTIP                             :{BLACK}List of things to do at this town - click on item for more details
STR_LOCAL_AUTHORITY_DO_IT_BUTTON                                :{BLACK}Do it
STR_LOCAL_AUTHORITY_DO_IT_TOOLTIP                               :{BLACK}Carry out the highlighted action in the list above

###length 8
STR_LOCAL_AUTHORITY_ACTION_SMALL_ADVERTISING_CAMPAIGN           :Small advertising campaign
STR_LOCAL_AUTHORITY_ACTION_MEDIUM_ADVERTISING_CAMPAIGN          :Medium advertising campaign
STR_LOCAL_AUTHORITY_ACTION_LARGE_ADVERTISING_CAMPAIGN           :Large advertising campaign
STR_LOCAL_AUTHORITY_ACTION_ROAD_RECONSTRUCTION                  :Fund local road reconstruction
STR_LOCAL_AUTHORITY_ACTION_STATUE_OF_COMPANY                    :Build statue of company owner
STR_LOCAL_AUTHORITY_ACTION_NEW_BUILDINGS                        :Fund new buildings
STR_LOCAL_AUTHORITY_ACTION_EXCLUSIVE_TRANSPORT                  :Buy exclusive transport rights
STR_LOCAL_AUTHORITY_ACTION_BRIBE                                :Bribe the local authority

###length 8
STR_LOCAL_AUTHORITY_ACTION_TOOLTIP_SMALL_ADVERTISING            :{YELLOW}Initiate a small local advertising campaign, to attract more passengers and cargo to your transport services.{}Provides a temporary boost to station rating in a small radius around the town centre.{}Cost: {CURRENCY_LONG}
STR_LOCAL_AUTHORITY_ACTION_TOOLTIP_MEDIUM_ADVERTISING           :{YELLOW}Initiate a medium local advertising campaign, to attract more passengers and cargo to your transport services.{}Provides a temporary boost to station rating in a medium radius around the town centre.{}Cost: {CURRENCY_LONG}
STR_LOCAL_AUTHORITY_ACTION_TOOLTIP_LARGE_ADVERTISING            :{YELLOW}Initiate a large local advertising campaign, to attract more passengers and cargo to your transport services.{}Provides a temporary boost to station rating in a large radius around the town centre.{}Cost: {CURRENCY_LONG}
STR_LOCAL_AUTHORITY_ACTION_TOOLTIP_ROAD_RECONSTRUCTION          :{YELLOW}Fund the reconstruction of the urban road network.{}Causes considerable disruption to road traffic for up to 6 months.{}Cost: {CURRENCY_LONG}
STR_LOCAL_AUTHORITY_ACTION_TOOLTIP_STATUE_OF_COMPANY            :{YELLOW}Build a statue in honour of your company.{}Provides a permanent boost to station rating in this town.{}Cost: {CURRENCY_LONG}
STR_LOCAL_AUTHORITY_ACTION_TOOLTIP_NEW_BUILDINGS                :{YELLOW}Fund the construction of new buildings in the town.{}Provides a temporary boost to town growth in this town.{}Cost: {CURRENCY_LONG}
STR_LOCAL_AUTHORITY_ACTION_TOOLTIP_EXCLUSIVE_TRANSPORT          :{YELLOW}Buy 1 year's exclusive transport rights in town.{}Town authority will not allow passengers and cargo to use your competitors' stations.{}Cost: {CURRENCY_LONG}
STR_LOCAL_AUTHORITY_ACTION_TOOLTIP_BRIBE                        :{YELLOW}Bribe the local authority to increase your rating, at the risk of a severe penalty if caught.{}Cost: {CURRENCY_LONG}

# Goal window
STR_GOALS_CAPTION                                               :{WHITE}{COMPANY} Goals
STR_GOALS_SPECTATOR_CAPTION                                     :{WHITE}Global Goals
STR_GOALS_SPECTATOR                                             :Global Goals
STR_GOALS_GLOBAL_BUTTON                                         :{BLACK}Global
STR_GOALS_GLOBAL_BUTTON_HELPTEXT                                :{BLACK}Show global goals
STR_GOALS_COMPANY_BUTTON                                        :{BLACK}Company
STR_GOALS_COMPANY_BUTTON_HELPTEXT                               :{BLACK}Show company goals
STR_GOALS_TEXT                                                  :{ORANGE}{RAW_STRING}
STR_GOALS_NONE                                                  :{ORANGE}- None -
STR_GOALS_PROGRESS                                              :{ORANGE}{RAW_STRING}
STR_GOALS_PROGRESS_COMPLETE                                     :{GREEN}{RAW_STRING}
STR_GOALS_TOOLTIP_CLICK_ON_SERVICE_TO_CENTER                    :{BLACK}Click on goal to centre main view on industry/town/tile. Ctrl+Click opens a new viewport on industry/town/tile location

# Goal question window
STR_GOAL_QUESTION_CAPTION_QUESTION                              :{BLACK}Question
STR_GOAL_QUESTION_CAPTION_INFORMATION                           :{BLACK}Information
STR_GOAL_QUESTION_CAPTION_WARNING                               :{BLACK}Warning
STR_GOAL_QUESTION_CAPTION_ERROR                                 :{YELLOW}Error

# Goal Question button list
###length 18
STR_GOAL_QUESTION_BUTTON_CANCEL                                 :Cancel
STR_GOAL_QUESTION_BUTTON_OK                                     :OK
STR_GOAL_QUESTION_BUTTON_NO                                     :No
STR_GOAL_QUESTION_BUTTON_YES                                    :Yes
STR_GOAL_QUESTION_BUTTON_DECLINE                                :Decline
STR_GOAL_QUESTION_BUTTON_ACCEPT                                 :Accept
STR_GOAL_QUESTION_BUTTON_IGNORE                                 :Ignore
STR_GOAL_QUESTION_BUTTON_RETRY                                  :Retry
STR_GOAL_QUESTION_BUTTON_PREVIOUS                               :Previous
STR_GOAL_QUESTION_BUTTON_NEXT                                   :Next
STR_GOAL_QUESTION_BUTTON_STOP                                   :Stop
STR_GOAL_QUESTION_BUTTON_START                                  :Start
STR_GOAL_QUESTION_BUTTON_GO                                     :Go
STR_GOAL_QUESTION_BUTTON_CONTINUE                               :Continue
STR_GOAL_QUESTION_BUTTON_RESTART                                :Restart
STR_GOAL_QUESTION_BUTTON_POSTPONE                               :Postpone
STR_GOAL_QUESTION_BUTTON_SURRENDER                              :Surrender
STR_GOAL_QUESTION_BUTTON_CLOSE                                  :Close

# Subsidies window
STR_SUBSIDIES_CAPTION                                           :{WHITE}Subsidies
STR_SUBSIDIES_OFFERED_TITLE                                     :{BLACK}Subsidies on offer for services taking:
STR_SUBSIDIES_OFFERED_FROM_TO                                   :{ORANGE}{STRING} from {STRING2} to {STRING2}{YELLOW} (by {DATE_SHORT})
STR_SUBSIDIES_NONE                                              :{ORANGE}- None -
STR_SUBSIDIES_SUBSIDISED_TITLE                                  :{BLACK}Services already subsidised:
STR_SUBSIDIES_SUBSIDISED_FROM_TO                                :{ORANGE}{STRING} from {STRING2} to {STRING2}{YELLOW} ({COMPANY}{YELLOW}, until {DATE_SHORT})
STR_SUBSIDIES_TOOLTIP_CLICK_ON_SERVICE_TO_CENTER                :{BLACK}Click on service to centre main view on industry/town. Ctrl+Click opens a new viewport on industry/town location

# Story book window
STR_STORY_BOOK_CAPTION                                          :{WHITE}{COMPANY} Story Book
STR_STORY_BOOK_SPECTATOR_CAPTION                                :{WHITE}Global Story Book
STR_STORY_BOOK_SPECTATOR                                        :Global Story Book
STR_STORY_BOOK_TITLE                                            :{YELLOW}{RAW_STRING}
STR_STORY_BOOK_GENERIC_PAGE_ITEM                                :Page {NUM}
STR_STORY_BOOK_SEL_PAGE_TOOLTIP                                 :{BLACK}Jump to a specific page by selecting it in this drop down list.
STR_STORY_BOOK_PREV_PAGE                                        :{BLACK}Previous
STR_STORY_BOOK_PREV_PAGE_TOOLTIP                                :{BLACK}Go to previous page
STR_STORY_BOOK_NEXT_PAGE                                        :{BLACK}Next
STR_STORY_BOOK_NEXT_PAGE_TOOLTIP                                :{BLACK}Go to next page
STR_STORY_BOOK_INVALID_GOAL_REF                                 :{RED}Invalid goal reference

# Station list window
STR_STATION_LIST_TOOLTIP                                        :{BLACK}Station names - click on name to centre main view on station. Ctrl+Click opens a new viewport on station location
STR_STATION_LIST_USE_CTRL_TO_SELECT_MORE                        :{BLACK}Hold Ctrl to select more than one item
STR_STATION_LIST_CAPTION                                        :{WHITE}{COMPANY} - {COMMA} Station{P "" s}
STR_STATION_LIST_STATION                                        :{YELLOW}{STATION} {STATION_FEATURES}
STR_STATION_LIST_WAYPOINT                                       :{YELLOW}{WAYPOINT}
STR_STATION_LIST_NONE                                           :{YELLOW}- None -
STR_STATION_LIST_SELECT_ALL_FACILITIES                          :{BLACK}Select all facilities
STR_STATION_LIST_SELECT_ALL_TYPES                               :{BLACK}Select all cargo types (including no waiting cargo)
STR_STATION_LIST_NO_WAITING_CARGO                               :{BLACK}No cargo of any type is waiting

# Station view window
STR_STATION_VIEW_CAPTION                                        :{WHITE}{STATION} {STATION_FEATURES}
STR_STATION_VIEW_WAITING_CARGO                                  :{WHITE}{CARGO_LONG}
STR_STATION_VIEW_RESERVED                                       :{YELLOW}({CARGO_SHORT} reserved for loading)

STR_STATION_VIEW_ACCEPTS_BUTTON                                 :{BLACK}Accepts
STR_STATION_VIEW_ACCEPTS_TOOLTIP                                :{BLACK}Show list of accepted cargo
STR_STATION_VIEW_ACCEPTS_CARGO                                  :{BLACK}Accepts: {WHITE}{CARGO_LIST}

STR_STATION_VIEW_EXCLUSIVE_RIGHTS_SELF                          :{BLACK}This station has exclusive transport rights in this town.
STR_STATION_VIEW_EXCLUSIVE_RIGHTS_COMPANY                       :{YELLOW}{COMPANY}{BLACK} bought exclusive transport rights in this town.

STR_STATION_VIEW_RATINGS_BUTTON                                 :{BLACK}Ratings
STR_STATION_VIEW_RATINGS_TOOLTIP                                :{BLACK}Show station ratings
STR_STATION_VIEW_SUPPLY_RATINGS_TITLE                           :{BLACK}Monthly supply and local rating:
STR_STATION_VIEW_CARGO_SUPPLY_RATING                            :{WHITE}{STRING}: {YELLOW}{COMMA} / {STRING} ({COMMA}%)

STR_STATION_VIEW_GROUP                                          :{BLACK}Group by
STR_STATION_VIEW_WAITING_STATION                                :Station: Waiting
STR_STATION_VIEW_WAITING_AMOUNT                                 :Amount: Waiting
STR_STATION_VIEW_PLANNED_STATION                                :Station: Planned
STR_STATION_VIEW_PLANNED_AMOUNT                                 :Amount: Planned
STR_STATION_VIEW_FROM                                           :{YELLOW}{CARGO_SHORT} from {STATION}
STR_STATION_VIEW_VIA                                            :{YELLOW}{CARGO_SHORT} via {STATION}
STR_STATION_VIEW_TO                                             :{YELLOW}{CARGO_SHORT} to {STATION}
STR_STATION_VIEW_FROM_ANY                                       :{RED}{CARGO_SHORT} from unknown station
STR_STATION_VIEW_TO_ANY                                         :{RED}{CARGO_SHORT} to any station
STR_STATION_VIEW_VIA_ANY                                        :{RED}{CARGO_SHORT} via any station
STR_STATION_VIEW_FROM_HERE                                      :{GREEN}{CARGO_SHORT} from this station
STR_STATION_VIEW_VIA_HERE                                       :{GREEN}{CARGO_SHORT} stopping at this station
STR_STATION_VIEW_TO_HERE                                        :{GREEN}{CARGO_SHORT} to this station
STR_STATION_VIEW_NONSTOP                                        :{YELLOW}{CARGO_SHORT} non-stop

STR_STATION_VIEW_GROUP_S_V_D                                    :Source-Via-Destination
STR_STATION_VIEW_GROUP_S_D_V                                    :Source-Destination-Via
STR_STATION_VIEW_GROUP_V_S_D                                    :Via-Source-Destination
STR_STATION_VIEW_GROUP_V_D_S                                    :Via-Destination-Source
STR_STATION_VIEW_GROUP_D_S_V                                    :Destination-Source-Via
STR_STATION_VIEW_GROUP_D_V_S                                    :Destination-Via-Source

###length 8
STR_CARGO_RATING_APPALLING                                      :Appalling
STR_CARGO_RATING_VERY_POOR                                      :Very Poor
STR_CARGO_RATING_POOR                                           :Poor
STR_CARGO_RATING_MEDIOCRE                                       :Mediocre
STR_CARGO_RATING_GOOD                                           :Good
STR_CARGO_RATING_VERY_GOOD                                      :Very Good
STR_CARGO_RATING_EXCELLENT                                      :Excellent
STR_CARGO_RATING_OUTSTANDING                                    :Outstanding

STR_STATION_VIEW_CENTER_TOOLTIP                                 :{BLACK}Centre main view on station location. Ctrl+Click opens a new viewport on station location
STR_STATION_VIEW_RENAME_TOOLTIP                                 :{BLACK}Change name of station

STR_STATION_VIEW_SCHEDULED_TRAINS_TOOLTIP                       :{BLACK}Show all trains which have this station on their schedule
STR_STATION_VIEW_SCHEDULED_ROAD_VEHICLES_TOOLTIP                :{BLACK}Show all road vehicles which have this station on their schedule
STR_STATION_VIEW_SCHEDULED_AIRCRAFT_TOOLTIP                     :{BLACK}Show all aircraft which have this station on their schedule
STR_STATION_VIEW_SCHEDULED_SHIPS_TOOLTIP                        :{BLACK}Show all ships which have this station on their schedule

STR_STATION_VIEW_RENAME_STATION_CAPTION                         :Rename station/loading area

STR_STATION_VIEW_CLOSE_AIRPORT                                  :{BLACK}Close airport
STR_STATION_VIEW_CLOSE_AIRPORT_TOOLTIP                          :{BLACK}Prevent aircraft from landing on this airport

# Waypoint/buoy view window
STR_WAYPOINT_VIEW_CAPTION                                       :{WHITE}{WAYPOINT}
STR_WAYPOINT_VIEW_CENTER_TOOLTIP                                :{BLACK}Centre main view on waypoint location. Ctrl+Click opens a new viewport on waypoint location
STR_WAYPOINT_VIEW_CHANGE_WAYPOINT_NAME                          :{BLACK}Change waypoint name
STR_BUOY_VIEW_CENTER_TOOLTIP                                    :{BLACK}Centre main view on buoy location. Ctrl+Click opens a new viewport on buoy location
STR_BUOY_VIEW_CHANGE_BUOY_NAME                                  :{BLACK}Change buoy name

STR_EDIT_WAYPOINT_NAME                                          :{WHITE}Edit waypoint name

# Finances window
STR_FINANCES_CAPTION                                            :{WHITE}{COMPANY} Finances {BLACK}{COMPANY_NUM}
STR_FINANCES_EXPENDITURE_INCOME_TITLE                           :{WHITE}Expenditure/Income
STR_FINANCES_YEAR                                               :{WHITE}{NUM}

###length 13
STR_FINANCES_SECTION_CONSTRUCTION                               :{GOLD}Construction
STR_FINANCES_SECTION_NEW_VEHICLES                               :{GOLD}New Vehicles
STR_FINANCES_SECTION_TRAIN_RUNNING_COSTS                        :{GOLD}Train Running Costs
STR_FINANCES_SECTION_ROAD_VEHICLE_RUNNING_COSTS                 :{GOLD}Road Vehicle Running Costs
STR_FINANCES_SECTION_AIRCRAFT_RUNNING_COSTS                     :{GOLD}Aircraft Running Costs
STR_FINANCES_SECTION_SHIP_RUNNING_COSTS                         :{GOLD}Ship Running Costs
STR_FINANCES_SECTION_PROPERTY_MAINTENANCE                       :{GOLD}Property Maintenance
STR_FINANCES_SECTION_TRAIN_INCOME                               :{GOLD}Train Income
STR_FINANCES_SECTION_ROAD_VEHICLE_INCOME                        :{GOLD}Road Vehicle Income
STR_FINANCES_SECTION_AIRCRAFT_INCOME                            :{GOLD}Aircraft Income
STR_FINANCES_SECTION_SHIP_INCOME                                :{GOLD}Ship Income
STR_FINANCES_SECTION_LOAN_INTEREST                              :{GOLD}Loan Interest
STR_FINANCES_SECTION_OTHER                                      :{GOLD}Other

STR_FINANCES_NEGATIVE_INCOME                                    :{BLACK}-{CURRENCY_LONG}
STR_FINANCES_POSITIVE_INCOME                                    :{BLACK}+{CURRENCY_LONG}
STR_FINANCES_TOTAL_CAPTION                                      :{WHITE}Total:
STR_FINANCES_BANK_BALANCE_TITLE                                 :{WHITE}Bank Balance
STR_FINANCES_LOAN_TITLE                                         :{WHITE}Loan
STR_FINANCES_MAX_LOAN                                           :{WHITE}Maximum Loan: {BLACK}{CURRENCY_LONG}
STR_FINANCES_TOTAL_CURRENCY                                     :{BLACK}{CURRENCY_LONG}
STR_FINANCES_BORROW_BUTTON                                      :{BLACK}Borrow {CURRENCY_LONG}
STR_FINANCES_BORROW_TOOLTIP                                     :{BLACK}Increase size of loan. Ctrl+Click borrows as much as possible
STR_FINANCES_REPAY_BUTTON                                       :{BLACK}Repay {CURRENCY_LONG}
STR_FINANCES_REPAY_TOOLTIP                                      :{BLACK}Repay part of loan. Ctrl+Click repays as much loan as possible
STR_FINANCES_INFRASTRUCTURE_BUTTON                              :{BLACK}Infrastructure

# Company view
STR_COMPANY_VIEW_CAPTION                                        :{WHITE}{COMPANY} {BLACK}{COMPANY_NUM}
STR_COMPANY_VIEW_PRESIDENT_MANAGER_TITLE                        :{WHITE}{PRESIDENT_NAME}{}{GOLD}(Manager)

STR_COMPANY_VIEW_INAUGURATED_TITLE                              :{GOLD}Inaugurated: {WHITE}{NUM}
STR_COMPANY_VIEW_COLOUR_SCHEME_TITLE                            :{GOLD}Colour Scheme:
STR_COMPANY_VIEW_VEHICLES_TITLE                                 :{GOLD}Vehicles:
STR_COMPANY_VIEW_TRAINS                                         :{WHITE}{COMMA} train{P "" s}
STR_COMPANY_VIEW_ROAD_VEHICLES                                  :{WHITE}{COMMA} road vehicle{P "" s}
STR_COMPANY_VIEW_AIRCRAFT                                       :{WHITE}{COMMA} aircraft
STR_COMPANY_VIEW_SHIPS                                          :{WHITE}{COMMA} ship{P "" s}
STR_COMPANY_VIEW_VEHICLES_NONE                                  :{WHITE}None
STR_COMPANY_VIEW_COMPANY_VALUE                                  :{GOLD}Company value: {WHITE}{CURRENCY_LONG}
STR_COMPANY_VIEW_SHARES_OWNED_BY                                :{WHITE}({COMMA}% owned by {COMPANY})
STR_COMPANY_VIEW_INFRASTRUCTURE                                 :{GOLD}Infrastructure:
STR_COMPANY_VIEW_INFRASTRUCTURE_RAIL                            :{WHITE}{COMMA} rail piece{P "" s}
STR_COMPANY_VIEW_INFRASTRUCTURE_ROAD                            :{WHITE}{COMMA} road piece{P "" s}
STR_COMPANY_VIEW_INFRASTRUCTURE_WATER                           :{WHITE}{COMMA} water tile{P "" s}
STR_COMPANY_VIEW_INFRASTRUCTURE_STATION                         :{WHITE}{COMMA} station tile{P "" s}
STR_COMPANY_VIEW_INFRASTRUCTURE_AIRPORT                         :{WHITE}{COMMA} airport{P "" s}
STR_COMPANY_VIEW_INFRASTRUCTURE_NONE                            :{WHITE}None

STR_COMPANY_VIEW_BUILD_HQ_BUTTON                                :{BLACK}Build HQ
STR_COMPANY_VIEW_BUILD_HQ_TOOLTIP                               :{BLACK}Build company headquarters
STR_COMPANY_VIEW_VIEW_HQ_BUTTON                                 :{BLACK}View HQ
STR_COMPANY_VIEW_VIEW_HQ_TOOLTIP                                :{BLACK}View company headquarters
STR_COMPANY_VIEW_RELOCATE_HQ                                    :{BLACK}Relocate HQ
STR_COMPANY_VIEW_RELOCATE_COMPANY_HEADQUARTERS                  :{BLACK}Rebuild company headquarters elsewhere for 1% cost of company value. Shift+Click shows estimated cost without relocating HQ
STR_COMPANY_VIEW_INFRASTRUCTURE_BUTTON                          :{BLACK}Details
STR_COMPANY_VIEW_INFRASTRUCTURE_TOOLTIP                         :{BLACK}View detailed infrastructure counts
STR_COMPANY_VIEW_GIVE_MONEY_BUTTON                              :{BLACK}Give money
STR_COMPANY_VIEW_GIVE_MONEY_TOOLTIP                             :{BLACK}Give money to this company

STR_COMPANY_VIEW_NEW_FACE_BUTTON                                :{BLACK}New Face
STR_COMPANY_VIEW_NEW_FACE_TOOLTIP                               :{BLACK}Select new face for manager
STR_COMPANY_VIEW_COLOUR_SCHEME_BUTTON                           :{BLACK}Colour Scheme
STR_COMPANY_VIEW_COLOUR_SCHEME_TOOLTIP                          :{BLACK}Change the company vehicle livery
STR_COMPANY_VIEW_COMPANY_NAME_BUTTON                            :{BLACK}Company Name
STR_COMPANY_VIEW_COMPANY_NAME_TOOLTIP                           :{BLACK}Change the company name
STR_COMPANY_VIEW_PRESIDENT_NAME_BUTTON                          :{BLACK}Manager Name
STR_COMPANY_VIEW_PRESIDENT_NAME_TOOLTIP                         :{BLACK}Change the manager's name

STR_COMPANY_VIEW_BUY_SHARE_BUTTON                               :{BLACK}Buy 25% share in company
STR_COMPANY_VIEW_SELL_SHARE_BUTTON                              :{BLACK}Sell 25% share in company
STR_COMPANY_VIEW_BUY_SHARE_TOOLTIP                              :{BLACK}Buy 25% share in this company. Shift+Click shows estimated cost without purchasing any share
STR_COMPANY_VIEW_SELL_SHARE_TOOLTIP                             :{BLACK}Sell 25% share in this company. Shift+Click shows estimated income without selling any share

STR_COMPANY_VIEW_COMPANY_NAME_QUERY_CAPTION                     :Company Name
STR_COMPANY_VIEW_PRESIDENT_S_NAME_QUERY_CAPTION                 :Manager's Name
STR_COMPANY_VIEW_GIVE_MONEY_QUERY_CAPTION                       :Enter the amount of money you want to give

STR_BUY_COMPANY_MESSAGE                                         :{WHITE}We are looking for a transport company to take-over our company.{}{}Do you want to purchase {COMPANY} for {CURRENCY_LONG}?

# Company infrastructure window
STR_COMPANY_INFRASTRUCTURE_VIEW_CAPTION                         :{WHITE}Infrastructure of {COMPANY}
STR_COMPANY_INFRASTRUCTURE_VIEW_RAIL_SECT                       :{GOLD}Rail pieces:
STR_COMPANY_INFRASTRUCTURE_VIEW_SIGNALS                         :{WHITE}Signals
STR_COMPANY_INFRASTRUCTURE_VIEW_ROAD_SECT                       :{GOLD}Road pieces:
STR_COMPANY_INFRASTRUCTURE_VIEW_TRAM_SECT                       :{GOLD}Tram pieces:
STR_COMPANY_INFRASTRUCTURE_VIEW_WATER_SECT                      :{GOLD}Water tiles:
STR_COMPANY_INFRASTRUCTURE_VIEW_CANALS                          :{WHITE}Canals
STR_COMPANY_INFRASTRUCTURE_VIEW_STATION_SECT                    :{GOLD}Stations:
STR_COMPANY_INFRASTRUCTURE_VIEW_STATIONS                        :{WHITE}Station tiles
STR_COMPANY_INFRASTRUCTURE_VIEW_AIRPORTS                        :{WHITE}Airports
STR_COMPANY_INFRASTRUCTURE_VIEW_TOTAL                           :{WHITE}{CURRENCY_LONG}/yr

# Industry directory
STR_INDUSTRY_DIRECTORY_CAPTION                                  :{WHITE}Industries
STR_INDUSTRY_DIRECTORY_NONE                                     :{ORANGE}- None -
STR_INDUSTRY_DIRECTORY_ITEM_INFO                                :{BLACK}{CARGO_LONG}{RAW_STRING}{YELLOW} ({COMMA}% transported){BLACK}
STR_INDUSTRY_DIRECTORY_ITEM_NOPROD                              :{ORANGE}{INDUSTRY}
STR_INDUSTRY_DIRECTORY_ITEM_PROD1                               :{ORANGE}{INDUSTRY} {STRING4}
STR_INDUSTRY_DIRECTORY_ITEM_PROD2                               :{ORANGE}{INDUSTRY} {STRING4}, {STRING4}
STR_INDUSTRY_DIRECTORY_ITEM_PROD3                               :{ORANGE}{INDUSTRY} {STRING4}, {STRING4}, {STRING4}
STR_INDUSTRY_DIRECTORY_ITEM_PRODMORE                            :{ORANGE}{INDUSTRY} {STRING4}, {STRING4}, {STRING4} and {NUM} more...
STR_INDUSTRY_DIRECTORY_LIST_CAPTION                             :{BLACK}Industry names - click on name to centre main view on industry. Ctrl+Click opens a new viewport on industry location
STR_INDUSTRY_DIRECTORY_ACCEPTED_CARGO_FILTER                    :{BLACK}Accepted cargo: {SILVER}{STRING}
STR_INDUSTRY_DIRECTORY_PRODUCED_CARGO_FILTER                    :{BLACK}Produced cargo: {SILVER}{STRING}
STR_INDUSTRY_DIRECTORY_FILTER_ALL_TYPES                         :All cargo types
STR_INDUSTRY_DIRECTORY_FILTER_NONE                              :None

# Industry view
STR_INDUSTRY_VIEW_CAPTION                                       :{WHITE}{INDUSTRY}
STR_INDUSTRY_VIEW_PRODUCTION_LAST_MONTH_TITLE                   :{BLACK}Production last month:
STR_INDUSTRY_VIEW_TRANSPORTED                                   :{YELLOW}{CARGO_LONG}{RAW_STRING}{BLACK} ({COMMA}% transported)
STR_INDUSTRY_VIEW_LOCATION_TOOLTIP                              :{BLACK}Centre the main view on industry location. Ctrl+Click opens a new viewport on industry location
STR_INDUSTRY_VIEW_PRODUCTION_LEVEL                              :{BLACK}Production level: {YELLOW}{COMMA}%
STR_INDUSTRY_VIEW_INDUSTRY_ANNOUNCED_CLOSURE                    :{YELLOW}The industry has announced imminent closure!

STR_INDUSTRY_VIEW_REQUIRES_N_CARGO                              :{BLACK}Requires: {YELLOW}{STRING}{RAW_STRING}
STR_INDUSTRY_VIEW_PRODUCES_N_CARGO                              :{BLACK}Produces: {YELLOW}{STRING}{RAW_STRING}
STR_INDUSTRY_VIEW_CARGO_LIST_EXTENSION                          :, {STRING}{RAW_STRING}

STR_INDUSTRY_VIEW_REQUIRES                                      :{BLACK}Requires:
STR_INDUSTRY_VIEW_ACCEPT_CARGO                                  :{YELLOW}{STRING}{BLACK}{3:RAW_STRING}
STR_INDUSTRY_VIEW_ACCEPT_CARGO_AMOUNT                           :{YELLOW}{STRING}{BLACK}: {CARGO_SHORT} waiting{RAW_STRING}

STR_CONFIG_GAME_PRODUCTION                                      :{WHITE}Change production (multiple of 8, up to 2040)
STR_CONFIG_GAME_PRODUCTION_LEVEL                                :{WHITE}Change production level (percentage, up to 800%)

# Vehicle lists
###length VEHICLE_TYPES
STR_VEHICLE_LIST_TRAIN_CAPTION                                  :{WHITE}{STRING2} - {COMMA} Train{P "" s}
STR_VEHICLE_LIST_ROAD_VEHICLE_CAPTION                           :{WHITE}{STRING2} - {COMMA} Road Vehicle{P "" s}
STR_VEHICLE_LIST_SHIP_CAPTION                                   :{WHITE}{STRING2} - {COMMA} Ship{P "" s}
STR_VEHICLE_LIST_AIRCRAFT_CAPTION                               :{WHITE}{STRING2} - {COMMA} Aircraft

###length VEHICLE_TYPES
STR_VEHICLE_LIST_TRAIN_LIST_TOOLTIP                             :{BLACK}Trains - click on train for information
STR_VEHICLE_LIST_ROAD_VEHICLE_TOOLTIP                           :{BLACK}Road vehicles - click on vehicle for information
STR_VEHICLE_LIST_SHIP_TOOLTIP                                   :{BLACK}Ships - click on ship for information
STR_VEHICLE_LIST_AIRCRAFT_TOOLTIP                               :{BLACK}Aircraft - click on aircraft for information

###length VEHICLE_TYPES
STR_VEHICLE_LIST_AVAILABLE_TRAINS                               :Available Trains
STR_VEHICLE_LIST_AVAILABLE_ROAD_VEHICLES                        :Available Vehicles
STR_VEHICLE_LIST_AVAILABLE_SHIPS                                :Available Ships
STR_VEHICLE_LIST_AVAILABLE_AIRCRAFT                             :Available Aircraft

STR_VEHICLE_LIST_MANAGE_LIST                                    :{BLACK}Manage list
STR_VEHICLE_LIST_MANAGE_LIST_TOOLTIP                            :{BLACK}Send instructions to all vehicles in this list
STR_VEHICLE_LIST_REPLACE_VEHICLES                               :Replace vehicles
STR_VEHICLE_LIST_SEND_FOR_SERVICING                             :Send for Servicing
STR_VEHICLE_LIST_PROFIT_THIS_YEAR_LAST_YEAR                     :{TINY_FONT}{BLACK}Profit this year: {CURRENCY_LONG} (last year: {CURRENCY_LONG})

STR_VEHICLE_LIST_SEND_TRAIN_TO_DEPOT                            :Send to Depot
STR_VEHICLE_LIST_SEND_ROAD_VEHICLE_TO_DEPOT                     :Send to Depot
STR_VEHICLE_LIST_SEND_SHIP_TO_DEPOT                             :Send to Depot
STR_VEHICLE_LIST_SEND_AIRCRAFT_TO_HANGAR                        :Send to Hangar

STR_VEHICLE_LIST_MASS_STOP_LIST_TOOLTIP                         :{BLACK}Click to stop all the vehicles in the list
STR_VEHICLE_LIST_MASS_START_LIST_TOOLTIP                        :{BLACK}Click to start all the vehicles in the list
STR_VEHICLE_LIST_AVAILABLE_ENGINES_TOOLTIP                      :{BLACK}See a list of available engine designs for this vehicle type

STR_VEHICLE_LIST_SHARED_ORDERS_LIST_CAPTION                     :{WHITE}Shared orders of {COMMA} Vehicle{P "" s}

# Group window
###length VEHICLE_TYPES
STR_GROUP_ALL_TRAINS                                            :All trains
STR_GROUP_ALL_ROAD_VEHICLES                                     :All road vehicles
STR_GROUP_ALL_SHIPS                                             :All ships
STR_GROUP_ALL_AIRCRAFTS                                         :All aircraft

###length VEHICLE_TYPES
STR_GROUP_DEFAULT_TRAINS                                        :Ungrouped trains
STR_GROUP_DEFAULT_ROAD_VEHICLES                                 :Ungrouped road vehicles
STR_GROUP_DEFAULT_SHIPS                                         :Ungrouped ships
STR_GROUP_DEFAULT_AIRCRAFTS                                     :Ungrouped aircraft

STR_GROUP_COUNT_WITH_SUBGROUP                                   :{TINY_FONT}{COMMA} (+{COMMA})

STR_GROUPS_CLICK_ON_GROUP_FOR_TOOLTIP                           :{BLACK}Groups - click on a group to list all vehicles of this group. Drag and drop groups to arrange hierarchy.
STR_GROUP_CREATE_TOOLTIP                                        :{BLACK}Click to create a group
STR_GROUP_DELETE_TOOLTIP                                        :{BLACK}Delete the selected group
STR_GROUP_RENAME_TOOLTIP                                        :{BLACK}Rename the selected group
STR_GROUP_LIVERY_TOOLTIP                                        :{BLACK}Change livery of the selected group
STR_GROUP_REPLACE_PROTECTION_TOOLTIP                            :{BLACK}Click to protect this group from global autoreplace. Ctrl+Click to also protect sub-groups.

STR_QUERY_GROUP_DELETE_CAPTION                                  :{WHITE}Delete Group
STR_GROUP_DELETE_QUERY_TEXT                                     :{WHITE}Are you sure you want to delete this group and any descendants?

STR_GROUP_ADD_SHARED_VEHICLE                                    :Add shared vehicles
STR_GROUP_REMOVE_ALL_VEHICLES                                   :Remove all vehicles

STR_GROUP_RENAME_CAPTION                                        :{BLACK}Rename a group

STR_GROUP_PROFIT_THIS_YEAR                                      :Profit this year:
STR_GROUP_PROFIT_LAST_YEAR                                      :Profit last year:
STR_GROUP_OCCUPANCY                                             :Current usage:
STR_GROUP_OCCUPANCY_VALUE                                       :{NUM}%

# Build vehicle window
###length 4
STR_BUY_VEHICLE_TRAIN_RAIL_CAPTION                              :New Rail Vehicles
STR_BUY_VEHICLE_TRAIN_ELRAIL_CAPTION                            :New Electric Rail Vehicles
STR_BUY_VEHICLE_TRAIN_MONORAIL_CAPTION                          :New Monorail Vehicles
STR_BUY_VEHICLE_TRAIN_MAGLEV_CAPTION                            :New Maglev Vehicles

STR_BUY_VEHICLE_ROAD_VEHICLE_CAPTION                            :New Road Vehicles
STR_BUY_VEHICLE_TRAM_VEHICLE_CAPTION                            :New Tram Vehicles

# Vehicle availability
###length VEHICLE_TYPES
STR_BUY_VEHICLE_TRAIN_ALL_CAPTION                               :New Rail Vehicles
STR_BUY_VEHICLE_ROAD_VEHICLE_ALL_CAPTION                        :New Road Vehicles
STR_BUY_VEHICLE_SHIP_CAPTION                                    :New Ships
STR_BUY_VEHICLE_AIRCRAFT_CAPTION                                :New Aircraft

STR_PURCHASE_INFO_COST_WEIGHT                                   :{BLACK}Cost: {GOLD}{CURRENCY_LONG}{BLACK} Weight: {GOLD}{WEIGHT_SHORT}
STR_PURCHASE_INFO_COST_REFIT_WEIGHT                             :{BLACK}Cost: {GOLD}{CURRENCY_LONG}{BLACK} (Refit Cost: {GOLD}{CURRENCY_LONG}{BLACK}) Weight: {GOLD}{WEIGHT_SHORT}
STR_PURCHASE_INFO_SPEED_POWER                                   :{BLACK}Speed: {GOLD}{VELOCITY}{BLACK} Power: {GOLD}{POWER}
STR_PURCHASE_INFO_SPEED                                         :{BLACK}Speed: {GOLD}{VELOCITY}
STR_PURCHASE_INFO_SPEED_OCEAN                                   :{BLACK}Speed on ocean: {GOLD}{VELOCITY}
STR_PURCHASE_INFO_SPEED_CANAL                                   :{BLACK}Speed on canal/river: {GOLD}{VELOCITY}
STR_PURCHASE_INFO_RUNNINGCOST                                   :{BLACK}Running Cost: {GOLD}{CURRENCY_LONG}/yr
STR_PURCHASE_INFO_CAPACITY                                      :{BLACK}Capacity: {GOLD}{CARGO_LONG} {STRING}
STR_PURCHASE_INFO_REFITTABLE                                    :(refittable)
STR_PURCHASE_INFO_DESIGNED_LIFE                                 :{BLACK}Designed: {GOLD}{NUM}{BLACK} Life: {GOLD}{COMMA} year{P "" s}
STR_PURCHASE_INFO_RELIABILITY                                   :{BLACK}Max. Reliability: {GOLD}{COMMA}%
STR_PURCHASE_INFO_COST                                          :{BLACK}Cost: {GOLD}{CURRENCY_LONG}
STR_PURCHASE_INFO_COST_REFIT                                    :{BLACK}Cost: {GOLD}{CURRENCY_LONG}{BLACK} (Refit Cost: {GOLD}{CURRENCY_LONG}{BLACK})
STR_PURCHASE_INFO_WEIGHT_CWEIGHT                                :{BLACK}Weight: {GOLD}{WEIGHT_SHORT} ({WEIGHT_SHORT})
STR_PURCHASE_INFO_COST_SPEED                                    :{BLACK}Cost: {GOLD}{CURRENCY_LONG}{BLACK} Speed: {GOLD}{VELOCITY}
STR_PURCHASE_INFO_COST_REFIT_SPEED                              :{BLACK}Cost: {GOLD}{CURRENCY_LONG}{BLACK} (Refit Cost: {GOLD}{CURRENCY_LONG}{BLACK}) Speed: {GOLD}{VELOCITY}
STR_PURCHASE_INFO_AIRCRAFT_CAPACITY                             :{BLACK}Capacity: {GOLD}{CARGO_LONG}, {CARGO_LONG}
STR_PURCHASE_INFO_PWAGPOWER_PWAGWEIGHT                          :{BLACK}Powered Wagons: {GOLD}+{POWER}{BLACK} Weight: {GOLD}+{WEIGHT_SHORT}
STR_PURCHASE_INFO_REFITTABLE_TO                                 :{BLACK}Refittable to: {GOLD}{STRING2}
STR_PURCHASE_INFO_ALL_TYPES                                     :All cargo types
STR_PURCHASE_INFO_NONE                                          :None
STR_PURCHASE_INFO_ENGINES_ONLY                                  :Engines only
STR_PURCHASE_INFO_ALL_BUT                                       :All but {CARGO_LIST}
STR_PURCHASE_INFO_MAX_TE                                        :{BLACK}Max. Tractive Effort: {GOLD}{FORCE}
STR_PURCHASE_INFO_AIRCRAFT_RANGE                                :{BLACK}Range: {GOLD}{COMMA} tiles
STR_PURCHASE_INFO_AIRCRAFT_TYPE                                 :{BLACK}Aircraft type: {GOLD}{STRING}

###length VEHICLE_TYPES
STR_BUY_VEHICLE_TRAIN_LIST_TOOLTIP                              :{BLACK}Train vehicle selection list. Click on vehicle for information. Ctrl+Click for toggling hiding of the vehicle type
STR_BUY_VEHICLE_ROAD_VEHICLE_LIST_TOOLTIP                       :{BLACK}Road vehicle selection list. Click on vehicle for information. Ctrl+Click for toggling hiding of the vehicle type
STR_BUY_VEHICLE_SHIP_LIST_TOOLTIP                               :{BLACK}Ship selection list. Click on ship for information. Ctrl+Click for toggling hiding of the ship type
STR_BUY_VEHICLE_AIRCRAFT_LIST_TOOLTIP                           :{BLACK}Aircraft selection list. Click on aircraft for information. Ctrl+Click for toggling hiding of the aircraft type

###length VEHICLE_TYPES
STR_BUY_VEHICLE_TRAIN_BUY_VEHICLE_BUTTON                        :{BLACK}Buy Vehicle
STR_BUY_VEHICLE_ROAD_VEHICLE_BUY_VEHICLE_BUTTON                 :{BLACK}Buy Vehicle
STR_BUY_VEHICLE_SHIP_BUY_VEHICLE_BUTTON                         :{BLACK}Buy Ship
STR_BUY_VEHICLE_AIRCRAFT_BUY_VEHICLE_BUTTON                     :{BLACK}Buy Aircraft

###length VEHICLE_TYPES
STR_BUY_VEHICLE_TRAIN_BUY_REFIT_VEHICLE_BUTTON                  :{BLACK}Buy and Refit Vehicle
STR_BUY_VEHICLE_ROAD_VEHICLE_BUY_REFIT_VEHICLE_BUTTON           :{BLACK}Buy and Refit Vehicle
STR_BUY_VEHICLE_SHIP_BUY_REFIT_VEHICLE_BUTTON                   :{BLACK}Buy and Refit Ship
STR_BUY_VEHICLE_AIRCRAFT_BUY_REFIT_VEHICLE_BUTTON               :{BLACK}Buy and Refit Aircraft

###length VEHICLE_TYPES
STR_BUY_VEHICLE_TRAIN_BUY_VEHICLE_TOOLTIP                       :{BLACK}Buy the highlighted train vehicle. Shift+Click shows estimated cost without purchase
STR_BUY_VEHICLE_ROAD_VEHICLE_BUY_VEHICLE_TOOLTIP                :{BLACK}Buy the highlighted road vehicle. Shift+Click shows estimated cost without purchase
STR_BUY_VEHICLE_SHIP_BUY_VEHICLE_TOOLTIP                        :{BLACK}Buy the highlighted ship. Shift+Click shows estimated cost without purchase
STR_BUY_VEHICLE_AIRCRAFT_BUY_VEHICLE_TOOLTIP                    :{BLACK}Buy the highlighted aircraft. Shift+Click shows estimated cost without purchase

###length VEHICLE_TYPES
STR_BUY_VEHICLE_TRAIN_BUY_REFIT_VEHICLE_TOOLTIP                 :{BLACK}Buy and refit the highlighted train vehicle. Shift+Click shows estimated cost without purchase
STR_BUY_VEHICLE_ROAD_VEHICLE_BUY_REFIT_VEHICLE_TOOLTIP          :{BLACK}Buy and refit the highlighted road vehicle. Shift+Click shows estimated cost without purchase
STR_BUY_VEHICLE_SHIP_BUY_REFIT_VEHICLE_TOOLTIP                  :{BLACK}Buy and refit the highlighted ship. Shift+Click shows estimated cost without purchase
STR_BUY_VEHICLE_AIRCRAFT_BUY_REFIT_VEHICLE_TOOLTIP              :{BLACK}Buy and refit the highlighted aircraft. Shift+Click shows estimated cost without purchase

###length VEHICLE_TYPES
STR_BUY_VEHICLE_TRAIN_RENAME_BUTTON                             :{BLACK}Rename
STR_BUY_VEHICLE_ROAD_VEHICLE_RENAME_BUTTON                      :{BLACK}Rename
STR_BUY_VEHICLE_SHIP_RENAME_BUTTON                              :{BLACK}Rename
STR_BUY_VEHICLE_AIRCRAFT_RENAME_BUTTON                          :{BLACK}Rename

###length VEHICLE_TYPES
STR_BUY_VEHICLE_TRAIN_RENAME_TOOLTIP                            :{BLACK}Rename train vehicle type
STR_BUY_VEHICLE_ROAD_VEHICLE_RENAME_TOOLTIP                     :{BLACK}Rename road vehicle type
STR_BUY_VEHICLE_SHIP_RENAME_TOOLTIP                             :{BLACK}Rename ship type
STR_BUY_VEHICLE_AIRCRAFT_RENAME_TOOLTIP                         :{BLACK}Rename aircraft type

###length VEHICLE_TYPES
STR_BUY_VEHICLE_TRAIN_HIDE_TOGGLE_BUTTON                        :{BLACK}Hide
STR_BUY_VEHICLE_ROAD_VEHICLE_HIDE_TOGGLE_BUTTON                 :{BLACK}Hide
STR_BUY_VEHICLE_SHIP_HIDE_TOGGLE_BUTTON                         :{BLACK}Hide
STR_BUY_VEHICLE_AIRCRAFT_HIDE_TOGGLE_BUTTON                     :{BLACK}Hide

###length VEHICLE_TYPES
STR_BUY_VEHICLE_TRAIN_SHOW_TOGGLE_BUTTON                        :{BLACK}Display
STR_BUY_VEHICLE_ROAD_VEHICLE_SHOW_TOGGLE_BUTTON                 :{BLACK}Display
STR_BUY_VEHICLE_SHIP_SHOW_TOGGLE_BUTTON                         :{BLACK}Display
STR_BUY_VEHICLE_AIRCRAFT_SHOW_TOGGLE_BUTTON                     :{BLACK}Display

###length VEHICLE_TYPES
STR_BUY_VEHICLE_TRAIN_HIDE_SHOW_TOGGLE_TOOLTIP                  :{BLACK}Toggle hiding/displaying of the train vehicle type
STR_BUY_VEHICLE_ROAD_VEHICLE_HIDE_SHOW_TOGGLE_TOOLTIP           :{BLACK}Toggle hiding/displaying of the road vehicle type
STR_BUY_VEHICLE_SHIP_HIDE_SHOW_TOGGLE_TOOLTIP                   :{BLACK}Toggle hiding/displaying of the ship type
STR_BUY_VEHICLE_AIRCRAFT_HIDE_SHOW_TOGGLE_TOOLTIP               :{BLACK}Toggle hiding/displaying of the aircraft type

###length VEHICLE_TYPES
STR_QUERY_RENAME_TRAIN_TYPE_CAPTION                             :{WHITE}Rename train vehicle type
STR_QUERY_RENAME_ROAD_VEHICLE_TYPE_CAPTION                      :{WHITE}Rename road vehicle type
STR_QUERY_RENAME_SHIP_TYPE_CAPTION                              :{WHITE}Rename ship type
STR_QUERY_RENAME_AIRCRAFT_TYPE_CAPTION                          :{WHITE}Rename aircraft type

# Depot window
STR_DEPOT_CAPTION                                               :{WHITE}{DEPOT}

STR_DEPOT_RENAME_TOOLTIP                                        :{BLACK}Change name of depot
STR_DEPOT_RENAME_DEPOT_CAPTION                                  :Rename depot

STR_DEPOT_NO_ENGINE                                             :{BLACK}-
STR_DEPOT_VEHICLE_TOOLTIP                                       :{BLACK}{ENGINE}{RAW_STRING}
STR_DEPOT_VEHICLE_TOOLTIP_CHAIN                                 :{BLACK}{NUM} vehicle{P "" s}{RAW_STRING}
STR_DEPOT_VEHICLE_TOOLTIP_CARGO                                 :{}{CARGO_LONG} ({CARGO_SHORT})

###length VEHICLE_TYPES
STR_DEPOT_TRAIN_LIST_TOOLTIP                                    :{BLACK}Trains - drag vehicle with left-click to add/remove from train, right-click for information. Hold Ctrl to make both functions apply to the following chain
STR_DEPOT_ROAD_VEHICLE_LIST_TOOLTIP                             :{BLACK}Vehicles - right-click on vehicle for information
STR_DEPOT_SHIP_LIST_TOOLTIP                                     :{BLACK}Ships - right-click on ship for information
STR_DEPOT_AIRCRAFT_LIST_TOOLTIP                                 :{BLACK}Aircraft - right-click on aircraft for information

###length VEHICLE_TYPES
STR_DEPOT_TRAIN_SELL_TOOLTIP                                    :{BLACK}Drag train vehicle to here to sell it
STR_DEPOT_ROAD_VEHICLE_SELL_TOOLTIP                             :{BLACK}Drag road vehicle to here to sell it
STR_DEPOT_SHIP_SELL_TOOLTIP                                     :{BLACK}Drag ship to here to sell it
STR_DEPOT_AIRCRAFT_SELL_TOOLTIP                                 :{BLACK}Drag aircraft to here to sell it

###length VEHICLE_TYPES
STR_DEPOT_SELL_ALL_BUTTON_TRAIN_TOOLTIP                         :{BLACK}Sell all trains in the depot
STR_DEPOT_SELL_ALL_BUTTON_ROAD_VEHICLE_TOOLTIP                  :{BLACK}Sell all road vehicles in the depot
STR_DEPOT_SELL_ALL_BUTTON_SHIP_TOOLTIP                          :{BLACK}Sell all ships in the depot
STR_DEPOT_SELL_ALL_BUTTON_AIRCRAFT_TOOLTIP                      :{BLACK}Sell all aircraft in the hangar

###length VEHICLE_TYPES
STR_DEPOT_AUTOREPLACE_TRAIN_TOOLTIP                             :{BLACK}Autoreplace all trains in the depot
STR_DEPOT_AUTOREPLACE_ROAD_VEHICLE_TOOLTIP                      :{BLACK}Autoreplace all road vehicles in the depot
STR_DEPOT_AUTOREPLACE_SHIP_TOOLTIP                              :{BLACK}Autoreplace all ships in the depot
STR_DEPOT_AUTOREPLACE_AIRCRAFT_TOOLTIP                          :{BLACK}Autoreplace all aircraft in the hangar

###length VEHICLE_TYPES
STR_DEPOT_TRAIN_NEW_VEHICLES_BUTTON                             :{BLACK}New Vehicles
STR_DEPOT_ROAD_VEHICLE_NEW_VEHICLES_BUTTON                      :{BLACK}New Vehicles
STR_DEPOT_SHIP_NEW_VEHICLES_BUTTON                              :{BLACK}New Ships
STR_DEPOT_AIRCRAFT_NEW_VEHICLES_BUTTON                          :{BLACK}New Aircraft

###length VEHICLE_TYPES
STR_DEPOT_TRAIN_NEW_VEHICLES_TOOLTIP                            :{BLACK}Buy new train vehicle
STR_DEPOT_ROAD_VEHICLE_NEW_VEHICLES_TOOLTIP                     :{BLACK}Buy new road vehicle
STR_DEPOT_SHIP_NEW_VEHICLES_TOOLTIP                             :{BLACK}Buy new ship
STR_DEPOT_AIRCRAFT_NEW_VEHICLES_TOOLTIP                         :{BLACK}Buy new aircraft

###length VEHICLE_TYPES
STR_DEPOT_CLONE_TRAIN                                           :{BLACK}Clone Train
STR_DEPOT_CLONE_ROAD_VEHICLE                                    :{BLACK}Clone Vehicle
STR_DEPOT_CLONE_SHIP                                            :{BLACK}Clone Ship
STR_DEPOT_CLONE_AIRCRAFT                                        :{BLACK}Clone Aircraft

###length VEHICLE_TYPES
STR_DEPOT_CLONE_TRAIN_DEPOT_INFO                                :{BLACK}This will buy a copy of a train including all cars. Click this button and then on a train inside or outside the depot. Ctrl+Click will share the orders. Shift+Click shows estimated cost without purchase
STR_DEPOT_CLONE_ROAD_VEHICLE_DEPOT_INFO                         :{BLACK}This will buy a copy of a road vehicle. Click this button and then on a road vehicle inside or outside the depot. Ctrl+Click will share the orders. Shift+Click shows estimated cost without purchase
STR_DEPOT_CLONE_SHIP_DEPOT_INFO                                 :{BLACK}This will buy a copy of a ship. Click this button and then on a ship inside or outside the depot. Ctrl+Click will share the orders. Shift+Click shows estimated cost without purchase
STR_DEPOT_CLONE_AIRCRAFT_INFO_HANGAR_WINDOW                     :{BLACK}This will buy a copy of an aircraft. Click this button and then on an aircraft inside or outside the hangar. Ctrl+Click will share the orders. Shift+Click shows estimated cost without purchase

###length VEHICLE_TYPES
STR_DEPOT_TRAIN_LOCATION_TOOLTIP                                :{BLACK}Centre main view on train depot location. Ctrl+Click opens a new viewport on train depot location
STR_DEPOT_ROAD_VEHICLE_LOCATION_TOOLTIP                         :{BLACK}Centre main view on road vehicle depot location. Ctrl+Click opens a new viewport on road depot location
STR_DEPOT_SHIP_LOCATION_TOOLTIP                                 :{BLACK}Centre main view on ship depot location. Ctrl+Click opens a new viewport on ship depot location
STR_DEPOT_AIRCRAFT_LOCATION_TOOLTIP                             :{BLACK}Centre main view on hangar location. Ctrl+Click opens a new viewport on hangar location

###length VEHICLE_TYPES
STR_DEPOT_VEHICLE_ORDER_LIST_TRAIN_TOOLTIP                      :{BLACK}Get a list of all trains with the current depot in their orders
STR_DEPOT_VEHICLE_ORDER_LIST_ROAD_VEHICLE_TOOLTIP               :{BLACK}Get a list of all road vehicles with the current depot in their orders
STR_DEPOT_VEHICLE_ORDER_LIST_SHIP_TOOLTIP                       :{BLACK}Get a list of all ships with the current depot in their orders
STR_DEPOT_VEHICLE_ORDER_LIST_AIRCRAFT_TOOLTIP                   :{BLACK}Get a list of all aircraft with any hangar at this airport in their orders

###length VEHICLE_TYPES
STR_DEPOT_MASS_STOP_DEPOT_TRAIN_TOOLTIP                         :{BLACK}Click to stop all the trains inside the depot
STR_DEPOT_MASS_STOP_DEPOT_ROAD_VEHICLE_TOOLTIP                  :{BLACK}Click to stop all the road vehicles inside the depot
STR_DEPOT_MASS_STOP_DEPOT_SHIP_TOOLTIP                          :{BLACK}Click to stop all the ships inside the depot
STR_DEPOT_MASS_STOP_HANGAR_TOOLTIP                              :{BLACK}Click to stop all the aircraft inside the hangar

###length VEHICLE_TYPES
STR_DEPOT_MASS_START_DEPOT_TRAIN_TOOLTIP                        :{BLACK}Click to start all the trains inside the depot
STR_DEPOT_MASS_START_DEPOT_ROAD_VEHICLE_TOOLTIP                 :{BLACK}Click to start all the road vehicles inside the depot
STR_DEPOT_MASS_START_DEPOT_SHIP_TOOLTIP                         :{BLACK}Click to start all the ships inside the depot
STR_DEPOT_MASS_START_HANGAR_TOOLTIP                             :{BLACK}Click to start all the aircraft inside the hangar

STR_DEPOT_DRAG_WHOLE_TRAIN_TO_SELL_TOOLTIP                      :{BLACK}Drag train engine here to sell the whole train
STR_DEPOT_SELL_CONFIRMATION_TEXT                                :{YELLOW}You are about to sell all the vehicles in the depot. Are you sure?

# Engine preview window
STR_ENGINE_PREVIEW_CAPTION                                      :{WHITE}Message from vehicle manufacturer
STR_ENGINE_PREVIEW_MESSAGE                                      :{GOLD}We have just designed a new {STRING} - would you be interested in a year's exclusive use of this vehicle, so we can see how it performs before making it universally available?

STR_ENGINE_PREVIEW_RAILROAD_LOCOMOTIVE                          :railway locomotive
STR_ENGINE_PREVIEW_ELRAIL_LOCOMOTIVE                            :electrified railway locomotive
STR_ENGINE_PREVIEW_MONORAIL_LOCOMOTIVE                          :monorail locomotive
STR_ENGINE_PREVIEW_MAGLEV_LOCOMOTIVE                            :maglev locomotive

STR_ENGINE_PREVIEW_ROAD_VEHICLE                                 :road vehicle
STR_ENGINE_PREVIEW_TRAM_VEHICLE                                 :tramway vehicle

STR_ENGINE_PREVIEW_AIRCRAFT                                     :aircraft
STR_ENGINE_PREVIEW_SHIP                                         :ship

STR_ENGINE_PREVIEW_COST_WEIGHT_SPEED_POWER                      :{BLACK}Cost: {CURRENCY_LONG} Weight: {WEIGHT_SHORT}{}Speed: {VELOCITY}  Power: {POWER}{}Running Cost: {CURRENCY_LONG}/yr{}Capacity: {CARGO_LONG}
STR_ENGINE_PREVIEW_COST_WEIGHT_SPEED_POWER_MAX_TE               :{BLACK}Cost: {CURRENCY_LONG} Weight: {WEIGHT_SHORT}{}Speed: {VELOCITY}  Power: {POWER}  Max. T.E.: {6:FORCE}{}Running Cost: {4:CURRENCY_LONG}/yr{}Capacity: {5:CARGO_LONG}
STR_ENGINE_PREVIEW_COST_MAX_SPEED_CAP_RUNCOST                   :{BLACK}Cost: {CURRENCY_LONG} Max. Speed: {VELOCITY}{}Capacity: {CARGO_LONG}{}Running Cost: {CURRENCY_LONG}/yr
STR_ENGINE_PREVIEW_COST_MAX_SPEED_TYPE_CAP_CAP_RUNCOST          :{BLACK}Cost: {CURRENCY_LONG} Max. Speed: {VELOCITY}{}Aircraft type: {STRING}{}Capacity: {CARGO_LONG}, {CARGO_LONG}{}Running Cost: {CURRENCY_LONG}/yr
STR_ENGINE_PREVIEW_COST_MAX_SPEED_TYPE_CAP_RUNCOST              :{BLACK}Cost: {CURRENCY_LONG} Max. Speed: {VELOCITY}{}Aircraft type: {STRING}{}Capacity: {CARGO_LONG}{}Running Cost: {CURRENCY_LONG}/yr
STR_ENGINE_PREVIEW_COST_MAX_SPEED_TYPE_RANGE_CAP_CAP_RUNCOST    :{BLACK}Cost: {CURRENCY_LONG} Max. Speed: {VELOCITY}{}Aircraft type: {STRING} Range: {COMMA} tiles{}Capacity: {CARGO_LONG}, {CARGO_LONG}{}Running Cost: {CURRENCY_LONG}/yr
STR_ENGINE_PREVIEW_COST_MAX_SPEED_TYPE_RANGE_CAP_RUNCOST        :{BLACK}Cost: {CURRENCY_LONG} Max. Speed: {VELOCITY}{}Aircraft type: {STRING} Range: {COMMA} tiles{}Capacity: {CARGO_LONG}{}Running Cost: {CURRENCY_LONG}/yr

# Autoreplace window
STR_REPLACE_VEHICLES_WHITE                                      :{WHITE}Replace {STRING} - {STRING1}

STR_REPLACE_VEHICLE_VEHICLES_IN_USE                             :{YELLOW}Vehicles in use
STR_REPLACE_VEHICLE_VEHICLES_IN_USE_TOOLTIP                     :{BLACK}Column with vehicles that you own
STR_REPLACE_VEHICLE_AVAILABLE_VEHICLES                          :{YELLOW}Available vehicles
STR_REPLACE_VEHICLE_AVAILABLE_VEHICLES_TOOLTIP                  :{BLACK}Column with vehicles available for replacement

###length VEHICLE_TYPES
STR_REPLACE_VEHICLE_TRAIN                                       :Train
STR_REPLACE_VEHICLE_ROAD_VEHICLE                                :Road Vehicle
STR_REPLACE_VEHICLE_SHIP                                        :Ship
STR_REPLACE_VEHICLE_AIRCRAFT                                    :Aircraft

STR_REPLACE_HELP_LEFT_ARRAY                                     :{BLACK}Select the engine type to replace
STR_REPLACE_HELP_RIGHT_ARRAY                                    :{BLACK}Select the new engine type you would like to use in place of the left selected engine type

STR_REPLACE_VEHICLES_START                                      :{BLACK}Start Replacing Vehicles
STR_REPLACE_VEHICLES_NOW                                        :Replace all vehicles now
STR_REPLACE_VEHICLES_WHEN_OLD                                   :Replace only old vehicles
STR_REPLACE_HELP_START_BUTTON                                   :{BLACK}Press to begin replacement of the left selected engine type with the right selected engine type
STR_REPLACE_NOT_REPLACING                                       :{BLACK}Not replacing
STR_REPLACE_NOT_REPLACING_VEHICLE_SELECTED                      :{BLACK}No vehicle selected
STR_REPLACE_REPLACING_WHEN_OLD                                  :{ENGINE} when old
STR_REPLACE_VEHICLES_STOP                                       :{BLACK}Stop Replacing Vehicles
STR_REPLACE_HELP_STOP_BUTTON                                    :{BLACK}Press to stop the replacement of the engine type selected on the left

STR_REPLACE_ENGINE_WAGON_SELECT_HELP                            :{BLACK}Switch between engine and wagon replacement windows
STR_REPLACE_ENGINES                                             :Engines
STR_REPLACE_WAGONS                                              :Wagons
STR_REPLACE_ALL_RAILTYPE                                        :All rail vehicles
STR_REPLACE_ALL_ROADTYPE                                        :All road vehicles

###length 2
STR_REPLACE_HELP_RAILTYPE                                       :{BLACK}Choose the rail type you want to replace engines for
STR_REPLACE_HELP_ROADTYPE                                       :{BLACK}Choose the road type you want to replace engines for
###next-name-looks-similar

STR_REPLACE_HELP_REPLACE_INFO_TAB                               :{BLACK}Displays which engine the left selected engine is being replaced with, if any
STR_REPLACE_RAIL_VEHICLES                                       :Rail Vehicles
STR_REPLACE_ELRAIL_VEHICLES                                     :Electrified Rail Vehicles
STR_REPLACE_MONORAIL_VEHICLES                                   :Monorail Vehicles
STR_REPLACE_MAGLEV_VEHICLES                                     :Maglev Vehicles

STR_REPLACE_ROAD_VEHICLES                                       :Road Vehicles
STR_REPLACE_TRAM_VEHICLES                                       :Tramway Vehicles

STR_REPLACE_REMOVE_WAGON                                        :{BLACK}Wagon removal ({STRING1}): {ORANGE}{STRING}
STR_REPLACE_REMOVE_WAGON_HELP                                   :{BLACK}Make autoreplace keep the length of a train the same by removing wagons (starting at the front), if replacing the engine would make the train longer
STR_REPLACE_REMOVE_WAGON_GROUP_HELP                             :{STRING}. Ctrl+Click to also apply to sub-groups

# Vehicle view
STR_VEHICLE_VIEW_CAPTION                                        :{WHITE}{VEHICLE}

###length VEHICLE_TYPES
STR_VEHICLE_VIEW_TRAIN_CENTER_TOOLTIP                           :{BLACK}Centre main view on train's location. Double click will follow train in main view. Ctrl+Click opens a new viewport on train's location
STR_VEHICLE_VIEW_ROAD_VEHICLE_CENTER_TOOLTIP                    :{BLACK}Centre main view on vehicle's location. Double click will follow vehicle in main view. Ctrl+Click opens a new viewport on vehicle's location
STR_VEHICLE_VIEW_SHIP_CENTER_TOOLTIP                            :{BLACK}Centre main view on ship's location. Double click will follow ship in main view. Ctrl+Click opens a new viewport on ship's location
STR_VEHICLE_VIEW_AIRCRAFT_CENTER_TOOLTIP                        :{BLACK}Centre main view on aircraft's location. Double click will follow aircraft in main view. Ctrl+Click opens a new viewport on aircraft's location

###length VEHICLE_TYPES
STR_VEHICLE_VIEW_TRAIN_SEND_TO_DEPOT_TOOLTIP                    :{BLACK}Send train to depot. Ctrl+Click will only service
STR_VEHICLE_VIEW_ROAD_VEHICLE_SEND_TO_DEPOT_TOOLTIP             :{BLACK}Send vehicle to depot. Ctrl+Click will only service
STR_VEHICLE_VIEW_SHIP_SEND_TO_DEPOT_TOOLTIP                     :{BLACK}Send ship to depot. Ctrl+Click will only service
STR_VEHICLE_VIEW_AIRCRAFT_SEND_TO_DEPOT_TOOLTIP                 :{BLACK}Send aircraft to hangar. Ctrl+Click will only service

###length VEHICLE_TYPES
STR_VEHICLE_VIEW_CLONE_TRAIN_INFO                               :{BLACK}This will buy a copy of the train including all cars. Ctrl+Click will share the orders. Shift+Click shows estimated cost without purchase
STR_VEHICLE_VIEW_CLONE_ROAD_VEHICLE_INFO                        :{BLACK}This will buy a copy of the road vehicle. Ctrl+Click will share the orders. Shift+Click shows estimated cost without purchase
STR_VEHICLE_VIEW_CLONE_SHIP_INFO                                :{BLACK}This will buy a copy of the ship. Ctrl+Click will share the orders. Shift+Click shows estimated cost without purchase
STR_VEHICLE_VIEW_CLONE_AIRCRAFT_INFO                            :{BLACK}This will buy a copy of the aircraft. Ctrl+Click will share the orders. Shift+Click shows estimated cost without purchase

STR_VEHICLE_VIEW_TRAIN_IGNORE_SIGNAL_TOOLTIP                    :{BLACK}Force train to proceed without waiting for signal to clear it
STR_VEHICLE_VIEW_TRAIN_REVERSE_TOOLTIP                          :{BLACK}Reverse direction of train
STR_VEHICLE_VIEW_ROAD_VEHICLE_REVERSE_TOOLTIP                   :{BLACK}Force vehicle to turn around
STR_VEHICLE_VIEW_ORDER_LOCATION_TOOLTIP                         :{BLACK}Centre main view on order destination. Ctrl+Click opens a new viewport on the order destination's location

###length VEHICLE_TYPES
STR_VEHICLE_VIEW_TRAIN_REFIT_TOOLTIP                            :{BLACK}Refit train to carry a different cargo type
STR_VEHICLE_VIEW_ROAD_VEHICLE_REFIT_TOOLTIP                     :{BLACK}Refit road vehicle to carry a different cargo type
STR_VEHICLE_VIEW_SHIP_REFIT_TOOLTIP                             :{BLACK}Refit ship to carry a different cargo type
STR_VEHICLE_VIEW_AIRCRAFT_REFIT_TOOLTIP                         :{BLACK}Refit aircraft to carry a different cargo type

###length VEHICLE_TYPES
STR_VEHICLE_VIEW_TRAIN_ORDERS_TOOLTIP                           :{BLACK}Show train's orders. Ctrl+Click to show train's timetable
STR_VEHICLE_VIEW_ROAD_VEHICLE_ORDERS_TOOLTIP                    :{BLACK}Show vehicle's orders. Ctrl+Click to show vehicle's timetable
STR_VEHICLE_VIEW_SHIP_ORDERS_TOOLTIP                            :{BLACK}Show ship's orders. Ctrl+Click to show ship's timetable
STR_VEHICLE_VIEW_AIRCRAFT_ORDERS_TOOLTIP                        :{BLACK}Show aircraft's orders. Ctrl+Click to show aircraft's timetable

###length VEHICLE_TYPES
STR_VEHICLE_VIEW_TRAIN_SHOW_DETAILS_TOOLTIP                     :{BLACK}Show train details
STR_VEHICLE_VIEW_ROAD_VEHICLE_SHOW_DETAILS_TOOLTIP              :{BLACK}Show road vehicle details
STR_VEHICLE_VIEW_SHIP_SHOW_DETAILS_TOOLTIP                      :{BLACK}Show ship details
STR_VEHICLE_VIEW_AIRCRAFT_SHOW_DETAILS_TOOLTIP                  :{BLACK}Show aircraft details

###length VEHICLE_TYPES
STR_VEHICLE_VIEW_TRAIN_STATUS_START_STOP_TOOLTIP                :{BLACK}Current train action - click to stop/start train
STR_VEHICLE_VIEW_ROAD_VEHICLE_STATUS_START_STOP_TOOLTIP         :{BLACK}Current vehicle action - click to stop/start vehicle
STR_VEHICLE_VIEW_SHIP_STATE_STATUS_STOP_TOOLTIP                 :{BLACK}Current ship action - click to stop/start ship
STR_VEHICLE_VIEW_AIRCRAFT_STATUS_START_STOP_TOOLTIP             :{BLACK}Current aircraft action - click to stop/start aircraft

# Messages in the start stop button in the vehicle view
STR_VEHICLE_STATUS_LOADING_UNLOADING                            :{LTBLUE}Loading / Unloading
STR_VEHICLE_STATUS_LEAVING                                      :{LTBLUE}Leaving
STR_VEHICLE_STATUS_CRASHED                                      :{RED}Crashed!
STR_VEHICLE_STATUS_BROKEN_DOWN                                  :{RED}Broken down
STR_VEHICLE_STATUS_STOPPED                                      :{RED}Stopped
STR_VEHICLE_STATUS_TRAIN_STOPPING_VEL                           :{RED}Stopping, {VELOCITY}
STR_VEHICLE_STATUS_TRAIN_NO_POWER                               :{RED}No power
STR_VEHICLE_STATUS_TRAIN_STUCK                                  :{ORANGE}Waiting for free path
STR_VEHICLE_STATUS_AIRCRAFT_TOO_FAR                             :{ORANGE}Too far to next destination

STR_VEHICLE_STATUS_HEADING_FOR_STATION_VEL                      :{LTBLUE}Heading for {STATION}, {VELOCITY}
STR_VEHICLE_STATUS_NO_ORDERS_VEL                                :{LTBLUE}No orders, {VELOCITY}
STR_VEHICLE_STATUS_HEADING_FOR_WAYPOINT_VEL                     :{LTBLUE}Heading for {WAYPOINT}, {VELOCITY}
STR_VEHICLE_STATUS_HEADING_FOR_DEPOT_VEL                        :{ORANGE}Heading for {DEPOT}, {VELOCITY}
STR_VEHICLE_STATUS_HEADING_FOR_DEPOT_SERVICE_VEL                :{LTBLUE}Service at {DEPOT}, {VELOCITY}

STR_VEHICLE_STATUS_CANNOT_REACH_STATION_VEL                     :{LTBLUE}Cannot reach {STATION}, {VELOCITY}
STR_VEHICLE_STATUS_CANNOT_REACH_WAYPOINT_VEL                    :{LTBLUE}Cannot reach {WAYPOINT}, {VELOCITY}
STR_VEHICLE_STATUS_CANNOT_REACH_DEPOT_VEL                       :{ORANGE}Cannot reach {DEPOT}, {VELOCITY}
STR_VEHICLE_STATUS_CANNOT_REACH_DEPOT_SERVICE_VEL               :{LTBLUE}Cannot reach {DEPOT}, {VELOCITY}

# Vehicle stopped/started animations
###length 2
STR_VEHICLE_COMMAND_STOPPED_SMALL                               :{TINY_FONT}{RED}Stopped
STR_VEHICLE_COMMAND_STOPPED                                     :{RED}Stopped

###length 2
STR_VEHICLE_COMMAND_STARTED_SMALL                               :{TINY_FONT}{GREEN}Started
STR_VEHICLE_COMMAND_STARTED                                     :{GREEN}Started

# Vehicle details
STR_VEHICLE_DETAILS_CAPTION                                     :{WHITE}{VEHICLE} (Details)

###length VEHICLE_TYPES
STR_VEHICLE_DETAILS_TRAIN_RENAME                                :{BLACK}Name train
STR_VEHICLE_DETAILS_ROAD_VEHICLE_RENAME                         :{BLACK}Name road vehicle
STR_VEHICLE_DETAILS_SHIP_RENAME                                 :{BLACK}Name ship
STR_VEHICLE_DETAILS_AIRCRAFT_RENAME                             :{BLACK}Name aircraft

STR_VEHICLE_INFO_AGE_RUNNING_COST_YR                            :{BLACK}Age: {LTBLUE}{STRING2}{BLACK}   Running Cost: {LTBLUE}{CURRENCY_LONG}/yr
STR_VEHICLE_INFO_AGE                                            :{COMMA} year{P "" s} ({COMMA})
STR_VEHICLE_INFO_AGE_RED                                        :{RED}{COMMA} year{P "" s} ({COMMA})

STR_VEHICLE_INFO_MAX_SPEED                                      :{BLACK}Max. speed: {LTBLUE}{VELOCITY}
STR_VEHICLE_INFO_MAX_SPEED_TYPE                                 :{BLACK}Max. speed: {LTBLUE}{VELOCITY} {BLACK}Aircraft type: {LTBLUE}{STRING}
STR_VEHICLE_INFO_MAX_SPEED_TYPE_RANGE                           :{BLACK}Max. speed: {LTBLUE}{VELOCITY} {BLACK}Aircraft type: {LTBLUE}{STRING} {BLACK}Range: {LTBLUE}{COMMA} tiles
STR_VEHICLE_INFO_WEIGHT_POWER_MAX_SPEED                         :{BLACK}Weight: {LTBLUE}{WEIGHT_SHORT} {BLACK}Power: {LTBLUE}{POWER}{BLACK} Max. speed: {LTBLUE}{VELOCITY}
STR_VEHICLE_INFO_WEIGHT_POWER_MAX_SPEED_MAX_TE                  :{BLACK}Weight: {LTBLUE}{WEIGHT_SHORT} {BLACK}Power: {LTBLUE}{POWER}{BLACK} Max. speed: {LTBLUE}{VELOCITY} {BLACK}Max. T.E.: {LTBLUE}{FORCE}

STR_VEHICLE_INFO_PROFIT_THIS_YEAR_LAST_YEAR                     :{BLACK}Profit this year: {LTBLUE}{CURRENCY_LONG} (last year: {CURRENCY_LONG})
STR_VEHICLE_INFO_RELIABILITY_BREAKDOWNS                         :{BLACK}Reliability: {LTBLUE}{COMMA}%  {BLACK}Breakdowns since last service: {LTBLUE}{COMMA}

STR_VEHICLE_INFO_BUILT_VALUE                                    :{LTBLUE}{ENGINE} {BLACK}Built: {LTBLUE}{NUM}{BLACK} Value: {LTBLUE}{CURRENCY_LONG}
STR_VEHICLE_INFO_NO_CAPACITY                                    :{BLACK}Capacity: {LTBLUE}None{STRING}
STR_VEHICLE_INFO_CAPACITY                                       :{BLACK}Capacity: {LTBLUE}{CARGO_LONG}{3:STRING}
STR_VEHICLE_INFO_CAPACITY_MULT                                  :{BLACK}Capacity: {LTBLUE}{CARGO_LONG}{3:STRING} (x{4:NUM})
STR_VEHICLE_INFO_CAPACITY_CAPACITY                              :{BLACK}Capacity: {LTBLUE}{CARGO_LONG}, {CARGO_LONG}{STRING}

STR_VEHICLE_INFO_FEEDER_CARGO_VALUE                             :{BLACK}Transfer Credits: {LTBLUE}{CURRENCY_LONG}

STR_VEHICLE_DETAILS_SERVICING_INTERVAL_DAYS                     :{BLACK}Servicing interval: {LTBLUE}{COMMA}{NBSP}days{BLACK}   Last service: {LTBLUE}{DATE_LONG}
STR_VEHICLE_DETAILS_SERVICING_INTERVAL_PERCENT                  :{BLACK}Servicing interval: {LTBLUE}{COMMA}%{BLACK}   Last service: {LTBLUE}{DATE_LONG}
STR_VEHICLE_DETAILS_INCREASE_SERVICING_INTERVAL_TOOLTIP         :{BLACK}Increase servicing interval by 10. Ctrl+Click increases servicing interval by 5
STR_VEHICLE_DETAILS_DECREASE_SERVICING_INTERVAL_TOOLTIP         :{BLACK}Decrease servicing interval by 10. Ctrl+Click decreases servicing interval by 5

STR_SERVICE_INTERVAL_DROPDOWN_TOOLTIP                           :{BLACK}Change servicing interval type
STR_VEHICLE_DETAILS_DEFAULT                                     :Default
STR_VEHICLE_DETAILS_DAYS                                        :Days
STR_VEHICLE_DETAILS_PERCENT                                     :Percentage

###length VEHICLE_TYPES
STR_QUERY_RENAME_TRAIN_CAPTION                                  :{WHITE}Name train
STR_QUERY_RENAME_ROAD_VEHICLE_CAPTION                           :{WHITE}Name road vehicle
STR_QUERY_RENAME_SHIP_CAPTION                                   :{WHITE}Name ship
STR_QUERY_RENAME_AIRCRAFT_CAPTION                               :{WHITE}Name aircraft

# Extra buttons for train details windows
STR_VEHICLE_DETAILS_TRAIN_ENGINE_BUILT_AND_VALUE                :{LTBLUE}{ENGINE}{BLACK}   Built: {LTBLUE}{NUM}{BLACK} Value: {LTBLUE}{CURRENCY_LONG}
STR_VEHICLE_DETAILS_TRAIN_WAGON_VALUE                           :{LTBLUE}{ENGINE}{BLACK}   Value: {LTBLUE}{CURRENCY_LONG}

STR_VEHICLE_DETAILS_TRAIN_TOTAL_CAPACITY_TEXT                   :{BLACK}Total cargo capacity of this train:
STR_VEHICLE_DETAILS_TRAIN_TOTAL_CAPACITY                        :{LTBLUE}- {CARGO_LONG} ({CARGO_SHORT})
STR_VEHICLE_DETAILS_TRAIN_TOTAL_CAPACITY_MULT                   :{LTBLUE}- {CARGO_LONG} ({CARGO_SHORT}) (x{NUM})

STR_VEHICLE_DETAILS_CARGO_EMPTY                                 :{LTBLUE}Empty
STR_VEHICLE_DETAILS_CARGO_FROM                                  :{LTBLUE}{CARGO_LONG} from {STATION}
STR_VEHICLE_DETAILS_CARGO_FROM_MULT                             :{LTBLUE}{CARGO_LONG} from {STATION} (x{NUM})

STR_VEHICLE_DETAIL_TAB_CARGO                                    :{BLACK}Cargo
STR_VEHICLE_DETAILS_TRAIN_CARGO_TOOLTIP                         :{BLACK}Show details of cargo carried
STR_VEHICLE_DETAIL_TAB_INFORMATION                              :{BLACK}Information
STR_VEHICLE_DETAILS_TRAIN_INFORMATION_TOOLTIP                   :{BLACK}Show details of train vehicles
STR_VEHICLE_DETAIL_TAB_CAPACITIES                               :{BLACK}Capacities
STR_VEHICLE_DETAILS_TRAIN_CAPACITIES_TOOLTIP                    :{BLACK}Show capacities of each vehicle
STR_VEHICLE_DETAIL_TAB_TOTAL_CARGO                              :{BLACK}Total Cargo
STR_VEHICLE_DETAILS_TRAIN_TOTAL_CARGO_TOOLTIP                   :{BLACK}Show total capacity of train, split by cargo type

STR_VEHICLE_DETAILS_TRAIN_ARTICULATED_RV_CAPACITY               :{BLACK}Capacity: {LTBLUE}

# Vehicle refit
STR_REFIT_CAPTION                                               :{WHITE}{VEHICLE} (Refit)
STR_REFIT_TITLE                                                 :{GOLD}Select cargo type to carry:
STR_REFIT_NEW_CAPACITY_COST_OF_REFIT                            :{BLACK}New capacity: {GOLD}{CARGO_LONG}{}{BLACK}Cost of refit: {RED}{CURRENCY_LONG}
STR_REFIT_NEW_CAPACITY_INCOME_FROM_REFIT                        :{BLACK}New capacity: {GOLD}{CARGO_LONG}{}{BLACK}Income from refit: {GREEN}{CURRENCY_LONG}
STR_REFIT_NEW_CAPACITY_COST_OF_AIRCRAFT_REFIT                   :{BLACK}New capacity: {GOLD}{CARGO_LONG}, {GOLD}{CARGO_LONG}{}{BLACK}Cost of refit: {RED}{CURRENCY_LONG}
STR_REFIT_NEW_CAPACITY_INCOME_FROM_AIRCRAFT_REFIT               :{BLACK}New capacity: {GOLD}{CARGO_LONG}, {GOLD}{CARGO_LONG}{}{BLACK}Income from refit: {GREEN}{CURRENCY_LONG}
STR_REFIT_SELECT_VEHICLES_TOOLTIP                               :{BLACK}Select the vehicles to refit. Dragging with the mouse allows to select multiple vehicles. Clicking on an empty space will select the whole vehicle. Ctrl+Click will select a vehicle and the following chain

###length VEHICLE_TYPES
STR_REFIT_TRAIN_LIST_TOOLTIP                                    :{BLACK}Select type of cargo for train to carry
STR_REFIT_ROAD_VEHICLE_LIST_TOOLTIP                             :{BLACK}Select type of cargo for road vehicle to carry
STR_REFIT_SHIP_LIST_TOOLTIP                                     :{BLACK}Select type of cargo for ship to carry
STR_REFIT_AIRCRAFT_LIST_TOOLTIP                                 :{BLACK}Select type of cargo for aircraft to carry

###length VEHICLE_TYPES
STR_REFIT_TRAIN_REFIT_BUTTON                                    :{BLACK}Refit train
STR_REFIT_ROAD_VEHICLE_REFIT_BUTTON                             :{BLACK}Refit road vehicle
STR_REFIT_SHIP_REFIT_BUTTON                                     :{BLACK}Refit ship
STR_REFIT_AIRCRAFT_REFIT_BUTTON                                 :{BLACK}Refit aircraft

###length VEHICLE_TYPES
STR_REFIT_TRAIN_REFIT_TOOLTIP                                   :{BLACK}Refit train to carry highlighted cargo type
STR_REFIT_ROAD_VEHICLE_REFIT_TOOLTIP                            :{BLACK}Refit road vehicle to carry highlighted cargo type
STR_REFIT_SHIP_REFIT_TOOLTIP                                    :{BLACK}Refit ship to carry highlighted cargo type
STR_REFIT_AIRCRAFT_REFIT_TOOLTIP                                :{BLACK}Refit aircraft to carry highlighted cargo type

# Order view
STR_ORDERS_CAPTION                                              :{WHITE}{VEHICLE} (Orders)
STR_ORDERS_TIMETABLE_VIEW                                       :{BLACK}Timetable
STR_ORDERS_TIMETABLE_VIEW_TOOLTIP                               :{BLACK}Switch to the timetable view

STR_ORDERS_LIST_TOOLTIP                                         :{BLACK}Order list - click on an order to highlight it. Ctrl+Click scrolls to the order's destination
STR_ORDER_INDEX                                                 :{COMMA}:{NBSP}
STR_ORDER_TEXT                                                  :{STRING4} {STRING2} {STRING}

STR_ORDERS_END_OF_ORDERS                                        :- - End of Orders - -
STR_ORDERS_END_OF_SHARED_ORDERS                                 :- - End of Shared Orders - -

# Order bottom buttons
STR_ORDER_NON_STOP                                              :{BLACK}Non-stop
STR_ORDER_GO_TO                                                 :Go to
STR_ORDER_GO_NON_STOP_TO                                        :Go non-stop to
STR_ORDER_GO_VIA                                                :Go via
STR_ORDER_GO_NON_STOP_VIA                                       :Go non-stop via
STR_ORDER_TOOLTIP_NON_STOP                                      :{BLACK}Change the stopping behaviour of the highlighted order

STR_ORDER_TOGGLE_FULL_LOAD                                      :{BLACK}Full load any cargo
STR_ORDER_DROP_LOAD_IF_POSSIBLE                                 :Load if available
STR_ORDER_DROP_FULL_LOAD_ALL                                    :Full load all cargo
STR_ORDER_DROP_FULL_LOAD_ANY                                    :Full load any cargo
STR_ORDER_DROP_NO_LOADING                                       :No loading
STR_ORDER_TOOLTIP_FULL_LOAD                                     :{BLACK}Change the loading behaviour of the highlighted order

STR_ORDER_TOGGLE_UNLOAD                                         :{BLACK}Unload all
STR_ORDER_DROP_UNLOAD_IF_ACCEPTED                               :Unload if accepted
STR_ORDER_DROP_UNLOAD                                           :Unload all
STR_ORDER_DROP_TRANSFER                                         :Transfer
STR_ORDER_DROP_NO_UNLOADING                                     :No unloading
STR_ORDER_TOOLTIP_UNLOAD                                        :{BLACK}Change the unloading behaviour of the highlighted order

STR_ORDER_REFIT                                                 :{BLACK}Refit
STR_ORDER_REFIT_TOOLTIP                                         :{BLACK}Select what cargo type to refit to in this order. Ctrl+Click to remove refit instruction
STR_ORDER_REFIT_AUTO                                            :{BLACK}Refit at station
STR_ORDER_REFIT_AUTO_TOOLTIP                                    :{BLACK}Select what cargo type to refit to in this order. Ctrl+Click to remove refit instruction. Refitting at stations will only be done if the vehicle allows it
STR_ORDER_DROP_REFIT_AUTO                                       :Fixed cargo
STR_ORDER_DROP_REFIT_AUTO_ANY                                   :Available cargo

STR_ORDER_SERVICE                                               :{BLACK}Service
STR_ORDER_DROP_GO_ALWAYS_DEPOT                                  :Always go
STR_ORDER_DROP_SERVICE_DEPOT                                    :Service if needed
STR_ORDER_DROP_HALT_DEPOT                                       :Stop
STR_ORDER_SERVICE_TOOLTIP                                       :{BLACK}Skip this order unless a service is needed

STR_ORDER_CONDITIONAL_VARIABLE_TOOLTIP                          :{BLACK}Vehicle data to base jumping on

# Conditional order variables, must follow order of OrderConditionVariable enum
###length 8
STR_ORDER_CONDITIONAL_LOAD_PERCENTAGE                           :Load percentage
STR_ORDER_CONDITIONAL_RELIABILITY                               :Reliability
STR_ORDER_CONDITIONAL_MAX_SPEED                                 :Maximum speed
STR_ORDER_CONDITIONAL_AGE                                       :Age (years)
STR_ORDER_CONDITIONAL_REQUIRES_SERVICE                          :Requires service
STR_ORDER_CONDITIONAL_UNCONDITIONALLY                           :Always
STR_ORDER_CONDITIONAL_REMAINING_LIFETIME                        :Remaining lifetime (years)
STR_ORDER_CONDITIONAL_MAX_RELIABILITY                           :Maximum reliability
###next-name-looks-similar

STR_ORDER_CONDITIONAL_COMPARATOR_TOOLTIP                        :{BLACK}How to compare the vehicle data to the given value
STR_ORDER_CONDITIONAL_COMPARATOR_EQUALS                         :is equal to
STR_ORDER_CONDITIONAL_COMPARATOR_NOT_EQUALS                     :is not equal to
STR_ORDER_CONDITIONAL_COMPARATOR_LESS_THAN                      :is less than
STR_ORDER_CONDITIONAL_COMPARATOR_LESS_EQUALS                    :is less or equal to
STR_ORDER_CONDITIONAL_COMPARATOR_MORE_THAN                      :is more than
STR_ORDER_CONDITIONAL_COMPARATOR_MORE_EQUALS                    :is more or equal to
STR_ORDER_CONDITIONAL_COMPARATOR_IS_TRUE                        :is true
STR_ORDER_CONDITIONAL_COMPARATOR_IS_FALSE                       :is false

STR_ORDER_CONDITIONAL_VALUE_TOOLTIP                             :{BLACK}The value to compare the vehicle data against
STR_ORDER_CONDITIONAL_VALUE_CAPT                                :{WHITE}Enter value to compare against

STR_ORDERS_SKIP_BUTTON                                          :{BLACK}Skip
STR_ORDERS_SKIP_TOOLTIP                                         :{BLACK}Skip the current order, and start the next. Ctrl+Click skips to the selected order

STR_ORDERS_DELETE_BUTTON                                        :{BLACK}Delete
STR_ORDERS_DELETE_TOOLTIP                                       :{BLACK}Delete the highlighted order
STR_ORDERS_DELETE_ALL_TOOLTIP                                   :{BLACK}Delete all orders
STR_ORDERS_STOP_SHARING_BUTTON                                  :{BLACK}Stop sharing
STR_ORDERS_STOP_SHARING_TOOLTIP                                 :{BLACK}Stop sharing the order list. Ctrl+Click additionally deletes all orders for this vehicle

STR_ORDERS_GO_TO_BUTTON                                         :{BLACK}Go To
STR_ORDER_GO_TO_NEAREST_DEPOT                                   :Go to nearest depot
STR_ORDER_GO_TO_NEAREST_HANGAR                                  :Go to nearest hangar
STR_ORDER_CONDITIONAL                                           :Conditional order jump
STR_ORDER_SHARE                                                 :Share orders
STR_ORDERS_GO_TO_TOOLTIP                                        :{BLACK}Insert a new order before the highlighted order, or add to end of list. Ctrl makes station orders 'full load any cargo', waypoint orders 'non-stop' and depot orders 'service'. 'Share orders' or Ctrl lets this vehicle share orders with the selected vehicle. Clicking a vehicle copies the orders from that vehicle. A depot order disables automatic servicing of the vehicle

STR_ORDERS_VEH_WITH_SHARED_ORDERS_LIST_TOOLTIP                  :{BLACK}Show all vehicles that share this schedule

# String parts to build the order string
STR_ORDER_GO_TO_WAYPOINT                                        :Go via {WAYPOINT}
STR_ORDER_GO_NON_STOP_TO_WAYPOINT                               :Go non-stop via {WAYPOINT}

STR_ORDER_SERVICE_AT                                            :Service at
STR_ORDER_SERVICE_NON_STOP_AT                                   :Service non-stop at

STR_ORDER_NEAREST_DEPOT                                         :the nearest
STR_ORDER_NEAREST_HANGAR                                        :the nearest Hangar
###length 3
STR_ORDER_TRAIN_DEPOT                                           :Train Depot
STR_ORDER_ROAD_VEHICLE_DEPOT                                    :Road Vehicle Depot
STR_ORDER_SHIP_DEPOT                                            :Ship Depot
###next-name-looks-similar

STR_ORDER_GO_TO_NEAREST_DEPOT_FORMAT                            :{STRING} {STRING} {STRING}
STR_ORDER_GO_TO_DEPOT_FORMAT                                    :{STRING} {DEPOT}

STR_ORDER_REFIT_ORDER                                           :(Refit to {STRING})
STR_ORDER_REFIT_STOP_ORDER                                      :(Refit to {STRING} and stop)
STR_ORDER_STOP_ORDER                                            :(Stop)

STR_ORDER_GO_TO_STATION                                         :{STRING} {STATION} {STRING1}
STR_ORDER_GO_TO_STATION_CAN_T_USE_STATION                       :{PUSH_COLOUR}{RED}(Can't use station){POP_COLOUR} {STRING} {STATION} {STRING1}

STR_ORDER_IMPLICIT                                              :(Implicit)

STR_ORDER_FULL_LOAD                                             :(Full load)
STR_ORDER_FULL_LOAD_ANY                                         :(Full load any cargo)
STR_ORDER_NO_LOAD                                               :(No loading)
STR_ORDER_UNLOAD                                                :(Unload and take cargo)
STR_ORDER_UNLOAD_FULL_LOAD                                      :(Unload and wait for full load)
STR_ORDER_UNLOAD_FULL_LOAD_ANY                                  :(Unload and wait for any full load)
STR_ORDER_UNLOAD_NO_LOAD                                        :(Unload and leave empty)
STR_ORDER_TRANSFER                                              :(Transfer and take cargo)
STR_ORDER_TRANSFER_FULL_LOAD                                    :(Transfer and wait for full load)
STR_ORDER_TRANSFER_FULL_LOAD_ANY                                :(Transfer and wait for any full load)
STR_ORDER_TRANSFER_NO_LOAD                                      :(Transfer and leave empty)
STR_ORDER_NO_UNLOAD                                             :(No unloading and take cargo)
STR_ORDER_NO_UNLOAD_FULL_LOAD                                   :(No unloading and wait for full load)
STR_ORDER_NO_UNLOAD_FULL_LOAD_ANY                               :(No unloading and wait for any full load)
STR_ORDER_NO_UNLOAD_NO_LOAD                                     :(No unloading and no loading)

STR_ORDER_AUTO_REFIT                                            :(Refit to {STRING})
STR_ORDER_FULL_LOAD_REFIT                                       :(Full load with refit to {STRING})
STR_ORDER_FULL_LOAD_ANY_REFIT                                   :(Full load any cargo with refit to {STRING})
STR_ORDER_UNLOAD_REFIT                                          :(Unload and take cargo with refit to {STRING})
STR_ORDER_UNLOAD_FULL_LOAD_REFIT                                :(Unload and wait for full load with refit to {STRING})
STR_ORDER_UNLOAD_FULL_LOAD_ANY_REFIT                            :(Unload and wait for any full load with refit to {STRING})
STR_ORDER_TRANSFER_REFIT                                        :(Transfer and take cargo with refit to {STRING})
STR_ORDER_TRANSFER_FULL_LOAD_REFIT                              :(Transfer and wait for full load with refit to {STRING})
STR_ORDER_TRANSFER_FULL_LOAD_ANY_REFIT                          :(Transfer and wait for any full load with refit to {STRING})
STR_ORDER_NO_UNLOAD_REFIT                                       :(No unloading and take cargo with refit to {STRING})
STR_ORDER_NO_UNLOAD_FULL_LOAD_REFIT                             :(No unloading and wait for full load with refit to {STRING})
STR_ORDER_NO_UNLOAD_FULL_LOAD_ANY_REFIT                         :(No unloading and wait for any full load with refit to {STRING})

STR_ORDER_AUTO_REFIT_ANY                                        :available cargo

###length 3
STR_ORDER_STOP_LOCATION_NEAR_END                                :[near end]
STR_ORDER_STOP_LOCATION_MIDDLE                                  :[middle]
STR_ORDER_STOP_LOCATION_FAR_END                                 :[far end]

STR_ORDER_OUT_OF_RANGE                                          :{RED} (Next destination is out of range)

STR_ORDER_CONDITIONAL_UNCONDITIONAL                             :Jump to order {COMMA}
STR_ORDER_CONDITIONAL_NUM                                       :Jump to order {COMMA} when {STRING} {STRING} {COMMA}
STR_ORDER_CONDITIONAL_TRUE_FALSE                                :Jump to order {COMMA} when {STRING} {STRING}

STR_INVALID_ORDER                                               :{RED} (Invalid Order)

# Time table window
STR_TIMETABLE_TITLE                                             :{WHITE}{VEHICLE} (Timetable)
STR_TIMETABLE_ORDER_VIEW                                        :{BLACK}Orders
STR_TIMETABLE_ORDER_VIEW_TOOLTIP                                :{BLACK}Switch to the order view

STR_TIMETABLE_TOOLTIP                                           :{BLACK}Timetable - click on an order to highlight it

STR_TIMETABLE_NO_TRAVEL                                         :No travel
STR_TIMETABLE_NOT_TIMETABLEABLE                                 :Travel (automatic; timetabled by next manual order)
STR_TIMETABLE_TRAVEL_NOT_TIMETABLED                             :Travel (not timetabled)
STR_TIMETABLE_TRAVEL_NOT_TIMETABLED_SPEED                       :Travel (not timetabled) with at most {2:VELOCITY}
STR_TIMETABLE_TRAVEL_FOR                                        :Travel for {STRING1}
STR_TIMETABLE_TRAVEL_FOR_SPEED                                  :Travel for {STRING1} with at most {VELOCITY}
STR_TIMETABLE_TRAVEL_FOR_ESTIMATED                              :Travel (for {STRING1}, not timetabled)
STR_TIMETABLE_TRAVEL_FOR_SPEED_ESTIMATED                        :Travel (for {STRING1}, not timetabled) with at most {VELOCITY}
STR_TIMETABLE_STAY_FOR_ESTIMATED                                :(stay for {STRING1}, not timetabled)
STR_TIMETABLE_AND_TRAVEL_FOR_ESTIMATED                          :(travel for {STRING1}, not timetabled)
STR_TIMETABLE_STAY_FOR                                          :and stay for {STRING1}
STR_TIMETABLE_AND_TRAVEL_FOR                                    :and travel for {STRING1}
STR_TIMETABLE_DAYS                                              :{COMMA}{NBSP}day{P "" s}
STR_TIMETABLE_TICKS                                             :{COMMA}{NBSP}tick{P "" s}

STR_TIMETABLE_TOTAL_TIME                                        :{BLACK}This timetable will take {STRING1} to complete
STR_TIMETABLE_TOTAL_TIME_INCOMPLETE                             :{BLACK}This timetable will take at least {STRING1} to complete (not all timetabled)

STR_TIMETABLE_STATUS_ON_TIME                                    :{BLACK}This vehicle is currently running on time
STR_TIMETABLE_STATUS_LATE                                       :{BLACK}This vehicle is currently running {STRING1} late
STR_TIMETABLE_STATUS_EARLY                                      :{BLACK}This vehicle is currently running {STRING1} early
STR_TIMETABLE_STATUS_NOT_STARTED                                :{BLACK}This timetable has not yet started
STR_TIMETABLE_STATUS_START_AT                                   :{BLACK}This timetable will start at {STRING1}

STR_TIMETABLE_STARTING_DATE                                     :{BLACK}Start date
STR_TIMETABLE_STARTING_DATE_TOOLTIP                             :{BLACK}Select a date as starting point of this timetable. Ctrl+Click sets the starting point of this timetable and distributes all vehicles sharing this order evenly based on their relative order, if the order is completely timetabled

STR_TIMETABLE_CHANGE_TIME                                       :{BLACK}Change Time
STR_TIMETABLE_WAIT_TIME_TOOLTIP                                 :{BLACK}Change the amount of time that the highlighted order should take

STR_TIMETABLE_CLEAR_TIME                                        :{BLACK}Clear Time
STR_TIMETABLE_CLEAR_TIME_TOOLTIP                                :{BLACK}Clear the amount of time for the highlighted order

STR_TIMETABLE_CHANGE_SPEED                                      :{BLACK}Change Speed Limit
STR_TIMETABLE_CHANGE_SPEED_TOOLTIP                              :{BLACK}Change the maximum travel speed of the highlighted order

STR_TIMETABLE_CLEAR_SPEED                                       :{BLACK}Clear Speed Limit
STR_TIMETABLE_CLEAR_SPEED_TOOLTIP                               :{BLACK}Clear the maximum travel speed of the highlighted order

STR_TIMETABLE_RESET_LATENESS                                    :{BLACK}Reset Late Counter
STR_TIMETABLE_RESET_LATENESS_TOOLTIP                            :{BLACK}Reset the lateness counter, so the vehicle will be on time

STR_TIMETABLE_AUTOFILL                                          :{BLACK}Autofill
STR_TIMETABLE_AUTOFILL_TOOLTIP                                  :{BLACK}Fill the timetable automatically with the values from the next journey (Ctrl+Click to try to keep waiting times)

STR_TIMETABLE_EXPECTED                                          :{BLACK}Expected
STR_TIMETABLE_SCHEDULED                                         :{BLACK}Scheduled
STR_TIMETABLE_EXPECTED_TOOLTIP                                  :{BLACK}Switch between expected and scheduled

STR_TIMETABLE_ARRIVAL_ABBREVIATION                              :A:
STR_TIMETABLE_DEPARTURE_ABBREVIATION                            :D:


# Date window (for timetable)
STR_DATE_CAPTION                                                :{WHITE}Set date
STR_DATE_SET_DATE                                               :{BLACK}Set date
STR_DATE_SET_DATE_TOOLTIP                                       :{BLACK}Use the selected date as starting date for the timetable
STR_DATE_DAY_TOOLTIP                                            :{BLACK}Select day
STR_DATE_MONTH_TOOLTIP                                          :{BLACK}Select month
STR_DATE_YEAR_TOOLTIP                                           :{BLACK}Select year


# AI debug window
STR_AI_DEBUG                                                    :{WHITE}AI/Game Script Debug
STR_AI_DEBUG_NAME_AND_VERSION                                   :{BLACK}{RAW_STRING} (v{NUM})
STR_AI_DEBUG_NAME_TOOLTIP                                       :{BLACK}Name of the script
STR_AI_DEBUG_SETTINGS                                           :{BLACK}Settings
STR_AI_DEBUG_SETTINGS_TOOLTIP                                   :{BLACK}Change the settings of the script
STR_AI_DEBUG_RELOAD                                             :{BLACK}Reload AI
STR_AI_DEBUG_RELOAD_TOOLTIP                                     :{BLACK}Kill the AI, reload the script, and restart the AI
STR_AI_DEBUG_BREAK_STR_ON_OFF_TOOLTIP                           :{BLACK}Enable/disable breaking when an AI log message matches the break string
STR_AI_DEBUG_BREAK_ON_LABEL                                     :{BLACK}Break on:
STR_AI_DEBUG_BREAK_STR_OSKTITLE                                 :{BLACK}Break on
STR_AI_DEBUG_BREAK_STR_TOOLTIP                                  :{BLACK}When an AI log message matches this string, the game is paused
STR_AI_DEBUG_MATCH_CASE                                         :{BLACK}Match case
STR_AI_DEBUG_MATCH_CASE_TOOLTIP                                 :{BLACK}Toggle matching case when comparing AI log messages against the break string
STR_AI_DEBUG_CONTINUE                                           :{BLACK}Continue
STR_AI_DEBUG_CONTINUE_TOOLTIP                                   :{BLACK}Unpause and continue the AI
STR_AI_DEBUG_SELECT_AI_TOOLTIP                                  :{BLACK}View debug output of this AI
STR_AI_GAME_SCRIPT                                              :{BLACK}Game Script
STR_AI_GAME_SCRIPT_TOOLTIP                                      :{BLACK}Check the Game Script log

STR_ERROR_AI_NO_AI_FOUND                                        :No suitable AI found to load.{}This AI is a dummy AI and won't do anything.{}You can download several AIs via the 'Online Content' system
STR_ERROR_AI_PLEASE_REPORT_CRASH                                :{WHITE}One of the running scripts crashed. Please report this to the script author with a screenshot of the AI/Game Script Debug Window
STR_ERROR_AI_DEBUG_SERVER_ONLY                                  :{YELLOW}AI/Game Script Debug window is only available for the server

# AI configuration window
STR_AI_CONFIG_CAPTION                                           :{WHITE}AI/Game Script Configuration
STR_AI_CONFIG_GAMELIST_TOOLTIP                                  :{BLACK}The Game Script that will be loaded in the next game
STR_AI_CONFIG_AILIST_TOOLTIP                                    :{BLACK}The AIs that will be loaded in the next game
STR_AI_CONFIG_HUMAN_PLAYER                                      :Human player
STR_AI_CONFIG_RANDOM_AI                                         :Random AI
STR_AI_CONFIG_NONE                                              :(none)

STR_AI_CONFIG_MOVE_UP                                           :{BLACK}Move Up
STR_AI_CONFIG_MOVE_UP_TOOLTIP                                   :{BLACK}Move selected AI up in the list
STR_AI_CONFIG_MOVE_DOWN                                         :{BLACK}Move Down
STR_AI_CONFIG_MOVE_DOWN_TOOLTIP                                 :{BLACK}Move selected AI down in the list

STR_AI_CONFIG_GAMESCRIPT                                        :{SILVER}Game Script
STR_AI_CONFIG_AI                                                :{SILVER}AIs

STR_AI_CONFIG_CHANGE                                            :{BLACK}Select {STRING}
STR_AI_CONFIG_CHANGE_NONE                                       :
STR_AI_CONFIG_CHANGE_AI                                         :AI
STR_AI_CONFIG_CHANGE_GAMESCRIPT                                 :Game Script
STR_AI_CONFIG_CHANGE_TOOLTIP                                    :{BLACK}Load another script
STR_AI_CONFIG_CONFIGURE                                         :{BLACK}Configure
STR_AI_CONFIG_CONFIGURE_TOOLTIP                                 :{BLACK}Configure the parameters of the Script

# Available AIs window
STR_AI_LIST_CAPTION                                             :{WHITE}Available {STRING}
STR_AI_LIST_CAPTION_AI                                          :AIs
STR_AI_LIST_CAPTION_GAMESCRIPT                                  :Game Scripts
STR_AI_LIST_TOOLTIP                                             :{BLACK}Click to select a script

STR_AI_LIST_AUTHOR                                              :{LTBLUE}Author: {ORANGE}{RAW_STRING}
STR_AI_LIST_VERSION                                             :{LTBLUE}Version: {ORANGE}{NUM}
STR_AI_LIST_URL                                                 :{LTBLUE}URL: {ORANGE}{RAW_STRING}

STR_AI_LIST_ACCEPT                                              :{BLACK}Accept
STR_AI_LIST_ACCEPT_TOOLTIP                                      :{BLACK}Select highlighted script
STR_AI_LIST_CANCEL                                              :{BLACK}Cancel
STR_AI_LIST_CANCEL_TOOLTIP                                      :{BLACK}Don't change the script

STR_SCREENSHOT_CAPTION                                          :{WHITE}Take a screenshot
STR_SCREENSHOT_SCREENSHOT                                       :{BLACK}Normal screenshot
STR_SCREENSHOT_ZOOMIN_SCREENSHOT                                :{BLACK}Fully zoomed in screenshot
STR_SCREENSHOT_DEFAULTZOOM_SCREENSHOT                           :{BLACK}Default zoom screenshot
STR_SCREENSHOT_WORLD_SCREENSHOT                                 :{BLACK}Whole map screenshot
STR_SCREENSHOT_HEIGHTMAP_SCREENSHOT                             :{BLACK}Heightmap screenshot
STR_SCREENSHOT_MINIMAP_SCREENSHOT                               :{BLACK}Minimap screenshot

# AI Parameters
STR_AI_SETTINGS_CAPTION                                         :{WHITE}{STRING} Parameters
STR_AI_SETTINGS_CAPTION_AI                                      :AI
STR_AI_SETTINGS_CAPTION_GAMESCRIPT                              :Game Script
STR_AI_SETTINGS_CLOSE                                           :{BLACK}Close
STR_AI_SETTINGS_RESET                                           :{BLACK}Reset
STR_AI_SETTINGS_SETTING                                         :{RAW_STRING}: {ORANGE}{STRING1}
STR_AI_SETTINGS_START_DELAY                                     :Number of days to start this AI after the previous one (give or take): {ORANGE}{STRING1}


# Textfile window
STR_TEXTFILE_WRAP_TEXT                                          :{WHITE}Wrap text
STR_TEXTFILE_WRAP_TEXT_TOOLTIP                                  :{BLACK}Wrap the text of the window so it all fits without having to scroll
STR_TEXTFILE_VIEW_README                                        :{BLACK}View readme
STR_TEXTFILE_VIEW_CHANGELOG                                     :{BLACK}Changelog
STR_TEXTFILE_VIEW_LICENCE                                       :{BLACK}Licence
###length 3
STR_TEXTFILE_README_CAPTION                                     :{WHITE}{STRING} readme of {RAW_STRING}
STR_TEXTFILE_CHANGELOG_CAPTION                                  :{WHITE}{STRING} changelog of {RAW_STRING}
STR_TEXTFILE_LICENCE_CAPTION                                    :{WHITE}{STRING} licence of {RAW_STRING}


# Vehicle loading indicators
STR_PERCENT_UP_SMALL                                            :{TINY_FONT}{WHITE}{NUM}%{UP_ARROW}
STR_PERCENT_UP                                                  :{WHITE}{NUM}%{UP_ARROW}
STR_PERCENT_DOWN_SMALL                                          :{TINY_FONT}{WHITE}{NUM}%{DOWN_ARROW}
STR_PERCENT_DOWN                                                :{WHITE}{NUM}%{DOWN_ARROW}
STR_PERCENT_UP_DOWN_SMALL                                       :{TINY_FONT}{WHITE}{NUM}%{UP_ARROW}{DOWN_ARROW}
STR_PERCENT_UP_DOWN                                             :{WHITE}{NUM}%{UP_ARROW}{DOWN_ARROW}
STR_PERCENT_NONE_SMALL                                          :{TINY_FONT}{WHITE}{NUM}%
STR_PERCENT_NONE                                                :{WHITE}{NUM}%

# Income 'floats'
STR_INCOME_FLOAT_COST_SMALL                                     :{TINY_FONT}{RED}Cost: {CURRENCY_LONG}
STR_INCOME_FLOAT_COST                                           :{RED}Cost: {CURRENCY_LONG}
STR_INCOME_FLOAT_INCOME_SMALL                                   :{TINY_FONT}{GREEN}Income: {CURRENCY_LONG}
STR_INCOME_FLOAT_INCOME                                         :{GREEN}Income: {CURRENCY_LONG}
STR_FEEDER_TINY                                                 :{TINY_FONT}{YELLOW}Transfer: {CURRENCY_LONG}
STR_FEEDER                                                      :{YELLOW}Transfer: {CURRENCY_LONG}
STR_FEEDER_INCOME_TINY                                          :{TINY_FONT}{YELLOW}Transfer: {CURRENCY_LONG}{WHITE} / {GREEN}Income: {CURRENCY_LONG}
STR_FEEDER_INCOME                                               :{YELLOW}Transfer: {CURRENCY_LONG}{WHITE} / {GREEN}Income: {CURRENCY_LONG}
STR_FEEDER_COST_TINY                                            :{TINY_FONT}{YELLOW}Transfer: {CURRENCY_LONG}{WHITE} / {RED}Cost: {CURRENCY_LONG}
STR_FEEDER_COST                                                 :{YELLOW}Transfer: {CURRENCY_LONG}{WHITE} / {RED}Cost: {CURRENCY_LONG}
STR_MESSAGE_ESTIMATED_COST                                      :{WHITE}Estimated Cost: {CURRENCY_LONG}
STR_MESSAGE_ESTIMATED_INCOME                                    :{WHITE}Estimated Income: {CURRENCY_LONG}

# Saveload messages
STR_ERROR_SAVE_STILL_IN_PROGRESS                                :{WHITE}Saving still in progress,{}please wait until it is finished!
STR_ERROR_AUTOSAVE_FAILED                                       :{WHITE}Autosave failed
STR_ERROR_UNABLE_TO_READ_DRIVE                                  :{BLACK}Unable to read drive
STR_ERROR_GAME_SAVE_FAILED                                      :{WHITE}Game Save Failed{}{STRING1}
STR_ERROR_UNABLE_TO_DELETE_FILE                                 :{WHITE}Unable to delete file
STR_ERROR_GAME_LOAD_FAILED                                      :{WHITE}Game Load Failed{}{STRING1}
STR_GAME_SAVELOAD_ERROR_BROKEN_INTERNAL_ERROR                   :Internal error: {RAW_STRING}
STR_GAME_SAVELOAD_ERROR_BROKEN_SAVEGAME                         :Broken savegame - {RAW_STRING}
STR_GAME_SAVELOAD_ERROR_TOO_NEW_SAVEGAME                        :Savegame is made with newer version
STR_GAME_SAVELOAD_ERROR_FILE_NOT_READABLE                       :File not readable
STR_GAME_SAVELOAD_ERROR_FILE_NOT_WRITEABLE                      :File not writeable
STR_GAME_SAVELOAD_ERROR_DATA_INTEGRITY_CHECK_FAILED             :Data integrity check failed
STR_GAME_SAVELOAD_ERROR_PATCHPACK                               :Savegame is made with a modified version
STR_GAME_SAVELOAD_NOT_AVAILABLE                                 :<not available>
STR_WARNING_LOADGAME_REMOVED_TRAMS                              :{WHITE}Game was saved in version without tram support. All trams have been removed

# Map generation messages
STR_ERROR_COULD_NOT_CREATE_TOWN                                 :{WHITE}Map generation aborted...{}... no suitable town locations
STR_ERROR_NO_TOWN_IN_SCENARIO                                   :{WHITE}... there is no town in this scenario

STR_ERROR_PNGMAP                                                :{WHITE}Can't load landscape from PNG...
STR_ERROR_PNGMAP_FILE_NOT_FOUND                                 :{WHITE}... file not found
STR_ERROR_PNGMAP_IMAGE_TYPE                                     :{WHITE}... could not convert image type. 8 or 24-bit PNG image needed
STR_ERROR_PNGMAP_MISC                                           :{WHITE}... something just went wrong (probably corrupted file)

STR_ERROR_BMPMAP                                                :{WHITE}Can't load landscape from BMP...
STR_ERROR_BMPMAP_IMAGE_TYPE                                     :{WHITE}... could not convert image type

STR_ERROR_HEIGHTMAP_TOO_LARGE                                   :{WHITE}... image is too large

STR_WARNING_HEIGHTMAP_SCALE_CAPTION                             :{WHITE}Scale warning
STR_WARNING_HEIGHTMAP_SCALE_MESSAGE                             :{YELLOW}Resizing source map too much is not recommended. Continue with the generation?

# Soundset messages
STR_WARNING_FALLBACK_SOUNDSET                                   :{WHITE}Only a fallback sound set was found. If you want sounds, install a sound set via the content download system

# Screenshot related messages
STR_WARNING_SCREENSHOT_SIZE_CAPTION                             :{WHITE}Huge screenshot
STR_WARNING_SCREENSHOT_SIZE_MESSAGE                             :{YELLOW}The screenshot will have a resolution of {COMMA} x {COMMA} pixels. Taking the screenshot may take a while. Do you want to continue?

STR_MESSAGE_HEIGHTMAP_SUCCESSFULLY                              :{WHITE}Heightmap successfully saved as '{RAW_STRING}'. Highest peak is {NUM}
STR_MESSAGE_SCREENSHOT_SUCCESSFULLY                             :{WHITE}Screenshot successfully saved as '{RAW_STRING}'
STR_ERROR_SCREENSHOT_FAILED                                     :{WHITE}Screenshot failed!

# Error message titles
STR_ERROR_MESSAGE_CAPTION                                       :{YELLOW}Message
STR_ERROR_MESSAGE_CAPTION_OTHER_COMPANY                         :{YELLOW}Message from {STRING1}

# Generic construction errors
STR_ERROR_OFF_EDGE_OF_MAP                                       :{WHITE}Off edge of map
STR_ERROR_TOO_CLOSE_TO_EDGE_OF_MAP                              :{WHITE}Too close to edge of map
STR_ERROR_NOT_ENOUGH_CASH_REQUIRES_CURRENCY                     :{WHITE}Not enough cash - requires {CURRENCY_LONG}
STR_ERROR_FLAT_LAND_REQUIRED                                    :{WHITE}Flat land required
STR_ERROR_LAND_SLOPED_IN_WRONG_DIRECTION                        :{WHITE}Land sloped in wrong direction
STR_ERROR_CAN_T_DO_THIS                                         :{WHITE}Can't do this...
STR_ERROR_BUILDING_MUST_BE_DEMOLISHED                           :{WHITE}Building must be demolished first
STR_ERROR_CAN_T_CLEAR_THIS_AREA                                 :{WHITE}Can't clear this area...
STR_ERROR_SITE_UNSUITABLE                                       :{WHITE}... site unsuitable
STR_ERROR_ALREADY_BUILT                                         :{WHITE}... already built
STR_ERROR_OWNED_BY                                              :{WHITE}... owned by {STRING2}
STR_ERROR_AREA_IS_OWNED_BY_ANOTHER                              :{WHITE}... area is owned by another company
STR_ERROR_TERRAFORM_LIMIT_REACHED                               :{WHITE}... landscaping limit reached
STR_ERROR_CLEARING_LIMIT_REACHED                                :{WHITE}... tile clearing limit reached
STR_ERROR_TREE_PLANT_LIMIT_REACHED                              :{WHITE}... tree planting limit reached
STR_ERROR_NAME_MUST_BE_UNIQUE                                   :{WHITE}Name must be unique
STR_ERROR_GENERIC_OBJECT_IN_THE_WAY                             :{WHITE}{1:STRING} in the way
STR_ERROR_NOT_ALLOWED_WHILE_PAUSED                              :{WHITE}Not allowed while paused

# Local authority errors
STR_ERROR_LOCAL_AUTHORITY_REFUSES_TO_ALLOW_THIS                 :{WHITE}{TOWN} local authority refuses to allow this
STR_ERROR_LOCAL_AUTHORITY_REFUSES_AIRPORT                       :{WHITE}{TOWN} local authority refuses to allow another airport to be built in this town
STR_ERROR_LOCAL_AUTHORITY_REFUSES_NOISE                         :{WHITE}{TOWN} local authority refuses permission for airport due to noise concerns
STR_ERROR_BRIBE_FAILED                                          :{WHITE}Your attempted bribe has been discovered by a regional investigator

# Levelling errors
STR_ERROR_CAN_T_RAISE_LAND_HERE                                 :{WHITE}Can't raise land here...
STR_ERROR_CAN_T_LOWER_LAND_HERE                                 :{WHITE}Can't lower land here...
STR_ERROR_CAN_T_LEVEL_LAND_HERE                                 :{WHITE}Can't level land here...
STR_ERROR_EXCAVATION_WOULD_DAMAGE                               :{WHITE}Excavation would damage tunnel
STR_ERROR_ALREADY_AT_SEA_LEVEL                                  :{WHITE}... already at sea level
STR_ERROR_TOO_HIGH                                              :{WHITE}... too high
STR_ERROR_ALREADY_LEVELLED                                      :{WHITE}... already flat
STR_ERROR_BRIDGE_TOO_HIGH_AFTER_LOWER_LAND                      :{WHITE}Afterwards the bridge above it would be too high.

# Company related errors
STR_ERROR_CAN_T_CHANGE_COMPANY_NAME                             :{WHITE}Can't change company name...
STR_ERROR_CAN_T_CHANGE_PRESIDENT                                :{WHITE}Can't change manager's name...

STR_ERROR_MAXIMUM_PERMITTED_LOAN                                :{WHITE}... maximum permitted loan size is {CURRENCY_LONG}
STR_ERROR_CAN_T_BORROW_ANY_MORE_MONEY                           :{WHITE}Can't borrow any more money...
STR_ERROR_LOAN_ALREADY_REPAYED                                  :{WHITE}... no loan to repay
STR_ERROR_CURRENCY_REQUIRED                                     :{WHITE}... {CURRENCY_LONG} required
STR_ERROR_CAN_T_REPAY_LOAN                                      :{WHITE}Can't repay loan...
STR_ERROR_INSUFFICIENT_FUNDS                                    :{WHITE}Can't give away money that is loaned from the bank...
STR_ERROR_CAN_T_GIVE_MONEY                                      :{WHITE}Can't give away money to this company...
STR_ERROR_CAN_T_BUY_COMPANY                                     :{WHITE}Can't buy company...
STR_ERROR_CAN_T_BUILD_COMPANY_HEADQUARTERS                      :{WHITE}Can't build company headquarters...
STR_ERROR_CAN_T_BUY_25_SHARE_IN_THIS                            :{WHITE}Can't buy 25% share in this company...
STR_ERROR_CAN_T_SELL_25_SHARE_IN                                :{WHITE}Can't sell 25% share in this company...
STR_ERROR_PROTECTED                                             :{WHITE}This company is not old enough to trade shares yet...

# Town related errors
STR_ERROR_CAN_T_GENERATE_TOWN                                   :{WHITE}Can't build any towns
STR_ERROR_CAN_T_RENAME_TOWN                                     :{WHITE}Can't rename town...
STR_ERROR_CAN_T_FOUND_TOWN_HERE                                 :{WHITE}Can't found town here...
STR_ERROR_CAN_T_EXPAND_TOWN                                     :{WHITE}Can't expand town...
STR_ERROR_TOO_CLOSE_TO_EDGE_OF_MAP_SUB                          :{WHITE}... too close to edge of map
STR_ERROR_TOO_CLOSE_TO_ANOTHER_TOWN                             :{WHITE}... too close to another town
STR_ERROR_TOO_MANY_TOWNS                                        :{WHITE}... too many towns
STR_ERROR_NO_SPACE_FOR_TOWN                                     :{WHITE}... there is no more space on the map
STR_ERROR_TOWN_EXPAND_WARN_NO_ROADS                             :{WHITE}The town will not build roads. You can enable building of roads via Settings->Environment->Towns
STR_ERROR_ROAD_WORKS_IN_PROGRESS                                :{WHITE}Road works in progress
STR_ERROR_TOWN_CAN_T_DELETE                                     :{WHITE}Can't delete this town...{}A station or depot is referring to the town or a town owned tile can't be removed
STR_ERROR_STATUE_NO_SUITABLE_PLACE                              :{WHITE}... there is no suitable place for a statue in the centre of this town

# Industry related errors
STR_ERROR_TOO_MANY_INDUSTRIES                                   :{WHITE}... too many industries
STR_ERROR_CAN_T_GENERATE_INDUSTRIES                             :{WHITE}Can't generate industries...
STR_ERROR_CAN_T_BUILD_HERE                                      :{WHITE}Can't build {STRING} here...
STR_ERROR_CAN_T_CONSTRUCT_THIS_INDUSTRY                         :{WHITE}Can't construct this industry type here...
STR_ERROR_INDUSTRY_TOO_CLOSE                                    :{WHITE}... too close to another industry
STR_ERROR_MUST_FOUND_TOWN_FIRST                                 :{WHITE}... must found town first
STR_ERROR_ONLY_ONE_ALLOWED_PER_TOWN                             :{WHITE}... only one allowed per town
STR_ERROR_CAN_ONLY_BE_BUILT_IN_TOWNS_WITH_POPULATION_OF_1200    :{WHITE}... can only be built in towns with a population of at least 1200
STR_ERROR_CAN_ONLY_BE_BUILT_IN_RAINFOREST                       :{WHITE}... can only be built in rainforest areas
STR_ERROR_CAN_ONLY_BE_BUILT_IN_DESERT                           :{WHITE}... can only be built in desert areas
STR_ERROR_CAN_ONLY_BE_BUILT_IN_TOWNS                            :{WHITE}... can only be built in towns (replacing houses)
STR_ERROR_CAN_ONLY_BE_BUILT_NEAR_TOWN_CENTER                    :{WHITE}... can only be built near the center of towns
STR_ERROR_CAN_ONLY_BE_BUILT_IN_LOW_AREAS                        :{WHITE}... can only be built in low areas
STR_ERROR_CAN_ONLY_BE_POSITIONED                                :{WHITE}... can only be positioned near edges of map
STR_ERROR_FOREST_CAN_ONLY_BE_PLANTED                            :{WHITE}... forest can only be planted above snow-line
STR_ERROR_CAN_ONLY_BE_BUILT_ABOVE_SNOW_LINE                     :{WHITE}... can only be built above the snow-line
STR_ERROR_CAN_ONLY_BE_BUILT_BELOW_SNOW_LINE                     :{WHITE}... can only be built below the snow-line

STR_ERROR_NO_SUITABLE_PLACES_FOR_INDUSTRIES                     :{WHITE}There were no suitable places for '{STRING}' industries
STR_ERROR_NO_SUITABLE_PLACES_FOR_INDUSTRIES_EXPLANATION         :{WHITE}Change the map generation parameters to get a better map

# Station construction related errors
STR_ERROR_CAN_T_BUILD_RAILROAD_STATION                          :{WHITE}Can't build railway station here...
STR_ERROR_CAN_T_BUILD_BUS_STATION                               :{WHITE}Can't build bus station...
STR_ERROR_CAN_T_BUILD_TRUCK_STATION                             :{WHITE}Can't build lorry station...
STR_ERROR_CAN_T_BUILD_PASSENGER_TRAM_STATION                    :{WHITE}Can't build passenger tram station...
STR_ERROR_CAN_T_BUILD_CARGO_TRAM_STATION                        :{WHITE}Can't build freight tram station...
STR_ERROR_CAN_T_BUILD_DOCK_HERE                                 :{WHITE}Can't build dock here...
STR_ERROR_CAN_T_BUILD_AIRPORT_HERE                              :{WHITE}Can't build airport here...

STR_ERROR_ADJOINS_MORE_THAN_ONE_EXISTING                        :{WHITE}Adjoins more than one existing station/loading area
STR_ERROR_STATION_TOO_SPREAD_OUT                                :{WHITE}... station too spread out
STR_ERROR_TOO_MANY_STATIONS_LOADING                             :{WHITE}Too many stations/loading areas
STR_ERROR_TOO_MANY_STATION_SPECS                                :{WHITE}Too many railway station parts
STR_ERROR_TOO_MANY_BUS_STOPS                                    :{WHITE}Too many bus stops
STR_ERROR_TOO_MANY_TRUCK_STOPS                                  :{WHITE}Too many lorry stations
STR_ERROR_TOO_CLOSE_TO_ANOTHER_DOCK                             :{WHITE}Too close to another dock
STR_ERROR_TOO_CLOSE_TO_ANOTHER_AIRPORT                          :{WHITE}Too close to another airport
STR_ERROR_CAN_T_RENAME_STATION                                  :{WHITE}Can't rename station...
STR_ERROR_DRIVE_THROUGH_ON_TOWN_ROAD                            :{WHITE}... this is a town owned road
STR_ERROR_DRIVE_THROUGH_DIRECTION                               :{WHITE}... road facing in the wrong direction
STR_ERROR_DRIVE_THROUGH_CORNER                                  :{WHITE}... drive through stops can't have corners
STR_ERROR_DRIVE_THROUGH_JUNCTION                                :{WHITE}... drive through stops can't have junctions

# Station destruction related errors
STR_ERROR_CAN_T_REMOVE_PART_OF_STATION                          :{WHITE}Can't remove part of station...
STR_ERROR_MUST_REMOVE_RAILWAY_STATION_FIRST                     :{WHITE}Must remove railway station first
STR_ERROR_CAN_T_REMOVE_BUS_STATION                              :{WHITE}Can't remove bus station...
STR_ERROR_CAN_T_REMOVE_TRUCK_STATION                            :{WHITE}Can't remove lorry station...
STR_ERROR_CAN_T_REMOVE_PASSENGER_TRAM_STATION                   :{WHITE}Can't remove passenger tram station...
STR_ERROR_CAN_T_REMOVE_CARGO_TRAM_STATION                       :{WHITE}Can't remove freight tram station...
STR_ERROR_MUST_REMOVE_ROAD_STOP_FIRST                           :{WHITE}Must remove road stop first
STR_ERROR_THERE_IS_NO_STATION                                   :{WHITE}... there is no station here

STR_ERROR_MUST_DEMOLISH_RAILROAD                                :{WHITE}Must demolish railway station first
STR_ERROR_MUST_DEMOLISH_BUS_STATION_FIRST                       :{WHITE}Must demolish bus station first
STR_ERROR_MUST_DEMOLISH_TRUCK_STATION_FIRST                     :{WHITE}Must demolish lorry station first
STR_ERROR_MUST_DEMOLISH_PASSENGER_TRAM_STATION_FIRST            :{WHITE}Must demolish passenger tram station first
STR_ERROR_MUST_DEMOLISH_CARGO_TRAM_STATION_FIRST                :{WHITE}Must demolish freight tram station first
STR_ERROR_MUST_DEMOLISH_DOCK_FIRST                              :{WHITE}Must demolish dock first
STR_ERROR_MUST_DEMOLISH_AIRPORT_FIRST                           :{WHITE}Must demolish airport first

# Waypoint related errors
STR_ERROR_WAYPOINT_ADJOINS_MORE_THAN_ONE_EXISTING               :{WHITE}Adjoins more than one existing waypoint
STR_ERROR_TOO_CLOSE_TO_ANOTHER_WAYPOINT                         :{WHITE}Too close to another waypoint

STR_ERROR_CAN_T_BUILD_TRAIN_WAYPOINT                            :{WHITE}Can't build train waypoint here...
STR_ERROR_CAN_T_POSITION_BUOY_HERE                              :{WHITE}Can't place buoy here...
STR_ERROR_CAN_T_CHANGE_WAYPOINT_NAME                            :{WHITE}Can't change waypoint name...

STR_ERROR_CAN_T_REMOVE_TRAIN_WAYPOINT                           :{WHITE}Can't remove train waypoint here...
STR_ERROR_MUST_REMOVE_RAILWAYPOINT_FIRST                        :{WHITE}Must remove rail waypoint first
STR_ERROR_BUOY_IN_THE_WAY                                       :{WHITE}... buoy in the way
STR_ERROR_BUOY_IS_IN_USE                                        :{WHITE}... buoy is in use by another company!

# Depot related errors
STR_ERROR_CAN_T_BUILD_TRAIN_DEPOT                               :{WHITE}Can't build train depot here...
STR_ERROR_CAN_T_BUILD_ROAD_DEPOT                                :{WHITE}Can't build road vehicle depot here...
STR_ERROR_CAN_T_BUILD_TRAM_DEPOT                                :{WHITE}Can't build tram vehicle depot here...
STR_ERROR_CAN_T_BUILD_SHIP_DEPOT                                :{WHITE}Can't build ship depot here...

STR_ERROR_CAN_T_RENAME_DEPOT                                    :{WHITE}Can't rename depot...

STR_ERROR_TRAIN_MUST_BE_STOPPED_INSIDE_DEPOT                    :{WHITE}... must be stopped inside a depot
STR_ERROR_ROAD_VEHICLE_MUST_BE_STOPPED_INSIDE_DEPOT             :{WHITE}... must be stopped inside a depot
STR_ERROR_SHIP_MUST_BE_STOPPED_INSIDE_DEPOT                     :{WHITE}... must be stopped inside a depot
STR_ERROR_AIRCRAFT_MUST_BE_STOPPED_INSIDE_HANGAR                :{WHITE}... must be stopped inside a hangar

STR_ERROR_TRAINS_CAN_ONLY_BE_ALTERED_INSIDE_A_DEPOT             :{WHITE}Trains can only be altered when stopped inside a depot
STR_ERROR_TRAIN_TOO_LONG                                        :{WHITE}Train too long
STR_ERROR_CAN_T_REVERSE_DIRECTION_RAIL_VEHICLE                  :{WHITE}Can't reverse direction of vehicle...
STR_ERROR_CAN_T_REVERSE_DIRECTION_RAIL_VEHICLE_MULTIPLE_UNITS   :{WHITE}... consists of multiple units
STR_ERROR_INCOMPATIBLE_RAIL_TYPES                               :Incompatible rail types

STR_ERROR_CAN_T_MOVE_VEHICLE                                    :{WHITE}Can't move vehicle...
STR_ERROR_REAR_ENGINE_FOLLOW_FRONT                              :{WHITE}The rear engine will always follow its front counterpart
STR_ERROR_UNABLE_TO_FIND_ROUTE_TO                               :{WHITE}Unable to find route to local depot
STR_ERROR_UNABLE_TO_FIND_LOCAL_DEPOT                            :{WHITE}Unable to find local depot

STR_ERROR_DEPOT_WRONG_DEPOT_TYPE                                :Wrong depot type

# Autoreplace related errors
STR_ERROR_TRAIN_TOO_LONG_AFTER_REPLACEMENT                      :{WHITE}{VEHICLE} is too long after replacement
STR_ERROR_AUTOREPLACE_NOTHING_TO_DO                             :{WHITE}No autoreplace/renew rules applied
STR_ERROR_AUTOREPLACE_MONEY_LIMIT                               :(money limit)
STR_ERROR_AUTOREPLACE_INCOMPATIBLE_CARGO                        :{WHITE}New vehicle can't carry {STRING}
STR_ERROR_AUTOREPLACE_INCOMPATIBLE_REFIT                        :{WHITE}New vehicle can't do refit in order {NUM}

# Rail construction errors
STR_ERROR_IMPOSSIBLE_TRACK_COMBINATION                          :{WHITE}Impossible track combination
STR_ERROR_MUST_REMOVE_SIGNALS_FIRST                             :{WHITE}Must remove signals first
STR_ERROR_NO_SUITABLE_RAILROAD_TRACK                            :{WHITE}No suitable railway track
STR_ERROR_MUST_REMOVE_RAILROAD_TRACK                            :{WHITE}Must remove railway track first
STR_ERROR_CROSSING_ON_ONEWAY_ROAD                               :{WHITE}Road is one way or blocked
STR_ERROR_CROSSING_DISALLOWED_RAIL                              :{WHITE}Level crossings not allowed for this rail type
STR_ERROR_CROSSING_DISALLOWED_ROAD                              :{WHITE}Level crossings not allowed for this road type
STR_ERROR_CAN_T_BUILD_SIGNALS_HERE                              :{WHITE}Can't build signals here...
STR_ERROR_CAN_T_BUILD_RAILROAD_TRACK                            :{WHITE}Can't build railway track here...
STR_ERROR_CAN_T_REMOVE_RAILROAD_TRACK                           :{WHITE}Can't remove railway track from here...
STR_ERROR_CAN_T_REMOVE_SIGNALS_FROM                             :{WHITE}Can't remove signals from here...
STR_ERROR_SIGNAL_CAN_T_CONVERT_SIGNALS_HERE                     :{WHITE}Can't convert signals here...
STR_ERROR_THERE_IS_NO_RAILROAD_TRACK                            :{WHITE}... there is no railway track
STR_ERROR_THERE_ARE_NO_SIGNALS                                  :{WHITE}... there are no signals

STR_ERROR_CAN_T_CONVERT_RAIL                                    :{WHITE}Can't convert rail type here...

# Road construction errors
STR_ERROR_MUST_REMOVE_ROAD_FIRST                                :{WHITE}Must remove road first
STR_ERROR_ONEWAY_ROADS_CAN_T_HAVE_JUNCTION                      :{WHITE}... one way roads can't have junctions
STR_ERROR_CAN_T_BUILD_ROAD_HERE                                 :{WHITE}Can't build road here...
STR_ERROR_CAN_T_BUILD_TRAMWAY_HERE                              :{WHITE}Can't build tramway here...
STR_ERROR_CAN_T_REMOVE_ROAD_FROM                                :{WHITE}Can't remove road from here...
STR_ERROR_CAN_T_REMOVE_TRAMWAY_FROM                             :{WHITE}Can't remove tramway from here...
STR_ERROR_THERE_IS_NO_ROAD                                      :{WHITE}... there is no road
STR_ERROR_THERE_IS_NO_TRAMWAY                                   :{WHITE}... there is no tramway
STR_ERROR_CAN_T_CONVERT_ROAD                                    :{WHITE}Can't convert road type here...
STR_ERROR_CAN_T_CONVERT_TRAMWAY                                 :{WHITE}Can't convert tram type here...
STR_ERROR_NO_SUITABLE_ROAD                                      :{WHITE}No suitable road
STR_ERROR_NO_SUITABLE_TRAMWAY                                   :{WHITE}No suitable tramway

# Waterway construction errors
STR_ERROR_CAN_T_BUILD_CANALS                                    :{WHITE}Can't build canals here...
STR_ERROR_CAN_T_BUILD_LOCKS                                     :{WHITE}Can't build locks here...
STR_ERROR_CAN_T_PLACE_RIVERS                                    :{WHITE}Can't place rivers here...
STR_ERROR_MUST_BE_BUILT_ON_WATER                                :{WHITE}... must be built on water
STR_ERROR_CAN_T_BUILD_ON_WATER                                  :{WHITE}... can't build on water
STR_ERROR_CAN_T_BUILD_ON_SEA                                    :{WHITE}... can't build on open sea
STR_ERROR_CAN_T_BUILD_ON_CANAL                                  :{WHITE}... can't build on canal
STR_ERROR_CAN_T_BUILD_ON_RIVER                                  :{WHITE}... can't build on river
STR_ERROR_MUST_DEMOLISH_CANAL_FIRST                             :{WHITE}Must demolish canal first
STR_ERROR_CAN_T_BUILD_AQUEDUCT_HERE                             :{WHITE}Can't build aqueduct here...

# Tree related errors
STR_ERROR_TREE_ALREADY_HERE                                     :{WHITE}... tree already here
STR_ERROR_TREE_WRONG_TERRAIN_FOR_TREE_TYPE                      :{WHITE}... wrong terrain for tree type
STR_ERROR_CAN_T_PLANT_TREE_HERE                                 :{WHITE}Can't plant tree here...

# Bridge related errors
STR_ERROR_CAN_T_BUILD_BRIDGE_HERE                               :{WHITE}Can't build bridge here...
STR_ERROR_MUST_DEMOLISH_BRIDGE_FIRST                            :{WHITE}Must demolish bridge first
STR_ERROR_CAN_T_START_AND_END_ON                                :{WHITE}Can't start and end in the same spot
STR_ERROR_BRIDGEHEADS_NOT_SAME_HEIGHT                           :{WHITE}Bridge heads not at the same level
STR_ERROR_BRIDGE_TOO_LOW_FOR_TERRAIN                            :{WHITE}Bridge is too low for the terrain
STR_ERROR_BRIDGE_TOO_HIGH_FOR_TERRAIN                           :{WHITE}Bridge is too high for this terrain.
STR_ERROR_START_AND_END_MUST_BE_IN                              :{WHITE}Start and end must be in line
STR_ERROR_ENDS_OF_BRIDGE_MUST_BOTH                              :{WHITE}... ends of bridge must both be on land
STR_ERROR_BRIDGE_TOO_LONG                                       :{WHITE}... bridge too long
STR_ERROR_BRIDGE_THROUGH_MAP_BORDER                             :{WHITE}Bridge would end out of the map

# Tunnel related errors
STR_ERROR_CAN_T_BUILD_TUNNEL_HERE                               :{WHITE}Can't build tunnel here...
STR_ERROR_SITE_UNSUITABLE_FOR_TUNNEL                            :{WHITE}Site unsuitable for tunnel entrance
STR_ERROR_MUST_DEMOLISH_TUNNEL_FIRST                            :{WHITE}Must demolish tunnel first
STR_ERROR_ANOTHER_TUNNEL_IN_THE_WAY                             :{WHITE}Another tunnel in the way
STR_ERROR_TUNNEL_THROUGH_MAP_BORDER                             :{WHITE}Tunnel would end out of the map
STR_ERROR_UNABLE_TO_EXCAVATE_LAND                               :{WHITE}Unable to excavate land for other end of tunnel
STR_ERROR_TUNNEL_TOO_LONG                                       :{WHITE}... tunnel too long

# Object related errors
STR_ERROR_TOO_MANY_OBJECTS                                      :{WHITE}... too many objects
STR_ERROR_CAN_T_BUILD_OBJECT                                    :{WHITE}Can't build object...
STR_ERROR_OBJECT_IN_THE_WAY                                     :{WHITE}Object in the way
STR_ERROR_COMPANY_HEADQUARTERS_IN                               :{WHITE}... company headquarters in the way
STR_ERROR_CAN_T_PURCHASE_THIS_LAND                              :{WHITE}Can't purchase this land area...
STR_ERROR_YOU_ALREADY_OWN_IT                                    :{WHITE}... you already own it!

# Group related errors
STR_ERROR_GROUP_CAN_T_CREATE                                    :{WHITE}Can't create group...
STR_ERROR_GROUP_CAN_T_DELETE                                    :{WHITE}Can't delete this group...
STR_ERROR_GROUP_CAN_T_RENAME                                    :{WHITE}Can't rename group...
STR_ERROR_GROUP_CAN_T_SET_PARENT                                :{WHITE}Can't set parent group...
STR_ERROR_GROUP_CAN_T_SET_PARENT_RECURSION                      :{WHITE}... loops in the group hierarchy are not allowed
STR_ERROR_GROUP_CAN_T_REMOVE_ALL_VEHICLES                       :{WHITE}Can't remove all vehicles from this group...
STR_ERROR_GROUP_CAN_T_ADD_VEHICLE                               :{WHITE}Can't add the vehicle to this group...
STR_ERROR_GROUP_CAN_T_ADD_SHARED_VEHICLE                        :{WHITE}Can't add shared vehicles to group...

# Generic vehicle errors

###length VEHICLE_TYPES
STR_ERROR_TRAIN_IN_THE_WAY                                      :{WHITE}Train in the way
STR_ERROR_ROAD_VEHICLE_IN_THE_WAY                               :{WHITE}Road vehicle in the way
STR_ERROR_SHIP_IN_THE_WAY                                       :{WHITE}Ship in the way
STR_ERROR_AIRCRAFT_IN_THE_WAY                                   :{WHITE}Aircraft in the way

###length VEHICLE_TYPES
STR_ERROR_RAIL_VEHICLE_NOT_AVAILABLE                            :{WHITE}Vehicle is not available
STR_ERROR_ROAD_VEHICLE_NOT_AVAILABLE                            :{WHITE}Vehicle is not available
STR_ERROR_SHIP_NOT_AVAILABLE                                    :{WHITE}Ship is not available
STR_ERROR_AIRCRAFT_NOT_AVAILABLE                                :{WHITE}Aircraft is not available

###length VEHICLE_TYPES
STR_ERROR_CAN_T_REFIT_TRAIN                                     :{WHITE}Can't refit train...
STR_ERROR_CAN_T_REFIT_ROAD_VEHICLE                              :{WHITE}Can't refit road vehicle...
STR_ERROR_CAN_T_REFIT_SHIP                                      :{WHITE}Can't refit ship...
STR_ERROR_CAN_T_REFIT_AIRCRAFT                                  :{WHITE}Can't refit aircraft...

###length VEHICLE_TYPES
STR_ERROR_CAN_T_RENAME_TRAIN                                    :{WHITE}Can't name train...
STR_ERROR_CAN_T_RENAME_ROAD_VEHICLE                             :{WHITE}Can't name road vehicle...
STR_ERROR_CAN_T_RENAME_SHIP                                     :{WHITE}Can't name ship...
STR_ERROR_CAN_T_RENAME_AIRCRAFT                                 :{WHITE}Can't name aircraft...

###length VEHICLE_TYPES
STR_ERROR_CAN_T_STOP_START_TRAIN                                :{WHITE}Can't stop/start train...
STR_ERROR_CAN_T_STOP_START_ROAD_VEHICLE                         :{WHITE}Can't stop/start road vehicle...
STR_ERROR_CAN_T_STOP_START_SHIP                                 :{WHITE}Can't stop/start ship...
STR_ERROR_CAN_T_STOP_START_AIRCRAFT                             :{WHITE}Can't stop/start aircraft...

###length VEHICLE_TYPES
STR_ERROR_CAN_T_SEND_TRAIN_TO_DEPOT                             :{WHITE}Can't send train to depot...
STR_ERROR_CAN_T_SEND_ROAD_VEHICLE_TO_DEPOT                      :{WHITE}Can't send road vehicle to depot...
STR_ERROR_CAN_T_SEND_SHIP_TO_DEPOT                              :{WHITE}Can't send ship to depot...
STR_ERROR_CAN_T_SEND_AIRCRAFT_TO_HANGAR                         :{WHITE}Can't send aircraft to hangar...

###length VEHICLE_TYPES
STR_ERROR_CAN_T_BUY_TRAIN                                       :{WHITE}Can't buy railway vehicle...
STR_ERROR_CAN_T_BUY_ROAD_VEHICLE                                :{WHITE}Can't buy road vehicle...
STR_ERROR_CAN_T_BUY_SHIP                                        :{WHITE}Can't buy ship...
STR_ERROR_CAN_T_BUY_AIRCRAFT                                    :{WHITE}Can't buy aircraft...

###length VEHICLE_TYPES
STR_ERROR_CAN_T_RENAME_TRAIN_TYPE                               :{WHITE}Can't rename train vehicle type...
STR_ERROR_CAN_T_RENAME_ROAD_VEHICLE_TYPE                        :{WHITE}Can't rename road vehicle type...
STR_ERROR_CAN_T_RENAME_SHIP_TYPE                                :{WHITE}Can't rename ship type...
STR_ERROR_CAN_T_RENAME_AIRCRAFT_TYPE                            :{WHITE}Can't rename aircraft type...

###length VEHICLE_TYPES
STR_ERROR_CAN_T_SELL_TRAIN                                      :{WHITE}Can't sell railway vehicle...
STR_ERROR_CAN_T_SELL_ROAD_VEHICLE                               :{WHITE}Can't sell road vehicle...
STR_ERROR_CAN_T_SELL_SHIP                                       :{WHITE}Can't sell ship...
STR_ERROR_CAN_T_SELL_AIRCRAFT                                   :{WHITE}Can't sell aircraft...

STR_ERROR_TOO_MANY_VEHICLES_IN_GAME                             :{WHITE}Too many vehicles in game
STR_ERROR_CAN_T_CHANGE_SERVICING                                :{WHITE}Can't change servicing interval...

STR_ERROR_VEHICLE_IS_DESTROYED                                  :{WHITE}... vehicle is destroyed

STR_ERROR_NO_VEHICLES_AVAILABLE_AT_ALL                          :{WHITE}No vehicles will be available at all
STR_ERROR_NO_VEHICLES_AVAILABLE_AT_ALL_EXPLANATION              :{WHITE}Change your NewGRF configuration
STR_ERROR_NO_VEHICLES_AVAILABLE_YET                             :{WHITE}No vehicles are available yet
STR_ERROR_NO_VEHICLES_AVAILABLE_YET_EXPLANATION                 :{WHITE}Start a new game after {DATE_SHORT} or use a NewGRF that provides early vehicles

# Specific vehicle errors
STR_ERROR_CAN_T_MAKE_TRAIN_PASS_SIGNAL                          :{WHITE}Can't make train pass signal at danger...
STR_ERROR_CAN_T_REVERSE_DIRECTION_TRAIN                         :{WHITE}Can't reverse direction of train...
STR_ERROR_TRAIN_START_NO_POWER                                  :Train has no power

STR_ERROR_CAN_T_MAKE_ROAD_VEHICLE_TURN                          :{WHITE}Can't make road vehicle turn around...

STR_ERROR_AIRCRAFT_IS_IN_FLIGHT                                 :{WHITE}Aircraft is in flight

# Order related errors
STR_ERROR_NO_MORE_SPACE_FOR_ORDERS                              :{WHITE}No more space for orders
STR_ERROR_TOO_MANY_ORDERS                                       :{WHITE}Too many orders
STR_ERROR_CAN_T_INSERT_NEW_ORDER                                :{WHITE}Can't insert new order...
STR_ERROR_CAN_T_DELETE_THIS_ORDER                               :{WHITE}Can't delete this order...
STR_ERROR_CAN_T_MODIFY_THIS_ORDER                               :{WHITE}Can't modify this order...
STR_ERROR_CAN_T_MOVE_THIS_ORDER                                 :{WHITE}Can't move this order...
STR_ERROR_CAN_T_SKIP_ORDER                                      :{WHITE}Can't skip current order...
STR_ERROR_CAN_T_SKIP_TO_ORDER                                   :{WHITE}Can't skip to selected order...
STR_ERROR_CAN_T_COPY_SHARE_ORDER                                :{WHITE}... vehicle can't go to all stations
STR_ERROR_CAN_T_ADD_ORDER                                       :{WHITE}... vehicle can't go to that station
STR_ERROR_CAN_T_ADD_ORDER_SHARED                                :{WHITE}... a vehicle sharing this order can't go to that station

STR_ERROR_CAN_T_SHARE_ORDER_LIST                                :{WHITE}Can't share order list...
STR_ERROR_CAN_T_STOP_SHARING_ORDER_LIST                         :{WHITE}Can't stop sharing order list...
STR_ERROR_CAN_T_COPY_ORDER_LIST                                 :{WHITE}Can't copy order list...
STR_ERROR_TOO_FAR_FROM_PREVIOUS_DESTINATION                     :{WHITE}... too far from previous destination
STR_ERROR_AIRCRAFT_NOT_ENOUGH_RANGE                             :{WHITE}... aircraft has not enough range

# Timetable related errors
STR_ERROR_CAN_T_TIMETABLE_VEHICLE                               :{WHITE}Can't timetable vehicle...
STR_ERROR_TIMETABLE_ONLY_WAIT_AT_STATIONS                       :{WHITE}Vehicles can only wait at stations
STR_ERROR_TIMETABLE_NOT_STOPPING_HERE                           :{WHITE}This vehicle is not stopping at this station

# Sign related errors
STR_ERROR_TOO_MANY_SIGNS                                        :{WHITE}... too many signs
STR_ERROR_CAN_T_PLACE_SIGN_HERE                                 :{WHITE}Can't place sign here...
STR_ERROR_CAN_T_CHANGE_SIGN_NAME                                :{WHITE}Can't change sign name...
STR_ERROR_CAN_T_DELETE_SIGN                                     :{WHITE}Can't delete sign...

# Translatable comment for OpenTTD's desktop shortcut
###external 1
STR_DESKTOP_SHORTCUT_COMMENT                                    :A simulation game based on Transport Tycoon Deluxe

# Translatable descriptions in media/baseset/*.ob* files
###external 10
STR_BASEGRAPHICS_DOS_DESCRIPTION                                :Original Transport Tycoon Deluxe DOS edition graphics.
STR_BASEGRAPHICS_DOS_DE_DESCRIPTION                             :Original Transport Tycoon Deluxe DOS (German) edition graphics.
STR_BASEGRAPHICS_WIN_DESCRIPTION                                :Original Transport Tycoon Deluxe Windows edition graphics.
STR_BASESOUNDS_DOS_DESCRIPTION                                  :Original Transport Tycoon Deluxe DOS edition sounds.
STR_BASESOUNDS_WIN_DESCRIPTION                                  :Original Transport Tycoon Deluxe Windows edition sounds.
STR_BASESOUNDS_NONE_DESCRIPTION                                 :A sound pack without any sounds.
STR_BASEMUSIC_WIN_DESCRIPTION                                   :Original Transport Tycoon Deluxe Windows edition music.
STR_BASEMUSIC_DOS_DESCRIPTION                                   :Original Transport Tycoon Deluxe DOS edition music.
STR_BASEMUSIC_TTO_DESCRIPTION                                   :Original Transport Tycoon (Original/World Editor) DOS edition music.
STR_BASEMUSIC_NONE_DESCRIPTION                                  :A music pack without actual music.

##id 0x2000
# Town building names
STR_TOWN_BUILDING_NAME_TALL_OFFICE_BLOCK_1                      :Tall office block
STR_TOWN_BUILDING_NAME_OFFICE_BLOCK_1                           :Office block
STR_TOWN_BUILDING_NAME_SMALL_BLOCK_OF_FLATS_1                   :Small block of flats
STR_TOWN_BUILDING_NAME_CHURCH_1                                 :Church
STR_TOWN_BUILDING_NAME_LARGE_OFFICE_BLOCK_1                     :Large office block
STR_TOWN_BUILDING_NAME_TOWN_HOUSES_1                            :Town houses
STR_TOWN_BUILDING_NAME_HOTEL_1                                  :Hotel
STR_TOWN_BUILDING_NAME_STATUE_1                                 :Statue
STR_TOWN_BUILDING_NAME_FOUNTAIN_1                               :Fountain
STR_TOWN_BUILDING_NAME_PARK_1                                   :Park
STR_TOWN_BUILDING_NAME_OFFICE_BLOCK_2                           :Office block
STR_TOWN_BUILDING_NAME_SHOPS_AND_OFFICES_1                      :Shops and offices
STR_TOWN_BUILDING_NAME_MODERN_OFFICE_BUILDING_1                 :Modern office building
STR_TOWN_BUILDING_NAME_WAREHOUSE_1                              :Warehouse
STR_TOWN_BUILDING_NAME_OFFICE_BLOCK_3                           :Office block
STR_TOWN_BUILDING_NAME_STADIUM_1                                :Stadium
STR_TOWN_BUILDING_NAME_OLD_HOUSES_1                             :Old houses
STR_TOWN_BUILDING_NAME_COTTAGES_1                               :Cottages
STR_TOWN_BUILDING_NAME_HOUSES_1                                 :Houses
STR_TOWN_BUILDING_NAME_FLATS_1                                  :Flats
STR_TOWN_BUILDING_NAME_TALL_OFFICE_BLOCK_2                      :Tall office block
STR_TOWN_BUILDING_NAME_SHOPS_AND_OFFICES_2                      :Shops and offices
STR_TOWN_BUILDING_NAME_SHOPS_AND_OFFICES_3                      :Shops and offices
STR_TOWN_BUILDING_NAME_THEATER_1                                :Theatre
STR_TOWN_BUILDING_NAME_STADIUM_2                                :Stadium
STR_TOWN_BUILDING_NAME_OFFICES_1                                :Offices
STR_TOWN_BUILDING_NAME_HOUSES_2                                 :Houses
STR_TOWN_BUILDING_NAME_CINEMA_1                                 :Cinema
STR_TOWN_BUILDING_NAME_SHOPPING_MALL_1                          :Shopping centre
STR_TOWN_BUILDING_NAME_IGLOO_1                                  :Igloo
STR_TOWN_BUILDING_NAME_TEPEES_1                                 :Tepees
STR_TOWN_BUILDING_NAME_TEAPOT_HOUSE_1                           :Teapot-House
STR_TOWN_BUILDING_NAME_PIGGY_BANK_1                             :Piggy-Bank

##id 0x4800
# industry names
STR_INDUSTRY_NAME_COAL_MINE                                     :Coal Mine
STR_INDUSTRY_NAME_POWER_STATION                                 :Power Station
STR_INDUSTRY_NAME_SAWMILL                                       :Sawmill
STR_INDUSTRY_NAME_FOREST                                        :Forest
STR_INDUSTRY_NAME_OIL_REFINERY                                  :Oil Refinery
STR_INDUSTRY_NAME_OIL_RIG                                       :Oil Rig
STR_INDUSTRY_NAME_FACTORY                                       :Factory
STR_INDUSTRY_NAME_PRINTING_WORKS                                :Printing Works
STR_INDUSTRY_NAME_STEEL_MILL                                    :Steel Mill
STR_INDUSTRY_NAME_FARM                                          :Farm
STR_INDUSTRY_NAME_COPPER_ORE_MINE                               :Copper Ore Mine
STR_INDUSTRY_NAME_OIL_WELLS                                     :Oil Wells
STR_INDUSTRY_NAME_BANK                                          :Bank
STR_INDUSTRY_NAME_FOOD_PROCESSING_PLANT                         :Food Processing Plant
STR_INDUSTRY_NAME_PAPER_MILL                                    :Paper Mill
STR_INDUSTRY_NAME_GOLD_MINE                                     :Gold Mine
STR_INDUSTRY_NAME_BANK_TROPIC_ARCTIC                            :Bank
STR_INDUSTRY_NAME_DIAMOND_MINE                                  :Diamond Mine
STR_INDUSTRY_NAME_IRON_ORE_MINE                                 :Iron Ore Mine
STR_INDUSTRY_NAME_FRUIT_PLANTATION                              :Fruit Plantation
STR_INDUSTRY_NAME_RUBBER_PLANTATION                             :Rubber Plantation
STR_INDUSTRY_NAME_WATER_SUPPLY                                  :Water Supply
STR_INDUSTRY_NAME_WATER_TOWER                                   :Water Tower
STR_INDUSTRY_NAME_FACTORY_2                                     :Factory
STR_INDUSTRY_NAME_FARM_2                                        :Farm
STR_INDUSTRY_NAME_LUMBER_MILL                                   :Lumber Mill
STR_INDUSTRY_NAME_COTTON_CANDY_FOREST                           :Candyfloss Forest
STR_INDUSTRY_NAME_CANDY_FACTORY                                 :Sweet Factory
STR_INDUSTRY_NAME_BATTERY_FARM                                  :Battery Farm
STR_INDUSTRY_NAME_COLA_WELLS                                    :Cola Wells
STR_INDUSTRY_NAME_TOY_SHOP                                      :Toy Shop
STR_INDUSTRY_NAME_TOY_FACTORY                                   :Toy Factory
STR_INDUSTRY_NAME_PLASTIC_FOUNTAINS                             :Plastic Fountains
STR_INDUSTRY_NAME_FIZZY_DRINK_FACTORY                           :Fizzy Drink Factory
STR_INDUSTRY_NAME_BUBBLE_GENERATOR                              :Bubble Generator
STR_INDUSTRY_NAME_TOFFEE_QUARRY                                 :Toffee Quarry
STR_INDUSTRY_NAME_SUGAR_MINE                                    :Sugar Mine

############ WARNING, using range 0x6000 for strings that are stored in the savegame
############ These strings may never get a new id, or savegames will break!

##id 0x6000
STR_SV_EMPTY                                                    :
STR_SV_UNNAMED                                                  :Unnamed
STR_SV_TRAIN_NAME                                               :Train #{COMMA}
STR_SV_ROAD_VEHICLE_NAME                                        :Road Vehicle #{COMMA}
STR_SV_SHIP_NAME                                                :Ship #{COMMA}
STR_SV_AIRCRAFT_NAME                                            :Aircraft #{COMMA}

###length 27
STR_SV_STNAME                                                   :{STRING1}
STR_SV_STNAME_NORTH                                             :{STRING1} North
STR_SV_STNAME_SOUTH                                             :{STRING1} South
STR_SV_STNAME_EAST                                              :{STRING1} East
STR_SV_STNAME_WEST                                              :{STRING1} West
STR_SV_STNAME_CENTRAL                                           :{STRING1} Central
STR_SV_STNAME_TRANSFER                                          :{STRING1} Transfer
STR_SV_STNAME_HALT                                              :{STRING1} Halt
STR_SV_STNAME_VALLEY                                            :{STRING1} Valley
STR_SV_STNAME_HEIGHTS                                           :{STRING1} Heights
STR_SV_STNAME_WOODS                                             :{STRING1} Woods
STR_SV_STNAME_LAKESIDE                                          :{STRING1} Lakeside
STR_SV_STNAME_EXCHANGE                                          :{STRING1} Exchange
STR_SV_STNAME_AIRPORT                                           :{STRING1} Airport
STR_SV_STNAME_OILFIELD                                          :{STRING1} Oilfield
STR_SV_STNAME_MINES                                             :{STRING1} Mines
STR_SV_STNAME_DOCKS                                             :{STRING1} Docks
STR_SV_STNAME_BUOY                                              :{STRING2}
STR_SV_STNAME_WAYPOINT                                          :{STRING2}
##id 0x6020
STR_SV_STNAME_ANNEXE                                            :{STRING1} Annexe
STR_SV_STNAME_SIDINGS                                           :{STRING1} Sidings
STR_SV_STNAME_BRANCH                                            :{STRING1} Branch
STR_SV_STNAME_UPPER                                             :Upper {STRING1}
STR_SV_STNAME_LOWER                                             :Lower {STRING1}
STR_SV_STNAME_HELIPORT                                          :{STRING1} Heliport
STR_SV_STNAME_FOREST                                            :{STRING1} Forest
STR_SV_STNAME_FALLBACK                                          :{STRING1} Station #{NUM}

############ end of savegame specific region!

##id 0x8000
###length 116
# Vehicle names
STR_VEHICLE_NAME_TRAIN_ENGINE_RAIL_KIRBY_PAUL_TANK_STEAM        :Kirby Paul Tank (Steam)
STR_VEHICLE_NAME_TRAIN_ENGINE_RAIL_MJS_250_DIESEL               :MJS 250 (Diesel)
STR_VEHICLE_NAME_TRAIN_ENGINE_RAIL_PLODDYPHUT_CHOO_CHOO         :Ploddyphut Choo-Choo
STR_VEHICLE_NAME_TRAIN_ENGINE_RAIL_POWERNAUT_CHOO_CHOO          :Powernaut Choo-Choo
STR_VEHICLE_NAME_TRAIN_ENGINE_RAIL_MIGHTYMOVER_CHOO_CHOO        :MightyMover Choo-Choo
STR_VEHICLE_NAME_TRAIN_ENGINE_RAIL_PLODDYPHUT_DIESEL            :Ploddyphut Diesel
STR_VEHICLE_NAME_TRAIN_ENGINE_RAIL_POWERNAUT_DIESEL             :Powernaut Diesel
STR_VEHICLE_NAME_TRAIN_ENGINE_RAIL_WILLS_2_8_0_STEAM            :Wills 2-8-0 (Steam)
STR_VEHICLE_NAME_TRAIN_ENGINE_RAIL_CHANEY_JUBILEE_STEAM         :Chaney 'Jubilee' (Steam)
STR_VEHICLE_NAME_TRAIN_ENGINE_RAIL_GINZU_A4_STEAM               :Ginzu 'A4' (Steam)
STR_VEHICLE_NAME_TRAIN_ENGINE_RAIL_SH_8P_STEAM                  :SH '8P' (Steam)
STR_VEHICLE_NAME_TRAIN_ENGINE_RAIL_MANLEY_MOREL_DMU_DIESEL      :Manley-Morel DMU (Diesel)
STR_VEHICLE_NAME_TRAIN_ENGINE_RAIL_DASH_DIESEL                  :'Dash' (Diesel)
STR_VEHICLE_NAME_TRAIN_ENGINE_RAIL_SH_HENDRY_25_DIESEL          :SH/Hendry '25' (Diesel)
STR_VEHICLE_NAME_TRAIN_ENGINE_RAIL_UU_37_DIESEL                 :UU '37' (Diesel)
STR_VEHICLE_NAME_TRAIN_ENGINE_RAIL_FLOSS_47_DIESEL              :Floss '47' (Diesel)
STR_VEHICLE_NAME_TRAIN_ENGINE_RAIL_CS_4000_DIESEL               :CS 4000 (Diesel)
STR_VEHICLE_NAME_TRAIN_ENGINE_RAIL_CS_2400_DIESEL               :CS 2400 (Diesel)
STR_VEHICLE_NAME_TRAIN_ENGINE_RAIL_CENTENNIAL_DIESEL            :Centennial (Diesel)
STR_VEHICLE_NAME_TRAIN_ENGINE_RAIL_KELLING_3100_DIESEL          :Kelling 3100 (Diesel)
STR_VEHICLE_NAME_TRAIN_ENGINE_RAIL_TURNER_TURBO_DIESEL          :Turner Turbo (Diesel)
STR_VEHICLE_NAME_TRAIN_ENGINE_RAIL_MJS_1000_DIESEL              :MJS 1000 (Diesel)
STR_VEHICLE_NAME_TRAIN_ENGINE_RAIL_SH_125_DIESEL                :SH '125' (Diesel)
STR_VEHICLE_NAME_TRAIN_ENGINE_RAIL_SH_30_ELECTRIC               :SH '30' (Electric)
STR_VEHICLE_NAME_TRAIN_ENGINE_RAIL_SH_40_ELECTRIC               :SH '40' (Electric)
STR_VEHICLE_NAME_TRAIN_ENGINE_RAIL_T_I_M_ELECTRIC               :'T.I.M.' (Electric)
STR_VEHICLE_NAME_TRAIN_ENGINE_RAIL_ASIASTAR_ELECTRIC            :'AsiaStar' (Electric)
STR_VEHICLE_NAME_TRAIN_WAGON_RAIL_PASSENGER_CAR                 :Passenger Carriage
STR_VEHICLE_NAME_TRAIN_WAGON_RAIL_MAIL_VAN                      :Mail Van
STR_VEHICLE_NAME_TRAIN_WAGON_RAIL_COAL_CAR                      :Coal Truck
STR_VEHICLE_NAME_TRAIN_WAGON_RAIL_OIL_TANKER                    :Oil Tanker
STR_VEHICLE_NAME_TRAIN_WAGON_RAIL_LIVESTOCK_VAN                 :Livestock Van
STR_VEHICLE_NAME_TRAIN_WAGON_RAIL_GOODS_VAN                     :Goods Van
STR_VEHICLE_NAME_TRAIN_WAGON_RAIL_GRAIN_HOPPER                  :Grain Hopper
STR_VEHICLE_NAME_TRAIN_WAGON_RAIL_WOOD_TRUCK                    :Wood Truck
STR_VEHICLE_NAME_TRAIN_WAGON_RAIL_IRON_ORE_HOPPER               :Iron Ore Hopper
STR_VEHICLE_NAME_TRAIN_WAGON_RAIL_STEEL_TRUCK                   :Steel Truck
STR_VEHICLE_NAME_TRAIN_WAGON_RAIL_ARMORED_VAN                   :Armoured Van
STR_VEHICLE_NAME_TRAIN_WAGON_RAIL_FOOD_VAN                      :Food Van
STR_VEHICLE_NAME_TRAIN_WAGON_RAIL_PAPER_TRUCK                   :Paper Truck
STR_VEHICLE_NAME_TRAIN_WAGON_RAIL_COPPER_ORE_HOPPER             :Copper Ore Hopper
STR_VEHICLE_NAME_TRAIN_WAGON_RAIL_WATER_TANKER                  :Water Tanker
STR_VEHICLE_NAME_TRAIN_WAGON_RAIL_FRUIT_TRUCK                   :Fruit Truck
STR_VEHICLE_NAME_TRAIN_WAGON_RAIL_RUBBER_TRUCK                  :Rubber Truck
STR_VEHICLE_NAME_TRAIN_WAGON_RAIL_SUGAR_TRUCK                   :Sugar Truck
STR_VEHICLE_NAME_TRAIN_WAGON_RAIL_COTTON_CANDY_HOPPER           :Candyfloss Hopper
STR_VEHICLE_NAME_TRAIN_WAGON_RAIL_TOFFEE_HOPPER                 :Toffee Hopper
STR_VEHICLE_NAME_TRAIN_WAGON_RAIL_BUBBLE_VAN                    :Bubble Van
STR_VEHICLE_NAME_TRAIN_WAGON_RAIL_COLA_TANKER                   :Cola Tanker
STR_VEHICLE_NAME_TRAIN_WAGON_RAIL_CANDY_VAN                     :Sweet Van
STR_VEHICLE_NAME_TRAIN_WAGON_RAIL_TOY_VAN                       :Toy Van
STR_VEHICLE_NAME_TRAIN_WAGON_RAIL_BATTERY_TRUCK                 :Battery Truck
STR_VEHICLE_NAME_TRAIN_WAGON_RAIL_FIZZY_DRINK_TRUCK             :Fizzy Drink Truck
STR_VEHICLE_NAME_TRAIN_WAGON_RAIL_PLASTIC_TRUCK                 :Plastic Truck
STR_VEHICLE_NAME_TRAIN_ENGINE_MONORAIL_X2001_ELECTRIC           :'X2001' (Electric)
STR_VEHICLE_NAME_TRAIN_ENGINE_MONORAIL_MILLENNIUM_Z1_ELECTRIC   :'Millennium Z1' (Electric)
STR_VEHICLE_NAME_TRAIN_ENGINE_MONORAIL_WIZZOWOW_Z99             :Wizzowow Z99
STR_VEHICLE_NAME_TRAIN_WAGON_MONORAIL_PASSENGER_CAR             :Passenger Carriage
STR_VEHICLE_NAME_TRAIN_WAGON_MONORAIL_MAIL_VAN                  :Mail Van
STR_VEHICLE_NAME_TRAIN_WAGON_MONORAIL_COAL_CAR                  :Coal Truck
STR_VEHICLE_NAME_TRAIN_WAGON_MONORAIL_OIL_TANKER                :Oil Tanker
STR_VEHICLE_NAME_TRAIN_WAGON_MONORAIL_LIVESTOCK_VAN             :Livestock Van
STR_VEHICLE_NAME_TRAIN_WAGON_MONORAIL_GOODS_VAN                 :Goods Van
STR_VEHICLE_NAME_TRAIN_WAGON_MONORAIL_GRAIN_HOPPER              :Grain Hopper
STR_VEHICLE_NAME_TRAIN_WAGON_MONORAIL_WOOD_TRUCK                :Wood Truck
STR_VEHICLE_NAME_TRAIN_WAGON_MONORAIL_IRON_ORE_HOPPER           :Iron Ore Hopper
STR_VEHICLE_NAME_TRAIN_WAGON_MONORAIL_STEEL_TRUCK               :Steel Truck
STR_VEHICLE_NAME_TRAIN_WAGON_MONORAIL_ARMORED_VAN               :Armoured Van
STR_VEHICLE_NAME_TRAIN_WAGON_MONORAIL_FOOD_VAN                  :Food Van
STR_VEHICLE_NAME_TRAIN_WAGON_MONORAIL_PAPER_TRUCK               :Paper Truck
STR_VEHICLE_NAME_TRAIN_WAGON_MONORAIL_COPPER_ORE_HOPPER         :Copper Ore Hopper
STR_VEHICLE_NAME_TRAIN_WAGON_MONORAIL_WATER_TANKER              :Water Tanker
STR_VEHICLE_NAME_TRAIN_WAGON_MONORAIL_FRUIT_TRUCK               :Fruit Truck
STR_VEHICLE_NAME_TRAIN_WAGON_MONORAIL_RUBBER_TRUCK              :Rubber Truck
STR_VEHICLE_NAME_TRAIN_WAGON_MONORAIL_SUGAR_TRUCK               :Sugar Truck
STR_VEHICLE_NAME_TRAIN_WAGON_MONORAIL_COTTON_CANDY_HOPPER       :Candyfloss Hopper
STR_VEHICLE_NAME_TRAIN_WAGON_MONORAIL_TOFFEE_HOPPER             :Toffee Hopper
STR_VEHICLE_NAME_TRAIN_WAGON_MONORAIL_BUBBLE_VAN                :Bubble Van
STR_VEHICLE_NAME_TRAIN_WAGON_MONORAIL_COLA_TANKER               :Cola Tanker
STR_VEHICLE_NAME_TRAIN_WAGON_MONORAIL_CANDY_VAN                 :Sweet Van
STR_VEHICLE_NAME_TRAIN_WAGON_MONORAIL_TOY_VAN                   :Toy Van
STR_VEHICLE_NAME_TRAIN_WAGON_MONORAIL_BATTERY_TRUCK             :Battery Truck
STR_VEHICLE_NAME_TRAIN_WAGON_MONORAIL_FIZZY_DRINK_TRUCK         :Fizzy Drink Truck
STR_VEHICLE_NAME_TRAIN_WAGON_MONORAIL_PLASTIC_TRUCK             :Plastic Truck
STR_VEHICLE_NAME_TRAIN_ENGINE_MAGLEV_LEV1_LEVIATHAN_ELECTRIC    :Lev1 'Leviathan' (Electric)
STR_VEHICLE_NAME_TRAIN_ENGINE_MAGLEV_LEV2_CYCLOPS_ELECTRIC      :Lev2 'Cyclops' (Electric)
STR_VEHICLE_NAME_TRAIN_ENGINE_MAGLEV_LEV3_PEGASUS_ELECTRIC      :Lev3 'Pegasus' (Electric)
STR_VEHICLE_NAME_TRAIN_ENGINE_MAGLEV_LEV4_CHIMAERA_ELECTRIC     :Lev4 'Chimaera' (Electric)
STR_VEHICLE_NAME_TRAIN_ENGINE_MAGLEV_WIZZOWOW_ROCKETEER         :Wizzowow Rocketeer
STR_VEHICLE_NAME_TRAIN_WAGON_MAGLEV_PASSENGER_CAR               :Passenger Carriage
STR_VEHICLE_NAME_TRAIN_WAGON_MAGLEV_MAIL_VAN                    :Mail Van
STR_VEHICLE_NAME_TRAIN_WAGON_MAGLEV_COAL_CAR                    :Coal Truck
STR_VEHICLE_NAME_TRAIN_WAGON_MAGLEV_OIL_TANKER                  :Oil Tanker
STR_VEHICLE_NAME_TRAIN_WAGON_MAGLEV_LIVESTOCK_VAN               :Livestock Van
STR_VEHICLE_NAME_TRAIN_WAGON_MAGLEV_GOODS_VAN                   :Goods Van
STR_VEHICLE_NAME_TRAIN_WAGON_MAGLEV_GRAIN_HOPPER                :Grain Hopper
STR_VEHICLE_NAME_TRAIN_WAGON_MAGLEV_WOOD_TRUCK                  :Wood Truck
STR_VEHICLE_NAME_TRAIN_WAGON_MAGLEV_IRON_ORE_HOPPER             :Iron Ore Hopper
STR_VEHICLE_NAME_TRAIN_WAGON_MAGLEV_STEEL_TRUCK                 :Steel Truck
STR_VEHICLE_NAME_TRAIN_WAGON_MAGLEV_ARMORED_VAN                 :Armoured Van
STR_VEHICLE_NAME_TRAIN_WAGON_MAGLEV_FOOD_VAN                    :Food Van
STR_VEHICLE_NAME_TRAIN_WAGON_MAGLEV_PAPER_TRUCK                 :Paper Truck
STR_VEHICLE_NAME_TRAIN_WAGON_MAGLEV_COPPER_ORE_HOPPER           :Copper Ore Hopper
STR_VEHICLE_NAME_TRAIN_WAGON_MAGLEV_WATER_TANKER                :Water Tanker
STR_VEHICLE_NAME_TRAIN_WAGON_MAGLEV_FRUIT_TRUCK                 :Fruit Truck
STR_VEHICLE_NAME_TRAIN_WAGON_MAGLEV_RUBBER_TRUCK                :Rubber Truck
STR_VEHICLE_NAME_TRAIN_WAGON_MAGLEV_SUGAR_TRUCK                 :Sugar Truck
STR_VEHICLE_NAME_TRAIN_WAGON_MAGLEV_COTTON_CANDY_HOPPER         :Candyfloss Hopper
STR_VEHICLE_NAME_TRAIN_WAGON_MAGLEV_TOFFEE_HOPPER               :Toffee Hopper
STR_VEHICLE_NAME_TRAIN_WAGON_MAGLEV_BUBBLE_VAN                  :Bubble Van
STR_VEHICLE_NAME_TRAIN_WAGON_MAGLEV_COLA_TANKER                 :Cola Tanker
STR_VEHICLE_NAME_TRAIN_WAGON_MAGLEV_CANDY_VAN                   :Sweet Van
STR_VEHICLE_NAME_TRAIN_WAGON_MAGLEV_TOY_VAN                     :Toy Van
STR_VEHICLE_NAME_TRAIN_WAGON_MAGLEV_BATTERY_TRUCK               :Battery Truck
STR_VEHICLE_NAME_TRAIN_WAGON_MAGLEV_FIZZY_DRINK_TRUCK           :Fizzy Drink Truck
STR_VEHICLE_NAME_TRAIN_WAGON_MAGLEV_PLASTIC_TRUCK               :Plastic Truck

###length 88
STR_VEHICLE_NAME_ROAD_VEHICLE_MPS_REGAL_BUS                     :MPS Regal Bus
STR_VEHICLE_NAME_ROAD_VEHICLE_HEREFORD_LEOPARD_BUS              :Hereford Leopard Bus
STR_VEHICLE_NAME_ROAD_VEHICLE_FOSTER_BUS                        :Foster Bus
STR_VEHICLE_NAME_ROAD_VEHICLE_FOSTER_MKII_SUPERBUS              :Foster MkII Superbus
STR_VEHICLE_NAME_ROAD_VEHICLE_PLODDYPHUT_MKI_BUS                :Ploddyphut MkI Bus
STR_VEHICLE_NAME_ROAD_VEHICLE_PLODDYPHUT_MKII_BUS               :Ploddyphut MkII Bus
STR_VEHICLE_NAME_ROAD_VEHICLE_PLODDYPHUT_MKIII_BUS              :Ploddyphut MkIII Bus
STR_VEHICLE_NAME_ROAD_VEHICLE_BALOGH_COAL_TRUCK                 :Balogh Coal Truck
STR_VEHICLE_NAME_ROAD_VEHICLE_UHL_COAL_TRUCK                    :Uhl Coal Truck
STR_VEHICLE_NAME_ROAD_VEHICLE_DW_COAL_TRUCK                     :DW Coal Truck
STR_VEHICLE_NAME_ROAD_VEHICLE_MPS_MAIL_TRUCK                    :MPS Mail Truck
STR_VEHICLE_NAME_ROAD_VEHICLE_REYNARD_MAIL_TRUCK                :Reynard Mail Truck
STR_VEHICLE_NAME_ROAD_VEHICLE_PERRY_MAIL_TRUCK                  :Perry Mail Truck
STR_VEHICLE_NAME_ROAD_VEHICLE_MIGHTYMOVER_MAIL_TRUCK            :MightyMover Mail Truck
STR_VEHICLE_NAME_ROAD_VEHICLE_POWERNAUGHT_MAIL_TRUCK            :Powernaught Mail Truck
STR_VEHICLE_NAME_ROAD_VEHICLE_WIZZOWOW_MAIL_TRUCK               :Wizzowow Mail Truck
STR_VEHICLE_NAME_ROAD_VEHICLE_WITCOMBE_OIL_TANKER               :Witcombe Oil Tanker
STR_VEHICLE_NAME_ROAD_VEHICLE_FOSTER_OIL_TANKER                 :Foster Oil Tanker
STR_VEHICLE_NAME_ROAD_VEHICLE_PERRY_OIL_TANKER                  :Perry Oil Tanker
STR_VEHICLE_NAME_ROAD_VEHICLE_TALBOTT_LIVESTOCK_VAN             :Talbott Livestock Van
STR_VEHICLE_NAME_ROAD_VEHICLE_UHL_LIVESTOCK_VAN                 :Uhl Livestock Van
STR_VEHICLE_NAME_ROAD_VEHICLE_FOSTER_LIVESTOCK_VAN              :Foster Livestock Van
STR_VEHICLE_NAME_ROAD_VEHICLE_BALOGH_GOODS_TRUCK                :Balogh Goods Truck
STR_VEHICLE_NAME_ROAD_VEHICLE_CRAIGHEAD_GOODS_TRUCK             :Craighead Goods Truck
STR_VEHICLE_NAME_ROAD_VEHICLE_GOSS_GOODS_TRUCK                  :Goss Goods Truck
STR_VEHICLE_NAME_ROAD_VEHICLE_HEREFORD_GRAIN_TRUCK              :Hereford Grain Truck
STR_VEHICLE_NAME_ROAD_VEHICLE_THOMAS_GRAIN_TRUCK                :Thomas Grain Truck
STR_VEHICLE_NAME_ROAD_VEHICLE_GOSS_GRAIN_TRUCK                  :Goss Grain Truck
STR_VEHICLE_NAME_ROAD_VEHICLE_WITCOMBE_WOOD_TRUCK               :Witcombe Wood Truck
STR_VEHICLE_NAME_ROAD_VEHICLE_FOSTER_WOOD_TRUCK                 :Foster Wood Truck
STR_VEHICLE_NAME_ROAD_VEHICLE_MORELAND_WOOD_TRUCK               :Moreland Wood Truck
STR_VEHICLE_NAME_ROAD_VEHICLE_MPS_IRON_ORE_TRUCK                :MPS Iron Ore Truck
STR_VEHICLE_NAME_ROAD_VEHICLE_UHL_IRON_ORE_TRUCK                :Uhl Iron Ore Truck
STR_VEHICLE_NAME_ROAD_VEHICLE_CHIPPY_IRON_ORE_TRUCK             :Chippy Iron Ore Truck
STR_VEHICLE_NAME_ROAD_VEHICLE_BALOGH_STEEL_TRUCK                :Balogh Steel Truck
STR_VEHICLE_NAME_ROAD_VEHICLE_UHL_STEEL_TRUCK                   :Uhl Steel Truck
STR_VEHICLE_NAME_ROAD_VEHICLE_KELLING_STEEL_TRUCK               :Kelling Steel Truck
STR_VEHICLE_NAME_ROAD_VEHICLE_BALOGH_ARMORED_TRUCK              :Balogh Armoured Truck
STR_VEHICLE_NAME_ROAD_VEHICLE_UHL_ARMORED_TRUCK                 :Uhl Armoured Truck
STR_VEHICLE_NAME_ROAD_VEHICLE_FOSTER_ARMORED_TRUCK              :Foster Armoured Truck
STR_VEHICLE_NAME_ROAD_VEHICLE_FOSTER_FOOD_VAN                   :Foster Food Van
STR_VEHICLE_NAME_ROAD_VEHICLE_PERRY_FOOD_VAN                    :Perry Food Van
STR_VEHICLE_NAME_ROAD_VEHICLE_CHIPPY_FOOD_VAN                   :Chippy Food Van
STR_VEHICLE_NAME_ROAD_VEHICLE_UHL_PAPER_TRUCK                   :Uhl Paper Truck
STR_VEHICLE_NAME_ROAD_VEHICLE_BALOGH_PAPER_TRUCK                :Balogh Paper Truck
STR_VEHICLE_NAME_ROAD_VEHICLE_MPS_PAPER_TRUCK                   :MPS Paper Truck
STR_VEHICLE_NAME_ROAD_VEHICLE_MPS_COPPER_ORE_TRUCK              :MPS Copper Ore Truck
STR_VEHICLE_NAME_ROAD_VEHICLE_UHL_COPPER_ORE_TRUCK              :Uhl Copper Ore Truck
STR_VEHICLE_NAME_ROAD_VEHICLE_GOSS_COPPER_ORE_TRUCK             :Goss Copper Ore Truck
STR_VEHICLE_NAME_ROAD_VEHICLE_UHL_WATER_TANKER                  :Uhl Water Tanker
STR_VEHICLE_NAME_ROAD_VEHICLE_BALOGH_WATER_TANKER               :Balogh Water Tanker
STR_VEHICLE_NAME_ROAD_VEHICLE_MPS_WATER_TANKER                  :MPS Water Tanker
STR_VEHICLE_NAME_ROAD_VEHICLE_BALOGH_FRUIT_TRUCK                :Balogh Fruit Truck
STR_VEHICLE_NAME_ROAD_VEHICLE_UHL_FRUIT_TRUCK                   :Uhl Fruit Truck
STR_VEHICLE_NAME_ROAD_VEHICLE_KELLING_FRUIT_TRUCK               :Kelling Fruit Truck
STR_VEHICLE_NAME_ROAD_VEHICLE_BALOGH_RUBBER_TRUCK               :Balogh Rubber Truck
STR_VEHICLE_NAME_ROAD_VEHICLE_UHL_RUBBER_TRUCK                  :Uhl Rubber Truck
STR_VEHICLE_NAME_ROAD_VEHICLE_RMT_RUBBER_TRUCK                  :RMT Rubber Truck
STR_VEHICLE_NAME_ROAD_VEHICLE_MIGHTYMOVER_SUGAR_TRUCK           :MightyMover Sugar Truck
STR_VEHICLE_NAME_ROAD_VEHICLE_POWERNAUGHT_SUGAR_TRUCK           :Powernaught Sugar Truck
STR_VEHICLE_NAME_ROAD_VEHICLE_WIZZOWOW_SUGAR_TRUCK              :Wizzowow Sugar Truck
STR_VEHICLE_NAME_ROAD_VEHICLE_MIGHTYMOVER_COLA_TRUCK            :MightyMover Cola Truck
STR_VEHICLE_NAME_ROAD_VEHICLE_POWERNAUGHT_COLA_TRUCK            :Powernaught Cola Truck
STR_VEHICLE_NAME_ROAD_VEHICLE_WIZZOWOW_COLA_TRUCK               :Wizzowow Cola Truck
STR_VEHICLE_NAME_ROAD_VEHICLE_MIGHTYMOVER_COTTON_CANDY          :MightyMover Candyfloss Truck
STR_VEHICLE_NAME_ROAD_VEHICLE_POWERNAUGHT_COTTON_CANDY          :Powernaught Candyfloss Truck
STR_VEHICLE_NAME_ROAD_VEHICLE_WIZZOWOW_COTTON_CANDY_TRUCK       :Wizzowow Candyfloss Truck
STR_VEHICLE_NAME_ROAD_VEHICLE_MIGHTYMOVER_TOFFEE_TRUCK          :MightyMover Toffee Truck
STR_VEHICLE_NAME_ROAD_VEHICLE_POWERNAUGHT_TOFFEE_TRUCK          :Powernaught Toffee Truck
STR_VEHICLE_NAME_ROAD_VEHICLE_WIZZOWOW_TOFFEE_TRUCK             :Wizzowow Toffee Truck
STR_VEHICLE_NAME_ROAD_VEHICLE_MIGHTYMOVER_TOY_VAN               :MightyMover Toy Van
STR_VEHICLE_NAME_ROAD_VEHICLE_POWERNAUGHT_TOY_VAN               :Powernaught Toy Van
STR_VEHICLE_NAME_ROAD_VEHICLE_WIZZOWOW_TOY_VAN                  :Wizzowow Toy Van
STR_VEHICLE_NAME_ROAD_VEHICLE_MIGHTYMOVER_CANDY_TRUCK           :MightyMover Sweet Truck
STR_VEHICLE_NAME_ROAD_VEHICLE_POWERNAUGHT_CANDY_TRUCK           :Powernaught Sweet Truck
STR_VEHICLE_NAME_ROAD_VEHICLE_WIZZOWOW_CANDY_TRUCK              :Wizzowow Sweet Truck
STR_VEHICLE_NAME_ROAD_VEHICLE_MIGHTYMOVER_BATTERY_TRUCK         :MightyMover Battery Truck
STR_VEHICLE_NAME_ROAD_VEHICLE_POWERNAUGHT_BATTERY_TRUCK         :Powernaught Battery Truck
STR_VEHICLE_NAME_ROAD_VEHICLE_WIZZOWOW_BATTERY_TRUCK            :Wizzowow Battery Truck
STR_VEHICLE_NAME_ROAD_VEHICLE_MIGHTYMOVER_FIZZY_DRINK           :MightyMover Fizzy Drink Truck
STR_VEHICLE_NAME_ROAD_VEHICLE_POWERNAUGHT_FIZZY_DRINK           :Powernaught Fizzy Drink Truck
STR_VEHICLE_NAME_ROAD_VEHICLE_WIZZOWOW_FIZZY_DRINK_TRUCK        :Wizzowow Fizzy Drink Truck
STR_VEHICLE_NAME_ROAD_VEHICLE_MIGHTYMOVER_PLASTIC_TRUCK         :MightyMover Plastic Truck
STR_VEHICLE_NAME_ROAD_VEHICLE_POWERNAUGHT_PLASTIC_TRUCK         :Powernaught Plastic Truck
STR_VEHICLE_NAME_ROAD_VEHICLE_WIZZOWOW_PLASTIC_TRUCK            :Wizzowow Plastic Truck
STR_VEHICLE_NAME_ROAD_VEHICLE_MIGHTYMOVER_BUBBLE_TRUCK          :MightyMover Bubble Truck
STR_VEHICLE_NAME_ROAD_VEHICLE_POWERNAUGHT_BUBBLE_TRUCK          :Powernaught Bubble Truck
STR_VEHICLE_NAME_ROAD_VEHICLE_WIZZOWOW_BUBBLE_TRUCK             :Wizzowow Bubble Truck

###length 11
STR_VEHICLE_NAME_SHIP_MPS_OIL_TANKER                            :MPS Oil Tanker
STR_VEHICLE_NAME_SHIP_CS_INC_OIL_TANKER                         :CS-Inc. Oil Tanker
STR_VEHICLE_NAME_SHIP_MPS_PASSENGER_FERRY                       :MPS Passenger Ferry
STR_VEHICLE_NAME_SHIP_FFP_PASSENGER_FERRY                       :FFP Passenger Ferry
STR_VEHICLE_NAME_SHIP_BAKEWELL_300_HOVERCRAFT                   :Bakewell 300 Hovercraft
STR_VEHICLE_NAME_SHIP_CHUGGER_CHUG_PASSENGER                    :Chugger-Chug Passenger Ferry
STR_VEHICLE_NAME_SHIP_SHIVERSHAKE_PASSENGER_FERRY               :Shivershake Passenger Ferry
STR_VEHICLE_NAME_SHIP_YATE_CARGO_SHIP                           :Yate Cargo Ship
STR_VEHICLE_NAME_SHIP_BAKEWELL_CARGO_SHIP                       :Bakewell Cargo Ship
STR_VEHICLE_NAME_SHIP_MIGHTYMOVER_CARGO_SHIP                    :MightyMover Cargo Ship
STR_VEHICLE_NAME_SHIP_POWERNAUT_CARGO_SHIP                      :Powernaut Cargo Ship

###length 41
STR_VEHICLE_NAME_AIRCRAFT_SAMPSON_U52                           :Sampson U52
STR_VEHICLE_NAME_AIRCRAFT_COLEMAN_COUNT                         :Coleman Count
STR_VEHICLE_NAME_AIRCRAFT_FFP_DART                              :FFP Dart
STR_VEHICLE_NAME_AIRCRAFT_YATE_HAUGAN                           :Yate Haugan
STR_VEHICLE_NAME_AIRCRAFT_BAKEWELL_COTSWALD_LB_3                :Bakewell Cotswald LB-3
STR_VEHICLE_NAME_AIRCRAFT_BAKEWELL_LUCKETT_LB_8                 :Bakewell Luckett LB-8
STR_VEHICLE_NAME_AIRCRAFT_BAKEWELL_LUCKETT_LB_9                 :Bakewell Luckett LB-9
STR_VEHICLE_NAME_AIRCRAFT_BAKEWELL_LUCKETT_LB80                 :Bakewell Luckett LB80
STR_VEHICLE_NAME_AIRCRAFT_BAKEWELL_LUCKETT_LB_10                :Bakewell Luckett LB-10
STR_VEHICLE_NAME_AIRCRAFT_BAKEWELL_LUCKETT_LB_11                :Bakewell Luckett LB-11
STR_VEHICLE_NAME_AIRCRAFT_YATE_AEROSPACE_YAC_1_11               :Yate Aerospace YAC 1-11
STR_VEHICLE_NAME_AIRCRAFT_DARWIN_100                            :Darwin 100
STR_VEHICLE_NAME_AIRCRAFT_DARWIN_200                            :Darwin 200
STR_VEHICLE_NAME_AIRCRAFT_DARWIN_300                            :Darwin 300
STR_VEHICLE_NAME_AIRCRAFT_DARWIN_400                            :Darwin 400
STR_VEHICLE_NAME_AIRCRAFT_DARWIN_500                            :Darwin 500
STR_VEHICLE_NAME_AIRCRAFT_DARWIN_600                            :Darwin 600
STR_VEHICLE_NAME_AIRCRAFT_GURU_GALAXY                           :Guru Galaxy
STR_VEHICLE_NAME_AIRCRAFT_AIRTAXI_A21                           :Airtaxi A21
STR_VEHICLE_NAME_AIRCRAFT_AIRTAXI_A31                           :Airtaxi A31
STR_VEHICLE_NAME_AIRCRAFT_AIRTAXI_A32                           :Airtaxi A32
STR_VEHICLE_NAME_AIRCRAFT_AIRTAXI_A33                           :Airtaxi A33
STR_VEHICLE_NAME_AIRCRAFT_YATE_AEROSPACE_YAE46                  :Yate Aerospace YAe46
STR_VEHICLE_NAME_AIRCRAFT_DINGER_100                            :Dinger 100
STR_VEHICLE_NAME_AIRCRAFT_AIRTAXI_A34_1000                      :AirTaxi A34-1000
STR_VEHICLE_NAME_AIRCRAFT_YATE_Z_SHUTTLE                        :Yate Z-Shuttle
STR_VEHICLE_NAME_AIRCRAFT_KELLING_K1                            :Kelling K1
STR_VEHICLE_NAME_AIRCRAFT_KELLING_K6                            :Kelling K6
STR_VEHICLE_NAME_AIRCRAFT_KELLING_K7                            :Kelling K7
STR_VEHICLE_NAME_AIRCRAFT_DARWIN_700                            :Darwin 700
STR_VEHICLE_NAME_AIRCRAFT_FFP_HYPERDART_2                       :FFP Hyperdart 2
STR_VEHICLE_NAME_AIRCRAFT_DINGER_200                            :Dinger 200
STR_VEHICLE_NAME_AIRCRAFT_DINGER_1000                           :Dinger 1000
STR_VEHICLE_NAME_AIRCRAFT_PLODDYPHUT_100                        :Ploddyphut 100
STR_VEHICLE_NAME_AIRCRAFT_PLODDYPHUT_500                        :Ploddyphut 500
STR_VEHICLE_NAME_AIRCRAFT_FLASHBANG_X1                          :Flashbang X1
STR_VEHICLE_NAME_AIRCRAFT_JUGGERPLANE_M1                        :Juggerplane M1
STR_VEHICLE_NAME_AIRCRAFT_FLASHBANG_WIZZER                      :Flashbang Wizzer
STR_VEHICLE_NAME_AIRCRAFT_TRICARIO_HELICOPTER                   :Tricario Helicopter
STR_VEHICLE_NAME_AIRCRAFT_GURU_X2_HELICOPTER                    :Guru X2 Helicopter
STR_VEHICLE_NAME_AIRCRAFT_POWERNAUT_HELICOPTER                  :Powernaut Helicopter

##id 0x8800
# Formatting of some strings
STR_FORMAT_DATE_TINY                                            :{RAW_STRING}-{RAW_STRING}-{NUM}
STR_FORMAT_DATE_SHORT                                           :{STRING} {NUM}
STR_FORMAT_DATE_LONG                                            :{STRING} {STRING} {NUM}
STR_FORMAT_DATE_ISO                                             :{2:NUM}-{1:RAW_STRING}-{0:RAW_STRING}

STR_FORMAT_COMPANY_NUM                                          :(Company {COMMA})
STR_FORMAT_GROUP_NAME                                           :Group {COMMA}
STR_FORMAT_GROUP_VEHICLE_NAME                                   :{GROUP} #{COMMA}
STR_FORMAT_INDUSTRY_NAME                                        :{TOWN} {STRING}

###length 2
STR_FORMAT_BUOY_NAME                                            :{TOWN} Buoy
STR_FORMAT_BUOY_NAME_SERIAL                                     :{TOWN} Buoy #{COMMA}

###length 2
STR_FORMAT_WAYPOINT_NAME                                        :{TOWN} Waypoint
STR_FORMAT_WAYPOINT_NAME_SERIAL                                 :{TOWN} Waypoint #{COMMA}

###length 6
STR_FORMAT_DEPOT_NAME_TRAIN                                     :{TOWN} Train Depot
STR_FORMAT_DEPOT_NAME_TRAIN_SERIAL                              :{TOWN} Train Depot #{COMMA}
STR_FORMAT_DEPOT_NAME_ROAD_VEHICLE                              :{TOWN} Road Vehicle Depot
STR_FORMAT_DEPOT_NAME_ROAD_VEHICLE_SERIAL                       :{TOWN} Road Vehicle Depot #{COMMA}
STR_FORMAT_DEPOT_NAME_SHIP                                      :{TOWN} Ship Depot
STR_FORMAT_DEPOT_NAME_SHIP_SERIAL                               :{TOWN} Ship Depot #{COMMA}
###next-name-looks-similar

STR_FORMAT_DEPOT_NAME_AIRCRAFT                                  :{STATION} Hangar
# _SERIAL version of AIRACRAFT doesn't exist

STR_UNKNOWN_STATION                                             :unknown station
STR_DEFAULT_SIGN_NAME                                           :Sign
STR_COMPANY_SOMEONE                                             :someone

STR_SAVEGAME_NAME_DEFAULT                                       :{COMPANY}, {STRING1}
STR_SAVEGAME_NAME_SPECTATOR                                     :Spectator, {1:STRING1}

# Viewport strings
STR_VIEWPORT_TOWN_POP                                           :{WHITE}{TOWN} ({COMMA})
STR_VIEWPORT_TOWN                                               :{WHITE}{TOWN}
STR_VIEWPORT_TOWN_TINY_BLACK                                    :{TINY_FONT}{BLACK}{TOWN}
STR_VIEWPORT_TOWN_TINY_WHITE                                    :{TINY_FONT}{WHITE}{TOWN}

STR_VIEWPORT_SIGN_SMALL_BLACK                                   :{TINY_FONT}{BLACK}{SIGN}
STR_VIEWPORT_SIGN_SMALL_WHITE                                   :{TINY_FONT}{WHITE}{SIGN}

STR_VIEWPORT_STATION                                            :{STATION} {STATION_FEATURES}
STR_VIEWPORT_STATION_TINY                                       :{TINY_FONT}{STATION}

STR_VIEWPORT_WAYPOINT                                           :{WAYPOINT}
STR_VIEWPORT_WAYPOINT_TINY                                      :{TINY_FONT}{WAYPOINT}

# Simple strings to get specific types of data
STR_COMPANY_NAME                                                :{COMPANY}
STR_COMPANY_NAME_COMPANY_NUM                                    :{COMPANY} {COMPANY_NUM}
STR_DEPOT_NAME                                                  :{DEPOT}
STR_ENGINE_NAME                                                 :{ENGINE}
STR_HIDDEN_ENGINE_NAME                                          :{ENGINE} (hidden)
STR_GROUP_NAME                                                  :{GROUP}
STR_INDUSTRY_NAME                                               :{INDUSTRY}
STR_PRESIDENT_NAME                                              :{PRESIDENT_NAME}
STR_SIGN_NAME                                                   :{SIGN}
STR_STATION_NAME                                                :{STATION}
STR_TOWN_NAME                                                   :{TOWN}
STR_VEHICLE_NAME                                                :{VEHICLE}
STR_WAYPOINT_NAME                                               :{WAYPOINT}

STR_JUST_CARGO                                                  :{CARGO_LONG}
STR_JUST_CHECKMARK                                              :{CHECKMARK}
STR_JUST_COMMA                                                  :{COMMA}
STR_JUST_CURRENCY_SHORT                                         :{CURRENCY_SHORT}
STR_JUST_CURRENCY_LONG                                          :{CURRENCY_LONG}
STR_JUST_CARGO_LIST                                             :{CARGO_LIST}
STR_JUST_INT                                                    :{NUM}
STR_JUST_DATE_TINY                                              :{DATE_TINY}
STR_JUST_DATE_SHORT                                             :{DATE_SHORT}
STR_JUST_DATE_LONG                                              :{DATE_LONG}
STR_JUST_DATE_ISO                                               :{DATE_ISO}
STR_JUST_STRING                                                 :{STRING}
STR_JUST_STRING_STRING                                          :{STRING}{STRING}
STR_JUST_RAW_STRING                                             :{RAW_STRING}
STR_JUST_BIG_RAW_STRING                                         :{BIG_FONT}{RAW_STRING}

# Slightly 'raw' stringcodes with colour or size
STR_BLACK_COMMA                                                 :{BLACK}{COMMA}
STR_TINY_BLACK_COMA                                             :{TINY_FONT}{BLACK}{COMMA}
STR_TINY_COMMA                                                  :{TINY_FONT}{COMMA}
STR_BLUE_COMMA                                                  :{BLUE}{COMMA}
STR_RED_COMMA                                                   :{RED}{COMMA}
STR_WHITE_COMMA                                                 :{WHITE}{COMMA}
STR_TINY_BLACK_DECIMAL                                          :{TINY_FONT}{BLACK}{DECIMAL}
STR_COMPANY_MONEY                                               :{WHITE}{CURRENCY_LONG}
STR_BLACK_DATE_LONG                                             :{BLACK}{DATE_LONG}
STR_WHITE_DATE_LONG                                             :{WHITE}{DATE_LONG}
STR_SHORT_DATE                                                  :{WHITE}{DATE_TINY}
STR_DATE_LONG_SMALL                                             :{TINY_FONT}{BLACK}{DATE_LONG}
STR_TINY_GROUP                                                  :{TINY_FONT}{GROUP}
STR_BLACK_INT                                                   :{BLACK}{NUM}
STR_ORANGE_INT                                                  :{ORANGE}{NUM}
STR_WHITE_SIGN                                                  :{WHITE}{SIGN}
STR_TINY_BLACK_STATION                                          :{TINY_FONT}{BLACK}{STATION}
STR_BLACK_STRING                                                :{BLACK}{STRING}
STR_BLACK_RAW_STRING                                            :{BLACK}{RAW_STRING}
STR_ORANGE_STRING                                               :{ORANGE}{STRING}
STR_LTBLUE_STRING                                               :{LTBLUE}{STRING}
STR_WHITE_STRING                                                :{WHITE}{STRING}
STR_ORANGE_STRING1_WHITE                                        :{ORANGE}{STRING1}{WHITE}
STR_ORANGE_STRING1_LTBLUE                                       :{ORANGE}{STRING1}{LTBLUE}
STR_TINY_BLACK_HEIGHT                                           :{TINY_FONT}{BLACK}{HEIGHT}
STR_TINY_BLACK_VEHICLE                                          :{TINY_FONT}{BLACK}{VEHICLE}
STR_TINY_RIGHT_ARROW                                            :{TINY_FONT}{RIGHT_ARROW}

STR_BLACK_1                                                     :{BLACK}1
STR_BLACK_2                                                     :{BLACK}2
STR_BLACK_3                                                     :{BLACK}3
STR_BLACK_4                                                     :{BLACK}4
STR_BLACK_5                                                     :{BLACK}5
STR_BLACK_6                                                     :{BLACK}6
STR_BLACK_7                                                     :{BLACK}7

STR_TRAIN                                                       :{BLACK}{TRAIN}
STR_BUS                                                         :{BLACK}{BUS}
STR_LORRY                                                       :{BLACK}{LORRY}
STR_PLANE                                                       :{BLACK}{PLANE}
STR_SHIP                                                        :{BLACK}{SHIP}

STR_TOOLBAR_RAILTYPE_VELOCITY                                   :{STRING} ({VELOCITY})<|MERGE_RESOLUTION|>--- conflicted
+++ resolved
@@ -422,23 +422,18 @@
 STR_MAP_MENU_LINGRAPH_LEGEND                                    :Cargo Flow Legend
 STR_MAP_MENU_SIGN_LIST                                          :Sign list
 
-# Town menu
-###length 2
+# Town menu - combined with two other menus
+###length 6
 STR_TOWN_MENU_TOWN_DIRECTORY                                    :Town directory
-<<<<<<< HEAD
+# Subsidies menu
+###length 1
 STR_SUBSIDIES_MENU_SUBSIDIES                                    :Subsidies
+# Industry menu
+###length 3
 STR_INDUSTRY_MENU_INDUSTRY_DIRECTORY                            :Industry directory
 STR_INDUSTRY_MENU_INDUSTRY_CHAIN                                :Industry chains
 STR_INDUSTRY_MENU_FUND_NEW_INDUSTRY                             :Fund new industry
 STR_TOWN_MENU_FOUND_TOWN                                        :Found town
-############ range ends here
-=======
-STR_TOWN_MENU_FOUND_TOWN                                        :Found town
-
-# Subsidies menu
-###length 1
-STR_SUBSIDIES_MENU_SUBSIDIES                                    :Subsidies
->>>>>>> 39662aab
 
 # Graph menu
 ###length 6
@@ -455,18 +450,8 @@
 STR_GRAPH_MENU_DETAILED_PERFORMANCE_RATING                      :Detailed performance rating
 STR_GRAPH_MENU_HIGHSCORE                                        :Highscore table
 
-<<<<<<< HEAD
-############ range for railway construction menu starts
-=======
-# Industry menu
-###length 3
-STR_INDUSTRY_MENU_INDUSTRY_DIRECTORY                            :Industry directory
-STR_INDUSTRY_MENU_INDUSTRY_CHAIN                                :Industry chains
-STR_INDUSTRY_MENU_FUND_NEW_INDUSTRY                             :Fund new industry
-
 # URailway construction menu
 ###length 4
->>>>>>> 39662aab
 STR_RAIL_MENU_RAILROAD_CONSTRUCTION                             :Railway construction
 STR_RAIL_MENU_ELRAIL_CONSTRUCTION                               :Electrified railway construction
 STR_RAIL_MENU_MONORAIL_CONSTRUCTION                             :Monorail construction
@@ -1349,7 +1334,8 @@
 STR_CONFIG_SETTING_SIGNALSIDE_LEFT                              :On the left
 STR_CONFIG_SETTING_SIGNALSIDE_DRIVING_SIDE                      :On the driving side
 STR_CONFIG_SETTING_SIGNALSIDE_RIGHT                             :On the right
-<<<<<<< HEAD
+
+# Android settings
 STR_CONFIG_SETTING_VERTICAL_TOOLBAR                             :Vertical toolbar: {STRING2}
 STR_CONFIG_SETTING_VERTICAL_TOOLBAR_HELPTEXT                    :Main toolbar is split into two vertical toolbars on the sides of the screen
 STR_CONFIG_SETTING_COMPACT_VERTICAL_TOOLBAR                     :Compact vertical toolbar: {STRING2}
@@ -1372,9 +1358,7 @@
 STR_CONFIG_SETTING_VIDEO_24BPP_HELPTEXT                         :{BLACK}Set video color depth to 24 bits per pixel, this video mode supports water animation
 STR_CONFIG_SETTING_MOUSE_CURSOR                                 :{BLACK}Mouse cursor
 STR_CONFIG_SETTING_MOUSE_CURSOR_HELPTEXT                        :{BLACK}Show mouse cursor
-=======
-
->>>>>>> 39662aab
+
 STR_CONFIG_SETTING_SHOWFINANCES                                 :Show finances window at the end of the year: {STRING2}
 STR_CONFIG_SETTING_SHOWFINANCES_HELPTEXT                        :If enabled, the finances window pops up at the end of each year to allow easy inspection of the financial status of the company
 
