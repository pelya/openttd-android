##name Belarusian
##ownname Беларуская
##isocode be_BY
##plural 6
##textdir ltr
##digitsep {NBSP}
##digitsepcur {NBSP}
##decimalsep ,
##winlangid 0x0423
##grflangid 0x10
##gender m f n p
##case m f n p nom gen dat acc abl pre


# This file is part of OpenTTD.
# OpenTTD is free software; you can redistribute it and/or modify it under the terms of the GNU General Public License as published by the Free Software Foundation, version 2.
# OpenTTD is distributed in the hope that it will be useful, but WITHOUT ANY WARRANTY; without even the implied warranty of MERCHANTABILITY or FITNESS FOR A PARTICULAR PURPOSE.
# See the GNU General Public License for more details. You should have received a copy of the GNU General Public License along with OpenTTD. If not, see <http://www.gnu.org/licenses/>.


##id 0x0000
STR_NULL                                                        :
STR_EMPTY                                                       :
STR_UNDEFINED                                                   :(ня вызначана)
STR_JUST_NOTHING                                                :Нiчога

# Cargo related strings
# Plural cargo name
STR_CARGO_PLURAL_NOTHING                                        :
STR_CARGO_PLURAL_PASSENGERS                                     :{G=p}Пасажыры
STR_CARGO_PLURAL_PASSENGERS.nom                                 :Пасажыры
STR_CARGO_PLURAL_PASSENGERS.gen                                 :пасажыраў
STR_CARGO_PLURAL_PASSENGERS.dat                                 :пасажырам
STR_CARGO_PLURAL_PASSENGERS.acc                                 :пасажыраў
STR_CARGO_PLURAL_PASSENGERS.abl                                 :пасажырамі
STR_CARGO_PLURAL_PASSENGERS.pre                                 :пасажырах
STR_CARGO_PLURAL_COAL                                           :{G=m}Вугаль
STR_CARGO_PLURAL_COAL.gen                                       :вугалю
STR_CARGO_PLURAL_COAL.dat                                       :вугалю
STR_CARGO_PLURAL_COAL.acc                                       :вугаль
STR_CARGO_PLURAL_COAL.abl                                       :вугалем
STR_CARGO_PLURAL_COAL.pre                                       :вугалі
STR_CARGO_PLURAL_MAIL                                           :{G=f}Пошта
STR_CARGO_PLURAL_MAIL.gen                                       :пошты
STR_CARGO_PLURAL_MAIL.dat                                       :пошце
STR_CARGO_PLURAL_MAIL.acc                                       :пошту
STR_CARGO_PLURAL_MAIL.abl                                       :поштай
STR_CARGO_PLURAL_MAIL.pre                                       :пошце
STR_CARGO_PLURAL_OIL                                            :{G=f}Нафта
STR_CARGO_PLURAL_OIL.gen                                        :нафты
STR_CARGO_PLURAL_OIL.dat                                        :нафце
STR_CARGO_PLURAL_OIL.acc                                        :нафту
STR_CARGO_PLURAL_OIL.abl                                        :нафтай
STR_CARGO_PLURAL_OIL.pre                                        :нафце
STR_CARGO_PLURAL_LIVESTOCK                                      :{G=f}Жывёла
STR_CARGO_PLURAL_LIVESTOCK.gen                                  :жывёлы
STR_CARGO_PLURAL_LIVESTOCK.dat                                  :жывёле
STR_CARGO_PLURAL_LIVESTOCK.acc                                  :жывёлу
STR_CARGO_PLURAL_LIVESTOCK.abl                                  :жывёлай
STR_CARGO_PLURAL_LIVESTOCK.pre                                  :жывёле
STR_CARGO_PLURAL_GOODS                                          :{G=p}Тавары
STR_CARGO_PLURAL_GOODS.gen                                      :тавараў
STR_CARGO_PLURAL_GOODS.dat                                      :таварам
STR_CARGO_PLURAL_GOODS.acc                                      :тавары
STR_CARGO_PLURAL_GOODS.abl                                      :таварамі
STR_CARGO_PLURAL_GOODS.pre                                      :таварах
STR_CARGO_PLURAL_GRAIN                                          :{G=n}Зерне
STR_CARGO_PLURAL_GRAIN.gen                                      :зерня
STR_CARGO_PLURAL_GRAIN.dat                                      :зерню
STR_CARGO_PLURAL_GRAIN.acc                                      :зерне
STR_CARGO_PLURAL_GRAIN.abl                                      :зернем
STR_CARGO_PLURAL_GRAIN.pre                                      :зерні
STR_CARGO_PLURAL_WOOD                                           :{G=f}Драўніна
STR_CARGO_PLURAL_WOOD.gen                                       :драўніны
STR_CARGO_PLURAL_WOOD.dat                                       :драўніне
STR_CARGO_PLURAL_WOOD.acc                                       :драўніну
STR_CARGO_PLURAL_WOOD.abl                                       :драўнінай
STR_CARGO_PLURAL_WOOD.pre                                       :драўніне
STR_CARGO_PLURAL_IRON_ORE                                       :{G=f}Жалезная руда
STR_CARGO_PLURAL_IRON_ORE.gen                                   :жалезнай руды
STR_CARGO_PLURAL_IRON_ORE.dat                                   :жалезнай рудзе
STR_CARGO_PLURAL_IRON_ORE.acc                                   :жалезную руду
STR_CARGO_PLURAL_IRON_ORE.abl                                   :жалезнай рудой
STR_CARGO_PLURAL_IRON_ORE.pre                                   :жалезнай рудзе
STR_CARGO_PLURAL_STEEL                                          :{G=f}Сталь
STR_CARGO_PLURAL_STEEL.gen                                      :сталі
STR_CARGO_PLURAL_STEEL.dat                                      :сталі
STR_CARGO_PLURAL_STEEL.acc                                      :сталь
STR_CARGO_PLURAL_STEEL.abl                                      :стальлю
STR_CARGO_PLURAL_STEEL.pre                                      :сталі
STR_CARGO_PLURAL_VALUABLES                                      :{G=p}Каштоўнасьці
STR_CARGO_PLURAL_VALUABLES.gen                                  :каштоўнасьцяў
STR_CARGO_PLURAL_VALUABLES.dat                                  :каштоўнасьцям
STR_CARGO_PLURAL_VALUABLES.acc                                  :каштоўнасьці
STR_CARGO_PLURAL_VALUABLES.abl                                  :каштоўнасьцямі
STR_CARGO_PLURAL_VALUABLES.pre                                  :каштоўнасьцях
STR_CARGO_PLURAL_COPPER_ORE                                     :{G=f}Медная руда
STR_CARGO_PLURAL_COPPER_ORE.gen                                 :меднай руды
STR_CARGO_PLURAL_COPPER_ORE.dat                                 :меднай рудзе
STR_CARGO_PLURAL_COPPER_ORE.acc                                 :медную руду
STR_CARGO_PLURAL_COPPER_ORE.abl                                 :меднай рудой
STR_CARGO_PLURAL_COPPER_ORE.pre                                 :меднай рудзе
STR_CARGO_PLURAL_MAIZE                                          :{G=f}Кукуруза
STR_CARGO_PLURAL_MAIZE.gen                                      :кукурузы
STR_CARGO_PLURAL_MAIZE.dat                                      :кукурузе
STR_CARGO_PLURAL_MAIZE.acc                                      :кукурузу
STR_CARGO_PLURAL_MAIZE.abl                                      :кукурузай
STR_CARGO_PLURAL_MAIZE.pre                                      :кукурузе
STR_CARGO_PLURAL_FRUIT                                          :{G=f}Садавіна
STR_CARGO_PLURAL_FRUIT.gen                                      :садавіны
STR_CARGO_PLURAL_FRUIT.dat                                      :садавіне
STR_CARGO_PLURAL_FRUIT.acc                                      :садавіну
STR_CARGO_PLURAL_FRUIT.abl                                      :садавінай
STR_CARGO_PLURAL_FRUIT.pre                                      :садавіне
STR_CARGO_PLURAL_DIAMONDS                                       :{G=p}Алмазы
STR_CARGO_PLURAL_DIAMONDS.gen                                   :алмазаў
STR_CARGO_PLURAL_DIAMONDS.dat                                   :алмазам
STR_CARGO_PLURAL_DIAMONDS.acc                                   :алмазы
STR_CARGO_PLURAL_DIAMONDS.abl                                   :алмазамі
STR_CARGO_PLURAL_DIAMONDS.pre                                   :алмазах
STR_CARGO_PLURAL_FOOD                                           :{G=f}Ежа
STR_CARGO_PLURAL_FOOD.gen                                       :ежы
STR_CARGO_PLURAL_FOOD.dat                                       :ежы
STR_CARGO_PLURAL_FOOD.acc                                       :ежу
STR_CARGO_PLURAL_FOOD.abl                                       :ежай
STR_CARGO_PLURAL_FOOD.pre                                       :ежы
STR_CARGO_PLURAL_PAPER                                          :{G=f}Папера
STR_CARGO_PLURAL_PAPER.gen                                      :паперы
STR_CARGO_PLURAL_PAPER.dat                                      :паперы
STR_CARGO_PLURAL_PAPER.acc                                      :паперу
STR_CARGO_PLURAL_PAPER.abl                                      :паперай
STR_CARGO_PLURAL_PAPER.pre                                      :паперы
STR_CARGO_PLURAL_GOLD                                           :{G=n}Золата
STR_CARGO_PLURAL_GOLD.gen                                       :золата
STR_CARGO_PLURAL_GOLD.dat                                       :золату
STR_CARGO_PLURAL_GOLD.acc                                       :золата
STR_CARGO_PLURAL_GOLD.abl                                       :золатам
STR_CARGO_PLURAL_GOLD.pre                                       :золаце
STR_CARGO_PLURAL_WATER                                          :{G=f}Вада
STR_CARGO_PLURAL_WATER.gen                                      :вады
STR_CARGO_PLURAL_WATER.dat                                      :вадзе
STR_CARGO_PLURAL_WATER.acc                                      :ваду
STR_CARGO_PLURAL_WATER.abl                                      :вадой
STR_CARGO_PLURAL_WATER.pre                                      :вадзе
STR_CARGO_PLURAL_WHEAT                                          :{G=f}Пшаніца
STR_CARGO_PLURAL_WHEAT.gen                                      :пшаніцы
STR_CARGO_PLURAL_WHEAT.dat                                      :пшаніцы
STR_CARGO_PLURAL_WHEAT.acc                                      :пшаніцу
STR_CARGO_PLURAL_WHEAT.abl                                      :пшаніцай
STR_CARGO_PLURAL_WHEAT.pre                                      :пшаніцы
STR_CARGO_PLURAL_RUBBER                                         :{G=m}Каўчук
STR_CARGO_PLURAL_RUBBER.gen                                     :каўчуку
STR_CARGO_PLURAL_RUBBER.dat                                     :каўчуку
STR_CARGO_PLURAL_RUBBER.acc                                     :каўчук
STR_CARGO_PLURAL_RUBBER.abl                                     :каўчукам
STR_CARGO_PLURAL_RUBBER.pre                                     :каўчуку
STR_CARGO_PLURAL_SUGAR                                          :{G=m}Цукар
STR_CARGO_PLURAL_SUGAR.gen                                      :цукру
STR_CARGO_PLURAL_SUGAR.dat                                      :цукру
STR_CARGO_PLURAL_SUGAR.acc                                      :цукар
STR_CARGO_PLURAL_SUGAR.abl                                      :цукрам
STR_CARGO_PLURAL_SUGAR.pre                                      :цукры
STR_CARGO_PLURAL_TOYS                                           :{G=p}Цацкi
STR_CARGO_PLURAL_TOYS.gen                                       :цацак
STR_CARGO_PLURAL_TOYS.dat                                       :цацкам
STR_CARGO_PLURAL_TOYS.acc                                       :цацкі
STR_CARGO_PLURAL_TOYS.abl                                       :цацкамі
STR_CARGO_PLURAL_TOYS.pre                                       :цацках
STR_CARGO_PLURAL_SWEETS                                         :{G=p}Цукеркi
STR_CARGO_PLURAL_SWEETS.gen                                     :цукерак
STR_CARGO_PLURAL_SWEETS.dat                                     :цукеркам
STR_CARGO_PLURAL_SWEETS.acc                                     :цукеркі
STR_CARGO_PLURAL_SWEETS.abl                                     :цукеркамі
STR_CARGO_PLURAL_SWEETS.pre                                     :цукерках
STR_CARGO_PLURAL_COLA                                           :{G=f}Кола
STR_CARGO_PLURAL_COLA.gen                                       :колы
STR_CARGO_PLURAL_COLA.dat                                       :коле
STR_CARGO_PLURAL_COLA.acc                                       :колу
STR_CARGO_PLURAL_COLA.abl                                       :колай
STR_CARGO_PLURAL_COLA.pre                                       :коле
STR_CARGO_PLURAL_CANDYFLOSS                                     :{G=f}Цукровая баўна
STR_CARGO_PLURAL_CANDYFLOSS.gen                                 :цукровай баўны
STR_CARGO_PLURAL_CANDYFLOSS.dat                                 :цукровай баўне
STR_CARGO_PLURAL_CANDYFLOSS.acc                                 :цукровую баўну
STR_CARGO_PLURAL_CANDYFLOSS.abl                                 :цукровай баўнай
STR_CARGO_PLURAL_CANDYFLOSS.pre                                 :цукровай баўне
STR_CARGO_PLURAL_BUBBLES                                        :{G=p}Бурбалкi
STR_CARGO_PLURAL_BUBBLES.gen                                    :бурбалак
STR_CARGO_PLURAL_BUBBLES.dat                                    :бурбалкам
STR_CARGO_PLURAL_BUBBLES.acc                                    :бурбалкі
STR_CARGO_PLURAL_BUBBLES.abl                                    :бурбалкамі
STR_CARGO_PLURAL_BUBBLES.pre                                    :бурбалках
STR_CARGO_PLURAL_TOFFEE                                         :{G=p}Ірыскі
STR_CARGO_PLURAL_TOFFEE.gen                                     :ірысак
STR_CARGO_PLURAL_TOFFEE.dat                                     :ірыскам
STR_CARGO_PLURAL_TOFFEE.acc                                     :ірыскі
STR_CARGO_PLURAL_TOFFEE.abl                                     :ірыскамі
STR_CARGO_PLURAL_TOFFEE.pre                                     :ірысках
STR_CARGO_PLURAL_BATTERIES                                      :{G=p}Батарэйкi
STR_CARGO_PLURAL_BATTERIES.gen                                  :батарэек
STR_CARGO_PLURAL_BATTERIES.dat                                  :батарэйкам
STR_CARGO_PLURAL_BATTERIES.acc                                  :батарэйкі
STR_CARGO_PLURAL_BATTERIES.abl                                  :батарэйкамі
STR_CARGO_PLURAL_BATTERIES.pre                                  :батарэйках
STR_CARGO_PLURAL_PLASTIC                                        :{G=m}Плястык
STR_CARGO_PLURAL_PLASTIC.gen                                    :плястыку
STR_CARGO_PLURAL_PLASTIC.dat                                    :плястыку
STR_CARGO_PLURAL_PLASTIC.acc                                    :плястык
STR_CARGO_PLURAL_PLASTIC.abl                                    :плястыкам
STR_CARGO_PLURAL_PLASTIC.pre                                    :плястыку
STR_CARGO_PLURAL_FIZZY_DRINKS                                   :{G=f}Газіроўка
STR_CARGO_PLURAL_FIZZY_DRINKS.gen                               :газіроўкі
STR_CARGO_PLURAL_FIZZY_DRINKS.dat                               :газіроўцы
STR_CARGO_PLURAL_FIZZY_DRINKS.acc                               :газіроўку
STR_CARGO_PLURAL_FIZZY_DRINKS.abl                               :газіроўкай
STR_CARGO_PLURAL_FIZZY_DRINKS.pre                               :газіроўцы

# Singular cargo name
STR_CARGO_SINGULAR_NOTHING                                      :
STR_CARGO_SINGULAR_PASSENGER                                    :{G=m}Пасажыр
STR_CARGO_SINGULAR_PASSENGER.gen                                :пасажыра
STR_CARGO_SINGULAR_PASSENGER.dat                                :пасажыру
STR_CARGO_SINGULAR_PASSENGER.acc                                :пасажыра
STR_CARGO_SINGULAR_PASSENGER.abl                                :пасажырам
STR_CARGO_SINGULAR_PASSENGER.pre                                :пасажыру
STR_CARGO_SINGULAR_COAL                                         :{G=m}Вугаль
STR_CARGO_SINGULAR_COAL.gen                                     :вугалю
STR_CARGO_SINGULAR_COAL.dat                                     :вугалю
STR_CARGO_SINGULAR_COAL.acc                                     :вугаль
STR_CARGO_SINGULAR_COAL.abl                                     :вугалем
STR_CARGO_SINGULAR_COAL.pre                                     :вугалі
STR_CARGO_SINGULAR_MAIL                                         :{G=f}Пошта
STR_CARGO_SINGULAR_MAIL.gen                                     :пошты
STR_CARGO_SINGULAR_MAIL.dat                                     :пошце
STR_CARGO_SINGULAR_MAIL.acc                                     :пошту
STR_CARGO_SINGULAR_MAIL.abl                                     :поштай
STR_CARGO_SINGULAR_MAIL.pre                                     :пошце
STR_CARGO_SINGULAR_OIL                                          :{G=f}Нафта
STR_CARGO_SINGULAR_OIL.gen                                      :нафты
STR_CARGO_SINGULAR_OIL.dat                                      :нафце
STR_CARGO_SINGULAR_OIL.acc                                      :нафту
STR_CARGO_SINGULAR_OIL.abl                                      :нафтай
STR_CARGO_SINGULAR_OIL.pre                                      :нафце
STR_CARGO_SINGULAR_LIVESTOCK                                    :{G=f}Жывёла
STR_CARGO_SINGULAR_LIVESTOCK.gen                                :жывёлы
STR_CARGO_SINGULAR_LIVESTOCK.dat                                :жывёле
STR_CARGO_SINGULAR_LIVESTOCK.acc                                :жывёлу
STR_CARGO_SINGULAR_LIVESTOCK.abl                                :жывёлай
STR_CARGO_SINGULAR_LIVESTOCK.pre                                :жывёле
STR_CARGO_SINGULAR_GOODS                                        :{G=p}Тавары
STR_CARGO_SINGULAR_GOODS.gen                                    :тавараў
STR_CARGO_SINGULAR_GOODS.dat                                    :таварам
STR_CARGO_SINGULAR_GOODS.acc                                    :тавары
STR_CARGO_SINGULAR_GOODS.abl                                    :таварамі
STR_CARGO_SINGULAR_GOODS.pre                                    :таварах
STR_CARGO_SINGULAR_GRAIN                                        :{G=n}Зерне
STR_CARGO_SINGULAR_GRAIN.gen                                    :зерня
STR_CARGO_SINGULAR_GRAIN.dat                                    :зерню
STR_CARGO_SINGULAR_GRAIN.acc                                    :зерне
STR_CARGO_SINGULAR_GRAIN.abl                                    :зернем
STR_CARGO_SINGULAR_GRAIN.pre                                    :зерні
STR_CARGO_SINGULAR_WOOD                                         :{G=f}Драўнiна
STR_CARGO_SINGULAR_WOOD.gen                                     :драўніны
STR_CARGO_SINGULAR_WOOD.dat                                     :драўніне
STR_CARGO_SINGULAR_WOOD.acc                                     :драўніну
STR_CARGO_SINGULAR_WOOD.abl                                     :драўнінай
STR_CARGO_SINGULAR_WOOD.pre                                     :драўніне
STR_CARGO_SINGULAR_IRON_ORE                                     :{G=f}Жалезная руда
STR_CARGO_SINGULAR_IRON_ORE.gen                                 :жалезнай руды
STR_CARGO_SINGULAR_IRON_ORE.dat                                 :жалезнай рудзе
STR_CARGO_SINGULAR_IRON_ORE.acc                                 :жалезную руду
STR_CARGO_SINGULAR_IRON_ORE.abl                                 :жалезнай рудой
STR_CARGO_SINGULAR_IRON_ORE.pre                                 :жалезнай рудзе
STR_CARGO_SINGULAR_STEEL                                        :{G=f}Сталь
STR_CARGO_SINGULAR_STEEL.gen                                    :сталі
STR_CARGO_SINGULAR_STEEL.dat                                    :сталі
STR_CARGO_SINGULAR_STEEL.acc                                    :сталь
STR_CARGO_SINGULAR_STEEL.abl                                    :стальлю
STR_CARGO_SINGULAR_STEEL.pre                                    :сталі
STR_CARGO_SINGULAR_VALUABLES                                    :{G=p}Каштоўнасьцi
STR_CARGO_SINGULAR_VALUABLES.gen                                :каштоўнасьцяў
STR_CARGO_SINGULAR_VALUABLES.dat                                :каштоўнасьцям
STR_CARGO_SINGULAR_VALUABLES.acc                                :каштоўнасьці
STR_CARGO_SINGULAR_VALUABLES.abl                                :каштоўнасьцямі
STR_CARGO_SINGULAR_VALUABLES.pre                                :каштоўнасьцях
STR_CARGO_SINGULAR_COPPER_ORE                                   :{G=f}Медная руда
STR_CARGO_SINGULAR_COPPER_ORE.gen                               :меднай руды
STR_CARGO_SINGULAR_COPPER_ORE.dat                               :меднай рудзе
STR_CARGO_SINGULAR_COPPER_ORE.acc                               :медную руду
STR_CARGO_SINGULAR_COPPER_ORE.abl                               :меднай рудой
STR_CARGO_SINGULAR_COPPER_ORE.pre                               :меднай рудзе
STR_CARGO_SINGULAR_MAIZE                                        :{G=f}Кукуруза
STR_CARGO_SINGULAR_MAIZE.gen                                    :кукурузы
STR_CARGO_SINGULAR_MAIZE.dat                                    :кукурузе
STR_CARGO_SINGULAR_MAIZE.acc                                    :кукурузу
STR_CARGO_SINGULAR_MAIZE.abl                                    :кукурузай
STR_CARGO_SINGULAR_MAIZE.pre                                    :кукурузе
STR_CARGO_SINGULAR_FRUIT                                        :{G=f}Садавіна
STR_CARGO_SINGULAR_FRUIT.gen                                    :садавіны
STR_CARGO_SINGULAR_FRUIT.dat                                    :садавіне
STR_CARGO_SINGULAR_FRUIT.acc                                    :садавіну
STR_CARGO_SINGULAR_FRUIT.abl                                    :садавінай
STR_CARGO_SINGULAR_FRUIT.pre                                    :садавіне
STR_CARGO_SINGULAR_DIAMOND                                      :{G=m}Алмаз
STR_CARGO_SINGULAR_DIAMOND.gen                                  :алмаза
STR_CARGO_SINGULAR_DIAMOND.dat                                  :алмазу
STR_CARGO_SINGULAR_DIAMOND.acc                                  :алмаз
STR_CARGO_SINGULAR_DIAMOND.abl                                  :алмазам
STR_CARGO_SINGULAR_DIAMOND.pre                                  :алмазе
STR_CARGO_SINGULAR_FOOD                                         :{G=f}Ежа
STR_CARGO_SINGULAR_FOOD.gen                                     :ежы
STR_CARGO_SINGULAR_FOOD.dat                                     :ежы
STR_CARGO_SINGULAR_FOOD.acc                                     :ежу
STR_CARGO_SINGULAR_FOOD.abl                                     :ежай
STR_CARGO_SINGULAR_FOOD.pre                                     :ежы
STR_CARGO_SINGULAR_PAPER                                        :{G=f}Папера
STR_CARGO_SINGULAR_PAPER.gen                                    :паперы
STR_CARGO_SINGULAR_PAPER.dat                                    :паперы
STR_CARGO_SINGULAR_PAPER.acc                                    :паперу
STR_CARGO_SINGULAR_PAPER.abl                                    :паперай
STR_CARGO_SINGULAR_PAPER.pre                                    :паперы
STR_CARGO_SINGULAR_GOLD                                         :{G=n}Золата
STR_CARGO_SINGULAR_GOLD.gen                                     :золата
STR_CARGO_SINGULAR_GOLD.dat                                     :золату
STR_CARGO_SINGULAR_GOLD.acc                                     :золата
STR_CARGO_SINGULAR_GOLD.abl                                     :золатам
STR_CARGO_SINGULAR_GOLD.pre                                     :золаце
STR_CARGO_SINGULAR_WATER                                        :{G=f}Вада
STR_CARGO_SINGULAR_WATER.gen                                    :вады
STR_CARGO_SINGULAR_WATER.dat                                    :вадзе
STR_CARGO_SINGULAR_WATER.acc                                    :ваду
STR_CARGO_SINGULAR_WATER.abl                                    :вадой
STR_CARGO_SINGULAR_WATER.pre                                    :вадзе
STR_CARGO_SINGULAR_WHEAT                                        :{G=f}Пшаніца
STR_CARGO_SINGULAR_WHEAT.gen                                    :пшаніцы
STR_CARGO_SINGULAR_WHEAT.dat                                    :пшаніцы
STR_CARGO_SINGULAR_WHEAT.acc                                    :пшаніцу
STR_CARGO_SINGULAR_WHEAT.abl                                    :пшаніцай
STR_CARGO_SINGULAR_WHEAT.pre                                    :пшаніцы
STR_CARGO_SINGULAR_RUBBER                                       :{G=m}Каўчук
STR_CARGO_SINGULAR_RUBBER.gen                                   :каўчуку
STR_CARGO_SINGULAR_RUBBER.dat                                   :каўчуку
STR_CARGO_SINGULAR_RUBBER.acc                                   :каўчук
STR_CARGO_SINGULAR_RUBBER.abl                                   :каўчукам
STR_CARGO_SINGULAR_RUBBER.pre                                   :каўчуку
STR_CARGO_SINGULAR_SUGAR                                        :{G=m}Цукар
STR_CARGO_SINGULAR_SUGAR.gen                                    :цукру
STR_CARGO_SINGULAR_SUGAR.dat                                    :цукру
STR_CARGO_SINGULAR_SUGAR.acc                                    :цукар
STR_CARGO_SINGULAR_SUGAR.abl                                    :цукрам
STR_CARGO_SINGULAR_SUGAR.pre                                    :цукры
STR_CARGO_SINGULAR_TOY                                          :{G=f}Цацка
STR_CARGO_SINGULAR_TOY.gen                                      :цацкі
STR_CARGO_SINGULAR_TOY.dat                                      :цаццы
STR_CARGO_SINGULAR_TOY.acc                                      :цацку
STR_CARGO_SINGULAR_TOY.abl                                      :цацкай
STR_CARGO_SINGULAR_TOY.pre                                      :цаццы
STR_CARGO_SINGULAR_SWEETS                                       :{G=f}Цукерка
STR_CARGO_SINGULAR_SWEETS.gen                                   :цукеркі
STR_CARGO_SINGULAR_SWEETS.dat                                   :цукерцы
STR_CARGO_SINGULAR_SWEETS.acc                                   :цукерку
STR_CARGO_SINGULAR_SWEETS.abl                                   :цукеркай
STR_CARGO_SINGULAR_SWEETS.pre                                   :цукерцы
STR_CARGO_SINGULAR_COLA                                         :{G=f}Кола
STR_CARGO_SINGULAR_COLA.gen                                     :колы
STR_CARGO_SINGULAR_COLA.dat                                     :коле
STR_CARGO_SINGULAR_COLA.acc                                     :колу
STR_CARGO_SINGULAR_COLA.abl                                     :колай
STR_CARGO_SINGULAR_COLA.pre                                     :коле
STR_CARGO_SINGULAR_CANDYFLOSS                                   :{G=f}Цукровая баўна
STR_CARGO_SINGULAR_CANDYFLOSS.gen                               :цукровай баўны
STR_CARGO_SINGULAR_CANDYFLOSS.dat                               :цукровай баўне
STR_CARGO_SINGULAR_CANDYFLOSS.acc                               :цукровую баўну
STR_CARGO_SINGULAR_CANDYFLOSS.abl                               :цукровай баўнай
STR_CARGO_SINGULAR_CANDYFLOSS.pre                               :цукровай баўне
STR_CARGO_SINGULAR_BUBBLE                                       :{G=f}Бурбалка
STR_CARGO_SINGULAR_BUBBLE.gen                                   :бурбалкі
STR_CARGO_SINGULAR_BUBBLE.dat                                   :бурбалцы
STR_CARGO_SINGULAR_BUBBLE.acc                                   :бурбалку
STR_CARGO_SINGULAR_BUBBLE.abl                                   :бурбалкай
STR_CARGO_SINGULAR_BUBBLE.pre                                   :бурбалцы
STR_CARGO_SINGULAR_TOFFEE                                       :{G=f}Ірыска
STR_CARGO_SINGULAR_TOFFEE.gen                                   :ірыскі
STR_CARGO_SINGULAR_TOFFEE.dat                                   :ірысцы
STR_CARGO_SINGULAR_TOFFEE.acc                                   :ірыску
STR_CARGO_SINGULAR_TOFFEE.abl                                   :ірыскай
STR_CARGO_SINGULAR_TOFFEE.pre                                   :ірысцы
STR_CARGO_SINGULAR_BATTERY                                      :{G=f}Батарэйка
STR_CARGO_SINGULAR_BATTERY.gen                                  :батарэйкі
STR_CARGO_SINGULAR_BATTERY.dat                                  :батарэйцы
STR_CARGO_SINGULAR_BATTERY.acc                                  :батарэйку
STR_CARGO_SINGULAR_BATTERY.abl                                  :батарэйкай
STR_CARGO_SINGULAR_BATTERY.pre                                  :батарэйцы
STR_CARGO_SINGULAR_PLASTIC                                      :{G=m}Плястык
STR_CARGO_SINGULAR_PLASTIC.gen                                  :плястыку
STR_CARGO_SINGULAR_PLASTIC.dat                                  :плястыку
STR_CARGO_SINGULAR_PLASTIC.acc                                  :плястык
STR_CARGO_SINGULAR_PLASTIC.abl                                  :плястыкам
STR_CARGO_SINGULAR_PLASTIC.pre                                  :плястыку
STR_CARGO_SINGULAR_FIZZY_DRINK                                  :{G=f}Газіроўка
STR_CARGO_SINGULAR_FIZZY_DRINK.gen                              :газіроўкі
STR_CARGO_SINGULAR_FIZZY_DRINK.dat                              :газіроўцы
STR_CARGO_SINGULAR_FIZZY_DRINK.acc                              :газіроўку
STR_CARGO_SINGULAR_FIZZY_DRINK.abl                              :газіроўкай
STR_CARGO_SINGULAR_FIZZY_DRINK.pre                              :газіроўцы

# Quantity of cargo
STR_QUANTITY_NOTHING                                            :
STR_QUANTITY_PASSENGERS                                         :{COMMA}{NBSP}пасажыр{P "" а аў}
STR_QUANTITY_COAL                                               :{WEIGHT_LONG} вугалю
STR_QUANTITY_MAIL                                               :{COMMA}{NBSP}мяш{P ок кi коў} пошты
STR_QUANTITY_OIL                                                :{VOLUME_LONG} нафты
STR_QUANTITY_LIVESTOCK                                          :{COMMA}{NBSP}гал{P ава авы оў} жывёлы
STR_QUANTITY_GOODS                                              :{COMMA}{NBSP}скрын{P ка кi ак} тавараў
STR_QUANTITY_GRAIN                                              :{WEIGHT_LONG} зерня
STR_QUANTITY_WOOD                                               :{WEIGHT_LONG} драўнiны
STR_QUANTITY_IRON_ORE                                           :{WEIGHT_LONG} жалезнай руды
STR_QUANTITY_STEEL                                              :{WEIGHT_LONG} сталi
STR_QUANTITY_VALUABLES                                          :{COMMA}{NBSP}мяш{P ок кi коў} каштоўнасьцяў
STR_QUANTITY_COPPER_ORE                                         :{WEIGHT_LONG} меднай руды
STR_QUANTITY_MAIZE                                              :{WEIGHT_LONG} кукурузы
STR_QUANTITY_FRUIT                                              :{WEIGHT_LONG} садавiны
STR_QUANTITY_DIAMONDS                                           :{COMMA}{NBSP}мяш{P ок кi коў} алмазаў
STR_QUANTITY_FOOD                                               :{WEIGHT_LONG} ежы
STR_QUANTITY_PAPER                                              :{WEIGHT_LONG} паперы
STR_QUANTITY_GOLD                                               :{COMMA}{NBSP}мяш{P ок кi коў} золата
STR_QUANTITY_WATER                                              :{VOLUME_LONG} вады
STR_QUANTITY_WHEAT                                              :{WEIGHT_LONG} пшаніцы
STR_QUANTITY_RUBBER                                             :{VOLUME_LONG} каўчуку
STR_QUANTITY_SUGAR                                              :{WEIGHT_LONG} цукру
STR_QUANTITY_TOYS                                               :{COMMA}{NBSP}цац{P ка кi ак}
STR_QUANTITY_SWEETS                                             :{COMMA}{NBSP}скрын{P ка кi ак} цукерак
STR_QUANTITY_COLA                                               :{VOLUME_LONG} колы
STR_QUANTITY_CANDYFLOSS                                         :{WEIGHT_LONG} цукровай баўны
STR_QUANTITY_BUBBLES                                            :{COMMA} бурбал{P ка кi ак}
STR_QUANTITY_TOFFEE                                             :{WEIGHT_LONG} ірысак
STR_QUANTITY_BATTERIES                                          :{COMMA} батарэ{P йка йкi ек}
STR_QUANTITY_PLASTIC                                            :{VOLUME_LONG} плястыку
STR_QUANTITY_FIZZY_DRINKS                                       :{COMMA} слоі{P к кі каў} газіроўкi
STR_QUANTITY_N_A                                                :адсутнiчае

# Two letter abbreviation of cargo name
STR_ABBREV_NOTHING                                              :
STR_ABBREV_PASSENGERS                                           :{TINY_FONT}ПС
STR_ABBREV_COAL                                                 :{TINY_FONT}ВГ
STR_ABBREV_MAIL                                                 :{TINY_FONT}ПО
STR_ABBREV_OIL                                                  :{TINY_FONT}НФ
STR_ABBREV_LIVESTOCK                                            :{TINY_FONT}ЖВ
STR_ABBREV_GOODS                                                :{TINY_FONT}ТВ
STR_ABBREV_GRAIN                                                :{TINY_FONT}ЗР
STR_ABBREV_WOOD                                                 :{TINY_FONT}ДР
STR_ABBREV_IRON_ORE                                             :{TINY_FONT}ЖР
STR_ABBREV_STEEL                                                :{TINY_FONT}СТ
STR_ABBREV_VALUABLES                                            :{TINY_FONT}КШ
STR_ABBREV_COPPER_ORE                                           :{TINY_FONT}МР
STR_ABBREV_MAIZE                                                :{TINY_FONT}КК
STR_ABBREV_FRUIT                                                :{TINY_FONT}СД
STR_ABBREV_DIAMONDS                                             :{TINY_FONT}АЛ
STR_ABBREV_FOOD                                                 :{TINY_FONT}ЕЖ
STR_ABBREV_PAPER                                                :{TINY_FONT}ПП
STR_ABBREV_GOLD                                                 :{TINY_FONT}ЗЛ
STR_ABBREV_WATER                                                :{TINY_FONT}ВД
STR_ABBREV_WHEAT                                                :{TINY_FONT}ПШ
STR_ABBREV_RUBBER                                               :{TINY_FONT}КЧ
STR_ABBREV_SUGAR                                                :{TINY_FONT}ЦК
STR_ABBREV_TOYS                                                 :{TINY_FONT}ЦЦ
STR_ABBREV_SWEETS                                               :{TINY_FONT}ЦУ
STR_ABBREV_COLA                                                 :{TINY_FONT}КЛ
STR_ABBREV_CANDYFLOSS                                           :{TINY_FONT}ЦВ
STR_ABBREV_BUBBLES                                              :{TINY_FONT}БУ
STR_ABBREV_TOFFEE                                               :{TINY_FONT}ІР
STR_ABBREV_BATTERIES                                            :{TINY_FONT}БА
STR_ABBREV_PLASTIC                                              :{TINY_FONT}ПЛ
STR_ABBREV_FIZZY_DRINKS                                         :{TINY_FONT}ГЗ
STR_ABBREV_NONE                                                 :{TINY_FONT}НЯМА
STR_ABBREV_ALL                                                  :{TINY_FONT}Усё

# 'Mode' of transport for cargoes
STR_PASSENGERS                                                  :{COMMA}{NBSP}пасажыр{P "" ы аў}
STR_BAGS                                                        :{COMMA}{NBSP}мяш{P ок кi коў}
STR_TONS                                                        :{COMMA}{NBSP}тон{P а ы ""}
STR_LITERS                                                      :{COMMA}{NBSP}лiтр{P "" ы аў}
STR_ITEMS                                                       :{COMMA}{NBSP}штук{P а i ""}
STR_CRATES                                                      :{COMMA}{NBSP}скрын{P я i яў}

###length 17
STR_COLOUR_DARK_BLUE                                            :Цёмна-сiнi
STR_COLOUR_PALE_GREEN                                           :Бледна-зялёны
STR_COLOUR_PINK                                                 :Ружовы
STR_COLOUR_YELLOW                                               :Жоўты
STR_COLOUR_RED                                                  :Чырвоны
STR_COLOUR_LIGHT_BLUE                                           :Блакiтны
STR_COLOUR_GREEN                                                :Зялёны
STR_COLOUR_DARK_GREEN                                           :Цёмна-зялёны
STR_COLOUR_BLUE                                                 :Сiнi
STR_COLOUR_CREAM                                                :Крэмавы
STR_COLOUR_MAUVE                                                :Лiловы
STR_COLOUR_PURPLE                                               :Пурпурны
STR_COLOUR_ORANGE                                               :Памаранчавы
STR_COLOUR_BROWN                                                :Карычневы
STR_COLOUR_GREY                                                 :Шэры
STR_COLOUR_WHITE                                                :Белы
STR_COLOUR_RANDOM                                               :Выпадковы

# Units used in OpenTTD
STR_UNITS_VELOCITY_IMPERIAL                                     :{COMMA}{NBSP}мiл{P я i яў}/г
STR_UNITS_VELOCITY_METRIC                                       :{COMMA}{NBSP}км/г
STR_UNITS_VELOCITY_SI                                           :{COMMA}{NBSP}м/с

STR_UNITS_POWER_IMPERIAL                                        :{COMMA}{NBSP}к.с.
STR_UNITS_POWER_METRIC                                          :{COMMA}{NBSP}к.с.
STR_UNITS_POWER_SI                                              :{COMMA}{NBSP}кВт


STR_UNITS_WEIGHT_SHORT_IMPERIAL                                 :{COMMA}{NBSP}т
STR_UNITS_WEIGHT_SHORT_METRIC                                   :{COMMA}{NBSP}т
STR_UNITS_WEIGHT_SHORT_SI                                       :{COMMA}{NBSP}кг

STR_UNITS_WEIGHT_LONG_IMPERIAL                                  :{COMMA}{NBSP}тон{P а ы ""}
STR_UNITS_WEIGHT_LONG_METRIC                                    :{COMMA}{NBSP}тон{P а ы ""}
STR_UNITS_WEIGHT_LONG_SI                                        :{COMMA}{NBSP}кг

STR_UNITS_VOLUME_SHORT_IMPERIAL                                 :{COMMA}{NBSP}гал.
STR_UNITS_VOLUME_SHORT_METRIC                                   :{COMMA}{NBSP}л
STR_UNITS_VOLUME_SHORT_SI                                       :{COMMA}{NBSP}м³

STR_UNITS_VOLUME_LONG_IMPERIAL                                  :{COMMA}{NBSP}галон{P "" а аў}
STR_UNITS_VOLUME_LONG_METRIC                                    :{COMMA}{NBSP}лiтр{P "" ы аў}
STR_UNITS_VOLUME_LONG_SI                                        :{COMMA}{NBSP}м³

STR_UNITS_FORCE_IMPERIAL                                        :{COMMA}{NBSP}фунт{P "" а аў}-сілы
STR_UNITS_FORCE_METRIC                                          :{COMMA}{NBSP}кгс
STR_UNITS_FORCE_SI                                              :{COMMA}{NBSP}кН

STR_UNITS_HEIGHT_IMPERIAL                                       :{COMMA}{NBSP}фут{P "" ы аў}
STR_UNITS_HEIGHT_METRIC                                         :{COMMA}{NBSP}м
STR_UNITS_HEIGHT_SI                                             :{COMMA}{NBSP}м

# Common window strings
STR_LIST_FILTER_TITLE                                           :{BLACK}Фільтар:
STR_LIST_FILTER_OSKTITLE                                        :{BLACK}Увядзіце радок фільтра
STR_LIST_FILTER_TOOLTIP                                         :{BLACK}Увядзіце ключавое слова для фільтрацыі сьпісу

STR_TOOLTIP_GROUP_ORDER                                         :{BLACK}Выбар парадку групоўкі
STR_TOOLTIP_SORT_ORDER                                          :{BLACK}Зьмена напрамку сартаваньня (зьмяньшэньне / ўзрастаньне)
STR_TOOLTIP_SORT_CRITERIA                                       :{BLACK}Зьмена крытэрыю сартаваньня
STR_TOOLTIP_FILTER_CRITERIA                                     :{BLACK}Выберыце фiльтр
STR_BUTTON_SORT_BY                                              :{BLACK}Сартаваньне
STR_BUTTON_CATCHMENT                                            :{BLACK}Ахоп

STR_TOOLTIP_CLOSE_WINDOW                                        :{BLACK}Закрыць вакно
STR_TOOLTIP_WINDOW_TITLE_DRAG_THIS                              :{BLACK}Загаловак вакна — цягніце яго для перамяшчэньня вакна
STR_TOOLTIP_SHADE                                               :{BLACK}Згарнуць вакно, пакінуўшы загаловак
STR_TOOLTIP_DEBUG                                               :{BLACK}Паказаць наладачную iнфармацыю NewGRF
STR_TOOLTIP_DEFSIZE                                             :{BLACK}Зьмяніць памеры вакна на значэньні па змоўчаньні. Ctrl+пстрычка захавае бягучы памер як значэньне па змоўчаньні.
STR_TOOLTIP_STICKY                                              :{BLACK}Пазначыць гэтае вакно як незачыняльнае па клявішы «Закрыць усе вокны». Ctrl+пстрычка захоўвае гэты стан па змоўчаньні.
STR_TOOLTIP_RESIZE                                              :{BLACK}Націсьніце ды цягніце для зьмяненьня памеру вакна
STR_TOOLTIP_TOGGLE_LARGE_SMALL_WINDOW                           :{BLACK}Вялікае/маленькае вакно
STR_TOOLTIP_VSCROLL_BAR_SCROLLS_LIST                            :{BLACK}Пракрутка ўверх/уніз
STR_TOOLTIP_HSCROLL_BAR_SCROLLS_LIST                            :{BLACK}Пракрутка налева/направа
STR_TOOLTIP_DEMOLISH_BUILDINGS_ETC                              :{BLACK}Поўная ачыстка прамавугольнага ўчастку зямлі. Ctrl — выбар вобласьці па дыяганалі. Пры націснутым Shift — ацэнка кошту ачысткі.

# Show engines button
###length VEHICLE_TYPES
STR_SHOW_HIDDEN_ENGINES_VEHICLE_TRAIN                           :{BLACK}Паказаць схаваныя
STR_SHOW_HIDDEN_ENGINES_VEHICLE_ROAD_VEHICLE                    :{BLACK}Паказаць схаваныя
STR_SHOW_HIDDEN_ENGINES_VEHICLE_SHIP                            :{BLACK}Паказаць схаваныя
STR_SHOW_HIDDEN_ENGINES_VEHICLE_AIRCRAFT                        :{BLACK}Паказаць схаваныя

###length VEHICLE_TYPES
STR_SHOW_HIDDEN_ENGINES_VEHICLE_TRAIN_TOOLTIP                   :{BLACK}Калі гэта кнопка націснута, схаваныя мадэлi лакаматываў і вагонаў таксама будуць паказаны
STR_SHOW_HIDDEN_ENGINES_VEHICLE_ROAD_VEHICLE_TOOLTIP            :{BLACK}Калі гэта кнопка націснута, схаваныя мадэлі аўтамабіляў таксама будуць паказаны
STR_SHOW_HIDDEN_ENGINES_VEHICLE_SHIP_TOOLTIP                    :{BLACK}Калі гэта кнопка націснута, схаваныя мадэлі караблёў таксама будуць паказаны
STR_SHOW_HIDDEN_ENGINES_VEHICLE_AIRCRAFT_TOOLTIP                :{BLACK}Калі гэта кнопка націснута, схаваныя мадэлi паветраных суднаў таксама будуць паказаны

# Query window
STR_BUTTON_DEFAULT                                              :{BLACK}Па змоўчаньнi
STR_BUTTON_CANCEL                                               :{BLACK}Скасаваць
STR_BUTTON_OK                                                   :{BLACK}OK
STR_WARNING_PASSWORD_SECURITY                                   :{YELLOW}Увага: адміністратары сервера могуць убачыць ваш пароль.

# On screen keyboard window
STR_OSK_KEYBOARD_LAYOUT                                         :`1234567890-=\qwertyuiop[]asdfghjkl;'  zxcvbnm,./ .
STR_OSK_KEYBOARD_LAYOUT_CAPS                                    :~!@#$%^&*()_+|QWERTYUIOP{{}}ASDFGHJKL:"  ZXCVBNM<>? .

# Measurement tooltip
STR_MEASURE_LENGTH                                              :{BLACK}Даўжыня: {NUM}
STR_MEASURE_AREA                                                :{BLACK}Плошча: {NUM} x {NUM}
STR_MEASURE_LENGTH_HEIGHTDIFF                                   :{BLACK}Даўжыня: {NUM}{}Розьніца вышыняў: {HEIGHT}
STR_MEASURE_AREA_HEIGHTDIFF                                     :{BLACK}Плошча: {NUM} x {NUM}{}Розьніца вышыняў: {HEIGHT}


# These are used in buttons
STR_SORT_BY_CAPTION_NAME                                        :{BLACK}Назва
STR_SORT_BY_CAPTION_DATE                                        :{BLACK}Дата
# These are used in dropdowns
STR_SORT_BY_NAME                                                :Назва
STR_SORT_BY_PRODUCTION                                          :Вытворчасьць
STR_SORT_BY_TYPE                                                :Тып
STR_SORT_BY_TRANSPORTED                                         :Вывезена
STR_SORT_BY_NUMBER                                              :Нумар
STR_SORT_BY_PROFIT_LAST_YEAR                                    :Прыбытак летась
STR_SORT_BY_PROFIT_THIS_YEAR                                    :Прыбытак сёлета
STR_SORT_BY_AGE                                                 :Узрост
STR_SORT_BY_RELIABILITY                                         :Надзейнасьць
STR_SORT_BY_TOTAL_CAPACITY_PER_CARGOTYPE                        :Умяшчальнасьць грузу
STR_SORT_BY_MAX_SPEED                                           :Максымальная хуткасьць
STR_SORT_BY_MODEL                                               :Мадэль
STR_SORT_BY_VALUE                                               :Кошт
STR_SORT_BY_LENGTH                                              :Даўжыня
STR_SORT_BY_LIFE_TIME                                           :Рэшткавы тэрмін службы
STR_SORT_BY_TIMETABLE_DELAY                                     :Адставаньне ад ґрафіку
STR_SORT_BY_FACILITY                                            :Тып станцыі
STR_SORT_BY_WAITING_TOTAL                                       :Агульны аб'ём грузу
STR_SORT_BY_WAITING_AVAILABLE                                   :Аб'ём даступнага грузу
STR_SORT_BY_RATING_MAX                                          :Найвышэйшы рэйтынґ
STR_SORT_BY_RATING_MIN                                          :Ніжэйшы рэйтынґ
STR_SORT_BY_ENGINE_ID                                           :Назва, серыя
STR_SORT_BY_COST                                                :Кошт
STR_SORT_BY_POWER                                               :Магутнасьць
STR_SORT_BY_TRACTIVE_EFFORT                                     :Цягавае намаганьне
STR_SORT_BY_INTRO_DATE                                          :Пачатак вытворчасьцi
STR_SORT_BY_RUNNING_COST                                        :Кошт абслугоўваньня
STR_SORT_BY_POWER_VS_RUNNING_COST                               :Магутнасьць/кошт абслуг.
STR_SORT_BY_CARGO_CAPACITY                                      :Ёмiстасьць
STR_SORT_BY_RANGE                                               :Далёкасьць
STR_SORT_BY_POPULATION                                          :Насельніцтва
STR_SORT_BY_RATING                                              :Рэйтынґ

# Group by options for vehicle list

# Order button in shared orders vehicle list

# Tooltips for the main toolbar
###length 31
STR_TOOLBAR_TOOLTIP_PAUSE_GAME                                  :{BLACK}Паўза
STR_TOOLBAR_TOOLTIP_FORWARD                                     :{BLACK}Паскорыць гульню
STR_TOOLBAR_TOOLTIP_OPTIONS                                     :{BLACK}Наладкі
STR_TOOLBAR_TOOLTIP_SAVE_GAME_ABANDON_GAME                      :{BLACK}Захаваньне гульні, галоўнае мэню, выхад
STR_TOOLBAR_TOOLTIP_DISPLAY_MAP                                 :{BLACK}Паказаць мапу, вакно прагляду цi сьпiс знакаў
STR_TOOLBAR_TOOLTIP_DISPLAY_TOWN_DIRECTORY                      :{BLACK}Сьпiс гарадоў
STR_TOOLBAR_TOOLTIP_DISPLAY_SUBSIDIES                           :{BLACK}Паказаць субсыдыі
STR_TOOLBAR_TOOLTIP_DISPLAY_LIST_OF_COMPANY_STATIONS            :{BLACK}Сьпiс станцыяў
STR_TOOLBAR_TOOLTIP_DISPLAY_COMPANY_FINANCES                    :{BLACK}Паказаць фінансавую інфармацыю кампаніі
STR_TOOLBAR_TOOLTIP_DISPLAY_COMPANY_GENERAL                     :{BLACK}Паказаць агульную інфармацыю аб кампаніі
STR_TOOLBAR_TOOLTIP_DISPLAY_STORY_BOOK                          :{BLACK}Паказаць гісторыю кампаніі
STR_TOOLBAR_TOOLTIP_DISPLAY_GOALS_LIST                          :{BLACK}Паказаць сьпіс задач
STR_TOOLBAR_TOOLTIP_DISPLAY_GRAPHS                              :{BLACK}Паказаць ґрафiкi
STR_TOOLBAR_TOOLTIP_DISPLAY_COMPANY_LEAGUE                      :{BLACK}Паказаць рэйтынґі кампаніяў
STR_TOOLBAR_TOOLTIP_FUND_CONSTRUCTION_OF_NEW                    :{BLACK}Сьпіс існуючых прадпрыемстваў; заснаваньне новых
STR_TOOLBAR_TOOLTIP_DISPLAY_LIST_OF_COMPANY_TRAINS              :{BLACK}Сьпіс цягнікоў. Ctrl+клік пераключае адлюстраваньне па групах
STR_TOOLBAR_TOOLTIP_DISPLAY_LIST_OF_COMPANY_ROAD_VEHICLES       :{BLACK}Сьпіс аўтатранспарту. Ctrl+клік пераключае адлюстраваньне па групах
STR_TOOLBAR_TOOLTIP_DISPLAY_LIST_OF_COMPANY_SHIPS               :{BLACK}Сьпіс караблёў. Ctrl+клік пераключае адлюстраваньне па групах
STR_TOOLBAR_TOOLTIP_DISPLAY_LIST_OF_COMPANY_AIRCRAFT            :{BLACK}Сьпіс самалётаў. Ctrl+клік пераключае адлюстраваньне па групах
STR_TOOLBAR_TOOLTIP_ZOOM_THE_VIEW_IN                            :{BLACK}Наблізіць
STR_TOOLBAR_TOOLTIP_ZOOM_THE_VIEW_OUT                           :{BLACK}Аддаліць
STR_TOOLBAR_TOOLTIP_BUILD_RAILROAD_TRACK                        :{BLACK}Будаўніцтва чыгунак
STR_TOOLBAR_TOOLTIP_BUILD_ROADS                                 :{BLACK}Будаўніцтва аўтамабільных дарог
STR_TOOLBAR_TOOLTIP_BUILD_SHIP_DOCKS                            :{BLACK}Будаўніцтва водных камунікацыяў
STR_TOOLBAR_TOOLTIP_BUILD_AIRPORTS                              :{BLACK}Будаўніцтва аэрапортаў
STR_TOOLBAR_TOOLTIP_LANDSCAPING                                 :{BLACK}Адкрыць панэль ляндшафту для зьмяненьня рэльефу, пасадкi дрэваў i г.д.
STR_TOOLBAR_TOOLTIP_SHOW_SOUND_MUSIC_WINDOW                     :{BLACK}Наладка гуку й музыкі
STR_TOOLBAR_TOOLTIP_SHOW_LAST_MESSAGE_NEWS                      :{BLACK}Паказаць апошнiя паведамленьнi/навiны, паказаць наладкi паведамленьняў
STR_TOOLBAR_TOOLTIP_LAND_BLOCK_INFORMATION                      :{BLACK}Iнфармацыя аб зямлi; кансоль; наладка штучнага інтэлекту (AI/ШI); здымкi экрана; аб гульні
STR_TOOLBAR_TOOLTIP_SWITCH_TOOLBAR                              :{BLACK}Пераключыць панэлі інструмэнтаў

# Extra tooltips for the scenario editor toolbar
STR_SCENEDIT_TOOLBAR_TOOLTIP_SAVE_SCENARIO_LOAD_SCENARIO        :{BLACK}Захаваньне/загрузка сцэнара, выхад з рэдактара, выхад
STR_SCENEDIT_TOOLBAR_OPENTTD                                    :{YELLOW}OpenTTD
STR_SCENEDIT_TOOLBAR_SCENARIO_EDITOR                            :{YELLOW}Рэдактар сцэнараў
STR_SCENEDIT_TOOLBAR_TOOLTIP_MOVE_THE_STARTING_DATE_BACKWARD    :{BLACK}Зьменшыць пачатковую дату гульні на 1 год
STR_SCENEDIT_TOOLBAR_TOOLTIP_MOVE_THE_STARTING_DATE_FORWARD     :{BLACK}Павялічыць пачатковую дату гульні на 1 год
STR_SCENEDIT_TOOLBAR_TOOLTIP_SET_DATE                           :{BLACK}Клікніце, каб зьмяніць пачатковую дату гульні
STR_SCENEDIT_TOOLBAR_TOOLTIP_DISPLAY_MAP_TOWN_DIRECTORY         :{BLACK}Паказаць мапу, сьпіс гарадоў
STR_SCENEDIT_TOOLBAR_LANDSCAPE_GENERATION                       :{BLACK}Ґенэрацыя ляндшафту
STR_SCENEDIT_TOOLBAR_TOWN_GENERATION                            :{BLACK}Ґенэрацыя гарадоў
STR_SCENEDIT_TOOLBAR_INDUSTRY_GENERATION                        :{BLACK}Ґенэрацыя прамысловасьці
STR_SCENEDIT_TOOLBAR_ROAD_CONSTRUCTION                          :{BLACK}Будаўніцтва аўтамабільных дарог
STR_SCENEDIT_TOOLBAR_TRAM_CONSTRUCTION                          :{BLACK}Будаўніцтва трамвайных шляхоў
STR_SCENEDIT_TOOLBAR_PLANT_TREES                                :{BLACK}Пасадзіць дрэвы. Пры націснутым Shift — ацэнка кошту высадкі.
STR_SCENEDIT_TOOLBAR_PLACE_SIGN                                 :{BLACK}Паставіць метку
STR_SCENEDIT_TOOLBAR_PLACE_OBJECT                               :{BLACK}Разьмясьціць аб'ект. Пры націснутым Shift — ацэнка кошту будаўніцтва.

# Scenario editor file menu
###length 7
STR_SCENEDIT_FILE_MENU_SAVE_SCENARIO                            :Захаваць сцэнар
STR_SCENEDIT_FILE_MENU_LOAD_SCENARIO                            :Загрузіць сцэнар
STR_SCENEDIT_FILE_MENU_SAVE_HEIGHTMAP                           :Захаваць мапу вышыняў
STR_SCENEDIT_FILE_MENU_LOAD_HEIGHTMAP                           :Загрузіць мапу вышыняў
STR_SCENEDIT_FILE_MENU_QUIT_EDITOR                              :Выйсьці з рэдактара
STR_SCENEDIT_FILE_MENU_SEPARATOR                                :
STR_SCENEDIT_FILE_MENU_QUIT                                     :Выхад

# Settings menu
###length 15
STR_SETTINGS_MENU_GAME_OPTIONS                                  :Наладкі гульні
STR_SETTINGS_MENU_CONFIG_SETTINGS_TREE                          :Наладкі
STR_SETTINGS_MENU_NEWGRF_SETTINGS                               :Наладкі NewGRF
STR_SETTINGS_MENU_TRANSPARENCY_OPTIONS                          :Наладкі празрыстасьці
STR_SETTINGS_MENU_TOWN_NAMES_DISPLAYED                          :Паказваць назвы гарадоў
STR_SETTINGS_MENU_STATION_NAMES_DISPLAYED                       :Паказваць назвы станцыяў
STR_SETTINGS_MENU_WAYPOINTS_DISPLAYED                           :Паказваць назвы пунктаў шляху
STR_SETTINGS_MENU_SIGNS_DISPLAYED                               :Паказваць меткi
STR_SETTINGS_MENU_SHOW_COMPETITOR_SIGNS                         :Паказаны знакi й назвы канкурэнта
STR_SETTINGS_MENU_FULL_ANIMATION                                :Поўная анімацыя
STR_SETTINGS_MENU_FULL_DETAIL                                   :Поўная дэталізацыя
STR_SETTINGS_MENU_TRANSPARENT_BUILDINGS                         :Празрыстыя будынкі
STR_SETTINGS_MENU_TRANSPARENT_SIGNS                             :Празрыстыя надпісы

# File menu
###length 5
STR_FILE_MENU_SAVE_GAME                                         :Захаваць гульню
STR_FILE_MENU_LOAD_GAME                                         :Загрузіць гульню
STR_FILE_MENU_QUIT_GAME                                         :Да галоўнага мэню
STR_FILE_MENU_SEPARATOR                                         :
STR_FILE_MENU_EXIT                                              :Выхад

# Map menu
###length 4
STR_MAP_MENU_MAP_OF_WORLD                                       :Мапа сусьвету
STR_MAP_MENU_EXTRA_VIEWPORT                                     :Дадатковае вакно прагляду
STR_MAP_MENU_LINGRAPH_LEGEND                                    :Леґенда грузаперавозак
STR_MAP_MENU_SIGN_LIST                                          :Сьпіс таблічак

# Town menu
###length 2
STR_TOWN_MENU_TOWN_DIRECTORY                                    :Сьпіс гарадоў
STR_TOWN_MENU_FOUND_TOWN                                        :Заснаваць горад

# Subsidies menu
###length 1
STR_SUBSIDIES_MENU_SUBSIDIES                                    :Субсыдыі

# Graph menu
###length 6
STR_GRAPH_MENU_OPERATING_PROFIT_GRAPH                           :Ґрафік прыбытку
STR_GRAPH_MENU_INCOME_GRAPH                                     :Ґрафік даходу
STR_GRAPH_MENU_DELIVERED_CARGO_GRAPH                            :Ґрафік дастаўленага грузу
STR_GRAPH_MENU_PERFORMANCE_HISTORY_GRAPH                        :Ґрафік рэйтынґу кампаніі
STR_GRAPH_MENU_COMPANY_VALUE_GRAPH                              :Ґрафік вартасьці кампаніі
STR_GRAPH_MENU_CARGO_PAYMENT_RATES                              :Ґрафік аплаты перавозак

# Company league menu
###length 3
STR_GRAPH_MENU_COMPANY_LEAGUE_TABLE                             :Табліца фірмаў
STR_GRAPH_MENU_DETAILED_PERFORMANCE_RATING                      :Дэталізаваны рэйтынґ кампаніі
STR_GRAPH_MENU_HIGHSCORE                                        :Табліца рэкордаў

# Industry menu
###length 3
STR_INDUSTRY_MENU_INDUSTRY_DIRECTORY                            :Пералік прамысловасьці
STR_INDUSTRY_MENU_INDUSTRY_CHAIN                                :Вытворчыя ланцужкі
STR_INDUSTRY_MENU_FUND_NEW_INDUSTRY                             :Заснаваць новае прадпрыемства

# URailway construction menu
###length 4
STR_RAIL_MENU_RAILROAD_CONSTRUCTION                             :Будаўніцтва чыгункі
STR_RAIL_MENU_ELRAIL_CONSTRUCTION                               :Будаўніцтва электрыфікаванай чыгункі
STR_RAIL_MENU_MONORAIL_CONSTRUCTION                             :Будаўніцтва монарэйкавай дарогі
STR_RAIL_MENU_MAGLEV_CONSTRUCTION                               :Будаўніцтва маґлева

# Road construction menu
###length 2
STR_ROAD_MENU_ROAD_CONSTRUCTION                                 :Будаўніцтва дарогаў
STR_ROAD_MENU_TRAM_CONSTRUCTION                                 :Будаўніцтва трамвайных каляiнаў

# Waterways construction menu
###length 1
STR_WATERWAYS_MENU_WATERWAYS_CONSTRUCTION                       :Будаўніцтва водных камунікацыяў

# Aairport construction menu
###length 1
STR_AIRCRAFT_MENU_AIRPORT_CONSTRUCTION                          :Будаўніцтва аэрапортаў

# Landscaping menu
###length 3
STR_LANDSCAPING_MENU_LANDSCAPING                                :Ляндшафт
STR_LANDSCAPING_MENU_PLANT_TREES                                :Пасадзіць дрэвы
STR_LANDSCAPING_MENU_PLACE_SIGN                                 :Паставіць метку

# Music menu
###length 1
STR_TOOLBAR_SOUND_MUSIC                                         :Гукі/музыка

# Message menu
###length 3
STR_NEWS_MENU_LAST_MESSAGE_NEWS_REPORT                          :Апошняе паведамленьне
STR_NEWS_MENU_MESSAGE_HISTORY_MENU                              :Гісторыя паведамленьняў
STR_NEWS_MENU_DELETE_ALL_MESSAGES                               :Выдаліць усе паведамленьні

# About menu
###length 10
STR_ABOUT_MENU_LAND_BLOCK_INFO                                  :Зьвесткі аб зямлі
STR_ABOUT_MENU_SEPARATOR                                        :
STR_ABOUT_MENU_TOGGLE_CONSOLE                                   :Кансоль
STR_ABOUT_MENU_AI_DEBUG                                         :Наладка штучнага інтэлекту (ШІ/AI) / скрыптоў
STR_ABOUT_MENU_SCREENSHOT                                       :Здымак экрана (Ctrl+S)
STR_ABOUT_MENU_SHOW_FRAMERATE                                   :Паказаць чашчыню кадраў
STR_ABOUT_MENU_ABOUT_OPENTTD                                    :Аб гульні OpenTTD
STR_ABOUT_MENU_SPRITE_ALIGNER                                   :Выраўноўваньне спрайтаў
STR_ABOUT_MENU_TOGGLE_BOUNDING_BOXES                            :Пераключыць абмежавальныя рамкі
STR_ABOUT_MENU_TOGGLE_DIRTY_BLOCKS                              :Падфарбоўваць блёкі, якія патрабуюць перамалёўкі

# Place in highscore window
###length 15
STR_ORDINAL_NUMBER_1ST                                          :1-е
STR_ORDINAL_NUMBER_2ND                                          :2-е
STR_ORDINAL_NUMBER_3RD                                          :3-е
STR_ORDINAL_NUMBER_4TH                                          :4-е
STR_ORDINAL_NUMBER_5TH                                          :5-е
STR_ORDINAL_NUMBER_6TH                                          :6-е
STR_ORDINAL_NUMBER_7TH                                          :7-е
STR_ORDINAL_NUMBER_8TH                                          :8-е
STR_ORDINAL_NUMBER_9TH                                          :9-е
STR_ORDINAL_NUMBER_10TH                                         :10-е
STR_ORDINAL_NUMBER_11TH                                         :11-е
STR_ORDINAL_NUMBER_12TH                                         :12-е
STR_ORDINAL_NUMBER_13TH                                         :13-е
STR_ORDINAL_NUMBER_14TH                                         :14-е
STR_ORDINAL_NUMBER_15TH                                         :15-е

###length 31
STR_DAY_NUMBER_1ST                                              :1-е
STR_DAY_NUMBER_2ND                                              :2-е
STR_DAY_NUMBER_3RD                                              :3-е
STR_DAY_NUMBER_4TH                                              :4-е
STR_DAY_NUMBER_5TH                                              :5-е
STR_DAY_NUMBER_6TH                                              :6-е
STR_DAY_NUMBER_7TH                                              :7-е
STR_DAY_NUMBER_8TH                                              :8-е
STR_DAY_NUMBER_9TH                                              :9-е
STR_DAY_NUMBER_10TH                                             :10-е
STR_DAY_NUMBER_11TH                                             :11-е
STR_DAY_NUMBER_12TH                                             :12-е
STR_DAY_NUMBER_13TH                                             :13-е
STR_DAY_NUMBER_14TH                                             :14-е
STR_DAY_NUMBER_15TH                                             :15-е
STR_DAY_NUMBER_16TH                                             :16-е
STR_DAY_NUMBER_17TH                                             :17-е
STR_DAY_NUMBER_18TH                                             :18-е
STR_DAY_NUMBER_19TH                                             :19-е
STR_DAY_NUMBER_20TH                                             :20-е
STR_DAY_NUMBER_21ST                                             :21-е
STR_DAY_NUMBER_22ND                                             :22-е
STR_DAY_NUMBER_23RD                                             :23-е
STR_DAY_NUMBER_24TH                                             :24-е
STR_DAY_NUMBER_25TH                                             :25-е
STR_DAY_NUMBER_26TH                                             :26-е
STR_DAY_NUMBER_27TH                                             :27-е
STR_DAY_NUMBER_28TH                                             :28-е
STR_DAY_NUMBER_29TH                                             :29-е
STR_DAY_NUMBER_30TH                                             :30-е
STR_DAY_NUMBER_31ST                                             :31-е

###length 12
STR_MONTH_ABBREV_JAN                                            :Сту
STR_MONTH_ABBREV_FEB                                            :Лют
STR_MONTH_ABBREV_MAR                                            :Сак
STR_MONTH_ABBREV_APR                                            :Крас
STR_MONTH_ABBREV_MAY                                            :Тра
STR_MONTH_ABBREV_JUN                                            :Чэр
STR_MONTH_ABBREV_JUL                                            :Ліп
STR_MONTH_ABBREV_AUG                                            :Жні
STR_MONTH_ABBREV_SEP                                            :Вер
STR_MONTH_ABBREV_OCT                                            :Кас
STR_MONTH_ABBREV_NOV                                            :Ліс
STR_MONTH_ABBREV_DEC                                            :Сьн

###length 12
STR_MONTH_JAN                                                   :Студзень
STR_MONTH_FEB                                                   :Люты
STR_MONTH_MAR                                                   :Сакавік
STR_MONTH_APR                                                   :Красавік
STR_MONTH_MAY                                                   :Травень
STR_MONTH_JUN                                                   :Чэрвень
STR_MONTH_JUL                                                   :Ліпень
STR_MONTH_AUG                                                   :Жнівень
STR_MONTH_SEP                                                   :Верасень
STR_MONTH_OCT                                                   :Кастрычнік
STR_MONTH_NOV                                                   :Лістапад
STR_MONTH_DEC                                                   :Сьнежань

# Graph window
STR_GRAPH_KEY_BUTTON                                            :{BLACK}Леґенда
STR_GRAPH_KEY_TOOLTIP                                           :{BLACK}Паказаць леґенду да ґрафікаў
STR_GRAPH_X_LABEL_MONTH                                         :{TINY_FONT}{STRING}
STR_GRAPH_X_LABEL_MONTH_YEAR                                    :{TINY_FONT}{STRING}{}{NUM}
STR_GRAPH_Y_LABEL                                               :{TINY_FONT}{STRING}
STR_GRAPH_Y_LABEL_NUMBER                                        :{TINY_FONT}{COMMA}

STR_GRAPH_OPERATING_PROFIT_CAPTION                              :{WHITE}Ґрафік аперацыйнага прыбытку
STR_GRAPH_INCOME_CAPTION                                        :{WHITE}Ґрафік даходу
STR_GRAPH_CARGO_DELIVERED_CAPTION                               :{WHITE}Колькасьць перавезеных грузаў
STR_GRAPH_COMPANY_PERFORMANCE_RATINGS_CAPTION                   :{WHITE}Рэйтынґ кампаніі (макс. = 1000)
STR_GRAPH_COMPANY_VALUES_CAPTION                                :{WHITE}Вартасьць кампаніі

STR_GRAPH_CARGO_PAYMENT_RATES_CAPTION                           :{WHITE}Тарыфы на перавозку грузаў
STR_GRAPH_CARGO_PAYMENT_RATES_X_LABEL                           :{TINY_FONT}{BLACK}Дзён у дарозе
STR_GRAPH_CARGO_PAYMENT_RATES_TITLE                             :{TINY_FONT}{BLACK}Плата за дастаўку 10 адзінак (альбо 10.000 літраў) грузу на адлегласьць ў 20 квадратаў
STR_GRAPH_CARGO_ENABLE_ALL                                      :{TINY_FONT}{BLACK}Паказаць усё
STR_GRAPH_CARGO_DISABLE_ALL                                     :{TINY_FONT}{BLACK}Схаваць усё
STR_GRAPH_CARGO_TOOLTIP_ENABLE_ALL                              :{BLACK}Паказаць усе грузы на ґрафіку
STR_GRAPH_CARGO_TOOLTIP_DISABLE_ALL                             :{BLACK}Схаваць усе грузы на ґрафіку
STR_GRAPH_CARGO_PAYMENT_TOGGLE_CARGO                            :{BLACK}Уключыць/выключыць адлюстраваньне грузу на ґрафіку
STR_GRAPH_CARGO_PAYMENT_CARGO                                   :{TINY_FONT}{BLACK}{STRING}

STR_GRAPH_PERFORMANCE_DETAIL_TOOLTIP                            :{BLACK}Паказаць складнікі рэйтынґу

# Graph key window
STR_GRAPH_KEY_CAPTION                                           :{WHITE}Леґенда
STR_GRAPH_KEY_COMPANY_SELECTION_TOOLTIP                         :{BLACK}Клікніце тут, каб паказаць/схаваць кампанію на ґрафіку

# Company league window
STR_COMPANY_LEAGUE_TABLE_CAPTION                                :{WHITE}Табліца фірмаў
STR_COMPANY_LEAGUE_COMPANY_NAME                                 :{ORANGE}{COMPANY} {BLACK}{COMPANY_NUM} «{STRING}»
STR_COMPANY_LEAGUE_PERFORMANCE_TITLE_ENGINEER                   :Інжынэр
STR_COMPANY_LEAGUE_PERFORMANCE_TITLE_TRAFFIC_MANAGER            :Рэґуліроўшчык
STR_COMPANY_LEAGUE_PERFORMANCE_TITLE_TRANSPORT_COORDINATOR      :Дыспэчар
STR_COMPANY_LEAGUE_PERFORMANCE_TITLE_ROUTE_SUPERVISOR           :Начальнік дарогі
STR_COMPANY_LEAGUE_PERFORMANCE_TITLE_DIRECTOR                   :Дырэктар
STR_COMPANY_LEAGUE_PERFORMANCE_TITLE_CHIEF_EXECUTIVE            :Выканаўчы дырэктар
STR_COMPANY_LEAGUE_PERFORMANCE_TITLE_CHAIRMAN                   :Старшыня
STR_COMPANY_LEAGUE_PERFORMANCE_TITLE_PRESIDENT                  :Прэзідэнт
STR_COMPANY_LEAGUE_PERFORMANCE_TITLE_TYCOON                     :Маґнат

# Performance detail window
STR_PERFORMANCE_DETAIL                                          :{WHITE}Рэйтынґ у дэталях
STR_PERFORMANCE_DETAIL_KEY                                      :{BLACK}Дэталі
STR_PERFORMANCE_DETAIL_AMOUNT_CURRENCY                          :{BLACK}({CURRENCY_SHORT}/{CURRENCY_SHORT})
STR_PERFORMANCE_DETAIL_AMOUNT_INT                               :{BLACK}({COMMA}/{COMMA})
STR_PERFORMANCE_DETAIL_PERCENT                                  :{WHITE}{NUM}%
STR_PERFORMANCE_DETAIL_SELECT_COMPANY_TOOLTIP                   :{BLACK}Падрабязная інфармацыя аб кампаніі

###length 10
STR_PERFORMANCE_DETAIL_VEHICLES                                 :{BLACK}Коль-ць ТС:
STR_PERFORMANCE_DETAIL_STATIONS                                 :{BLACK}Станцыі:
STR_PERFORMANCE_DETAIL_MIN_PROFIT                               :{BLACK}Мін. прыбытак:
STR_PERFORMANCE_DETAIL_MIN_INCOME                               :{BLACK}Мін. даход:
STR_PERFORMANCE_DETAIL_MAX_INCOME                               :{BLACK}Макс. даход:
STR_PERFORMANCE_DETAIL_DELIVERED                                :{BLACK}Дастаўлена:
STR_PERFORMANCE_DETAIL_CARGO                                    :{BLACK}Груз:
STR_PERFORMANCE_DETAIL_MONEY                                    :{BLACK}Грошы:
STR_PERFORMANCE_DETAIL_LOAN                                     :{BLACK}Пазыка:
STR_PERFORMANCE_DETAIL_TOTAL                                    :{BLACK}Усяго:

###length 10
STR_PERFORMANCE_DETAIL_VEHICLES_TOOLTIP                         :{BLACK}Колькасьць транспартных сродкаў, якія летась прынеслі даход. У тым ліку аўтамабілі, цягнікі, караблі, самалёты.
STR_PERFORMANCE_DETAIL_STATIONS_TOOLTIP                         :{BLACK}Колькасьць станцыяў, якія нядаўна абслугоўваліся. Асобна улічваецца кожная частка злучанай станцыі (чыгуначная, аўтамабільная, аэрапорт).
STR_PERFORMANCE_DETAIL_MIN_PROFIT_TOOLTIP                       :{BLACK}Прыбытак ад транспартнага сродку з найніжэйшым даходам (сярод ТС старэйшых за два гады).
STR_PERFORMANCE_DETAIL_MIN_INCOME_TOOLTIP                       :{BLACK}Найменшы квартальны прыбытак за апошнія 4 гады (12 кварталаў).
STR_PERFORMANCE_DETAIL_MAX_INCOME_TOOLTIP                       :{BLACK}Найвялікшы квартальны прыбытак за апошнія 4 гады (12 кварталаў).
STR_PERFORMANCE_DETAIL_DELIVERED_TOOLTIP                        :{BLACK}Колькасьць грузаў, перавезеных за апошнія 4 кварталы
STR_PERFORMANCE_DETAIL_CARGO_TOOLTIP                            :{BLACK}Колькасьць тыпаў грузаў, перавезеных за апошні квартал
STR_PERFORMANCE_DETAIL_MONEY_TOOLTIP                            :{BLACK}Колькасьць грошай на банкаўскім рахунку кампаніі
STR_PERFORMANCE_DETAIL_LOAN_TOOLTIP                             :{BLACK}Памер пазыкі, якая атрымана гэтай кампаніяй у банку
STR_PERFORMANCE_DETAIL_TOTAL_TOOLTIP                            :{BLACK}Усяго пунктаў з агульнай колькасьці магчымых

# Music window
STR_MUSIC_JAZZ_JUKEBOX_CAPTION                                  :{WHITE}Музычны аўтамат
STR_MUSIC_PLAYLIST_ALL                                          :{TINY_FONT}{BLACK}Усё
STR_MUSIC_PLAYLIST_OLD_STYLE                                    :{TINY_FONT}{BLACK}Стары стыль
STR_MUSIC_PLAYLIST_NEW_STYLE                                    :{TINY_FONT}{BLACK}Новы стыль
STR_MUSIC_PLAYLIST_EZY_STREET                                   :{TINY_FONT}{BLACK}Вулічны стыль
STR_MUSIC_PLAYLIST_CUSTOM_1                                     :{TINY_FONT}{BLACK}Уласны 1
STR_MUSIC_PLAYLIST_CUSTOM_2                                     :{TINY_FONT}{BLACK}Уласны 2
STR_MUSIC_MUSIC_VOLUME                                          :{TINY_FONT}{BLACK}Гучнасьць музыкі
STR_MUSIC_EFFECTS_VOLUME                                        :{TINY_FONT}{BLACK}Гучнасьць эфэктаў
STR_MUSIC_TRACK_NONE                                            :{TINY_FONT}{DKGREEN}--
STR_MUSIC_TRACK_DIGIT                                           :{TINY_FONT}{DKGREEN}{ZEROFILL_NUM}
STR_MUSIC_TITLE_NONE                                            :{TINY_FONT}{DKGREEN}------
STR_MUSIC_TITLE_NOMUSIC                                         :{TINY_FONT}{DKGREEN}Музычнае афармленне недаступна
STR_MUSIC_TITLE_NAME                                            :{TINY_FONT}{DKGREEN}«{STRING}»
STR_MUSIC_TRACK                                                 :{TINY_FONT}{BLACK}Трэк
STR_MUSIC_XTITLE                                                :{TINY_FONT}{BLACK}Назва
STR_MUSIC_SHUFFLE                                               :{TINY_FONT}{BLACK}Выпадковы выбар
STR_MUSIC_PROGRAM                                               :{TINY_FONT}{BLACK}Праґрама
STR_MUSIC_TOOLTIP_SKIP_TO_PREVIOUS_TRACK                        :{BLACK}Перайсьці да папярэдняга трэка ў падборцы
STR_MUSIC_TOOLTIP_SKIP_TO_NEXT_TRACK_IN_SELECTION               :{BLACK}Перайсьці да наступнага трэка ў падборцы
STR_MUSIC_TOOLTIP_STOP_PLAYING_MUSIC                            :{BLACK}Спыніць музыку
STR_MUSIC_TOOLTIP_START_PLAYING_MUSIC                           :{BLACK}Запусьціць музыку
STR_MUSIC_TOOLTIP_DRAG_SLIDERS_TO_SET_MUSIC                     :{BLACK}Пасуньце паўзункі, каб наладзіць гучнасьць музыкі й гукавых эфэктаў
STR_MUSIC_TOOLTIP_SELECT_ALL_TRACKS_PROGRAM                     :{BLACK}Выбраць праґраму «Усе трэкі»
STR_MUSIC_TOOLTIP_SELECT_OLD_STYLE_MUSIC                        :{BLACK}Выбраць праґраму «Стары стыль»
STR_MUSIC_TOOLTIP_SELECT_NEW_STYLE_MUSIC                        :{BLACK}Выбраць праґраму «Новы стыль»
STR_MUSIC_TOOLTIP_SELECT_EZY_STREET_STYLE                       :{BLACK}Выбраць праґраму «Вулічны стыль»
STR_MUSIC_TOOLTIP_SELECT_CUSTOM_1_USER_DEFINED                  :{BLACK}Выбраць праґраму «Уласная 1» (вызначаную карыстальнікам)
STR_MUSIC_TOOLTIP_SELECT_CUSTOM_2_USER_DEFINED                  :{BLACK}Выбраць праґраму «Уласная 2» (вызначаную карыстальнікам)
STR_MUSIC_TOOLTIP_TOGGLE_PROGRAM_SHUFFLE                        :{BLACK}Уключыць/выключыць выпадковы выбар трэкаў
STR_MUSIC_TOOLTIP_SHOW_MUSIC_TRACK_SELECTION                    :{BLACK}Паказаць вакно выбару трэкаў

# Playlist window
STR_PLAYLIST_MUSIC_SELECTION_SETNAME                            :{WHITE}Музычная праграма - '{STRING}'
STR_PLAYLIST_TRACK_NAME                                         :{TINY_FONT}{LTBLUE}{ZEROFILL_NUM} «{STRING}»
STR_PLAYLIST_TRACK_INDEX                                        :{TINY_FONT}{BLACK}Сьпіс трэкаў
STR_PLAYLIST_PROGRAM                                            :{TINY_FONT}{BLACK}Programme — «{STRING}»
STR_PLAYLIST_CLEAR                                              :{TINY_FONT}{BLACK}Ачысьціць
STR_PLAYLIST_CHANGE_SET                                         :{BLACK}Зьмяніць набор
STR_PLAYLIST_TOOLTIP_CLEAR_CURRENT_PROGRAM_CUSTOM1              :{BLACK}Ачысьціць сьпіс уласнай праґрамы
STR_PLAYLIST_TOOLTIP_CHANGE_SET                                 :{BLACK}Змяніць выбар музычнага афармлення на іншы ўсталяваны набор
STR_PLAYLIST_TOOLTIP_CLICK_TO_ADD_TRACK                         :{BLACK}Клікніце па назьве трэка, каб дадаць яго ва ўласную праґраму
STR_PLAYLIST_TOOLTIP_CLICK_TO_REMOVE_TRACK                      :{BLACK}Клікніце па назьве трэка, каб выдаліць яго з уласнай праґрамы

# Highscore window
STR_HIGHSCORE_TOP_COMPANIES_WHO_REACHED                         :{BIG_FONT}{BLACK}Найбуйнейшыя кампаніі, якія дасягнулі {NUM}
STR_HIGHSCORE_TOP_COMPANIES_NETWORK_GAME                        :{BIG_FONT}{BLACK}Табліца кампаніяў у {NUM}
STR_HIGHSCORE_POSITION                                          :{BIG_FONT}{BLACK}{COMMA}.
STR_HIGHSCORE_PERFORMANCE_TITLE_BUSINESSMAN                     :Бізнэсоўца
STR_HIGHSCORE_PERFORMANCE_TITLE_ENTREPRENEUR                    :Прадпрымальнік
STR_HIGHSCORE_PERFORMANCE_TITLE_INDUSTRIALIST                   :Прамысловец
STR_HIGHSCORE_PERFORMANCE_TITLE_CAPITALIST                      :Капіталіст
STR_HIGHSCORE_PERFORMANCE_TITLE_MAGNATE                         :Маґнат
STR_HIGHSCORE_PERFORMANCE_TITLE_MOGUL                           :Транспартны кароль
STR_HIGHSCORE_PERFORMANCE_TITLE_TYCOON_OF_THE_CENTURY           :Аліґарх стагоддзя
STR_HIGHSCORE_NAME                                              :{PRESIDENT_NAME}, {COMPANY}
STR_HIGHSCORE_STATS                                             :{BIG_FONT}«{STRING}»   ({COMMA})
STR_HIGHSCORE_COMPANY_ACHIEVES_STATUS                           :{BIG_FONT}{BLACK}Дырэктара кампаніі «{COMPANY}» называюць {STRING.abl}!
STR_HIGHSCORE_PRESIDENT_OF_COMPANY_ACHIEVES_STATUS              :{BIG_FONT}{WHITE}{PRESIDENT_NAME}, прэзідэнт кампаніі «{COMPANY}», заслужыў тытул «{STRING}»!

# Smallmap window
STR_SMALLMAP_CAPTION                                            :{WHITE}Мапа - {STRING}

###length 7
STR_SMALLMAP_TYPE_CONTOURS                                      :Рэльеф
STR_SMALLMAP_TYPE_VEHICLES                                      :Транспарт
STR_SMALLMAP_TYPE_INDUSTRIES                                    :Прамысловасьць
STR_SMALLMAP_TYPE_ROUTEMAP                                      :Грузавыя плыні
STR_SMALLMAP_TYPE_ROUTES                                        :Маршруты
STR_SMALLMAP_TYPE_VEGETATION                                    :Расьліннасьць
STR_SMALLMAP_TYPE_OWNERS                                        :Уладальнікі

STR_SMALLMAP_TOOLTIP_SHOW_LAND_CONTOURS_ON_MAP                  :{BLACK}Паказаць на мапе контуры зямлі
STR_SMALLMAP_TOOLTIP_SHOW_VEHICLES_ON_MAP                       :{BLACK}Паказаць на мапе транспарт
STR_SMALLMAP_TOOLTIP_SHOW_INDUSTRIES_ON_MAP                     :{BLACK}Паказаць на мапе прамысловасьць
STR_SMALLMAP_TOOLTIP_SHOW_LINK_STATS_ON_MAP                     :{BLACK}Паказаць на мапе грузавыя плыні
STR_SMALLMAP_TOOLTIP_SHOW_TRANSPORT_ROUTES_ON                   :{BLACK}Паказаць на мапе маршруты
STR_SMALLMAP_TOOLTIP_SHOW_VEGETATION_ON_MAP                     :{BLACK}Паказаць на мапе расьліннасьць
STR_SMALLMAP_TOOLTIP_SHOW_LAND_OWNERS_ON_MAP                    :{BLACK}Паказаць на мапе уладальнікаў зямлі
STR_SMALLMAP_TOOLTIP_INDUSTRY_SELECTION                         :{BLACK}Клiк па тыпе прадпрыемства пераключае яго паказ на мапе. Ctrl+клiк адключае ўсе тыпы, акрамя аднаго выбранага. Паўторны Ctrl+клiк уключае ўсе тыпы прадпрыемстваў.
STR_SMALLMAP_TOOLTIP_COMPANY_SELECTION                          :{BLACK}Клiк па назьве кампанii пераключае паказ яе маёмасьцi на мапе. Ctrl+клiк адключае ўсе кампанii, акрамя адной выбранай.
STR_SMALLMAP_TOOLTIP_CARGO_SELECTION                            :{BLACK}Пстрычка па назве грузу пераключае бачнасьць гэтага грузу. Ctrl+пстрычка хавае ўсе грузы акрамя выбранага. Паўторная Ctrl+пстрычка адлюстроўвае ўсе грузы.

STR_SMALLMAP_LEGENDA_ROADS                                      :{TINY_FONT}{BLACK}Дарогі
STR_SMALLMAP_LEGENDA_RAILROADS                                  :{TINY_FONT}{BLACK}Чыгункі
STR_SMALLMAP_LEGENDA_STATIONS_AIRPORTS_DOCKS                    :{TINY_FONT}{BLACK}Станцыі/Аэрапорты/Прыстані
STR_SMALLMAP_LEGENDA_BUILDINGS_INDUSTRIES                       :{TINY_FONT}{BLACK}Будынкі/Прадпрыемствы
STR_SMALLMAP_LEGENDA_VEHICLES                                   :{TINY_FONT}{BLACK}Транспарт
STR_SMALLMAP_LEGENDA_TRAINS                                     :{TINY_FONT}{BLACK}Цыгнікі
STR_SMALLMAP_LEGENDA_ROAD_VEHICLES                              :{TINY_FONT}{BLACK}Аўтатранспарт
STR_SMALLMAP_LEGENDA_SHIPS                                      :{TINY_FONT}{BLACK}Караблі
STR_SMALLMAP_LEGENDA_AIRCRAFT                                   :{TINY_FONT}{BLACK}Авіятранспарт
STR_SMALLMAP_LEGENDA_TRANSPORT_ROUTES                           :{TINY_FONT}{BLACK}Маршруты транспарту
STR_SMALLMAP_LEGENDA_FOREST                                     :{TINY_FONT}{BLACK}Лес
STR_SMALLMAP_LEGENDA_RAILROAD_STATION                           :{TINY_FONT}{BLACK}Чыгуначная станцыя
STR_SMALLMAP_LEGENDA_TRUCK_LOADING_BAY                          :{TINY_FONT}{BLACK}Грузавы тэрмінал
STR_SMALLMAP_LEGENDA_BUS_STATION                                :{TINY_FONT}{BLACK}Аўтобусная станцыя
STR_SMALLMAP_LEGENDA_AIRPORT_HELIPORT                           :{TINY_FONT}{BLACK}Аэрапорт/вертадром
STR_SMALLMAP_LEGENDA_DOCK                                       :{TINY_FONT}{BLACK}Прыстань
STR_SMALLMAP_LEGENDA_ROUGH_LAND                                 :{TINY_FONT}{BLACK}Няроўная зямля
STR_SMALLMAP_LEGENDA_GRASS_LAND                                 :{TINY_FONT}{BLACK}Трава
STR_SMALLMAP_LEGENDA_BARE_LAND                                  :{TINY_FONT}{BLACK}Голая зямля
STR_SMALLMAP_LEGENDA_FIELDS                                     :{TINY_FONT}{BLACK}Палі
STR_SMALLMAP_LEGENDA_TREES                                      :{TINY_FONT}{BLACK}Дрэвы
STR_SMALLMAP_LEGENDA_ROCKS                                      :{TINY_FONT}{BLACK}Камяні
STR_SMALLMAP_LEGENDA_WATER                                      :{TINY_FONT}{BLACK}Вада
STR_SMALLMAP_LEGENDA_NO_OWNER                                   :{TINY_FONT}{BLACK}Няма ўладальніка
STR_SMALLMAP_LEGENDA_TOWNS                                      :{TINY_FONT}{BLACK}Гарады
STR_SMALLMAP_LEGENDA_INDUSTRIES                                 :{TINY_FONT}{BLACK}Прадпрыемствы
STR_SMALLMAP_LEGENDA_DESERT                                     :{TINY_FONT}{BLACK}Пустэльня
STR_SMALLMAP_LEGENDA_SNOW                                       :{TINY_FONT}{BLACK}Сьнег

STR_SMALLMAP_TOOLTIP_TOGGLE_TOWN_NAMES_ON_OFF                   :{BLACK}Паказаць/схаваць назвы гарадоў на мапе
STR_SMALLMAP_CENTER                                             :{BLACK}Цэнтраваць мінімапу па гэтай пазыцыі
STR_SMALLMAP_INDUSTRY                                           :{TINY_FONT}{STRING} ({NUM})
STR_SMALLMAP_LINKSTATS                                          :{TINY_FONT}{STRING}
STR_SMALLMAP_COMPANY                                            :{TINY_FONT}{COMPANY}
STR_SMALLMAP_TOWN                                               :{TINY_FONT}{WHITE}{TOWN}
STR_SMALLMAP_DISABLE_ALL                                        :{BLACK}Выключыць усё
STR_SMALLMAP_ENABLE_ALL                                         :{BLACK}Уключыць усё
STR_SMALLMAP_SHOW_HEIGHT                                        :{BLACK}Паказаць рэльеф
STR_SMALLMAP_TOOLTIP_DISABLE_ALL_INDUSTRIES                     :{BLACK}Не паказваць прамысловасьць на мапе
STR_SMALLMAP_TOOLTIP_ENABLE_ALL_INDUSTRIES                      :{BLACK}Паказаць усе прадпрыемствы на мапе
STR_SMALLMAP_TOOLTIP_SHOW_HEIGHT                                :{BLACK}Адлюстроўваць рэльеф на мапе
STR_SMALLMAP_TOOLTIP_DISABLE_ALL_COMPANIES                      :{BLACK}Паказаць маёмасьць, якая не належыць кампанii
STR_SMALLMAP_TOOLTIP_ENABLE_ALL_COMPANIES                       :{BLACK}Паказаць усю маёмасьць кампанii на мапе
STR_SMALLMAP_TOOLTIP_DISABLE_ALL_CARGOS                         :{BLACK}Не адлюстроўваць грузы на мапе
STR_SMALLMAP_TOOLTIP_ENABLE_ALL_CARGOS                          :{BLACK}Адлюстроўваць усе віды грузаў на мапе

# Status bar messages
STR_STATUSBAR_TOOLTIP_SHOW_LAST_NEWS                            :{BLACK}Паказаць апошняе паведамленьне ці навіну
STR_STATUSBAR_COMPANY_NAME                                      :{SILVER}- -  {COMPANY}  - -
STR_STATUSBAR_PAUSED                                            :{YELLOW}*  *  ПАЎЗА  *  *
STR_STATUSBAR_AUTOSAVE                                          :{RED}Аўтазахаваньне
STR_STATUSBAR_SAVING_GAME                                       :{RED}*  *  ЗАХАВАНЬНЕ ГУЛЬНІ  *  *


# News message history
STR_MESSAGE_HISTORY                                             :{WHITE}Гісторыя паведамленьняў
STR_MESSAGE_HISTORY_TOOLTIP                                     :{BLACK}Сьпіс нядаўніх навін
STR_MESSAGE_NEWS_FORMAT                                         :{STRING}  —  {STRING}

STR_NEWS_MESSAGE_CAPTION                                        :{WHITE}Паведамленьне
STR_NEWS_CUSTOM_ITEM                                            :{BIG_FONT}{BLACK}{STRING}

STR_NEWS_FIRST_TRAIN_ARRIVAL                                    :{BIG_FONT}{BLACK}Жыхары сьвяткуюць . . .{}Першы цягнік прыбыў на станцыю {STATION}!
STR_NEWS_FIRST_BUS_ARRIVAL                                      :{BIG_FONT}{BLACK}Жыхары сьвяткуюць . . .{}Першы аўтобус прыбыў на прыпынак {STATION}!
STR_NEWS_FIRST_TRUCK_ARRIVAL                                    :{BIG_FONT}{BLACK}Жыхары сьвяткуюць . . .{}Першы грузавік прыбыў на тэрмiнал {STATION}!
STR_NEWS_FIRST_PASSENGER_TRAM_ARRIVAL                           :{BIG_FONT}{BLACK}Жыхары сьвяткуюць . . .{}Першы трамвай прыбыў на {STATION}!
STR_NEWS_FIRST_CARGO_TRAM_ARRIVAL                               :{BIG_FONT}{BLACK}Жыхары сьвяткуюць . . .{}Першы грузавы трамвай прыбыў на {STATION}!
STR_NEWS_FIRST_SHIP_ARRIVAL                                     :{BIG_FONT}{BLACK}Жыхары сьвяткуюць . . .{}Першы карабель прычаліў да прыстані {STATION}!
STR_NEWS_FIRST_AIRCRAFT_ARRIVAL                                 :{BIG_FONT}{BLACK}Жыхары сьвяткуюць . . .{}Першы самалёт прыбыў у {STATION}!

STR_NEWS_TRAIN_CRASH                                            :{BIG_FONT}{BLACK}Чыгуначная катастрофа!{}{COMMA} чалавек{P "" і ""} загіну{P ў лі ла} ў выніку крушеньня!
STR_NEWS_ROAD_VEHICLE_CRASH_DRIVER                              :{BIG_FONT}{BLACK}АВАРЫЯ!{} Кіроўца загінуў у выніку сутыкненьня машыны з цягніком!
STR_NEWS_ROAD_VEHICLE_CRASH                                     :{BIG_FONT}{BLACK}АВАРЫЯ!{}{COMMA} чалавек{P "" і ""} загіну{P ў лі ла} пры сутыкненьні з цягніком!
STR_NEWS_AIRCRAFT_CRASH                                         :{BIG_FONT}{BLACK}Авіякатастрофа!{}{COMMA} чалавек{P "" і ""} загіну{P ў лі ла} ў вагні ў аэрапорце {STATION}!
STR_NEWS_PLANE_CRASH_OUT_OF_FUEL                                :{BIG_FONT}{BLACK}Авіякатастрофа!{}У самалёце скончылася паліва, {COMMA} человек{P "" і ""} загіну{P ў лі ла} пры падзенні!

STR_NEWS_DISASTER_ZEPPELIN                                      :{BIG_FONT}{BLACK}Катастрофа цэпеліна над аэрадромам {STATION}!
STR_NEWS_DISASTER_SMALL_UFO                                     :{BIG_FONT}{BLACK}Аўтамабіль зьнішчаны пры сутыкненьні з НЛА!
STR_NEWS_DISASTER_AIRPLANE_OIL_REFINERY                         :{BIG_FONT}{BLACK}Выбух на нафтаперапрацоўчым заводзе каля г.{NBSP}{TOWN}!
STR_NEWS_DISASTER_HELICOPTER_FACTORY                            :{BIG_FONT}{BLACK}Выбух на фабрыцы пры падазроных абставінах каля г.{NBSP}{TOWN}!
STR_NEWS_DISASTER_BIG_UFO                                       :{BIG_FONT}{BLACK}НЛА прызямлілася каля г.{NBSP}{TOWN}!
STR_NEWS_DISASTER_COAL_MINE_SUBSIDENCE                          :{BIG_FONT}{BLACK}Абвал на вугальнай шахце выклікаў апоўзень у раёне г.{NBSP}{TOWN}!
STR_NEWS_DISASTER_FLOOD_VEHICLE                                 :{BIG_FONT}{BLACK}Патоп!{}По меншай меры {COMMA} человек{P "" і ""} прызнаны{P "" я я} загінуўшым{P "" і і} бяз вестак у выніку паводкі!

STR_NEWS_COMPANY_IN_TROUBLE_TITLE                               :{BIG_FONT}{BLACK}Транспартная кампанія ў небясьпечным стане!
STR_NEWS_COMPANY_IN_TROUBLE_DESCRIPTION                         :{BIG_FONT}{BLACK}{STRING} будзе прададзена альбо абвешчана банкрутам, калі не пачне прыносіць прыбытак!
STR_NEWS_COMPANY_MERGER_TITLE                                   :{BIG_FONT}{BLACK}З'яднаньне транспартных кампаніяў!
STR_NEWS_COMPANY_MERGER_DESCRIPTION                             :{BIG_FONT}{BLACK}{STRING} была прададзена {STRING} за {CURRENCY_LONG}!
STR_NEWS_COMPANY_BANKRUPT_TITLE                                 :{BIG_FONT}{BLACK}Банкрут!
STR_NEWS_COMPANY_BANKRUPT_DESCRIPTION                           :{BIG_FONT}{BLACK}{STRING} ліквідавана крэдыторамі, усе актывы прададзеныя!
STR_NEWS_COMPANY_LAUNCH_TITLE                                   :{BIG_FONT}{BLACK}Заснавана новая транспартная кампанія!
STR_NEWS_COMPANY_LAUNCH_DESCRIPTION                             :{BIG_FONT}{BLACK}{STRING} распачынае будаўніцтва каля г. {TOWN}!
STR_NEWS_MERGER_TAKEOVER_TITLE                                  :{BIG_FONT}{BLACK}{STRING} выкуплена {STRING}!
STR_PRESIDENT_NAME_MANAGER                                      :{BLACK}{PRESIDENT_NAME}{}(Дырэктар)

STR_NEWS_NEW_TOWN                                               :{BLACK}{BIG_FONT}Кампанія «{STRING}» сталася фундатарам новага горада {TOWN}!
STR_NEWS_NEW_TOWN_UNSPONSORED                                   :{BLACK}{BIG_FONT}Заснаваны новы горад - {TOWN}!

STR_NEWS_INDUSTRY_CONSTRUCTION                                  :{BIG_FONT}{BLACK}Новае прадпрыемства! {STRING} буду{G 0 е е е ю}цца каля г. {NBSP}{TOWN}!
STR_NEWS_INDUSTRY_PLANTED                                       :{BIG_FONT}{BLACK}Новае прадпрыемства! {STRING} закладзен{G 0 ы а а ыя} каля г. {NBSP}{TOWN}!

STR_NEWS_INDUSTRY_CLOSURE_GENERAL                               :{BIG_FONT}{BLACK}Прадпрыемства «{STRING}» аб'яўляе аб хуткім закрыцьці!
STR_NEWS_INDUSTRY_CLOSURE_SUPPLY_PROBLEMS                       :{BIG_FONT}{BLACK}«{STRING}» закрываецца з-за праблем з пастаўкамі сыравіны!
STR_NEWS_INDUSTRY_CLOSURE_LACK_OF_TREES                         :{BIG_FONT}{BLACK}«{STRING}» аб'яўляе аб закрыцьці ў сувязі з адсутнасьцю дрэваў у навакольлі!

STR_NEWS_EURO_INTRODUCTION                                      :{BIG_FONT}{BLACK}Эўрапейскі Валютны Зьвяз!{}{}Эўра прадстаўлена як адзіная валюта для ўсіх транзакцыяў у вашай краіне!
STR_NEWS_BEGIN_OF_RECESSION                                     :{BIG_FONT}{BLACK}Сусьветная рэцэсія!!{}{}Фінансавыя экспэрты чакаюць горшага з нагоды крызісу ў эканоміцы!
STR_NEWS_END_OF_RECESSION                                       :{BIG_FONT}{BLACK}Канец рэцэсіі!{}{}Пад'ём гандлю дае ўпэўненасьць прамыслоўцам дзякуючы ўмацаваньню эканомікі!

STR_NEWS_INDUSTRY_PRODUCTION_INCREASE_GENERAL                   :{BIG_FONT}{BLACK}«{INDUSTRY}» павялічвае аб'ёмы вытворчасьці!
STR_NEWS_INDUSTRY_PRODUCTION_INCREASE_COAL                      :{BIG_FONT}{BLACK}«{INDUSTRY}» пачынае распрацоўку новага вугальнага пласта! Здабыча павялічана ўдвая!
STR_NEWS_INDUSTRY_PRODUCTION_INCREASE_OIL                       :{BIG_FONT}{BLACK}Выяўлены новыя запасы нафты!{}«{INDUSTRY}» павялічвае тэмпы здабычы ўдвая
STR_NEWS_INDUSTRY_PRODUCTION_INCREASE_FARM                      :{BIG_FONT}{BLACK}Новыя сельскагаспадарчыя мэтады ў «{INDUSTRY}» мусяць падвоіць прадукцыйнасьць!
STR_NEWS_INDUSTRY_PRODUCTION_INCREASE_SMOOTH                    :{BIG_FONT}{BLACK}«{1:INDUSTRY}» павялічвае вытворчасьць {0:STRING.gen} на{NBSP}{2:COMMA}%!
STR_NEWS_INDUSTRY_PRODUCTION_DECREASE_GENERAL                   :{BIG_FONT}{BLACK}Вытворчасьць на «{INDUSTRY}» упала на 50%
STR_NEWS_INDUSTRY_PRODUCTION_DECREASE_FARM                      :{BIG_FONT}{BLACK}Нашэсьце інсэктаў выклікала спусташэньне у «{INDUSTRY}»! Вытворчасьць упала на 50%!
STR_NEWS_INDUSTRY_PRODUCTION_DECREASE_SMOOTH                    :{BIG_FONT}{BLACK}«{1:INDUSTRY}» зьніжае вытворчасьць {0:STRING.gen} на{NBSP}{2:COMMA}%!

###length VEHICLE_TYPES
STR_NEWS_TRAIN_IS_WAITING                                       :{WHITE}{VEHICLE} чакае ў дэпо
STR_NEWS_ROAD_VEHICLE_IS_WAITING                                :{WHITE}{VEHICLE} чакае ў дэпо
STR_NEWS_SHIP_IS_WAITING                                        :{WHITE}{VEHICLE} чакае ў дэпо
STR_NEWS_AIRCRAFT_IS_WAITING                                    :{WHITE}{VEHICLE} чакае ў самалётным анґары
###next-name-looks-similar

# Order review system / warnings
STR_NEWS_VEHICLE_HAS_TOO_FEW_ORDERS                             :{WHITE}У ТС «{VEHICLE}» не хапае заданьняў у раскладзе
STR_NEWS_VEHICLE_HAS_VOID_ORDER                                 :{WHITE}{VEHICLE} не мае заданьняў
STR_NEWS_VEHICLE_HAS_DUPLICATE_ENTRY                            :{WHITE}{VEHICLE} мае дубляваныя заданьні
STR_NEWS_VEHICLE_HAS_INVALID_ENTRY                              :{WHITE}{VEHICLE} мае няісную станцыю ў заданьнях
STR_NEWS_PLANE_USES_TOO_SHORT_RUNWAY                            :{WHITE}{VEHICLE} накіраван{G 0 ы а а ы} у аэрапорт з занадта кароткай паласой

STR_NEWS_VEHICLE_IS_GETTING_OLD                                 :{WHITE}{VEHICLE} састарэў
STR_NEWS_VEHICLE_IS_GETTING_VERY_OLD                            :{WHITE}{VEHICLE} цалкам састарэў
STR_NEWS_VEHICLE_IS_GETTING_VERY_OLD_AND                        :{WHITE}{VEHICLE} цалкам састарэў і патрабуе безадкладнай замены
STR_NEWS_TRAIN_IS_STUCK                                         :{WHITE}{VEHICLE} ня можа знайсьці шлях для працягу руху
STR_NEWS_VEHICLE_IS_LOST                                        :{WHITE}{VEHICLE} заблудзіўся.
STR_NEWS_VEHICLE_IS_UNPROFITABLE                                :{WHITE}{VEHICLE}: леташні прыбытак склаў {CURRENCY_LONG}
STR_NEWS_AIRCRAFT_DEST_TOO_FAR                                  :{WHITE}{VEHICLE} ня можа дасягнусь наступнага пункту: не хапае далёкасьцi

STR_NEWS_ORDER_REFIT_FAILED                                     :{WHITE}{VEHICLE} спынены, паколькі пераабсталяваньне не ўдалося
STR_NEWS_VEHICLE_AUTORENEW_FAILED                               :{WHITE}Памылка аўтаабнаўленьня для {VEHICLE}{}{STRING}

STR_NEWS_NEW_VEHICLE_NOW_AVAILABLE                              :{BIG_FONT}{BLACK}З'явіўся новы {STRING}!
STR_NEWS_NEW_VEHICLE_TYPE                                       :{BIG_FONT}{BLACK}{ENGINE}
STR_NEWS_NEW_VEHICLE_NOW_AVAILABLE_WITH_TYPE                    :{BLACK}З'явіўся новы {STRING}!  —  {ENGINE}

STR_NEWS_SHOW_VEHICLE_GROUP_TOOLTIP                             :{BLACK}Адчыніць акно групаў транспарта і абраць групу, да якой прыналежыць гэты транспартны сродак

STR_NEWS_STATION_NO_LONGER_ACCEPTS_CARGO                        :{WHITE}{STATION} больш не прымае {STRING.acc}
STR_NEWS_STATION_NO_LONGER_ACCEPTS_CARGO_OR_CARGO               :{WHITE}{STATION} больш не прымае {STRING.acc} ды {STRING.acc}
STR_NEWS_STATION_NOW_ACCEPTS_CARGO                              :{WHITE}{STATION} цяпер прымае {STRING.acc}
STR_NEWS_STATION_NOW_ACCEPTS_CARGO_AND_CARGO                    :{WHITE}{STATION} цяпер прымае {STRING.acc} ды {STRING.acc}

STR_NEWS_OFFER_OF_SUBSIDY_EXPIRED                               :{BIG_FONT}{BLACK}Прапанова субсыдыі мінула:{}{}Перавозка {STRING.gen} па маршруце {STRING} — {STRING} субсыдыявацца больш ня будзе.
STR_NEWS_SUBSIDY_WITHDRAWN_SERVICE                              :{BIG_FONT}{BLACK}Тэрмін субсыдыі сышоў:{}{}Перавозка {STRING.gen} па маршруце {STRING} — {STRING} больш не субсыдуецца.
###length 4

STR_NEWS_ROAD_REBUILDING                                        :{BIG_FONT}{BLACK}Хаос на дарогах г. {NBSP}{TOWN}!{}{}Рэканструкцыя дарогаў, прафінансаваная {STRING}, прынясе кіроўцам 6 месяцаў пакут!
STR_NEWS_EXCLUSIVE_RIGHTS_TITLE                                 :{BIG_FONT}{BLACK}Транспартная манаполія!
STR_NEWS_EXCLUSIVE_RIGHTS_DESCRIPTION                           :{BIG_FONT}{BLACK}Мясцовыя ўлады г. {TOWN} падпісалі кантракт з {STRING} на адзін год эксклюзыўных транспартных правоў!

# Extra view window
STR_EXTRA_VIEWPORT_TITLE                                        :{WHITE}Вакно прагляду {COMMA}
STR_EXTRA_VIEW_MOVE_VIEW_TO_MAIN                                :{BLACK}Капіяваць у вакно прагляду
STR_EXTRA_VIEW_MOVE_VIEW_TO_MAIN_TT                             :{BLACK}Скапіяваць бягучую пазыцыю ў вакно прагляду
STR_EXTRA_VIEW_MOVE_MAIN_TO_VIEW                                :{BLACK}У асноўнае акно
STR_EXTRA_VIEW_MOVE_MAIN_TO_VIEW_TT                             :{BLACK}Перайсьці да гэтага месца ў асноўным вакне

# Game options window
STR_GAME_OPTIONS_CAPTION                                        :{WHITE}Наладкі гульні
STR_GAME_OPTIONS_CURRENCY_UNITS_FRAME                           :{BLACK}Валюта
STR_GAME_OPTIONS_CURRENCY_UNITS_DROPDOWN_TOOLTIP                :{BLACK}Выбар валюты

###length 42
STR_GAME_OPTIONS_CURRENCY_GBP                                   :Брытанскі фунт (£)
STR_GAME_OPTIONS_CURRENCY_USD                                   :Даляр ЗША ($)
STR_GAME_OPTIONS_CURRENCY_EUR                                   :Эўра (€)
STR_GAME_OPTIONS_CURRENCY_JPY                                   :Японская ена (¥)
STR_GAME_OPTIONS_CURRENCY_ATS                                   :Аўстралійскі шылінг (ATS)
STR_GAME_OPTIONS_CURRENCY_BEF                                   :Бэльґійскі франк (BEF)
STR_GAME_OPTIONS_CURRENCY_CHF                                   :Швайцарскі франк (CHF)
STR_GAME_OPTIONS_CURRENCY_CZK                                   :Чэская крона (CZK)
STR_GAME_OPTIONS_CURRENCY_DEM                                   :Нямецкая марка (DEM)
STR_GAME_OPTIONS_CURRENCY_DKK                                   :Дацкая крона (DKK)
STR_GAME_OPTIONS_CURRENCY_ESP                                   :Гішпанская пэсэта (ESP)
STR_GAME_OPTIONS_CURRENCY_FIM                                   :Фінская марка (FIM)
STR_GAME_OPTIONS_CURRENCY_FRF                                   :Францускі франк (FRF)
STR_GAME_OPTIONS_CURRENCY_GRD                                   :Грэцкая драхма (GRD)
STR_GAME_OPTIONS_CURRENCY_HUF                                   :Вугорскі форынт (HUF)
STR_GAME_OPTIONS_CURRENCY_ISK                                   :Ісьляндзкая крона (ISK)
STR_GAME_OPTIONS_CURRENCY_ITL                                   :Італьянская ліра (ITL)
STR_GAME_OPTIONS_CURRENCY_NLG                                   :Нідэрляндзкі гульдэн (NLG)
STR_GAME_OPTIONS_CURRENCY_NOK                                   :Нарвэская крона (NOK)
STR_GAME_OPTIONS_CURRENCY_PLN                                   :Польскі злоты (PLN)
STR_GAME_OPTIONS_CURRENCY_RON                                   :Румынскі лей (RON)
STR_GAME_OPTIONS_CURRENCY_RUR                                   :Расейскі рубель (RUR)
STR_GAME_OPTIONS_CURRENCY_SIT                                   :Славенскі толар (SIT)
STR_GAME_OPTIONS_CURRENCY_SEK                                   :Швэдзкая крона (SEK)
STR_GAME_OPTIONS_CURRENCY_TRY                                   :Турэцкая ліра (TRY)
STR_GAME_OPTIONS_CURRENCY_SKK                                   :Славацкая каруна (SKK)
STR_GAME_OPTIONS_CURRENCY_BRL                                   :Бразыльскі рэал (BRL)
STR_GAME_OPTIONS_CURRENCY_EEK                                   :Эстонская крона (EEK)
STR_GAME_OPTIONS_CURRENCY_LTL                                   :Летувiскi лiт (LTL)
STR_GAME_OPTIONS_CURRENCY_KRW                                   :Паўднёвакарэйская вона (KRW)
STR_GAME_OPTIONS_CURRENCY_ZAR                                   :Паўднёваафрыканскі рэнд (ZAR)
STR_GAME_OPTIONS_CURRENCY_CUSTOM                                :Уласная...
STR_GAME_OPTIONS_CURRENCY_GEL                                   :Грузінскі лары (GEL)
STR_GAME_OPTIONS_CURRENCY_IRR                                   :Іранскі рыал (IRR)
STR_GAME_OPTIONS_CURRENCY_MXN                                   :Мексіканскі песа (MXN)
STR_GAME_OPTIONS_CURRENCY_NTD                                   :Новы тайваньскі даляр (NTD)
STR_GAME_OPTIONS_CURRENCY_CNY                                   :Кітайскі юань (CNY)
STR_GAME_OPTIONS_CURRENCY_HKD                                   :Ганконскі даляр (HKD)
STR_GAME_OPTIONS_CURRENCY_INR                                   :Індыйская рупія (INR)

STR_GAME_OPTIONS_AUTOSAVE_FRAME                                 :{BLACK}Аўтазахаваньне
STR_GAME_OPTIONS_AUTOSAVE_DROPDOWN_TOOLTIP                      :{BLACK}Інтэрвал паміж аўтаматычнымі захаваньнямі гульні

# Autosave dropdown
###length 5
STR_GAME_OPTIONS_AUTOSAVE_DROPDOWN_OFF                          :Выключана
STR_GAME_OPTIONS_AUTOSAVE_DROPDOWN_EVERY_1_MONTH                :Штомесяц
STR_GAME_OPTIONS_AUTOSAVE_DROPDOWN_EVERY_3_MONTHS               :Кожныя 3 месяцы
STR_GAME_OPTIONS_AUTOSAVE_DROPDOWN_EVERY_6_MONTHS               :Кожныя 6 месяцаў
STR_GAME_OPTIONS_AUTOSAVE_DROPDOWN_EVERY_12_MONTHS              :Кожныя 12 месяцаў

STR_GAME_OPTIONS_LANGUAGE                                       :{BLACK}Мова
STR_GAME_OPTIONS_LANGUAGE_TOOLTIP                               :{BLACK}Выбраць мову інтэрфэйсу

STR_GAME_OPTIONS_FULLSCREEN                                     :{BLACK}Поўны экран
STR_GAME_OPTIONS_FULLSCREEN_TOOLTIP                             :{BLACK}Уключыць/выключыць поўнаэкранны рэжым

STR_GAME_OPTIONS_RESOLUTION                                     :{BLACK}Вырашэньне экрана
STR_GAME_OPTIONS_RESOLUTION_TOOLTIP                             :{BLACK}Выбар вырашэньня экрана
STR_GAME_OPTIONS_RESOLUTION_OTHER                               :Iншае






<<<<<<< HEAD
STR_GAME_OPTIONS_FONT_ZOOM_DROPDOWN_NORMAL                      :Звычайны
STR_GAME_OPTIONS_FONT_ZOOM_DROPDOWN_2X_ZOOM                     :Падвоены
=======
>>>>>>> 5e227886


STR_GAME_OPTIONS_REFRESH_RATE                                   :{BLACK}Чашчыня абнаўлення экрана

STR_GAME_OPTIONS_BASE_GRF                                       :{BLACK}Набор базавай ґрафікі
STR_GAME_OPTIONS_BASE_GRF_TOOLTIP                               :{BLACK}Выбар базавага набору ґрафічных аб'ектаў
STR_GAME_OPTIONS_BASE_GRF_STATUS                                :{RED}{NUM} адсутнічаюч{P ы ых ых}/пашкоджан{P ы ых ых} файл{P "" ы аў}
STR_GAME_OPTIONS_BASE_GRF_DESCRIPTION_TOOLTIP                   :{BLACK}Дадатковая інфармацыя аб базавым ґрафічным наборы

STR_GAME_OPTIONS_BASE_SFX                                       :{BLACK}Базавы набор гукаў
STR_GAME_OPTIONS_BASE_SFX_TOOLTIP                               :{BLACK}Выберыце базавы набор гукаў для выкарыстаньня
STR_GAME_OPTIONS_BASE_SFX_DESCRIPTION_TOOLTIP                   :{BLACK}Дадатковая інфармацыя аб базавым гукавым наборы

STR_GAME_OPTIONS_BASE_MUSIC                                     :{BLACK}Базавы набор музыкі
STR_GAME_OPTIONS_BASE_MUSIC_TOOLTIP                             :{BLACK}Выберыце базавы музычны набор для выкарыстаньня
STR_GAME_OPTIONS_BASE_MUSIC_STATUS                              :{RED}{NUM} пашкоджан{P ы ых ых} файл{P 0 "" ы аў}
STR_GAME_OPTIONS_BASE_MUSIC_DESCRIPTION_TOOLTIP                 :{BLACK}Дадатковая інфармацыя аб базавым музычным наборы

STR_ERROR_RESOLUTION_LIST_FAILED                                :{WHITE}Не атрымалася атрымаць сьпіс падтрымліваемых разрозненьняў экрана
STR_ERROR_FULLSCREEN_FAILED                                     :{WHITE}Памылка поўнаэкраннага рэжыму

# Custom currency window

STR_CURRENCY_WINDOW                                             :{WHITE}Уласная валюта
STR_CURRENCY_EXCHANGE_RATE                                      :{LTBLUE}Абменны курс: {ORANGE}{CURRENCY_LONG} = £{COMMA}
STR_CURRENCY_DECREASE_EXCHANGE_RATE_TOOLTIP                     :{BLACK}Падвысіць курс вашае валюты ў адносінах да фунта (£)
STR_CURRENCY_INCREASE_EXCHANGE_RATE_TOOLTIP                     :{BLACK}Зьнізіць курс вашае валюты ў адносінах да фунта (£)
STR_CURRENCY_SET_EXCHANGE_RATE_TOOLTIP                          :{BLACK}Усталяваць курс вашае валюты ў адносінах да фунта (£)

STR_CURRENCY_SEPARATOR                                          :{LTBLUE}Разьдзяляльнік: {ORANGE}{STRING}
STR_CURRENCY_SET_CUSTOM_CURRENCY_SEPARATOR_TOOLTIP              :{BLACK}Усталяваць разьдзяляльнік разрадаў (тысяч) для вашае валюты

STR_CURRENCY_PREFIX                                             :{LTBLUE}Прэфікс: {ORANGE}{STRING}
STR_CURRENCY_SET_CUSTOM_CURRENCY_PREFIX_TOOLTIP                 :{BLACK}Усталяваць прэфікс для вашае валюты
STR_CURRENCY_SUFFIX                                             :{LTBLUE}Суфікс: {ORANGE}{STRING}
STR_CURRENCY_SET_CUSTOM_CURRENCY_SUFFIX_TOOLTIP                 :{BLACK}Усталяваць суфікс для вашае валюты

STR_CURRENCY_SWITCH_TO_EURO                                     :{LTBLUE}Перайсьці на Эўра: {ORANGE}у {NUM} годзе
STR_CURRENCY_SWITCH_TO_EURO_NEVER                               :{LTBLUE}Перайсьці на Эўра: {ORANGE}ніколі
STR_CURRENCY_SET_CUSTOM_CURRENCY_TO_EURO_TOOLTIP                :{BLACK}Усталяваць год перахода на Эўра
STR_CURRENCY_DECREASE_CUSTOM_CURRENCY_TO_EURO_TOOLTIP           :{BLACK}Перайсьці на Эўра раней
STR_CURRENCY_INCREASE_CUSTOM_CURRENCY_TO_EURO_TOOLTIP           :{BLACK}Перайсьці на Эўра пазьней

STR_CURRENCY_PREVIEW                                            :{LTBLUE}Узор: {ORANGE}{CURRENCY_LONG}
STR_CURRENCY_CUSTOM_CURRENCY_PREVIEW_TOOLTIP                    :{BLACK}10000 брыт. фунтаў (£) у вашай валюце
STR_CURRENCY_CHANGE_PARAMETER                                   :{BLACK}Зьмяніць парамэтр уласнай валюты

STR_NONE                                                        :Няма
STR_FUNDING_ONLY                                                :Будаваць самому
STR_MINIMAL                                                     :Мінімальнае
STR_NUM_VERY_LOW                                                :Вельмі мала
STR_NUM_LOW                                                     :Мала
STR_NUM_NORMAL                                                  :Звычайна
STR_NUM_HIGH                                                    :Шмат
STR_NUM_CUSTOM                                                  :Уласны
STR_NUM_CUSTOM_NUMBER                                           :Зададзены ({NUM})

STR_VARIETY_NONE                                                :Няма
STR_VARIETY_VERY_LOW                                            :Вельмі нізкае
STR_VARIETY_LOW                                                 :Нізкае
STR_VARIETY_MEDIUM                                              :Сярэдняе
STR_VARIETY_HIGH                                                :Шмат
STR_VARIETY_VERY_HIGH                                           :Вельмі шмат

###length 5
STR_AI_SPEED_VERY_SLOW                                          :Вельмі павольная
STR_AI_SPEED_SLOW                                               :Павольная
STR_AI_SPEED_MEDIUM                                             :Сярэдняя
STR_AI_SPEED_FAST                                               :Шпаркая
STR_AI_SPEED_VERY_FAST                                          :Дужа шпаркая

###length 6
STR_SEA_LEVEL_VERY_LOW                                          :Вельмi малая
STR_SEA_LEVEL_LOW                                               :Малая
STR_SEA_LEVEL_MEDIUM                                            :Сярэдняя
STR_SEA_LEVEL_HIGH                                              :Вялiкая
STR_SEA_LEVEL_CUSTOM                                            :Зададзены
STR_SEA_LEVEL_CUSTOM_PERCENTAGE                                 :Зададзены ({NUM}%)

###length 4
STR_RIVERS_NONE                                                 :Няма
STR_RIVERS_FEW                                                  :Малая
STR_RIVERS_MODERATE                                             :Сярэдняя
STR_RIVERS_LOT                                                  :Вялікая

###length 3
STR_DISASTER_NONE                                               :Выключаны
STR_DISASTER_REDUCED                                            :Зьніжаныя
STR_DISASTER_NORMAL                                             :Звычайныя

###length 4
STR_SUBSIDY_X1_5                                                :x1.5
STR_SUBSIDY_X2                                                  :x2
STR_SUBSIDY_X3                                                  :x3
STR_SUBSIDY_X4                                                  :x4

###length 4
STR_CLIMATE_TEMPERATE_LANDSCAPE                                 :умераны ляндшафт
STR_CLIMATE_SUB_ARCTIC_LANDSCAPE                                :субарктычны ляндшафт
STR_CLIMATE_SUB_TROPICAL_LANDSCAPE                              :субтрапічны ляндшафт
STR_CLIMATE_TOYLAND_LANDSCAPE                                   :цацачны ляндшафт

###length 7
STR_TERRAIN_TYPE_VERY_FLAT                                      :Вельмі пляскатая
STR_TERRAIN_TYPE_FLAT                                           :Раўнінная
STR_TERRAIN_TYPE_HILLY                                          :Узгорастая
STR_TERRAIN_TYPE_MOUNTAINOUS                                    :Гарыстая
STR_TERRAIN_TYPE_ALPINIST                                       :Выключна горны
STR_TERRAIN_TYPE_CUSTOM                                         :Усталяваць вышыню ўручную

###length 4
STR_CITY_APPROVAL_TOLERANT                                      :Памяркоўнае
STR_CITY_APPROVAL_HOSTILE                                       :Варожае
STR_CITY_APPROVAL_PERMISSIVE                                    :Дазваляючае

STR_WARNING_NO_SUITABLE_AI                                      :{WHITE}Модулі штучнага інтэлекту (ШІ/AI) адсутнічаюць.{}Іх можна спампаваць праз сістэму праверкі "анлайн-кантэнту".

# Settings tree window
STR_CONFIG_SETTING_TREE_CAPTION                                 :{WHITE}Наладкі
STR_CONFIG_SETTING_FILTER_TITLE                                 :{BLACK}Фільтар:
STR_CONFIG_SETTING_EXPAND_ALL                                   :{BLACK}Разгарнуць усё
STR_CONFIG_SETTING_COLLAPSE_ALL                                 :{BLACK}Згарнуць усё
STR_CONFIG_SETTING_NO_EXPLANATION_AVAILABLE_HELPTEXT            :(няма тлумачэньня)
STR_CONFIG_SETTING_DEFAULT_VALUE                                :{LTBLUE}Значэньне па змоўчаньні: {ORANGE}{STRING}
STR_CONFIG_SETTING_TYPE                                         :{LTBLUE}Тып наладак: {ORANGE}{STRING}
STR_CONFIG_SETTING_TYPE_CLIENT                                  :Наладкі кліента (не ўтрымліваюцца ў файлах захаваньняў; уплываюць на ўсе гульні)
STR_CONFIG_SETTING_TYPE_GAME_MENU                               :Наладкі гульні (утрымліваюцца ў файлах захаваньняў; сапраўдныя толькі для новых гульняў)
STR_CONFIG_SETTING_TYPE_GAME_INGAME                             :Наладкі гульні (утрымліваюцца ў файлах захаваньняў; сапраўдныя толькі для бягучай гульні)
STR_CONFIG_SETTING_TYPE_COMPANY_MENU                            :Наладкі кампаніі (утрымліваюцца ў файлах захаваньняў; сапраўдныя толькі для новых гульняў)
STR_CONFIG_SETTING_TYPE_COMPANY_INGAME                          :Наладкі кампаніі (утрымліваюцца ў файлах захаваньняў; сапраўдныя толькі для бягучай гульні)

STR_CONFIG_SETTING_RESTRICT_CATEGORY                            :{BLACK}Катэґорыя:
STR_CONFIG_SETTING_RESTRICT_TYPE                                :{BLACK}Тып:
STR_CONFIG_SETTING_RESTRICT_DROPDOWN_HELPTEXT                   :{BLACK}Адлюстроўваць у спісе толькі наладкі, якія адпавядаюць абранай катэгорыі
STR_CONFIG_SETTING_RESTRICT_BASIC                               :Асноўныя наладкі (толькі самыя важныя)
STR_CONFIG_SETTING_RESTRICT_ADVANCED                            :Пашыраныя наладкі (практычна ўсе)
STR_CONFIG_SETTING_RESTRICT_ALL                                 :Спэцыяльныя наладкі (усе, уключаючы самыя незразумелыя)
STR_CONFIG_SETTING_RESTRICT_CHANGED_AGAINST_DEFAULT             :Наладкі са значэньнямі, якія адрозьніваюцца ад значэньняў па змоўчаньні
STR_CONFIG_SETTING_RESTRICT_CHANGED_AGAINST_NEW                 :Наладкі са значэньнямі, якія адрозьніваюцца ад наладак новай гульні

STR_CONFIG_SETTING_TYPE_DROPDOWN_HELPTEXT                       :{BLACK}Абмяжоўвае сьпіс ніжэй вызначанымі тыпамі наладак
STR_CONFIG_SETTING_TYPE_DROPDOWN_ALL                            :Усе наладкі
STR_CONFIG_SETTING_TYPE_DROPDOWN_CLIENT                         :Наладкі кліента (не запісваюцца ў захаваньні; уплываюць на ўсе гульні)
STR_CONFIG_SETTING_TYPE_DROPDOWN_GAME_MENU                      :Наладкі гульні (запісваюцца ў захаваньні; уплываюць толькі на новыя гульні)
STR_CONFIG_SETTING_TYPE_DROPDOWN_GAME_INGAME                    :Наладкі гульні (запісваюцца ў захаваньне; уплываюць толькі на бягучую гульню)
STR_CONFIG_SETTING_TYPE_DROPDOWN_COMPANY_MENU                   :Наладкі кампаніі (запісваюцца ў захаваньні; уплываюць толькі на новыя гульні)
STR_CONFIG_SETTING_TYPE_DROPDOWN_COMPANY_INGAME                 :Наладкі кампаніі (запісваюцца ў захаваньне; уплываюць толькі на бягучую кампанію)

STR_CONFIG_SETTINGS_NONE                                        :{WHITE}- Няма -
###length 3
STR_CONFIG_SETTING_CATEGORY_HIDES                               :{BLACK}Паказаць усе вынікі пошуку па наладках{}{SILVER}Катэґорыя {BLACK}да {WHITE}{STRING}
STR_CONFIG_SETTING_TYPE_HIDES                                   :{BLACK}Паказаць усе вынікі пошуку па наладках{}{SILVER}Тып {BLACK}да {WHITE}Усе тыпы наладак
STR_CONFIG_SETTING_CATEGORY_AND_TYPE_HIDES                      :{BLACK}Паказаць усе вынікі пошуку па наладках{}{SILVER}Катэґорыя {BLACK}да {WHITE}{STRING} {BLACK}і {SILVER}Тып {BLACK}да {WHITE}Усе тыпы наладак

###length 3
STR_CONFIG_SETTING_OFF                                          :не
STR_CONFIG_SETTING_ON                                           :так
STR_CONFIG_SETTING_DISABLED                                     :адключана

###length 3
STR_CONFIG_SETTING_COMPANIES_OFF                                :не
STR_CONFIG_SETTING_COMPANIES_OWN                                :для сваёй кампаніі
STR_CONFIG_SETTING_COMPANIES_ALL                                :для ўсіх кампаніяў

###length 3
STR_CONFIG_SETTING_NONE                                         :няма
STR_CONFIG_SETTING_ORIGINAL                                     :арыґiнальная
STR_CONFIG_SETTING_REALISTIC                                    :рэалістычная

###length 3
STR_CONFIG_SETTING_HORIZONTAL_POS_LEFT                          :леваруч
STR_CONFIG_SETTING_HORIZONTAL_POS_CENTER                        :ў цэнтры
STR_CONFIG_SETTING_HORIZONTAL_POS_RIGHT                         :праваруч

STR_CONFIG_SETTING_MAXIMUM_INITIAL_LOAN                         :Максымальная сума пазыкі: {STRING}
STR_CONFIG_SETTING_MAXIMUM_INITIAL_LOAN_HELPTEXT                :Максымальная сума пазыкі для кампаніі (без уліку інфляцыі)

STR_CONFIG_SETTING_INTEREST_RATE                                :Адсоткавая стаўка: {STRING}
STR_CONFIG_SETTING_INTEREST_RATE_HELPTEXT                       :Адсоткавая стаўка па пазыках; таксама кантралюе інфляцыю, калі тая ўключана

STR_CONFIG_SETTING_RUNNING_COSTS                                :Эксплуатацыйныя выдаткі: {STRING}
STR_CONFIG_SETTING_RUNNING_COSTS_HELPTEXT                       :Усталюйце ўзровень абслугоўваньня й эксплуатацыйныя выдаткі на транспарт й інфраструктуру

STR_CONFIG_SETTING_CONSTRUCTION_SPEED                           :Хуткасьць будаўніцтва: {STRING}
STR_CONFIG_SETTING_CONSTRUCTION_SPEED_HELPTEXT                  :Абмяжуйце колькасьць будаўнічых мэрапрыемстваў для ШІ

STR_CONFIG_SETTING_VEHICLE_BREAKDOWNS                           :Паломкі транспарта: {STRING}
STR_CONFIG_SETTING_VEHICLE_BREAKDOWNS_HELPTEXT                  :Задайце частасьць паломак недастаткова якасна абслужанага транспарта

STR_CONFIG_SETTING_SUBSIDY_MULTIPLIER                           :Множнік субсыдыяў: {STRING}
STR_CONFIG_SETTING_SUBSIDY_MULTIPLIER_HELPTEXT                  :Усталюйце множнік аплаты за перавозкі, якія субсыдуюцца

STR_CONFIG_SETTING_SUBSIDY_DURATION                             :Працягласць субсідый: {STRING}

###setting-zero-is-special

STR_CONFIG_SETTING_CONSTRUCTION_COSTS                           :Выдаткі на будаўніцтва: {STRING}
STR_CONFIG_SETTING_CONSTRUCTION_COSTS_HELPTEXT                  :Усталюйце ўзровень выдаткаў на будаўніцтва й набыцьцё

STR_CONFIG_SETTING_RECESSIONS                                   :Спады: {STRING}
STR_CONFIG_SETTING_RECESSIONS_HELPTEXT                          :Калі ўключана, спад можа наставаць раз у некалькі гадоў. Падчас спаду ўвесь аб'ём вытворчасьці значна ніжэй (ён вяртаецца да ранейшага ўзроўня, калі спад сканчаецца)

STR_CONFIG_SETTING_TRAIN_REVERSING                              :Забараніць разварот цягнікоў на станцыях: {STRING}
STR_CONFIG_SETTING_TRAIN_REVERSING_HELPTEXT                     :Калі ўключана, цягнікі ня будуць разварочвацца на прахадных станцыях, нават калі гэта дазволіць скараціць шлях да наступнага пункта прызначэньня.

STR_CONFIG_SETTING_DISASTERS                                    :Бедствы: {STRING}
STR_CONFIG_SETTING_DISASTERS_HELPTEXT                           :Пераключыце бедствы, якія могуць час ад часу блякаваць ці зьнішчаць транспартныя сродкі ды інфраструктуру

STR_CONFIG_SETTING_CITY_APPROVAL                                :Стаўленьне гарадзкой рады да рэструктурызацыі навакольляў: {STRING}
STR_CONFIG_SETTING_CITY_APPROVAL_HELPTEXT                       :Выберыце ўзровень шуму й забруджваньня навакольнага асяроддзя кампаніямі, які ўплывае на іх рэйтынґ у гарадах і магчымасьць далейшага будаўніцтва каля гарадоў

STR_CONFIG_SETTING_MAP_HEIGHT_LIMIT_HELPTEXT                    :Усталяваць максімальнае значэнне вышыні гор на карце. «(Аўтавылучэнне)» падбярэ прымальнае значэнне пасля стварэння ландшафту.
STR_CONFIG_SETTING_MAP_HEIGHT_LIMIT_VALUE                       :{NUM}
###setting-zero-is-special
STR_CONFIG_SETTING_TOO_HIGH_MOUNTAIN                            :{WHITE}Немагчыма зьмяніць максімальную вышыню. На мапе ёсць горы вышэй гэтага значэньня.

STR_CONFIG_SETTING_AUTOSLOPE                                    :Дазволіць зьмену ляндшафту пад будынкамі, дарогамі й г. д. (аўтаспускі): {STRING}
STR_CONFIG_SETTING_AUTOSLOPE_HELPTEXT                           :Дазволіць зьмену ляндшафту пад будынкамі й рэйкамi, не выдаляючы іx

STR_CONFIG_SETTING_CATCHMENT                                    :Зона пакрыцьця залежыць ад тыпу станцыі: {STRING}
STR_CONFIG_SETTING_CATCHMENT_HELPTEXT                           :Мець розныя памеры тэрыторыі, на якіх розныя тыпы станцыяў ды аэрапортаў зьбіраюць пасажыраў і грузы.

STR_CONFIG_SETTING_SERVE_NEUTRAL_INDUSTRIES_HELPTEXT            :Пры ўключэнні - прадпрыемствы, якія маюць уласныя станцыі пагрузкі (напрыклад, нафтавыя платформы), змогуць абслугоўвацца таксама і станцыямі гульцоў, пабудаванымі паблізу.{}Пры адключэнні - прадпрыемствы будуць рабіць пагрузку толькі праз свае ўнутраныя станцыі, і гэтыя станцыі будуць абслугоўваць толькі сваё прадпрыемства.

STR_CONFIG_SETTING_EXTRADYNAMITE                                :Дазволіць знос амаль усіх гарадзкіх аб'ектаў: {STRING}
STR_CONFIG_SETTING_EXTRADYNAMITE_HELPTEXT                       :Спрасьціць знос гарадзкіх будынкаў ды інфраструктуры

STR_CONFIG_SETTING_TRAIN_LENGTH                                 :Максымальная даўжыня цягнiкоў: {STRING}
STR_CONFIG_SETTING_TRAIN_LENGTH_HELPTEXT                        :Усталяваць максымальную даўжыню цягнiкоў
STR_CONFIG_SETTING_TILE_LENGTH                                  :{COMMA} клет{P ка кi ак}

STR_CONFIG_SETTING_SMOKE_AMOUNT                                 :Колькасьць дыму/іскраў у лакаматываў: {STRING}
STR_CONFIG_SETTING_SMOKE_AMOUNT_HELPTEXT                        :Усталяваць, колькі дыму ці іскраў выпускаюць транспартныя сродкi

STR_CONFIG_SETTING_TRAIN_ACCELERATION_MODEL                     :Мадэль паскарэньня цягнікоў: {STRING}
STR_CONFIG_SETTING_TRAIN_ACCELERATION_MODEL_HELPTEXT            :Выбраць фізычную мадэль прысьпешаньня цягнікоў. Арыґінальная мадэль штрафуе ўхілы для ўсяго транспарту. Рэалістычная мадэль штрафуе ўхілы ды павароты ў залежнасьці ад розных асаблівасьцяў чыгуначнага саставу: напрыклад, даўжыні ды цягавага намаганьня

STR_CONFIG_SETTING_ROAD_VEHICLE_ACCELERATION_MODEL              :Мадэль паскарэньня аўтатранспарту: {STRING}
STR_CONFIG_SETTING_ROAD_VEHICLE_ACCELERATION_MODEL_HELPTEXT     :Выбраць фізычную мадэль пасьпяшэньня аўтатранспарту. Арыґінальная мадэль штрафуе ўхілы для ўсяго транспарту. Рэалістычная мадэль штрафуе ўхілы ў залежнасьці ад розных асаблівасьцяў машыны, напрыклад, велічыні цягавага намаганьня

STR_CONFIG_SETTING_TRAIN_SLOPE_STEEPNESS                        :Крутасьць сьхiлаў для цягнiкоў: {STRING}
STR_CONFIG_SETTING_TRAIN_SLOPE_STEEPNESS_HELPTEXT               :Крутасьць ухілаў для цягнікоў. Вышэйшыя значэньні ўскладняюць пад'ем на узгорак
STR_CONFIG_SETTING_PERCENTAGE                                   :{COMMA}%

STR_CONFIG_SETTING_ROAD_VEHICLE_SLOPE_STEEPNESS                 :Крутасьць сьхiлаў для аўтатранспарту: {STRING}
STR_CONFIG_SETTING_ROAD_VEHICLE_SLOPE_STEEPNESS_HELPTEXT        :Крутасьць ухілаў для аўтатранспарту. Вышэйшыя значэньні ўскладняюць пад'ём на узгорак

STR_CONFIG_SETTING_FORBID_90_DEG                                :Забараніць цягнікам 90-ґрадусныя павароты: {STRING}
STR_CONFIG_SETTING_FORBID_90_DEG_HELPTEXT                       :90-ґрадусныя павароты здараюцца, калі за гарызантальнымі рэйкамі адразу вынікаюць вэртыкальныя на суседняй клетцы. Цягнік вымушаны паварочваць на 90 ґрадусаў пры перасячэньні клетак замест звычайных 45 ґрадусаў пры іншай камбінацыі каляінаў.

STR_CONFIG_SETTING_DISTANT_JOIN_STATIONS                        :Дазволіць аб'яднаньне станцыяў, не прымыкаючых адна да адной: {STRING}
STR_CONFIG_SETTING_DISTANT_JOIN_STATIONS_HELPTEXT               :Дазволіць дадаць частку станцыі, якая непасрэдна не прылягае да існуючых частак. Патрабуе Ctrl+пстрычку пры разьмяшчэньні новых частак.

STR_CONFIG_SETTING_INFLATION                                    :Уключыць інфляцыю: {STRING}
STR_CONFIG_SETTING_INFLATION_HELPTEXT                           :Уключыць інфляцыю ў эканоміцы, калі кошты растуць нязначна хутчэй за выплаты

STR_CONFIG_SETTING_MAX_BRIDGE_LENGTH                            :Максымальная даўжыня мастоў: {STRING}
STR_CONFIG_SETTING_MAX_BRIDGE_LENGTH_HELPTEXT                   :Максымальная даўжыня мастоў, якія вы можаце пабудаваць

STR_CONFIG_SETTING_MAX_BRIDGE_HEIGHT                            :Максімальная вышыня мастоў: {STRING}
STR_CONFIG_SETTING_MAX_BRIDGE_HEIGHT_HELPTEXT                   :Максімальная дапушчальная вышыня мастоў

STR_CONFIG_SETTING_MAX_TUNNEL_LENGTH                            :Максымальная даўжыня тунэляў: {STRING}
STR_CONFIG_SETTING_MAX_TUNNEL_LENGTH_HELPTEXT                   :Максымальная даўжыня тунэляў, якія вы можаце пабудаваць

STR_CONFIG_SETTING_RAW_INDUSTRY_CONSTRUCTION_METHOD             :Мэтад стварэньня сыравінных прадпрыемстваў: {STRING}
STR_CONFIG_SETTING_RAW_INDUSTRY_CONSTRUCTION_METHOD_HELPTEXT    :Мэтад заснаваньня асноўных прадпрыемстваў. "Не ствараць" азначае, что будзе немагчыма заснаваць аніякае. "Ґеалягiчная разьведка" робіць заснаваньне магчымым, але здараецца гэта ў адвольным месцы мапы, а таксама можа ня здарыцца ўвогуле. "Як i iншыя" азначае, што сыравінныя прадпрыемствы, як і перапрацоўчыя, могуць быць створаны самімі гульцамі ў любым месцы па іх жаданьні.
###length 3
STR_CONFIG_SETTING_RAW_INDUSTRY_CONSTRUCTION_METHOD_NONE        :не ствараць
STR_CONFIG_SETTING_RAW_INDUSTRY_CONSTRUCTION_METHOD_NORMAL      :як i iншыя
STR_CONFIG_SETTING_RAW_INDUSTRY_CONSTRUCTION_METHOD_PROSPECTING :ґеалягiчная разьведка

STR_CONFIG_SETTING_INDUSTRY_PLATFORM                            :Роўная зямля вакол прадпрыемстваў: {STRING}
STR_CONFIG_SETTING_INDUSTRY_PLATFORM_HELPTEXT                   :Памер роўнай паверхні вакол прадпрыемства. Гэта забясьпечвае прастору для далейшага будаўніцтва чыгункі вакол прадпрыемства ды інш.

STR_CONFIG_SETTING_MULTIPINDTOWN                                :Дазволіць некалькі прадпрыемстваў аднаго тыпу на горад: {STRING}
STR_CONFIG_SETTING_MULTIPINDTOWN_HELPTEXT                       :Звычайна горад не жадае больш за адно прадпрыемства кожнага тыпу. Гэта наладка дазваляе некалькі аднолькавых прадпрыемстваў на адзін населены пункт.

STR_CONFIG_SETTING_SIGNALSIDE                                   :Паказаць сыґналы: {STRING}
STR_CONFIG_SETTING_SIGNALSIDE_HELPTEXT                          :Выбраць, на якім баку ад чыгуначнай каляіны разьмясьціць сыґналы.
###length 3
STR_CONFIG_SETTING_SIGNALSIDE_LEFT                              :Зьлева
STR_CONFIG_SETTING_SIGNALSIDE_DRIVING_SIDE                      :На баку руху аўтатранспарту
STR_CONFIG_SETTING_SIGNALSIDE_RIGHT                             :Справа

STR_CONFIG_SETTING_SHOWFINANCES                                 :Паказваць фінансавую статыстыку напрыканцы года: {STRING}
STR_CONFIG_SETTING_SHOWFINANCES_HELPTEXT                        :Калі ўключана, вакно фінансаў адкрываецца напрыканцы кожнага года, каб палегчыць праверку фінансавага становішча кампаніі.

STR_CONFIG_SETTING_NONSTOP_BY_DEFAULT                           :Ствараць заданні з пазнакай «без прыпынкаў»: {STRING}
STR_CONFIG_SETTING_NONSTOP_BY_DEFAULT_HELPTEXT                  :Звычайна транспартны сродак спыняецца на кожнай станцыі, праз якую праходзіць. Калі ўключыць гэту наладку, ён будзе мінаць усе станцыі без прыпынкаў, пакуль не дасягне канцавога пункта прызначэньня. Зазначце, што гэтая наладка датычыць толькі від новых заданьняў па змоўчаньні. Але ўсе заданьні могуць быць усталяваны дэталёва для абодвух тыпаў паводзінаў.

STR_CONFIG_SETTING_STOP_LOCATION                                :Па змоўчаньні цягнікі спыняюцца {STRING} станцыі
STR_CONFIG_SETTING_STOP_LOCATION_HELPTEXT                       :Усталяваць, дзе цягнік будзе спыняцца па змоўчаньні. "Пачатак станцыі" азначае, што цягнік спыніцца паблізу да кропкі прыбыцьця. "Сярэдзіна" — пасярэдзіне плятформаў. "Канец станцы" — цягнік даедзе да самай далёкай клеткі. Зазначце, што гэта наладка вызначае толькі від новых заданьняў па змоўчаньні. Індывідуальна ўсе заданьні могуць быць адрэдагаваны для ўсіх варыянтаў паводзінаў.
###length 3
STR_CONFIG_SETTING_STOP_LOCATION_NEAR_END                       :на пачатку
STR_CONFIG_SETTING_STOP_LOCATION_MIDDLE                         :ў сярэдзіне
STR_CONFIG_SETTING_STOP_LOCATION_FAR_END                        :ў канцы

STR_CONFIG_SETTING_AUTOSCROLL                                   :Перамяшчаць агляд, калі курсор знаходзіцца на краі экрана: {STRING}
STR_CONFIG_SETTING_AUTOSCROLL_HELPTEXT                          :Уключае зрушваньне агляду пры набліжэньні паказальніка мышы да краю экрана
###length 4
STR_CONFIG_SETTING_AUTOSCROLL_DISABLED                          :няма
STR_CONFIG_SETTING_AUTOSCROLL_MAIN_VIEWPORT_FULLSCREEN          :у асноўным вакне пры поўнаэкранным рэжыме
STR_CONFIG_SETTING_AUTOSCROLL_MAIN_VIEWPORT                     :у асноўным вакне
STR_CONFIG_SETTING_AUTOSCROLL_EVERY_VIEWPORT                    :ва ўсіх вокнах

STR_CONFIG_SETTING_BRIBE                                        :Дазволіць падкупляць мясцовыя ўлады: {STRING}
STR_CONFIG_SETTING_BRIBE_HELPTEXT                               :Дазволіць кампаніям спрабаваць даць хабар мясцовай адміністрацыі. Калі хабар будзе выкрыты інспэктарам, кампанія ўвогуле ня зможа дзейнічаць у гэтым населеным пункце на працягу 6-ці месяцаў.

STR_CONFIG_SETTING_ALLOW_EXCLUSIVE                              :Дазволіць купляць эксклюзыўныя трансп. правы: {STRING}
STR_CONFIG_SETTING_ALLOW_EXCLUSIVE_HELPTEXT                     :Калі кампанія набывае эксклюзыўныя транспартныя правы ў населеным пункце, станцыі апанэнтаў (пасажырскія ды грузавыя) не атрымаюць ніводнага грузу за цэлы год.

STR_CONFIG_SETTING_ALLOW_FUND_BUILDINGS                         :Дазволіць фінансаваньне будаўніцтва будынкаў: {STRING}
STR_CONFIG_SETTING_ALLOW_FUND_BUILDINGS_HELPTEXT                :Дазволіць кампаніям даваць грошы гарадзкім уладам для заснаваньня новых будынкаў

STR_CONFIG_SETTING_ALLOW_FUND_ROAD                              :Дазволіць фінансаваньне рэканструкцыі дарогаў: {STRING}
STR_CONFIG_SETTING_ALLOW_FUND_ROAD_HELPTEXT                     :Дазваляць кампаніям даваць грошы гарадзкім уладам для "рэканструкцыі" вуліц, каб сабатаваць канкурэнту аўтатранспартныя зносіны ў горадзе.

STR_CONFIG_SETTING_ALLOW_GIVE_MONEY                             :Дазволіць перадачу грошай іншым кампаніям: {STRING}
STR_CONFIG_SETTING_ALLOW_GIVE_MONEY_HELPTEXT                    :Дазволіць перавод грошай паміж кампаніямі пры сеткавай гульні

STR_CONFIG_SETTING_FREIGHT_TRAINS                               :Множнік вагі для сымуляцыі цяжкіх таварных цягнікоў: {STRING}
STR_CONFIG_SETTING_FREIGHT_TRAINS_HELPTEXT                      :Усталяваць, як уплывае на цягнікі груз, які яны перавозяць. Вышэйшыя значэньні патрабуюць ад цягнікоў большай магутнасьці ды цягавага намаганьня, асабліва на ўзгорках.

STR_CONFIG_SETTING_PLANE_SPEED                                  :Множнiк хуткасьцi самалётаў: {STRING}
STR_CONFIG_SETTING_PLANE_SPEED_HELPTEXT                         :Усталяваць адносную хуткасьць самалётаў у параўнаньні зь іншымі транспартнымі сродкамі, каб зьменшыць даходы ад авіяперавозак.
STR_CONFIG_SETTING_PLANE_SPEED_VALUE                            :1 / {COMMA}

STR_CONFIG_SETTING_PLANE_CRASHES                                :Верагоднасьць авіякатастрофаў: {STRING}
STR_CONFIG_SETTING_PLANE_CRASHES_HELPTEXT                       :Наладка верагоднасьці падзеньня самалёта.{}* У буйных самалётаў заўсёды ёсць рызыка крушэньня пры пасадцы ў маленькіх аэрапортах.
###length 3
STR_CONFIG_SETTING_PLANE_CRASHES_NONE                           :адсутнічае*
STR_CONFIG_SETTING_PLANE_CRASHES_REDUCED                        :зьніжаная
STR_CONFIG_SETTING_PLANE_CRASHES_NORMAL                         :звычайная

STR_CONFIG_SETTING_STOP_ON_TOWN_ROAD                            :Дазволіць будаўніцтва прыпынкаў Ro-Ro на дарогах гарадзкой уласнасьці: {STRING}
STR_CONFIG_SETTING_STOP_ON_TOWN_ROAD_HELPTEXT                   :Дазволіць пабудову на дарогах, якія належаць гораду, прыпынкаў, празь якія можна проста праехаць (не заязжаючы "унутар").
STR_CONFIG_SETTING_STOP_ON_COMPETITOR_ROAD                      :Дазволіць будаўніцтва прыпынкаў Ro-Ro на дарогах канкурэнтаў: {STRING}
STR_CONFIG_SETTING_STOP_ON_COMPETITOR_ROAD_HELPTEXT             :Дазволіць пабудову на дарогах, якія належаць іншым кампаніям, прыпынкаў, празь якія можна проста праехаць (не заязжаючы "унутар").
STR_CONFIG_SETTING_DYNAMIC_ENGINES_EXISTING_VEHICLES            :{WHITE}Зьмена гэтага парамэтру немагчыма, калі ў гульні ёсьць транспартныя сродкі.

STR_CONFIG_SETTING_INFRASTRUCTURE_MAINTENANCE                   :Утрыманьне iнфраструктуры: {STRING}
STR_CONFIG_SETTING_INFRASTRUCTURE_MAINTENANCE_HELPTEXT          :Калі ўключана, інфраструктура патрабуе выдаткаў на ўтрыманьне. Кошт расьце прапарцыянальна памерам сеткі, таму гэта больш датычыць вялікіх кампаніяў, ніж малых.

STR_CONFIG_SETTING_COMPANY_STARTING_COLOUR                      :Фірмовы колер кампаніі: {STRING}

STR_CONFIG_SETTING_NEVER_EXPIRE_AIRPORTS                        :Малыя аэрапорты ніколі не састарэюць: {STRING}
STR_CONFIG_SETTING_NEVER_EXPIRE_AIRPORTS_HELPTEXT               :Уключэньне гэтай наладкі робіць усе віды аэрапортаў даступнымі назаўжды.

STR_CONFIG_SETTING_WARN_LOST_VEHICLE                            :Папярэджваць, калі ТС заблудзiўся: {STRING}
STR_CONFIG_SETTING_WARN_LOST_VEHICLE_HELPTEXT                   :Выклікае паведамленьні, калі транспарт ня можа знайсьці шлях да кропкі прызначэньня.

STR_CONFIG_SETTING_ORDER_REVIEW                                 :Праверка заданьняў транспарту: {STRING}
STR_CONFIG_SETTING_ORDER_REVIEW_HELPTEXT                        :Калі ўключана, заданьні транспартных сродкаў перыядычна правяраюцца, і заўважаныя праблемы выклікаюць паведамленьні.
###length 3
STR_CONFIG_SETTING_ORDER_REVIEW_OFF                             :не правяраць
STR_CONFIG_SETTING_ORDER_REVIEW_EXDEPOT                         :правяраць, акрамя тых, што стаяць
STR_CONFIG_SETTING_ORDER_REVIEW_ON                              :правяраць усе

STR_CONFIG_SETTING_WARN_INCOME_LESS                             :Папярэджваць, калі даход транспарту адмоўны: {STRING}
STR_CONFIG_SETTING_WARN_INCOME_LESS_HELPTEXT                    :Калі ўключана, вы атрымаеце паведамленьне аб транспартным сродку, які аніразу не атрымаў прыбытак на працягу каляндарнага году.

STR_CONFIG_SETTING_NEVER_EXPIRE_VEHICLES                        :Транспарт ніколі не выходзіць з ужытку: {STRING}
STR_CONFIG_SETTING_NEVER_EXPIRE_VEHICLES_HELPTEXT               :Калі ўключана, усе мадэлі транспартных сродкаў пасьля з'яўленьня застануцца даступнымі назаўжды.

STR_CONFIG_SETTING_AUTORENEW_VEHICLE                            :Аўтазамена старых транспартных сродкаў: {STRING}
STR_CONFIG_SETTING_AUTORENEW_VEHICLE_HELPTEXT                   :Калі ўключана, транспарт напрыканцы свайго пэўнага тэрміна службы будзе аўтаматычна заменены, калі ўмовы замены будуць выкананыя.

STR_CONFIG_SETTING_AUTORENEW_MONTHS                             :Аўтазамена транспарта {STRING} заканчэння тэрміна эксплуатацыі
STR_CONFIG_SETTING_AUTORENEW_MONTHS_HELPTEXT                    :Адносны ўзрост, калі транспартны сродак будзе разглядацца як той, што патрабуе аўтаўзамены.
###length 2
STR_CONFIG_SETTING_AUTORENEW_MONTHS_VALUE_BEFORE                :{COMMA} месяц{P "" ы аў} перад
STR_CONFIG_SETTING_AUTORENEW_MONTHS_VALUE_AFTER                 :{COMMA} месяц{P "" ы аў} пасьля

STR_CONFIG_SETTING_AUTORENEW_MONEY                              :Сума, неабходная для аўтазамены: {STRING}
STR_CONFIG_SETTING_AUTORENEW_MONEY_HELPTEXT                     :Мінімальна сума грошай, якая мусіць заставацца на банкавым рахунку, перад тым как распачаць аўтазамену транспарту.

STR_CONFIG_SETTING_ERRMSG_DURATION                              :Працягласьць паведамленняў аб памылцы: {STRING}
STR_CONFIG_SETTING_ERRMSG_DURATION_HELPTEXT                     :Працялегласьць паказваньня паведамленьняў аб памылках у чырвоным вакне. Зазначце, што некаторыя (крытычныя) паведамленьні ня будуць аўтаматычна зьнікаць пасьля гэтага часу, але мусяць быць закрытымі уручную.
STR_CONFIG_SETTING_ERRMSG_DURATION_VALUE                        :{COMMA} сэкунд{P а ы аў}

STR_CONFIG_SETTING_HOVER_DELAY                                  :Паказваць падказкi: {STRING}
STR_CONFIG_SETTING_HOVER_DELAY_HELPTEXT                         :Затрымка паміж навядзеньнем паказальніка мышы на элемент інтэрфейсу і з'яўленьнем падказкі. Калі гэта значэнне роўна 0, падказкі з'яўляюцца па пстрычцы правай кнопкі мышы.
STR_CONFIG_SETTING_HOVER_DELAY_VALUE                            :пры навядзеньні паказальніка на {COMMA} мілісэкунд{P у ы аў}
###setting-zero-is-special
STR_CONFIG_SETTING_HOVER_DELAY_DISABLED                         :па правым кліку

STR_CONFIG_SETTING_POPULATION_IN_LABEL                          :Паказваць колькасьць жыхароў горада ў назьве: {STRING}
STR_CONFIG_SETTING_POPULATION_IN_LABEL_HELPTEXT                 :Паказваць у надпісах на мапе колькасьць жыхароў населеных пунктаў адразу пасьля іх назвы.

STR_CONFIG_SETTING_GRAPH_LINE_THICKNESS                         :Таўшчыня лiнiяў у ґрафiках: {STRING}
STR_CONFIG_SETTING_GRAPH_LINE_THICKNESS_HELPTEXT                :Таўшчыня лініяў ґрафікаў. Тонкая лінія дакладней, тоўстую лягчэй убачыць і адрозьніць колер.

STR_CONFIG_SETTING_SHOW_NEWGRF_NAME_HELPTEXT                    :Паказваць назву модуля NewGRF, што змяшчае абраную мадэль транспартнага сродку, у акне куплі транспарта.

STR_CONFIG_SETTING_LANDSCAPE                                    :Тып карты: {STRING}
STR_CONFIG_SETTING_LANDSCAPE_HELPTEXT                           :Выбар тыпу мапы вызначае аснову гульнёвага працэсу, напрыклад, даступныя тыпы транспарта і грузаў, розныя ўмовы росту гарадоў. Усё гэта таксама можа быць зменена з дапамогай модуляў NewGRF і гульнёвых скрыптоў.

STR_CONFIG_SETTING_LAND_GENERATOR                               :Ґенэратар зямлі: {STRING}
STR_CONFIG_SETTING_LAND_GENERATOR_HELPTEXT                      :Арыгінальны генератар разлічаны на базавы графічны набор і стварае ландшафт з тыпавых элементаў.{}TerraGenesis выкарыстоўвае для стварэння ландшафту шум Перлiна і больш тонка наладжваецца.
###length 2
STR_CONFIG_SETTING_LAND_GENERATOR_ORIGINAL                      :Арыґінальны
STR_CONFIG_SETTING_LAND_GENERATOR_TERRA_GENESIS                 :TerraGenesis

STR_CONFIG_SETTING_TERRAIN_TYPE                                 :Тып ландшафту: {STRING}
STR_CONFIG_SETTING_TERRAIN_TYPE_HELPTEXT                        :(Толькі для TerraGenesis){}Узгоркаватасць ландшафту

STR_CONFIG_SETTING_INDUSTRY_DENSITY                             :Колькасць прадпрыемстваў: {STRING}
STR_CONFIG_SETTING_INDUSTRY_DENSITY_HELPTEXT                    :Выберыце, колькі прадпрыемстваў ствараць напачатку і на якім узроўні падтрымліваць іх колькасць падчас гульні.

STR_CONFIG_SETTING_OIL_REF_EDGE_DISTANCE                        :Макс. адлегласьць ад краю мапы да прадпрыемстваў нафтавае індустрыі: {STRING}
STR_CONFIG_SETTING_OIL_REF_EDGE_DISTANCE_HELPTEXT               :Гэта наладка абмяжоўвае адлегласьць ад краю мапы да нафтавых платформаў і нафтаперапрацоўчых заводаў. Такім чынам, на краях мапы, якія сканчаюцца вадою, яны будуць будавацца ля берага. На мапах памерам больш 256 гэта значэньне будзе адпаведна павялічана.

STR_CONFIG_SETTING_SNOWLINE_HEIGHT                              :Вышыня сьнегавой лініі: {STRING}
STR_CONFIG_SETTING_SNOWLINE_HEIGHT_HELPTEXT                     :Азначце, на якой вышыні ў субарктычным клімаце ўсталёўваецца снегавы полаг. Наяўнасьць снега ўплывае на расстаноўку прадпрыемстваў і на ўмовы росту гарадоў.


STR_CONFIG_SETTING_DESERT_COVERAGE_HELPTEXT                     :Гэта значэнне вызначае прыкладны адносны плошчу сушы, пакрытай пяском у трапічным клімаце. Пустэльні ўплываюць на размяшчэнне прадпрыемстваў.{}Выкарыстоўваецца толькі пры стварэнні карты.

STR_CONFIG_SETTING_ROUGHNESS_OF_TERRAIN                         :Нароўнасьць ляндшафту: {STRING}
STR_CONFIG_SETTING_ROUGHNESS_OF_TERRAIN_HELPTEXT                :(Толькі для TerraGenesis){}Выберыце колькасьць гор і ўзгоркаў на карце. На гладкім ландшафце ўзгоркаў трохі і яны больш пакатыя. На грубым - шмат гор, і ландшафт можа здацца занадта аднастайным.
###length 4
STR_CONFIG_SETTING_ROUGHNESS_OF_TERRAIN_VERY_SMOOTH             :Вельмі гладкі
STR_CONFIG_SETTING_ROUGHNESS_OF_TERRAIN_SMOOTH                  :Гладкі
STR_CONFIG_SETTING_ROUGHNESS_OF_TERRAIN_ROUGH                   :Грубы
STR_CONFIG_SETTING_ROUGHNESS_OF_TERRAIN_VERY_ROUGH              :Вельмі грубы

STR_CONFIG_SETTING_VARIETY                                      :Разнастайнасць ландшафту: {STRING}
STR_CONFIG_SETTING_VARIETY_HELPTEXT                             :(Толькі для TerraGenesis){}Вызначае наяўнасць на карце як горных, так і раўнінных абласцей. Паколькі дадзеная наладка ўплывае толькі на згладжванне карты, астатнія наладкі павінны быць выстаўлены ў горны ландшафт.

STR_CONFIG_SETTING_RIVER_AMOUNT                                 :Колькасць рэк: {STRING}
STR_CONFIG_SETTING_RIVER_AMOUNT_HELPTEXT                        :Выберыце колькасць рэк на мапе

STR_CONFIG_SETTING_TREE_PLACER                                  :Альґарытм расстаноўкі дрэваў: {STRING}
STR_CONFIG_SETTING_TREE_PLACER_HELPTEXT                         :Выберыце спосаб размеркаваньня дрэў на карце: «арыгінальны» алгарытм высаджвае іх раўнамерна па ўсёй карце; «палепшаны» - групамі.
###length 3
STR_CONFIG_SETTING_TREE_PLACER_NONE                             :Няма
STR_CONFIG_SETTING_TREE_PLACER_ORIGINAL                         :Арыґінальны
STR_CONFIG_SETTING_TREE_PLACER_IMPROVED                         :Палепшаны

STR_CONFIG_SETTING_ROAD_SIDE                                    :Рух аўтатранспарту: {STRING}
STR_CONFIG_SETTING_ROAD_SIDE_HELPTEXT                           :Выберыце бок дарогі, па якому рухаецца аўтатранспарт

###length 2
STR_CONFIG_SETTING_ROAD_SIDE_LEFT                               :Езьдзіць леваруч
STR_CONFIG_SETTING_ROAD_SIDE_RIGHT                              :Езьдзіць праваруч

STR_CONFIG_SETTING_HEIGHTMAP_ROTATION                           :Кручэньне мапы вышыняў: {STRING}
###length 2
STR_CONFIG_SETTING_HEIGHTMAP_ROTATION_COUNTER_CLOCKWISE         :супраць руху гадзіньнікавай стрэлкі
STR_CONFIG_SETTING_HEIGHTMAP_ROTATION_CLOCKWISE                 :па гадзіньнікавай стрэлцы

STR_CONFIG_SETTING_SE_FLAT_WORLD_HEIGHT                         :Ўзровень вышыні для мапаў з пляскатым рэльефам: {STRING}
###length 2
STR_CONFIG_SETTING_EDGES_NOT_EMPTY                              :{WHITE}Адна ці некалькі клетак ў паўночным куце мапы не пустыя
STR_CONFIG_SETTING_EDGES_NOT_WATER                              :{WHITE}Адна ці некалькі клетак берага без вады

STR_CONFIG_SETTING_STATION_SPREAD                               :Максымальная працялегласьць станцыяў: {STRING}
STR_CONFIG_SETTING_STATION_SPREAD_HELPTEXT                      :Максымальная плошча, на якую могуць распаўсюджвацца часткі адной станцыі. Зазначце, што вышэйшыя значэньні замаруджваюць гульню.

STR_CONFIG_SETTING_SERVICEATHELIPAD                             :Уключыць абслугоўваньне на шрубалётных пляцоўках: {STRING}
STR_CONFIG_SETTING_SERVICEATHELIPAD_HELPTEXT                    :Абслугоўваць шрубалёты пры кожнай пасадцы, нават калі ў аэрапорце няма анґару.

STR_CONFIG_SETTING_LINK_TERRAFORM_TOOLBAR                       :Зьвязаць ляндшафтную панэль з транспартнай: {STRING}
STR_CONFIG_SETTING_LINK_TERRAFORM_TOOLBAR_HELPTEXT              :Калі адкрываецца панэль інструмэнтаў нейкага транспарту, таксама паказваць панэль інструмэнтаў для зьмены ляндшафту.

STR_CONFIG_SETTING_SMALLMAP_LAND_COLOUR                         :Колер зямлі на мінімапе: {STRING}
STR_CONFIG_SETTING_SMALLMAP_LAND_COLOUR_HELPTEXT                :Колер ляндшафту на малой мапе.
###length 3
STR_CONFIG_SETTING_SMALLMAP_LAND_COLOUR_GREEN                   :зялёны
STR_CONFIG_SETTING_SMALLMAP_LAND_COLOUR_DARK_GREEN              :цёмна-зялёны
STR_CONFIG_SETTING_SMALLMAP_LAND_COLOUR_VIOLET                  :фіялетавы

###length 4

STR_CONFIG_SETTING_SCROLLMODE                                   :Перамяшчэнне агляду: {STRING}
STR_CONFIG_SETTING_SCROLLMODE_HELPTEXT                          :Спосаб перамяшчэння па гульнёваму полю
###length 4
STR_CONFIG_SETTING_SCROLLMODE_DEFAULT                           :Перамяшчаць з дапамогай ПКМ, зафіксаваўшы курсор
STR_CONFIG_SETTING_SCROLLMODE_RMB_LOCKED                        :Перамяшчаць з дапамогай ПКМ, зафіксаваўшы курсор
STR_CONFIG_SETTING_SCROLLMODE_RMB                               :Перамяшчаць з дапамогай ПКМ
STR_CONFIG_SETTING_SCROLLMODE_LMB                               :Перамяшчаць з дапамогай ЛКМ

STR_CONFIG_SETTING_SMOOTH_SCROLLING                             :Павольная пракрутка ў вакне прагляду: {STRING}
STR_CONFIG_SETTING_SMOOTH_SCROLLING_HELPTEXT                    :Кантралюе, што адбудзецца ў галоўным вакне, калі пстрыкнуць у малым вакне прагляду па нейкай кропцы. Калі ўключана, позірк будзе павольна перамяшчацца па мапе ў галоўным вакне. Калі выключана — экран адразу прыгне ў вызначанае месца.

STR_CONFIG_SETTING_MEASURE_TOOLTIP                              :Паказваць замеры пры будаўніцтве: {STRING}
STR_CONFIG_SETTING_MEASURE_TOOLTIP_HELPTEXT                     :Паказваць адлегласьць у клетках і розьніцу ў вышынях, калі нешта будуецца "працяжкай" (з націснутай кнопкай мышы).

STR_CONFIG_SETTING_LIVERIES                                     :Паказваць індывідуальную афарбоўку транспарта: {STRING}
STR_CONFIG_SETTING_LIVERIES_HELPTEXT                            :Ўжываньне спэцыфічных афарбовак (ліўрэй) для канкрэтнага тыпу транспартных сродкаў (у адрозьненьне ад фірмовага колеру ўсёй кампаніі).
###length 3
STR_CONFIG_SETTING_LIVERIES_NONE                                :не
STR_CONFIG_SETTING_LIVERIES_OWN                                 :толькі для сваёй кампаніі
STR_CONFIG_SETTING_LIVERIES_ALL                                 :для ўсіх кампаніяў

STR_CONFIG_SETTING_PREFER_TEAMCHAT                              :Камандны чат па націсьненьні Enter: {STRING}
STR_CONFIG_SETTING_PREFER_TEAMCHAT_HELPTEXT                     :Пераключыць зьвязку ўнутрыкаманднага чату да <ENTER>, публічнага чату да <Ctrl+ENTER>.

STR_CONFIG_SETTING_SCROLLWHEEL_MULTIPLIER                       :Шпаркасьць перамяшчэньня колам мышы: {STRING}
STR_CONFIG_SETTING_SCROLLWHEEL_MULTIPLIER_HELPTEXT              :Кантроль чульлівасьці кола мышы да пракруткі.

STR_CONFIG_SETTING_SCROLLWHEEL_SCROLLING                        :Выкарыстоўваць кола пракруткі: {STRING}
STR_CONFIG_SETTING_SCROLLWHEEL_SCROLLING_HELPTEXT               :Уключыць скролінг для кола мышы.
###length 3
STR_CONFIG_SETTING_SCROLLWHEEL_ZOOM                             :для зьмены маштабу (zoom)
STR_CONFIG_SETTING_SCROLLWHEEL_SCROLL                           :для перамяшчэньня агляду
STR_CONFIG_SETTING_SCROLLWHEEL_OFF                              :не выкарыстоўваць

STR_CONFIG_SETTING_OSK_ACTIVATION                               :Экранная клавіятура: {STRING}
STR_CONFIG_SETTING_OSK_ACTIVATION_HELPTEXT                      :Выберыце спосаб адкрыцьця экраннай клавіятуры для ўводу тэксту ў палі толькі з дапамогай паказвальнай прылады. (Прызначана для невялікіх прылад без фактычнай клавіятуры)
###length 4
STR_CONFIG_SETTING_OSK_ACTIVATION_DISABLED                      :Адключана
STR_CONFIG_SETTING_OSK_ACTIVATION_DOUBLE_CLICK                  :Падвоеная пстрычка
STR_CONFIG_SETTING_OSK_ACTIVATION_SINGLE_CLICK_FOCUS            :Адзіночная пстрычка (калі выдзелена)
STR_CONFIG_SETTING_OSK_ACTIVATION_SINGLE_CLICK                  :Адзіночная пстрычка (неадкладна)

###length 3
STR_CONFIG_SETTING_USE_RELAY_SERVICE_NEVER                      :не

STR_CONFIG_SETTING_RIGHT_MOUSE_BTN_EMU                          :Эмуляцыя правага кліка мышы: {STRING}
STR_CONFIG_SETTING_RIGHT_MOUSE_BTN_EMU_HELPTEXT                 :Выбаць мэтад імітацыі націсьненьня правай кнопкі мышы.
###length 3
STR_CONFIG_SETTING_RIGHT_MOUSE_BTN_EMU_COMMAND                  :каманда+клік
STR_CONFIG_SETTING_RIGHT_MOUSE_BTN_EMU_CONTROL                  :Ctrl+клік
STR_CONFIG_SETTING_RIGHT_MOUSE_BTN_EMU_OFF                      :выключана

STR_CONFIG_SETTING_RIGHT_MOUSE_WND_CLOSE                        :Зачыняць вокны пстрычкай ПКМ: {STRING}
STR_CONFIG_SETTING_RIGHT_MOUSE_WND_CLOSE_HELPTEXT               :Зачыняць акно пстрычкай правай кнопкай мышы ў яго межах. Пры гэтым адключаецца з'яўленне падказак па правай кнопцы.

STR_CONFIG_SETTING_AUTOSAVE                                     :Аўтазахаваньні: {STRING}
STR_CONFIG_SETTING_AUTOSAVE_HELPTEXT                            :Азначце інтэрвал паміж аўтаматычнымі захаваньнямі

STR_CONFIG_SETTING_DATE_FORMAT_IN_SAVE_NAMES                    :Выкарыстоўваць {STRING} фармат даты для імёнаў захаваньняў
STR_CONFIG_SETTING_DATE_FORMAT_IN_SAVE_NAMES_HELPTEXT           :Фармат даты ў назвах захаваных гульняў.
###length 3
STR_CONFIG_SETTING_DATE_FORMAT_IN_SAVE_NAMES_LONG               :доўгі (31-е Сту 2008 г.)
STR_CONFIG_SETTING_DATE_FORMAT_IN_SAVE_NAMES_SHORT              :кароткі (31-01-2008)
STR_CONFIG_SETTING_DATE_FORMAT_IN_SAVE_NAMES_ISO                :ISO (2008-01-31)

STR_CONFIG_SETTING_PAUSE_ON_NEW_GAME                            :Аўтаматычнае ўключэньне паўзы напачатку гульні: {STRING}
STR_CONFIG_SETTING_PAUSE_ON_NEW_GAME_HELPTEXT                   :Калі ўключана, распачатая гульня будзе аўтаматычна стаяць на паўзе, дазваляючы блізкае вывучэньне мапы.

STR_CONFIG_SETTING_COMMAND_PAUSE_LEVEL                          :Падчас паўзы дазволіць: {STRING}
STR_CONFIG_SETTING_COMMAND_PAUSE_LEVEL_HELPTEXT                 :Выбраць дзеяньні, якія будуць дазволены, калі гульня на паўзе.
###length 4
STR_CONFIG_SETTING_COMMAND_PAUSE_LEVEL_NO_ACTIONS               :нiчога
STR_CONFIG_SETTING_COMMAND_PAUSE_LEVEL_ALL_NON_CONSTRUCTION     :усе дзеяньні, акрамя будаўніцтва
STR_CONFIG_SETTING_COMMAND_PAUSE_LEVEL_ALL_NON_LANDSCAPING      :усе дзеяньнi, акрамя зьмяненьня ляндшафту
STR_CONFIG_SETTING_COMMAND_PAUSE_LEVEL_ALL_ACTIONS              :усе дзеяньнi

STR_CONFIG_SETTING_ADVANCED_VEHICLE_LISTS                       :Паказваць групы ў сьпісе транспарта: {STRING}
STR_CONFIG_SETTING_ADVANCED_VEHICLE_LISTS_HELPTEXT              :Дазволіць ужываньне пашыранага сьпісу транспартных сродкаў для групаваньня.

STR_CONFIG_SETTING_LOADING_INDICATORS                           :Паказваць індыкатар загрузкі: {STRING}
STR_CONFIG_SETTING_LOADING_INDICATORS_HELPTEXT                  :Выбраць, ці будуць паказвацца індыкатары загрузкі над транспартам, які грузіцца ці разгружаецца.

STR_CONFIG_SETTING_TIMETABLE_IN_TICKS                           :Паказваць расклад ў «ціках» замест дзён: {STRING}
STR_CONFIG_SETTING_TIMETABLE_IN_TICKS_HELPTEXT                  :Паказваць у раскладзе час падарожжа ў гульнёвых "ціках" замест дзён.

STR_CONFIG_SETTING_TIMETABLE_SHOW_ARRIVAL_DEPARTURE             :Паказваць у раскладах час прыбыцьця й адпраўленьня: {STRING}
STR_CONFIG_SETTING_TIMETABLE_SHOW_ARRIVAL_DEPARTURE_HELPTEXT    :Паказваць верагодны час прыбыцьця й адпраўленьня ў раскладах.

STR_CONFIG_SETTING_QUICKGOTO                                    :Хуткае стварэньне заданьняў транспарту: {STRING}
STR_CONFIG_SETTING_QUICKGOTO_HELPTEXT                           :Пры адкрыцьці вакна заданьняў курсор аўтаматычна будзе ўключаны ў рэжым "Ісьці да".

STR_CONFIG_SETTING_DEFAULT_RAIL_TYPE                            :Тып чыгункі па змоўчанні (пасьля старту/загрузкі): {STRING}
STR_CONFIG_SETTING_DEFAULT_RAIL_TYPE_HELPTEXT                   :Тып чыгункі, якая аўтаматычна выбіраецца на пачатку гульні. "Першыя даступныя" выбірае найстарэйшы тып чыгункі, "апошнія даступныя" выбірае найноўшы, а "найбольш ужывальныя" выбірае чыгунку, якая найчасьцей выкарыстоўваецца.
###length 3
STR_CONFIG_SETTING_DEFAULT_RAIL_TYPE_FIRST                      :першыя даступныя
STR_CONFIG_SETTING_DEFAULT_RAIL_TYPE_LAST                       :апошнія даступныя
STR_CONFIG_SETTING_DEFAULT_RAIL_TYPE_MOST_USED                  :найбольш ужывальныя

STR_CONFIG_SETTING_SHOW_TRACK_RESERVATION                       :Паказваць зарэзерваваныя каляiны: {STRING}
STR_CONFIG_SETTING_SHOW_TRACK_RESERVATION_HELPTEXT              :Зарэзэрваваныя рэйкі будуць мець адрозны колер. Дапамагае вырашыць праблему, калі цягнік адмаўляецца заехаць у блёк з маршрутнымі сьветлафорамі.

STR_CONFIG_SETTING_PERSISTENT_BUILDINGTOOLS                     :Захоўваць актыўнымі інструмэнты будаўніцтва пасьля ўжываньня: {STRING}
STR_CONFIG_SETTING_PERSISTENT_BUILDINGTOOLS_HELPTEXT            :Захаваць будаўнічыя інструмэнты для мастоў, тунэляў і г.д. пасля выкарыстаньня.


###setting-zero-is-special

STR_CONFIG_SETTING_SOUND_TICKER                                 :Бягучы радок: {STRING}
STR_CONFIG_SETTING_SOUND_TICKER_HELPTEXT                        :Прайграваць гук пры з'яўленьні бягучага радка з навінамі

STR_CONFIG_SETTING_SOUND_NEWS                                   :Ґазэта: {STRING}
STR_CONFIG_SETTING_SOUND_NEWS_HELPTEXT                          :Прайграваць гукавыя эфэкты пры публікацыі ґазэтаў

STR_CONFIG_SETTING_SOUND_NEW_YEAR                               :У канцы года: {STRING}
STR_CONFIG_SETTING_SOUND_NEW_YEAR_HELPTEXT                      :Прайграваць гукавы эфэкт пры адлюстраваньні фінансавай справаздачы кампаніі за мінулыя гады

STR_CONFIG_SETTING_SOUND_CONFIRM                                :Будаўніцтва: {STRING}
STR_CONFIG_SETTING_SOUND_CONFIRM_HELPTEXT                       :Прайграваць гукавыя эфекты пры завяршэньні будаўніцтва й іншых дзеяньнях

STR_CONFIG_SETTING_SOUND_CLICK                                  :Націскі кнопак: {STRING}
STR_CONFIG_SETTING_SOUND_CLICK_HELPTEXT                         :Прайграваць гук націскаў на кнопкі

STR_CONFIG_SETTING_SOUND_DISASTER                               :Аварыі/катастрофы: {STRING}
STR_CONFIG_SETTING_SOUND_DISASTER_HELPTEXT                      :Прайграваць гук аварыяў і катастрофаў

STR_CONFIG_SETTING_SOUND_VEHICLE                                :Транспарт: {STRING}
STR_CONFIG_SETTING_SOUND_VEHICLE_HELPTEXT                       :Прайграваць гук, які выдаецца транспартам

STR_CONFIG_SETTING_SOUND_AMBIENT                                :Фон: {STRING}
STR_CONFIG_SETTING_SOUND_AMBIENT_HELPTEXT                       :Прайграваць фонавы шум ляндшафту, прадпрыемстваў і гарадоў

STR_CONFIG_SETTING_MAX_TRAINS                                   :Максымальная колькасьць цягнікоў на гульца: {STRING}
STR_CONFIG_SETTING_MAX_TRAINS_HELPTEXT                          :Максымальная колькасьць цягнікоў, якую можа мець кампанія.

STR_CONFIG_SETTING_MAX_ROAD_VEHICLES                            :Максымальная колькасьць аўтатранспарту на гульца: {STRING}
STR_CONFIG_SETTING_MAX_ROAD_VEHICLES_HELPTEXT                   :Максымальная колькасьць аўтамабіляў, якую можа мець кампанія.

STR_CONFIG_SETTING_MAX_AIRCRAFT                                 :Максымальная колькасьць самалётаў на гульца: {STRING}
STR_CONFIG_SETTING_MAX_AIRCRAFT_HELPTEXT                        :Максымальная колькасьць паветраных суднаў, якую можа мець кампанія.

STR_CONFIG_SETTING_MAX_SHIPS                                    :Максымальная колькасьць караблёў на гульца: {STRING}
STR_CONFIG_SETTING_MAX_SHIPS_HELPTEXT                           :Максымальная колькасьць караблёў, якую можа мець кампанія.

STR_CONFIG_SETTING_AI_BUILDS_TRAINS                             :Забараніць пабудову цягнікоў кампутарам: {STRING}
STR_CONFIG_SETTING_AI_BUILDS_TRAINS_HELPTEXT                    :Уключэньне гэтай наладкі робіць немагчымым набыцьцё цягнікоў для кампутарнага гульца.

STR_CONFIG_SETTING_AI_BUILDS_ROAD_VEHICLES                      :Забараніць пабудову аўтатранспарту кампутарам: {STRING}
STR_CONFIG_SETTING_AI_BUILDS_ROAD_VEHICLES_HELPTEXT             :Уключэньне гэтай наладкі робіць немагчымым набыцьцё аўтатранспарту для кампутарнага гульца.

STR_CONFIG_SETTING_AI_BUILDS_AIRCRAFT                           :Забараніць пабудову самалётаў кампутарам: {STRING}
STR_CONFIG_SETTING_AI_BUILDS_AIRCRAFT_HELPTEXT                  :Уключэньне гэтай наладкі робіць немагчымым набыцьцё паветраных суднаў для кампутарнага гульца.

STR_CONFIG_SETTING_AI_BUILDS_SHIPS                              :Забараніць пабудову караблёў кампутарам: {STRING}
STR_CONFIG_SETTING_AI_BUILDS_SHIPS_HELPTEXT                     :Уключэньне гэтай наладкі робіць немагчымым набыцьцё караблёў для кампутарнага гульца.

STR_CONFIG_SETTING_AI_PROFILE                                   :Зыходны профіль наладак: {STRING}
STR_CONFIG_SETTING_AI_PROFILE_HELPTEXT                          :Выберыце, які профіль наладак выкарыстоўваць выпадковаму ШІ ці для пачатковых значэньняў пры даданні новага ШІ ці сцэнара гульні
###length 3
STR_CONFIG_SETTING_AI_PROFILE_EASY                              :Лёгкі
STR_CONFIG_SETTING_AI_PROFILE_MEDIUM                            :Сярэдні
STR_CONFIG_SETTING_AI_PROFILE_HARD                              :Цяжкі

STR_CONFIG_SETTING_AI_IN_MULTIPLAYER                            :Дазволіць штучны інтэлект (ШІ/AI) у сеткавай гульні: {STRING}
STR_CONFIG_SETTING_AI_IN_MULTIPLAYER_HELPTEXT                   :Дазволіць кампутарным гульцам (штучнаму інтэлекту) браць удзел у сеткавых гульнях.

STR_CONFIG_SETTING_SCRIPT_MAX_OPCODES                           :Колькасьць апэрацыяў перад спыненьнем скрыптоў: {STRING}
STR_CONFIG_SETTING_SCRIPT_MAX_OPCODES_HELPTEXT                  :Максымальная колькасьць вылічэньняў, якія скрыпт можа выканаць за раз.
STR_CONFIG_SETTING_SCRIPT_MAX_MEMORY                            :Макс. аб'ём памяці для скрыпту: {STRING}
STR_CONFIG_SETTING_SCRIPT_MAX_MEMORY_VALUE                      :{COMMA} МіБ

STR_CONFIG_SETTING_SERVINT_ISPERCENT                            :Інтэрвал абслугоўваньня ў адсотках (%): {STRING}
STR_CONFIG_SETTING_SERVINT_ISPERCENT_HELPTEXT                   :Выбраць, ці залежыць абслугоўваньне транспарту ад даты апошняга абслугоўваньня або ад падзеньня надзейнасьці на пэўны адсотак ад максымальнай.

STR_CONFIG_SETTING_SERVINT_TRAINS                               :Iнтэрвал абслугоўваньня для цягнiкоў: {STRING}
STR_CONFIG_SETTING_SERVINT_TRAINS_HELPTEXT                      :Усталяваць міжсэрвісны інтэрвал для новых чыгуначных транспартных сродкаў, калі пэўны інтэрвал ня вызначаны для канкрэтнага цягніка.
STR_CONFIG_SETTING_SERVINT_ROAD_VEHICLES                        :Iнтэрвал абслугоўваньня для аўтатранспарту: {STRING}
STR_CONFIG_SETTING_SERVINT_ROAD_VEHICLES_HELPTEXT               :Усталяваць міжсэрвісны інтэрвал для новага аўтатранспарту, калі пэўны інтэрвал ня вызначаны для канкрэтнай машыны.
STR_CONFIG_SETTING_SERVINT_AIRCRAFT                             :Iнтэрвал абслугоўваньня для паветраных суднаў: {STRING}
STR_CONFIG_SETTING_SERVINT_AIRCRAFT_HELPTEXT                    :Усталяваць міжсэрвісны інтэрвал для новых паветраных суднаў, калі пэўны інтэрвал ня вызначаны для канкрэтнага судна.
STR_CONFIG_SETTING_SERVINT_SHIPS                                :Iнтэрвал абслугоўваньня для караблёў: {STRING}
STR_CONFIG_SETTING_SERVINT_SHIPS_HELPTEXT                       :Усталяваць міжсэрвісны інтэрвал для новых караблёў, калі пэўны інтэрвал ня вызначаны для канкрэтнага судна.
STR_CONFIG_SETTING_SERVINT_VALUE                                :{COMMA}{NBSP}д{P зень днi дзён}/%
###setting-zero-is-special
STR_CONFIG_SETTING_SERVINT_DISABLED                             :адключана

STR_CONFIG_SETTING_NOSERVICE                                    :Адключыць абслугоўваньне, калі скасаваны паломкі: {STRING}
STR_CONFIG_SETTING_NOSERVICE_HELPTEXT                           :Калі ўключана, транспарт не абслугоўваецца ўвогуле, калі адключаны паломкі.

STR_CONFIG_SETTING_WAGONSPEEDLIMITS                             :Уключыць абмежаваньне хуткасьці ваґонаў: {STRING}
STR_CONFIG_SETTING_WAGONSPEEDLIMITS_HELPTEXT                    :Калі ўключана, выкарыстоўваць таксама й ліміты хуткасьці ў асобных ваґонаў для вызначэньня максымальнай хуткасьці ўсяго цягніка.

STR_CONFIG_SETTING_DISABLE_ELRAILS                              :Адключыць электрыфікаваную чыгунку: {STRING}
STR_CONFIG_SETTING_DISABLE_ELRAILS_HELPTEXT                     :Уключэньне гэтай наладкі скасуе неабходнасьць электрыфікаваць чыгунку для запуску цягнікоў на электрычнай цязе.

STR_CONFIG_SETTING_NEWS_ARRIVAL_FIRST_VEHICLE_OWN               :Прыбыцьцё першага транспартнага сродку на станцыю гульца: {STRING}
STR_CONFIG_SETTING_NEWS_ARRIVAL_FIRST_VEHICLE_OWN_HELPTEXT      :Паказваць ґазэту, калі першы транспартны сродак прыбывае на станцыю гульца

STR_CONFIG_SETTING_NEWS_ARRIVAL_FIRST_VEHICLE_OTHER             :Першы транспартны сродак на станцыю канкурэнта: {STRING}
STR_CONFIG_SETTING_NEWS_ARRIVAL_FIRST_VEHICLE_OTHER_HELPTEXT    :Паказваць ґазэту, калі першы транспартны сродак прыбывае на станцыю канкурэнта

STR_CONFIG_SETTING_NEWS_ACCIDENTS_DISASTERS                     :Здарэньні й катастрофы: {STRING}
STR_CONFIG_SETTING_NEWS_ACCIDENTS_DISASTERS_HELPTEXT            :Паказваць ґазэту, калі здараецца аварыя ці катастрофа


STR_CONFIG_SETTING_NEWS_COMPANY_INFORMATION                     :Інфармацыя аб Кампаніі: {STRING}
STR_CONFIG_SETTING_NEWS_COMPANY_INFORMATION_HELPTEXT            :Паказваць ґазэту, калі новая кампанія распачынае дзейнасьць або існуючая кампанія рызыкуе банкруцтвам

STR_CONFIG_SETTING_NEWS_INDUSTRY_OPEN                           :Адкрыцьцё новых прадпрыемстваў: {STRING}
STR_CONFIG_SETTING_NEWS_INDUSTRY_OPEN_HELPTEXT                  :Паказаць ґазэту, калі адкрываецца новае прадпрыемства

STR_CONFIG_SETTING_NEWS_INDUSTRY_CLOSE                          :Закрыцьцё прадпрыемстваў: {STRING}
STR_CONFIG_SETTING_NEWS_INDUSTRY_CLOSE_HELPTEXT                 :Паказаць ґазэту, калі нейкае прадпрыемства закрываецца

STR_CONFIG_SETTING_NEWS_ECONOMY_CHANGES                         :Зьмены ў эканоміцы: {STRING}
STR_CONFIG_SETTING_NEWS_ECONOMY_CHANGES_HELPTEXT                :Паказваць ґазэты аб глабальных зьменах ў эканоміцы

STR_CONFIG_SETTING_NEWS_INDUSTRY_CHANGES_COMPANY                :Зьмены ў прадукцыйнасьці прадпрыемстваў, якія абслугоўвае Кампанія: {STRING}
STR_CONFIG_SETTING_NEWS_INDUSTRY_CHANGES_COMPANY_HELPTEXT       :Паказаць ґазэту, калі зьмяняецца прадукцыйнасьць прадпрыемстваў, якія абслугоўваюцца кампаніяй гульца

STR_CONFIG_SETTING_NEWS_INDUSTRY_CHANGES_OTHER                  :Зьмены ў прадукцыйнасьці прадпрыемстваў, якія абслугоўвае канкурэнт(-ы): {STRING}
STR_CONFIG_SETTING_NEWS_INDUSTRY_CHANGES_OTHER_HELPTEXT         :Паказаць ґазэту, калі зьмяняецца прадукцыйнасьць прадпрыемстваў, якія абслугоўваюцца канкурэнтамі

STR_CONFIG_SETTING_NEWS_INDUSTRY_CHANGES_UNSERVED               :Зьмены ў прадукцыйнасьці прадпрыемстваў, якія ніхто не абслугоўвае: {STRING}
STR_CONFIG_SETTING_NEWS_INDUSTRY_CHANGES_UNSERVED_HELPTEXT      :Паказаць ґазэту, калі зьмяняецца ўзровень прадукцыйнасьці прадпрыемства, якое нікім не абслугоўваецца

STR_CONFIG_SETTING_NEWS_ADVICE                                  :Парады / зьвесткі аб транспартных сродках гульца: {STRING}
STR_CONFIG_SETTING_NEWS_ADVICE_HELPTEXT                         :Паказаць паведамленьні аб транспартных сродках, якія патрабуюць увагі

STR_CONFIG_SETTING_NEWS_NEW_VEHICLES                            :Новы транспарт: {STRING}
STR_CONFIG_SETTING_NEWS_NEW_VEHICLES_HELPTEXT                   :Паказваць ґазэты, калі з'яўляюцца новыя мадэлі транспартных сродкаў

STR_CONFIG_SETTING_NEWS_CHANGES_ACCEPTANCE                      :Зьмены ў сьпісах грузаў, якія прымаюцца станцыямі: {STRING}
STR_CONFIG_SETTING_NEWS_CHANGES_ACCEPTANCE_HELPTEXT             :Паказваць паведамленьні пра станцыі, якія зьмянілі сьпіс грузаў, што прымаюцца

STR_CONFIG_SETTING_NEWS_SUBSIDIES                               :Субсыдыі: {STRING}
STR_CONFIG_SETTING_NEWS_SUBSIDIES_HELPTEXT                      :Паказваць ґазэту з навінамі аб субсыдыях

STR_CONFIG_SETTING_NEWS_GENERAL_INFORMATION                     :Агульная інфармацыя: {STRING}
STR_CONFIG_SETTING_NEWS_GENERAL_INFORMATION_HELPTEXT            :Паказваць ґазэты з агульнымі навінамі, накшталт куплі эксклюзыўных транспартных правоў ці правядзеньня рэканструкцыі дарогаў
###length 3
STR_CONFIG_SETTING_NEWS_MESSAGES_OFF                            :Выкл.
STR_CONFIG_SETTING_NEWS_MESSAGES_SUMMARY                        :Сьцісла
STR_CONFIG_SETTING_NEWS_MESSAGES_FULL                           :Цалкам

STR_CONFIG_SETTING_COLOURED_NEWS_YEAR                           :Каляровыя ґазэты з'яўляюцца ў {STRING} годзе
STR_CONFIG_SETTING_COLOURED_NEWS_YEAR_HELPTEXT                  :Год, у якім ґазэты пачынаюць друкавацца каляровымі. Да гэтага году — выходзяць чорна-белымі.
STR_CONFIG_SETTING_STARTING_YEAR                                :Год пачатку гульні: {STRING}

STR_CONFIG_SETTING_ENDING_YEAR_VALUE                            :{NUM}
###setting-zero-is-special
STR_CONFIG_SETTING_ENDING_YEAR_ZERO                             :Ніколі

###length 3

STR_CONFIG_SETTING_ALLOW_SHARES                                 :Дазволіць купляць акцыі іншых кампаніяў: {STRING}
STR_CONFIG_SETTING_ALLOW_SHARES_HELPTEXT                        :Калі ўключана, дазваляецца купляць і прадаваць долі ў кампаніях. Акцыі даступны для кампаніяў, якія дасягнулі пэўнага ўзросту.

STR_CONFIG_SETTING_MIN_YEARS_FOR_SHARES                         :Мін. узрост кампаніі для выпуску акцыяў: {STRING}
STR_CONFIG_SETTING_MIN_YEARS_FOR_SHARES_HELPTEXT                :Мінімальны ўзрост, якога павінна дасягнуць кампанія для пачатку выпуску акцыяў, якімі змогуць гандляваць іншыя гульцы.

STR_CONFIG_SETTING_FEEDER_PAYMENT_SHARE                         :Адсотак даходу, якi налiчваецца пры частковай перавозцы: {STRING}
STR_CONFIG_SETTING_FEEDER_PAYMENT_SHARE_HELPTEXT                :Адсотак даходу, які налічваецца на прамежкавых адцінках у вялікіх сетках, даючы большы кантроль над даходамі.

STR_CONFIG_SETTING_DRAG_SIGNALS_DENSITY                         :Пры цягненьнi з Ctrl расстаўляць сыґналы кожныя: {STRING}
STR_CONFIG_SETTING_DRAG_SIGNALS_DENSITY_HELPTEXT                :Усталяваць дыстанцыю, на якой сыґналы будуюцца да наступнай перашкоды (іншага сыґнала, скрыжаваньня), калі сыґналы будуюцца цягненьнем.
STR_CONFIG_SETTING_DRAG_SIGNALS_DENSITY_VALUE                   :{COMMA} клет{P ка кi ак}
STR_CONFIG_SETTING_DRAG_SIGNALS_FIXED_DISTANCE                  :Захоўваць дыстанцыю памiж сыґналамi пры цягненьнi: {STRING}
STR_CONFIG_SETTING_DRAG_SIGNALS_FIXED_DISTANCE_HELPTEXT         :Выбраць мэтад разьмяшчэньня сыґналаў пры іх Ctrl+цягненьні. Калі адключана, сыґналы ўсталёўваюцца вакол тунэляў і мастоў, каб пазьбегнуць доўгіх прамежкаў без сыґналаў. Калі ўключана, сыґналы разьмяшчаюцца кожныя N клетак, спрашчаючы выраўноўваньне на паралельнай каляіне.

STR_CONFIG_SETTING_SEMAPHORE_BUILD_BEFORE_DATE                  :Будаваць сэмафоры (сыґналы старога стылю): да {STRING} года
STR_CONFIG_SETTING_SEMAPHORE_BUILD_BEFORE_DATE_HELPTEXT         :Выбраць год, калі на чыгунцы з'яўляюцца сьветлафоры. Да гэтага году ўжываюцца сэмафоры (якія выконваюць тыя ж функцыі, але выглядаюць інакш).

STR_CONFIG_SETTING_CYCLE_SIGNAL_TYPES                           :Выбар сыґналаў (Ctrl+клік): {STRING}
STR_CONFIG_SETTING_CYCLE_SIGNAL_TYPES_HELPTEXT                  :Якія тыпы сыґналаў можна выбраць, пстрыкаюцы з націснутым Ctrl па гатовым сыґнале.
###length 2
STR_CONFIG_SETTING_CYCLE_SIGNAL_PBS                             :толькі маршрутныя (PMS)
STR_CONFIG_SETTING_CYCLE_SIGNAL_ALL                             :усе

###length 2

STR_CONFIG_SETTING_TOWN_LAYOUT                                  :Тып дарожнай сеткі для новых горадоў: {STRING}
STR_CONFIG_SETTING_TOWN_LAYOUT_HELPTEXT                         :Пляніроўка сеткі дарогаў у населеных пунктах.
###length 5
STR_CONFIG_SETTING_TOWN_LAYOUT_DEFAULT                          :арыґінальны альґарытм
STR_CONFIG_SETTING_TOWN_LAYOUT_BETTER_ROADS                     :палепшаны альґарытм
STR_CONFIG_SETTING_TOWN_LAYOUT_2X2_GRID                         :краты 2×2
STR_CONFIG_SETTING_TOWN_LAYOUT_3X3_GRID                         :краты 3×3
STR_CONFIG_SETTING_TOWN_LAYOUT_RANDOM                           :адвольная забудова

STR_CONFIG_SETTING_ALLOW_TOWN_ROADS                             :Гарадам дазволена будаваць дарогі: {STRING}
STR_CONFIG_SETTING_ALLOW_TOWN_ROADS_HELPTEXT                    :Дазволіць гарадам будаваць дарогі дзеля росту насельніцтва. Адключэньне забараняе гарадзкiм адміністрацыям самастойна будаваць дарогі.
STR_CONFIG_SETTING_ALLOW_TOWN_LEVEL_CROSSINGS                   :Гарадам дазволена будаваць чыгуначныя пераезды: {STRING}
STR_CONFIG_SETTING_ALLOW_TOWN_LEVEL_CROSSINGS_HELPTEXT          :Уключэньне гэтай наладкі дазваляе гарадам будаваць чыгуначная пераезды.

STR_CONFIG_SETTING_NOISE_LEVEL                                  :Гарадам дазволена кантраляваць узровень шуму ад аэрапортаў: {STRING}
STR_CONFIG_SETTING_NOISE_LEVEL_HELPTEXT                         :Пры выключанай наладцы колькасьць аэрапортаў абмежавана дзвюма на кожны горад. Пры ўключанай - адміністрацыя горада абмяжоўвае толькі ўзровень дапушчальнага шуму (ён залежыць ад колькасці жыхароў). Узровень шуму, вырабленага аэрапортам, залежыць ад яго тыпу і адлегласьці ад цэнтра горада.

STR_CONFIG_SETTING_TOWN_FOUNDING                                :Заснаваньне гарадоў у гульні: {STRING}
STR_CONFIG_SETTING_TOWN_FOUNDING_HELPTEXT                       :Уключэньне гэтай наладкі дазваляе гульцам фундаваць новыя населеныя пункты падчас гульні.
###length 3
STR_CONFIG_SETTING_TOWN_FOUNDING_FORBIDDEN                      :забаронена
STR_CONFIG_SETTING_TOWN_FOUNDING_ALLOWED                        :дазволена
STR_CONFIG_SETTING_TOWN_FOUNDING_ALLOWED_CUSTOM_LAYOUT          :дазволена з выбарам дарожнай сеткі

STR_CONFIG_SETTING_TOWN_CARGOGENMODE                            :Колькасць грузаў і пасажыраў у гарадах: {STRING}
STR_CONFIG_SETTING_TOWN_CARGOGENMODE_HELPTEXT                   :Залежнасць колькасці грузаў і пасажыраў ад памеру горада.{}Лінейная: у горадзе двухразовага памеру з'яўляецца ў 2 разу больш пасажыраў.{}Квадратычная: у горадзе двухразовага памеру з'яўляецца ў 4 разу больш пасажыраў.
###length 2
STR_CONFIG_SETTING_TOWN_CARGOGENMODE_ORIGINAL                   :квадратычная залежнасьць (арыґінальная)
STR_CONFIG_SETTING_TOWN_CARGOGENMODE_BITCOUNT                   :лінейная залежнасць

STR_CONFIG_SETTING_EXTRA_TREE_PLACEMENT                         :Расстаноўка дрэваў у гульні: {STRING}
STR_CONFIG_SETTING_EXTRA_TREE_PLACEMENT_HELPTEXT                :Кантроль адвольнага з'яўленьня дрэваў падчас гульні. Гэта можа закрануць прадпрыемствы, якія залежаць ад росту дрэваў, напрыклад, пільні.
###length 4
STR_CONFIG_SETTING_EXTRA_TREE_PLACEMENT_NO_SPREAD               :Растуць, але не распаўсюджваюцца {RED}(ломіцца пільня)

STR_CONFIG_SETTING_TOOLBAR_POS                                  :Разьмяшчэньне галоўнай панэлі: {STRING}
STR_CONFIG_SETTING_TOOLBAR_POS_HELPTEXT                         :Гарызантальнае разьмяшчэньне галоўнай панэлі інструмэнтаў зьверху экрана.
STR_CONFIG_SETTING_STATUSBAR_POS                                :Разьмяшчэньне радка стану: {STRING}
STR_CONFIG_SETTING_STATUSBAR_POS_HELPTEXT                       :Гарызантальнае разьмяшчэньне панэлі становішча зьнізу экрана
STR_CONFIG_SETTING_SNAP_RADIUS                                  :Радыюс прыліпаньня вакна: {STRING}
STR_CONFIG_SETTING_SNAP_RADIUS_HELPTEXT                         :Адлегласьць паміж вокнамі, пакуль вакно пры перямяшчэньні ня будзе выраўнавана па іншым, бліжэйшым вакне.
STR_CONFIG_SETTING_SNAP_RADIUS_VALUE                            :{COMMA} пiксэл{P "" ы аў}
###setting-zero-is-special
STR_CONFIG_SETTING_SNAP_RADIUS_DISABLED                         :адключана
STR_CONFIG_SETTING_SOFT_LIMIT                                   :Макс. колькасьць адкрытых вокнаў (не «прылепленых»): {STRING}
STR_CONFIG_SETTING_SOFT_LIMIT_HELPTEXT                          :Колькасьць адкрытых непрылепленых вокнаў, пакуль старэйшыя вокны не пачнуць аўтаматычна закрывацца.
STR_CONFIG_SETTING_SOFT_LIMIT_VALUE                             :{COMMA}
###setting-zero-is-special
STR_CONFIG_SETTING_SOFT_LIMIT_DISABLED                          :адключана

STR_CONFIG_SETTING_ZOOM_MIN                                     :Максымальны ўзровень набліжэньня: {STRING}
STR_CONFIG_SETTING_ZOOM_MIN_HELPTEXT                            :Максымальны ўзровень набліжэньня ў вокнах прагляду. Зазначце, што вышэйшыя значэньні патрабуюць больш кампутарнай памяці.
STR_CONFIG_SETTING_ZOOM_MAX                                     :Максымальны ўзровень аддаленьня: {STRING}
STR_CONFIG_SETTING_ZOOM_MAX_HELPTEXT                            :Максымальны ўзровень аддаленьня ў вокнах прагляду. Зазначце, што вышэйшыя значэньні патрабуюць больш кампутарнай памяці.
###length 6
STR_CONFIG_SETTING_ZOOM_LVL_MIN                                 :4x
STR_CONFIG_SETTING_ZOOM_LVL_IN_2X                               :2x
STR_CONFIG_SETTING_ZOOM_LVL_NORMAL                              :Нармальны
STR_CONFIG_SETTING_ZOOM_LVL_OUT_2X                              :2x
STR_CONFIG_SETTING_ZOOM_LVL_OUT_4X                              :4x
STR_CONFIG_SETTING_ZOOM_LVL_OUT_8X                              :8x

STR_CONFIG_SETTING_SPRITE_ZOOM_MIN_HELPTEXT                     :Абмежаванне максімальнага разрознення спрайтаў адключае выкарыстанне графікі высокага разрознення, нават калі яна даступная. Гэта можна выкарыстоўваць для ўніфікацыі вонкавага выгляду гульні пры адначасовым выкарыстанні розных модуляў NewGRF, некаторыя з якіх утрымоўваюць графіку высокага разрознення, а іншыя - не.
###length 3

STR_CONFIG_SETTING_TOWN_GROWTH                                  :Хуткасьць росту гарадоў: {STRING}
STR_CONFIG_SETTING_TOWN_GROWTH_HELPTEXT                         :Хуткасьць, зь якой растуць населеныя пункты.
###length 5
STR_CONFIG_SETTING_TOWN_GROWTH_NONE                             :няма
STR_CONFIG_SETTING_TOWN_GROWTH_SLOW                             :павольная
STR_CONFIG_SETTING_TOWN_GROWTH_NORMAL                           :звычайная
STR_CONFIG_SETTING_TOWN_GROWTH_FAST                             :шпаркая
STR_CONFIG_SETTING_TOWN_GROWTH_VERY_FAST                        :дужа шпаркая

STR_CONFIG_SETTING_LARGER_TOWNS                                 :Частка мястэчкаў, якiя стануць гарадамi: {STRING}
STR_CONFIG_SETTING_LARGER_TOWNS_HELPTEXT                        :Колькасьць мястэчкаў, якія вырастуць да гарадоў: гэта значыць, мястэчкаў, якія растуць і пашыраюцца хутчэй за іншыя.
STR_CONFIG_SETTING_LARGER_TOWNS_VALUE                           :1 з {COMMA}
###setting-zero-is-special
STR_CONFIG_SETTING_LARGER_TOWNS_DISABLED                        :нiводнае
STR_CONFIG_SETTING_CITY_SIZE_MULTIPLIER                         :Першапачатковы множнік памеру населенага пункта: {STRING}
STR_CONFIG_SETTING_CITY_SIZE_MULTIPLIER_HELPTEXT                :Адносная колькасьць гарадоў у параўнаньні з мястэчкамі на пачатку гульні.

STR_CONFIG_SETTING_LINKGRAPH_INTERVAL                           :Абнаўляць ґраф размеркаваньня раз у {STRING}{NBSP}д{P 0:2 зень ні зён}
STR_CONFIG_SETTING_LINKGRAPH_INTERVAL_HELPTEXT                  :Перыяд пераразьліку ґрафаў размеркаваньня. У кожным цыкле разьлічваецца не ґраф цалкам, а толькі адзін зь яго кампанэнтаў. Чым менш гэта значэньне, тым больш будзе нагрузка на працэсар. Чым больш значэньне, тым больш часу пройдзе перад пачаткам разьліку ґрафаў для новых маршрутаў.
STR_CONFIG_SETTING_LINKGRAPH_TIME                               :Пералічваць ґраф разьмеркаваньня раз у {STRING}{NBSP}д{P 0:2 зень ні зён}
STR_CONFIG_SETTING_LINKGRAPH_TIME_HELPTEXT                      :Час, адведзены для пераразьліку кампанэнтаў ґрафа. Разьлік запускаецца асобным патокам і працягваецца на працягу паказанай колькасьці гульнявых дзён. Калі значэньне будзе надта малым, то, магчыма, разьлік не пасьпее завяршыцца, і гульня будзе чакаць завяршэньня (гэта прывядзе да затрымак). Пры вялікіх значэньнях ґрафы размеркаваньня будуць павольней абнаўляцца пры зьменах маршрутаў.

STR_CONFIG_SETTING_DISTRIBUTION_PAX                             :Разьмеркаваньне пасажыраў: {STRING}
STR_CONFIG_SETTING_DISTRIBUTION_PAX_HELPTEXT                    :«Сымэтрычнае» азначае, што прыкладна аднолькавая колькасьць пасажыраў будзе накіроўвацца па прамым і зваротным маршрутам.{}«Несымэтрычнае» азначае, што пасажырапатокі ў любых кірунках не будуць залежаць адзін ад аднаго.{}«Уручную» — не выкарыстоўваць аўтаматычнае разьмеркаваньне для пасажыраў.
STR_CONFIG_SETTING_DISTRIBUTION_MAIL                            :Разьмеркаваньне пошты: {STRING}
STR_CONFIG_SETTING_DISTRIBUTION_MAIL_HELPTEXT                   :«Сымэтрычнае» азначае, што прыкладна аднолькавая колькасьць пошты будзе накіроўвацца па прамым і зваротным маршрутам.{}«Несымэтрычнае» азначае, што аб'ёмы пошты ў любых кірунках не будуць залежаць адзін ад аднаго.{}«Уручную» — не выкарыстоўваць аўтаматычнае разьмеркаваньне для пошты.
STR_CONFIG_SETTING_DISTRIBUTION_ARMOURED                        :Разьмеркаваньне каштоўных грузаў: {STRING}
STR_CONFIG_SETTING_DISTRIBUTION_ARMOURED_HELPTEXT               :Каштоўныя грузы - гэта каштоўнасьці, алмазы й золата. Модулі NewGRF могуць змяніць вызначэньні грузаў.{}«Сыметрычнае» азначае, што прыкладна аднолькавая колькасьць грузу будзе накіроўвацца па прамым і зваротным маршрутам.{}«Несыметрычнае» азначае, што аб'ёмы грузаў у любых кірунках ня будуць залежаць адзін ад аднаго.{}«Уручную» - не выкарыстоўваць аўтаматычнае размеркаваньне грузаў.{}На субарктычных мапах рэкамендуецца ўсталяваць несіметрычнае ці ручное разьмеркаваньне, бо банкі не вяртаюць золата ў шахты. Ва ўмераным ці субтрапічным клімаце можна ўсталяваць сіметрычнае разьмеркаваньне, бо банкі абменьваюцца каштоўнасьцямі паміж сабой.
STR_CONFIG_SETTING_DISTRIBUTION_DEFAULT                         :Разьмеркаваньне іншых грузаў: {STRING}
STR_CONFIG_SETTING_DISTRIBUTION_DEFAULT_HELPTEXT                :«Несымэтрычнае» азначае, што выпадковыя аб'ёмы грузаў могуць быць адпраўлены ў любых кірунках.{}«Уручную» азначае, што ніякага аўтаматычнага разьмеркаваньня для гэтых грузаў ня будзе.
###length 3
STR_CONFIG_SETTING_DISTRIBUTION_MANUAL                          :уручную
STR_CONFIG_SETTING_DISTRIBUTION_ASYMMETRIC                      :несымэтрычнае
STR_CONFIG_SETTING_DISTRIBUTION_SYMMETRIC                       :сымэтрычнае

STR_CONFIG_SETTING_LINKGRAPH_ACCURACY                           :Дакладнасьць разьмеркаваньня: {STRING}
STR_CONFIG_SETTING_LINKGRAPH_ACCURACY_HELPTEXT                  :Чым вышэй дадзенае значэньне, тым больш працэсарнага часу выкарыстоўваецца для разьліку ґрафа грузаперавозак. Пры высокіх значэньнях магчымы затрымкі ў гульні. Аднак пры нізкіх значэньнях разлікі грузапатокаў будуць недакладнымі, і грузы, магчыма, будуць адпраўляцца не туды, куды трэба.

STR_CONFIG_SETTING_DEMAND_DISTANCE                              :Залежнасьць попыту ад адлегласьці: {STRING}
STR_CONFIG_SETTING_DEMAND_DISTANCE_HELPTEXT                     :Калі гэта значэньне больш за 0 — тая колькасьць грузу, што адпраўляецца з адной станцыі на іншую, будзе залежаць ад адлегласьці паміж станцыямі. Чым вышэй гэта значэньне, тым больш грузу будзе адпраўляцца да блізкіх станцый і менш{NBSP} — да далёкіх.
STR_CONFIG_SETTING_DEMAND_SIZE                                  :Колькасьць грузу, што вяртаецца, пры сымэтрычным разьмеркаваньні: {STRING}
STR_CONFIG_SETTING_DEMAND_SIZE_HELPTEXT                         :Усталёўка гэтага значэньня ніжэй 100% прымусіць разьмеркаваньне быць меней «сымэтрычным»: колькасьць грузу, які вяртаецца, зможа быць меншай за колькасць адпраўленага. Усталёўка 0% зробіць разьмеркаваньне цалкам несымэтрычным.

STR_CONFIG_SETTING_SHORT_PATH_SATURATION                        :Насычэньне кароткіх маршрутаў перад выкарыстаньнем ёмістых: {STRING}
STR_CONFIG_SETTING_SHORT_PATH_SATURATION_HELPTEXT               :Пры наяўнасці некалькіх маршрутаў паміж станцыямі альґарытм разьмеркаваньня грузаў будзе выкарыстоўваць карацейшы маршрут да яго насычэньня, потым наступны па даўжыні, пакуль ён таксама не будзе насычаны, і г.{NBSP}д. Насычэньне вызначаецца па ацэнцы ёмістасьці ды плянуемай напружанасьці выкарыстаньня. Калі ўсе шляхі насычаныя, а попыт застаецца, Cargodist будзе перагружаць усе маршруты, аддаючы перавагу больш ёмістым. Збольшага альґарытм ня будзе дакладна вылічваць ёмістасьць. Гэта наладка дазваляе вызнасыць, наколькі загружаць маршрут, перад тым як пачаць выкарыстоўваць даўжэйшы. Усталюйце значэньне ніжэй за 100%, каб пазьбегнуць перагрузкі станцыяў у выпадку, калі прапускная здольнасьць маршруту будзе пераацэнена альґарытмам.

STR_CONFIG_SETTING_LOCALISATION_UNITS_VELOCITY                  :Сыстэма адзінак для хуткасьці: {STRING}
STR_CONFIG_SETTING_LOCALISATION_UNITS_VELOCITY_HELPTEXT         :Паказваць значэньні хуткасьці ў выбранай сыстэме адзінак
###length 4
STR_CONFIG_SETTING_LOCALISATION_UNITS_VELOCITY_IMPERIAL         :ангельскія (міль/г)
STR_CONFIG_SETTING_LOCALISATION_UNITS_VELOCITY_METRIC           :мэтрычная (км/г)
STR_CONFIG_SETTING_LOCALISATION_UNITS_VELOCITY_SI               :СІ (м/с)
STR_CONFIG_SETTING_LOCALISATION_UNITS_VELOCITY_GAMEUNITS        :нутрагульнявая (клеткі ў дзень)

STR_CONFIG_SETTING_LOCALISATION_UNITS_POWER                     :Сыстэма адзінак для магутнасьці: {STRING}
STR_CONFIG_SETTING_LOCALISATION_UNITS_POWER_HELPTEXT            :Паказваць магутнасьць рухавікоў транспартных сродкаў у выбранай сыстэме адзінак
###length 3
STR_CONFIG_SETTING_LOCALISATION_UNITS_POWER_IMPERIAL            :ангельская (к. с.)
STR_CONFIG_SETTING_LOCALISATION_UNITS_POWER_METRIC              :мэтрычная (к. с.)
STR_CONFIG_SETTING_LOCALISATION_UNITS_POWER_SI                  :СІ (кВт)

STR_CONFIG_SETTING_LOCALISATION_UNITS_WEIGHT                    :Сыстэма адзінак для масы: {STRING}
STR_CONFIG_SETTING_LOCALISATION_UNITS_WEIGHT_HELPTEXT           :Паказваць значэньні масы ў абранай сыстэме адзінак
###length 3
STR_CONFIG_SETTING_LOCALISATION_UNITS_WEIGHT_IMPERIAL           :ангельская (малая тона)
STR_CONFIG_SETTING_LOCALISATION_UNITS_WEIGHT_METRIC             :мэтрычная (т)
STR_CONFIG_SETTING_LOCALISATION_UNITS_WEIGHT_SI                 :СІ (кг)

STR_CONFIG_SETTING_LOCALISATION_UNITS_VOLUME                    :Сыстэма адзінак для аб'ёму: {STRING}
STR_CONFIG_SETTING_LOCALISATION_UNITS_VOLUME_HELPTEXT           :Паказваць значэньні аб'ёму ў абранай сыстэме адзінак
###length 3
STR_CONFIG_SETTING_LOCALISATION_UNITS_VOLUME_IMPERIAL           :ангельская (галон)
STR_CONFIG_SETTING_LOCALISATION_UNITS_VOLUME_METRIC             :мэтрычная (л)
STR_CONFIG_SETTING_LOCALISATION_UNITS_VOLUME_SI                 :СІ (m³)

STR_CONFIG_SETTING_LOCALISATION_UNITS_FORCE                     :Сыстэма адзінак для цягавага намаганьня: {STRING}
STR_CONFIG_SETTING_LOCALISATION_UNITS_FORCE_HELPTEXT            :Паказваць значэньні цягавага намаганьня ў абранай сыстэме адзінак
###length 3
STR_CONFIG_SETTING_LOCALISATION_UNITS_FORCE_IMPERIAL            :ангельская (фунт-сіла)
STR_CONFIG_SETTING_LOCALISATION_UNITS_FORCE_METRIC              :мэтрычная (кгс)
STR_CONFIG_SETTING_LOCALISATION_UNITS_FORCE_SI                  :СІ (кН)

STR_CONFIG_SETTING_LOCALISATION_UNITS_HEIGHT                    :Сыстэма адзінак для вышыні: {STRING}
STR_CONFIG_SETTING_LOCALISATION_UNITS_HEIGHT_HELPTEXT           :Паказваць значэньні вышыні ў абранай сыстэме адзінак
###length 3
STR_CONFIG_SETTING_LOCALISATION_UNITS_HEIGHT_IMPERIAL           :ангельская (фут)
STR_CONFIG_SETTING_LOCALISATION_UNITS_HEIGHT_METRIC             :мэтрычная (м)
STR_CONFIG_SETTING_LOCALISATION_UNITS_HEIGHT_SI                 :СІ (м)

STR_CONFIG_SETTING_LOCALISATION                                 :{ORANGE}Лакалізацыя
STR_CONFIG_SETTING_GRAPHICS                                     :{ORANGE}Графіка
STR_CONFIG_SETTING_SOUND                                        :{ORANGE}Гукавыя эфэкты
STR_CONFIG_SETTING_INTERFACE                                    :{ORANGE}Інтэрфэйс
STR_CONFIG_SETTING_INTERFACE_GENERAL                            :{ORANGE}Агульныя наладкі
STR_CONFIG_SETTING_INTERFACE_VIEWPORTS                          :{ORANGE}Вокны прагляду
STR_CONFIG_SETTING_INTERFACE_CONSTRUCTION                       :{ORANGE}Будаўніцтва
STR_CONFIG_SETTING_ADVISORS                                     :{ORANGE}Навіны і інфармацыя
STR_CONFIG_SETTING_COMPANY                                      :{ORANGE}Кампанія
STR_CONFIG_SETTING_ACCOUNTING                                   :{ORANGE}Фінансы
STR_CONFIG_SETTING_VEHICLES                                     :{ORANGE}Транспарт
STR_CONFIG_SETTING_VEHICLES_PHYSICS                             :{ORANGE}Фізічная мадэль
STR_CONFIG_SETTING_VEHICLES_ROUTING                             :{ORANGE}Маршруты
STR_CONFIG_SETTING_LIMITATIONS                                  :{ORANGE}Абмежаваньні
STR_CONFIG_SETTING_ACCIDENTS                                    :{ORANGE}Аварыі і катастрофы
STR_CONFIG_SETTING_GENWORLD                                     :{ORANGE}Стварэньне мапы
STR_CONFIG_SETTING_ENVIRONMENT                                  :{ORANGE}Навакольнае асяроддзе
STR_CONFIG_SETTING_ENVIRONMENT_AUTHORITIES                      :{ORANGE}Гарадская адміністрацыя
STR_CONFIG_SETTING_ENVIRONMENT_TOWNS                            :{ORANGE}Населеныя пункты
STR_CONFIG_SETTING_ENVIRONMENT_INDUSTRIES                       :{ORANGE}Прамысловасьць
STR_CONFIG_SETTING_ENVIRONMENT_CARGODIST                        :{ORANGE}Разьмеркаваньне грузаў
STR_CONFIG_SETTING_AI                                           :{ORANGE}Канкурэнты
STR_CONFIG_SETTING_AI_NPC                                       :{ORANGE}Кампутарныя гульцы

STR_CONFIG_SETTING_PATHFINDER_FOR_TRAINS                        :Альґарытм пошуку шляху для цягнікоў: {STRING}
STR_CONFIG_SETTING_PATHFINDER_FOR_TRAINS_HELPTEXT               :Мэханізм пошуку шляху для цягнікоў.
STR_CONFIG_SETTING_PATHFINDER_FOR_ROAD_VEHICLES                 :Альґарытм пошуку шляху для аўтатранспарту: {STRING}
STR_CONFIG_SETTING_PATHFINDER_FOR_ROAD_VEHICLES_HELPTEXT        :Мэханізм пошуку шляху для аўтатранспарту.
STR_CONFIG_SETTING_PATHFINDER_FOR_SHIPS                         :Альґарытм пошуку шляху для караблёў: {STRING}
STR_CONFIG_SETTING_PATHFINDER_FOR_SHIPS_HELPTEXT                :Мэханізм пошуку шляху для караблёў.
STR_CONFIG_SETTING_REVERSE_AT_SIGNALS                           :Аўтаматычны разварот перад сыґналамi: {STRING}
STR_CONFIG_SETTING_REVERSE_AT_SIGNALS_HELPTEXT                  :Дазволіць цягнікам разварочвацца перад сыґналамі, калі яны чакаюць доўгі час.
###length 2
STR_CONFIG_SETTING_PATHFINDER_NPF                               :NPF
STR_CONFIG_SETTING_PATHFINDER_YAPF                              :YAPF {BLUE}(рэкамэндуецца)

STR_CONFIG_SETTING_QUERY_CAPTION                                :{WHITE}Зьмяніць значэньне

# Config errors
STR_CONFIG_ERROR                                                :{WHITE}Памылка ў файле канфiгурацыi...
STR_CONFIG_ERROR_ARRAY                                          :{WHITE}... памылка ў масыве '{STRING}'
STR_CONFIG_ERROR_INVALID_VALUE                                  :{WHITE}... несапраўднае значэньне '{STRING}' для '{STRING}'
STR_CONFIG_ERROR_TRAILING_CHARACTERS                            :{WHITE}... блукаючыя сымбалi напрыканцы наладкi '{STRING}'
STR_CONFIG_ERROR_DUPLICATE_GRFID                                :{WHITE}... іґнараваньне NewGRF '{STRING}': дублююцца GRF ID з '{STRING}'
STR_CONFIG_ERROR_INVALID_GRF                                    :{WHITE}... iґнараваньне несапраўднага NewGRF '{STRING}': {STRING}
STR_CONFIG_ERROR_INVALID_GRF_NOT_FOUND                          :ня знойдзена
STR_CONFIG_ERROR_INVALID_GRF_UNSAFE                             :небясьпечна для статычнага ўжываньня
STR_CONFIG_ERROR_INVALID_GRF_SYSTEM                             :сыстэма NewGRF
STR_CONFIG_ERROR_INVALID_GRF_INCOMPATIBLE                       :несумяшчальна з гэтай вэрсiяй OpenTTD
STR_CONFIG_ERROR_INVALID_GRF_UNKNOWN                            :невядомы
STR_CONFIG_ERROR_INVALID_SAVEGAME_COMPRESSION_LEVEL             :{WHITE}... узровень сьцiсканьня (кампрэсii) '{STRING}' няправiльны
STR_CONFIG_ERROR_INVALID_SAVEGAME_COMPRESSION_ALGORITHM         :{WHITE}... фармат захаванай гульнi '{STRING}' недаступны. Зварот да '{STRING}'
STR_CONFIG_ERROR_INVALID_BASE_GRAPHICS_NOT_FOUND                :{WHITE}... набор ґрафікі "{STRING}" ня знойдзены
STR_CONFIG_ERROR_INVALID_BASE_SOUNDS_NOT_FOUND                  :{WHITE}... набор гукаў "{STRING}" ня знойдзены
STR_CONFIG_ERROR_INVALID_BASE_MUSIC_NOT_FOUND                   :{WHITE}... набор музыкі "{STRING}" ня знойдзены
STR_CONFIG_ERROR_OUT_OF_MEMORY                                  :{WHITE}Недахоп апэратыўнай памяці
STR_CONFIG_ERROR_SPRITECACHE_TOO_BIG                            :{WHITE}Не атрымалася вылучыць {BYTES} для кэша спрайтаў. Памер кэша зніжаны да {BYTES}. Гэта адмоўна адаб'ецца на прадукцыйнасьці OpenTTD. Каб зьменшыць выдаткі памяці, адключыце 32-бітную ґрафіку й зьменшыце максімальны ўзровень набліжэньня.

# Video initalization errors

# Intro window
STR_INTRO_CAPTION                                               :{WHITE}OpenTTD {REV}

STR_INTRO_NEW_GAME                                              :{BLACK}Новая гульня
STR_INTRO_LOAD_GAME                                             :{BLACK}Загрузіць гульню
STR_INTRO_PLAY_SCENARIO                                         :{BLACK}Гуляць сцэнар
STR_INTRO_PLAY_HEIGHTMAP                                        :{BLACK}Загрузіць мапу вышыняў
STR_INTRO_SCENARIO_EDITOR                                       :{BLACK}Рэдактар сцэнараў
STR_INTRO_MULTIPLAYER                                           :{BLACK}Сеткавая гульня

STR_INTRO_GAME_OPTIONS                                          :{BLACK}Наладкі гульні
STR_INTRO_HIGHSCORE                                             :{BLACK}Табліца рэкордаў
STR_INTRO_CONFIG_SETTINGS_TREE                                  :{BLACK}Наладкі
STR_INTRO_NEWGRF_SETTINGS                                       :{BLACK}Наладкi NewGRF
STR_INTRO_ONLINE_CONTENT                                        :{BLACK}Праверыць анлайн-кантэнт
STR_INTRO_QUIT                                                  :{BLACK}Выхад

STR_INTRO_TOOLTIP_NEW_GAME                                      :{BLACK}Пачаць новую гульню. Ctrl+клік прапускае этап наладак мапы
STR_INTRO_TOOLTIP_LOAD_GAME                                     :{BLACK}Загрузіць захаваную гульню
STR_INTRO_TOOLTIP_PLAY_HEIGHTMAP                                :{BLACK}Пачаць новую гульню, выкарыстаць мапу вышыняў як шаблон для мапы
STR_INTRO_TOOLTIP_PLAY_SCENARIO                                 :{BLACK}Пачаць новую гульню, выкарыстаць адмысловы сцэнар
STR_INTRO_TOOLTIP_SCENARIO_EDITOR                               :{BLACK}Стварыць адмысловы сусьвет гульні/сцэнар
STR_INTRO_TOOLTIP_MULTIPLAYER                                   :{BLACK}Пачаць сеткавую гульню

STR_INTRO_TOOLTIP_TEMPERATE                                     :{BLACK}Выбраць ляншдтафт умеранага клімату
STR_INTRO_TOOLTIP_SUB_ARCTIC_LANDSCAPE                          :{BLACK}Выбраць ляндшафт субарктычнага клімату
STR_INTRO_TOOLTIP_SUB_TROPICAL_LANDSCAPE                        :{BLACK}Выбраць ляндшафт субтрапічнага клімату
STR_INTRO_TOOLTIP_TOYLAND_LANDSCAPE                             :{BLACK}Выбраць цацачны сьвет

STR_INTRO_TOOLTIP_GAME_OPTIONS                                  :{BLACK}Паказаць наладкі гульні
STR_INTRO_TOOLTIP_HIGHSCORE                                     :{BLACK}Паказаць табліцу рэкордаў
STR_INTRO_TOOLTIP_CONFIG_SETTINGS_TREE                          :{BLACK}Акно наладак
STR_INTRO_TOOLTIP_NEWGRF_SETTINGS                               :{BLACK}Паказаць наладкі NewGRF
STR_INTRO_TOOLTIP_ONLINE_CONTENT                                :{BLACK}Праверыць новы й абноўлены кантэнт, каб спампаваць
STR_INTRO_TOOLTIP_QUIT                                          :{BLACK}Выйсьці з OpenTTD

STR_INTRO_BASESET                                               :{BLACK}У абраным наборы базавай графікі адсутнічае {NUM} спрайт{P "" а аў}. Калі ласка, абнавіце набор графікі.
STR_INTRO_TRANSLATION                                           :{BLACK}На гэту мову не перакладзен{P 0 ы ы а} {NUM} рад{P ок кі коў}. Вы можаце дапамагчы праекту, калi зарэґіструецеся як перакладчык. Інструкцыі ў файле readme.txt.

# Quit window
STR_QUIT_CAPTION                                                :{WHITE}Выхад
STR_QUIT_YES                                                    :{BLACK}Так
STR_QUIT_NO                                                     :{BLACK}Не

# Abandon game
STR_ABANDON_GAME_CAPTION                                        :{WHITE}У галоўнае мэню
STR_ABANDON_GAME_QUERY                                          :{YELLOW}Вы сапраўды жадаеце пакінуць гульню?
STR_ABANDON_SCENARIO_QUERY                                      :{YELLOW}Вы ўпэўнены, што хочаце пакінуць гэты сцэнар?

# Cheat window
STR_CHEATS                                                      :{WHITE}Махлярства (чыты)
STR_CHEATS_TOOLTIP                                              :{BLACK}Птушкі паказваюць, ці выкарыстоўвалі Вы гэты чыт раней
STR_CHEAT_MONEY                                                 :{LTBLUE}Дадаць {CURRENCY_LONG}
STR_CHEAT_CHANGE_COMPANY                                        :{LTBLUE}Гульня за кампанію: {ORANGE}{COMMA}
STR_CHEAT_EXTRA_DYNAMITE                                        :{LTBLUE}Чароўны дынамiт (знос УСЯГО): {ORANGE}{STRING}
STR_CHEAT_CROSSINGTUNNELS                                       :{LTBLUE}Тунэлi могуць перасякацца: {ORANGE}{STRING}
STR_CHEAT_NO_JETCRASH                                           :{LTBLUE}Вялікія самалёты радзей разьбіваюцца ў малых аэрапортах: {ORANGE}{STRING}
STR_CHEAT_EDIT_MAX_HL                                           :{LTBLUE}Зьмяніць макс. вышыню мапы: {ORANGE}{NUM}
STR_CHEAT_EDIT_MAX_HL_QUERY_CAPT                                :{WHITE}Зьмяніць максімальную вышыню гор на мапе
STR_CHEAT_CHANGE_DATE                                           :{LTBLUE}Зьмяненьне даты: {ORANGE}{DATE_SHORT}
STR_CHEAT_CHANGE_DATE_QUERY_CAPT                                :{WHITE}Зьмяніць бягучы год
STR_CHEAT_SETUP_PROD                                            :{LTBLUE}Дазволіць зьмяненьне прадукцыйнасьці: {ORANGE}{STRING}

# Livery window
STR_LIVERY_CAPTION                                              :{WHITE}Колеры кампаніі «{COMPANY}»

STR_LIVERY_GENERAL_TOOLTIP                                      :{BLACK}Паказаць асноўныя каляровыя схэмы
STR_LIVERY_TRAIN_TOOLTIP                                        :{BLACK}Паказаць каляровыя схэмы цягнікоў
STR_LIVERY_ROAD_VEHICLE_TOOLTIP                                 :{BLACK}Паказаць каляровыя схэмы аўтатранспарту
STR_LIVERY_SHIP_TOOLTIP                                         :{BLACK}Паказаць каляровыя схэмы караблёў
STR_LIVERY_AIRCRAFT_TOOLTIP                                     :{BLACK}Паказаць каляровыя схэмы самалётаў
STR_LIVERY_PRIMARY_TOOLTIP                                      :{BLACK}Налада асноўнага колеру абранага тыпу транспарта. Ctrl+пстрычка ўсталюе абраны колер для ўсіх тыпаў транспарта.
STR_LIVERY_SECONDARY_TOOLTIP                                    :{BLACK}Налада дадатковага колеру абранага тыпу транспарта. Ctrl+пстрычка ўсталюе абраны колер для ўсіх тыпаў транспарта.
STR_LIVERY_PANEL_TOOLTIP                                        :{BLACK}Выберыце каляровую схэму ці некалькі схэмаў з Ctrl, пастаўце птушку для праверкі выбранай схэмы

###length 23
STR_LIVERY_DEFAULT                                              :Стандартная афарбоўка
STR_LIVERY_STEAM                                                :Паравоз
STR_LIVERY_DIESEL                                               :Цеплавоз
STR_LIVERY_ELECTRIC                                             :Электравоз
STR_LIVERY_MONORAIL                                             :Монарэйкавы лякаматыў
STR_LIVERY_MAGLEV                                               :Маґнітны лякаматыў
STR_LIVERY_DMU                                                  :Дызель-цягнік (DMU)
STR_LIVERY_EMU                                                  :Электрацягнік (EMU)
STR_LIVERY_PASSENGER_WAGON_STEAM                                :Пасажырскія ваґоны (пад паравозам)
STR_LIVERY_PASSENGER_WAGON_DIESEL                               :Пасажырскія ваґоны (пад цеплавозам)
STR_LIVERY_PASSENGER_WAGON_ELECTRIC                             :Пасажырскія ваґоны (пад электравозам)
STR_LIVERY_PASSENGER_WAGON_MONORAIL                             :Пасажырскія ваґоны (монарэйкавыя)
STR_LIVERY_PASSENGER_WAGON_MAGLEV                               :Пасажырскія ваґоны (маґлеў)
STR_LIVERY_FREIGHT_WAGON                                        :Грузавыя ваґоны
STR_LIVERY_BUS                                                  :Аўтобус
STR_LIVERY_TRUCK                                                :Грузавы аўтамабіль
STR_LIVERY_PASSENGER_SHIP                                       :Пасажырскі карабель
STR_LIVERY_FREIGHT_SHIP                                         :Грузавы карабель
STR_LIVERY_HELICOPTER                                           :Шрубалёт
STR_LIVERY_SMALL_PLANE                                          :Малы самалёт
STR_LIVERY_LARGE_PLANE                                          :Вялікі самалёт
STR_LIVERY_PASSENGER_TRAM                                       :Пасажырскі трамвай
STR_LIVERY_FREIGHT_TRAM                                         :Грузавы трамвай

# Face selection window
STR_FACE_CAPTION                                                :{WHITE}Выбар твару
STR_FACE_CANCEL_TOOLTIP                                         :{BLACK}Скасаваць выбар новага твару
STR_FACE_OK_TOOLTIP                                             :{BLACK}Прыняць выбар новага твару
STR_FACE_RANDOM                                                 :{BLACK}Выпадковая

STR_FACE_MALE_BUTTON                                            :{BLACK}Мужчынскі
STR_FACE_MALE_TOOLTIP                                           :{BLACK}Выбар мужчынскіх твараў
STR_FACE_FEMALE_BUTTON                                          :{BLACK}Жаночы
STR_FACE_FEMALE_TOOLTIP                                         :{BLACK}Выбар жаночых твараў
STR_FACE_NEW_FACE_BUTTON                                        :{BLACK}Новы твар
STR_FACE_NEW_FACE_TOOLTIP                                       :{BLACK}Стварэньне зьнешнасьці выпадковым чынам
STR_FACE_ADVANCED                                               :{BLACK}Падрабязна
STR_FACE_ADVANCED_TOOLTIP                                       :{BLACK}Дэталізаваны выбар зьнешнасьці
STR_FACE_SIMPLE                                                 :{BLACK}Проста
STR_FACE_SIMPLE_TOOLTIP                                         :{BLACK}Просты выбар зьнешнасьці
STR_FACE_LOAD                                                   :{BLACK}Загрузіць
STR_FACE_LOAD_TOOLTIP                                           :{BLACK}Загрузіць улюбёны твар
STR_FACE_LOAD_DONE                                              :{WHITE}Ваш улюбёны твар быў загружаны праз файл канфігурацыі OpenTTD
STR_FACE_FACECODE                                               :{BLACK}Лічбавы нумар твару
STR_FACE_FACECODE_TOOLTIP                                       :{BLACK}Паглядзець і/або выбраць нумар твару
STR_FACE_FACECODE_CAPTION                                       :{WHITE}Лічбавы код зьнешнасьці
STR_FACE_FACECODE_SET                                           :{WHITE}Новый лічбавы код зьнешнасьці быў усталяваны
STR_FACE_FACECODE_ERR                                           :{WHITE}Немагчыма ўсталяваць лічбавы код зьнешнасьці: мусіць быць выражана лічбай паміж 0 і 4,294,967,295!
STR_FACE_SAVE                                                   :{BLACK}Захаваць
STR_FACE_SAVE_TOOLTIP                                           :{BLACK}Захаваць улюбёны твар
STR_FACE_SAVE_DONE                                              :{WHITE}Гэты твар быў захаваны як ваш улюбёны ў файле канфігурацыі OpenTTD
STR_FACE_EUROPEAN                                               :{BLACK}Эўрапейскі
STR_FACE_SELECT_EUROPEAN                                        :{BLACK}Выбар твараў эўрапейскага тыпу
STR_FACE_AFRICAN                                                :{BLACK}Афрыканскі
STR_FACE_SELECT_AFRICAN                                         :{BLACK}Выбар твараў афрыканскага тыпу
STR_FACE_YES                                                    :Так
STR_FACE_NO                                                     :Не
STR_FACE_MOUSTACHE_EARRING_TOOLTIP                              :{BLACK}Уключыць вусы ці завушніцы
STR_FACE_HAIR                                                   :Валасы:
STR_FACE_HAIR_TOOLTIP                                           :{BLACK}Зьмяніць валасы
STR_FACE_EYEBROWS                                               :Бровы:
STR_FACE_EYEBROWS_TOOLTIP                                       :{BLACK}Зьмяніць бровы
STR_FACE_EYECOLOUR                                              :Колер вачэй:
STR_FACE_EYECOLOUR_TOOLTIP                                      :{BLACK}Зьмяніць колер вачэй
STR_FACE_GLASSES                                                :Акуляры:
STR_FACE_GLASSES_TOOLTIP                                        :{BLACK}Наяўнасьць акуляраў
STR_FACE_GLASSES_TOOLTIP_2                                      :{BLACK}Зьмяніць акуляры
STR_FACE_NOSE                                                   :Нос:
STR_FACE_NOSE_TOOLTIP                                           :{BLACK}Зьмяніць нос
STR_FACE_LIPS                                                   :Вусны:
STR_FACE_MOUSTACHE                                              :Вусы:
STR_FACE_LIPS_MOUSTACHE_TOOLTIP                                 :{BLACK}Зьмяніць вусны ці вусы
STR_FACE_CHIN                                                   :Падбародак:
STR_FACE_CHIN_TOOLTIP                                           :{BLACK}Зьмяніць падбародак:
STR_FACE_JACKET                                                 :Пінжак:
STR_FACE_JACKET_TOOLTIP                                         :{BLACK}Зьмяніць пінжак
STR_FACE_COLLAR                                                 :Каўнер:
STR_FACE_COLLAR_TOOLTIP                                         :{BLACK}Зьмяніць каўнер
STR_FACE_TIE                                                    :Гальштук:
STR_FACE_EARRING                                                :Завушніца:
STR_FACE_TIE_EARRING_TOOLTIP                                    :{BLACK}Зьмяніць гальштук або завушніцу

# Matches ServerGameType
###length 3
STR_NETWORK_SERVER_VISIBILITY_LOCAL                             :Лакальны

# Network server list
STR_NETWORK_SERVER_LIST_CAPTION                                 :{WHITE}Сеткавая гульня
STR_NETWORK_SERVER_LIST_PLAYER_NAME                             :{BLACK}Імя гульца:
STR_NETWORK_SERVER_LIST_ENTER_NAME_TOOLTIP                      :{BLACK}Гэта ваша імя, якое будзе бачна іншым гульцам

STR_NETWORK_SERVER_LIST_GAME_NAME                               :{BLACK}Назва
STR_NETWORK_SERVER_LIST_GAME_NAME_TOOLTIP                       :{BLACK}Назва гэтай гульні
STR_NETWORK_SERVER_LIST_GENERAL_ONLINE                          :{BLACK}{COMMA}/{COMMA} — {COMMA}/{COMMA}
STR_NETWORK_SERVER_LIST_CLIENTS_CAPTION                         :{BLACK}Кліенты
STR_NETWORK_SERVER_LIST_CLIENTS_CAPTION_TOOLTIP                 :{BLACK}Клиентаў анлайн/макс.{}Кампаніяў анлайн/макс.
STR_NETWORK_SERVER_LIST_MAP_SIZE_SHORT                          :{BLACK}{COMMA}x{COMMA}
STR_NETWORK_SERVER_LIST_MAP_SIZE_CAPTION                        :{BLACK}Памер мапы
STR_NETWORK_SERVER_LIST_MAP_SIZE_CAPTION_TOOLTIP                :{BLACK}Памер мапы гульні{}Клікніце для сартаваньня па плошчы
STR_NETWORK_SERVER_LIST_DATE_CAPTION                            :{BLACK}Дата
STR_NETWORK_SERVER_LIST_DATE_CAPTION_TOOLTIP                    :{BLACK}Бягучая дата
STR_NETWORK_SERVER_LIST_YEARS_CAPTION                           :{BLACK}Гады
STR_NETWORK_SERVER_LIST_YEARS_CAPTION_TOOLTIP                   :{BLACK}Колькасьць год{}у гульні
STR_NETWORK_SERVER_LIST_INFO_ICONS_TOOLTIP                      :{BLACK}Мова, вэрсія сэрвэра й г.д.

STR_NETWORK_SERVER_LIST_CLICK_GAME_TO_SELECT                    :{BLACK}Выберыце гульню са сьпіса й клікніце
STR_NETWORK_SERVER_LIST_LAST_JOINED_SERVER                      :{BLACK}Апошні сэрвэр, да якога вы далучаліся:
STR_NETWORK_SERVER_LIST_CLICK_TO_SELECT_LAST                    :{BLACK}Клікніце для выбару апошняга сэрвэра

STR_NETWORK_SERVER_LIST_GAME_INFO                               :{SILVER}ІНФАРМАЦЫЯ АБ ГУЛЬНІ
STR_NETWORK_SERVER_LIST_CLIENTS                                 :{SILVER}Кліенты: {WHITE}{COMMA} / {COMMA} — {COMMA} / {COMMA}
STR_NETWORK_SERVER_LIST_LANDSCAPE                               :{SILVER}Ляндшафт: {WHITE}{STRING}
STR_NETWORK_SERVER_LIST_MAP_SIZE                                :{SILVER}Памер мапы: {WHITE}{COMMA}x{COMMA}
STR_NETWORK_SERVER_LIST_SERVER_VERSION                          :{SILVER}Вэрсія сэрвэра: {WHITE}{STRING}
STR_NETWORK_SERVER_LIST_SERVER_ADDRESS                          :{SILVER}Адрас сэрвэра: {WHITE}{STRING}
STR_NETWORK_SERVER_LIST_START_DATE                              :{SILVER}Дата пачатку: {WHITE}{DATE_SHORT}
STR_NETWORK_SERVER_LIST_CURRENT_DATE                            :{SILVER}Бягучая дата: {WHITE}{DATE_SHORT}
STR_NETWORK_SERVER_LIST_PASSWORD                                :{SILVER}Ахавана паролем!
STR_NETWORK_SERVER_LIST_SERVER_OFFLINE                          :{SILVER}СЭРВЭР АДКЛЮЧАНЫ
STR_NETWORK_SERVER_LIST_SERVER_FULL                             :{SILVER}СЭРВЭР ЗАПОЎНЕНЫ
STR_NETWORK_SERVER_LIST_SERVER_BANNED                           :{SILVER}ВЫ ЗАБЛАКАВАНЫ НА СЕРВЕРЫ
STR_NETWORK_SERVER_LIST_VERSION_MISMATCH                        :{SILVER}ВЭРСІЯ НЕ ПАДЫХОДЗІЦЬ
STR_NETWORK_SERVER_LIST_GRF_MISMATCH                            :{SILVER}НЕ СУПАДАЕ НАБОР NEWGRF

STR_NETWORK_SERVER_LIST_JOIN_GAME                               :{BLACK}Далучыцца да гульні
STR_NETWORK_SERVER_LIST_REFRESH                                 :{BLACK}Абнавіць сэрвэр
STR_NETWORK_SERVER_LIST_REFRESH_TOOLTIP                         :{BLACK}Абнавіць iнфармацыю аб сэрвэры

STR_NETWORK_SERVER_LIST_SEARCH_SERVER_INTERNET_TOOLTIP          :{BLACK}Пошук агульнадаступных сервераў у інтэрнэце
STR_NETWORK_SERVER_LIST_ADD_SERVER                              :{BLACK}Дадаць сэрвэр
STR_NETWORK_SERVER_LIST_ADD_SERVER_TOOLTIP                      :{BLACK}Дадаць сэрвэр у сьпіс, які будзе аўтаматычна правярацца на ідучыя гульні
STR_NETWORK_SERVER_LIST_START_SERVER                            :{BLACK}Запуск сэрвэра
STR_NETWORK_SERVER_LIST_START_SERVER_TOOLTIP                    :{BLACK}Запуск сэрвэра на вашым кампутары. Да гэтае гульні змогуць далучыцца іншыя гульцы.

STR_NETWORK_SERVER_LIST_PLAYER_NAME_OSKTITLE                    :{BLACK}Увядзіце вашае імя

# Start new multiplayer server
STR_NETWORK_START_SERVER_CAPTION                                :{WHITE}Запуск новай сеткавай гульні

STR_NETWORK_START_SERVER_NEW_GAME_NAME                          :{BLACK}Назва гульні:
STR_NETWORK_START_SERVER_NEW_GAME_NAME_TOOLTIP                  :{BLACK}Назва гульні, якую гульцы ўбачаць у мэню выбару сеткавай гульні
STR_NETWORK_START_SERVER_SET_PASSWORD                           :{BLACK}Усталяваць пароль
STR_NETWORK_START_SERVER_PASSWORD_TOOLTIP                       :{BLACK}Абараніце вашу гульню паролем, калі ня хочаце рабіць яе публічна даступнай

STR_NETWORK_START_SERVER_CLIENTS_SELECT                         :{BLACK}{NUM} клiент{P "" ы аў}
STR_NETWORK_START_SERVER_NUMBER_OF_CLIENTS                      :{BLACK}Макс. колькасьць клiентаў:
STR_NETWORK_START_SERVER_NUMBER_OF_CLIENTS_TOOLTIP              :{BLACK}Выбар максымальнай колькасьці кліентаў. Ня ўсе месцы павінны быць занятыя
STR_NETWORK_START_SERVER_COMPANIES_SELECT                       :{BLACK}{NUM} кампанi{P я i яў}
STR_NETWORK_START_SERVER_NUMBER_OF_COMPANIES                    :{BLACK}Макс. колькасьць кампанiяў:
STR_NETWORK_START_SERVER_NUMBER_OF_COMPANIES_TOOLTIP            :{BLACK}Абмежаваць максымальную колькасьць кампаніяў на сэрвэры

STR_NETWORK_START_SERVER_NEW_GAME_NAME_OSKTITLE                 :{BLACK}Увядзіце назву сеткавай гульні

# Network connecting window
STR_NETWORK_CONNECTING_CAPTION                                  :{WHITE}Злучэньне...

STR_NETWORK_CONNECTING_WAITING                                  :{BLACK}{NUM} кліент{P "" ы аў} рыхтуецца далучыцца
STR_NETWORK_CONNECTING_DOWNLOADING_1                            :{BLACK}{BYTES} запампавана
STR_NETWORK_CONNECTING_DOWNLOADING_2                            :{BLACK}Запампавана {BYTES} / {BYTES}

###length 8
STR_NETWORK_CONNECTING_1                                        :{BLACK}(1/6) Злучэньне...
STR_NETWORK_CONNECTING_2                                        :{BLACK}(2/6) Аўтарызацыя...
STR_NETWORK_CONNECTING_3                                        :{BLACK}(3/6) Чаканьне...
STR_NETWORK_CONNECTING_4                                        :{BLACK}(4/6) Запампоўваньне мапы...
STR_NETWORK_CONNECTING_5                                        :{BLACK}(5/6) Апрацоўка даных...
STR_NETWORK_CONNECTING_6                                        :{BLACK}(6/6) Рэґістрацыя...
STR_NETWORK_CONNECTING_SPECIAL_1                                :{BLACK}Здабыцьцё інфармацыі аб гульні...
STR_NETWORK_CONNECTING_SPECIAL_2                                :{BLACK}Здабыцьцё інфармацыі пра кампаніі...

STR_NETWORK_CONNECTION_DISCONNECT                               :{BLACK}Адлучыцца

STR_NETWORK_NEED_GAME_PASSWORD_CAPTION                          :{WHITE}Сэрвэр абаронены. Увядзіце пароль
STR_NETWORK_NEED_COMPANY_PASSWORD_CAPTION                       :{WHITE}Кампанія абароненая. Увядзіце пароль

# Network company list added strings
STR_NETWORK_COMPANY_LIST_CLIENT_LIST                            :Сьпіс кліентаў

# Network client list
STR_NETWORK_CLIENT_LIST_CHAT_CLIENT_TOOLTIP                     :{BLACK}Адправіць паведамленне гэтаму гульцу
STR_NETWORK_CLIENT_LIST_NEW_COMPANY_TOOLTIP                     :{BLACK}Заснаваць новую транспартную кампанію й далучыцца да яе
STR_NETWORK_CLIENT_LIST_PLAYER_ICON_HOST_TOOLTIP                :{BLACK}Гэта арганізатар гульні

# Matches ConnectionType
###length 5

STR_NETWORK_CLIENT_LIST_ADMIN_CLIENT_KICK                       :Адключыць

STR_NETWORK_CLIENT_LIST_ASK_CLIENT_KICK                         :{YELLOW}Адключыць гульца «{STRING}»?


STR_NETWORK_SPECTATORS                                          :Назіральнікі

# Network set password
STR_COMPANY_PASSWORD_CANCEL                                     :{BLACK}Не захоўваць уведзены пароль
STR_COMPANY_PASSWORD_OK                                         :{BLACK}Даць кампаніі новы пароль
STR_COMPANY_PASSWORD_CAPTION                                    :{WHITE}Пароль кампаніі
STR_COMPANY_PASSWORD_MAKE_DEFAULT                               :{BLACK}Пароль кампаніі па змоўчаньні
STR_COMPANY_PASSWORD_MAKE_DEFAULT_TOOLTIP                       :{BLACK}Выкарыстоўваць пароль гэтай кампаніі як пароль па змоўчаньні для новых кампаніяў

# Network company info join/password
STR_COMPANY_VIEW_JOIN                                           :{BLACK}Далучыцца
STR_COMPANY_VIEW_JOIN_TOOLTIP                                   :{BLACK}Далучыцца й гуляць за гэтую кампанію
STR_COMPANY_VIEW_PASSWORD                                       :{BLACK}Пароль
STR_COMPANY_VIEW_PASSWORD_TOOLTIP                               :{BLACK}Абараніць вашу кампанію паролем, каб неаўтарызаваныя карыстальнікі не маглі далучыцца
STR_COMPANY_VIEW_SET_PASSWORD                                   :{BLACK}Усталяваць пароль кампаніі

# Network chat
STR_NETWORK_CHAT_SEND                                           :{BLACK}Адправіць
STR_NETWORK_CHAT_COMPANY_CAPTION                                :[Каманда] :
STR_NETWORK_CHAT_CLIENT_CAPTION                                 :[Прыватнае] {STRING}:
STR_NETWORK_CHAT_ALL_CAPTION                                    :[Усім] :

STR_NETWORK_CHAT_COMPANY                                        :[Каманда] {STRING}: {WHITE}{STRING}
STR_NETWORK_CHAT_TO_COMPANY                                     :[Каманьдзе] {STRING}: {WHITE}{STRING}
STR_NETWORK_CHAT_CLIENT                                         :[Прыватнае] {STRING}: {WHITE}{STRING}
STR_NETWORK_CHAT_TO_CLIENT                                      :[Прыватнае] для {STRING}: {WHITE}{STRING}
STR_NETWORK_CHAT_ALL                                            :[Усім] {STRING}: {WHITE}{STRING}
STR_NETWORK_CHAT_OSKTITLE                                       :{BLACK}Увядзіце тэкст для каманднага чату

# Network messages
STR_NETWORK_ERROR_NOTAVAILABLE                                  :{WHITE}Ня знойдзена сеткавых прыстасаваньняў
STR_NETWORK_ERROR_NOCONNECTION                                  :{WHITE}Сэрвэр не адказвае на запыт
STR_NETWORK_ERROR_NEWGRF_MISMATCH                               :{WHITE}Немагчыма далучыцца з-за неадпаведнасьці NewGRF
STR_NETWORK_ERROR_DESYNC                                        :{WHITE}Сынхранізацыя сеткавай гульні не ўдалася
STR_NETWORK_ERROR_LOSTCONNECTION                                :{WHITE}Злучэньне сеткавай гульні страчана
STR_NETWORK_ERROR_SAVEGAMEERROR                                 :{WHITE}Не ўдалося загрузіць захаваную гульню
STR_NETWORK_ERROR_SERVER_START                                  :{WHITE}Не ўдалося запусьціць сэрвэр
STR_NETWORK_ERROR_SERVER_ERROR                                  :{WHITE}Заўважана памылка пратаколу, і злучэньне было закрытае
STR_NETWORK_ERROR_WRONG_REVISION                                :{WHITE}Вэрсія кліента (гэтай гульні) не адпавядае вэрсіі сэрвэра
STR_NETWORK_ERROR_WRONG_PASSWORD                                :{WHITE}Няправільны пароль
STR_NETWORK_ERROR_SERVER_FULL                                   :{WHITE}Сэрвэр перапоўнены
STR_NETWORK_ERROR_SERVER_BANNED                                 :{WHITE}Доступ на гэты сэрвэр вам забаронены
STR_NETWORK_ERROR_KICKED                                        :{WHITE}Вас выкінулі з гульні
STR_NETWORK_ERROR_KICK_MESSAGE                                  :{WHITE}Прычына: {STRING}
STR_NETWORK_ERROR_CHEATER                                       :{WHITE}Махлярства не дазволена на гэтым сэрвэры
STR_NETWORK_ERROR_TOO_MANY_COMMANDS                             :{WHITE}Вы дасылалi да сэрвэра занадта шмат камандаў
STR_NETWORK_ERROR_TIMEOUT_PASSWORD                              :{WHITE}Вы задоўга ня можаце ўвесьцi пароль
STR_NETWORK_ERROR_TIMEOUT_COMPUTER                              :{WHITE}Ваш кампутар задоўга ня можа далучыцца да сэрвэру
STR_NETWORK_ERROR_TIMEOUT_MAP                                   :{WHITE}Ваш кампутар задоўга пампуе мапу
STR_NETWORK_ERROR_TIMEOUT_JOIN                                  :{WHITE}Ваш кампутар задоўга далучаецца да сэрвэру

STR_NETWORK_ERROR_CLIENT_GUI_LOST_CONNECTION_CAPTION            :{WHITE}Падключэньне згублена
STR_NETWORK_ERROR_CLIENT_GUI_LOST_CONNECTION                    :{WHITE}На працягу {NUM} сэкунд{P ы аў аў} не атрымана ніякіх дадзеных з боку сэрвэра

###length 21
STR_NETWORK_ERROR_CLIENT_GENERAL                                :агульная памылка
STR_NETWORK_ERROR_CLIENT_DESYNC                                 :памылка сынхранізацыі
STR_NETWORK_ERROR_CLIENT_SAVEGAME                               :не ўдалося загрузіць мапу
STR_NETWORK_ERROR_CLIENT_CONNECTION_LOST                        :злучэньне страчана
STR_NETWORK_ERROR_CLIENT_PROTOCOL_ERROR                         :памылка пратаколу
STR_NETWORK_ERROR_CLIENT_NEWGRF_MISMATCH                        :Неадпаведнасьць NewGRF
STR_NETWORK_ERROR_CLIENT_NOT_AUTHORIZED                         :не аўтарызованы
STR_NETWORK_ERROR_CLIENT_NOT_EXPECTED                           :атрыманы несапраўдны ці нечаканы пакет
STR_NETWORK_ERROR_CLIENT_WRONG_REVISION                         :няправільная вэрсія
STR_NETWORK_ERROR_CLIENT_NAME_IN_USE                            :гэтае імя ўжо выкарыстоўваецца
STR_NETWORK_ERROR_CLIENT_WRONG_PASSWORD                         :няправільны пароль
STR_NETWORK_ERROR_CLIENT_COMPANY_MISMATCH                       :няправільны параметр company ў DoCommand
STR_NETWORK_ERROR_CLIENT_KICKED                                 :Вас выкінуў сэрвэр
STR_NETWORK_ERROR_CLIENT_CHEATER                                :паспрабаваў махляваць
STR_NETWORK_ERROR_CLIENT_SERVER_FULL                            :сэрвэр перапоўнены
STR_NETWORK_ERROR_CLIENT_TOO_MANY_COMMANDS                      :дасылаў занадта шмат каманд
STR_NETWORK_ERROR_CLIENT_TIMEOUT_PASSWORD                       :пароль не атрыманы своечасова
STR_NETWORK_ERROR_CLIENT_TIMEOUT_COMPUTER                       :агульны перапынак
STR_NETWORK_ERROR_CLIENT_TIMEOUT_MAP                            :мапа пампуецца задоўга
STR_NETWORK_ERROR_CLIENT_TIMEOUT_JOIN                           :апрацоўка мапы iдзе задоўга

# Network related errors
STR_NETWORK_SERVER_MESSAGE                                      :*** {1:STRING}

###length 12
STR_NETWORK_SERVER_MESSAGE_GAME_PAUSED                          :Гульня прыпынена ({STRING})
STR_NETWORK_SERVER_MESSAGE_GAME_STILL_PAUSED_1                  :Гульня ўсё яшчэ спынена ({STRING})
STR_NETWORK_SERVER_MESSAGE_GAME_STILL_PAUSED_2                  :Гульня ўсё яшчэ спынена ({STRING}, {STRING})
STR_NETWORK_SERVER_MESSAGE_GAME_STILL_PAUSED_3                  :Гульня ўсё яшчэ спынена ({STRING}, {STRING}, {STRING})
STR_NETWORK_SERVER_MESSAGE_GAME_STILL_PAUSED_4                  :Гульня ўсё яшчэ ў паўзе ({STRING}, {STRING}, {STRING}, {STRING})
STR_NETWORK_SERVER_MESSAGE_GAME_UNPAUSED                        :Гульня працягнута ({STRING})
STR_NETWORK_SERVER_MESSAGE_GAME_REASON_NOT_ENOUGH_PLAYERS       :колькасьць гульцоў
STR_NETWORK_SERVER_MESSAGE_GAME_REASON_CONNECTING_CLIENTS       :злучэньне кліентаў
STR_NETWORK_SERVER_MESSAGE_GAME_REASON_MANUAL                   :уручную
STR_NETWORK_SERVER_MESSAGE_GAME_REASON_GAME_SCRIPT              :гульнёвы скрыпт

STR_NETWORK_MESSAGE_CLIENT_LEAVING                              :выходзіць
STR_NETWORK_MESSAGE_CLIENT_JOINED                               :*** {STRING} далучыўся да гульні
STR_NETWORK_MESSAGE_CLIENT_JOINED_ID                            :*** {STRING} далучыўся да гульні (кліент #{2:NUM})
STR_NETWORK_MESSAGE_CLIENT_COMPANY_JOIN                         :*** {STRING} далучыўся да кампаніі #{2:NUM}
STR_NETWORK_MESSAGE_CLIENT_COMPANY_SPECTATE                     :*** {STRING} далучыўся да назіральнікаў
STR_NETWORK_MESSAGE_CLIENT_COMPANY_NEW                          :*** {STRING} распачаў новую кампанію (#{2:NUM})
STR_NETWORK_MESSAGE_CLIENT_LEFT                                 :*** {STRING} выйшаў з гульні ({2:STRING})
STR_NETWORK_MESSAGE_NAME_CHANGE                                 :*** {STRING} зьмяніў сваё імя на {STRING}
STR_NETWORK_MESSAGE_SERVER_SHUTDOWN                             :{WHITE}Гэты сэрвэр закрыў сэсію
STR_NETWORK_MESSAGE_SERVER_REBOOT                               :{WHITE}Гэты сэрвэр перазапускаецца...{}Пачакайце, калі ласка

STR_NETWORK_ERROR_COORDINATOR_ISOLATED_DETAIL                   :{WHITE}Іншыя гульцы не змогуць далучыцца да вашага сервера

# Content downloading window
STR_CONTENT_TITLE                                               :{WHITE}Кантэнт запампоўваецца
STR_CONTENT_TYPE_CAPTION                                        :{BLACK}Тып
STR_CONTENT_TYPE_CAPTION_TOOLTIP                                :{BLACK}Тып кантэнту
STR_CONTENT_NAME_CAPTION                                        :{BLACK}Назва
STR_CONTENT_NAME_CAPTION_TOOLTIP                                :{BLACK}Найменаваньне кантэнту
STR_CONTENT_MATRIX_TOOLTIP                                      :{BLACK}Клікніце па радку для прагляду падрабязнасьцяў{}Пастаўце птушку побач з тым, што трэба запампаваць
STR_CONTENT_SELECT_ALL_CAPTION                                  :{BLACK}Выбраць ўсё
STR_CONTENT_SELECT_ALL_CAPTION_TOOLTIP                          :{BLACK}Адзначыць увесь кантэнт для запампоўваньня
STR_CONTENT_SELECT_UPDATES_CAPTION                              :{BLACK}Выбраць абнаўленьні
STR_CONTENT_SELECT_UPDATES_CAPTION_TOOLTIP                      :{BLACK}Адзначыць увесь кантэнт, які зьяўляецца абнаўленьнем для існуючага
STR_CONTENT_UNSELECT_ALL_CAPTION                                :{BLACK}Нічога не адзначаць
STR_CONTENT_UNSELECT_ALL_CAPTION_TOOLTIP                        :{BLACK}Адзначыць увесь кантэнт нявыбраным, нічога не запампоўваць
STR_CONTENT_SEARCH_EXTERNAL                                     :{BLACK}Шукаць на іншых сайтах
STR_CONTENT_SEARCH_EXTERNAL_TOOLTIP                             :{BLACK}Вынікі пошуку знаходзяцца на іншых сайтах, якія ня маюць дачыненьня да OpenTTD
STR_CONTENT_SEARCH_EXTERNAL_DISCLAIMER_CAPTION                  :{WHITE}Вы пакідаеце OpenTTD!
STR_CONTENT_SEARCH_EXTERNAL_DISCLAIMER                          :{WHITE}Умовы загрузкі змесціва зь іншых сайтаў могуць адрозьнівацца.{}За інструкцыямі па ўсталёўцы кампанэнтаў OpenTTD вам трэба зьвярнуцца на адпаведныя сайты.{}Вы жадаеце працягнуць?
STR_CONTENT_FILTER_TITLE                                        :{BLACK}Фільтар па бірках/назвах:
STR_CONTENT_OPEN_URL                                            :{BLACK}Наведаць вэб-старонку
STR_CONTENT_OPEN_URL_TOOLTIP                                    :{BLACK}Наведаць вэб-старонку для гэтага кантэнту
STR_CONTENT_DOWNLOAD_CAPTION                                    :{BLACK}Запампаваць
STR_CONTENT_DOWNLOAD_CAPTION_TOOLTIP                            :{BLACK}Запусьціць запампоўку выбранага кантэнту
STR_CONTENT_TOTAL_DOWNLOAD_SIZE                                 :{SILVER}Агульны памер запампоўкі: {WHITE}{BYTES}
STR_CONTENT_DETAIL_TITLE                                        :{SILVER}ІНФАРМАЦЫЯ АБ КАНТЭНЦЕ

###length 5
STR_CONTENT_DETAIL_SUBTITLE_UNSELECTED                          :{SILVER}Вы гэтага не выбіралі для запампоўваньня
STR_CONTENT_DETAIL_SUBTITLE_SELECTED                            :{SILVER}Вы выбралі гэта для запампоўваньня
STR_CONTENT_DETAIL_SUBTITLE_AUTOSELECTED                        :{SILVER}Гэты модуль залежыць ад іншага й будзе спампаваны
STR_CONTENT_DETAIL_SUBTITLE_ALREADY_HERE                        :{SILVER}Ўжо маеце гэта
STR_CONTENT_DETAIL_SUBTITLE_DOES_NOT_EXIST                      :{SILVER}Гэты кантэнт невядомы й ня можа быць спампаваны ў OpenTTD

STR_CONTENT_DETAIL_UPDATE                                       :{SILVER}Гэта абнаўленьне існуюч{G ага ай ага ых} {STRING.gen}
STR_CONTENT_DETAIL_NAME                                         :{SILVER}Назва: {WHITE}{STRING}
STR_CONTENT_DETAIL_VERSION                                      :{SILVER}Вэрсія: {WHITE}{STRING}
STR_CONTENT_DETAIL_DESCRIPTION                                  :{SILVER}Апісаньне: {WHITE}{STRING}
STR_CONTENT_DETAIL_URL                                          :{SILVER}URL: {WHITE}{STRING}
STR_CONTENT_DETAIL_TYPE                                         :{SILVER}Тып: {WHITE}{STRING}
STR_CONTENT_DETAIL_FILESIZE                                     :{SILVER}Памер: {WHITE}{BYTES}
STR_CONTENT_DETAIL_SELECTED_BECAUSE_OF                          :{SILVER}Выбрана разам з: {WHITE}{STRING}
STR_CONTENT_DETAIL_DEPENDENCIES                                 :{SILVER}Залежнасьці: {WHITE}{STRING}
STR_CONTENT_DETAIL_TAGS                                         :{SILVER}Ярлыкі: {WHITE}{STRING}
STR_CONTENT_NO_ZLIB                                             :{WHITE}OpenTTD сабраны без падтрымкі бібліятэкі "zlib"...
STR_CONTENT_NO_ZLIB_SUB                                         :{WHITE}... запампоўваньне кантэнту немагчыма!

# Order of these is important!
STR_CONTENT_TYPE_BASE_GRAPHICS                                  :{G=m}Базавая ґрафіка
STR_CONTENT_TYPE_BASE_GRAPHICS.gen                              :набору базавай ґрафікі
STR_CONTENT_TYPE_BASE_GRAPHICS.acc                              :набор базавай ґрафікі
STR_CONTENT_TYPE_NEWGRF                                         :{G=m}NewGRF
STR_CONTENT_TYPE_NEWGRF.gen                                     :NewGRF
STR_CONTENT_TYPE_NEWGRF.acc                                     :NewGRF
STR_CONTENT_TYPE_AI                                             :{G=m}ШІ
STR_CONTENT_TYPE_AI.gen                                         :ШІ
STR_CONTENT_TYPE_AI.acc                                         :ШІ
STR_CONTENT_TYPE_AI_LIBRARY                                     :{G=f}Бібліятэка ШІ
STR_CONTENT_TYPE_AI_LIBRARY.gen                                 :бібліятэкі ШІ
STR_CONTENT_TYPE_AI_LIBRARY.acc                                 :бібліятэку ШІ
STR_CONTENT_TYPE_SCENARIO                                       :{G=m}Сцэнар
STR_CONTENT_TYPE_SCENARIO.gen                                   :сцэнара
STR_CONTENT_TYPE_SCENARIO.acc                                   :сцэнар
STR_CONTENT_TYPE_HEIGHTMAP                                      :{G=f}Мапа вышыняў
STR_CONTENT_TYPE_HEIGHTMAP.gen                                  :мапы вышыняў
STR_CONTENT_TYPE_HEIGHTMAP.acc                                  :мапу вышыняў
STR_CONTENT_TYPE_BASE_SOUNDS                                    :{G=m}Базавыя гукі
STR_CONTENT_TYPE_BASE_SOUNDS.gen                                :набору базавых гукаў
STR_CONTENT_TYPE_BASE_SOUNDS.acc                                :набор базавых гукаў
STR_CONTENT_TYPE_BASE_MUSIC                                     :{G=m}Базавая музыка
STR_CONTENT_TYPE_BASE_MUSIC.gen                                 :набору базавай музыкі
STR_CONTENT_TYPE_BASE_MUSIC.acc                                 :набор базавай музыкі
STR_CONTENT_TYPE_GAME_SCRIPT                                    :Гульнёвы скрыпт
STR_CONTENT_TYPE_GS_LIBRARY                                     :Бібліятэка IС

# Content downloading progress window
STR_CONTENT_DOWNLOAD_TITLE                                      :{WHITE}Запампоўваньне кантэнту...
STR_CONTENT_DOWNLOAD_INITIALISE                                 :{WHITE}Запытваюцца файлы...
STR_CONTENT_DOWNLOAD_FILE                                       :{WHITE}Зараз запампоўваецца {STRING} ({NUM} з {NUM})
STR_CONTENT_DOWNLOAD_COMPLETE                                   :{WHITE}Запампоўваньне выканана
STR_CONTENT_DOWNLOAD_PROGRESS_SIZE                              :{WHITE}{BYTES} з {BYTES} запампована ({NUM} %)

# Content downloading error messages
STR_CONTENT_ERROR_COULD_NOT_CONNECT                             :{WHITE}Не ўдалося злучыцца з сэрвэрам кантэнту...
STR_CONTENT_ERROR_COULD_NOT_DOWNLOAD                            :{WHITE}Памылка запампоўваньня...
STR_CONTENT_ERROR_COULD_NOT_DOWNLOAD_FILE_NOT_WRITABLE          :{WHITE}... немагчыма запісаць файл
STR_CONTENT_ERROR_COULD_NOT_EXTRACT                             :{WHITE}Не ўдалося распакаваць запампаваны файл

STR_MISSING_GRAPHICS_SET_CAPTION                                :{WHITE}Адсутная ґрафiка
STR_MISSING_GRAPHICS_SET_MESSAGE                                :{BLACK}OpenTTD патрабуе ґрафiкi для функцыянаваньня, але ня можа знайсьцi нiякай. Вы дазваляеце OpenTTD спампаваць ды ўсталяваць гэтую ґрафiку?
STR_MISSING_GRAPHICS_YES_DOWNLOAD                               :{BLACK}Так, спампаваць ґрафiку
STR_MISSING_GRAPHICS_NO_QUIT                                    :{BLACK}Не, выйсьцi з OpenTTD

STR_MISSING_GRAPHICS_ERROR                                      :{BLACK}Не атрымалася запампаваць графіку.{}Калі ласка, загрузіце графіку ўручную.
STR_MISSING_GRAPHICS_ERROR_QUIT                                 :{BLACK}Выйсці з OpenTTD

# Transparency settings window
STR_TRANSPARENCY_CAPTION                                        :{WHITE}Наладкі празрыстасьці
STR_TRANSPARENT_SIGNS_TOOLTIP                                   :{BLACK}Пераключэньне празрыстасьці надпісаў. Ctrl+пстрычка — заблякаваць.
STR_TRANSPARENT_TREES_TOOLTIP                                   :{BLACK}Пераключыць празрыстасьць для дрэваў. Ctrl+клік — заблякаваць.
STR_TRANSPARENT_HOUSES_TOOLTIP                                  :{BLACK}Пераключыць празрыстасьць для дамоў. Ctrl+клік — заблякаваць.
STR_TRANSPARENT_INDUSTRIES_TOOLTIP                              :{BLACK}Пераключыць празрыстасьць для прадпрыемстваў. Ctrl+клік — заблякаваць.
STR_TRANSPARENT_BUILDINGS_TOOLTIP                               :{BLACK}Пераключыць празрыстасьць для будынінаў кшталту станцыяў, дэпо, пунктаў шляху. Ctrl+клік — заблякаваць.
STR_TRANSPARENT_BRIDGES_TOOLTIP                                 :{BLACK}Пераключыць празрыстасьць для мастоў. Ctrl+клік — заблякаваць.
STR_TRANSPARENT_STRUCTURES_TOOLTIP                              :{BLACK}Пераключыць празрыстасьць для пабудоў кшталту маякоў і антэнаў. Ctrl+клік — заблякаваць.
STR_TRANSPARENT_CATENARY_TOOLTIP                                :{BLACK}Пераключыць празрыстасьць для кантактнай сеткі. Ctrl+клік — заблякаваць.
STR_TRANSPARENT_LOADING_TOOLTIP                                 :{BLACK}Пераключыць празрыстасьць для індыкатараў загрузкі. Ctrl+клік — заблякаваць.
STR_TRANSPARENT_INVISIBLE_TOOLTIP                               :{BLACK}Зрабіць аб'екты не празрыстымі, а цалкам нябачнымі

# Linkgraph legend window
STR_LINKGRAPH_LEGEND_CAPTION                                    :{BLACK}Схема грузапатокаў
STR_LINKGRAPH_LEGEND_ALL                                        :{BLACK}Усе
STR_LINKGRAPH_LEGEND_NONE                                       :{BLACK}Няма
STR_LINKGRAPH_LEGEND_SELECT_COMPANIES                           :{BLACK}Выберыце кампаніі для адлюстраваньня
STR_LINKGRAPH_LEGEND_COMPANY_TOOLTIP                            :{BLACK}{STRING}{}{COMPANY}

# Linkgraph legend window and linkgraph legend in smallmap
STR_LINKGRAPH_LEGEND_UNUSED                                     :{TINY_FONT}{BLACK}нявыкарыст.
STR_LINKGRAPH_LEGEND_SATURATED                                  :{TINY_FONT}{BLACK}насычана
STR_LINKGRAPH_LEGEND_OVERLOADED                                 :{TINY_FONT}{BLACK}перагруз

# Linkgraph tooltip

# Base for station construction window(s)
STR_STATION_BUILD_COVERAGE_AREA_TITLE                           :{BLACK}Падсьветка зоны пакрыцьця
STR_STATION_BUILD_COVERAGE_OFF                                  :{BLACK}Выкл.
STR_STATION_BUILD_COVERAGE_ON                                   :{BLACK}Укл.
STR_STATION_BUILD_COVERAGE_AREA_OFF_TOOLTIP                     :{BLACK}Не паказваць зону пакрыцьця
STR_STATION_BUILD_COVERAGE_AREA_ON_TOOLTIP                      :{BLACK}Паказваць зону пакрыцьця
STR_STATION_BUILD_ACCEPTS_CARGO                                 :{BLACK}Прымае: {GOLD}{CARGO_LIST}
STR_STATION_BUILD_SUPPLIES_CARGO                                :{BLACK}Прапаноўвае: {GOLD}{CARGO_LIST}

# Join station window
STR_JOIN_STATION_CAPTION                                        :{WHITE}Аб'яднаць станцыі
STR_JOIN_STATION_CREATE_SPLITTED_STATION                        :{YELLOW}Пабудаваць асобную станцыю

STR_JOIN_WAYPOINT_CAPTION                                       :{WHITE}Аб'яднаць пункты шляху
STR_JOIN_WAYPOINT_CREATE_SPLITTED_WAYPOINT                      :{YELLOW}Пабудаваць асобны пункт шляху

# Generic toolbar
STR_TOOLBAR_DISABLED_NO_VEHICLE_AVAILABLE                       :{BLACK}Адключана, бо няма прыдатных транспартных сродкаў для гэтай інфраструктуры

# Rail construction toolbar
STR_RAIL_TOOLBAR_RAILROAD_CONSTRUCTION_CAPTION                  :Чыгунка
STR_RAIL_TOOLBAR_ELRAIL_CONSTRUCTION_CAPTION                    :Электрыфікаваная чыгунка
STR_RAIL_TOOLBAR_MONORAIL_CONSTRUCTION_CAPTION                  :Монарэйкі
STR_RAIL_TOOLBAR_MAGLEV_CONSTRUCTION_CAPTION                    :Маґлеў

STR_RAIL_TOOLBAR_TOOLTIP_BUILD_RAILROAD_TRACK                   :{BLACK}Будаўніцтва чыгункі. Пры націснутым Ctrl — выдаленьне пабудаваных рэйкаў. Пры націснутым Shift - ацэнка кошту будаўніцтва.
STR_RAIL_TOOLBAR_TOOLTIP_BUILD_AUTORAIL                         :{BLACK}Будаўніцтва чыгункі ў аўтаматычным рэжыме. Пры націснутым Ctrl - выдаленьне пабудаваных рэйкаў. Пры націснутым Shift — ацэнка кошту будаўніцтва.
STR_RAIL_TOOLBAR_TOOLTIP_BUILD_TRAIN_DEPOT_FOR_BUILDING         :{BLACK}Будаўніцтва дэпо (для пакупак і абслугоўваньня цягнікоў). Пры націснутым Shift — ацэнка кошту будаўніцтва.
STR_RAIL_TOOLBAR_TOOLTIP_CONVERT_RAIL_TO_WAYPOINT               :{BLACK}Усталяваць на рэйках пункт шляху. Націсьненьне Ctrl дазваляе аб'ядноўваць пункты шляху. Пры націснутым Shift — ацэнка кошту будаўніцтва.
STR_RAIL_TOOLBAR_TOOLTIP_BUILD_RAILROAD_STATION                 :{BLACK}Будаўніцтва чыгуначных станцыяў. Націсьненьне Ctrl дазваляе аб'ядноўваць станцыі. Пры націснутым Shift — ацэнка кошту будаўніцтва.
STR_RAIL_TOOLBAR_TOOLTIP_BUILD_RAILROAD_SIGNALS                 :{BLACK}Усталёўка сыгналаў. Ctrl пераключае семафоры/святлафоры.{}Перацягваньнем можна будаваць сыгналы на прамым участку шляху. З націснутым Ctrl - будаўніцтва сыгналаў да найблізкага скрыжаваньня ці сыгналу.{}Ctrl+пстрычка пераключае адкрыццё акна выбару сыгналаў. Пры націснутым Shift - ацэнка кошту будаўніцтва.
STR_RAIL_TOOLBAR_TOOLTIP_BUILD_RAILROAD_BRIDGE                  :{BLACK}Будаўніцтва чыгуначных мастоў. Пры націснутым Shift — ацэнка кошту будаўніцтва.
STR_RAIL_TOOLBAR_TOOLTIP_BUILD_RAILROAD_TUNNEL                  :{BLACK}Будаўніцтва чыгуначных тунэляў. Пры націснутым Shift — ацэнка кошту будаўніцтва.
STR_RAIL_TOOLBAR_TOOLTIP_TOGGLE_BUILD_REMOVE_FOR                :{BLACK}Пераключэньне паміж будаўніцтвам і выдаленьнем чыгуначных рэйкаў, сыґналаў, станцыяў. Пры націснутым Ctrl станцыі ліквідуюцца разам з рэйкамі.
STR_RAIL_TOOLBAR_TOOLTIP_CONVERT_RAIL                           :{BLACK}Канвэртаваць/мадэрнізаваць тып каляінаў. Пры націснутым Shift — ацэнка кошту будаўніцтва.

STR_RAIL_NAME_RAILROAD                                          :Чыгунка
STR_RAIL_NAME_ELRAIL                                            :Электрыфiкаваная чыгунка
STR_RAIL_NAME_MONORAIL                                          :Монарэйкi
STR_RAIL_NAME_MAGLEV                                            :Маґлеў

# Rail depot construction window
STR_BUILD_DEPOT_TRAIN_ORIENTATION_CAPTION                       :{WHITE}Кірунак дэпо
STR_BUILD_DEPOT_TRAIN_ORIENTATION_TOOLTIP                       :{BLACK}Выберыце кірунак дэпо

# Rail waypoint construction window
STR_WAYPOINT_CAPTION                                            :{WHITE}Пункт шляху (Waypoint)
STR_WAYPOINT_GRAPHICS_TOOLTIP                                   :{BLACK}Выберыце тып пункта шляху

# Rail station construction window
STR_STATION_BUILD_RAIL_CAPTION                                  :{WHITE}Выбар чыгуначнай станцыі
STR_STATION_BUILD_ORIENTATION                                   :{BLACK}Кірунак
STR_STATION_BUILD_RAILROAD_ORIENTATION_TOOLTIP                  :{BLACK}Выбар кірунку каляінаў чыгуначнай станцыі
STR_STATION_BUILD_NUMBER_OF_TRACKS                              :{BLACK}Колькасьць каляінаў/плятформаў
STR_STATION_BUILD_NUMBER_OF_TRACKS_TOOLTIP                      :{BLACK}Выберыце колькасьць каляінаў чыгуначнай станцыі
STR_STATION_BUILD_PLATFORM_LENGTH                               :{BLACK}Даўжыня каляінаў
STR_STATION_BUILD_PLATFORM_LENGTH_TOOLTIP                       :{BLACK}Выберыце даўжыню станцыйных каляінаў
STR_STATION_BUILD_DRAG_DROP                                     :{BLACK}Участак
STR_STATION_BUILD_DRAG_DROP_TOOLTIP                             :{BLACK}Пабудаваць станцыю на выбраным участку зямлі

STR_STATION_BUILD_STATION_CLASS_TOOLTIP                         :{BLACK}Выберыце клясу станцыі для паказу
STR_STATION_BUILD_STATION_TYPE_TOOLTIP                          :{BLACK}Выберыце тып станцыі для пабудовы

STR_STATION_CLASS_DFLT                                          :Станцыя па змоўчаньні
STR_STATION_CLASS_WAYP                                          :Пункты шляху

# Signal window
STR_BUILD_SIGNAL_CAPTION                                        :{WHITE}Выбар сыґналаў
STR_BUILD_SIGNAL_SEMAPHORE_NORM_TOOLTIP                         :{BLACK}Звычайны сэмафор.{}Не дазваляе некалькім цягнікам адначасова знаходзіцца на адным блёк-участку.
STR_BUILD_SIGNAL_SEMAPHORE_ENTRY_TOOLTIP                        :{BLACK}Уваходны сэмафор (прэсыґнал).{}Адкрыты, калі хаця б адзін з выхадных сыґналаў на наступнай сэкцыі каляіны адкрыты. У астатніх выпадках закрыты.
STR_BUILD_SIGNAL_SEMAPHORE_EXIT_TOOLTIP                         :{BLACK}Выхадны сэмафор (прэсыґнал).{}Працуе як звычайны сэмафор, але яго стан улічваецца ў працы ўваходных і камбінаваных сыґналаў.
STR_BUILD_SIGNAL_SEMAPHORE_COMBO_TOOLTIP                        :{BLACK}Камбінаваны сэмафор (прэсыґнал).{}Працуе адначасова як уваходны й выхадны сэмафор. Гэта дазваляе будаваць вялікія «дрэвы» каляінаў з прэсыґналамі.
STR_BUILD_SIGNAL_SEMAPHORE_PBS_TOOLTIP                          :{BLACK}Маршрутны сэмафор (PMS).{}Дазваляе некалькім цягнікам знаходзіцца ў адным сыґнальным блёку, калі кожны зь іх можа зарэзэрваваць сабе бясьпечны шлях. Дазваляе праходжаньне цягнікоў у абодва бакі.
STR_BUILD_SIGNAL_SEMAPHORE_PBS_OWAY_TOOLTIP                     :{BLACK}Аднабаковы маршрутны сэмафор (PMS).{}Дазваляе некалькім цягнікам знаходзіцца ў адным сыґнальным блёку, калі кожны зь іх можа зарэзэрваваць сабе бясьпечны шлях. Не дазваляе цягнікам праходзіць з адваротнага боку.
STR_BUILD_SIGNAL_ELECTRIC_NORM_TOOLTIP                          :{BLACK}Звычайны сьветлафор.{}Не дазваляе некалькім цягнікам адначасова знаходзіцца на адным блёк-участку.
STR_BUILD_SIGNAL_ELECTRIC_ENTRY_TOOLTIP                         :{BLACK}Уваходны сьветлафор (прэсыґнал).{}Адкрыты, калі хаця б адзін з выхадных сыґналаў на наступнай сэкцыі каляіны адкрыты. У астатніх выпадках закрыты.
STR_BUILD_SIGNAL_ELECTRIC_EXIT_TOOLTIP                          :{BLACK}Выхадны сьветлафор (прэсыґнал).{}Працуе як звычайны сьветлафор, але яго стан улічваецца ў працы ўваходных і камбінаваных сыґналаў.
STR_BUILD_SIGNAL_ELECTRIC_COMBO_TOOLTIP                         :{BLACK}Камбінаваны сьветлафор (прэсыґнал).{}Працуе адначасова як уваходны й выхадны сьветлафор. Гэта дазваляе будаваць вялікія «дрэвы» каляінаў з прэсыґналамі.
STR_BUILD_SIGNAL_ELECTRIC_PBS_TOOLTIP                           :{BLACK}Маршрутны сьветлафор (PMS).{}Дазваляе некалькім цягнікам знаходзіцца ў адным сыґнальным блёку, калі кожны зь іх можа зарэзэрваваць сабе бясьпечны шлях. Дазваляе праходжаньне цягнікоў у абодва бакі.
STR_BUILD_SIGNAL_ELECTRIC_PBS_OWAY_TOOLTIP                      :{BLACK}Аднабаковы маршрутны сьветлафор (PMS).{}Дазваляе некалькім цягнікам знаходзіцца ў адным сыґнальным блёку, калі кожны зь іх можа зарэзэрваваць сабе бясьпечны шлях. Не дазваляе цягнікам праходзіць з адваротнага боку.
STR_BUILD_SIGNAL_CONVERT_TOOLTIP                                :{BLACK}Зьмяненьне тыпаў сыґналаў.{}Калі кнопка націснута, пстрыкніце для пераўтварэньня існуючага сыґнала ў сыґнал выбранага тыпу й віду, або пстрыкніце з націснутым Ctrl для перабіраньня існуючых варыянтаў. Shift+пстрычка — ацэнка кошту пераўтварэньня.
STR_BUILD_SIGNAL_DRAG_SIGNALS_DENSITY_TOOLTIP                   :{BLACK}Адлегласьць паміж сыґналамі пры працягваньні.
STR_BUILD_SIGNAL_DRAG_SIGNALS_DENSITY_DECREASE_TOOLTIP          :{BLACK}Паменшыць адлегласць паміж сыґналамі пры працягваньні
STR_BUILD_SIGNAL_DRAG_SIGNALS_DENSITY_INCREASE_TOOLTIP          :{BLACK}Павялічыць адлегласць паміж сыґналамі пры працягваньні

# Bridge selection window
STR_SELECT_RAIL_BRIDGE_CAPTION                                  :{WHITE}Выберыце чыгуначны мост
STR_SELECT_ROAD_BRIDGE_CAPTION                                  :{WHITE}Выберыце аўтамабiльны мост
STR_SELECT_BRIDGE_SELECTION_TOOLTIP                             :{BLACK}Выбар моста — пстрыкніце па малюнку моста, які Вы хочаце пабудаваць
STR_SELECT_BRIDGE_INFO                                          :{GOLD}{STRING},{} {VELOCITY} {WHITE}{CURRENCY_LONG}
STR_SELECT_BRIDGE_SCENEDIT_INFO                                 :{GOLD}{STRING},{} {VELOCITY}
STR_BRIDGE_NAME_SUSPENSION_STEEL                                :Падвесны сталёвы
STR_BRIDGE_NAME_GIRDER_STEEL                                    :Бэлечны сталёвы
STR_BRIDGE_NAME_CANTILEVER_STEEL                                :Кансольны сталёвы
STR_BRIDGE_NAME_SUSPENSION_CONCRETE                             :Падвесны бэтонавы
STR_BRIDGE_NAME_WOODEN                                          :Драўляны
STR_BRIDGE_NAME_CONCRETE                                        :Бэтонавы
STR_BRIDGE_NAME_TUBULAR_STEEL                                   :Трубчасты сталёвы
STR_BRIDGE_TUBULAR_SILICON                                      :Трубчасты крэмніевы


# Road construction toolbar
STR_ROAD_TOOLBAR_ROAD_CONSTRUCTION_CAPTION                      :{WHITE}Будаўніцтва аўтамабільных дарогаў
STR_ROAD_TOOLBAR_TRAM_CONSTRUCTION_CAPTION                      :{WHITE}Трамваі
STR_ROAD_TOOLBAR_TOOLTIP_BUILD_ROAD_SECTION                     :{BLACK}Будаўніцтва аўтамабільнай дарогі. Пры націснутым Ctrl — выдаленьне дарогі. Пры націснутым Shift — ацэнка кошту будаўніцтва.
STR_ROAD_TOOLBAR_TOOLTIP_BUILD_TRAMWAY_SECTION                  :{BLACK}Будаўніцтва трамвайных каляінаў. Пры націснутым Ctrl — выдаленьне каляінаў. Пры націснутым Shift — ацэнка кошту будаўніцтва.
STR_ROAD_TOOLBAR_TOOLTIP_BUILD_AUTOROAD                         :{BLACK}Будаўніцтва аўтамабільнай дарогі у аўтаматычным рэжыме. Пры націснутым Ctrl — выдаленьне дарогі. Пры націснутым Shift — ацэнка кошту будаўніцтва.
STR_ROAD_TOOLBAR_TOOLTIP_BUILD_AUTOTRAM                         :{BLACK}Будаўніцтва трамвайных каляінаў у аўтаматычным рэжыме. Пры націснутым Ctrl — выдаленьне каляінаў. Пры націснутым Shift — ацэнка кошту будаўніцтва.
STR_ROAD_TOOLBAR_TOOLTIP_BUILD_ROAD_VEHICLE_DEPOT               :{BLACK}Будаўніцтва гаража для аўтатранспарту (для пакупак і абслугоўваньня машынаў). Пры націснутым Shift — ацэнка кошту будаўніцтва.
STR_ROAD_TOOLBAR_TOOLTIP_BUILD_TRAM_VEHICLE_DEPOT               :{BLACK}Будаўніцтва трамвайнага дэпо (для пакупак і абслугоўваньня трамваяў). Пры націснутым Shift — ацэнка кошту будаўніцтва.
STR_ROAD_TOOLBAR_TOOLTIP_BUILD_BUS_STATION                      :{BLACK}Будаўніцтва аўтобусных прыпынкаў. Ctrl дазваляе аб'ядноўваць прыпынкі. Пры націснутым Shift — ацэнка кошту будаўніцтва.
STR_ROAD_TOOLBAR_TOOLTIP_BUILD_PASSENGER_TRAM_STATION           :{BLACK}Будаўніцтва трамвайных прыпынкаў. Ctrl дазваляе аб'ядноўваць прыпынкі. Пры націснутым Shift — ацэнка кошту будаўніцтва.
STR_ROAD_TOOLBAR_TOOLTIP_BUILD_TRUCK_LOADING_BAY                :{BLACK}Будаўніцтва грузавых тэрміналаў. Націск Ctrl дазваляе аб'ядноўваць тэрміналы. Пры націснутым Shift — ацэнка кошту будаўніцтва.
STR_ROAD_TOOLBAR_TOOLTIP_BUILD_CARGO_TRAM_STATION               :{BLACK}Будаўніцтва прыпынкаў для грузавых трамваяў. Ctrl дазваляе аб'ядноўваць прыпынкi. Пры націснутым Shift — ацэнка кошту будаўніцтва.
STR_ROAD_TOOLBAR_TOOLTIP_TOGGLE_ONE_WAY_ROAD                    :{BLACK}Уключыць/выключыць аднабаковыя дарогі
STR_ROAD_TOOLBAR_TOOLTIP_BUILD_ROAD_BRIDGE                      :{BLACK}Будаўніцтва аўтамабiльных мастоў. Пры націснутым Shift — ацэнка кошту будаўніцтва.
STR_ROAD_TOOLBAR_TOOLTIP_BUILD_TRAMWAY_BRIDGE                   :{BLACK}Будаўніцтва трамвайных мастоў. Пры націснутым Shift — ацэнка кошту будаўніцтва.
STR_ROAD_TOOLBAR_TOOLTIP_BUILD_ROAD_TUNNEL                      :{BLACK}Будаўніцтва аўтамабiльных тунэляў. Пры націснутым Shift — ацэнка кошту будаўніцтва.
STR_ROAD_TOOLBAR_TOOLTIP_BUILD_TRAMWAY_TUNNEL                   :{BLACK}Будаўніцтва трамвайных тунэляў. Пры націснутым Shift — ацэнка кошту будаўніцтва.
STR_ROAD_TOOLBAR_TOOLTIP_TOGGLE_BUILD_REMOVE_FOR_ROAD           :{BLACK}Будаўніцтва/выдаленьне аўтамабільных дарогаў
STR_ROAD_TOOLBAR_TOOLTIP_TOGGLE_BUILD_REMOVE_FOR_TRAMWAYS       :{BLACK}Будаўніцтва/выдаленьне трамвайных каляінаў

STR_ROAD_NAME_ROAD                                              :Аўтамабільная дарога

# Road depot construction window
STR_BUILD_DEPOT_ROAD_ORIENTATION_CAPTION                        :{WHITE}Кірунак гаража
STR_BUILD_DEPOT_ROAD_ORIENTATION_SELECT_TOOLTIP                 :{BLACK}Выберыце кірунак гаража
STR_BUILD_DEPOT_TRAM_ORIENTATION_CAPTION                        :{WHITE}Кірунак трамвайнага дэпо
STR_BUILD_DEPOT_TRAM_ORIENTATION_SELECT_TOOLTIP                 :{BLACK}Выберыце кірунак трамвайнага дэпо

# Road vehicle station construction window
STR_STATION_BUILD_BUS_ORIENTATION                               :{WHITE}Кірунак аўтобуснага прыпынка
STR_STATION_BUILD_BUS_ORIENTATION_TOOLTIP                       :{BLACK}Выберыце кірунак аўтобуснага прыпынка
STR_STATION_BUILD_TRUCK_ORIENTATION                             :{WHITE}Кірунак грузавога тэрмінала
STR_STATION_BUILD_TRUCK_ORIENTATION_TOOLTIP                     :{BLACK}Выберыце кірунак грузавога тэрмінала
STR_STATION_BUILD_PASSENGER_TRAM_ORIENTATION                    :{WHITE}Кірунак прыпынку пасажырскіх трамваяў
STR_STATION_BUILD_PASSENGER_TRAM_ORIENTATION_TOOLTIP            :{BLACK}Выберыце кірунак трамвайнага прыпынка
STR_STATION_BUILD_CARGO_TRAM_ORIENTATION                        :{WHITE}Кірунак прыпынка грузавых трамваяў
STR_STATION_BUILD_CARGO_TRAM_ORIENTATION_TOOLTIP                :{BLACK}Выберыце кірунак прыпынка грузавых трамваяў

# Waterways toolbar (last two for SE only)
STR_WATERWAYS_TOOLBAR_CAPTION                                   :{WHITE}Будаўніцтва водных камунікацыяў
STR_WATERWAYS_TOOLBAR_CAPTION_SE                                :{WHITE}Водныя камунікацыі
STR_WATERWAYS_TOOLBAR_BUILD_CANALS_TOOLTIP                      :{BLACK}Будаўніцтва каналаў. Пры націснутым Shift — ацэнка кошту будаўніцтва.
STR_WATERWAYS_TOOLBAR_BUILD_LOCKS_TOOLTIP                       :{BLACK}Будаўніцтва шлюзаў. Пры націснутым Shift — ацэнка кошту будаўніцтва.
STR_WATERWAYS_TOOLBAR_BUILD_DEPOT_TOOLTIP                       :{BLACK}Будаўніцтва докаў (для пакупак і абслугоўваньня караблёў). Пры націснутым Shift — ацэнка кошту будаўніцтва.
STR_WATERWAYS_TOOLBAR_BUILD_DOCK_TOOLTIP                        :{BLACK}Будаўніцтва прыстаняў. Націснуты Ctrl дазваляе аб'ядноўваць станцыi. Пры націснутым Shift — ацэнка кошту будаўніцтва.
STR_WATERWAYS_TOOLBAR_BUOY_TOOLTIP                              :{BLACK}Разьмясьціць буй, які можа быць выкарыстаны як пункт шляху. Пры націснутым Shift — ацэнка кошту будаўніцтва.
STR_WATERWAYS_TOOLBAR_BUILD_AQUEDUCT_TOOLTIP                    :{BLACK}Будаўніцтва аквэдукаў Пры націснутым Shift — ацэнка кошту будаўніцтва.
STR_WATERWAYS_TOOLBAR_CREATE_LAKE_TOOLTIP                       :{BLACK}Пазначыць, дзе будзе вада.{}Пабудаваць канал, а пры націснутым Ctrl клетка на ўзроўні мора запаўняецца вадой.
STR_WATERWAYS_TOOLBAR_CREATE_RIVER_TOOLTIP                      :{BLACK}Разьмясьціць рэкі

# Ship depot construction window
STR_DEPOT_BUILD_SHIP_CAPTION                                    :{WHITE}Кірунак дока
STR_DEPOT_BUILD_SHIP_ORIENTATION_TOOLTIP                        :{BLACK}Выберыце кірунак сухога дока

# Dock construction window
STR_STATION_BUILD_DOCK_CAPTION                                  :{WHITE}Док

# Airport toolbar
STR_TOOLBAR_AIRCRAFT_CAPTION                                    :{WHITE}Aэрапорты
STR_TOOLBAR_AIRCRAFT_BUILD_AIRPORT_TOOLTIP                      :{BLACK}Будаўніцтва аэрапортаў. Націск Ctrl дазваляе аб'ядноўваць станцыі. Пры націснутым Shift — ацэнка кошту будаўніцтва.

# Airport construction window
STR_STATION_BUILD_AIRPORT_CAPTION                               :{WHITE}Выбар аэрапорта
STR_STATION_BUILD_AIRPORT_TOOLTIP                               :{BLACK}Выберыце памер/тып аэрапорта
STR_STATION_BUILD_AIRPORT_CLASS_LABEL                           :{BLACK}Тып аэрапорта
STR_STATION_BUILD_AIRPORT_LAYOUT_NAME                           :{BLACK}Зона {NUM}

STR_AIRPORT_SMALL                                               :Малы
STR_AIRPORT_CITY                                                :Гарадзкі
STR_AIRPORT_METRO                                               :Сталічны
STR_AIRPORT_INTERNATIONAL                                       :Міжнародны
STR_AIRPORT_COMMUTER                                            :Прыгарадны
STR_AIRPORT_INTERCONTINENTAL                                    :Міжкантынентальны
STR_AIRPORT_HELIPORT                                            :Шрубалётная пляцоўка
STR_AIRPORT_HELIDEPOT                                           :Шрубалётны анґар
STR_AIRPORT_HELISTATION                                         :Шрубалётная база

STR_AIRPORT_CLASS_SMALL                                         :Малыя аэрапорты
STR_AIRPORT_CLASS_SMALL.nom                                     :Малы
STR_AIRPORT_CLASS_LARGE                                         :Сярэднiя аэрапорты
STR_AIRPORT_CLASS_LARGE.nom                                     :Сярэднi
STR_AIRPORT_CLASS_HUB                                           :Вялiкiя аэрапорты
STR_AIRPORT_CLASS_HUB.nom                                       :Вялiкi
STR_AIRPORT_CLASS_HELIPORTS                                     :Шрубалётныя пляцоўкі
STR_AIRPORT_CLASS_HELIPORTS.nom                                 :Шрубалётны

STR_STATION_BUILD_NOISE                                         :{BLACK}Узровень шуму: {GOLD}{COMMA}

# Landscaping toolbar
STR_LANDSCAPING_TOOLBAR                                         :{WHITE}Земляныя работы
STR_LANDSCAPING_TOOLTIP_LOWER_A_CORNER_OF_LAND                  :{BLACK}Апусьціць кут зямлі. Перацягваньне апускае першы абраны кут і выраўноўвае выбраную вобласьць да новай вышыні кута. Ctrl выбірае вобласьць па дыяганалі. Пры націснутым Shift — ацэнка кошту будаўніцтва.
STR_LANDSCAPING_TOOLTIP_RAISE_A_CORNER_OF_LAND                  :{BLACK}Падняць кут зямлі. Перацягваньне падымае першы абраны кут і выраўноўвае выбраную вобласьць да новай вышыні кута. Ctrl выбірае вобласьць па дыяганалі. Пры націснутым Shift — ацэнка кошту будаўніцтва.
STR_LANDSCAPING_LEVEL_LAND_TOOLTIP                              :{BLACK}Выраўнаваць зямлю да вышыні першага абранага кута. Ctrl выбірае вобласьць па дыяганалі. Пры націснутым Shift — ацэнка кошту выраўноўваньня.
STR_LANDSCAPING_TOOLTIP_PURCHASE_LAND                           :{BLACK}Набыцьцё зямлі. Пры націснутым Shift — ацэнка кошту набыцьця.

# Object construction window
STR_OBJECT_BUILD_CAPTION                                        :{WHITE}Выбар аб'екта
STR_OBJECT_BUILD_TOOLTIP                                        :{BLACK}Абярыце ствараны аб'ект. Пры націснутым Shift — ацэнка кошту пабудовы.
STR_OBJECT_BUILD_CLASS_TOOLTIP                                  :{BLACK}Абярыце клясу аб'екта для будаўніцтва
STR_OBJECT_BUILD_PREVIEW_TOOLTIP                                :{BLACK}Прагляд аб'екта
STR_OBJECT_BUILD_SIZE                                           :{BLACK}Памер: {GOLD}{NUM} x {NUM} клетак

STR_OBJECT_CLASS_LTHS                                           :Маякi
STR_OBJECT_CLASS_TRNS                                           :Перадатчыкi

# Tree planting window (last eight for SE only)
STR_PLANT_TREE_CAPTION                                          :{WHITE}Дрэвы
STR_PLANT_TREE_TOOLTIP                                          :{BLACK}Выберыце тып дрэваў для пасадкі. Калі на ўчастку ўжо ёсьць дрэвы, будуць дададзены некалькі дрэваў рознага тыпу, незалежна ад выбранага.
STR_TREES_RANDOM_TYPE                                           :{BLACK}Дрэвы розных відаў
STR_TREES_RANDOM_TYPE_TOOLTIP                                   :{BLACK}Высадка дрэў выпадковага тыпу. Пры націснутым Shift — ацэнка кошту высадкі.
STR_TREES_RANDOM_TREES_BUTTON                                   :{BLACK}Расставіць па мапе
STR_TREES_RANDOM_TREES_TOOLTIP                                  :{BLACK}Пасадзіць дрэвы розных выпадковых відаў па усёй мапе

# Land generation window (SE)
STR_TERRAFORM_TOOLBAR_LAND_GENERATION_CAPTION                   :{WHITE}Стварэньне ляндшафту
STR_TERRAFORM_TOOLTIP_PLACE_ROCKY_AREAS_ON_LANDSCAPE            :{BLACK}Разьмясьціць камяні па мапе
STR_TERRAFORM_TOOLTIP_DEFINE_DESERT_AREA                        :{BLACK}Разьмясьціць пустэльню.{}Націсьніце Ctrl, каб выдаліць яе.
STR_TERRAFORM_TOOLTIP_INCREASE_SIZE_OF_LAND_AREA                :{BLACK}Павялічыць плошчу зьмяненьня рэльефу
STR_TERRAFORM_TOOLTIP_DECREASE_SIZE_OF_LAND_AREA                :{BLACK}Паменшыць плошчу зьмяненьня рэльефу
STR_TERRAFORM_TOOLTIP_GENERATE_RANDOM_LAND                      :{BLACK}Стварыць выпадковую мапу
STR_TERRAFORM_SE_NEW_WORLD                                      :{BLACK}Стварыць новы сцэнар
STR_TERRAFORM_RESET_LANDSCAPE                                   :{BLACK}Ачысьціць ляндшафт
STR_TERRAFORM_RESET_LANDSCAPE_TOOLTIP                           :{BLACK}Выдаліць з мапы ўсю маёмасьць, якая належыць гульцам

STR_QUERY_RESET_LANDSCAPE_CAPTION                               :{WHITE}Ачысьціць ляндшафт
STR_RESET_LANDSCAPE_CONFIRMATION_TEXT                           :{WHITE}Вы ўпэўненыя, што жадаеце выдаліць усю маёмасьць гульцоў?

# Town generation window (SE)
STR_FOUND_TOWN_CAPTION                                          :{WHITE}Стварэньне гарадоў
STR_FOUND_TOWN_NEW_TOWN_BUTTON                                  :{BLACK}Новы горад
STR_FOUND_TOWN_NEW_TOWN_TOOLTIP                                 :{BLACK}Заснаваць новы горад. Shift+пстрычка — ацэнка кошту заснаваньня.
STR_FOUND_TOWN_RANDOM_TOWN_BUTTON                               :{BLACK}Выпадковы горад
STR_FOUND_TOWN_RANDOM_TOWN_TOOLTIP                              :{BLACK}Заснаваць горад у выпадковым месцы
STR_FOUND_TOWN_MANY_RANDOM_TOWNS                                :{BLACK}Шмат выпадковых гарадоў
STR_FOUND_TOWN_RANDOM_TOWNS_TOOLTIP                             :{BLACK}Пакрыць усю мапу гарадамі выпадковым чынам

STR_FOUND_TOWN_NAME_TITLE                                       :{YELLOW}Назва горада:
STR_FOUND_TOWN_NAME_EDITOR_TITLE                                :{BLACK}Увядзіце назву горада
STR_FOUND_TOWN_NAME_EDITOR_HELP                                 :{BLACK}Пстрыкніце, каб зьмяніць назву горада
STR_FOUND_TOWN_NAME_RANDOM_BUTTON                               :{BLACK}Выпадковая назва
STR_FOUND_TOWN_NAME_RANDOM_TOOLTIP                              :{BLACK}Спарадзіць новую выпадковую назву

STR_FOUND_TOWN_INITIAL_SIZE_TITLE                               :{YELLOW}Памер горада:
STR_FOUND_TOWN_INITIAL_SIZE_SMALL_BUTTON                        :{BLACK}Малы
STR_FOUND_TOWN_INITIAL_SIZE_MEDIUM_BUTTON                       :{BLACK}Сярэдні
STR_FOUND_TOWN_INITIAL_SIZE_LARGE_BUTTON                        :{BLACK}Вялікі
STR_FOUND_TOWN_SIZE_RANDOM                                      :{BLACK}Выпадковы
STR_FOUND_TOWN_INITIAL_SIZE_TOOLTIP                             :{BLACK}Выберыце памер горада
STR_FOUND_TOWN_CITY                                             :{BLACK}Мэґаполіс
STR_FOUND_TOWN_CITY_TOOLTIP                                     :{BLACK}Мэґаполісы растуць хутчэй за звычайныя гарады (мястэчкі).{}У залежнасьці ад наладак, яны большыя ўжо падчас заснаваньня.

STR_FOUND_TOWN_ROAD_LAYOUT                                      :{YELLOW}Сетка гарадзкіх дарогаў:
STR_FOUND_TOWN_SELECT_TOWN_ROAD_LAYOUT                          :{BLACK}Выберыце альґарытм будаўніцтва дарогаў гэтым горадам
STR_FOUND_TOWN_SELECT_LAYOUT_ORIGINAL                           :{BLACK}Арыґінальная
STR_FOUND_TOWN_SELECT_LAYOUT_BETTER_ROADS                       :{BLACK}Палепшаная
STR_FOUND_TOWN_SELECT_LAYOUT_2X2_GRID                           :{BLACK}Краты 2×2
STR_FOUND_TOWN_SELECT_LAYOUT_3X3_GRID                           :{BLACK}Краты 3×3
STR_FOUND_TOWN_SELECT_LAYOUT_RANDOM                             :{BLACK}Выпадковая

# Fund new industry window
STR_FUND_INDUSTRY_CAPTION                                       :{WHITE}Стварыць новае прадпрыемства
STR_FUND_INDUSTRY_SELECTION_TOOLTIP                             :{BLACK}Выберыце тып вытворчасьці са сьпісу
STR_FUND_INDUSTRY_MANY_RANDOM_INDUSTRIES                        :Шмат выпадковых прадпрыемстваў
STR_FUND_INDUSTRY_MANY_RANDOM_INDUSTRIES_TOOLTIP                :{BLACK}Выпадкова разьмясьціць прадпрыемствы на мапе
STR_FUND_INDUSTRY_INDUSTRY_BUILD_COST                           :{BLACK}Кошт: {YELLOW}{CURRENCY_LONG}
STR_FUND_INDUSTRY_PROSPECT_NEW_INDUSTRY                         :{BLACK}Ґеалагічныя пошукі
STR_FUND_INDUSTRY_BUILD_NEW_INDUSTRY                            :{BLACK}Пабудаваць
STR_FUND_INDUSTRY_FUND_NEW_INDUSTRY                             :{BLACK}Прафінансаваць

# Industry cargoes window
STR_INDUSTRY_CARGOES_INDUSTRY_CAPTION                           :{WHITE}Ланцужок грузаперавозак для {STRING.gen}
STR_INDUSTRY_CARGOES_CARGO_CAPTION                              :{WHITE}Ланцужок грузаперавозак для {STRING.gen}
STR_INDUSTRY_CARGOES_PRODUCERS                                  :{WHITE}Вытворцы
STR_INDUSTRY_CARGOES_CUSTOMERS                                  :{WHITE}Спажыўцы
STR_INDUSTRY_CARGOES_HOUSES                                     :{WHITE}Гарадзкія будынкі
STR_INDUSTRY_CARGOES_INDUSTRY_TOOLTIP                           :{BLACK}Пстрычка па прадпрыемстве пакажа ягоных пастаўшчыкоў і спажыўцоў
STR_INDUSTRY_CARGOES_CARGO_TOOLTIP                              :{BLACK}{STRING}{}Пстрычка па тыпе грузу пакажа ягоных пастаўшчыкоў і спажыўцоў
STR_INDUSTRY_DISPLAY_CHAIN                                      :{BLACK}Паказаць ланцужок
STR_INDUSTRY_DISPLAY_CHAIN_TOOLTIP                              :{BLACK}Паказаць вытворцаў сыравіны й спажыўцоў прадукцыі гэтага прадпрыемства
STR_INDUSTRY_CARGOES_NOTIFY_SMALLMAP                            :{BLACK}Лiнк да мiнiмапы
STR_INDUSTRY_CARGOES_NOTIFY_SMALLMAP_TOOLTIP                    :{BLACK}Выберыце паказаныя прадпрыемствы таксама й на мiнiмапе
STR_INDUSTRY_CARGOES_SELECT_CARGO                               :{BLACK}Выберыце груз
STR_INDUSTRY_CARGOES_SELECT_CARGO_TOOLTIP                       :{BLACK}Выберыце груз для адлюстраваньня
STR_INDUSTRY_CARGOES_SELECT_INDUSTRY                            :{BLACK}Выберыце прадпрыемства
STR_INDUSTRY_CARGOES_SELECT_INDUSTRY_TOOLTIP                    :{BLACK}Выберыце прадпрыемства для адлюстраваньня

# Land area window
STR_LAND_AREA_INFORMATION_CAPTION                               :{WHITE}Інфармацыя аб участку зямлі
STR_LAND_AREA_INFORMATION_COST_TO_CLEAR_N_A                     :{BLACK}Каб ачысьціць, трэба: {LTBLUE}(няма дадзеных)
STR_LAND_AREA_INFORMATION_COST_TO_CLEAR                         :{BLACK}Каб ачысьціць, трэба: {RED}{CURRENCY_LONG}
STR_LAND_AREA_INFORMATION_REVENUE_WHEN_CLEARED                  :{BLACK}Выручка ад продажу: {LTBLUE}{CURRENCY_LONG}
STR_LAND_AREA_INFORMATION_OWNER_N_A                             :няма дадзеных
STR_LAND_AREA_INFORMATION_OWNER                                 :{BLACK}Уладальнiк: {LTBLUE}{STRING}
STR_LAND_AREA_INFORMATION_ROAD_OWNER                            :{BLACK}Уладальнiк дарогi: {LTBLUE}{STRING}
STR_LAND_AREA_INFORMATION_TRAM_OWNER                            :{BLACK}Уладальнiк трамвайных каляінаў: {LTBLUE}{STRING}
STR_LAND_AREA_INFORMATION_RAIL_OWNER                            :{BLACK}Уладальнiк чыгункi: {LTBLUE}{STRING}
STR_LAND_AREA_INFORMATION_LOCAL_AUTHORITY                       :{BLACK}Мясцовая адміністрацыя: {LTBLUE}{STRING}
STR_LAND_AREA_INFORMATION_LOCAL_AUTHORITY_NONE                  :Няма
STR_LAND_AREA_INFORMATION_LANDINFO_COORDS                       :{BLACK}Каардынаты: {LTBLUE}{NUM}x{NUM}x{NUM} ({STRING})
STR_LAND_AREA_INFORMATION_BUILD_DATE                            :{BLACK}Пабудавана: {LTBLUE}{DATE_LONG}
STR_LAND_AREA_INFORMATION_STATION_CLASS                         :{BLACK}Кляса станцыі: {LTBLUE}{STRING}
STR_LAND_AREA_INFORMATION_STATION_TYPE                          :{BLACK}Тып станцыi: {LTBLUE}{STRING}
STR_LAND_AREA_INFORMATION_AIRPORT_CLASS                         :{BLACK}Клас аэрапорта: {LTBLUE}{STRING.nom}
STR_LAND_AREA_INFORMATION_AIRPORT_NAME                          :{BLACK}Назва аэрапорта: {LTBLUE}{STRING}
STR_LAND_AREA_INFORMATION_AIRPORTTILE_NAME                      :{BLACK}Зона аэрапорта: {LTBLUE}{STRING}
STR_LAND_AREA_INFORMATION_NEWGRF_NAME                           :{BLACK}NewGRF: {LTBLUE}{STRING}
STR_LAND_AREA_INFORMATION_CARGO_ACCEPTED                        :{BLACK}Прымае: {LTBLUE}
STR_LAND_AREA_INFORMATION_CARGO_EIGHTS                          :({COMMA}/8 {STRING})
STR_LANG_AREA_INFORMATION_RAIL_TYPE                             :{BLACK}Тып чыгуначнага палатна: {LTBLUE}{STRING}
STR_LANG_AREA_INFORMATION_ROAD_TYPE                             :{BLACK}Тып дарожнага палатна: {LTBLUE}{STRING}
STR_LANG_AREA_INFORMATION_RAIL_SPEED_LIMIT                      :{BLACK}Макс. хуткасьць чыгункi: {LTBLUE}{VELOCITY}
STR_LANG_AREA_INFORMATION_ROAD_SPEED_LIMIT                      :{BLACK}Макс. хуткасьць аўтамабіляў: {LTBLUE}{VELOCITY}

# Description of land area of different tiles
STR_LAI_CLEAR_DESCRIPTION_ROCKS                                 :Камяні
STR_LAI_CLEAR_DESCRIPTION_ROUGH_LAND                            :Грубая зямля
STR_LAI_CLEAR_DESCRIPTION_BARE_LAND                             :Голая зямля
STR_LAI_CLEAR_DESCRIPTION_GRASS                                 :Трава
STR_LAI_CLEAR_DESCRIPTION_FIELDS                                :Палi
STR_LAI_CLEAR_DESCRIPTION_SNOW_COVERED_LAND                     :Засьнежаная зямля
STR_LAI_CLEAR_DESCRIPTION_DESERT                                :Пустэльня

STR_LAI_RAIL_DESCRIPTION_TRACK                                  :Чыгуначны пуць
STR_LAI_RAIL_DESCRIPTION_TRACK_WITH_NORMAL_SIGNALS              :Чыгуначны пуць з сігналамі
STR_LAI_RAIL_DESCRIPTION_TRACK_WITH_PRESIGNALS                  :Чыгуначны пуць з уваходнымі сігналамі
STR_LAI_RAIL_DESCRIPTION_TRACK_WITH_EXITSIGNALS                 :Чыгуначны пуць з выходнымі сігналамі
STR_LAI_RAIL_DESCRIPTION_TRACK_WITH_COMBOSIGNALS                :Чыгуначны пуць з камбінаванымі сігналамі
STR_LAI_RAIL_DESCRIPTION_TRACK_WITH_PBSSIGNALS                  :Чыгуначны пуць з маршрутнымі сігналамі
STR_LAI_RAIL_DESCRIPTION_TRACK_WITH_NOENTRYSIGNALS              :Чыгуначны пуць з аднабаковымі маршрутнымі сігналамі
STR_LAI_RAIL_DESCRIPTION_TRACK_WITH_NORMAL_PRESIGNALS           :Чыгуначны пуць са звычайным і ўваходным сігналамі
STR_LAI_RAIL_DESCRIPTION_TRACK_WITH_NORMAL_EXITSIGNALS          :Чыгуначны пуць са звычайным і выходным сігналамі
STR_LAI_RAIL_DESCRIPTION_TRACK_WITH_NORMAL_COMBOSIGNALS         :Чыгуначны пуць са звычайнымі й камбінаванымі сігналамі
STR_LAI_RAIL_DESCRIPTION_TRACK_WITH_NORMAL_PBSSIGNALS           :Чыгуначны пуць са звычайнымі і маршрутнымі сігналамі
STR_LAI_RAIL_DESCRIPTION_TRACK_WITH_NORMAL_NOENTRYSIGNALS       :Чыгуначны пуць са звычайным і аднабаковым маршрутным сігналамі
STR_LAI_RAIL_DESCRIPTION_TRACK_WITH_PRE_EXITSIGNALS             :Чыгуначны пуць з уваходным і выходным сігналамі
STR_LAI_RAIL_DESCRIPTION_TRACK_WITH_PRE_COMBOSIGNALS            :Чыгуначны пуць з уваходным і камбінаваным сігналамі
STR_LAI_RAIL_DESCRIPTION_TRACK_WITH_PRE_PBSSIGNALS              :Чыгуначны пуць з выходным і маршрутным сігналамі
STR_LAI_RAIL_DESCRIPTION_TRACK_WITH_PRE_NOENTRYSIGNALS          :Чыгуначны пуць з уваходным і аднабаковым маршрутным сігналамі
STR_LAI_RAIL_DESCRIPTION_TRACK_WITH_EXIT_COMBOSIGNALS           :Чыгуначны пуць з выходнымі й камбінаванымі сігналамі
STR_LAI_RAIL_DESCRIPTION_TRACK_WITH_EXIT_PBSSIGNALS             :Чыгуначны пуць з выходным і маршрутным сігналамі
STR_LAI_RAIL_DESCRIPTION_TRACK_WITH_EXIT_NOENTRYSIGNALS         :Чыгуначны пуць з выходным і аднабаковым маршрутным сігналамі
STR_LAI_RAIL_DESCRIPTION_TRACK_WITH_COMBO_PBSSIGNALS            :Чыгуначны пуць з камбінаваным і маршрутным сігналамі
STR_LAI_RAIL_DESCRIPTION_TRACK_WITH_COMBO_NOENTRYSIGNALS        :Чыгуначны пуць з камбінаваным і аднабаковым маршрутным сігналамі
STR_LAI_RAIL_DESCRIPTION_TRACK_WITH_PBS_NOENTRYSIGNALS          :Чыгуначны пуць з маршрутным і аднабаковым маршрутным сігналамі
STR_LAI_RAIL_DESCRIPTION_TRAIN_DEPOT                            :Чыгуначнае дэпо

STR_LAI_ROAD_DESCRIPTION_ROAD                                   :Дарога
STR_LAI_ROAD_DESCRIPTION_ROAD_WITH_STREETLIGHTS                 :Дарога з вулічным асьвятленьнем
STR_LAI_ROAD_DESCRIPTION_TREE_LINED_ROAD                        :Дарога з азеляненьнем
STR_LAI_ROAD_DESCRIPTION_ROAD_VEHICLE_DEPOT                     :Гараж
STR_LAI_ROAD_DESCRIPTION_ROAD_RAIL_LEVEL_CROSSING               :Чыгуначны пераезд
STR_LAI_ROAD_DESCRIPTION_TRAMWAY                                :Трамвайныя каляіны

# Houses come directly from their building names
STR_LAI_TOWN_INDUSTRY_DESCRIPTION_UNDER_CONSTRUCTION            :{STRING} (будуецца)

STR_LAI_TREE_NAME_TREES                                         :Дрэвы
STR_LAI_TREE_NAME_RAINFOREST                                    :Джунґлі
STR_LAI_TREE_NAME_CACTUS_PLANTS                                 :Кактусы

STR_LAI_STATION_DESCRIPTION_RAILROAD_STATION                    :Чыгуначная станцыя
STR_LAI_STATION_DESCRIPTION_AIRCRAFT_HANGAR                     :Анґар
STR_LAI_STATION_DESCRIPTION_AIRPORT                             :Аэрапорт
STR_LAI_STATION_DESCRIPTION_TRUCK_LOADING_AREA                  :Грузавы тэрмінал
STR_LAI_STATION_DESCRIPTION_BUS_STATION                         :Аўтобусны прыпынак
STR_LAI_STATION_DESCRIPTION_SHIP_DOCK                           :Прыстань
STR_LAI_STATION_DESCRIPTION_BUOY                                :Буй
STR_LAI_STATION_DESCRIPTION_WAYPOINT                            :Пункт шляху

STR_LAI_WATER_DESCRIPTION_WATER                                 :Вада
STR_LAI_WATER_DESCRIPTION_CANAL                                 :Канал
STR_LAI_WATER_DESCRIPTION_LOCK                                  :Шлюз
STR_LAI_WATER_DESCRIPTION_RIVER                                 :Рака
STR_LAI_WATER_DESCRIPTION_COAST_OR_RIVERBANK                    :Бераг
STR_LAI_WATER_DESCRIPTION_SHIP_DEPOT                            :Док

# Industries come directly from their industry names

STR_LAI_TUNNEL_DESCRIPTION_RAILROAD                             :Чыгуначны тунэль
STR_LAI_TUNNEL_DESCRIPTION_ROAD                                 :Аўтамабiльны тунэль

STR_LAI_BRIDGE_DESCRIPTION_RAIL_SUSPENSION_STEEL                :Сталёвы падвесны чыгуначны мост
STR_LAI_BRIDGE_DESCRIPTION_RAIL_GIRDER_STEEL                    :Сталёвы бэлечны чыгуначны мост
STR_LAI_BRIDGE_DESCRIPTION_RAIL_CANTILEVER_STEEL                :Сталёвы кансольны чыгуначны мост
STR_LAI_BRIDGE_DESCRIPTION_RAIL_SUSPENSION_CONCRETE             :Жалезабэтонавы падвесны чыгуначны мост
STR_LAI_BRIDGE_DESCRIPTION_RAIL_WOODEN                          :Драўляны чыгуначны мост
STR_LAI_BRIDGE_DESCRIPTION_RAIL_CONCRETE                        :Бэтонавы чыгуначны мост
STR_LAI_BRIDGE_DESCRIPTION_RAIL_TUBULAR_STEEL                   :Трубчасты чыгуначны мост

STR_LAI_BRIDGE_DESCRIPTION_ROAD_SUSPENSION_STEEL                :Сталёвы падвесны аўтамабiльны мост
STR_LAI_BRIDGE_DESCRIPTION_ROAD_GIRDER_STEEL                    :Сталёвы бэлечны аўтамабiльны мост
STR_LAI_BRIDGE_DESCRIPTION_ROAD_CANTILEVER_STEEL                :Сталёвы кансольны аўтамабiльны мост
STR_LAI_BRIDGE_DESCRIPTION_ROAD_SUSPENSION_CONCRETE             :Жалезабэтонавы падвесны аўтамабiльны мост
STR_LAI_BRIDGE_DESCRIPTION_ROAD_WOODEN                          :Драўляны аўтамабiльны мост
STR_LAI_BRIDGE_DESCRIPTION_ROAD_CONCRETE                        :Бэтонавы аўтамабiльны мост
STR_LAI_BRIDGE_DESCRIPTION_ROAD_TUBULAR_STEEL                   :Трубчасты аўтамабiльны мост

STR_LAI_BRIDGE_DESCRIPTION_AQUEDUCT                             :Аквэдук

STR_LAI_OBJECT_DESCRIPTION_TRANSMITTER                          :Перадатчык
STR_LAI_OBJECT_DESCRIPTION_LIGHTHOUSE                           :Маяк
STR_LAI_OBJECT_DESCRIPTION_COMPANY_HEADQUARTERS                 :Штаб-кватэра кампаніі
STR_LAI_OBJECT_DESCRIPTION_COMPANY_OWNED_LAND                   :Зямля належыць кампаніі

# About OpenTTD window
STR_ABOUT_OPENTTD                                               :{WHITE}Аб OpenTTD
STR_ABOUT_ORIGINAL_COPYRIGHT                                    :{BLACK}Арыґінальныя аўтарскія правы {COPYRIGHT} 1995 Chris Sawyer. Усе правы абароненыя.
STR_ABOUT_VERSION                                               :{BLACK}OpenTTD вэрсія {REV}
STR_ABOUT_COPYRIGHT_OPENTTD                                     :{BLACK}OpenTTD {COPYRIGHT} 2002–{STRING} Каманда распрацоўнікаў OpenTTD

# Framerate display window
STR_FRAMERATE_CAPTION                                           :{WHITE}Хуткасць гульні
STR_FRAMERATE_CAPTION_SMALL                                     :{STRING}{WHITE} ({DECIMAL}x)
STR_FRAMERATE_RATE_GAMELOOP                                     :{BLACK}Хуткасць разліку гульні: {STRING}
STR_FRAMERATE_RATE_BLITTER_TOOLTIP                              :{BLACK}Колькасць адлюстроўваных кадраў у секунду.
STR_FRAMERATE_SPEED_FACTOR                                      :{BLACK}Бягучая хуткасьць гульні: {DECIMAL}x
STR_FRAMERATE_SPEED_FACTOR_TOOLTIP                              :{BLACK}Фактычная хуткасьць гульні (у параўнаньні з чаканаю хуткасьцю пры звычайнай хуткасьці сімуляцыі).
STR_FRAMERATE_DATA_POINTS                                       :{BLACK}Дадзеныя па {COMMA} вымярэнь{P ню ям ям}
STR_FRAMERATE_MS_GOOD                                           :{LTBLUE}{DECIMAL} мс
STR_FRAMERATE_MS_WARN                                           :{YELLOW}{DECIMAL} мс
STR_FRAMERATE_MS_BAD                                            :{RED}{DECIMAL} мс
STR_FRAMERATE_FPS_WARN                                          :{YELLOW}{DECIMAL} кадр{P "" а аў}/с
STR_FRAMERATE_FPS_BAD                                           :{RED}{DECIMAL} кадр{P "" а аў}/с
STR_FRAMERATE_BYTES_GOOD                                        :{LTBLUE}{BYTES}
STR_FRAMERATE_GRAPH_MILLISECONDS                                :{TINY_FONT}{COMMA} мс
STR_FRAMERATE_GRAPH_SECONDS                                     :{TINY_FONT}{COMMA} с

###length 15
STR_FRAMERATE_GAMELOOP                                          :{BLACK}Разлік гульнявога цыклу:
STR_FRAMERATE_GL_ROADVEHS                                       :{BLACK} Рух аўтамабіляў:
STR_FRAMERATE_GL_AIRCRAFT                                       :{BLACK} Рух паветраных судоў:
STR_FRAMERATE_GL_LINKGRAPH                                      :{BLACK} Затрымка ґрафа размеркаваньня:
STR_FRAMERATE_DRAWING                                           :{BLACK}Адмалёўка адлюстравання:
STR_FRAMERATE_ALLSCRIPTS                                        :{BLACK}Усяго скрыптоў/ШІ:
STR_FRAMERATE_GAMESCRIPT                                        :{BLACK}   Гульнявы скрыпт:
STR_FRAMERATE_AI                                                :{BLACK}   ШІ {NUM} {STRING}

###length 15
STR_FRAMETIME_CAPTION_GAMELOOP                                  :Разлік гульнявога цыклу
STR_FRAMETIME_CAPTION_GL_TRAINS                                 :Рух цягнікоў
STR_FRAMETIME_CAPTION_GL_ROADVEHS                               :Рух аўтамабіляў
STR_FRAMETIME_CAPTION_GL_SHIPS                                  :Рух караблёў
STR_FRAMETIME_CAPTION_GL_AIRCRAFT                               :Рух паветраных судоў
STR_FRAMETIME_CAPTION_GL_LANDSCAPE                              :Разлік зменаў на мапе
STR_FRAMETIME_CAPTION_GL_LINKGRAPH                              :Затрымка ґрафа размеркаваньня
STR_FRAMETIME_CAPTION_DRAWING                                   :Адмалёўка адлюстравання
STR_FRAMETIME_CAPTION_VIDEO                                     :Вывад на экран
STR_FRAMETIME_CAPTION_SOUND                                     :Апрацоўка гуку
STR_FRAMETIME_CAPTION_ALLSCRIPTS                                :Агульны час выканання скрыптоў
STR_FRAMETIME_CAPTION_GAMESCRIPT                                :Час выканання гульнявога скрыпту
STR_FRAMETIME_CAPTION_AI                                        :ШІ {NUM} {STRING}


# Save/load game/scenario
STR_SAVELOAD_SAVE_CAPTION                                       :{WHITE}Захаваць гульню
STR_SAVELOAD_LOAD_CAPTION                                       :{WHITE}Загрузіць гульню
STR_SAVELOAD_SAVE_SCENARIO                                      :{WHITE}Захаваць сцэнар
STR_SAVELOAD_LOAD_SCENARIO                                      :{WHITE}Загрузіць сцэнар
STR_SAVELOAD_LOAD_HEIGHTMAP                                     :{WHITE}Загрузіць мапу вышыняў
STR_SAVELOAD_SAVE_HEIGHTMAP                                     :{WHITE}Захаваць мапу вышыняў
STR_SAVELOAD_HOME_BUTTON                                        :{BLACK}Націсьніце тут, каб перайсьці да вызначанага па змоўчаньні каталёга захаваньня/загрузкі
STR_SAVELOAD_BYTES_FREE                                         :{BLACK}{BYTES} вольна
STR_SAVELOAD_LIST_TOOLTIP                                       :{BLACK}Сьпіс дыскаў, каталёґаў і файлаў захаваных гульняў
STR_SAVELOAD_EDITBOX_TOOLTIP                                    :{BLACK}Выбраная назва для захаваньня гульні
STR_SAVELOAD_DELETE_BUTTON                                      :{BLACK}Выдаліць
STR_SAVELOAD_DELETE_TOOLTIP                                     :{BLACK}Выдаліць выбраную захаваную гульню
STR_SAVELOAD_SAVE_BUTTON                                        :{BLACK}Захаваць
STR_SAVELOAD_SAVE_TOOLTIP                                       :{BLACK}Захаваць гульню пад выбранай назвай
STR_SAVELOAD_LOAD_BUTTON                                        :{BLACK}Загрузіць
STR_SAVELOAD_LOAD_TOOLTIP                                       :{BLACK}Загрузіць выбраную гульню
STR_SAVELOAD_LOAD_HEIGHTMAP_TOOLTIP                             :{BLACK}Загрузіць выбраную мапу вышыняў
STR_SAVELOAD_DETAIL_CAPTION                                     :{BLACK}Зьвесткі аб гульні
STR_SAVELOAD_DETAIL_NOT_AVAILABLE                               :{BLACK}Няма зьвесткаў.
STR_SAVELOAD_DETAIL_COMPANY_INDEX                               :{SILVER}{COMMA}: {WHITE}{STRING}
STR_SAVELOAD_DETAIL_GRFSTATUS                                   :{SILVER}NewGRF: {WHITE}{STRING}
STR_SAVELOAD_OVERWRITE_TITLE                                    :{WHITE}Перазапіс файла
STR_SAVELOAD_OVERWRITE_WARNING                                  :{YELLOW}Перазапісаць файл?

STR_SAVELOAD_OSKTITLE                                           :{BLACK}Увядзіце назву для захаваньня гульні

# World generation
STR_MAPGEN_WORLD_GENERATION_CAPTION                             :{WHITE}Стварэньне сусьвету
STR_MAPGEN_MAPSIZE                                              :{BLACK}Памер мапы:
STR_MAPGEN_MAPSIZE_TOOLTIP                                      :{BLACK}Выберыце памер памы ў клетках. Колькасьць даступных клетак будзе трохі меншай
STR_MAPGEN_BY                                                   :{BLACK}*
STR_MAPGEN_NUMBER_OF_TOWNS                                      :{BLACK}Колькасьць гарадоў:
STR_MAPGEN_TOWN_NAME_LABEL                                      :{BLACK}Назвы гарадоў
STR_MAPGEN_TOWN_NAME_DROPDOWN_TOOLTIP                           :{BLACK}На якой мове будуць назвы населеных пунктаў
STR_MAPGEN_DATE                                                 :{BLACK}Дата:
STR_MAPGEN_NUMBER_OF_INDUSTRIES                                 :{BLACK}Колькасьць прадпрыемстваў:
STR_MAPGEN_SNOW_COVERAGE_TEXT                                   :{BLACK}{NUM}%
STR_MAPGEN_DESERT_COVERAGE_DOWN                                 :{BLACK}Паменшыць плошчу пяшчанага пакрыцця на 10%
STR_MAPGEN_LAND_GENERATOR                                       :{BLACK}Ґенэратар ляндшафту:
STR_MAPGEN_TERRAIN_TYPE                                         :{BLACK}Тып ляндшафту:
STR_MAPGEN_SEA_LEVEL                                            :{BLACK}Колькасьць азёраў/мораў:
STR_MAPGEN_QUANTITY_OF_RIVERS                                   :{BLACK}Колькасьць рэк:
STR_MAPGEN_SMOOTHNESS                                           :{BLACK}Гладкасьць:
STR_MAPGEN_VARIETY                                              :{BLACK}Разнастайнасьць ляндшафту:
STR_MAPGEN_GENERATE                                             :{WHITE}Стварыць

###length 21
STR_MAPGEN_TOWN_NAME_ORIGINAL_ENGLISH                           :Анґельскія (арыґінальныя)
STR_MAPGEN_TOWN_NAME_FRENCH                                     :Францускія
STR_MAPGEN_TOWN_NAME_GERMAN                                     :Нямецкія
STR_MAPGEN_TOWN_NAME_ADDITIONAL_ENGLISH                         :Анґельскія (дадатковыя)
STR_MAPGEN_TOWN_NAME_LATIN_AMERICAN                             :Лацінаамэрыканскія
STR_MAPGEN_TOWN_NAME_SILLY                                      :Анґельскія (жартоўныя)
STR_MAPGEN_TOWN_NAME_SWEDISH                                    :Швэдзкія
STR_MAPGEN_TOWN_NAME_DUTCH                                      :Нідэрляндзкія
STR_MAPGEN_TOWN_NAME_FINNISH                                    :Фінскія
STR_MAPGEN_TOWN_NAME_POLISH                                     :Польскія
STR_MAPGEN_TOWN_NAME_SLOVAK                                     :Славацкія
STR_MAPGEN_TOWN_NAME_NORWEGIAN                                  :Нарвэскія
STR_MAPGEN_TOWN_NAME_HUNGARIAN                                  :Вугорскія
STR_MAPGEN_TOWN_NAME_AUSTRIAN                                   :Аўстрыйскія
STR_MAPGEN_TOWN_NAME_ROMANIAN                                   :Румынскія
STR_MAPGEN_TOWN_NAME_CZECH                                      :Чэскія
STR_MAPGEN_TOWN_NAME_SWISS                                      :Швайцарскія
STR_MAPGEN_TOWN_NAME_DANISH                                     :Дацкія
STR_MAPGEN_TOWN_NAME_TURKISH                                    :Турэцкія
STR_MAPGEN_TOWN_NAME_ITALIAN                                    :Італьянскія
STR_MAPGEN_TOWN_NAME_CATALAN                                    :Каталёнскія

# Strings for map borders at game generation
STR_MAPGEN_BORDER_TYPE                                          :{BLACK}Краі мапы:
STR_MAPGEN_NORTHWEST                                            :{BLACK}Паўночны захад
STR_MAPGEN_NORTHEAST                                            :{BLACK}Паўночны ўсход
STR_MAPGEN_SOUTHEAST                                            :{BLACK}Паўднёвы ўсход
STR_MAPGEN_SOUTHWEST                                            :{BLACK}Паўднёвы захад
STR_MAPGEN_BORDER_FREEFORM                                      :{BLACK}Зямля
STR_MAPGEN_BORDER_WATER                                         :{BLACK}Вада
STR_MAPGEN_BORDER_RANDOM                                        :{BLACK}Выпадковы
STR_MAPGEN_BORDER_RANDOMIZE                                     :{BLACK}Выпадковыя
STR_MAPGEN_BORDER_MANUAL                                        :{BLACK}Уручную

STR_MAPGEN_HEIGHTMAP_ROTATION                                   :{BLACK}Паварот мапы:
STR_MAPGEN_HEIGHTMAP_NAME                                       :{BLACK}Назва мапы:
STR_MAPGEN_HEIGHTMAP_SIZE_LABEL                                 :{BLACK}Памер:
STR_MAPGEN_HEIGHTMAP_SIZE                                       :{ORANGE}{NUM} * {NUM}

STR_MAPGEN_START_DATE_QUERY_CAPT                                :{WHITE}Зьмяніць год пачатку гульні

# SE Map generation
STR_SE_MAPGEN_CAPTION                                           :{WHITE}Тып сцэнару
STR_SE_MAPGEN_FLAT_WORLD                                        :{WHITE}Пляскаты рэльеф
STR_SE_MAPGEN_FLAT_WORLD_TOOLTIP                                :{BLACK}Стварыць роўную зямлю
STR_SE_MAPGEN_RANDOM_LAND                                       :{WHITE}Выпадковы рэльеф
STR_SE_MAPGEN_FLAT_WORLD_HEIGHT                                 :{BLACK}Вышыня над узроўнем мора:
STR_SE_MAPGEN_FLAT_WORLD_HEIGHT_DOWN                            :{BLACK}Падняць ўзровень роўнай зямлі на 1
STR_SE_MAPGEN_FLAT_WORLD_HEIGHT_UP                              :{BLACK}Апусьціць ўзровень роўнай зямлі на 1

STR_SE_MAPGEN_FLAT_WORLD_HEIGHT_QUERY_CAPT                      :{WHITE}Зьмяніць вышыню роўнай зямлі

# Map generation progress
STR_GENERATION_WORLD                                            :{WHITE}Стварэньне сусьвету...
STR_GENERATION_ABORT                                            :{BLACK}Перапыніць
STR_GENERATION_ABORT_CAPTION                                    :{WHITE}Перапыніць стварэньне гульнявога сьвету
STR_GENERATION_ABORT_MESSAGE                                    :{YELLOW}Вы сур'ёзна жадаеце перапыніць стварэньне сьвету?
STR_GENERATION_PROGRESS                                         :{WHITE}{NUM}% гатова
STR_GENERATION_PROGRESS_NUM                                     :{BLACK}{NUM} / {NUM}
STR_GENERATION_WORLD_GENERATION                                 :{BLACK}Стварэньне сусьвету
STR_GENERATION_RIVER_GENERATION                                 :{BLACK}Стварэньне рэк
STR_GENERATION_TREE_GENERATION                                  :{BLACK}Высаджваньне лясоў
STR_GENERATION_OBJECT_GENERATION                                :{BLACK}Ґенэрацыя нерухомасьці
STR_GENERATION_CLEARING_TILES                                   :{BLACK}Расстаноўка дэкарацыяў і камянёў
STR_GENERATION_SETTINGUP_GAME                                   :{BLACK}Наладка гульні
STR_GENERATION_PREPARING_TILELOOP                               :{BLACK}Падрыхтоўка да запуску...
STR_GENERATION_PREPARING_SCRIPT                                 :{BLACK}Выконваецца скрыпт
STR_GENERATION_PREPARING_GAME                                   :{BLACK}Падрыхтоўка гульні

# NewGRF settings
STR_NEWGRF_SETTINGS_CAPTION                                     :{WHITE}Наладкі NewGRF
STR_NEWGRF_SETTINGS_INFO_TITLE                                  :{WHITE}Дэталёвая інфармацыя аб NewGRF
STR_NEWGRF_SETTINGS_ACTIVE_LIST                                 :{WHITE}Актыўныя файлы NewGRF
STR_NEWGRF_SETTINGS_INACTIVE_LIST                               :{WHITE}Неактыўныя файлы NewGRF
STR_NEWGRF_SETTINGS_SELECT_PRESET                               :{ORANGE}Набор файлаў:
STR_NEWGRF_FILTER_TITLE                                         :{ORANGE}Фільтар:
STR_NEWGRF_SETTINGS_PRESET_LIST_TOOLTIP                         :{BLACK}Загрузіць выбраны набор
STR_NEWGRF_SETTINGS_PRESET_SAVE                                 :{BLACK}Захаваць набор
STR_NEWGRF_SETTINGS_PRESET_SAVE_TOOLTIP                         :{BLACK}Захаваць гэты сьпіс як набор
STR_NEWGRF_SETTINGS_PRESET_DELETE                               :{BLACK}Выдаліць набор
STR_NEWGRF_SETTINGS_PRESET_DELETE_TOOLTIP                       :{BLACK}Выдаліць выбраны набор
STR_NEWGRF_SETTINGS_ADD                                         :{BLACK}Дадаць
STR_NEWGRF_SETTINGS_ADD_FILE_TOOLTIP                            :{BLACK}Дадаць выбраны файл NewGRF у вашую канфігурацыю
STR_NEWGRF_SETTINGS_RESCAN_FILES                                :{BLACK}Абнавіць файлы
STR_NEWGRF_SETTINGS_RESCAN_FILES_TOOLTIP                        :{BLACK}Абнавіць сьпіс даступных файлаў NewGRF
STR_NEWGRF_SETTINGS_REMOVE                                      :{BLACK}Выдаліць
STR_NEWGRF_SETTINGS_REMOVE_TOOLTIP                              :{BLACK}Выдаліць вылучаны файл NewGRF са сьпісу
STR_NEWGRF_SETTINGS_MOVEUP                                      :{BLACK}Уверх
STR_NEWGRF_SETTINGS_MOVEUP_TOOLTIP                              :{BLACK}Перамясьціць выбраны файл NewGRF вышэй
STR_NEWGRF_SETTINGS_MOVEDOWN                                    :{BLACK}Уніз
STR_NEWGRF_SETTINGS_MOVEDOWN_TOOLTIP                            :{BLACK}Перамясьціць выбраны файл NewGRF ніжэй
STR_NEWGRF_SETTINGS_UPGRADE                                     :{BLACK}Абнавіць
STR_NEWGRF_SETTINGS_UPGRADE_TOOLTIP                             :{BLACK}Абнавіць файлы модуляў NewGRF, калі ёсць такая магчымасьць
STR_NEWGRF_SETTINGS_FILE_TOOLTIP                                :{BLACK}Сьпіс устаноўленых файлаў NewGRF.

STR_NEWGRF_SETTINGS_SET_PARAMETERS                              :{BLACK}Усталяваць парамэтры
STR_NEWGRF_SETTINGS_SHOW_PARAMETERS                             :{BLACK}Паказаць парамэтры
STR_NEWGRF_SETTINGS_TOGGLE_PALETTE                              :{BLACK}Пераключыць палітру
STR_NEWGRF_SETTINGS_TOGGLE_PALETTE_TOOLTIP                      :{BLACK}Пераключыць палітру для выбраных NewGRF файлаў.{}Выкарыстоўвайце пераключэньне, калі ґрафіка ў гульні малюецца ружовым колерам.
STR_NEWGRF_SETTINGS_APPLY_CHANGES                               :{BLACK}Ужыць зьмены

STR_NEWGRF_SETTINGS_FIND_MISSING_CONTENT_BUTTON                 :{BLACK}Знайсьці адсутны кантэнт у Сеціве
STR_NEWGRF_SETTINGS_FIND_MISSING_CONTENT_TOOLTIP                :{BLACK}Адзначце, каб знайсьці адсутны кантэнт у Сеціве

STR_NEWGRF_SETTINGS_FILENAME                                    :{BLACK}Імя файла: {SILVER}{STRING}
STR_NEWGRF_SETTINGS_GRF_ID                                      :{BLACK}GRF ID: {SILVER}{STRING}
STR_NEWGRF_SETTINGS_VERSION                                     :{BLACK}Вэрсiя: {SILVER}{NUM}
STR_NEWGRF_SETTINGS_MIN_VERSION                                 :{BLACK}Патрэбна вэрсiя гульнi не ніжэй за {SILVER}{NUM}
STR_NEWGRF_SETTINGS_MD5SUM                                      :{BLACK}Сума MD5: {SILVER}{STRING}
STR_NEWGRF_SETTINGS_PALETTE                                     :{BLACK}Палітра: {SILVER}{STRING}
STR_NEWGRF_SETTINGS_PALETTE_LEGACY                              :Састарэлая (W)
STR_NEWGRF_SETTINGS_PALETTE_LEGACY_32BPP                        :Састарэлая (W) / 32 bpp
STR_NEWGRF_SETTINGS_PARAMETER                                   :{BLACK}Парамэтры: {SILVER}{STRING}
STR_NEWGRF_SETTINGS_PARAMETER_NONE                              :Няма

STR_NEWGRF_SETTINGS_NO_INFO                                     :{BLACK}Няма даступнай інфармацыі
STR_NEWGRF_SETTINGS_NOT_FOUND                                   :{RED}Файл ня знойдзены
STR_NEWGRF_SETTINGS_DISABLED                                    :{RED}Адключана
STR_NEWGRF_SETTINGS_INCOMPATIBLE                                :{RED}Несумяшчальна з дадзенай вэрсіяй OpenTTD

# NewGRF save preset window
STR_SAVE_PRESET_CAPTION                                         :{WHITE}Захаванне набору
STR_SAVE_PRESET_LIST_TOOLTIP                                    :{BLACK}Сьпіс даступных набораў. Выберыце адзін з іх, каб скапіяваць яго назву ў радок імя.
STR_SAVE_PRESET_TITLE                                           :{BLACK}Увядзіце імя набору
STR_SAVE_PRESET_EDITBOX_TOOLTIP                                 :{BLACK}Бягучае імя для захаваньня набору
STR_SAVE_PRESET_CANCEL                                          :{BLACK}Адмена
STR_SAVE_PRESET_CANCEL_TOOLTIP                                  :{BLACK}Не рабіць ніякіх змен
STR_SAVE_PRESET_SAVE                                            :{BLACK}Захаваць
STR_SAVE_PRESET_SAVE_TOOLTIP                                    :{BLACK}Захаваць набор пад выбраным імем

# NewGRF parameters window
STR_NEWGRF_PARAMETERS_CAPTION                                   :{WHITE}Зьмяніць парамэтры NewGRF
STR_NEWGRF_PARAMETERS_CLOSE                                     :{BLACK}Закрыць
STR_NEWGRF_PARAMETERS_RESET                                     :{BLACK}Ськiд
STR_NEWGRF_PARAMETERS_RESET_TOOLTIP                             :{BLACK}Ськінуць значэньнi ўсіх парамэтраў
STR_NEWGRF_PARAMETERS_DEFAULT_NAME                              :Парамэтр {NUM}
STR_NEWGRF_PARAMETERS_SETTING                                   :{STRING}: {ORANGE}{STRING}
STR_NEWGRF_PARAMETERS_NUM_PARAM                                 :{LTBLUE}Колькасьць парамэтраў: {ORANGE}{NUM}

# NewGRF inspect window
STR_NEWGRF_INSPECT_CAPTION                                      :{WHITE}Прагляд — {STRING}
STR_NEWGRF_INSPECT_PARENT_BUTTON                                :{BLACK}Бацька (parent)
STR_NEWGRF_INSPECT_PARENT_TOOLTIP                               :{BLACK}Прагляд аб'екта ў кантэксьце бацькі

STR_NEWGRF_INSPECT_CAPTION_OBJECT_AT                            :{STRING} у {HEX}
STR_NEWGRF_INSPECT_CAPTION_OBJECT_AT_OBJECT                     :Аб'ект
STR_NEWGRF_INSPECT_CAPTION_OBJECT_AT_RAIL_TYPE                  :Тып рэйкаў

STR_NEWGRF_INSPECT_QUERY_CAPTION                                :{WHITE}Парамэтр зьменнай NewGRF 60+x (шаснаццаткавы)

# Sprite aligner window
STR_SPRITE_ALIGNER_CAPTION                                      :{WHITE}Выраўноўваньне спрайта {COMMA} ({STRING})
STR_SPRITE_ALIGNER_NEXT_BUTTON                                  :{BLACK}Наступны спрайт
STR_SPRITE_ALIGNER_NEXT_TOOLTIP                                 :{BLACK}Перайсьці да наступнага звычайнага спрайта, прапускаючы змяняючыя колер, шрыфтавыя, псэўдаспрайты. Пераход з канца сьпісу да першага спрайта.
STR_SPRITE_ALIGNER_GOTO_BUTTON                                  :{BLACK}Перайсьці да спрайта
STR_SPRITE_ALIGNER_GOTO_TOOLTIP                                 :{BLACK}Перайсьці да зададзеных спрайту. Калі спрайт не нармальны, пераход адбудзецца да наступнага нармальнага.
STR_SPRITE_ALIGNER_PREVIOUS_BUTTON                              :{BLACK}Папярэдні спрайт
STR_SPRITE_ALIGNER_PREVIOUS_TOOLTIP                             :{BLACK}Перайсьці да папярэдняга звычайнага спрайта, прапускаючы змяняючыя колер, шрыфтавыя, псэўдаспрайты. Пераход з пачатку сьпісу да апошняга спрайта.
STR_SPRITE_ALIGNER_SPRITE_TOOLTIP                               :{BLACK}Прадстаўленьне выбранага спрайта. Выраўноўваньне не ўлічваецца пры прарысоўцы гэтага спрайта.
STR_SPRITE_ALIGNER_MOVE_TOOLTIP                                 :{BLACK}Рухайце спрайт, зьмяняючы зрушэньне па X і па Y. Ctrl+пстрычка, каб зрушыць спрайт на восем адзінак за раз

###length 2


STR_SPRITE_ALIGNER_RESET_BUTTON                                 :{BLACK}Скід зрушэння
STR_SPRITE_ALIGNER_RESET_TOOLTIP                                :{BLACK}Скінуць значэнні адноснага зрушэння
STR_SPRITE_ALIGNER_OFFSETS_ABS                                  :{BLACK}Зрушэнне X: {NUM}; зрушэнне Y: {NUM} (абсалютнае)
STR_SPRITE_ALIGNER_OFFSETS_REL                                  :{BLACK}Зрушэнне X: {NUM}; зрушэнне Y: {NUM} (адноснае)
STR_SPRITE_ALIGNER_PICKER_BUTTON                                :{BLACK}Выбраць спрайт
STR_SPRITE_ALIGNER_PICKER_TOOLTIP                               :{BLACK}Абярыце любы спрайт на экране

STR_SPRITE_ALIGNER_GOTO_CAPTION                                 :{WHITE}Перайсьці да спрайта

# NewGRF (self) generated warnings/errors
STR_NEWGRF_ERROR_MSG_INFO                                       :{SILVER}{STRING}
STR_NEWGRF_ERROR_MSG_WARNING                                    :{RED}Увага: {SILVER}{STRING}
STR_NEWGRF_ERROR_MSG_ERROR                                      :{RED}Памылка: {SILVER}{STRING}
STR_NEWGRF_ERROR_MSG_FATAL                                      :{RED}Крытычная памылка: {SILVER}{STRING}
STR_NEWGRF_ERROR_FATAL_POPUP                                    :{WHITE}Памылка пры рабоце з NewGRF:{}{STRING}
STR_NEWGRF_ERROR_POPUP                                          :{WHITE}Памылка, звязаная з модулем NewGRF:{}{STRING}
STR_NEWGRF_ERROR_VERSION_NUMBER                                 :{1:STRING} ня будзе працаваць з вэрсіяй TTDPatch, паведламленай OpenTTD.
STR_NEWGRF_ERROR_DOS_OR_WINDOWS                                 :Файл {1:STRING} патрабуе {STRING}-вэрсію TTD.
STR_NEWGRF_ERROR_UNSET_SWITCH                                   :{1:STRING} зроблены для выкарыстаньня сумесна з {STRING}
STR_NEWGRF_ERROR_INVALID_PARAMETER                              :Няправільны парамэтр {1:STRING}: парамэтр {STRING} ({NUM})
STR_NEWGRF_ERROR_LOAD_BEFORE                                    :{1:STRING} павінен быць загружаны перад {STRING}.
STR_NEWGRF_ERROR_LOAD_AFTER                                     :{1:STRING} павінен быць загружаны пасьля {STRING}.
STR_NEWGRF_ERROR_OTTD_VERSION_NUMBER                            :{1:STRING} патрабуе OpenTTD вэрсіі {STRING} або вышэй.
STR_NEWGRF_ERROR_AFTER_TRANSLATED_FILE                          :файл GRF, які ім перакладаецца.
STR_NEWGRF_ERROR_TOO_MANY_NEWGRFS_LOADED                        :Загружана занадта шмат новай ґрафікі.
STR_NEWGRF_ERROR_STATIC_GRF_CAUSES_DESYNC                       :Загрузка {1:STRING} у якасьці статычнага NewGRF з {STRING} можа выклікаць памылку сынхранізацыі.
STR_NEWGRF_ERROR_UNEXPECTED_SPRITE                              :Нечаканы спрайт (спрайт {3:NUM})
STR_NEWGRF_ERROR_UNKNOWN_PROPERTY                               :Невядомая ўласьцівасьць у «Action 0» {4:HEX} (спрайт {3:NUM})
STR_NEWGRF_ERROR_INVALID_ID                                     :Спроба выкарыстаньня недапушчальнага ідэнтыфікатара (спрайт {3:NUM})
STR_NEWGRF_ERROR_CORRUPT_SPRITE                                 :{YELLOW}{STRING} утрымлiвае пашкоджаны спрайт. Усе пашкоджаныя спрайты будуць паказаны чырвоным знакам пытаньня (?).
STR_NEWGRF_ERROR_MULTIPLE_ACTION_8                              :Утрымлiвае некалькі блёкаў «Action 8» (спрайт {3:NUM})
STR_NEWGRF_ERROR_READ_BOUNDS                                    :Чытаньне па-за канцом псэўда-спрайту (спрайт {3:NUM})
STR_NEWGRF_ERROR_GRM_FAILED                                     :Запытаныя рэсурсы GRF недаступныя (спрайт {3:NUM})
STR_NEWGRF_ERROR_FORCEFULLY_DISABLED                            :{1:STRING} быў адключаны з-за {2:STRING}
STR_NEWGRF_ERROR_INVALID_SPRITE_LAYOUT                          :Недапушчальны/невядомы фармат размяшчэньня спрайтаў (спрайт {3:NUM})
STR_NEWGRF_ERROR_LIST_PROPERTY_TOO_LONG                         :Занадта шмат элементаў у спісе значэнняў (спрайт {3:NUM}, уласцівасць {4:HEX})
STR_NEWGRF_ERROR_INDPROD_CALLBACK                               :Няверная апрацоўка прадукцыі прадпрыемства (спрайт {3:NUM}, "{2:STRING}")

# NewGRF related 'general' warnings
STR_NEWGRF_POPUP_CAUTION_CAPTION                                :{WHITE}Асьцярожна!
STR_NEWGRF_CONFIRMATION_TEXT                                    :{YELLOW}Вы мадыфікуеце запушчаную гульню — гэта можа закрыць OpenTTD цi прывесьці да нестабільнай працы. Не прысылайце справаздачу з памылкамi ў гэтым выпадку.{}Вы сапраўды жадаеце гэта зрабіць?

STR_NEWGRF_DUPLICATE_GRFID                                      :{WHITE}Немагчыма дадаць файл: дублююцца GRF ID
STR_NEWGRF_COMPATIBLE_LOADED                                    :{ORANGE}Адпаведны файл ня знойдзены (загружаны сумяшчальны GRF)
STR_NEWGRF_TOO_MANY_NEWGRFS                                     :{WHITE}Не магу дадаць файл: ліміт файлаў NewGRF дасягнены

STR_NEWGRF_COMPATIBLE_LOAD_WARNING                              :{WHITE}Замест адсутных загружаны сумяшчальныя файлы NewGRF
STR_NEWGRF_DISABLED_WARNING                                     :{WHITE}Адсутныя файлы NewGRF былі адключаны
STR_NEWGRF_UNPAUSE_WARNING_TITLE                                :{YELLOW}Адсутныя GRF файлы
STR_NEWGRF_UNPAUSE_WARNING                                      :{WHITE}Зьняцьце з паўзы можа прывесьці да памылкi OpenTTD.{}Вы хочаце запусьціць гульню?

# NewGRF status
STR_NEWGRF_LIST_NONE                                            :Няма
###length 3
STR_NEWGRF_LIST_ALL_FOUND                                       :Усе файлы даступныя
STR_NEWGRF_LIST_COMPATIBLE                                      :{YELLOW}Знойдзены сумяшчальныя файлы
STR_NEWGRF_LIST_MISSING                                         :{RED}Файлы адсутнічаюць

# NewGRF 'it's broken' warnings
STR_NEWGRF_BROKEN                                               :{WHITE}Файл NewGRF «{0:STRING}» можа прывесьці да страты сынхранізацыі й крушэньня гульні.
STR_NEWGRF_BROKEN_POWERED_WAGON                                 :{WHITE}Мяняецца стан лакаматыва «{1:ENGINE}», які знаходзіцца па-за дэпо.
STR_NEWGRF_BROKEN_VEHICLE_LENGTH                                :{WHITE}Мяняецца даўжыня транспарту «{1:ENGINE}», які знаходзіцца па-за дэпо.
STR_NEWGRF_BROKEN_CAPACITY                                      :{WHITE}Гэта зьмяніла ёмістасьць транспарту '{1:ENGINE}', калі не ў дэпо для пераабсталяваньня
STR_BROKEN_VEHICLE_LENGTH                                       :{WHITE}Цягнік «{VEHICLE}», які належыць «{COMPANY}», мае няправільную даўжыню. Верагодна, гэта выклікана праблемамі ў файле новай ґрафікі. Гульня можа рассынхранізавацца або «выляцець».

STR_NEWGRF_BUGGY                                                :{WHITE}NewGRF «{0:STRING}» падае няправільную інфармацыю.
STR_NEWGRF_BUGGY_ARTICULATED_CARGO                              :{WHITE}Інфармацыя аб умяшчальнасьці/пераабсталяваньнi для лякаматыва «{1:ENGINE}» пасьля пабудовы адрозьніваецца ад зьвестак у сьпісе пакупкі, што можа перашкодзіць функцыі аўтаабнаўленьня/аўтазамены карэктна зрабіць пераабсталяваньне.
STR_NEWGRF_BUGGY_ENDLESS_PRODUCTION_CALLBACK                    :{WHITE}«{1:STRING}» выклікаў бясконцы цыкл.
STR_NEWGRF_BUGGY_UNKNOWN_CALLBACK_RESULT                        :{WHITE}Функцыя зваротнага выклiку {1:HEX} вярнула невядомы/беспадстаўны вынiк {2:HEX}

# 'User removed essential NewGRFs'-placeholders for stuff without specs
STR_NEWGRF_INVALID_CARGO                                        :<невядомы груз>
STR_NEWGRF_INVALID_CARGO_ABBREV                                 :??
STR_NEWGRF_INVALID_CARGO_QUANTITY                               :{COMMA} <невядомага грузу>
STR_NEWGRF_INVALID_ENGINE                                       :<няправільная мадэль>
STR_NEWGRF_INVALID_INDUSTRYTYPE                                 :<невядомае прадпрыемства>

# Placeholders for other invalid stuff, e.g. vehicles that have gone (Game Script).
STR_INVALID_VEHICLE                                             :<недапушчальны ТС>

# NewGRF scanning window
STR_NEWGRF_SCAN_CAPTION                                         :{WHITE}Сканаваньне NewGRF
STR_NEWGRF_SCAN_MESSAGE                                         :{BLACK}Ідзе сканаваньне NewGRF. Гэта зойме некаторы час...
STR_NEWGRF_SCAN_STATUS                                          :{BLACK}Прасканаван{P 0 ы ы а} {NUM} з {NUM} модул{P я яў яў} NewGRF
STR_NEWGRF_SCAN_ARCHIVES                                        :Пошук архіваў

# Sign list window
STR_SIGN_LIST_CAPTION                                           :{WHITE}Сьпіс таблічак: {COMMA} табліч{P ка кi ак}
STR_SIGN_LIST_MATCH_CASE                                        :{BLACK}Рэґiстр
STR_SIGN_LIST_MATCH_CASE_TOOLTIP                                :{BLACK}Пераключыць праверку рэґістра пры параўнанні назваў таблiчак з фільтрам

# Sign window
STR_EDIT_SIGN_CAPTION                                           :{WHITE}Зьмяніць надпіс на таблічцы
STR_EDIT_SIGN_LOCATION_TOOLTIP                                  :{BLACK}Паказаць знак у асноўным акне. Ctrl+пстрычка - паказаць у дадатковым акне.
STR_EDIT_SIGN_NEXT_SIGN_TOOLTIP                                 :{BLACK}Да наступнай таблічкi
STR_EDIT_SIGN_PREVIOUS_SIGN_TOOLTIP                             :{BLACK}Да папярэдняй таблічкi

STR_EDIT_SIGN_SIGN_OSKTITLE                                     :{BLACK}Увядзіце назву таблічкi

# Town directory window
STR_TOWN_DIRECTORY_CAPTION                                      :{WHITE}Гарады
STR_TOWN_DIRECTORY_NONE                                         :{ORANGE}- Няма -
STR_TOWN_DIRECTORY_TOWN                                         :{ORANGE}{TOWN}{BLACK} ({COMMA})
STR_TOWN_DIRECTORY_CITY                                         :{ORANGE}{TOWN}{YELLOW} (Мегаполіс){BLACK} ({COMMA})
STR_TOWN_DIRECTORY_LIST_TOOLTIP                                 :{BLACK}Сьпіс гарадоў: клiк па назьве паказвае горад у асноўным вакне. Ctrl+клiк паказвае ў дадатковым вакне.
STR_TOWN_POPULATION                                             :{BLACK}Насельніцтва: {COMMA}

# Town view window
STR_TOWN_VIEW_TOWN_CAPTION                                      :{WHITE}{TOWN}
STR_TOWN_VIEW_CITY_CAPTION                                      :{WHITE}{TOWN} (Мэґаполіс)
STR_TOWN_VIEW_POPULATION_HOUSES                                 :{BLACK}Насельніцтва: {ORANGE}{COMMA}{BLACK}  Будынкаў: {ORANGE}{COMMA}
STR_TOWN_VIEW_CARGO_LAST_MONTH_MAX                              :{BLACK}{CARGO_LIST} у мінулым месяцы: {ORANGE}{COMMA}{BLACK} Макс.: {ORANGE}{COMMA}
STR_TOWN_VIEW_CARGO_FOR_TOWNGROWTH                              :{BLACK}Груз, неабходны для росту горада:
STR_TOWN_VIEW_CARGO_FOR_TOWNGROWTH_REQUIRED_GENERAL             :{ORANGE}{STRING}{RED} патрабу{G 0 е e e ю}цца
STR_TOWN_VIEW_CARGO_FOR_TOWNGROWTH_REQUIRED_WINTER              :{ORANGE}{STRING}{BLACK} патрабу{G 0 е e e ю}цца ўзімку
STR_TOWN_VIEW_CARGO_FOR_TOWNGROWTH_DELIVERED_GENERAL            :{ORANGE}{STRING}{GREEN} дастаўлена
STR_TOWN_VIEW_CARGO_FOR_TOWNGROWTH_REQUIRED                     :{ORANGE}{CARGO_TINY} / {CARGO_LONG}{RED} (недастаткова)
STR_TOWN_VIEW_CARGO_FOR_TOWNGROWTH_DELIVERED                    :{ORANGE}{CARGO_TINY} / {CARGO_LONG}{GREEN} (дастаткова)
STR_TOWN_VIEW_TOWN_GROWS_EVERY                                  :{BLACK}Горад расьце раз у {ORANGE}{COMMA}{BLACK}{NBSP}д{P зень нi зён}
STR_TOWN_VIEW_TOWN_GROWS_EVERY_FUNDED                           :{BLACK}Горад расьце раз у {ORANGE}{COMMA}{BLACK}{NBSP}д{P зень нi зён} (прафінансавана)
STR_TOWN_VIEW_TOWN_GROW_STOPPED                                 :{BLACK}Горад {RED}не{BLACK} разьвіваецца
STR_TOWN_VIEW_NOISE_IN_TOWN                                     :{BLACK}Узровень шуму ў горадзе: {ORANGE}{COMMA}{BLACK}  Макс: {ORANGE}{COMMA}
STR_TOWN_VIEW_CENTER_TOOLTIP                                    :{BLACK}Паказаць горад у асноўным вакне. Ctrl+клік — паказаць у дадатковым вакне.
STR_TOWN_VIEW_LOCAL_AUTHORITY_BUTTON                            :{BLACK}Мясцовыя ўлады
STR_TOWN_VIEW_LOCAL_AUTHORITY_TOOLTIP                           :{BLACK}Інфармацыя аб мясцовай адміністрацыі
STR_TOWN_VIEW_RENAME_TOOLTIP                                    :{BLACK}Перайменаваць горад

STR_TOWN_VIEW_EXPAND_BUTTON                                     :{BLACK}Пашырыць
STR_TOWN_VIEW_EXPAND_TOOLTIP                                    :{BLACK}Павялічыць памер горада
STR_TOWN_VIEW_DELETE_BUTTON                                     :{BLACK}Зьнішчыць
STR_TOWN_VIEW_DELETE_TOOLTIP                                    :{BLACK}Цалкам зьнішчыць гэты горад

STR_TOWN_VIEW_RENAME_TOWN_BUTTON                                :Перайменаваць горад

# Town local authority window
STR_LOCAL_AUTHORITY_CAPTION                                     :{WHITE}Адміністрацыя г. {NBSP}{TOWN}
STR_LOCAL_AUTHORITY_ZONE                                        :{BLACK}Мяжа
STR_LOCAL_AUTHORITY_COMPANY_RATINGS                             :{BLACK}Рэйтынґ транспартных кампаніяў
STR_LOCAL_AUTHORITY_COMPANY_RATING                              :{YELLOW}{COMPANY} {COMPANY_NUM}: {ORANGE}{STRING}
STR_LOCAL_AUTHORITY_ACTIONS_TITLE                               :{BLACK}Даступныя дзеяньні:
STR_LOCAL_AUTHORITY_ACTIONS_TOOLTIP                             :{BLACK}Сьпіс магчымых дзеяньняў у гэтым горадзе: пстрыкніце для дадатковых зьвестак
STR_LOCAL_AUTHORITY_DO_IT_BUTTON                                :{BLACK}Скарыстаць
STR_LOCAL_AUTHORITY_DO_IT_TOOLTIP                               :{BLACK}Выканаць дзеяньне, выбранае ў сьпісе вышэй

###length 8
STR_LOCAL_AUTHORITY_ACTION_SMALL_ADVERTISING_CAMPAIGN           :Малая рэклямная кампанія
STR_LOCAL_AUTHORITY_ACTION_MEDIUM_ADVERTISING_CAMPAIGN          :Сярэдняя рэклямная кампанія
STR_LOCAL_AUTHORITY_ACTION_LARGE_ADVERTISING_CAMPAIGN           :Вялікая рэклямная кампанія
STR_LOCAL_AUTHORITY_ACTION_ROAD_RECONSTRUCTION                  :Прафінансаваць рамонт гарадзкіх дарогаў
STR_LOCAL_AUTHORITY_ACTION_STATUE_OF_COMPANY                    :Усталяваць статую ў гонар ўладальніка кампаніі
STR_LOCAL_AUTHORITY_ACTION_NEW_BUILDINGS                        :Прафінансаваць будаўніцтва новых дамоў
STR_LOCAL_AUTHORITY_ACTION_EXCLUSIVE_TRANSPORT                  :Купіць эксклюзіўныя транспартныя правы
STR_LOCAL_AUTHORITY_ACTION_BRIBE                                :Даць хабар мясцовай адміністрацыі

###length 8
STR_LOCAL_AUTHORITY_ACTION_TOOLTIP_SMALL_ADVERTISING            :{YELLOW}Правесьці малую рэклямную кампанію для павелічэньня груза-і пасажырапатоку на вашых станцыях.{}Кошт: {CURRENCY_LONG}
STR_LOCAL_AUTHORITY_ACTION_TOOLTIP_MEDIUM_ADVERTISING           :{YELLOW}Правесьці сярэднюю рэклямную кампанію для павелічэньня груза-і пасажырапатоку на вашых станцыях.{}Кошт: {CURRENCY_LONG}
STR_LOCAL_AUTHORITY_ACTION_TOOLTIP_LARGE_ADVERTISING            :{YELLOW}Правесьці вялікую рэклямную кампанію для павелічэньня груза-і пасажырапатоку на вашых станцыях.{}Кошт: {CURRENCY_LONG}
STR_LOCAL_AUTHORITY_ACTION_TOOLTIP_ROAD_RECONSTRUCTION          :{YELLOW}Прафінансаваць рэканструкцыю гарадзкіх дарогаў. Выклікае вялікія парушэньні руху на тэрмін да 6 месяцаў.{}Кошт: {CURRENCY_LONG}
STR_LOCAL_AUTHORITY_ACTION_TOOLTIP_STATUE_OF_COMPANY            :{YELLOW}Усталяваць статую ў гонар вашай кампаніі.{}Кошт: {CURRENCY_LONG}
STR_LOCAL_AUTHORITY_ACTION_TOOLTIP_NEW_BUILDINGS                :{YELLOW}Прафінансаваць будаўніцтва новых камерцыйных будынкаў у горадзе.{}Кошт: {CURRENCY_LONG}
STR_LOCAL_AUTHORITY_ACTION_TOOLTIP_EXCLUSIVE_TRANSPORT          :{YELLOW}Купіць гадавыя эксклюзіўныя правы на транспартныя перавозкі ў горадзе. Адміністрацыя дазволіць карыстацца ТОЛЬКІ вашымі станцыямі.{}Кошт: {CURRENCY_LONG}
STR_LOCAL_AUTHORITY_ACTION_TOOLTIP_BRIBE                        :{YELLOW}Даць хабар гарадзкой адміністрацыі для павышэньня рэйтынґу. Існуе рызыка санкцыяў, калі факт хабару раскрыецца.{}Кошт: {CURRENCY_LONG}

# Goal window
STR_GOALS_CAPTION                                               :{WHITE}Задачы кампаніі «{COMPANY}»
STR_GOALS_SPECTATOR_CAPTION                                     :{WHITE}Глабальныя задачы
STR_GOALS_SPECTATOR                                             :Агульныя задачы
STR_GOALS_TEXT                                                  :{ORANGE}{STRING}
STR_GOALS_NONE                                                  :{ORANGE}- Няма -
STR_GOALS_PROGRESS                                              :{ORANGE}{STRING}
STR_GOALS_PROGRESS_COMPLETE                                     :{GREEN}{STRING}
STR_GOALS_TOOLTIP_CLICK_ON_SERVICE_TO_CENTER                    :{BLACK}Пстрыкніце па задачы, каб паказаць прадпрыемства/горад/клетку. Ctrl+пстрычка паказвае ў новым вакне.

# Goal question window
STR_GOAL_QUESTION_CAPTION_QUESTION                              :Пытаньне
STR_GOAL_QUESTION_CAPTION_INFORMATION                           :Інфармацыя
STR_GOAL_QUESTION_CAPTION_WARNING                               :Папярэджаньне
STR_GOAL_QUESTION_CAPTION_ERROR                                 :Памылка

# Goal Question button list
###length 18
STR_GOAL_QUESTION_BUTTON_CANCEL                                 :Адмова
STR_GOAL_QUESTION_BUTTON_OK                                     :Так
STR_GOAL_QUESTION_BUTTON_NO                                     :Не
STR_GOAL_QUESTION_BUTTON_YES                                    :Так
STR_GOAL_QUESTION_BUTTON_DECLINE                                :Адхіліць
STR_GOAL_QUESTION_BUTTON_ACCEPT                                 :Прыняць
STR_GOAL_QUESTION_BUTTON_IGNORE                                 :Iґнараваць
STR_GOAL_QUESTION_BUTTON_RETRY                                  :Спрабаваць ізноў
STR_GOAL_QUESTION_BUTTON_PREVIOUS                               :Папярэднi
STR_GOAL_QUESTION_BUTTON_NEXT                                   :Наступны
STR_GOAL_QUESTION_BUTTON_STOP                                   :Спыніць
STR_GOAL_QUESTION_BUTTON_START                                  :Пачаць
STR_GOAL_QUESTION_BUTTON_GO                                     :Iсьцi
STR_GOAL_QUESTION_BUTTON_CONTINUE                               :Працягнуць
STR_GOAL_QUESTION_BUTTON_RESTART                                :Пачаць ізноў
STR_GOAL_QUESTION_BUTTON_POSTPONE                               :Адкласьцi
STR_GOAL_QUESTION_BUTTON_SURRENDER                              :Здацца
STR_GOAL_QUESTION_BUTTON_CLOSE                                  :Закрыць

# Subsidies window
STR_SUBSIDIES_CAPTION                                           :{WHITE}Субсыдыі:
STR_SUBSIDIES_OFFERED_TITLE                                     :{BLACK}Прапанаваныя субсыдыі:
STR_SUBSIDIES_OFFERED_FROM_TO                                   :{ORANGE}{STRING} па маршруце з {STRING} у {STRING}{YELLOW} (па {DATE_SHORT})
STR_SUBSIDIES_NONE                                              :{ORANGE}- Няма -
STR_SUBSIDIES_SUBSIDISED_TITLE                                  :{BLACK}Маршруты, якія ўжо субсыдуюцца:
STR_SUBSIDIES_SUBSIDISED_FROM_TO                                :{ORANGE}{STRING} па маршруце з {STRING} у {STRING}{YELLOW} ({COMPANY}{YELLOW}, да {DATE_SHORT})
STR_SUBSIDIES_TOOLTIP_CLICK_ON_SERVICE_TO_CENTER                :{BLACK}Націсьніце на маршрут для адлюстраваньня прадпрыемства/горада. Ctrl+пстрычка паказвае ў дадатковым вакне.

# Story book window
STR_STORY_BOOK_CAPTION                                          :{WHITE}Гісторыя кампаніі «{COMPANY}»
STR_STORY_BOOK_SPECTATOR_CAPTION                                :{WHITE}Сусьветная гісторыя
STR_STORY_BOOK_TITLE                                            :{YELLOW}{STRING}
STR_STORY_BOOK_GENERIC_PAGE_ITEM                                :Стар. {NUM}
STR_STORY_BOOK_SEL_PAGE_TOOLTIP                                 :{BLACK}Перайсьці на патрэбную старонку, выбраўшы яе ў выпадаючым сьпісе.
STR_STORY_BOOK_PREV_PAGE                                        :{BLACK}Папярэдняя
STR_STORY_BOOK_PREV_PAGE_TOOLTIP                                :{BLACK}Папярэдняя старонка
STR_STORY_BOOK_NEXT_PAGE                                        :{BLACK}Наступная
STR_STORY_BOOK_NEXT_PAGE_TOOLTIP                                :{BLACK}Наступная старонка
STR_STORY_BOOK_INVALID_GOAL_REF                                 :{RED}Няправільная спасылка на дасягненьне

# Station list window
STR_STATION_LIST_TOOLTIP                                        :{BLACK}Сьпіс станцыяў: пстрычка па назьве паказвае станцыю ў асноўным вакне. Ctrl+клiк паказвае ў дадатковым вакне.
STR_STATION_LIST_USE_CTRL_TO_SELECT_MORE                        :{BLACK}Націсьніце й ўтрымлівайце Ctrl для выбару больш за адзін варыянт
STR_STATION_LIST_CAPTION                                        :{WHITE}{COMPANY} — {COMMA} станцы{P я i яў}
STR_STATION_LIST_STATION                                        :{YELLOW}{STATION} {STATION_FEATURES}
STR_STATION_LIST_WAYPOINT                                       :{YELLOW}{WAYPOINT}
STR_STATION_LIST_NONE                                           :{YELLOW}- Няма -
STR_STATION_LIST_SELECT_ALL_FACILITIES                          :{BLACK}Паказаць усе станцыі
STR_STATION_LIST_SELECT_ALL_TYPES                               :{BLACK}Выбраць усе тыпы грузаў
STR_STATION_LIST_NO_WAITING_CARGO                               :{BLACK}На станцыі няма грузаў, якія чакаюць пагрузкі

# Station view window
STR_STATION_VIEW_CAPTION                                        :{WHITE}{STATION} {STATION_FEATURES}
STR_STATION_VIEW_WAITING_CARGO                                  :{WHITE}{CARGO_LONG}
STR_STATION_VIEW_RESERVED                                       :{YELLOW}({CARGO_SHORT} зарэзэрвавана для грузу)

STR_STATION_VIEW_ACCEPTS_BUTTON                                 :{BLACK}Прымае
STR_STATION_VIEW_ACCEPTS_TOOLTIP                                :{BLACK}Паказаць сьпіс прымаемых грузаў
STR_STATION_VIEW_ACCEPTS_CARGO                                  :{BLACK}Прымае: {WHITE}{CARGO_LIST}

STR_STATION_VIEW_EXCLUSIVE_RIGHTS_SELF                          :{BLACK}Гэта станцыя мае эксклюзыўныя транспартныя правы ў гэтым населеным пункце.
STR_STATION_VIEW_EXCLUSIVE_RIGHTS_COMPANY                       :{YELLOW}{COMPANY}{BLACK} набыў эксклюзыўныя транспартныя правы ў гэтым населеным пункце.

STR_STATION_VIEW_RATINGS_BUTTON                                 :{BLACK}Рэйтынґ
STR_STATION_VIEW_RATINGS_TOOLTIP                                :{BLACK}Паказаць рэйтынґ станцыі
STR_STATION_VIEW_SUPPLY_RATINGS_TITLE                           :{BLACK}Месячны аб'ём паставак і мясцовы рэйтынґ:
STR_STATION_VIEW_CARGO_SUPPLY_RATING                            :{WHITE}{STRING}: {YELLOW}{COMMA} / {STRING} ({COMMA}%)

STR_STATION_VIEW_GROUP                                          :{BLACK}Групаваць
STR_STATION_VIEW_WAITING_STATION                                :па станцыі (якія чакаюць)
STR_STATION_VIEW_WAITING_AMOUNT                                 :па колькасьці (якія чакаюць)
STR_STATION_VIEW_PLANNED_STATION                                :па станцыі (плянаваныя)
STR_STATION_VIEW_PLANNED_AMOUNT                                 :па колькасьці (плянаваныя)
STR_STATION_VIEW_FROM                                           :{YELLOW}{CARGO_SHORT} з {STATION}
STR_STATION_VIEW_VIA                                            :{YELLOW}{CARGO_SHORT} праз {STATION}
STR_STATION_VIEW_TO                                             :{YELLOW}{CARGO_SHORT} у {STATION}
STR_STATION_VIEW_FROM_ANY                                       :{RED}{CARGO_SHORT} зь невядомай станцыі
STR_STATION_VIEW_TO_ANY                                         :{RED}{CARGO_SHORT} на любую станцыю
STR_STATION_VIEW_VIA_ANY                                        :{RED}{CARGO_SHORT} праз любую станцыю
STR_STATION_VIEW_FROM_HERE                                      :{GREEN}{CARGO_SHORT} з гэтай станцыі
STR_STATION_VIEW_VIA_HERE                                       :{GREEN}{CARGO_SHORT} праз гэту станцыю
STR_STATION_VIEW_TO_HERE                                        :{GREEN}{CARGO_SHORT} на гэту станцыю
STR_STATION_VIEW_NONSTOP                                        :{YELLOW}{CARGO_SHORT} без перасадак

STR_STATION_VIEW_GROUP_S_V_D                                    :Адкуль — Праз — Куды
STR_STATION_VIEW_GROUP_S_D_V                                    :Адкуль — Куды — Праз
STR_STATION_VIEW_GROUP_V_S_D                                    :Праз — Адкуль — Куды
STR_STATION_VIEW_GROUP_V_D_S                                    :Праз — Куды — Адкуль
STR_STATION_VIEW_GROUP_D_S_V                                    :Куды — Адкуль — Праз
STR_STATION_VIEW_GROUP_D_V_S                                    :Куды — Праз — Адкуль

###length 8
STR_CARGO_RATING_APPALLING                                      :Жудасны
STR_CARGO_RATING_VERY_POOR                                      :Вельмi дрэнны
STR_CARGO_RATING_POOR                                           :Дрэнны
STR_CARGO_RATING_MEDIOCRE                                       :Пасрэдны
STR_CARGO_RATING_GOOD                                           :Добры
STR_CARGO_RATING_VERY_GOOD                                      :Вельмі добры
STR_CARGO_RATING_EXCELLENT                                      :Выдатны
STR_CARGO_RATING_OUTSTANDING                                    :Цудоўны

STR_STATION_VIEW_CENTER_TOOLTIP                                 :{BLACK}Паказаць станцыю ў асноўным вакне. Ctrl+клік — паказаць у дадатковым вакне.
STR_STATION_VIEW_RENAME_TOOLTIP                                 :{BLACK}Перайменаваць станцыю

STR_STATION_VIEW_SCHEDULED_TRAINS_TOOLTIP                       :{BLACK}Паказаць усе цягнiкi, у раскладзе якіх ёсьць гэтая станцыя
STR_STATION_VIEW_SCHEDULED_ROAD_VEHICLES_TOOLTIP                :{BLACK}Паказаць усе аўтамабiлi, у раскладзе якіх ёсьць гэты тэрмiнал/прыпынак
STR_STATION_VIEW_SCHEDULED_AIRCRAFT_TOOLTIP                     :{BLACK}Паказаць увесь авiятранспарт, у раскладзе якога ёсьць гэты аэрапорт
STR_STATION_VIEW_SCHEDULED_SHIPS_TOOLTIP                        :{BLACK}Паказаць усе караблі, у раскладзе якіх ёсьць гэтая прыстань

STR_STATION_VIEW_RENAME_STATION_CAPTION                         :Перайменаваць станцыю

STR_STATION_VIEW_CLOSE_AIRPORT                                  :{BLACK}Закрыць аэрапорт
STR_STATION_VIEW_CLOSE_AIRPORT_TOOLTIP                          :{BLACK}Прадухiляць пасадку паветранаго судна ў гэтым аэрапорце

# Waypoint/buoy view window
STR_WAYPOINT_VIEW_CAPTION                                       :{WHITE}{WAYPOINT}
STR_WAYPOINT_VIEW_CENTER_TOOLTIP                                :{BLACK}Паказаць пункт шляху ў асноўным вакне. Ctrl+клік — паказаць у дадатковым вакне.
STR_WAYPOINT_VIEW_CHANGE_WAYPOINT_NAME                          :{BLACK}Перайменаваць пункт шляху
STR_BUOY_VIEW_CENTER_TOOLTIP                                    :{BLACK}Паказаць буй у асноўным вакне. Ctrl+клік — паказаць у дадатковым вакне.
STR_BUOY_VIEW_CHANGE_BUOY_NAME                                  :{BLACK}Зьмяніць назву буя

STR_EDIT_WAYPOINT_NAME                                          :{WHITE}Назва пункта шляху

# Finances window
STR_FINANCES_CAPTION                                            :{WHITE}Фінансы — {COMPANY} {BLACK}{COMPANY_NUM}
STR_FINANCES_YEAR                                               :{WHITE}{NUM}

###length 3


###length 13
STR_FINANCES_SECTION_CONSTRUCTION                               :{GOLD}Будаўніцтва
STR_FINANCES_SECTION_NEW_VEHICLES                               :{GOLD}Новая тэхніка
STR_FINANCES_SECTION_TRAIN_RUNNING_COSTS                        :{GOLD}Эксплуатацыя цягнiкоў
STR_FINANCES_SECTION_ROAD_VEHICLE_RUNNING_COSTS                 :{GOLD}Эксплуатацыя аўтамабiляў
STR_FINANCES_SECTION_AIRCRAFT_RUNNING_COSTS                     :{GOLD}Эксплуатацыя авіяцыі
STR_FINANCES_SECTION_SHIP_RUNNING_COSTS                         :{GOLD}Эксплуатацыя караблёў
STR_FINANCES_SECTION_LOAN_INTEREST                              :{GOLD}Працэнты па пазыцы
STR_FINANCES_SECTION_OTHER                                      :{GOLD}Іншыя выдаткі

STR_FINANCES_NEGATIVE_INCOME                                    :{BLACK}-{CURRENCY_LONG}
STR_FINANCES_POSITIVE_INCOME                                    :{BLACK}+{CURRENCY_LONG}
STR_FINANCES_BANK_BALANCE_TITLE                                 :{WHITE}Банкаўскі баланс
STR_FINANCES_LOAN_TITLE                                         :{WHITE}Пазыка
STR_FINANCES_MAX_LOAN                                           :{WHITE}Макс. пазыка: {BLACK}{CURRENCY_LONG}
STR_FINANCES_TOTAL_CURRENCY                                     :{BLACK}{CURRENCY_LONG}
STR_FINANCES_BORROW_BUTTON                                      :{BLACK}Пазычыць {CURRENCY_LONG}
STR_FINANCES_BORROW_TOOLTIP                                     :{BLACK}Павелічыць памер пазыкі. Ctrl+клiк — пазычыць да максымальнай сумы.
STR_FINANCES_REPAY_BUTTON                                       :{BLACK}Аддаць {CURRENCY_LONG}
STR_FINANCES_REPAY_TOOLTIP                                      :{BLACK}Вярнуць частку пазыкі. Ctrl+клiк — вярнуць усё, па магчымасьці.
STR_FINANCES_INFRASTRUCTURE_BUTTON                              :{BLACK}Iнфраструктура

# Company view
STR_COMPANY_VIEW_CAPTION                                        :{WHITE}{COMPANY} {BLACK}{COMPANY_NUM}
STR_COMPANY_VIEW_PRESIDENT_MANAGER_TITLE                        :{WHITE}{PRESIDENT_NAME}{}{GOLD}(Дырэктар)

STR_COMPANY_VIEW_INAUGURATED_TITLE                              :{GOLD}На пасадзе з {WHITE}{NUM} года
STR_COMPANY_VIEW_COLOUR_SCHEME_TITLE                            :{GOLD}Колер:
STR_COMPANY_VIEW_VEHICLES_TITLE                                 :{GOLD}Транспарт:
STR_COMPANY_VIEW_TRAINS                                         :{WHITE}{COMMA} цягнiк{P "" i оў}
STR_COMPANY_VIEW_ROAD_VEHICLES                                  :{WHITE}{COMMA} аўтамабiл{P ь i яў}
STR_COMPANY_VIEW_AIRCRAFT                                       :{WHITE}{COMMA} паветр. судн{P а ы аў}
STR_COMPANY_VIEW_SHIPS                                          :{WHITE}{COMMA} караб{P ель лi лёў}
STR_COMPANY_VIEW_VEHICLES_NONE                                  :{WHITE}няма
STR_COMPANY_VIEW_COMPANY_VALUE                                  :{GOLD}Кошт кампаніі: {WHITE}{CURRENCY_LONG}
STR_COMPANY_VIEW_SHARES_OWNED_BY                                :{WHITE}({COMMA}% валодае {COMPANY})
STR_COMPANY_VIEW_INFRASTRUCTURE                                 :{GOLD}Iнфраструктура:
STR_COMPANY_VIEW_INFRASTRUCTURE_RAIL                            :{WHITE}{COMMA} чыгуначн{P ы ыя ых} {P ў ў у}част{P ак кi каў}
STR_COMPANY_VIEW_INFRASTRUCTURE_ROAD                            :{WHITE}{COMMA} дарожн{P ы ыя ых} {P ў ў у}част{P ак кi каў}
STR_COMPANY_VIEW_INFRASTRUCTURE_WATER                           :{WHITE}{COMMA} водн{P ы ыя ых} {P ў ў у}част{P ак кi аў}
STR_COMPANY_VIEW_INFRASTRUCTURE_STATION                         :{WHITE}{COMMA} {P ў ў у}част{P ак кi аў} занята станцыямі
STR_COMPANY_VIEW_INFRASTRUCTURE_AIRPORT                         :{WHITE}{COMMA} аэрапорт{P "" ы аў}
STR_COMPANY_VIEW_INFRASTRUCTURE_NONE                            :{WHITE}Нiчога

STR_COMPANY_VIEW_BUILD_HQ_BUTTON                                :{BLACK}Пабудаваць штаб
STR_COMPANY_VIEW_BUILD_HQ_TOOLTIP                               :{BLACK}Пабудаваць штаб-кватэру кампаніі
STR_COMPANY_VIEW_VIEW_HQ_BUTTON                                 :{BLACK}Агледзець штаб
STR_COMPANY_VIEW_VIEW_HQ_TOOLTIP                                :{BLACK}Агледзець штаб-кватэру кампаніі
STR_COMPANY_VIEW_RELOCATE_HQ                                    :{BLACK}Перамясьціць
STR_COMPANY_VIEW_RELOCATE_COMPANY_HEADQUARTERS                  :{BLACK}Перамясьціць штаб-кватэру кампаніі ў іншае месца за 1% ацэнкавага кошту капіталу кампаніі. Shift+пстрычка — ацэнка кошту пераносу.
STR_COMPANY_VIEW_INFRASTRUCTURE_BUTTON                          :{BLACK}Дэталi
STR_COMPANY_VIEW_INFRASTRUCTURE_TOOLTIP                         :{BLACK}Паказаць дэталёвыя iнфраструктурныя падлiкi

STR_COMPANY_VIEW_NEW_FACE_BUTTON                                :{BLACK}Зьнешнасьць
STR_COMPANY_VIEW_NEW_FACE_TOOLTIP                               :{BLACK}Зьмяніць зьнешнасьць дырэктара
STR_COMPANY_VIEW_COLOUR_SCHEME_BUTTON                           :{BLACK}Колер
STR_COMPANY_VIEW_COLOUR_SCHEME_TOOLTIP                          :{BLACK}Зьмяніць колер транспартных сродкаў кампаніі
STR_COMPANY_VIEW_COMPANY_NAME_BUTTON                            :{BLACK}Назва кампаніі
STR_COMPANY_VIEW_COMPANY_NAME_TOOLTIP                           :{BLACK}Зьмяніць назву кампаніі
STR_COMPANY_VIEW_PRESIDENT_NAME_BUTTON                          :{BLACK}Дырэктар
STR_COMPANY_VIEW_PRESIDENT_NAME_TOOLTIP                         :{BLACK}Зьмяніць імя дырэктара

STR_COMPANY_VIEW_BUY_SHARE_BUTTON                               :{BLACK}Купіць 25% акцыяў кампаніі
STR_COMPANY_VIEW_SELL_SHARE_BUTTON                              :{BLACK}Прадаць 25% акцыяў кампаніі
STR_COMPANY_VIEW_BUY_SHARE_TOOLTIP                              :{BLACK}Набыць 25% акцыяў гэтай кампаніі. Shift+пстрычка — ацэнка кошту акцыяў.
STR_COMPANY_VIEW_SELL_SHARE_TOOLTIP                             :{BLACK}Прадаць 25% акцыяў гэтай кампаніі. Shift+пстрычка — ацэнка кошту акцыяў.

STR_COMPANY_VIEW_COMPANY_NAME_QUERY_CAPTION                     :Кампанія
STR_COMPANY_VIEW_PRESIDENT_S_NAME_QUERY_CAPTION                 :Імя дырэктара

STR_BUY_COMPANY_MESSAGE                                         :{WHITE}Мы шукаем транспартную кампанію для далучэньня да яе.{}{}Вы хочаце купіць {COMPANY} за {CURRENCY_LONG}?

# Company infrastructure window
STR_COMPANY_INFRASTRUCTURE_VIEW_CAPTION                         :{WHITE}Iнфраструктура {COMPANY}
STR_COMPANY_INFRASTRUCTURE_VIEW_RAIL_SECT                       :{GOLD}Чыгуначныя элемэнты:
STR_COMPANY_INFRASTRUCTURE_VIEW_SIGNALS                         :{WHITE}Сыґналы
STR_COMPANY_INFRASTRUCTURE_VIEW_ROAD_SECT                       :{GOLD}Дарожныя элемэнты:
STR_COMPANY_INFRASTRUCTURE_VIEW_WATER_SECT                      :{GOLD}Водныя клеткi:
STR_COMPANY_INFRASTRUCTURE_VIEW_CANALS                          :{WHITE}Каналы
STR_COMPANY_INFRASTRUCTURE_VIEW_STATION_SECT                    :{GOLD}Станцыi:
STR_COMPANY_INFRASTRUCTURE_VIEW_STATIONS                        :{WHITE}Станцыйныя клеткi
STR_COMPANY_INFRASTRUCTURE_VIEW_AIRPORTS                        :{WHITE}Аэрапорты
STR_COMPANY_INFRASTRUCTURE_VIEW_TOTAL                           :{WHITE}{CURRENCY_LONG}/год

# Industry directory
STR_INDUSTRY_DIRECTORY_CAPTION                                  :{WHITE}Прамысловасьць
STR_INDUSTRY_DIRECTORY_NONE                                     :{ORANGE}- Няма -
STR_INDUSTRY_DIRECTORY_ITEM_NOPROD                              :{ORANGE}{INDUSTRY}
STR_INDUSTRY_DIRECTORY_ITEM_PROD1                               :{ORANGE}{INDUSTRY} {STRING}
STR_INDUSTRY_DIRECTORY_ITEM_PROD2                               :{ORANGE}{INDUSTRY} {STRING}, {STRING}
STR_INDUSTRY_DIRECTORY_ITEM_PRODMORE                            :{ORANGE}{INDUSTRY} {STRING}, {STRING}, {STRING} і яшчэ {NUM}...
STR_INDUSTRY_DIRECTORY_LIST_CAPTION                             :{BLACK}Сьпіс прадпрыемстваў: пстрычка па назьве паказвае прадпрыемства ў асноўным вакне. Ctrl+клік - у дадатковым вакне.
STR_INDUSTRY_DIRECTORY_ACCEPTED_CARGO_FILTER                    :{BLACK}Прыманы груз: {SILVER}{STRING}
STR_INDUSTRY_DIRECTORY_FILTER_ALL_TYPES                         :Любы
STR_INDUSTRY_DIRECTORY_FILTER_NONE                              :Адсутнічае

# Industry view
STR_INDUSTRY_VIEW_CAPTION                                       :{WHITE}{INDUSTRY}
STR_INDUSTRY_VIEW_PRODUCTION_LAST_MONTH_TITLE                   :{BLACK}Выраблена за мінулы месяц:
STR_INDUSTRY_VIEW_TRANSPORTED                                   :{YELLOW}{CARGO_LONG}{STRING}{BLACK} ({COMMA}% перавезена)
STR_INDUSTRY_VIEW_LOCATION_TOOLTIP                              :{BLACK}Паказаць прадпрыемства ў асноўным вакне. Ctrl+клік — паказаць у дадатковым вакне.
STR_INDUSTRY_VIEW_PRODUCTION_LEVEL                              :{BLACK}Прадукцыйнасьць: {YELLOW}{COMMA}%
STR_INDUSTRY_VIEW_INDUSTRY_ANNOUNCED_CLOSURE                    :{YELLOW}Прадпрыемства хутка закрываецца!

STR_INDUSTRY_VIEW_REQUIRES_N_CARGO                              :{BLACK}Патрабуе: {YELLOW}{STRING}{STRING}
STR_INDUSTRY_VIEW_CARGO_LIST_EXTENSION                          :, {STRING}{STRING}

STR_INDUSTRY_VIEW_REQUIRES                                      :{BLACK}Патрабуецца:
STR_INDUSTRY_VIEW_ACCEPT_CARGO                                  :{YELLOW}{STRING}{BLACK}{3:STRING}
STR_INDUSTRY_VIEW_ACCEPT_CARGO_AMOUNT                           :{YELLOW}{STRING}{BLACK}: {CARGO_SHORT} чакае{STRING}

STR_CONFIG_GAME_PRODUCTION                                      :{WHITE}Зьмяніць прадукцыйнасьць (кратна 8, да 2040)
STR_CONFIG_GAME_PRODUCTION_LEVEL                                :{WHITE}Зьмяніць прадукцыйнасьць (у адсотках, да 800%)

# Vehicle lists
###length VEHICLE_TYPES
STR_VEHICLE_LIST_TRAIN_CAPTION                                  :{WHITE}{STRING} — {COMMA} цягнiк{P "" i оў}
STR_VEHICLE_LIST_ROAD_VEHICLE_CAPTION                           :{WHITE}{STRING} — {COMMA} аўтамабiл{P ь i яў}
STR_VEHICLE_LIST_SHIP_CAPTION                                   :{WHITE}{STRING} — {COMMA} караб{P ель лi лёў}
STR_VEHICLE_LIST_AIRCRAFT_CAPTION                               :{WHITE}{STRING} — {COMMA} адзін{P ка кi ак} авiятранспарту

###length VEHICLE_TYPES
STR_VEHICLE_LIST_TRAIN_LIST_TOOLTIP                             :{BLACK}Цягнiкi: клікніце для атрыманьня даведкі
STR_VEHICLE_LIST_ROAD_VEHICLE_TOOLTIP                           :{BLACK}Аўтамабілі: клікніце для атрыманьня даведкі
STR_VEHICLE_LIST_SHIP_TOOLTIP                                   :{BLACK}Караблi: клікніце для атрыманьня даведкі
STR_VEHICLE_LIST_AIRCRAFT_TOOLTIP                               :{BLACK}Самалёты: клікніце для атрыманьня даведкі

###length VEHICLE_TYPES
STR_VEHICLE_LIST_AVAILABLE_TRAINS                               :Даступныя цягнiкi
STR_VEHICLE_LIST_AVAILABLE_ROAD_VEHICLES                        :Даступныя аўтамабiлi
STR_VEHICLE_LIST_AVAILABLE_SHIPS                                :Даступныя караблi
STR_VEHICLE_LIST_AVAILABLE_AIRCRAFT                             :Даступныя самалёты

STR_VEHICLE_LIST_MANAGE_LIST                                    :{BLACK}Арганізацыя
STR_VEHICLE_LIST_MANAGE_LIST_TOOLTIP                            :{BLACK}Упраўленьне транспартам, які знаходзіцца ў гэтым сьпісе
STR_VEHICLE_LIST_REPLACE_VEHICLES                               :Замена транспарту
STR_VEHICLE_LIST_SEND_FOR_SERVICING                             :Накіраваць на абслугоўваньне
STR_VEHICLE_LIST_PROFIT_THIS_YEAR_LAST_YEAR                     :{TINY_FONT}{BLACK}Прыбытак сёлета: {CURRENCY_LONG} (летась: {CURRENCY_LONG})

STR_VEHICLE_LIST_SEND_TRAIN_TO_DEPOT                            :Накіраваць у дэпо
STR_VEHICLE_LIST_SEND_ROAD_VEHICLE_TO_DEPOT                     :Накіраваць у гараж
STR_VEHICLE_LIST_SEND_SHIP_TO_DEPOT                             :Накіраваць у док
STR_VEHICLE_LIST_SEND_AIRCRAFT_TO_HANGAR                        :Накіраваць у анґар

STR_VEHICLE_LIST_MASS_STOP_LIST_TOOLTIP                         :{BLACK}Націсьніце, каб спыніць увесь транспарт ў сьпісе
STR_VEHICLE_LIST_MASS_START_LIST_TOOLTIP                        :{BLACK}Націсьніце, каб запусьціць увесь транспарт ў сьпісе
STR_VEHICLE_LIST_AVAILABLE_ENGINES_TOOLTIP                      :{BLACK}Сьпіс даступных рухавікоў для абранага тыпу транспарта

STR_VEHICLE_LIST_SHARED_ORDERS_LIST_CAPTION                     :{WHITE}Агульныя заданьні для {COMMA} адз. транспарту

# Group window
###length VEHICLE_TYPES
STR_GROUP_ALL_TRAINS                                            :Усе цягнiкi
STR_GROUP_ALL_ROAD_VEHICLES                                     :Усе аўтамабiлi
STR_GROUP_ALL_SHIPS                                             :Усе караблi
STR_GROUP_ALL_AIRCRAFTS                                         :Усе самалёты

###length VEHICLE_TYPES
STR_GROUP_DEFAULT_TRAINS                                        :Бяз групы
STR_GROUP_DEFAULT_ROAD_VEHICLES                                 :Бяз групы
STR_GROUP_DEFAULT_SHIPS                                         :Бяз групы
STR_GROUP_DEFAULT_AIRCRAFTS                                     :Бяз групы


STR_GROUPS_CLICK_ON_GROUP_FOR_TOOLTIP                           :{BLACK}Ґрупы — клікніце па назьве ґрупы, каб убачыць сьпіс транспарту ў гэтай ґрупе. Націсьніце ды перацягвайце ґрупы, каб упарадкаваць гіерархію.
STR_GROUP_CREATE_TOOLTIP                                        :{BLACK}Стварыць групу
STR_GROUP_DELETE_TOOLTIP                                        :{BLACK}Выдаліць выбраную групу
STR_GROUP_RENAME_TOOLTIP                                        :{BLACK}Перайменаваць выбраную групу
STR_GROUP_LIVERY_TOOLTIP                                        :{BLACK}Змяніць колер абранае групы
STR_GROUP_REPLACE_PROTECTION_TOOLTIP                            :{BLACK}Абарона транспарту ў групе ад глабальнай аўтазамены

STR_QUERY_GROUP_DELETE_CAPTION                                  :{WHITE}Выдаліць ґрупу
STR_GROUP_DELETE_QUERY_TEXT                                     :{WHITE}Вы ўпэўнены, што жадаеце выдаліць гэту ґрупу з усімі вытворнымі?

STR_GROUP_ADD_SHARED_VEHICLE                                    :Дадаць транспарт з агульнымі заданьнямі
STR_GROUP_REMOVE_ALL_VEHICLES                                   :Выдаліць усе

STR_GROUP_RENAME_CAPTION                                        :{BLACK}Перайменаваць групу

STR_GROUP_PROFIT_THIS_YEAR                                      :Прыбытак сёлета:
STR_GROUP_PROFIT_LAST_YEAR                                      :Прыбытак летась:
STR_GROUP_OCCUPANCY                                             :Сярэдняя загрузка ТС:
STR_GROUP_OCCUPANCY_VALUE                                       :{NUM}%

# Build vehicle window
###length 4
STR_BUY_VEHICLE_TRAIN_RAIL_CAPTION                              :Новы цягнік
STR_BUY_VEHICLE_TRAIN_ELRAIL_CAPTION                            :Новы электрычны цягнік
STR_BUY_VEHICLE_TRAIN_MONORAIL_CAPTION                          :Новы монарэйкавы цягнік
STR_BUY_VEHICLE_TRAIN_MAGLEV_CAPTION                            :Новы маґнітарэйкавы цягнік

STR_BUY_VEHICLE_ROAD_VEHICLE_CAPTION                            :Новы аўтамабiль
STR_BUY_VEHICLE_TRAM_VEHICLE_CAPTION                            :Новыя трамваі

# Vehicle availability
###length VEHICLE_TYPES
STR_BUY_VEHICLE_TRAIN_ALL_CAPTION                               :Новы цягнiк
STR_BUY_VEHICLE_ROAD_VEHICLE_ALL_CAPTION                        :Новы дарожны транспарт
STR_BUY_VEHICLE_SHIP_CAPTION                                    :Новы карабель
STR_BUY_VEHICLE_AIRCRAFT_CAPTION                                :Новы авiятранспарт

STR_PURCHASE_INFO_COST_WEIGHT                                   :{BLACK}Кошт: {GOLD}{CURRENCY_LONG}{BLACK} Вага: {GOLD}{WEIGHT_SHORT}
STR_PURCHASE_INFO_SPEED_POWER                                   :{BLACK}Хуткасьць: {GOLD}{VELOCITY}{BLACK} Магутнасьць: {GOLD}{POWER}
STR_PURCHASE_INFO_SPEED                                         :{BLACK}Хуткасьць: {GOLD}{VELOCITY}
STR_PURCHASE_INFO_SPEED_OCEAN                                   :{BLACK}Хуткасьць у акіяне: {GOLD}{VELOCITY}
STR_PURCHASE_INFO_SPEED_CANAL                                   :{BLACK}Хуткасьць у канале/рацэ: {GOLD}{VELOCITY}
STR_PURCHASE_INFO_RUNNINGCOST                                   :{BLACK}Кошт абслугоўваньня: {GOLD}{CURRENCY_LONG}/год
STR_PURCHASE_INFO_CAPACITY                                      :{BLACK}Ёмістасьць: {GOLD}{CARGO_LONG} {STRING}
STR_PURCHASE_INFO_REFITTABLE                                    :(пераабст.)
STR_PURCHASE_INFO_DESIGNED_LIFE                                 :{BLACK}Распрацаваны ў {GOLD}{NUM} г.{BLACK} Тэрмін службы: {GOLD}{COMMA} г{P од ады адоў}
STR_PURCHASE_INFO_RELIABILITY                                   :{BLACK}Макс. надзейнасьць: {GOLD}{COMMA}%
STR_PURCHASE_INFO_COST                                          :{BLACK}Кошт: {GOLD}{CURRENCY_LONG}
STR_PURCHASE_INFO_COST_REFIT                                    :{BLACK}Кошт: {GOLD}{CURRENCY_LONG}{BLACK} (Кошт пераабсталявання: {GOLD}{CURRENCY_LONG}{BLACK})
STR_PURCHASE_INFO_WEIGHT_CWEIGHT                                :{BLACK}Вага: {GOLD}{WEIGHT_SHORT} ({WEIGHT_SHORT})
STR_PURCHASE_INFO_COST_SPEED                                    :{BLACK}Кошт: {GOLD}{CURRENCY_LONG}{BLACK} Хуткасьць: {GOLD}{VELOCITY}
STR_PURCHASE_INFO_COST_REFIT_SPEED                              :{BLACK}Кошт: {GOLD}{CURRENCY_LONG}{BLACK} (Вартасць пераабсталявання: {GOLD}{CURRENCY_LONG}{BLACK}) Хуткасць: {GOLD}{VELOCITY}
STR_PURCHASE_INFO_AIRCRAFT_CAPACITY                             :{BLACK}Ёмістасьць: {GOLD}{CARGO_LONG}, {CARGO_LONG}
STR_PURCHASE_INFO_PWAGPOWER_PWAGWEIGHT                          :{BLACK}Маторныя ваґоны: {GOLD}+{POWER}{BLACK} Вага: {GOLD}+{WEIGHT_SHORT}
STR_PURCHASE_INFO_REFITTABLE_TO                                 :{BLACK}Пераабст. для: {GOLD}{STRING}
STR_PURCHASE_INFO_ALL_TYPES                                     :Усе тыпы грузаў
STR_PURCHASE_INFO_ALL_BUT                                       :Усё, акрамя {CARGO_LIST}
STR_PURCHASE_INFO_MAX_TE                                        :{BLACK}Макс. цягавае намаганьне: {GOLD}{FORCE}
STR_PURCHASE_INFO_AIRCRAFT_RANGE                                :{BLACK}Далёкасьць: {GOLD}{COMMA} клет{P ка кi ак}
STR_PURCHASE_INFO_AIRCRAFT_TYPE                                 :{BLACK}Тып паветр. судна: {GOLD}{STRING}

###length 3

###length VEHICLE_TYPES
STR_BUY_VEHICLE_TRAIN_LIST_TOOLTIP                              :{BLACK}Сьпіс лакаматываў і вагонаў - пстрыкніце для атрыманьня інфармацыі. Ctrl+пстрычка схавае/пакажа ТС.
STR_BUY_VEHICLE_ROAD_VEHICLE_LIST_TOOLTIP                       :{BLACK}Сьпіс аўтатранспарту - пстрыкніце для атрыманьня інфармацыі. Ctrl+пстрычка схавае/пакажа выбраны аўтамабіль.
STR_BUY_VEHICLE_SHIP_LIST_TOOLTIP                               :{BLACK}Сьпіс караблёў - пстрыкніце для атрыманьня інфармацыі. Ctrl+пстрычка схавае/пакажа выбраны карабель.
STR_BUY_VEHICLE_AIRCRAFT_LIST_TOOLTIP                           :{BLACK}Сьпіс паветраных судоў: пстрыкніце для атрыманьня інфармацыі. Ctrl+пстрычка схавае/пакажа ТС.

###length VEHICLE_TYPES
STR_BUY_VEHICLE_TRAIN_BUY_VEHICLE_BUTTON                        :{BLACK}Купіць
STR_BUY_VEHICLE_ROAD_VEHICLE_BUY_VEHICLE_BUTTON                 :{BLACK}Купіць
STR_BUY_VEHICLE_SHIP_BUY_VEHICLE_BUTTON                         :{BLACK}Купіць
STR_BUY_VEHICLE_AIRCRAFT_BUY_VEHICLE_BUTTON                     :{BLACK}Купіць

###length VEHICLE_TYPES
STR_BUY_VEHICLE_ROAD_VEHICLE_BUY_REFIT_VEHICLE_BUTTON           :{BLACK}Купіць і пераабсталяваць
STR_BUY_VEHICLE_AIRCRAFT_BUY_REFIT_VEHICLE_BUTTON               :{BLACK}Купіць і пераабсталяваць

###length VEHICLE_TYPES
STR_BUY_VEHICLE_TRAIN_BUY_VEHICLE_TOOLTIP                       :{BLACK}Набыць абраны лякаматыў/ваґон. Shift+пстрычка — ацэнка кошту набыцьця.
STR_BUY_VEHICLE_ROAD_VEHICLE_BUY_VEHICLE_TOOLTIP                :{BLACK}Набыць абраны аўтамабіль. Shift+пстрычка — ацэнка кошту набыцьця.
STR_BUY_VEHICLE_SHIP_BUY_VEHICLE_TOOLTIP                        :{BLACK}Набыць абраны карабель. Shift+пстрычка — ацэнка кошту набыцьця.
STR_BUY_VEHICLE_AIRCRAFT_BUY_VEHICLE_TOOLTIP                    :{BLACK}Набыць абраны авіятранспарт. Shift+пстрычка — ацэнка кошту набыцьця.

###length VEHICLE_TYPES
STR_BUY_VEHICLE_TRAIN_BUY_REFIT_VEHICLE_TOOLTIP                 :{BLACK}Набыць і пераабсталяваць абраны лякаматыў/ваґон. Shift+пстрычка пакажа арыентыровачны кошт куплі.
STR_BUY_VEHICLE_ROAD_VEHICLE_BUY_REFIT_VEHICLE_TOOLTIP          :{BLACK}Набыць і пераабсталяваць абраны аўтамабіль. Shift+пстрычка пакажа арыентыровачны кошт куплі.
STR_BUY_VEHICLE_SHIP_BUY_REFIT_VEHICLE_TOOLTIP                  :{BLACK}Набыць і пераабсталяваць вылучанае судна. Shift+пстрычка пакажа арыентыровачны кошт куплі.
STR_BUY_VEHICLE_AIRCRAFT_BUY_REFIT_VEHICLE_TOOLTIP              :{BLACK}Набыць і пераабсталяваць абранае паветранае судна. Shift+пстрычка пакажа арыентыровачны кошт куплі.

###length VEHICLE_TYPES
STR_BUY_VEHICLE_TRAIN_RENAME_BUTTON                             :{BLACK}Перайменаваць
STR_BUY_VEHICLE_ROAD_VEHICLE_RENAME_BUTTON                      :{BLACK}Перайменаваць
STR_BUY_VEHICLE_SHIP_RENAME_BUTTON                              :{BLACK}Перайменаваць
STR_BUY_VEHICLE_AIRCRAFT_RENAME_BUTTON                          :{BLACK}Перайменаваць

###length VEHICLE_TYPES
STR_BUY_VEHICLE_TRAIN_RENAME_TOOLTIP                            :{BLACK}Зьмяніць назву мадэлі цягнiка
STR_BUY_VEHICLE_ROAD_VEHICLE_RENAME_TOOLTIP                     :{BLACK}Зьмяніць назву мадэлі аўтамабiля
STR_BUY_VEHICLE_SHIP_RENAME_TOOLTIP                             :{BLACK}Зьмяніць назву мадэлі карабля
STR_BUY_VEHICLE_AIRCRAFT_RENAME_TOOLTIP                         :{BLACK}Зьмяніць назву мадэлі паветр. судна

###length VEHICLE_TYPES
STR_BUY_VEHICLE_TRAIN_HIDE_TOGGLE_BUTTON                        :{BLACK}Схаваць
STR_BUY_VEHICLE_ROAD_VEHICLE_HIDE_TOGGLE_BUTTON                 :{BLACK}Схаваць
STR_BUY_VEHICLE_SHIP_HIDE_TOGGLE_BUTTON                         :{BLACK}Схаваць
STR_BUY_VEHICLE_AIRCRAFT_HIDE_TOGGLE_BUTTON                     :{BLACK}Схаваць

###length VEHICLE_TYPES
STR_BUY_VEHICLE_TRAIN_SHOW_TOGGLE_BUTTON                        :{BLACK}Паказаць
STR_BUY_VEHICLE_ROAD_VEHICLE_SHOW_TOGGLE_BUTTON                 :{BLACK}Паказаць
STR_BUY_VEHICLE_SHIP_SHOW_TOGGLE_BUTTON                         :{BLACK}Паказаць
STR_BUY_VEHICLE_AIRCRAFT_SHOW_TOGGLE_BUTTON                     :{BLACK}Паказаць

###length VEHICLE_TYPES
STR_BUY_VEHICLE_TRAIN_HIDE_SHOW_TOGGLE_TOOLTIP                  :{BLACK}Пераключыць скрываньне/адлюстраваньне выбранага лакаматыва/вагона
STR_BUY_VEHICLE_ROAD_VEHICLE_HIDE_SHOW_TOGGLE_TOOLTIP           :{BLACK}Пераключыць скрываньне/адлюстраваньне выбранай мадэлі аўтамабіля
STR_BUY_VEHICLE_SHIP_HIDE_SHOW_TOGGLE_TOOLTIP                   :{BLACK}Пераключыць скрываньне/адлюстраваньне выбранай мадэлі карабля
STR_BUY_VEHICLE_AIRCRAFT_HIDE_SHOW_TOGGLE_TOOLTIP               :{BLACK}Пераключыць скрываньне/адлюстраваньне выбранай мадэлі паветранага судна

###length VEHICLE_TYPES
STR_QUERY_RENAME_TRAIN_TYPE_CAPTION                             :{WHITE}Назва мадэлі цягнiка
STR_QUERY_RENAME_ROAD_VEHICLE_TYPE_CAPTION                      :{WHITE}Назва мадэлі аўтамабiля
STR_QUERY_RENAME_SHIP_TYPE_CAPTION                              :{WHITE}Назва мадэлі карабля
STR_QUERY_RENAME_AIRCRAFT_TYPE_CAPTION                          :{WHITE}Назва мадэлі паветр. судна

# Depot window
STR_DEPOT_CAPTION                                               :{WHITE}{DEPOT}

STR_DEPOT_RENAME_TOOLTIP                                        :{BLACK}Перайменаваць дэпо
STR_DEPOT_RENAME_DEPOT_CAPTION                                  :Назва дэпо

STR_DEPOT_NO_ENGINE                                             :{BLACK}-
STR_DEPOT_VEHICLE_TOOLTIP                                       :{BLACK}{ENGINE}{STRING}
STR_DEPOT_VEHICLE_TOOLTIP_CHAIN                                 :{BLACK}{NUM} адзін{P ка кi ак}{STRING}
STR_DEPOT_VEHICLE_TOOLTIP_CARGO                                 :{}{CARGO_LONG} ({CARGO_SHORT})

###length VEHICLE_TYPES
STR_DEPOT_TRAIN_LIST_TOOLTIP                                    :{BLACK}Цягнікі. Выкарыстоўвайце перацягваньне для зьмены складу цягніка; націсьніце ПКМ для атрыманьня інфармацыі. Утрымлівайце Ctrl для перацягваньня ваґона разам з усімі наступнымі за ім.
STR_DEPOT_ROAD_VEHICLE_LIST_TOOLTIP                             :{BLACK}Аўтамабiлi: правы клік для атрыманьня інфармацыі
STR_DEPOT_SHIP_LIST_TOOLTIP                                     :{BLACK}Караблi: правы клік для атрыманьня інфармацыі
STR_DEPOT_AIRCRAFT_LIST_TOOLTIP                                 :{BLACK}Авiятранспарт: правы клік для атрыманьня інфармацыі

###length VEHICLE_TYPES
STR_DEPOT_TRAIN_SELL_TOOLTIP                                    :{BLACK}Перацягніце сюды цягнік, каб прадаць яго
STR_DEPOT_ROAD_VEHICLE_SELL_TOOLTIP                             :{BLACK}Перацягніце сюды аўтамабіль, каб прадаць яго
STR_DEPOT_SHIP_SELL_TOOLTIP                                     :{BLACK}Перацягніце сюды карабель, каб прадаць яго
STR_DEPOT_AIRCRAFT_SELL_TOOLTIP                                 :{BLACK}Перацягніце сюды авіятранспарт, каб прадаць яго

###length VEHICLE_TYPES
STR_DEPOT_SELL_ALL_BUTTON_TRAIN_TOOLTIP                         :{BLACK}Прадаць усе цягнiкi ў дэпо
STR_DEPOT_SELL_ALL_BUTTON_ROAD_VEHICLE_TOOLTIP                  :{BLACK}Прадаць усе аўтамабiлi ў гаражы
STR_DEPOT_SELL_ALL_BUTTON_SHIP_TOOLTIP                          :{BLACK}Прадаць усе караблi ў доку
STR_DEPOT_SELL_ALL_BUTTON_AIRCRAFT_TOOLTIP                      :{BLACK}Прадаць увесь авiятранспарт у анґары

###length VEHICLE_TYPES
STR_DEPOT_AUTOREPLACE_TRAIN_TOOLTIP                             :{BLACK}Аўтазамена ўсіх цягнiкоў у дэпо
STR_DEPOT_AUTOREPLACE_ROAD_VEHICLE_TOOLTIP                      :{BLACK}Аўтазамена ўсіх аўтамабіляў у гаражы
STR_DEPOT_AUTOREPLACE_SHIP_TOOLTIP                              :{BLACK}Аўтазамена ўсіх караблёў у доку
STR_DEPOT_AUTOREPLACE_AIRCRAFT_TOOLTIP                          :{BLACK}Аўтазамена ўсяго авiятранспарту ў анґары

###length VEHICLE_TYPES
STR_DEPOT_TRAIN_NEW_VEHICLES_BUTTON                             :{BLACK}Новы цягнік
STR_DEPOT_ROAD_VEHICLE_NEW_VEHICLES_BUTTON                      :{BLACK}Новы аўтамабiль
STR_DEPOT_SHIP_NEW_VEHICLES_BUTTON                              :{BLACK}Новы карабель
STR_DEPOT_AIRCRAFT_NEW_VEHICLES_BUTTON                          :{BLACK}Новае судна

###length VEHICLE_TYPES
STR_DEPOT_TRAIN_NEW_VEHICLES_TOOLTIP                            :{BLACK}Купіць новы цягнiк
STR_DEPOT_ROAD_VEHICLE_NEW_VEHICLES_TOOLTIP                     :{BLACK}Купіць новы аўтамабiль
STR_DEPOT_SHIP_NEW_VEHICLES_TOOLTIP                             :{BLACK}Купіць новы карабель
STR_DEPOT_AIRCRAFT_NEW_VEHICLES_TOOLTIP                         :{BLACK}Купіць новы авiятранспарт

###length VEHICLE_TYPES
STR_DEPOT_CLONE_TRAIN                                           :{BLACK}Капіяваць цягнік
STR_DEPOT_CLONE_ROAD_VEHICLE                                    :{BLACK}Капіяваць машыну
STR_DEPOT_CLONE_SHIP                                            :{BLACK}Капіяваць карабель
STR_DEPOT_CLONE_AIRCRAFT                                        :{BLACK}Капіяваць авіятранспарт

###length VEHICLE_TYPES
STR_DEPOT_CLONE_TRAIN_DEPOT_INFO                                :{BLACK}Стварыць копію састава. Націсьніце на кнопку, а затым на цягнік усярэдзіне ці знадворку дэпо. Ctrl+пстрычка створыць цягнік з агульным маршрутам. Shift+пстрычка - ацэнка кошту куплі.
STR_DEPOT_CLONE_ROAD_VEHICLE_DEPOT_INFO                         :{BLACK}Стварыць копію аўтамабіля. Націсьніце на кнопку, а затым на машыну ўнутры ці звонку гаража. Ctrl+пстрычка створыць аўтамабіль з агульнымі заданьнямі. Shift+пстрычка — ацэнка кошту набыцьця.
STR_DEPOT_CLONE_SHIP_DEPOT_INFO                                 :{BLACK}Стварыць копію карабля. Націсьніце на кнопку, а затым на карабель унутры ці звонку дока. Ctrl+пстрычка створыць карабель з агульнымі заданьнямі. Shift+пстрычка — ацэнка кошту набыцьця.
STR_DEPOT_CLONE_AIRCRAFT_INFO_HANGAR_WINDOW                     :{BLACK}Стварыць копію паветр. судна. Націсьніце на кнопку, а потым на паветр. судна ўнутры ці звонку анґара. Ctrl+пстрычка створыць копію з агульнымі заданьнямі. Shift+пстрычка — ацэнка кошту набыцьця.

###length VEHICLE_TYPES
STR_DEPOT_TRAIN_LOCATION_TOOLTIP                                :{BLACK}Паказаць дэпо ў галоўным вакне. Ctrl+клік — паказаць у дадатковым вакне.
STR_DEPOT_ROAD_VEHICLE_LOCATION_TOOLTIP                         :{BLACK}Паказаць гараж у галоўным вакне. Ctrl+клік — паказаць у дадатковым вакне.
STR_DEPOT_SHIP_LOCATION_TOOLTIP                                 :{BLACK}Паказаць док у галоўным вакне. Ctrl+клік — паказаць у дадатковым вакне.
STR_DEPOT_AIRCRAFT_LOCATION_TOOLTIP                             :{BLACK}Паказаць анґар у галоўным вакне. Ctrl+клік — паказаць у дадатковым вакне.

###length VEHICLE_TYPES
STR_DEPOT_VEHICLE_ORDER_LIST_TRAIN_TOOLTIP                      :{BLACK}Атрымаць сьпіс цягнiкоў, якія маюць у заданьнях гэтае дэпо
STR_DEPOT_VEHICLE_ORDER_LIST_ROAD_VEHICLE_TOOLTIP               :{BLACK}Атрымаць сьпіс аўтамабiляў, якія маюць у заданьнях гэты гараж
STR_DEPOT_VEHICLE_ORDER_LIST_SHIP_TOOLTIP                       :{BLACK}Атрымаць сьпіс караблёў, якія маюць у заданьнях гэты док
STR_DEPOT_VEHICLE_ORDER_LIST_AIRCRAFT_TOOLTIP                   :{BLACK}Атрымаць сьпіс авiятранспарту, які мае ў заданьнях гэты анґар

###length VEHICLE_TYPES
STR_DEPOT_MASS_STOP_DEPOT_TRAIN_TOOLTIP                         :{BLACK}Націсьніце для спыненьня ўсіх цягнікоў у дэпо
STR_DEPOT_MASS_STOP_DEPOT_ROAD_VEHICLE_TOOLTIP                  :{BLACK}Націсьніце для спыненьня ўсіх аўтамабіляў у гаражы
STR_DEPOT_MASS_STOP_DEPOT_SHIP_TOOLTIP                          :{BLACK}Націсьніце для спыненьня ўсіх караблёў у доку
STR_DEPOT_MASS_STOP_HANGAR_TOOLTIP                              :{BLACK}Націсьніце для спыненьня ўсяго авiятранспарту ў анґары

###length VEHICLE_TYPES
STR_DEPOT_MASS_START_DEPOT_TRAIN_TOOLTIP                        :{BLACK}Націсьніце для запуску ўсіх цягнікоў у дэпо
STR_DEPOT_MASS_START_DEPOT_ROAD_VEHICLE_TOOLTIP                 :{BLACK}Націсьніце для запуску ўсіх аўтамабіляў у гаражы
STR_DEPOT_MASS_START_DEPOT_SHIP_TOOLTIP                         :{BLACK}Націсьніце для запуску ўсіх караблёў у доку
STR_DEPOT_MASS_START_HANGAR_TOOLTIP                             :{BLACK}Націсьніце для запуску ўсяго авiятранспарту ў анґары

STR_DEPOT_DRAG_WHOLE_TRAIN_TO_SELL_TOOLTIP                      :{BLACK}Перацягніце сюды лякаматыў для продажу ўсяго цягніка
STR_DEPOT_SELL_CONFIRMATION_TEXT                                :{YELLOW}Увесь транспарт у дэпо будзе прададзены. Вы ўпэўнены?

# Engine preview window
STR_ENGINE_PREVIEW_CAPTION                                      :{WHITE}Паведамленьне ад вытворцы транспарту
STR_ENGINE_PREVIEW_MESSAGE                                      :{GOLD}Мы стварылі новую мадэль {STRING.gen}. Цi зацікаўлены Вы ў яе гадавым эксклюзіўным выкарыстаньні для праверкі перад запускам у масавую вытворчасьць?

STR_ENGINE_PREVIEW_RAILROAD_LOCOMOTIVE                          :{G=m}чыгуначны лякаматыў
STR_ENGINE_PREVIEW_RAILROAD_LOCOMOTIVE.gen                      :чыгуначнага лакаматыва
STR_ENGINE_PREVIEW_RAILROAD_LOCOMOTIVE.acc                      :чыгуначны лякаматыў
STR_ENGINE_PREVIEW_MONORAIL_LOCOMOTIVE                          :{G=m}монарэйкавы лякаматыў
STR_ENGINE_PREVIEW_MONORAIL_LOCOMOTIVE.gen                      :монарэйкавага лякаматыва
STR_ENGINE_PREVIEW_MONORAIL_LOCOMOTIVE.acc                      :монарэйкавы лякаматыў
STR_ENGINE_PREVIEW_MAGLEV_LOCOMOTIVE                            :{G=m}маґнітарэйкавы лякаматыў
STR_ENGINE_PREVIEW_MAGLEV_LOCOMOTIVE.gen                        :магнiтарэйкавага лякаматыва
STR_ENGINE_PREVIEW_MAGLEV_LOCOMOTIVE.acc                        :магнітарэйкавы лякаматыў

STR_ENGINE_PREVIEW_ROAD_VEHICLE                                 :{G=m}аўтамабiль
STR_ENGINE_PREVIEW_ROAD_VEHICLE.gen                             :аўтамабiля
STR_ENGINE_PREVIEW_ROAD_VEHICLE.acc                             :аўтамабіль

STR_ENGINE_PREVIEW_AIRCRAFT                                     :{G=m}авiятранспарт
STR_ENGINE_PREVIEW_AIRCRAFT.gen                                 :авiятранспарту
STR_ENGINE_PREVIEW_AIRCRAFT.acc                                 :авіятранспарт
STR_ENGINE_PREVIEW_SHIP                                         :{G=m}карабель
STR_ENGINE_PREVIEW_SHIP.gen                                     :карабля
STR_ENGINE_PREVIEW_SHIP.acc                                     :карабель

STR_ENGINE_PREVIEW_COST_WEIGHT_SPEED_POWER                      :{BLACK}Кошт: {CURRENCY_LONG} Вага: {WEIGHT_SHORT}{}Хуткасьць: {VELOCITY}  Магутнасьць: {POWER}{}Кошт абслуг.: {CURRENCY_LONG}/год{}Ёмістасьць: {CARGO_LONG}
STR_ENGINE_PREVIEW_COST_WEIGHT_SPEED_POWER_MAX_TE               :{BLACK}Кошт: {CURRENCY_LONG} Вага: {WEIGHT_SHORT}{}Хуткасьць: {VELOCITY}  Магутнасьць: {POWER}  Макс. ЦН: {6:FORCE}{}Кошт абслуг.: {4:CURRENCY_LONG}/год{}Ёмістасьць: {5:CARGO_LONG}
STR_ENGINE_PREVIEW_COST_MAX_SPEED_CAP_RUNCOST                   :{BLACK}Кошт: {CURRENCY_LONG} Макс. хуткасьць: {VELOCITY}{}Ёмістасьць: {CARGO_LONG}{}Кошт абслуг.: {CURRENCY_LONG}/год
STR_ENGINE_PREVIEW_COST_MAX_SPEED_TYPE_CAP_CAP_RUNCOST          :{BLACK}Кошт: {CURRENCY_LONG} Макс. хуткасць: {VELOCITY}{}Тып: {STRING}{}Ёмістасць: {CARGO_LONG}, {CARGO_LONG}{}Кошт абслуг.: {CURRENCY_LONG}/год
STR_ENGINE_PREVIEW_COST_MAX_SPEED_TYPE_CAP_RUNCOST              :{BLACK}Кошт: {CURRENCY_LONG} Макс. хуткасць: {VELOCITY}{}Тып: {STRING}{}Ёмістасць: {CARGO_LONG}{}Кошт абслуг.: {CURRENCY_LONG}/год
STR_ENGINE_PREVIEW_COST_MAX_SPEED_TYPE_RANGE_CAP_CAP_RUNCOST    :{BLACK}Кошт: {CURRENCY_LONG} Макс. хуткасць: {VELOCITY}{}Тып: {STRING} Далёкасць: {COMMA} клетак{}Ёмістасць: {CARGO_LONG}, {CARGO_LONG}{}Кошт абслуг.: {CURRENCY_LONG}/год
STR_ENGINE_PREVIEW_COST_MAX_SPEED_TYPE_RANGE_CAP_RUNCOST        :{BLACK}Кошт: {CURRENCY_LONG} Макс. хуткасць: {VELOCITY}{}Тып: {STRING} Далёкасць: {COMMA} клетак{}Ёмістасць: {CARGO_LONG}{}Кошт абслуг.: {CURRENCY_LONG}/год

# Autoreplace window
STR_REPLACE_VEHICLES_WHITE                                      :{WHITE}Замена {STRING.gen} — {STRING}

STR_REPLACE_VEHICLE_VEHICLES_IN_USE                             :{YELLOW}Наяўныя ТС
STR_REPLACE_VEHICLE_VEHICLES_IN_USE_TOOLTIP                     :{BLACK}Тут пералічаны мадэлі выкарыстоўваемых транспартных сродкаў
STR_REPLACE_VEHICLE_AVAILABLE_VEHICLES                          :{YELLOW}Даступныя ТС
STR_REPLACE_VEHICLE_AVAILABLE_VEHICLES_TOOLTIP                  :{BLACK}Тут пералічаны мадэлі транспартных сродкаў, даступныя для замены

###length VEHICLE_TYPES
STR_REPLACE_VEHICLE_TRAIN                                       :{G=m}Цягнiк
STR_REPLACE_VEHICLE_TRAIN.gen                                   :чыгуначнага транспарту
STR_REPLACE_VEHICLE_TRAIN.acc                                   :чыгуначны транспарт
STR_REPLACE_VEHICLE_ROAD_VEHICLE                                :{G=m}Аўтатранспарт
STR_REPLACE_VEHICLE_ROAD_VEHICLE.gen                            :аўтранспарту
STR_REPLACE_VEHICLE_ROAD_VEHICLE.acc                            :аўтатранспарт
STR_REPLACE_VEHICLE_SHIP                                        :{G=m}Карабель
STR_REPLACE_VEHICLE_SHIP.gen                                    :караблёў
STR_REPLACE_VEHICLE_SHIP.acc                                    :карабель
STR_REPLACE_VEHICLE_AIRCRAFT                                    :{G=m}Паветраны транспарт
STR_REPLACE_VEHICLE_AIRCRAFT.gen                                :паветранага транспарту
STR_REPLACE_VEHICLE_AIRCRAFT.acc                                :паветраны транспарт

STR_REPLACE_HELP_LEFT_ARRAY                                     :{BLACK}Выбар тыпу транспарту для замены
STR_REPLACE_HELP_RIGHT_ARRAY                                    :{BLACK}Выбар тыпу транспарту, на які варта замяніць

STR_REPLACE_VEHICLES_START                                      :{BLACK}Пачаць замену
STR_REPLACE_VEHICLES_NOW                                        :Замяніць увесь транспарт
STR_REPLACE_VEHICLES_WHEN_OLD                                   :Замяніць толькi старыя транспартныя сродкі
STR_REPLACE_HELP_START_BUTTON                                   :{BLACK}Пачаць замену выбраных тыпаў транспарту
STR_REPLACE_NOT_REPLACING                                       :{BLACK}Няма замены
STR_REPLACE_NOT_REPLACING_VEHICLE_SELECTED                      :{BLACK}Транспарт ня выбраны
STR_REPLACE_REPLACING_WHEN_OLD                                  :{ENGINE} калi стары
STR_REPLACE_VEHICLES_STOP                                       :{BLACK}Спыніць замену
STR_REPLACE_HELP_STOP_BUTTON                                    :{BLACK}Спыніць замену транспарту

STR_REPLACE_ENGINE_WAGON_SELECT_HELP                            :{BLACK}Пераключэньне паміж вокнамі замены лякаматываў і ваґонаў
STR_REPLACE_ENGINES                                             :Лякаматывы
STR_REPLACE_WAGONS                                              :Ваґоны
STR_REPLACE_ALL_RAILTYPE                                        :Увесь чыгуначны транспарт

###length 2
STR_REPLACE_HELP_RAILTYPE                                       :{BLACK}Выберыце тып чыгуначнага транспарту, цягнікі якога жадаеце замяніць
###next-name-looks-similar

STR_REPLACE_HELP_REPLACE_INFO_TAB                               :{BLACK}На які транспарт адбываецца замена
STR_REPLACE_RAIL_VEHICLES                                       :Чыгуначны транспарт на аўтаномнай цязе
STR_REPLACE_ELRAIL_VEHICLES                                     :Чыгуначны транспарт на электрацязе
STR_REPLACE_MONORAIL_VEHICLES                                   :Монарэйкавыя ТС
STR_REPLACE_MAGLEV_VEHICLES                                     :Маґнітныя ТС

STR_REPLACE_ROAD_VEHICLES                                       :Аўтатранспарт
STR_REPLACE_TRAM_VEHICLES                                       :Трамваі

STR_REPLACE_REMOVE_WAGON_HELP                                   :{BLACK}Дазволіць пры аўтазамене захоўваць даўжыню цягнікоў шляхам выдаленьня ваґонаў (пачынаючы з галавы цягніка), калі пры аўтазамене лякаматыва павялічыцца даўжыня цягніка.
STR_REPLACE_REMOVE_WAGON_GROUP_HELP                             :{STRING}{}Ctrl+пстрычка - ужыць таксама і да ўкладзеных груп.

# Vehicle view
STR_VEHICLE_VIEW_CAPTION                                        :{WHITE}{VEHICLE}

###length VEHICLE_TYPES

###length VEHICLE_TYPES
STR_VEHICLE_VIEW_TRAIN_SEND_TO_DEPOT_TOOLTIP                    :{BLACK}Паслаць цягнiк у дэпо. Ctrl+клік — толькі для абслугоўваньня.
STR_VEHICLE_VIEW_ROAD_VEHICLE_SEND_TO_DEPOT_TOOLTIP             :{BLACK}Паслаць аўтамабiль у гараж. Ctrl+клік — толькі для абслугоўваньня.
STR_VEHICLE_VIEW_SHIP_SEND_TO_DEPOT_TOOLTIP                     :{BLACK}Паслаць карабель у док. Ctrl+клік — толькі для абслугоўваньня.
STR_VEHICLE_VIEW_AIRCRAFT_SEND_TO_DEPOT_TOOLTIP                 :{BLACK}Паслаць авiятранспарт у анґар. Ctrl+клік — толькі для абслугоўваньня.

###length VEHICLE_TYPES
STR_VEHICLE_VIEW_CLONE_TRAIN_INFO                               :{BLACK}Стварыць копію састава. Ctrl+пстрычка створыць цягнік з агульнымі заданьнямі. Shift+пстрычка — ацэнка кошту набыцьця.
STR_VEHICLE_VIEW_CLONE_ROAD_VEHICLE_INFO                        :{BLACK}Стварыць копію аўтамабіля. Ctrl+пстрычка створыць аўтамабіль з агульнымі заданьнямі. Shift+пстрычка — ацэнка кошту набыцьця.
STR_VEHICLE_VIEW_CLONE_SHIP_INFO                                :{BLACK}Стварыць копію карабля. Ctrl+пстрычка створыць карабель з агульнымі заданьнямі. Shift+пстрычка — ацэнка кошту набыцьця.
STR_VEHICLE_VIEW_CLONE_AIRCRAFT_INFO                            :{BLACK}Стварыць копію паветр. судна. Ctrl+пстрычка створыць копію з агульнымі заданьнямі. Shift+пстрычка — ацэнка кошту набыцьця.

STR_VEHICLE_VIEW_TRAIN_IGNORE_SIGNAL_TOOLTIP                    :{BLACK}Прымусіць цягнік праехаць чырвоны сыґнал святлафора
STR_VEHICLE_VIEW_TRAIN_REVERSE_TOOLTIP                          :{BLACK}Завярнуць цягнiк у адваротны бок
STR_VEHICLE_VIEW_ROAD_VEHICLE_REVERSE_TOOLTIP                   :{BLACK}Прымусова завярнуць аўтамабіль

###length VEHICLE_TYPES
STR_VEHICLE_VIEW_TRAIN_REFIT_TOOLTIP                            :{BLACK}Пераабсталяваньне цягнiка для перавозкі іншага тыпу грузу
STR_VEHICLE_VIEW_ROAD_VEHICLE_REFIT_TOOLTIP                     :{BLACK}Пераабсталяваньне аўтамабiля для перавозкі іншага тыпу грузу
STR_VEHICLE_VIEW_SHIP_REFIT_TOOLTIP                             :{BLACK}Пераабсталяваньне карабля для перавозкі іншага тыпу грузу
STR_VEHICLE_VIEW_AIRCRAFT_REFIT_TOOLTIP                         :{BLACK}Пераабсталяваньне паветр. судна для перавозкі іншага тыпу грузу

###length VEHICLE_TYPES
STR_VEHICLE_VIEW_TRAIN_ORDERS_TOOLTIP                           :{BLACK}Паказаць заданьні. Ctrl+клік — паказаць расклад руху цягніка
STR_VEHICLE_VIEW_ROAD_VEHICLE_ORDERS_TOOLTIP                    :{BLACK}Паказаць заданьні. Ctrl+клік — паказаць расклад руху машыны
STR_VEHICLE_VIEW_SHIP_ORDERS_TOOLTIP                            :{BLACK}Паказаць заданьні. Ctrl+клік — паказаць расклад руху карабля
STR_VEHICLE_VIEW_AIRCRAFT_ORDERS_TOOLTIP                        :{BLACK}Паказаць заданьні. Ctrl+клік — паказаць расклад руху паветр. судна

###length VEHICLE_TYPES
STR_VEHICLE_VIEW_TRAIN_SHOW_DETAILS_TOOLTIP                     :{BLACK}Паказаць зьвесткі аб цягнiку
STR_VEHICLE_VIEW_ROAD_VEHICLE_SHOW_DETAILS_TOOLTIP              :{BLACK}Паказаць зьвесткі аб машыне
STR_VEHICLE_VIEW_SHIP_SHOW_DETAILS_TOOLTIP                      :{BLACK}Паказаць зьвесткі аб караблi
STR_VEHICLE_VIEW_AIRCRAFT_SHOW_DETAILS_TOOLTIP                  :{BLACK}Паказаць зьвесткі аб авiятранспарце

###length VEHICLE_TYPES

# Messages in the start stop button in the vehicle view
STR_VEHICLE_STATUS_LOADING_UNLOADING                            :{LTBLUE}Разгрузка / Пагрузка
STR_VEHICLE_STATUS_LEAVING                                      :{LTBLUE}Ад'язджае
STR_VEHICLE_STATUS_CRASHED                                      :{RED}Трапіў у аварыю!
STR_VEHICLE_STATUS_BROKEN_DOWN                                  :{RED}Паломка
STR_VEHICLE_STATUS_STOPPED                                      :{RED}Спынены
STR_VEHICLE_STATUS_TRAIN_STOPPING_VEL                           :{RED}Спыняецца; {VELOCITY}
STR_VEHICLE_STATUS_TRAIN_NO_POWER                               :{RED}Няма току
STR_VEHICLE_STATUS_TRAIN_STUCK                                  :{ORANGE}Чакае вольнай каляіны
STR_VEHICLE_STATUS_AIRCRAFT_TOO_FAR                             :{ORANGE}Занадта далёка да наступнага месца прызначэньня

STR_VEHICLE_STATUS_HEADING_FOR_STATION_VEL                      :{LTBLUE}Iдзе да {STATION}; {VELOCITY}
STR_VEHICLE_STATUS_NO_ORDERS_VEL                                :{LTBLUE}Няма заданьняў; {VELOCITY}
STR_VEHICLE_STATUS_HEADING_FOR_WAYPOINT_VEL                     :{LTBLUE}Iдзе да {WAYPOINT}; {VELOCITY}
STR_VEHICLE_STATUS_HEADING_FOR_DEPOT_VEL                        :{ORANGE}Iдзе ў {DEPOT}; {VELOCITY}
STR_VEHICLE_STATUS_HEADING_FOR_DEPOT_SERVICE_VEL                :{LTBLUE}Абслуг. у {DEPOT}; {VELOCITY}


# Vehicle stopped/started animations
###length 2
STR_VEHICLE_COMMAND_STOPPED_SMALL                               :{TINY_FONT}{RED}Спынены
STR_VEHICLE_COMMAND_STOPPED                                     :{RED}Спынены

###length 2
STR_VEHICLE_COMMAND_STARTED_SMALL                               :{TINY_FONT}{GREEN}Запушчаны
STR_VEHICLE_COMMAND_STARTED                                     :{GREEN}Запушчаны

# Vehicle details
STR_VEHICLE_DETAILS_CAPTION                                     :{WHITE}{VEHICLE} (Дэталі)

###length VEHICLE_TYPES
STR_VEHICLE_DETAILS_TRAIN_RENAME                                :{BLACK}Перайменаваць цягнiк
STR_VEHICLE_DETAILS_ROAD_VEHICLE_RENAME                         :{BLACK}Перайменаваць аўтамабiль
STR_VEHICLE_DETAILS_SHIP_RENAME                                 :{BLACK}Перайменаваць карабель
STR_VEHICLE_DETAILS_AIRCRAFT_RENAME                             :{BLACK}Перайменаваць паветранае судна

STR_VEHICLE_INFO_AGE_RUNNING_COST_YR                            :{BLACK}Узрост: {LTBLUE}{STRING}{BLACK}   Кошт абслугоўваньня: {LTBLUE}{CURRENCY_LONG}/год
STR_VEHICLE_INFO_AGE                                            :{COMMA} г{P од ады адоў} ({COMMA})
STR_VEHICLE_INFO_AGE_RED                                        :{RED}{COMMA} г{P од ады адоў} ({COMMA})

STR_VEHICLE_INFO_MAX_SPEED                                      :{BLACK}Макс. хуткасьць: {LTBLUE}{VELOCITY}
STR_VEHICLE_INFO_MAX_SPEED_TYPE                                 :{BLACK}Макс. хуткасць: {LTBLUE}{VELOCITY} {BLACK}Тып паветр. судна: {LTBLUE}{STRING}
STR_VEHICLE_INFO_MAX_SPEED_TYPE_RANGE                           :{BLACK}Макс. хуткасць: {LTBLUE}{VELOCITY} {BLACK}Тып: {LTBLUE}{STRING} {BLACK}Далёкасць: {LTBLUE}{COMMA} клетак
STR_VEHICLE_INFO_WEIGHT_POWER_MAX_SPEED                         :{BLACK}Вага: {LTBLUE}{WEIGHT_SHORT} {BLACK}Магутнасьць: {LTBLUE}{POWER}{BLACK} Макс. хуткасьць: {LTBLUE}{VELOCITY}
STR_VEHICLE_INFO_WEIGHT_POWER_MAX_SPEED_MAX_TE                  :{BLACK}Вага: {LTBLUE}{WEIGHT_SHORT} {BLACK}Магутнасьць: {LTBLUE}{POWER}{BLACK} Макс. хуткасьць: {LTBLUE}{VELOCITY} {BLACK}Макс. ЦН: {LTBLUE}{FORCE}

STR_VEHICLE_INFO_PROFIT_THIS_YEAR_LAST_YEAR                     :{BLACK}Прыбытак сёлета: {LTBLUE}{CURRENCY_LONG} (летась: {CURRENCY_LONG})
STR_VEHICLE_INFO_RELIABILITY_BREAKDOWNS                         :{BLACK}Надзейнасьць: {LTBLUE}{COMMA}%  {BLACK}Паломак з апошняга агляду: {LTBLUE}{COMMA}

STR_VEHICLE_INFO_BUILT_VALUE                                    :{LTBLUE}{ENGINE} {BLACK}Пабудаваны ў: {LTBLUE}{NUM} г.{BLACK} Кошт: {LTBLUE}{CURRENCY_LONG}
STR_VEHICLE_INFO_NO_CAPACITY                                    :{BLACK}Ёмiстасьць: {LTBLUE}адсутнiчае{STRING}
STR_VEHICLE_INFO_CAPACITY                                       :{BLACK}Ёмiстасьць: {LTBLUE}{CARGO_LONG}{3:STRING}
STR_VEHICLE_INFO_CAPACITY_MULT                                  :{BLACK}Ёмiстасьць: {LTBLUE}{CARGO_LONG}{3:STRING} (x{4:NUM})
STR_VEHICLE_INFO_CAPACITY_CAPACITY                              :{BLACK}Ёмiстасьць: {LTBLUE}{CARGO_LONG}, {CARGO_LONG}{STRING}

STR_VEHICLE_INFO_FEEDER_CARGO_VALUE                             :{BLACK}Выручка перавозкі: {LTBLUE}{CURRENCY_LONG}

STR_VEHICLE_DETAILS_SERVICING_INTERVAL_DAYS                     :{BLACK}Агляд кожныя {LTBLUE}{COMMA}{NBSP}дзён{BLACK}   Апошнi раз: {LTBLUE}{DATE_LONG}
STR_VEHICLE_DETAILS_SERVICING_INTERVAL_PERCENT                  :{BLACK}Агляд кожныя {LTBLUE}{COMMA}%{BLACK}   Апошнi раз: {LTBLUE}{DATE_LONG}
STR_VEHICLE_DETAILS_INCREASE_SERVICING_INTERVAL_TOOLTIP         :{BLACK}Павялiчыць інтэрвал абслугоўваньня на 10. Ctrl+клік — павялічыць інтэрвал абслугоўваньня на 5.
STR_VEHICLE_DETAILS_DECREASE_SERVICING_INTERVAL_TOOLTIP         :{BLACK}Зьменшыць інтэрвал абслугоўваньня на 10. Ctrl+клік — паменшыць інтэрвал абслугоўваньня на 5.

STR_SERVICE_INTERVAL_DROPDOWN_TOOLTIP                           :{BLACK}Зьмяніць прынцып разьліку інтэрвалу абслугоўваньня
STR_VEHICLE_DETAILS_DEFAULT                                     :Па змоўчаньні
STR_VEHICLE_DETAILS_DAYS                                        :У днях
STR_VEHICLE_DETAILS_PERCENT                                     :У адсотках

###length VEHICLE_TYPES
STR_QUERY_RENAME_TRAIN_CAPTION                                  :{WHITE}Назва цягнiка
STR_QUERY_RENAME_ROAD_VEHICLE_CAPTION                           :{WHITE}Назва аўтамабiля
STR_QUERY_RENAME_SHIP_CAPTION                                   :{WHITE}Назва карабля
STR_QUERY_RENAME_AIRCRAFT_CAPTION                               :{WHITE}Назва паветр. судна

# Extra buttons for train details windows
STR_VEHICLE_DETAILS_TRAIN_ENGINE_BUILT_AND_VALUE                :{LTBLUE}{ENGINE}{BLACK}   Пабудаваны ў: {LTBLUE}{NUM} г.{BLACK} Кошт: {LTBLUE}{CURRENCY_LONG}
STR_VEHICLE_DETAILS_TRAIN_WAGON_VALUE                           :{LTBLUE}{ENGINE}{BLACK}   Кошт: {LTBLUE}{CURRENCY_LONG}

STR_VEHICLE_DETAILS_TRAIN_TOTAL_CAPACITY_TEXT                   :{BLACK}Агульная загружанасьць цягніка:
STR_VEHICLE_DETAILS_TRAIN_TOTAL_CAPACITY                        :{LTBLUE}- {CARGO_LONG} ({CARGO_SHORT})
STR_VEHICLE_DETAILS_TRAIN_TOTAL_CAPACITY_MULT                   :{LTBLUE}- {CARGO_LONG} ({CARGO_SHORT}) (x{NUM})

STR_VEHICLE_DETAILS_CARGO_EMPTY                                 :{LTBLUE}Пуста
STR_VEHICLE_DETAILS_CARGO_FROM                                  :{LTBLUE}{CARGO_LONG} з {STATION}
STR_VEHICLE_DETAILS_CARGO_FROM_MULT                             :{LTBLUE}{CARGO_LONG} з {STATION} (x{NUM})

STR_VEHICLE_DETAIL_TAB_CARGO                                    :{BLACK}Груз
STR_VEHICLE_DETAILS_TRAIN_CARGO_TOOLTIP                         :{BLACK}Паказаць зьвесткі аб перавезеных грузах
STR_VEHICLE_DETAIL_TAB_INFORMATION                              :{BLACK}Iнфармацыя
STR_VEHICLE_DETAILS_TRAIN_INFORMATION_TOOLTIP                   :{BLACK}Паказаць зьвесткі аб ваґонах
STR_VEHICLE_DETAIL_TAB_CAPACITIES                               :{BLACK}Умяшчальнасьць
STR_VEHICLE_DETAILS_TRAIN_CAPACITIES_TOOLTIP                    :{BLACK}Паказаць умяшчальнасьць ваґонаў
STR_VEHICLE_DETAIL_TAB_TOTAL_CARGO                              :{BLACK}Агульны груз
STR_VEHICLE_DETAILS_TRAIN_TOTAL_CARGO_TOOLTIP                   :{BLACK}Паказаць агульную ўмяшчальнасьць цягніка па тыпах грузаў

STR_VEHICLE_DETAILS_TRAIN_ARTICULATED_RV_CAPACITY               :{BLACK}Ёмістасьць: {LTBLUE}

# Vehicle refit
STR_REFIT_CAPTION                                               :{WHITE}{VEHICLE} (Пераабсталяваньне)
STR_REFIT_TITLE                                                 :{GOLD}Выберыце тып грузу для перавозкі:
STR_REFIT_NEW_CAPACITY_COST_OF_REFIT                            :{BLACK}Новая ёмістасьць: {GOLD}{CARGO_LONG}{}{BLACK}Кошт пераабсталяваньня: {RED}{CURRENCY_LONG}
STR_REFIT_NEW_CAPACITY_INCOME_FROM_REFIT                        :{BLACK}Новая ўмяшчальнасьць: {GOLD}{CARGO_LONG}{}{BLACK}Даход ад пераабсталяваньня: {GREEN}{CURRENCY_LONG}
STR_REFIT_NEW_CAPACITY_COST_OF_AIRCRAFT_REFIT                   :{BLACK}Новая ёмістасьць: {GOLD}{CARGO_LONG}, {GOLD}{CARGO_LONG}{}{BLACK}Кошт пераабсталяваньня: {RED}{CURRENCY_LONG}
STR_REFIT_NEW_CAPACITY_INCOME_FROM_AIRCRAFT_REFIT               :{BLACK}Новая ўмяшчальнасьць: {GOLD}{CARGO_LONG}, {GOLD}{CARGO_LONG}{}{BLACK}Даход ад пераабсталяваньня: {GREEN}{CURRENCY_LONG}
STR_REFIT_SELECT_VEHICLES_TOOLTIP                               :{BLACK}Абярыце ваґоны для пераабсталяваньня. Можна абвесьці мышшу некалькі ваґонаў. Пстрычка па-за межамі састава абярэ ўвесь састаў. Ctrl+пстрычка абярэ ваґоны да канца састава.

###length VEHICLE_TYPES
STR_REFIT_TRAIN_LIST_TOOLTIP                                    :{BLACK}Выберыце тып грузу для перавозкі
STR_REFIT_ROAD_VEHICLE_LIST_TOOLTIP                             :{BLACK}Выберыце тып грузу для перавозкі
STR_REFIT_SHIP_LIST_TOOLTIP                                     :{BLACK}Выберыце тып грузу для перавозкі
STR_REFIT_AIRCRAFT_LIST_TOOLTIP                                 :{BLACK}Выберыце тып грузу для перавозкі

###length VEHICLE_TYPES
STR_REFIT_TRAIN_REFIT_BUTTON                                    :{BLACK}Пераабсталяваць цягнiк
STR_REFIT_ROAD_VEHICLE_REFIT_BUTTON                             :{BLACK}Пераабсталяваць аўтамабiль
STR_REFIT_SHIP_REFIT_BUTTON                                     :{BLACK}Пераабсталяваць карабель
STR_REFIT_AIRCRAFT_REFIT_BUTTON                                 :{BLACK}Пераабсталяваць паветр. судна

###length VEHICLE_TYPES
STR_REFIT_TRAIN_REFIT_TOOLTIP                                   :{BLACK}Пераабсталяваць цягнiк для перавозкі выбранага тыпу грузу
STR_REFIT_ROAD_VEHICLE_REFIT_TOOLTIP                            :{BLACK}Пераабсталяваць аўтамабiль для перавозкі выбранага тыпу грузу
STR_REFIT_SHIP_REFIT_TOOLTIP                                    :{BLACK}Пераабсталяваць карабель для перавозкі выбранага тыпу грузу
STR_REFIT_AIRCRAFT_REFIT_TOOLTIP                                :{BLACK}Пераабсталяваць авiятранспарт для перавозкі выбранага тыпу грузу

# Order view
STR_ORDERS_CAPTION                                              :{WHITE}{VEHICLE} (Заданьнi)
STR_ORDERS_TIMETABLE_VIEW                                       :{BLACK}Расклад
STR_ORDERS_TIMETABLE_VIEW_TOOLTIP                               :{BLACK}Прагляд раскладу руху

STR_ORDERS_LIST_TOOLTIP                                         :{BLACK}Сьпіс заданьняў: пстрыкніце заданьне для вылучэньня. Ctrl+пстрычка — агляд станцыі прызначэньня.
STR_ORDER_INDEX                                                 :{COMMA}:{NBSP}
STR_ORDER_TEXT                                                  :{STRING} {STRING} {STRING}

STR_ORDERS_END_OF_ORDERS                                        :- - Канец заданьняў - -
STR_ORDERS_END_OF_SHARED_ORDERS                                 :- - Канец агульных заданьняў - -

# Order bottom buttons
STR_ORDER_NON_STOP                                              :{BLACK}Без прыпынкаў
STR_ORDER_GO_TO                                                 :Ісьці да
STR_ORDER_GO_NON_STOP_TO                                        :Ісьці без прыпынкаў да
STR_ORDER_GO_VIA                                                :Ісьці праз
STR_ORDER_GO_NON_STOP_VIA                                       :Ісьці без прыпынкаў праз
STR_ORDER_TOOLTIP_NON_STOP                                      :{BLACK}Зьмяніць рэжым прыпынкаў пры выкананьні вылучанага заданьня

STR_ORDER_TOGGLE_FULL_LOAD                                      :{BLACK}Поўная загрузка любым грузам
STR_ORDER_DROP_LOAD_IF_POSSIBLE                                 :Пагрузіць, калі даступна
STR_ORDER_DROP_FULL_LOAD_ALL                                    :Поўная загрузка ўсяго грузу
STR_ORDER_DROP_FULL_LOAD_ANY                                    :Поўная загрузка любым грузам
STR_ORDER_DROP_NO_LOADING                                       :Не грузіцца
STR_ORDER_TOOLTIP_FULL_LOAD                                     :{BLACK}Зьмяніць спосаб пагрузкі на гэтай станцыі

STR_ORDER_TOGGLE_UNLOAD                                         :{BLACK}Выгрузіць усё
STR_ORDER_DROP_UNLOAD_IF_ACCEPTED                               :Разгрузіцца, калі груз прымаецца
STR_ORDER_DROP_UNLOAD                                           :Выгрузіць усё
STR_ORDER_DROP_TRANSFER                                         :Перадаць
STR_ORDER_DROP_NO_UNLOADING                                     :Не разгружацца
STR_ORDER_TOOLTIP_UNLOAD                                        :{BLACK}Зьмяніць спосаб разгрузкі на гэтай станцыі

STR_ORDER_REFIT                                                 :{BLACK}Пераабсталяваць
STR_ORDER_REFIT_TOOLTIP                                         :{BLACK}Выберыце тып грузу для пераабсталяваньня. Ctrl+клік — для выдаленьня заданьня.
STR_ORDER_REFIT_AUTO                                            :{BLACK}Пераабсталяваньне
STR_ORDER_REFIT_AUTO_TOOLTIP                                    :{BLACK}Выберыце тып грузу для пераабсталяваньня. Яно будзе праведзена, калі ТС дазваляе гэта зрабіць. Ctrl+пстрычка адменіць пераабсталяваньне.
STR_ORDER_DROP_REFIT_AUTO                                       :Нязьменны груз
STR_ORDER_DROP_REFIT_AUTO_ANY                                   :Даступны груз

STR_ORDER_SERVICE                                               :{BLACK}Абслугоўваньне
STR_ORDER_DROP_GO_ALWAYS_DEPOT                                  :Ісьці заўсёды
STR_ORDER_DROP_SERVICE_DEPOT                                    :Абслужыць, калі неабходна
STR_ORDER_DROP_HALT_DEPOT                                       :Стоп
STR_ORDER_SERVICE_TOOLTIP                                       :{BLACK}Прапусьціць гэтае заданьне, калі абслугоўваньне не патрабуецца

STR_ORDER_CONDITIONAL_VARIABLE_TOOLTIP                          :{BLACK}Парамэтр транспарту для параўнаньня

# Conditional order variables, must follow order of OrderConditionVariable enum
###length 8
STR_ORDER_CONDITIONAL_LOAD_PERCENTAGE                           :Адсотак пагрузкі
STR_ORDER_CONDITIONAL_RELIABILITY                               :Надзейнасьць
STR_ORDER_CONDITIONAL_MAX_SPEED                                 :Макс. хуткасьць
STR_ORDER_CONDITIONAL_AGE                                       :Узрост (гадоў)
STR_ORDER_CONDITIONAL_REQUIRES_SERVICE                          :Патрабуецца абслугоўваньне
STR_ORDER_CONDITIONAL_UNCONDITIONALLY                           :Заўсёды
STR_ORDER_CONDITIONAL_REMAINING_LIFETIME                        :Рэшткавы тэрмiн службы (гадоў)
STR_ORDER_CONDITIONAL_MAX_RELIABILITY                           :Максімальная надзейнасць
###next-name-looks-similar

STR_ORDER_CONDITIONAL_COMPARATOR_TOOLTIP                        :{BLACK}Умова пераходу
STR_ORDER_CONDITIONAL_COMPARATOR_EQUALS                         :роўна
STR_ORDER_CONDITIONAL_COMPARATOR_NOT_EQUALS                     :ня роўна
STR_ORDER_CONDITIONAL_COMPARATOR_LESS_THAN                      :менш за
STR_ORDER_CONDITIONAL_COMPARATOR_LESS_EQUALS                    :ня больш за
STR_ORDER_CONDITIONAL_COMPARATOR_MORE_THAN                      :больш за
STR_ORDER_CONDITIONAL_COMPARATOR_MORE_EQUALS                    :ня менш ці роўна
STR_ORDER_CONDITIONAL_COMPARATOR_IS_TRUE                        :праўда
STR_ORDER_CONDITIONAL_COMPARATOR_IS_FALSE                       :хлусьня

STR_ORDER_CONDITIONAL_VALUE_TOOLTIP                             :{BLACK}Значэньне для параўнаньня з дадзенымі транспарту
STR_ORDER_CONDITIONAL_VALUE_CAPT                                :{WHITE}Увядзіце значэньне для параўнаньня

STR_ORDERS_SKIP_BUTTON                                          :{BLACK}Прапусьціць
STR_ORDERS_SKIP_TOOLTIP                                         :{BLACK}Перайсьці да наступнага заданьня. Ctrl+клік — перайсьці да выдзеленага заданьня.

STR_ORDERS_DELETE_BUTTON                                        :{BLACK}Выдаліць
STR_ORDERS_DELETE_TOOLTIP                                       :{BLACK}Выдаліць вылучанае заданьне
STR_ORDERS_DELETE_ALL_TOOLTIP                                   :{BLACK}Выдаліць усе заданьні
STR_ORDERS_STOP_SHARING_BUTTON                                  :{BLACK}Індывідуальны сьпіс
STR_ORDERS_STOP_SHARING_TOOLTIP                                 :{BLACK}Зрабіць агульны сьпіс заданьняў індывідуальным. Ctrl+пстрычка ачысьціць сьпіс заданьняў.

STR_ORDERS_GO_TO_BUTTON                                         :{BLACK}Iсьцi
STR_ORDER_GO_TO_NEAREST_DEPOT                                   :Ісьці да бліжэйшага дэпо
STR_ORDER_GO_TO_NEAREST_HANGAR                                  :Ісьці да бліжэйшага анґара
STR_ORDER_CONDITIONAL                                           :Умоўны пераход да заданьня
STR_ORDER_SHARE                                                 :Агульныя заданьнi
STR_ORDERS_GO_TO_TOOLTIP                                        :{BLACK}Уставіць новае заданьне перад вылучаным, або ў канец сьпісу. Ctrl дадае на станцыях «поўная пагрузка любым грузам», на пунктах шляху - «без прыпынку», на дэпо - «абслугоўваньне». «Агульныя заданьні» або Ctrl дазваляюць гэтаму транспарту мець агульныя заданьні з вылучаным транспартам. Пстрычка па транспарце капіюе заданьнi гэтага транспарту. Заданьне «ў дэпо» адключае аўтаматычнае абслугоўваньне гэтага транспарту.

STR_ORDERS_VEH_WITH_SHARED_ORDERS_LIST_TOOLTIP                  :{BLACK}Паказаць ўвесь транспарт з агульнымі заданьнямі

# String parts to build the order string
STR_ORDER_GO_TO_WAYPOINT                                        :Ехаць праз {WAYPOINT}
STR_ORDER_GO_NON_STOP_TO_WAYPOINT                               :Ехаць без прыпынкаў праз {WAYPOINT}

STR_ORDER_SERVICE_AT                                            :Для праходжаньня ТА ісьці ў
STR_ORDER_SERVICE_NON_STOP_AT                                   :Для праходжаньня ТА ісьці без прыпынкаў у

STR_ORDER_NEAREST_DEPOT                                         :{NBSP}
STR_ORDER_NEAREST_HANGAR                                        :{G=m}{NBSP}анґар
###length 3
STR_ORDER_TRAIN_DEPOT                                           :{G=n}дэпо
STR_ORDER_ROAD_VEHICLE_DEPOT                                    :{G=m}гараж
STR_ORDER_SHIP_DEPOT                                            :{G=m}док
###next-name-looks-similar

STR_ORDER_GO_TO_NEAREST_DEPOT_FORMAT                            :{STRING} найбліжэйш{G 2 ы ую ае ыя}{STRING}{STRING}
STR_ORDER_GO_TO_DEPOT_FORMAT                                    :{STRING} {DEPOT}

STR_ORDER_REFIT_ORDER                                           :(Пераабстал. пад {STRING.acc})
STR_ORDER_REFIT_STOP_ORDER                                      :(Пераабстал. пад {STRING.acc} i стоп)
STR_ORDER_STOP_ORDER                                            :(Стоп)

STR_ORDER_GO_TO_STATION                                         :{STRING} {STATION} {STRING}
STR_ORDER_GO_TO_STATION_CAN_T_USE_STATION                       :{PUSH_COLOUR}{RED}(Няверны тып){POP_COLOUR} {STRING} {STATION} {STRING}

STR_ORDER_IMPLICIT                                              :(Аўтаматычна)

STR_ORDER_FULL_LOAD                                             :(Поўная загрузка)
STR_ORDER_FULL_LOAD_ANY                                         :(Поўная загрузка любым грузам)
STR_ORDER_NO_LOAD                                               :(Не грузіцца)
STR_ORDER_UNLOAD                                                :(Разгрузіцца й забраць груз)
STR_ORDER_UNLOAD_FULL_LOAD                                      :(Разгрузіцца й чакаць поўнай загрузкі)
STR_ORDER_UNLOAD_FULL_LOAD_ANY                                  :(Разгрузіцца й чакаць поўнай загрузкі любым грузам)
STR_ORDER_UNLOAD_NO_LOAD                                        :(Разгрузіцца й сысьці пустым)
STR_ORDER_TRANSFER                                              :(Перадаць і забраць груз)
STR_ORDER_TRANSFER_FULL_LOAD                                    :(Перадаць і чакаць поўнай загрузкі)
STR_ORDER_TRANSFER_FULL_LOAD_ANY                                :(Перадаць і чакаць поўнай загрузкі любым грузам)
STR_ORDER_TRANSFER_NO_LOAD                                      :(Перадаць і сысьці пустым)
STR_ORDER_NO_UNLOAD                                             :(Не разгружацца й забраць груз)
STR_ORDER_NO_UNLOAD_FULL_LOAD                                   :(Не разгружацца й чакаць поўнай загрузкі)
STR_ORDER_NO_UNLOAD_FULL_LOAD_ANY                               :(Не разгружацца й чакаць поўнай загрузкі любым грузам)
STR_ORDER_NO_UNLOAD_NO_LOAD                                     :(Не разгружацца й не грузіцца)

STR_ORDER_AUTO_REFIT                                            :(Пераабстал. пад {STRING.acc})
STR_ORDER_FULL_LOAD_REFIT                                       :(Пераабстал. пад {STRING.acc} і чакаць поўнай загрузкі)
STR_ORDER_FULL_LOAD_ANY_REFIT                                   :(Пераабстал. пад {STRING.acc} і чакаць поўнай загрузкі любым грузам)
STR_ORDER_UNLOAD_REFIT                                          :(Разгрузіцца, пераабстал. пад {STRING.acc} і забраць груз)
STR_ORDER_UNLOAD_FULL_LOAD_REFIT                                :(Разгрузіцца, пераабстал. пад {STRING.acc} і чакаць поўнай загрузкі)
STR_ORDER_UNLOAD_FULL_LOAD_ANY_REFIT                            :(Разгрузіцца, пераабстал. пад {STRING.acc} і чакаць поўнай загрузкі любым грузам)
STR_ORDER_TRANSFER_REFIT                                        :(Перадаць, пераабстал. пад {STRING.acc} і забраць груз)
STR_ORDER_TRANSFER_FULL_LOAD_REFIT                              :(Перадаць, пераабстал. пад {STRING.acc} і чакаць поўнай загрузкі)
STR_ORDER_TRANSFER_FULL_LOAD_ANY_REFIT                          :(Перадаць, пераабстал. пад {STRING.acc} і чакаць поўнай загрузкі любым грузам)
STR_ORDER_NO_UNLOAD_REFIT                                       :(Не разгружацца, пераабстал. пад {STRING.acc} і забраць груз)
STR_ORDER_NO_UNLOAD_FULL_LOAD_REFIT                             :(Не разгружацца, пераабстал. пад {STRING.acc} і чакаць поўнай загрузкі)
STR_ORDER_NO_UNLOAD_FULL_LOAD_ANY_REFIT                         :(Не разгружацца, пераабстал. пад {STRING.acc} і чакаць поўнай загрузкі любым грузам)

STR_ORDER_AUTO_REFIT_ANY                                        :даступны груз

###length 3
STR_ORDER_STOP_LOCATION_NEAR_END                                :[пачатак станцыi]
STR_ORDER_STOP_LOCATION_MIDDLE                                  :[сярэдзiна станцыi]
STR_ORDER_STOP_LOCATION_FAR_END                                 :[канец станцыі]

STR_ORDER_OUT_OF_RANGE                                          :{RED} (Адлегласьць да наступнага пункта прызначэньня перавышае далёкасьць паветранага судна)

STR_ORDER_CONDITIONAL_UNCONDITIONAL                             :Перайсьці да заданьня {COMMA}
STR_ORDER_CONDITIONAL_NUM                                       :Перайсьці да заданьня {COMMA}, калi {STRING} {STRING} {COMMA}
STR_ORDER_CONDITIONAL_TRUE_FALSE                                :Перайсьці да заданьня {COMMA}, калi {STRING} — {STRING}

STR_INVALID_ORDER                                               :{RED} (Няправільнае месца прызначэньня)

# Time table window
STR_TIMETABLE_TITLE                                             :{WHITE}{VEHICLE} (Расклад)
STR_TIMETABLE_ORDER_VIEW                                        :{BLACK}Заданьні
STR_TIMETABLE_ORDER_VIEW_TOOLTIP                                :{BLACK}Пераключыцца на прагляд заданьняў

STR_TIMETABLE_TOOLTIP                                           :{BLACK}Расклад: выберыце заданьне.

STR_TIMETABLE_NO_TRAVEL                                         :Няма назначэньня
STR_TIMETABLE_NOT_TIMETABLEABLE                                 :Прабег (аўтаматычна; у расклад наступным заданьнем уручную)
STR_TIMETABLE_TRAVEL_NOT_TIMETABLED                             :Час у шляху (не зададзены)
STR_TIMETABLE_TRAVEL_NOT_TIMETABLED_SPEED                       :Рухацца не хутчэй за {2:VELOCITY} (расклад ня вызначаны)
STR_TIMETABLE_TRAVEL_FOR                                        :Час у шляху — {STRING}
STR_TIMETABLE_TRAVEL_FOR_SPEED                                  :Рухацца да {STRING} не хутчэй за {VELOCITY}
STR_TIMETABLE_TRAVEL_FOR_ESTIMATED                              :У дарозе прыкладна {STRING} (графік не складзены)
STR_TIMETABLE_TRAVEL_FOR_SPEED_ESTIMATED                        :Ісці прыкладна {STRING} з хуткасцю не больш за {VELOCITY} (графік не складзены)
STR_TIMETABLE_STAY_FOR_ESTIMATED                                :(чакаць {STRING}, графік не складзены)
STR_TIMETABLE_AND_TRAVEL_FOR_ESTIMATED                          :(у дарозе {STRING}, графік не складзены)
STR_TIMETABLE_STAY_FOR                                          :і чакаць {STRING}
STR_TIMETABLE_AND_TRAVEL_FOR                                    :і рухацца да {STRING}
STR_TIMETABLE_DAYS                                              :{COMMA}{NBSP}д{P зень нi зён}
STR_TIMETABLE_TICKS                                             :{COMMA}{NBSP}цiк{P "" i аў}

STR_TIMETABLE_TOTAL_TIME                                        :{BLACK}Увесь маршрут зойме {STRING}
STR_TIMETABLE_TOTAL_TIME_INCOMPLETE                             :{BLACK}Рух па маршруце зойме {STRING} (ня ўсё ўлічана)

STR_TIMETABLE_STATUS_ON_TIME                                    :{BLACK}Гэты транспарт прыходзіць своечасова
STR_TIMETABLE_STATUS_LATE                                       :{BLACK}Гэты транспарт спазьняецца на {STRING}
STR_TIMETABLE_STATUS_EARLY                                      :{BLACK}Гэты транспарт апярэджвае ґрафік на {STRING}
STR_TIMETABLE_STATUS_NOT_STARTED                                :{BLACK}Ґрафік руху яшчэ не ўсталяваны
STR_TIMETABLE_STATUS_START_AT                                   :{BLACK}Адлік часу пачнецца з {STRING}

STR_TIMETABLE_STARTING_DATE                                     :{BLACK}Пачатковая дата
STR_TIMETABLE_STARTING_DATE_TOOLTIP                             :{BLACK}Выберыце пачатковую дату для гэтага ґрафіка. Ctrl+пстрычка ўсталюе пачатковую дату і раўнамерна разьмяркуе ўсе транспартныя сродкі, якія рухаюцца па гэтым маршруце, калі час руху па ім цалкам разьлічаны.

STR_TIMETABLE_CHANGE_TIME                                       :{BLACK}Зьмяніць час
STR_TIMETABLE_WAIT_TIME_TOOLTIP                                 :{BLACK}Зьмяніць час для вылучанага заданьня

STR_TIMETABLE_CLEAR_TIME                                        :{BLACK}Ськінуць час
STR_TIMETABLE_CLEAR_TIME_TOOLTIP                                :{BLACK}Ськінуць час у вылучаным заданьні

STR_TIMETABLE_CHANGE_SPEED                                      :{BLACK}Зьмяніць абмежаваньне хуткасьцi
STR_TIMETABLE_CHANGE_SPEED_TOOLTIP                              :{BLACK}Зьмяніць макс. хуткасьць руху для выдзеленага заданьня

STR_TIMETABLE_CLEAR_SPEED                                       :{BLACK}Ачысьціць абмежаваньне хуткасьці
STR_TIMETABLE_CLEAR_SPEED_TOOLTIP                               :{BLACK}Ачысьціць макс. хуткасьць руху для выдзеленага заданьня

STR_TIMETABLE_RESET_LATENESS                                    :{BLACK}Ськід лічыльніка
STR_TIMETABLE_RESET_LATENESS_TOOLTIP                            :{BLACK}Ськінуць лічыльнік так, каб транспарт прыбыў своечасова

STR_TIMETABLE_AUTOFILL                                          :{BLACK}Аўтаразьлiк
STR_TIMETABLE_AUTOFILL_TOOLTIP                                  :{BLACK}Запоўніць расклад аўтаматычна часам, выдаткаваным на рух у наступнай паездцы. Ctrl+клік, каб пры гэтым не зьмяняўся час чаканьня.

STR_TIMETABLE_EXPECTED                                          :{BLACK}Чакаецца
STR_TIMETABLE_SCHEDULED                                         :{BLACK}Па раскладзе
STR_TIMETABLE_EXPECTED_TOOLTIP                                  :{BLACK}Пераключэньне паміж ґрафікам руху й чаканым часам прыбыцьця/адпраўленьня

STR_TIMETABLE_ARRIVAL_ABBREVIATION                              :П:
STR_TIMETABLE_DEPARTURE_ABBREVIATION                            :А:


# Date window (for timetable)
STR_DATE_CAPTION                                                :{WHITE}Выбар даты
STR_DATE_SET_DATE                                               :{BLACK}Усталяваць дату
STR_DATE_SET_DATE_TOOLTIP                                       :{BLACK}Усталяваць дату пачатку разьліку ґрафіку руху
STR_DATE_DAY_TOOLTIP                                            :{BLACK}Выбар дня
STR_DATE_MONTH_TOOLTIP                                          :{BLACK}Выбар месяца
STR_DATE_YEAR_TOOLTIP                                           :{BLACK}Выбар года


# AI debug window
STR_AI_DEBUG                                                    :{WHITE}Адладка ШІ / скрыпту
STR_AI_DEBUG_NAME_AND_VERSION                                   :{BLACK}{STRING} (v{NUM})
STR_AI_DEBUG_NAME_TOOLTIP                                       :{BLACK}Імя скрыпту
STR_AI_DEBUG_SETTINGS                                           :{BLACK}Наладкi
STR_AI_DEBUG_SETTINGS_TOOLTIP                                   :{BLACK}Зьмяніць наладкi скрыпту
STR_AI_DEBUG_RELOAD                                             :{BLACK}Перазагрузіць ШI
STR_AI_DEBUG_RELOAD_TOOLTIP                                     :{BLACK}Выдаліць ШI, перазагрузіць скрыпт і перазапусьціць ШI
STR_AI_DEBUG_BREAK_STR_ON_OFF_TOOLTIP                           :{BLACK}Уключыць/адключыць паўзу пры з'яўленьні ў журнале сыґнальнага радка
STR_AI_DEBUG_BREAK_ON_LABEL                                     :{BLACK}Радок:
STR_AI_DEBUG_BREAK_STR_OSKTITLE                                 :{BLACK}Радок для ўключэньня паўзы
STR_AI_DEBUG_BREAK_STR_TOOLTIP                                  :{BLACK}Калі ў журнале з'яўляецца дадзены радок, уключаецца паўза
STR_AI_DEBUG_MATCH_CASE                                         :{BLACK}Рэґістр
STR_AI_DEBUG_MATCH_CASE_TOOLTIP                                 :{BLACK}Пераключыць праверку рэґістра пры параўнаньні радкоў
STR_AI_DEBUG_CONTINUE                                           :{BLACK}Працягнуць
STR_AI_DEBUG_CONTINUE_TOOLTIP                                   :{BLACK}Працягнуць гульню
STR_AI_DEBUG_SELECT_AI_TOOLTIP                                  :{BLACK}Прагляд зьвестак адладкі модуля ШI
STR_AI_GAME_SCRIPT                                              :{BLACK}Гульнёвы скрыпт
STR_AI_GAME_SCRIPT_TOOLTIP                                      :{BLACK}Паказаць журнал працы гульнёвага скрыпту

STR_ERROR_AI_NO_AI_FOUND                                        :Ня знойдзена прыдатных модуляў ШI,{}таму канкурэнты нічога рабіць не будуць.{}Модулі ШI можна спампаваць праз сістэму анлайн-кантэнту.
STR_ERROR_AI_PLEASE_REPORT_CRASH                                :{WHITE}Адзін з запушчаных ШI / скрыптоў завяршыў сваю працу аварыйна. Калі ласка, паведаміце аб гэтым аўтару скрыпту, прыклаўшы здымак вакна адладкі.
STR_ERROR_AI_DEBUG_SERVER_ONLY                                  :{YELLOW}Вакно адладкі ШІ / скрыпту даступна толькі для сэрвэра

# AI configuration window
STR_AI_CONFIG_GAMELIST_TOOLTIP                                  :{BLACK}Гульнёвы скрыпт, які будзе загружаны ў наступнай гульні
STR_AI_CONFIG_AILIST_TOOLTIP                                    :{BLACK}Модулі ШІ, якія будуць загружаны ў наступнай гульні
STR_AI_CONFIG_HUMAN_PLAYER                                      :Чалавек
STR_AI_CONFIG_RANDOM_AI                                         :Выпадковы ШI
STR_AI_CONFIG_NONE                                              :(няма)
STR_AI_CONFIG_MAX_COMPETITORS                                   :{LTBLUE}Максымальная колькасьць канкурэнтаў: {ORANGE}{COMMA}

STR_AI_CONFIG_MOVE_UP                                           :{BLACK}Уверх
STR_AI_CONFIG_MOVE_UP_TOOLTIP                                   :{BLACK}Перамясьціць гэты модуль ШI ўверх па сьпісе
STR_AI_CONFIG_MOVE_DOWN                                         :{BLACK}Уніз
STR_AI_CONFIG_MOVE_DOWN_TOOLTIP                                 :{BLACK}Перамясьціць гэты модуль ШI ўніз па сьпісе

STR_AI_CONFIG_GAMESCRIPT                                        :{SILVER}Гульнёвы скрыпт
STR_AI_CONFIG_AI                                                :{SILVER}ШI

STR_AI_CONFIG_CHANGE_AI                                         :ШI
STR_AI_CONFIG_CHANGE_GAMESCRIPT                                 :Гульнёвы скрыпт
STR_AI_CONFIG_CHANGE_TOOLTIP                                    :{BLACK}Загрузіць іншы скрыпт
STR_AI_CONFIG_CONFIGURE                                         :{BLACK}Канфігурацыя
STR_AI_CONFIG_CONFIGURE_TOOLTIP                                 :{BLACK}Наладзіць парамэтры скрыпту

# Available AIs window
STR_AI_LIST_CAPTION                                             :{WHITE}Даступныя {STRING}
STR_AI_LIST_CAPTION_AI                                          :модулі ШІ
STR_AI_LIST_CAPTION_GAMESCRIPT                                  :гульнёвыя скрыпты
STR_AI_LIST_TOOLTIP                                             :{BLACK}Пстрыкніце для выбару скрыпту

STR_AI_LIST_AUTHOR                                              :{LTBLUE}Аўтар: {ORANGE}{STRING}
STR_AI_LIST_VERSION                                             :{LTBLUE}Вэрсiя: {ORANGE}{NUM}
STR_AI_LIST_URL                                                 :{LTBLUE}URL: {ORANGE}{STRING}

STR_AI_LIST_ACCEPT                                              :{BLACK}Выбраць
STR_AI_LIST_ACCEPT_TOOLTIP                                      :{BLACK}Выбраць падсьвечаны скрыпт
STR_AI_LIST_CANCEL                                              :{BLACK}Скасаваць
STR_AI_LIST_CANCEL_TOOLTIP                                      :{BLACK}Не змяняць скрыпт

STR_SCREENSHOT_ZOOMIN_SCREENSHOT                                :{BLACK}Бачная вобласць у максімальным набліжэнні

# AI Parameters
STR_AI_SETTINGS_CAPTION_AI                                      :ШI
STR_AI_SETTINGS_CLOSE                                           :{BLACK}Закрыць
STR_AI_SETTINGS_RESET                                           :{BLACK}Ськід
STR_AI_SETTINGS_SETTING                                         :{STRING}: {ORANGE}{STRING}
STR_AI_SETTINGS_START_DELAY                                     :Колькасьць дзён да старту гэтага AI/ШI пасьля папярэдняга: {ORANGE}{STRING}


# Textfile window
STR_TEXTFILE_WRAP_TEXT                                          :{WHITE}Пераносіць тэкст
STR_TEXTFILE_WRAP_TEXT_TOOLTIP                                  :{BLACK}Пераносіць тэкст так, каб ён зьмяшчаўся ў вакне без неабходнасьці пракруткі
STR_TEXTFILE_VIEW_README                                        :{BLACK}Прагледзець iнструкцыю
STR_TEXTFILE_VIEW_CHANGELOG                                     :{BLACK}Журнал зьменаў
STR_TEXTFILE_VIEW_LICENCE                                       :{BLACK}Ліцэнзія
###length 3
STR_TEXTFILE_README_CAPTION                                     :{WHITE}{STRING} iнструкцыя {STRING}
STR_TEXTFILE_CHANGELOG_CAPTION                                  :{WHITE}{STRING} сьпiс зьменаў {STRING}
STR_TEXTFILE_LICENCE_CAPTION                                    :{WHITE}{STRING} ліцэнзія {STRING}


# Vehicle loading indicators
STR_PERCENT_UP_SMALL                                            :{TINY_FONT}{WHITE}{NUM}%{UP_ARROW}
STR_PERCENT_UP                                                  :{WHITE}{NUM}%{UP_ARROW}
STR_PERCENT_DOWN_SMALL                                          :{TINY_FONT}{WHITE}{NUM}%{DOWN_ARROW}
STR_PERCENT_DOWN                                                :{WHITE}{NUM}%{DOWN_ARROW}
STR_PERCENT_UP_DOWN_SMALL                                       :{TINY_FONT}{WHITE}{NUM}%{UP_ARROW}{DOWN_ARROW}
STR_PERCENT_UP_DOWN                                             :{WHITE}{NUM}%{UP_ARROW}{DOWN_ARROW}
STR_PERCENT_NONE_SMALL                                          :{TINY_FONT}{WHITE}{NUM}%
STR_PERCENT_NONE                                                :{WHITE}{NUM}%

# Income 'floats'
STR_INCOME_FLOAT_COST_SMALL                                     :{TINY_FONT}{RED}Расход: {CURRENCY_LONG}
STR_INCOME_FLOAT_COST                                           :{RED}Расход: {CURRENCY_LONG}
STR_INCOME_FLOAT_INCOME_SMALL                                   :{TINY_FONT}{GREEN}Даход: {CURRENCY_LONG}
STR_INCOME_FLOAT_INCOME                                         :{GREEN}Даход: {CURRENCY_LONG}
STR_FEEDER_TINY                                                 :{TINY_FONT}{YELLOW}Трансфэр: {CURRENCY_LONG}
STR_FEEDER                                                      :{YELLOW}Трансфэр: {CURRENCY_LONG}
STR_FEEDER_INCOME_TINY                                          :{TINY_FONT}{YELLOW}Перавозка: {CURRENCY_LONG}{WHITE} / {GREEN}Прыбытак: {CURRENCY_LONG}
STR_FEEDER_INCOME                                               :{YELLOW}Перавозка: {CURRENCY_LONG}{WHITE} / {GREEN}Прыбытак: {CURRENCY_LONG}
STR_FEEDER_COST_TINY                                            :{TINY_FONT}{YELLOW}Перавозка: {CURRENCY_LONG}{WHITE} / {RED}Кошт: {CURRENCY_LONG}
STR_FEEDER_COST                                                 :{YELLOW}Перавозка: {CURRENCY_LONG}{WHITE} / {RED}Кошт: {CURRENCY_LONG}
STR_MESSAGE_ESTIMATED_COST                                      :{WHITE}Меркаваны кошт: {CURRENCY_LONG}
STR_MESSAGE_ESTIMATED_INCOME                                    :{WHITE}Меркаваны даход: {CURRENCY_LONG}

# Saveload messages
STR_ERROR_SAVE_STILL_IN_PROGRESS                                :{WHITE}Ідзе захаваньне,{}калі ласка, дачакайцеся завяршэньня!
STR_ERROR_AUTOSAVE_FAILED                                       :{WHITE}Памылка аўтазахаваньня
STR_ERROR_UNABLE_TO_READ_DRIVE                                  :{BLACK}Не атрымалася прачытаць дыск
STR_ERROR_GAME_SAVE_FAILED                                      :{WHITE}Немагчыма захаваць гульню{}{STRING}
STR_ERROR_UNABLE_TO_DELETE_FILE                                 :{WHITE}Немагчыма выдаліць файл
STR_ERROR_GAME_LOAD_FAILED                                      :{WHITE}Немагчыма загрузіць гульню{}{STRING}
STR_GAME_SAVELOAD_ERROR_BROKEN_INTERNAL_ERROR                   :Унутраная памылка: {STRING}
STR_GAME_SAVELOAD_ERROR_BROKEN_SAVEGAME                         :Файл пашкоджаны — {STRING}
STR_GAME_SAVELOAD_ERROR_TOO_NEW_SAVEGAME                        :Захаваньне зроблена ў больш новай вэрсіі
STR_GAME_SAVELOAD_ERROR_FILE_NOT_READABLE                       :Файл не чытаецца
STR_GAME_SAVELOAD_ERROR_FILE_NOT_WRITEABLE                      :Незапiсваемы файл
STR_GAME_SAVELOAD_ERROR_DATA_INTEGRITY_CHECK_FAILED             :Парушана цэласнасьць
STR_GAME_SAVELOAD_NOT_AVAILABLE                                 :<недаступна>
STR_WARNING_LOADGAME_REMOVED_TRAMS                              :{WHITE}Гульня была захавана ў вэрсіі без падтрымкі трамваяў. Усе трамваі былі адключаны.

# Map generation messages
STR_ERROR_COULD_NOT_CREATE_TOWN                                 :{WHITE}Ґенэрацыя мапы спынена...{}... няма прыдатных месцаў для разьмяшчэньня гарадоў
STR_ERROR_NO_TOWN_IN_SCENARIO                                   :{WHITE}... у гэтым сцэнары няма гарадоў

STR_ERROR_PNGMAP                                                :{WHITE}Не атрымалася загрузіць ляндшафт з PNG...
STR_ERROR_PNGMAP_FILE_NOT_FOUND                                 :{WHITE}... файл ня знойдзены.
STR_ERROR_PNGMAP_IMAGE_TYPE                                     :{WHITE}... не атрымалася пераўтварыць вiдарыс. Патрабуецца PNG 8 або 24-біт глыбіні колеру.
STR_ERROR_PNGMAP_MISC                                           :{WHITE}... нешта пайшло ня так. Выбачайце (магчыма, файл пашкоджаны).

STR_ERROR_BMPMAP                                                :{WHITE}Не атрымалася загрузіць ляндшафт з BMP...
STR_ERROR_BMPMAP_IMAGE_TYPE                                     :{WHITE}... немагчыма пераўтварыць тып вiдарысу.

STR_ERROR_HEIGHTMAP_TOO_LARGE                                   :{WHITE}... выява занадта вялiкая

STR_WARNING_HEIGHTMAP_SCALE_CAPTION                             :{WHITE}Выхад за межы даступных значэньняў
STR_WARNING_HEIGHTMAP_SCALE_MESSAGE                             :{YELLOW}Зьмяненьне памераў зыходнай мапы да такіх значэньняў не рэкамэндуецца. Працягваць?

# Soundset messages
STR_WARNING_FALLBACK_SOUNDSET                                   :{WHITE}Бягучая гукавая схэма абрана сістэмай аўтаматычна. Дадатковыя наборы гукаў можна загрузіць праз сістэму анлайн-кантэнту.

# Screenshot related messages
STR_WARNING_SCREENSHOT_SIZE_CAPTION                             :{WHITE}Велізарны здымак экрана
STR_WARNING_SCREENSHOT_SIZE_MESSAGE                             :{YELLOW}Здымак экрана будзе мець памеры {COMMA} х {COMMA} піксэляў. Яго стварэньне зойме некаторы час. Працягнуць?

STR_MESSAGE_SCREENSHOT_SUCCESSFULLY                             :{WHITE}Здымак экрана захаваны пад імем «{STRING}»
STR_ERROR_SCREENSHOT_FAILED                                     :{WHITE}Не атрымалася захаваць здымак экрана

# Error message titles
STR_ERROR_MESSAGE_CAPTION                                       :{YELLOW}Паведамленьне
STR_ERROR_MESSAGE_CAPTION_OTHER_COMPANY                         :{YELLOW}Паведамленьне ад {STRING}

# Generic construction errors
STR_ERROR_OFF_EDGE_OF_MAP                                       :{WHITE}За краем мапы
STR_ERROR_TOO_CLOSE_TO_EDGE_OF_MAP                              :{WHITE}Занадта блізка да краю мапы
STR_ERROR_NOT_ENOUGH_CASH_REQUIRES_CURRENCY                     :{WHITE}Недастаткова грошай: патрабуецца {CURRENCY_LONG}
STR_ERROR_FLAT_LAND_REQUIRED                                    :{WHITE}Неабходна роўнае месца
STR_ERROR_LAND_SLOPED_IN_WRONG_DIRECTION                        :{WHITE}Няправільны ўхіл зямлі
STR_ERROR_CAN_T_DO_THIS                                         :{WHITE}Гэта немагчыма...
STR_ERROR_BUILDING_MUST_BE_DEMOLISHED                           :{WHITE}Спачатку зьнясіце будынкi
STR_ERROR_CAN_T_CLEAR_THIS_AREA                                 :{WHITE}Немагчыма расчысьціць дадзены ўчастак...
STR_ERROR_SITE_UNSUITABLE                                       :{WHITE}... непрыдатнае месца
STR_ERROR_ALREADY_BUILT                                         :{WHITE}... ужо пабудавана
STR_ERROR_OWNED_BY                                              :{WHITE}... належыць {STRING}
STR_ERROR_AREA_IS_OWNED_BY_ANOTHER                              :{WHITE}... участак належыць іншай кампаніі
STR_ERROR_TERRAFORM_LIMIT_REACHED                               :{WHITE}... дасягнуты лiмiт ляндшафтных зьменаў
STR_ERROR_CLEARING_LIMIT_REACHED                                :{WHITE}... дасягнута абмежаваньне па колькасьці ачышчаных клетак
STR_ERROR_TREE_PLANT_LIMIT_REACHED                              :{WHITE}... дасягнены лiмiт пасаджаных дрэваў
STR_ERROR_NAME_MUST_BE_UNIQUE                                   :{WHITE}Імя павінна быць унікальным
STR_ERROR_GENERIC_OBJECT_IN_THE_WAY                             :{WHITE}{1:STRING} на шляху
STR_ERROR_NOT_ALLOWED_WHILE_PAUSED                              :{WHITE}Забаронена падчас паўзы

# Local authority errors
STR_ERROR_LOCAL_AUTHORITY_REFUSES_TO_ALLOW_THIS                 :{WHITE}... адміністрацыя горада {TOWN} забараняе вам гэта рабіць
STR_ERROR_LOCAL_AUTHORITY_REFUSES_AIRPORT                       :{WHITE}Адміністрацыя г. {NBSP}{TOWN} забараняе пабудову яшчэ аднаго аэрапорта ў горадзе
STR_ERROR_LOCAL_AUTHORITY_REFUSES_NOISE                         :{WHITE}Адміністрацыя г. {NBSP}{TOWN} не дазваляе будаўніцтва аэрапорта з-за высокага ўзроўню шуму.
STR_ERROR_BRIBE_FAILED                                          :{WHITE}Вашая спроба даць хабар была высьветлена рэґiянальным сьледчым

# Levelling errors
STR_ERROR_CAN_T_RAISE_LAND_HERE                                 :{WHITE}Тут немагчыма падвысіць узровень зямлі...
STR_ERROR_CAN_T_LOWER_LAND_HERE                                 :{WHITE}Тут немагчыма панізіць узровень зямлі...
STR_ERROR_CAN_T_LEVEL_LAND_HERE                                 :{WHITE}Тут немагчыма выраўнаваць зямлю...
STR_ERROR_EXCAVATION_WOULD_DAMAGE                               :{WHITE}Земляныя работы пашкодзяць тунэль
STR_ERROR_ALREADY_AT_SEA_LEVEL                                  :{WHITE}Ужо на ўзроўні мора
STR_ERROR_TOO_HIGH                                              :{WHITE}Занадта высока
STR_ERROR_ALREADY_LEVELLED                                      :{WHITE}... ужо роўна
STR_ERROR_BRIDGE_TOO_HIGH_AFTER_LOWER_LAND                      :{WHITE}Пасля гэтага вышыня моста будзе недапушчальна вялікай

# Company related errors
STR_ERROR_CAN_T_CHANGE_COMPANY_NAME                             :{WHITE}Немагчыма зьмяніць назву кампаніі...
STR_ERROR_CAN_T_CHANGE_PRESIDENT                                :{WHITE}Немагчыма зьмяніць імя дырэктара...

STR_ERROR_MAXIMUM_PERMITTED_LOAN                                :{WHITE}... больш за {CURRENCY_LONG} пазыкі Вам не дадуць.
STR_ERROR_CAN_T_BORROW_ANY_MORE_MONEY                           :{WHITE}Немагчыма заняць больш грошай...
STR_ERROR_LOAN_ALREADY_REPAYED                                  :{WHITE}... пазыка цалкам пагашана
STR_ERROR_CURRENCY_REQUIRED                                     :{WHITE}... патрабуецца {CURRENCY_LONG}
STR_ERROR_CAN_T_REPAY_LOAN                                      :{WHITE}Немагчыма пагасіць пазыку...
STR_ERROR_INSUFFICIENT_FUNDS                                    :{WHITE}Немагчыма аддаць пазычаныя банкам грошы...
STR_ERROR_CAN_T_BUY_COMPANY                                     :{WHITE}Немагчыма набыць кампанію...
STR_ERROR_CAN_T_BUILD_COMPANY_HEADQUARTERS                      :{WHITE}Тут немагчыма пабудаваць штаб-кватэру кампанii...
STR_ERROR_CAN_T_BUY_25_SHARE_IN_THIS                            :{WHITE}Немагчыма купіць 25% акцыяў гэтай кампаніі...
STR_ERROR_CAN_T_SELL_25_SHARE_IN                                :{WHITE}Немагчыма прадаць 25% акцый гэтай кампаніі...
STR_ERROR_PROTECTED                                             :{WHITE}Гэтая кампанія яшчэ не выпускае акцыі...

# Town related errors
STR_ERROR_CAN_T_GENERATE_TOWN                                   :{WHITE}Немагчыма пабудаваць гарады...
STR_ERROR_CAN_T_RENAME_TOWN                                     :{WHITE}Немагчыма перайменаваць горад...
STR_ERROR_CAN_T_FOUND_TOWN_HERE                                 :{WHITE}Тут немагчыма пабудаваць горад...
STR_ERROR_CAN_T_EXPAND_TOWN                                     :{WHITE}Немагчыма пашырыць горад...
STR_ERROR_TOO_CLOSE_TO_EDGE_OF_MAP_SUB                          :{WHITE}... занадта блізка да краю мапы
STR_ERROR_TOO_CLOSE_TO_ANOTHER_TOWN                             :{WHITE}... занадта блізка да іншага горада
STR_ERROR_TOO_MANY_TOWNS                                        :{WHITE}... занадта шмат гарадоў
STR_ERROR_NO_SPACE_FOR_TOWN                                     :{WHITE}... няма месца на мапе
STR_ERROR_TOWN_EXPAND_WARN_NO_ROADS                             :{WHITE}Гарады ня будуць будаваць дарогі самі. Вы можаце ўключыць будаўніцтва дарог у раздзеле «Наладкі -> Навак.{NBSP}асяроддзе -> Гарады».
STR_ERROR_ROAD_WORKS_IN_PROGRESS                                :{WHITE}Ідуць дарожныя работы...
STR_ERROR_TOWN_CAN_T_DELETE                                     :{WHITE}Немагчыма зьнішчыць горад:{}да яго адносіцца станцыя або дэпо, альбо немагчыма ачысьціць адну з занятых ім клетак.
STR_ERROR_STATUE_NO_SUITABLE_PLACE                              :{WHITE}... у цэнтры горада няма месца для статуі

# Industry related errors
STR_ERROR_TOO_MANY_INDUSTRIES                                   :{WHITE}... занадта шмат прадпрыемстваў
STR_ERROR_CAN_T_GENERATE_INDUSTRIES                             :{WHITE}Немагчыма стварыць прамысловасьць...
STR_ERROR_CAN_T_BUILD_HERE                                      :{WHITE}Тут нельга стварыць {STRING}...
STR_ERROR_CAN_T_CONSTRUCT_THIS_INDUSTRY                         :{WHITE}Пабудаваць гэтае прадпрыемства немагчыма...
STR_ERROR_INDUSTRY_TOO_CLOSE                                    :{WHITE}... занадта блізка да іншага прадпрыемства
STR_ERROR_MUST_FOUND_TOWN_FIRST                                 :{WHITE}... спачатку пабудуйце горад
STR_ERROR_ONLY_ONE_ALLOWED_PER_TOWN                             :{WHITE}... такі аб'ект ужо ёсьць у горадзе
STR_ERROR_CAN_ONLY_BE_BUILT_IN_TOWNS_WITH_POPULATION_OF_1200    :{WHITE}... можна пабудаваць у гарадах з насельніцтвам ня менш за 1200 жыхароў
STR_ERROR_CAN_ONLY_BE_BUILT_IN_RAINFOREST                       :{WHITE}... можна будаваць толькі ў тропіках
STR_ERROR_CAN_ONLY_BE_BUILT_IN_DESERT                           :{WHITE}... можна будаваць толькі ў пустэльні
STR_ERROR_CAN_ONLY_BE_BUILT_IN_TOWNS                            :{WHITE}... можна будаваць толькі ў гарадах (на месцы дамоў)
STR_ERROR_CAN_ONLY_BE_BUILT_NEAR_TOWN_CENTER                    :{WHITE}... можа быць пабудавана толькi ў цэнтры гарадоў
STR_ERROR_CAN_ONLY_BE_BUILT_IN_LOW_AREAS                        :{WHITE}... можна будаваць толькі ў нізінах
STR_ERROR_CAN_ONLY_BE_POSITIONED                                :{WHITE}... можа знаходзіцца толькі ля краю мапы
STR_ERROR_FOREST_CAN_ONLY_BE_PLANTED                            :{WHITE}... лес можна саджаць толькі вышэй за сьнегавую лiнiю
STR_ERROR_CAN_ONLY_BE_BUILT_ABOVE_SNOW_LINE                     :{WHITE}... магчыма пабудаваць толькi вышэй за сьнегавую лiнiю
STR_ERROR_CAN_ONLY_BE_BUILT_BELOW_SNOW_LINE                     :{WHITE}... магчыма пабудаваць толькi нiжэй за сьнегавую лiнiю

STR_ERROR_NO_SUITABLE_PLACES_FOR_INDUSTRIES                     :{WHITE}Няма прыдатных месцаў для прамысловасьці "{STRING}"
STR_ERROR_NO_SUITABLE_PLACES_FOR_INDUSTRIES_EXPLANATION         :{WHITE}Змяніце наладкі стварэньня мапы для атрыманьня лепшай мапы

# Station construction related errors
STR_ERROR_CAN_T_BUILD_RAILROAD_STATION                          :{WHITE}Тут немагчыма пабудаваць чыгуначную станцыю...
STR_ERROR_CAN_T_BUILD_BUS_STATION                               :{WHITE}Тут немагчыма пабудаваць аўтобусны прыпынак...
STR_ERROR_CAN_T_BUILD_TRUCK_STATION                             :{WHITE}Тут немагчыма пабудаваць грузавы тэрмiнал...
STR_ERROR_CAN_T_BUILD_PASSENGER_TRAM_STATION                    :{WHITE}Тут немагчыма пабудаваць трамвайны прыпынак...
STR_ERROR_CAN_T_BUILD_CARGO_TRAM_STATION                        :{WHITE}Тут немагчыма пабудаваць прыпынак грузавых трамваяў...
STR_ERROR_CAN_T_BUILD_DOCK_HERE                                 :{WHITE}Тут немагчыма пабудаваць прыстань...
STR_ERROR_CAN_T_BUILD_AIRPORT_HERE                              :{WHITE}Тут немагчыма пабудаваць аэрапорт...

STR_ERROR_ADJOINS_MORE_THAN_ONE_EXISTING                        :{WHITE}Далучаецца больш чым да адной існуючай станцыі
STR_ERROR_STATION_TOO_SPREAD_OUT                                :{WHITE}... станцыя занадта вялікая
STR_ERROR_TOO_MANY_STATIONS_LOADING                             :{WHITE}Занадта шмат станцыяў і прыпынкаў
STR_ERROR_TOO_MANY_STATION_SPECS                                :{WHITE}Занадта вялікая чыгуначная станцыя
STR_ERROR_TOO_MANY_BUS_STOPS                                    :{WHITE}Занадта шмат аўтобусных прыпынкаў
STR_ERROR_TOO_MANY_TRUCK_STOPS                                  :{WHITE}Занадта шмат грузавых тэрмiналаў
STR_ERROR_TOO_CLOSE_TO_ANOTHER_DOCK                             :{WHITE}Занадта блізка да іншай прыстані
STR_ERROR_TOO_CLOSE_TO_ANOTHER_AIRPORT                          :{WHITE}Занадта блізка да іншага аэрапорта
STR_ERROR_CAN_T_RENAME_STATION                                  :{WHITE}Немагчыма перайменаваць станцыю...
STR_ERROR_DRIVE_THROUGH_ON_TOWN_ROAD                            :{WHITE}... гэтая дарога належыць гораду
STR_ERROR_DRIVE_THROUGH_DIRECTION                               :{WHITE}... няправільны кірунак дарогі
STR_ERROR_DRIVE_THROUGH_CORNER                                  :{WHITE}... на прахадных прыпынках нельга рабіць павароты
STR_ERROR_DRIVE_THROUGH_JUNCTION                                :{WHITE}... на прахадных прыпынках нельга рабіць скрыжаваньнi

# Station destruction related errors
STR_ERROR_CAN_T_REMOVE_PART_OF_STATION                          :{WHITE}Немагчыма выдаліць частку станцыi...
STR_ERROR_MUST_REMOVE_RAILWAY_STATION_FIRST                     :{WHITE}Спачатку выдаліце чыгуначную станцыю
STR_ERROR_CAN_T_REMOVE_BUS_STATION                              :{WHITE}Немагчыма выдаліць аўтобусны прыпынак...
STR_ERROR_CAN_T_REMOVE_TRUCK_STATION                            :{WHITE}Немагчыма выдаліць грузавы тэрмiнал...
STR_ERROR_CAN_T_REMOVE_PASSENGER_TRAM_STATION                   :{WHITE}Немагчыма выдаліць трамвайны прыпынак...
STR_ERROR_CAN_T_REMOVE_CARGO_TRAM_STATION                       :{WHITE}Немагчыма выдаліць прыпынак грузавых трамваяў...
STR_ERROR_MUST_REMOVE_ROAD_STOP_FIRST                           :{WHITE}Спачатку выдаліце прыпынак
STR_ERROR_THERE_IS_NO_STATION                                   :{WHITE}...тут няма станцыі

STR_ERROR_MUST_DEMOLISH_RAILROAD                                :{WHITE}Спачатку зьнясіце чыгуначную станцыю
STR_ERROR_MUST_DEMOLISH_BUS_STATION_FIRST                       :{WHITE}Спачатку зьнясіце аўтобусны прыпынак
STR_ERROR_MUST_DEMOLISH_TRUCK_STATION_FIRST                     :{WHITE}Спачатку зьнясіце грузавы тэрмiнал
STR_ERROR_MUST_DEMOLISH_PASSENGER_TRAM_STATION_FIRST            :{WHITE}Спачатку зьнясіце трамвайны прыпынак
STR_ERROR_MUST_DEMOLISH_CARGO_TRAM_STATION_FIRST                :{WHITE}Спачатку зьнясіце прыпынак грузавых трамваяў
STR_ERROR_MUST_DEMOLISH_DOCK_FIRST                              :{WHITE}Спачатку зьнясіце прыстань
STR_ERROR_MUST_DEMOLISH_AIRPORT_FIRST                           :{WHITE}Спачатку зьнясіце аэрапорт

# Waypoint related errors
STR_ERROR_WAYPOINT_ADJOINS_MORE_THAN_ONE_EXISTING               :{WHITE}Прымыкае да некалькіх пунктаў шляху
STR_ERROR_TOO_CLOSE_TO_ANOTHER_WAYPOINT                         :{WHITE}Занадта блізка да іншага пункта шляху

STR_ERROR_CAN_T_BUILD_TRAIN_WAYPOINT                            :{WHITE}Тут немагчыма пабудаваць пункт шляху...
STR_ERROR_CAN_T_POSITION_BUOY_HERE                              :{WHITE}Не атрымалася ўсталяваць тут буй...
STR_ERROR_CAN_T_CHANGE_WAYPOINT_NAME                            :{WHITE}Немагчыма перайменаваць пункт шляху...

STR_ERROR_CAN_T_REMOVE_TRAIN_WAYPOINT                           :{WHITE}Немагчыма выдаліць пункт шляху...
STR_ERROR_MUST_REMOVE_RAILWAYPOINT_FIRST                        :{WHITE}Спачатку выдаліце пункт шляху
STR_ERROR_BUOY_IN_THE_WAY                                       :{WHITE}... буй на шляху
STR_ERROR_BUOY_IS_IN_USE                                        :{WHITE}... буй выкарыстоўваецца iншай кампанiяй!

# Depot related errors
STR_ERROR_CAN_T_BUILD_TRAIN_DEPOT                               :{WHITE}Тут немагчыма пабудаваць дэпо...
STR_ERROR_CAN_T_BUILD_ROAD_DEPOT                                :{WHITE}Тут немагчыма пабудаваць гараж...
STR_ERROR_CAN_T_BUILD_TRAM_DEPOT                                :{WHITE}Тут немагчыма пабудаваць трамвайнае дэпо...
STR_ERROR_CAN_T_BUILD_SHIP_DEPOT                                :{WHITE}Тут немагчыма пабудаваць док...

STR_ERROR_CAN_T_RENAME_DEPOT                                    :{WHITE}Не атрымалася перайменаваць дэпо...

STR_ERROR_TRAIN_MUST_BE_STOPPED_INSIDE_DEPOT                    :{WHITE}... павінен быць спынены ў дэпо
STR_ERROR_ROAD_VEHICLE_MUST_BE_STOPPED_INSIDE_DEPOT             :{WHITE}... павінен быць спынены ў гаражы
STR_ERROR_SHIP_MUST_BE_STOPPED_INSIDE_DEPOT                     :{WHITE}... павінен быць спынены ў доку
STR_ERROR_AIRCRAFT_MUST_BE_STOPPED_INSIDE_HANGAR                :{WHITE}... павінен быць спынены ў анґары

STR_ERROR_TRAINS_CAN_ONLY_BE_ALTERED_INSIDE_A_DEPOT             :{WHITE}Склад цягніка можна мяняць толькі ў дэпо
STR_ERROR_TRAIN_TOO_LONG                                        :{WHITE}Цягнiк занадта доўгi
STR_ERROR_CAN_T_REVERSE_DIRECTION_RAIL_VEHICLE                  :{WHITE}Не атрымалася разьвярнуць цягнік...
STR_ERROR_CAN_T_REVERSE_DIRECTION_RAIL_VEHICLE_MULTIPLE_UNITS   :{WHITE}... складаецца з некалькіх частак
STR_ERROR_INCOMPATIBLE_RAIL_TYPES                               :Несумяшчальны тып рэйкаў

STR_ERROR_CAN_T_MOVE_VEHICLE                                    :{WHITE}Немагчыма перамясьціць трансп. сродак...
STR_ERROR_REAR_ENGINE_FOLLOW_FRONT                              :{WHITE}Тылавы лякаматыў заўсёды iдзе за яго пярэдняй часткай
STR_ERROR_UNABLE_TO_FIND_ROUTE_TO                               :{WHITE}Немагчыма знайсьці маршрут да дэпо
STR_ERROR_UNABLE_TO_FIND_LOCAL_DEPOT                            :{WHITE}Немагчыма знайсьці гараж

STR_ERROR_DEPOT_WRONG_DEPOT_TYPE                                :Няправільны тып дэпо

# Autoreplace related errors
STR_ERROR_TRAIN_TOO_LONG_AFTER_REPLACEMENT                      :{WHITE}ТС «{VEHICLE}» занадта доўгі пасьля замены
STR_ERROR_AUTOREPLACE_NOTHING_TO_DO                             :{WHITE}Правілы аўтазамены/абнаўленьня не былі ўжыты
STR_ERROR_AUTOREPLACE_MONEY_LIMIT                               :(мала грошай)

# Rail construction errors
STR_ERROR_IMPOSSIBLE_TRACK_COMBINATION                          :{WHITE}Недапушчальная камбінацыя каляінаў
STR_ERROR_MUST_REMOVE_SIGNALS_FIRST                             :{WHITE}Спачатку выдаліце сыґналы
STR_ERROR_NO_SUITABLE_RAILROAD_TRACK                            :{WHITE}Няма прыдатных рэйкаў
STR_ERROR_MUST_REMOVE_RAILROAD_TRACK                            :{WHITE}Спачатку выдаліце чыгунку
STR_ERROR_CROSSING_ON_ONEWAY_ROAD                               :{WHITE}Дарога аднабаковая або блякаваная
STR_ERROR_CROSSING_DISALLOWED_RAIL                              :{WHITE}Праз гэты від рэйкаў забаронена будаваць пераезды
STR_ERROR_CAN_T_BUILD_SIGNALS_HERE                              :{WHITE}Тут немагчыма паставіць сьветлафор...
STR_ERROR_CAN_T_BUILD_RAILROAD_TRACK                            :{WHITE}Тут немагчыма пракласьцi рэйкі...
STR_ERROR_CAN_T_REMOVE_RAILROAD_TRACK                           :{WHITE}Не атрымалася выдаліць чыгунку...
STR_ERROR_CAN_T_REMOVE_SIGNALS_FROM                             :{WHITE}Не атрымалася выдаліць сьветлафор...
STR_ERROR_SIGNAL_CAN_T_CONVERT_SIGNALS_HERE                     :{WHITE}Немагчыма пераўтварыць тут сыґнал...
STR_ERROR_THERE_IS_NO_RAILROAD_TRACK                            :{WHITE}...тут няма чыгункi
STR_ERROR_THERE_ARE_NO_SIGNALS                                  :{WHITE}... сыґналы адсутнічаюць

STR_ERROR_CAN_T_CONVERT_RAIL                                    :{WHITE}Тут немагчыма пераўтварыць тып рэйкаў...

# Road construction errors
STR_ERROR_MUST_REMOVE_ROAD_FIRST                                :{WHITE}Спачатку выдаліце дарогу
STR_ERROR_ONEWAY_ROADS_CAN_T_HAVE_JUNCTION                      :{WHITE}... аднабаковыя дарогі ня могуць мець такое скрыжаваньне
STR_ERROR_CAN_T_BUILD_ROAD_HERE                                 :{WHITE}Тут немагчыма пабудаваць дарогу...
STR_ERROR_CAN_T_BUILD_TRAMWAY_HERE                              :{WHITE}Тут немагчыма пракласьцi трамвайныя каляiны...
STR_ERROR_CAN_T_REMOVE_ROAD_FROM                                :{WHITE}Не атрымалася выдаліць дарогу...
STR_ERROR_CAN_T_REMOVE_TRAMWAY_FROM                             :{WHITE}Не атрымалася выдаліць трамвайныя каляiны...
STR_ERROR_THERE_IS_NO_ROAD                                      :{WHITE}...тут няма дарогi
STR_ERROR_THERE_IS_NO_TRAMWAY                                   :{WHITE}...тут няма трамвайных каляiнаў
STR_ERROR_CAN_T_CONVERT_ROAD                                    :{WHITE}Тут немагчыма змяніць тып дарожнага палатна...
STR_ERROR_NO_SUITABLE_ROAD                                      :{WHITE}Няма прыдатнага дарожнага палатна

# Waterway construction errors
STR_ERROR_CAN_T_BUILD_CANALS                                    :{WHITE}Тут немагчыма пабудаваць канал...
STR_ERROR_CAN_T_BUILD_LOCKS                                     :{WHITE}Тут немагчыма пабудаваць шлюз...
STR_ERROR_CAN_T_PLACE_RIVERS                                    :{WHITE}Тут немагчыма разьмясьціць раку...
STR_ERROR_MUST_BE_BUILT_ON_WATER                                :{WHITE}... трэба будаваць у вадзе
STR_ERROR_CAN_T_BUILD_ON_WATER                                  :{WHITE}... нельга будаваць у вадзе
STR_ERROR_CAN_T_BUILD_ON_SEA                                    :{WHITE}... немагчыма пабудаваць у адкрытым моры
STR_ERROR_CAN_T_BUILD_ON_CANAL                                  :{WHITE}... немагчыма пабудаваць на канале
STR_ERROR_CAN_T_BUILD_ON_RIVER                                  :{WHITE}... немагчыма пабудаваць на рацэ
STR_ERROR_MUST_DEMOLISH_CANAL_FIRST                             :{WHITE}Спачатку зьнясіце канал
STR_ERROR_CAN_T_BUILD_AQUEDUCT_HERE                             :{WHITE}Тут немагчыма пабудаваць аквэдук...

# Tree related errors
STR_ERROR_TREE_ALREADY_HERE                                     :{WHITE}... ўжо ёсьць дрэва
STR_ERROR_TREE_WRONG_TERRAIN_FOR_TREE_TYPE                      :{WHITE}... гэтыя дрэвы тут не растуць
STR_ERROR_CAN_T_PLANT_TREE_HERE                                 :{WHITE}Немагчыма высадзіць дрэвы...

# Bridge related errors
STR_ERROR_CAN_T_BUILD_BRIDGE_HERE                               :{WHITE}Тут немагчыма пабудаваць мост...
STR_ERROR_MUST_DEMOLISH_BRIDGE_FIRST                            :{WHITE}Спачатку зьнясіце мост
STR_ERROR_CAN_T_START_AND_END_ON                                :{WHITE}Ня можа пачынацца й заканчвацца ў той жа кропцы
STR_ERROR_BRIDGEHEADS_NOT_SAME_HEIGHT                           :{WHITE}Апоры моста павінны быць на адным узроўні
STR_ERROR_BRIDGE_TOO_LOW_FOR_TERRAIN                            :{WHITE}Занадта нізкі мост
STR_ERROR_BRIDGE_TOO_HIGH_FOR_TERRAIN                           :{WHITE}Масты такой вышыні будаваць нельга.
STR_ERROR_START_AND_END_MUST_BE_IN                              :{WHITE}Пачатак і канец павінны быць на адной лініі
STR_ERROR_ENDS_OF_BRIDGE_MUST_BOTH                              :{WHITE}... абодва канца моста павінны абапірацца на зямлю
STR_ERROR_BRIDGE_TOO_LONG                                       :{WHITE}... мост занадта доўгі
STR_ERROR_BRIDGE_THROUGH_MAP_BORDER                             :{WHITE}Мост выходзіць за межы мапы

# Tunnel related errors
STR_ERROR_CAN_T_BUILD_TUNNEL_HERE                               :{WHITE}Тут немагчыма пабудаваць тунэль...
STR_ERROR_SITE_UNSUITABLE_FOR_TUNNEL                            :{WHITE}Непрыдатнае месца для будаўніцтва тунэля
STR_ERROR_MUST_DEMOLISH_TUNNEL_FIRST                            :{WHITE}Спачатку зьнясіце тунэль
STR_ERROR_ANOTHER_TUNNEL_IN_THE_WAY                             :{WHITE}Іншы тунэль на шляху
STR_ERROR_TUNNEL_THROUGH_MAP_BORDER                             :{WHITE}Тунэль заканчваецца па-за межамі мапы
STR_ERROR_UNABLE_TO_EXCAVATE_LAND                               :{WHITE}Немагчыма падняць/апусьціць зямлю для іншага канца тунэля
STR_ERROR_TUNNEL_TOO_LONG                                       :{WHITE}... тунэль занадта доўгi

# Object related errors
STR_ERROR_TOO_MANY_OBJECTS                                      :{WHITE}... занадта шмат аб'ектаў
STR_ERROR_CAN_T_BUILD_OBJECT                                    :{WHITE}Немагчыма пабудаваць аб'ект...
STR_ERROR_OBJECT_IN_THE_WAY                                     :{WHITE}Аб'ект на шляху
STR_ERROR_COMPANY_HEADQUARTERS_IN                               :{WHITE}... штаб-кватэра кампаніі на шляху
STR_ERROR_CAN_T_PURCHASE_THIS_LAND                              :{WHITE}Немагчыма купіць гэтую зямлю...
STR_ERROR_YOU_ALREADY_OWN_IT                                    :{WHITE}... Вы ўжо валодаеце гэтым!

# Group related errors
STR_ERROR_GROUP_CAN_T_CREATE                                    :{WHITE}Не атрымалася стварыць групу...
STR_ERROR_GROUP_CAN_T_DELETE                                    :{WHITE}Не атрымалася выдаліць групу...
STR_ERROR_GROUP_CAN_T_RENAME                                    :{WHITE}Не атрымалася перайменаваць групу...
STR_ERROR_GROUP_CAN_T_SET_PARENT                                :{WHITE}Немагчыма ўсталяваць "бацькоўскую" (вышэйстаячую) ґрупу...
STR_ERROR_GROUP_CAN_T_REMOVE_ALL_VEHICLES                       :{WHITE}Не атрымалася выдаліць увесь транспарт з групы...
STR_ERROR_GROUP_CAN_T_ADD_VEHICLE                               :{WHITE}Не атрымалася дадаць транспарт у групу...
STR_ERROR_GROUP_CAN_T_ADD_SHARED_VEHICLE                        :{WHITE}Не атрымалася дадаць транспарт з агульнымі заданьнямі ў групу...

# Generic vehicle errors

###length VEHICLE_TYPES
STR_ERROR_TRAIN_IN_THE_WAY                                      :{WHITE}Цягнiк на шляху
STR_ERROR_ROAD_VEHICLE_IN_THE_WAY                               :{WHITE}Аўтамабiль на шляху
STR_ERROR_SHIP_IN_THE_WAY                                       :{WHITE}Карабель на шляху
STR_ERROR_AIRCRAFT_IN_THE_WAY                                   :{WHITE}ЁН ЛЯЦІЦЬ!

###length VEHICLE_TYPES
STR_ERROR_RAIL_VEHICLE_NOT_AVAILABLE                            :{WHITE}Лякаматыў недаступны
STR_ERROR_ROAD_VEHICLE_NOT_AVAILABLE                            :{WHITE}Аўтатранспарт недаступны
STR_ERROR_SHIP_NOT_AVAILABLE                                    :{WHITE}Карабель недаступны
STR_ERROR_AIRCRAFT_NOT_AVAILABLE                                :{WHITE}Авiятранспарт недаступны

###length VEHICLE_TYPES
STR_ERROR_CAN_T_REFIT_TRAIN                                     :{WHITE}Не атрымалася пераабсталяваць цягнiк...
STR_ERROR_CAN_T_REFIT_ROAD_VEHICLE                              :{WHITE}Не атрымалася пераабсталяваць аўтамабiль...
STR_ERROR_CAN_T_REFIT_SHIP                                      :{WHITE}Не атрымалася пераабсталяваць карабель...
STR_ERROR_CAN_T_REFIT_AIRCRAFT                                  :{WHITE}Не атрымалася пераабсталяваць самалёт...

###length VEHICLE_TYPES
STR_ERROR_CAN_T_RENAME_TRAIN                                    :{WHITE}Немагчыма перайменаваць цягнiк...
STR_ERROR_CAN_T_RENAME_ROAD_VEHICLE                             :{WHITE}Немагчыма перайменаваць аўтамабiль...
STR_ERROR_CAN_T_RENAME_SHIP                                     :{WHITE}Немагчыма перайменаваць карабель...
STR_ERROR_CAN_T_RENAME_AIRCRAFT                                 :{WHITE}Немагчыма перайменаваць паветранае судна...

###length VEHICLE_TYPES
STR_ERROR_CAN_T_STOP_START_TRAIN                                :{WHITE}Не атрымалася спыніць/запусьціць цягнiк...
STR_ERROR_CAN_T_STOP_START_ROAD_VEHICLE                         :{WHITE}Не атрымалася спыніць/запусьціць аўтамабiль...
STR_ERROR_CAN_T_STOP_START_SHIP                                 :{WHITE}Не атрымалася спыніць/запусьціць карабель...
STR_ERROR_CAN_T_STOP_START_AIRCRAFT                             :{WHITE}Не атрымалася спыніць/запусьціць авiятранспарт...

###length VEHICLE_TYPES
STR_ERROR_CAN_T_SEND_TRAIN_TO_DEPOT                             :{WHITE}Не атрымалася накіраваць цягнiк у дэпо...
STR_ERROR_CAN_T_SEND_ROAD_VEHICLE_TO_DEPOT                      :{WHITE}Не атрымалася накіраваць аўтамабiль у гараж...
STR_ERROR_CAN_T_SEND_SHIP_TO_DEPOT                              :{WHITE}Не атрымалася накіраваць карабель у док...
STR_ERROR_CAN_T_SEND_AIRCRAFT_TO_HANGAR                         :{WHITE}Не атрымалася накіраваць самалёт у анґар...

###length VEHICLE_TYPES
STR_ERROR_CAN_T_BUY_TRAIN                                       :{WHITE}Не атрымалася купіць цягнiк...
STR_ERROR_CAN_T_BUY_ROAD_VEHICLE                                :{WHITE}Не атрымалася купіць аўтамабiль...
STR_ERROR_CAN_T_BUY_SHIP                                        :{WHITE}Не атрымалася купіць карабель...
STR_ERROR_CAN_T_BUY_AIRCRAFT                                    :{WHITE}Не атрымалася купіць паветр. транспарт...

###length VEHICLE_TYPES
STR_ERROR_CAN_T_RENAME_TRAIN_TYPE                               :{WHITE}Немагчыма зьмяніць назву мадэлі цягніка...
STR_ERROR_CAN_T_RENAME_ROAD_VEHICLE_TYPE                        :{WHITE}Немагчыма зьмяніць назву мадэлі аўтамабіля...
STR_ERROR_CAN_T_RENAME_SHIP_TYPE                                :{WHITE}Немагчыма зьмяніць назву мадэлі карабля...
STR_ERROR_CAN_T_RENAME_AIRCRAFT_TYPE                            :{WHITE}Немагчыма зьмяніць назву мадэлі паветр. судна ...

###length VEHICLE_TYPES
STR_ERROR_CAN_T_SELL_TRAIN                                      :{WHITE}Не атрымалася прадаць цягнік...
STR_ERROR_CAN_T_SELL_ROAD_VEHICLE                               :{WHITE}Не атрымалася прадаць аўтамабiль...
STR_ERROR_CAN_T_SELL_SHIP                                       :{WHITE}Не атрымалася прадаць карабель...
STR_ERROR_CAN_T_SELL_AIRCRAFT                                   :{WHITE}Не атрымалася прадаць самалёт...

STR_ERROR_TOO_MANY_VEHICLES_IN_GAME                             :{WHITE}Занадта шмат транспарту ў гульні
STR_ERROR_CAN_T_CHANGE_SERVICING                                :{WHITE}Не атрымалася зьмяніць інтэрвал абслугоўваньня...

STR_ERROR_VEHICLE_IS_DESTROYED                                  :{WHITE}... транспартны сродак зьнішчаны


STR_ERROR_NO_VEHICLES_AVAILABLE_AT_ALL                          :{WHITE}Усе транспартныя сродкі будуць недаступныя
STR_ERROR_NO_VEHICLES_AVAILABLE_AT_ALL_EXPLANATION              :{WHITE}Зьмяніце канфігурацыю модуля NewGRF
STR_ERROR_NO_VEHICLES_AVAILABLE_YET                             :{WHITE}Няма даступных транспартных сродкаў
STR_ERROR_NO_VEHICLES_AVAILABLE_YET_EXPLANATION                 :{WHITE}Пачніце гульню пасьля {DATE_SHORT} або падключыце NewGRF з транспартам адпаведных часоў.

# Specific vehicle errors
STR_ERROR_CAN_T_MAKE_TRAIN_PASS_SIGNAL                          :{WHITE}Немагчыма іґнараваць сыґнал. Небясьпечна...
STR_ERROR_CAN_T_REVERSE_DIRECTION_TRAIN                         :{WHITE}Не атрымалася завярнуць цягнік...
STR_ERROR_TRAIN_START_NO_POWER                                  :У цягніка няма цягі

STR_ERROR_CAN_T_MAKE_ROAD_VEHICLE_TURN                          :{WHITE}Немагчыма завярнуць аўтамабіль...

STR_ERROR_AIRCRAFT_IS_IN_FLIGHT                                 :{WHITE}Самалёт у палёце

# Order related errors
STR_ERROR_NO_MORE_SPACE_FOR_ORDERS                              :{WHITE}Сьпіс заданьняў запоўнены
STR_ERROR_TOO_MANY_ORDERS                                       :{WHITE}Занадта шмат заданьняў
STR_ERROR_CAN_T_INSERT_NEW_ORDER                                :{WHITE}Немагчыма ўставіць новае заданьне...
STR_ERROR_CAN_T_DELETE_THIS_ORDER                               :{WHITE}Немагчыма выдаліць гэтае заданьне...
STR_ERROR_CAN_T_MODIFY_THIS_ORDER                               :{WHITE}Немагчыма зьмяніць гэта заданьне...
STR_ERROR_CAN_T_MOVE_THIS_ORDER                                 :{WHITE}Не атрымалася перамясьціць гэта заданьне...
STR_ERROR_CAN_T_SKIP_ORDER                                      :{WHITE}Не атрымалася прапусьціць бягучае заданьне...
STR_ERROR_CAN_T_SKIP_TO_ORDER                                   :{WHITE}Не атрымалася перайсьці да выдзеленага заданьня...
STR_ERROR_CAN_T_COPY_SHARE_ORDER                                :{WHITE}... ТС ня можа дасягнуць усіх станцыяў
STR_ERROR_CAN_T_ADD_ORDER                                       :{WHITE}... ТС ня можа дасягнуць гэтай станцыі
STR_ERROR_CAN_T_ADD_ORDER_SHARED                                :{WHITE}... ТС з агульным заданьнем ня можа дасягнуць гэтай станцыі

STR_ERROR_CAN_T_SHARE_ORDER_LIST                                :{WHITE}Немагчыма выкарыстоўваць агульны сьпіс заданьняў
STR_ERROR_CAN_T_STOP_SHARING_ORDER_LIST                         :{WHITE}Немагчыма стварыць індывідуальны сьпіс заданьняў...
STR_ERROR_CAN_T_COPY_ORDER_LIST                                 :{WHITE}Немагчыма скапіяаваць сьпіс заданьняў
STR_ERROR_TOO_FAR_FROM_PREVIOUS_DESTINATION                     :{WHITE}... занадта далёка ад папярэдняй кропкі
STR_ERROR_AIRCRAFT_NOT_ENOUGH_RANGE                             :{WHITE}... Паветранаму судну не хапае далёкасьцi

# Timetable related errors
STR_ERROR_CAN_T_TIMETABLE_VEHICLE                               :{WHITE}Не атрымалася скласьці расклад руху...
STR_ERROR_TIMETABLE_ONLY_WAIT_AT_STATIONS                       :{WHITE}Транспарт можа чакаць толькі на станцыі.
STR_ERROR_TIMETABLE_NOT_STOPPING_HERE                           :{WHITE}Гэты транспарт не спыняецца на гэтай станцыі.

# Sign related errors
STR_ERROR_TOO_MANY_SIGNS                                        :{WHITE}... занадта шмат знакаў
STR_ERROR_CAN_T_PLACE_SIGN_HERE                                 :{WHITE}Не атрымалася ўсталяваць таблічку...
STR_ERROR_CAN_T_CHANGE_SIGN_NAME                                :{WHITE}Не атрымалася зьмяніць надпіс на таблічцы...
STR_ERROR_CAN_T_DELETE_SIGN                                     :{WHITE}Не атрымалася выдаліць знак...

# Translatable comment for OpenTTD's desktop shortcut
###external 1
STR_DESKTOP_SHORTCUT_COMMENT                                    :Эканамічны сімулятар на аснове «Transport Tycoon Deluxe»

# Translatable descriptions in media/baseset/*.ob* files
###external 10
STR_BASEGRAPHICS_DOS_DESCRIPTION                                :Арыґінальная ґрафіка з Transport Tycoon Deluxe для DOS.
STR_BASEGRAPHICS_DOS_DE_DESCRIPTION                             :Арыґінальная ґрафіка зь нямецкай версіі Transport Tycoon Deluxe для DOS.
STR_BASEGRAPHICS_WIN_DESCRIPTION                                :Арыґінальная ґрафіка з Transport Tycoon Deluxe для Windows.
STR_BASESOUNDS_DOS_DESCRIPTION                                  :Арыґінальны набор гукавога афармленьня з гульні Transport Tycoon Deluxe для DOS.
STR_BASESOUNDS_WIN_DESCRIPTION                                  :Арыґінальны набор гукавога афармленьня з гульні Transport Tycoon Deluxe для Windows.
STR_BASESOUNDS_NONE_DESCRIPTION                                 :"Пусты" набор гукавога афармленьня, які не зьмяшчае ніякіх гукаў.
STR_BASEMUSIC_WIN_DESCRIPTION                                   :Арыґінальны набор музычнага афармленьня з гульні Transport Tycoon Deluxe для Windows.
STR_BASEMUSIC_DOS_DESCRIPTION                                   :Набор музычнага афармленьня з гульні Transport Tycoon Deluxe для DOS.
STR_BASEMUSIC_TTO_DESCRIPTION                                   :Набор музычнага афармлення з гульні Transport Tycoon (Original/World Editor) для DOS.
STR_BASEMUSIC_NONE_DESCRIPTION                                  :"Пусты" набор музычнага афармлення, які не зьмяшчае ніякай музыкі.

##id 0x2000
# Town building names
STR_TOWN_BUILDING_NAME_TALL_OFFICE_BLOCK_1                      :Вышынны офісны будынак
STR_TOWN_BUILDING_NAME_OFFICE_BLOCK_1                           :Офісны будынак
STR_TOWN_BUILDING_NAME_SMALL_BLOCK_OF_FLATS_1                   :Малы жылы дом
STR_TOWN_BUILDING_NAME_CHURCH_1                                 :Царква
STR_TOWN_BUILDING_NAME_LARGE_OFFICE_BLOCK_1                     :Вялікi офісны будынак
STR_TOWN_BUILDING_NAME_TOWN_HOUSES_1                            :Гарадзкія дамы
STR_TOWN_BUILDING_NAME_HOTEL_1                                  :Гатэль
STR_TOWN_BUILDING_NAME_STATUE_1                                 :Статуя
STR_TOWN_BUILDING_NAME_FOUNTAIN_1                               :Фантан
STR_TOWN_BUILDING_NAME_PARK_1                                   :Парк
STR_TOWN_BUILDING_NAME_OFFICE_BLOCK_2                           :Офісны будынак
STR_TOWN_BUILDING_NAME_SHOPS_AND_OFFICES_1                      :Гандлёва-офісны цэнтр
STR_TOWN_BUILDING_NAME_MODERN_OFFICE_BUILDING_1                 :Сучасны офісны будынак
STR_TOWN_BUILDING_NAME_WAREHOUSE_1                              :Склад
STR_TOWN_BUILDING_NAME_OFFICE_BLOCK_3                           :Офісны будынак
STR_TOWN_BUILDING_NAME_STADIUM_1                                :Стадыён
STR_TOWN_BUILDING_NAME_OLD_HOUSES_1                             :Старыя дамы
STR_TOWN_BUILDING_NAME_COTTAGES_1                               :Катэджы
STR_TOWN_BUILDING_NAME_HOUSES_1                                 :Дамы
STR_TOWN_BUILDING_NAME_FLATS_1                                  :Шматкватэрны дом
STR_TOWN_BUILDING_NAME_TALL_OFFICE_BLOCK_2                      :Вышынны офісны будынак
STR_TOWN_BUILDING_NAME_SHOPS_AND_OFFICES_2                      :Гандлёва-офісны цэнтр
STR_TOWN_BUILDING_NAME_SHOPS_AND_OFFICES_3                      :Гандлёва-офісны цэнтр
STR_TOWN_BUILDING_NAME_THEATER_1                                :Тэатр
STR_TOWN_BUILDING_NAME_STADIUM_2                                :Стадыён
STR_TOWN_BUILDING_NAME_OFFICES_1                                :Офiсы
STR_TOWN_BUILDING_NAME_HOUSES_2                                 :Дамы
STR_TOWN_BUILDING_NAME_CINEMA_1                                 :Кінатэатр
STR_TOWN_BUILDING_NAME_SHOPPING_MALL_1                          :Гандлёвы цэнтр
STR_TOWN_BUILDING_NAME_IGLOO_1                                  :Iглу
STR_TOWN_BUILDING_NAME_TEPEES_1                                 :Халупы
STR_TOWN_BUILDING_NAME_TEAPOT_HOUSE_1                           :Домік-імбрык
STR_TOWN_BUILDING_NAME_PIGGY_BANK_1                             :Свiньня-скарбонка

##id 0x4800
# industry names
STR_INDUSTRY_NAME_COAL_MINE                                     :{G=f}Вугальная шахта
STR_INDUSTRY_NAME_COAL_MINE.gen                                 :вугальнай шахты
STR_INDUSTRY_NAME_COAL_MINE.acc                                 :вугальную шахту
STR_INDUSTRY_NAME_POWER_STATION                                 :{G=f}Электрастанцыя
STR_INDUSTRY_NAME_POWER_STATION.gen                             :электрастанцыi
STR_INDUSTRY_NAME_POWER_STATION.acc                             :электрастанцыю
STR_INDUSTRY_NAME_SAWMILL                                       :{G=f}Пільня
STR_INDUSTRY_NAME_SAWMILL.gen                                   :лесапільні
STR_INDUSTRY_NAME_SAWMILL.acc                                   :лесапільню
STR_INDUSTRY_NAME_FOREST                                        :{G=m}Лес
STR_INDUSTRY_NAME_FOREST.gen                                    :лесу
STR_INDUSTRY_NAME_FOREST.acc                                    :лес
STR_INDUSTRY_NAME_OIL_REFINERY                                  :{G=m}Нафтазавод
STR_INDUSTRY_NAME_OIL_REFINERY.gen                              :нафтаперапрацоўчага завода
STR_INDUSTRY_NAME_OIL_REFINERY.acc                              :нафтаперапрацоўчы завод
STR_INDUSTRY_NAME_OIL_RIG                                       :{G=f}Нафтавая плятформа
STR_INDUSTRY_NAME_OIL_RIG.gen                                   :нафтаздабываючай плятформы
STR_INDUSTRY_NAME_OIL_RIG.acc                                   :нафтаздабываючую плятформу
STR_INDUSTRY_NAME_FACTORY                                       :{G=m}Завод
STR_INDUSTRY_NAME_FACTORY.gen                                   :завода
STR_INDUSTRY_NAME_FACTORY.acc                                   :завод
STR_INDUSTRY_NAME_PRINTING_WORKS                                :{G=f}Тыпаґрафiя
STR_INDUSTRY_NAME_PRINTING_WORKS.gen                            :тыпаґрафii
STR_INDUSTRY_NAME_PRINTING_WORKS.acc                            :тыпаґрафію
STR_INDUSTRY_NAME_STEEL_MILL                                    :{G=m}Сталеліцейны завод
STR_INDUSTRY_NAME_STEEL_MILL.gen                                :сталеліцейнага завода
STR_INDUSTRY_NAME_STEEL_MILL.acc                                :сталеліцейны завод
STR_INDUSTRY_NAME_FARM                                          :{G=f}Ферма
STR_INDUSTRY_NAME_FARM.gen                                      :фермы
STR_INDUSTRY_NAME_FARM.acc                                      :ферму
STR_INDUSTRY_NAME_COPPER_ORE_MINE                               :{G=f}Шахта меднай руды
STR_INDUSTRY_NAME_COPPER_ORE_MINE.gen                           :шахты меднай руды
STR_INDUSTRY_NAME_COPPER_ORE_MINE.acc                           :шахту меднай руды
STR_INDUSTRY_NAME_OIL_WELLS                                     :{G=f}Нафтавая сьвiдравiна
STR_INDUSTRY_NAME_OIL_WELLS.gen                                 :нафтавай свiдравiны
STR_INDUSTRY_NAME_OIL_WELLS.acc                                 :нафтавую сьвідравіну
STR_INDUSTRY_NAME_BANK                                          :{G=m}Банк
STR_INDUSTRY_NAME_BANK.gen                                      :банка
STR_INDUSTRY_NAME_BANK.acc                                      :банк
STR_INDUSTRY_NAME_FOOD_PROCESSING_PLANT                         :{G=f}Харчовая фабрыка
STR_INDUSTRY_NAME_FOOD_PROCESSING_PLANT.gen                     :харчовай фабрыкі
STR_INDUSTRY_NAME_FOOD_PROCESSING_PLANT.acc                     :харчовую фабрыку
STR_INDUSTRY_NAME_PAPER_MILL                                    :{G=f}Папяровая фабрыка
STR_INDUSTRY_NAME_PAPER_MILL.gen                                :папяровай фабрыкi
STR_INDUSTRY_NAME_PAPER_MILL.acc                                :папяровую фабрыку
STR_INDUSTRY_NAME_GOLD_MINE                                     :{G=f}Залатаносная шахта
STR_INDUSTRY_NAME_GOLD_MINE.gen                                 :залатаноснай шахты
STR_INDUSTRY_NAME_GOLD_MINE.acc                                 :залатаносную шахту
STR_INDUSTRY_NAME_BANK_TROPIC_ARCTIC                            :{G=m}Банк
STR_INDUSTRY_NAME_BANK_TROPIC_ARCTIC.gen                        :банка
STR_INDUSTRY_NAME_BANK_TROPIC_ARCTIC.acc                        :банк
STR_INDUSTRY_NAME_DIAMOND_MINE                                  :{G=p}Алмазныя капальні
STR_INDUSTRY_NAME_DIAMOND_MINE.gen                              :алмазных капальняў
STR_INDUSTRY_NAME_DIAMOND_MINE.acc                              :алмазныя капальні
STR_INDUSTRY_NAME_IRON_ORE_MINE                                 :{G=f}Шахта жалезнай руды
STR_INDUSTRY_NAME_IRON_ORE_MINE.gen                             :шахты жалезнай руды
STR_INDUSTRY_NAME_IRON_ORE_MINE.acc                             :шахту жалезнай руды
STR_INDUSTRY_NAME_FRUIT_PLANTATION                              :{G=f}Плантацыя садавiны
STR_INDUSTRY_NAME_FRUIT_PLANTATION.gen                          :плантацыi садавiны
STR_INDUSTRY_NAME_FRUIT_PLANTATION.acc                          :плантацыю садавіны
STR_INDUSTRY_NAME_RUBBER_PLANTATION                             :{G=f}Плантацыя гевеі
STR_INDUSTRY_NAME_RUBBER_PLANTATION.gen                         :плантацыi гевеi
STR_INDUSTRY_NAME_RUBBER_PLANTATION.acc                         :плантацыю гевеі
STR_INDUSTRY_NAME_WATER_SUPPLY                                  :{G=f}Вадзяная сьвідравіна
STR_INDUSTRY_NAME_WATER_SUPPLY.gen                              :вадзяной сьвiдравiны
STR_INDUSTRY_NAME_WATER_SUPPLY.acc                              :вадзяную сьвiдравіну
STR_INDUSTRY_NAME_WATER_TOWER                                   :{G=f}Воданапорная вежа
STR_INDUSTRY_NAME_WATER_TOWER.gen                               :воданапорнай вежы
STR_INDUSTRY_NAME_WATER_TOWER.acc                               :воданапорную вежу
STR_INDUSTRY_NAME_FACTORY_2                                     :{G=m}Завод
STR_INDUSTRY_NAME_FACTORY_2.gen                                 :завода
STR_INDUSTRY_NAME_FACTORY_2.acc                                 :завод
STR_INDUSTRY_NAME_FARM_2                                        :{G=f}Ферма
STR_INDUSTRY_NAME_FARM_2.gen                                    :фермы
STR_INDUSTRY_NAME_FARM_2.acc                                    :ферму
STR_INDUSTRY_NAME_LUMBER_MILL                                   :{G=f}Пільня
STR_INDUSTRY_NAME_LUMBER_MILL.gen                               :лесапільні
STR_INDUSTRY_NAME_LUMBER_MILL.acc                               :лесапільню
STR_INDUSTRY_NAME_COTTON_CANDY_FOREST                           :{G=m}Лес цукровай баўны
STR_INDUSTRY_NAME_COTTON_CANDY_FOREST.gen                       :лесу цукровай баўны
STR_INDUSTRY_NAME_COTTON_CANDY_FOREST.acc                       :лес цукровай баўны
STR_INDUSTRY_NAME_CANDY_FACTORY                                 :{G=f}Цукерачная фабрыка
STR_INDUSTRY_NAME_CANDY_FACTORY.gen                             :цукерачнай фабрыкi
STR_INDUSTRY_NAME_CANDY_FACTORY.acc                             :цукерачную фабрыку
STR_INDUSTRY_NAME_BATTERY_FARM                                  :{G=n}Поле батарэек
STR_INDUSTRY_NAME_BATTERY_FARM.gen                              :поля батарэек
STR_INDUSTRY_NAME_BATTERY_FARM.acc                              :поле батарэек
STR_INDUSTRY_NAME_COLA_WELLS                                    :{G=p}Калодзежы колы
STR_INDUSTRY_NAME_COLA_WELLS.gen                                :калодзежаў колы
STR_INDUSTRY_NAME_COLA_WELLS.acc                                :калодзежы колы
STR_INDUSTRY_NAME_TOY_SHOP                                      :{G=f}Крама цацак
STR_INDUSTRY_NAME_TOY_SHOP.gen                                  :крамы цацак
STR_INDUSTRY_NAME_TOY_SHOP.acc                                  :краму цацак
STR_INDUSTRY_NAME_TOY_FACTORY                                   :{G=m}Завод цацак
STR_INDUSTRY_NAME_TOY_FACTORY.gen                               :завода цацак
STR_INDUSTRY_NAME_TOY_FACTORY.acc                               :завод цацак
STR_INDUSTRY_NAME_PLASTIC_FOUNTAINS                             :{G=p}Фантаны плястыку
STR_INDUSTRY_NAME_PLASTIC_FOUNTAINS.gen                         :фантанаў плястыку
STR_INDUSTRY_NAME_PLASTIC_FOUNTAINS.acc                         :фантан плястыку
STR_INDUSTRY_NAME_FIZZY_DRINK_FACTORY                           :{G=m}Завод газіроўкi
STR_INDUSTRY_NAME_FIZZY_DRINK_FACTORY.gen                       :завода газіроўкi
STR_INDUSTRY_NAME_FIZZY_DRINK_FACTORY.acc                       :завод газіроўкі
STR_INDUSTRY_NAME_BUBBLE_GENERATOR                              :{G=m}Ґенэратар бурбалак
STR_INDUSTRY_NAME_BUBBLE_GENERATOR.gen                          :генератара бурбалак
STR_INDUSTRY_NAME_BUBBLE_GENERATOR.acc                          :генэратар бурбалак
STR_INDUSTRY_NAME_TOFFEE_QUARRY                                 :{G=m}Ірысавы кар'ер
STR_INDUSTRY_NAME_TOFFEE_QUARRY.gen                             :ірысавага кар'еру
STR_INDUSTRY_NAME_TOFFEE_QUARRY.acc                             :ірысавы кар'ер
STR_INDUSTRY_NAME_SUGAR_MINE                                    :{G=f}Цукровая шахта
STR_INDUSTRY_NAME_SUGAR_MINE.gen                                :цукровай шахты
STR_INDUSTRY_NAME_SUGAR_MINE.acc                                :цукровую шахту

############ WARNING, using range 0x6000 for strings that are stored in the savegame
############ These strings may never get a new id, or savegames will break!

##id 0x6000
STR_SV_EMPTY                                                    :
STR_SV_UNNAMED                                                  :Без iмя
STR_SV_TRAIN_NAME                                               :Цягнiк {COMMA}
STR_SV_ROAD_VEHICLE_NAME                                        :Аўтамабiль {COMMA}
STR_SV_SHIP_NAME                                                :Карабель {COMMA}
STR_SV_AIRCRAFT_NAME                                            :Самалёт {COMMA}

###length 27
STR_SV_STNAME                                                   :{STRING}
STR_SV_STNAME_NORTH                                             :{G=m}{STRING}-Паўночны
STR_SV_STNAME_NORTH.gen                                         :{STRING}-Паўночнага
STR_SV_STNAME_NORTH.acc                                         :{STRING}-Паўночны
STR_SV_STNAME_SOUTH                                             :{G=m}{STRING}-Паўднёвы
STR_SV_STNAME_SOUTH.gen                                         :{STRING}-Паўднёвага
STR_SV_STNAME_SOUTH.acc                                         :{STRING}-Паўднёвы
STR_SV_STNAME_EAST                                              :{G=m}{STRING}-Усходнi
STR_SV_STNAME_EAST.gen                                          :{STRING}-Усходняга
STR_SV_STNAME_EAST.acc                                          :{STRING}-Усходнi
STR_SV_STNAME_WEST                                              :{G=m}{STRING}-Заходнi
STR_SV_STNAME_WEST.gen                                          :{STRING}-Заходняга
STR_SV_STNAME_WEST.acc                                          :{STRING}-Заходнi
STR_SV_STNAME_CENTRAL                                           :{G=m}{STRING}-Цэнтральны
STR_SV_STNAME_CENTRAL.gen                                       :{STRING}-Цэнтральнага
STR_SV_STNAME_CENTRAL.acc                                       :{STRING}-Цэнтральны
STR_SV_STNAME_TRANSFER                                          :{G=m}{STRING}-Таварны
STR_SV_STNAME_TRANSFER.gen                                      :{STRING}-Таварнага
STR_SV_STNAME_TRANSFER.acc                                      :{STRING}-Таварны
STR_SV_STNAME_HALT                                              :{G=m}{STRING}-Прамежкавы
STR_SV_STNAME_HALT.gen                                          :{STRING}-Прамежкавага
STR_SV_STNAME_HALT.acc                                          :{STRING}-Прамежкавага
STR_SV_STNAME_VALLEY                                            :{G=f}{STRING}-Даліна
STR_SV_STNAME_VALLEY.gen                                        :{STRING}-Даліны
STR_SV_STNAME_VALLEY.acc                                        :{STRING}-Даліну
STR_SV_STNAME_HEIGHTS                                           :{G=m}{STRING}-Вышынны
STR_SV_STNAME_HEIGHTS.gen                                       :{STRING}-Вышыннага
STR_SV_STNAME_HEIGHTS.acc                                       :{STRING}-Вышынны
STR_SV_STNAME_WOODS                                             :{G=m}{STRING}-Лясны
STR_SV_STNAME_WOODS.gen                                         :{STRING}-Ляснога
STR_SV_STNAME_WOODS.acc                                         :{STRING}-Лясны
STR_SV_STNAME_LAKESIDE                                          :{G=m}{STRING}-Азёрны
STR_SV_STNAME_LAKESIDE.gen                                      :{STRING}-Азёрнага
STR_SV_STNAME_LAKESIDE.acc                                      :{STRING}-Азёрны
STR_SV_STNAME_EXCHANGE                                          :{G=m}{STRING}-Сартавальны
STR_SV_STNAME_EXCHANGE.gen                                      :{STRING}-Сартавальнага
STR_SV_STNAME_EXCHANGE.acc                                      :{STRING}-Сартавальны
STR_SV_STNAME_AIRPORT                                           :{G=m}{STRING}-Аэрапорт
STR_SV_STNAME_AIRPORT.gen                                       :{STRING}-Аэрапорта
STR_SV_STNAME_AIRPORT.acc                                       :{STRING}-Аэрапорт
STR_SV_STNAME_OILFIELD                                          :{G=f}{STRING} Нафтавая плятформа
STR_SV_STNAME_OILFIELD.gen                                      :{STRING} Нафтавай плятформы
STR_SV_STNAME_OILFIELD.acc                                      :{STRING} Нафтавую плятформу
STR_SV_STNAME_MINES                                             :{G=p}{STRING}-Шахты
STR_SV_STNAME_MINES.gen                                         :{STRING}-Шахтаў
STR_SV_STNAME_MINES.acc                                         :{STRING}-Шахты
STR_SV_STNAME_DOCKS                                             :{G=f}{STRING}-Прыстань
STR_SV_STNAME_DOCKS.gen                                         :{STRING}-Прыстанi
STR_SV_STNAME_DOCKS.acc                                         :{STRING}-Прыстань
STR_SV_STNAME_BUOY                                              :{STRING}
STR_SV_STNAME_WAYPOINT                                          :{STRING}
##id 0x6020
STR_SV_STNAME_ANNEXE                                            :{G=m}{STRING}-Дадатковы
STR_SV_STNAME_ANNEXE.gen                                        :{STRING}-Дадатковага
STR_SV_STNAME_ANNEXE.acc                                        :{STRING}-Дадатковы
STR_SV_STNAME_SIDINGS                                           :{G=m}{STRING}-Запасны
STR_SV_STNAME_SIDINGS.gen                                       :{STRING}-Запаснога
STR_SV_STNAME_SIDINGS.acc                                       :{STRING}-Запасны
STR_SV_STNAME_BRANCH                                            :{G=m}{STRING}-Тупік
STR_SV_STNAME_BRANCH.gen                                        :{STRING}-Тупіка
STR_SV_STNAME_BRANCH.acc                                        :{STRING}-Тупік
STR_SV_STNAME_UPPER                                             :{G=m}{STRING} Верхнi
STR_SV_STNAME_UPPER.gen                                         :{STRING} Верхняга
STR_SV_STNAME_UPPER.acc                                         :{STRING} Верхнi
STR_SV_STNAME_LOWER                                             :{G=m}{STRING}-Нiжнi
STR_SV_STNAME_LOWER.gen                                         :{STRING}-Нiжняга
STR_SV_STNAME_LOWER.acc                                         :{STRING}-Нiжнi
STR_SV_STNAME_HELIPORT                                          :{G=f}{STRING}-Пляцоўка
STR_SV_STNAME_HELIPORT.gen                                      :{STRING}-Пляцоўкi
STR_SV_STNAME_HELIPORT.acc                                      :{STRING}-Пляцоўку
STR_SV_STNAME_FOREST                                            :{G=m}{STRING}-Лес
STR_SV_STNAME_FOREST.gen                                        :{STRING}-Леса
STR_SV_STNAME_FOREST.acc                                        :{STRING}-Лес
STR_SV_STNAME_FALLBACK                                          :{NBSP}{STRING}, станцыя №{NUM}

############ end of savegame specific region!

##id 0x8000
###length 116
# Vehicle names
STR_VEHICLE_NAME_TRAIN_ENGINE_RAIL_KIRBY_PAUL_TANK_STEAM        :Танк-паравоз Kirby Paul
STR_VEHICLE_NAME_TRAIN_ENGINE_RAIL_MJS_250_DIESEL               :Цеплавоз MJS 250
STR_VEHICLE_NAME_TRAIN_ENGINE_RAIL_PLODDYPHUT_CHOO_CHOO         :Паравоз Ploddyphut «Чу-Чу»
STR_VEHICLE_NAME_TRAIN_ENGINE_RAIL_POWERNAUT_CHOO_CHOO          :Паравоз Powernaut «Чу-Чу»
STR_VEHICLE_NAME_TRAIN_ENGINE_RAIL_MIGHTYMOVER_CHOO_CHOO        :Паравоз MightyMover «Чу-Чу»
STR_VEHICLE_NAME_TRAIN_ENGINE_RAIL_PLODDYPHUT_DIESEL            :Цеплавоз Ploddyphut
STR_VEHICLE_NAME_TRAIN_ENGINE_RAIL_POWERNAUT_DIESEL             :Цеплавоз Powernaut
STR_VEHICLE_NAME_TRAIN_ENGINE_RAIL_WILLS_2_8_0_STEAM            :Паравоз Wills 2-8-0
STR_VEHICLE_NAME_TRAIN_ENGINE_RAIL_CHANEY_JUBILEE_STEAM         :Паравоз Chaney «Юбiлейны»
STR_VEHICLE_NAME_TRAIN_ENGINE_RAIL_GINZU_A4_STEAM               :Паравоз Ginzu A4
STR_VEHICLE_NAME_TRAIN_ENGINE_RAIL_SH_8P_STEAM                  :Паравоз SH 8P
STR_VEHICLE_NAME_TRAIN_ENGINE_RAIL_MANLEY_MOREL_DMU_DIESEL      :Дызель-цягнік Manley-Morel (DMU)
STR_VEHICLE_NAME_TRAIN_ENGINE_RAIL_DASH_DIESEL                  :Цеплавоз Dash
STR_VEHICLE_NAME_TRAIN_ENGINE_RAIL_SH_HENDRY_25_DIESEL          :Цеплавоз SH/Hendry 25
STR_VEHICLE_NAME_TRAIN_ENGINE_RAIL_UU_37_DIESEL                 :Цеплавоз UU 37
STR_VEHICLE_NAME_TRAIN_ENGINE_RAIL_FLOSS_47_DIESEL              :Цеплавоз Floss 47
STR_VEHICLE_NAME_TRAIN_ENGINE_RAIL_CS_4000_DIESEL               :Цеплавоз CS 4000
STR_VEHICLE_NAME_TRAIN_ENGINE_RAIL_CS_2400_DIESEL               :Цеплавоз CS 2400
STR_VEHICLE_NAME_TRAIN_ENGINE_RAIL_CENTENNIAL_DIESEL            :Цеплавоз Centennial
STR_VEHICLE_NAME_TRAIN_ENGINE_RAIL_KELLING_3100_DIESEL          :Цеплавоз Kelling 3100
STR_VEHICLE_NAME_TRAIN_ENGINE_RAIL_TURNER_TURBO_DIESEL          :Цеплавоз Turner «Турба»
STR_VEHICLE_NAME_TRAIN_ENGINE_RAIL_MJS_1000_DIESEL              :Цеплавоз MJS 1000
STR_VEHICLE_NAME_TRAIN_ENGINE_RAIL_SH_125_DIESEL                :Цеплавоз SH 125
STR_VEHICLE_NAME_TRAIN_ENGINE_RAIL_SH_30_ELECTRIC               :Электравоз SH 30
STR_VEHICLE_NAME_TRAIN_ENGINE_RAIL_SH_40_ELECTRIC               :Электравоз SH 40
STR_VEHICLE_NAME_TRAIN_ENGINE_RAIL_T_I_M_ELECTRIC               :Электравоз T.I.M.
STR_VEHICLE_NAME_TRAIN_ENGINE_RAIL_ASIASTAR_ELECTRIC            :Электравоз AsiaStar
STR_VEHICLE_NAME_TRAIN_WAGON_RAIL_PASSENGER_CAR                 :Пасажырскi ваґон
STR_VEHICLE_NAME_TRAIN_WAGON_RAIL_MAIL_VAN                      :Паштовы ваґон
STR_VEHICLE_NAME_TRAIN_WAGON_RAIL_COAL_CAR                      :Вугальная плятформа
STR_VEHICLE_NAME_TRAIN_WAGON_RAIL_OIL_TANKER                    :Нафтавая цыстэрна
STR_VEHICLE_NAME_TRAIN_WAGON_RAIL_LIVESTOCK_VAN                 :Ваґон для жывёлы
STR_VEHICLE_NAME_TRAIN_WAGON_RAIL_GOODS_VAN                     :Таварны ваґон
STR_VEHICLE_NAME_TRAIN_WAGON_RAIL_GRAIN_HOPPER                  :Хопер для зерня
STR_VEHICLE_NAME_TRAIN_WAGON_RAIL_WOOD_TRUCK                    :Ваґон для драўнiны
STR_VEHICLE_NAME_TRAIN_WAGON_RAIL_IRON_ORE_HOPPER               :Хопер для жалезнай руды
STR_VEHICLE_NAME_TRAIN_WAGON_RAIL_STEEL_TRUCK                   :Ваґон для сталi
STR_VEHICLE_NAME_TRAIN_WAGON_RAIL_ARMORED_VAN                   :Браніраваны ваґон
STR_VEHICLE_NAME_TRAIN_WAGON_RAIL_FOOD_VAN                      :Рэфрыжэратар (прадукты)
STR_VEHICLE_NAME_TRAIN_WAGON_RAIL_PAPER_TRUCK                   :Ваґон для паперы
STR_VEHICLE_NAME_TRAIN_WAGON_RAIL_COPPER_ORE_HOPPER             :Хопер для меднай руды
STR_VEHICLE_NAME_TRAIN_WAGON_RAIL_WATER_TANKER                  :Вадзяная цыстэрна
STR_VEHICLE_NAME_TRAIN_WAGON_RAIL_FRUIT_TRUCK                   :Рэфрыжэратар (садавiна)
STR_VEHICLE_NAME_TRAIN_WAGON_RAIL_RUBBER_TRUCK                  :Ваґон для каўчуку
STR_VEHICLE_NAME_TRAIN_WAGON_RAIL_SUGAR_TRUCK                   :Ваґон для цукру
STR_VEHICLE_NAME_TRAIN_WAGON_RAIL_COTTON_CANDY_HOPPER           :Хопер для цукровай баўны
STR_VEHICLE_NAME_TRAIN_WAGON_RAIL_TOFFEE_HOPPER                 :Хопер для ірысак
STR_VEHICLE_NAME_TRAIN_WAGON_RAIL_BUBBLE_VAN                    :Ваґон для бурбалак
STR_VEHICLE_NAME_TRAIN_WAGON_RAIL_COLA_TANKER                   :Цыстэрна для колы
STR_VEHICLE_NAME_TRAIN_WAGON_RAIL_CANDY_VAN                     :Ваґон для цукерак
STR_VEHICLE_NAME_TRAIN_WAGON_RAIL_TOY_VAN                       :Ваґон для цацак
STR_VEHICLE_NAME_TRAIN_WAGON_RAIL_BATTERY_TRUCK                 :Ваґон для батарэек
STR_VEHICLE_NAME_TRAIN_WAGON_RAIL_FIZZY_DRINK_TRUCK             :Ваґон для газіроўкi
STR_VEHICLE_NAME_TRAIN_WAGON_RAIL_PLASTIC_TRUCK                 :Ваґон для плястыку
STR_VEHICLE_NAME_TRAIN_ENGINE_MONORAIL_X2001_ELECTRIC           :Электравоз X2001
STR_VEHICLE_NAME_TRAIN_ENGINE_MONORAIL_MILLENNIUM_Z1_ELECTRIC   :Электравоз Millennium Z1
STR_VEHICLE_NAME_TRAIN_ENGINE_MONORAIL_WIZZOWOW_Z99             :Wizzowow Z99
STR_VEHICLE_NAME_TRAIN_WAGON_MONORAIL_PASSENGER_CAR             :Пасажырскi ваґон
STR_VEHICLE_NAME_TRAIN_WAGON_MONORAIL_MAIL_VAN                  :Паштовы ваґон
STR_VEHICLE_NAME_TRAIN_WAGON_MONORAIL_COAL_CAR                  :Вугальная плятформа
STR_VEHICLE_NAME_TRAIN_WAGON_MONORAIL_OIL_TANKER                :Нафтавая цыстэрна
STR_VEHICLE_NAME_TRAIN_WAGON_MONORAIL_LIVESTOCK_VAN             :Ваґон для жывёлы
STR_VEHICLE_NAME_TRAIN_WAGON_MONORAIL_GOODS_VAN                 :Таварны ваґон
STR_VEHICLE_NAME_TRAIN_WAGON_MONORAIL_GRAIN_HOPPER              :Хопер для зерня
STR_VEHICLE_NAME_TRAIN_WAGON_MONORAIL_WOOD_TRUCK                :Ваґон для драўнiны
STR_VEHICLE_NAME_TRAIN_WAGON_MONORAIL_IRON_ORE_HOPPER           :Хопер для жалезнай руды
STR_VEHICLE_NAME_TRAIN_WAGON_MONORAIL_STEEL_TRUCK               :Ваґон для сталi
STR_VEHICLE_NAME_TRAIN_WAGON_MONORAIL_ARMORED_VAN               :Браніраваны ваґон
STR_VEHICLE_NAME_TRAIN_WAGON_MONORAIL_FOOD_VAN                  :Рэфрыжэратар (прадукты)
STR_VEHICLE_NAME_TRAIN_WAGON_MONORAIL_PAPER_TRUCK               :Ваґон для паперы
STR_VEHICLE_NAME_TRAIN_WAGON_MONORAIL_COPPER_ORE_HOPPER         :Хопер для меднай руды
STR_VEHICLE_NAME_TRAIN_WAGON_MONORAIL_WATER_TANKER              :Вадзяная цыстэрна
STR_VEHICLE_NAME_TRAIN_WAGON_MONORAIL_FRUIT_TRUCK               :Рэфрыжэратар (садавiна)
STR_VEHICLE_NAME_TRAIN_WAGON_MONORAIL_RUBBER_TRUCK              :Ваґон для каўчуку
STR_VEHICLE_NAME_TRAIN_WAGON_MONORAIL_SUGAR_TRUCK               :Ваґон для цукру
STR_VEHICLE_NAME_TRAIN_WAGON_MONORAIL_COTTON_CANDY_HOPPER       :Хопер для цукровай баўны
STR_VEHICLE_NAME_TRAIN_WAGON_MONORAIL_TOFFEE_HOPPER             :Хопер для ірысак
STR_VEHICLE_NAME_TRAIN_WAGON_MONORAIL_BUBBLE_VAN                :Ваґон для бурбалак
STR_VEHICLE_NAME_TRAIN_WAGON_MONORAIL_COLA_TANKER               :Цыстэрна для колы
STR_VEHICLE_NAME_TRAIN_WAGON_MONORAIL_CANDY_VAN                 :Ваґон для цукерак
STR_VEHICLE_NAME_TRAIN_WAGON_MONORAIL_TOY_VAN                   :Ваґон для цацак
STR_VEHICLE_NAME_TRAIN_WAGON_MONORAIL_BATTERY_TRUCK             :Ваґон для батарэек
STR_VEHICLE_NAME_TRAIN_WAGON_MONORAIL_FIZZY_DRINK_TRUCK         :Ваґон для газіроўкi
STR_VEHICLE_NAME_TRAIN_WAGON_MONORAIL_PLASTIC_TRUCK             :Ваґон для плястыку
STR_VEHICLE_NAME_TRAIN_ENGINE_MAGLEV_LEV1_LEVIATHAN_ELECTRIC    :Lev1 «Левияфан»
STR_VEHICLE_NAME_TRAIN_ENGINE_MAGLEV_LEV2_CYCLOPS_ELECTRIC      :Lev2 «Цыклоп»
STR_VEHICLE_NAME_TRAIN_ENGINE_MAGLEV_LEV3_PEGASUS_ELECTRIC      :Lev3 «Пеґас»
STR_VEHICLE_NAME_TRAIN_ENGINE_MAGLEV_LEV4_CHIMAERA_ELECTRIC     :Lev4 «Хiмэра»
STR_VEHICLE_NAME_TRAIN_ENGINE_MAGLEV_WIZZOWOW_ROCKETEER         :Wizzowow «Ракета»
STR_VEHICLE_NAME_TRAIN_WAGON_MAGLEV_PASSENGER_CAR               :Пасажырскi ваґон
STR_VEHICLE_NAME_TRAIN_WAGON_MAGLEV_MAIL_VAN                    :Паштовы ваґон
STR_VEHICLE_NAME_TRAIN_WAGON_MAGLEV_COAL_CAR                    :Вугальная плятформа
STR_VEHICLE_NAME_TRAIN_WAGON_MAGLEV_OIL_TANKER                  :Нафтавая цыстэрна
STR_VEHICLE_NAME_TRAIN_WAGON_MAGLEV_LIVESTOCK_VAN               :Ваґон для жывёлы
STR_VEHICLE_NAME_TRAIN_WAGON_MAGLEV_GOODS_VAN                   :Таварны ваґон
STR_VEHICLE_NAME_TRAIN_WAGON_MAGLEV_GRAIN_HOPPER                :Хопер для зерня
STR_VEHICLE_NAME_TRAIN_WAGON_MAGLEV_WOOD_TRUCK                  :Ваґон для драўнiны
STR_VEHICLE_NAME_TRAIN_WAGON_MAGLEV_IRON_ORE_HOPPER             :Хопер для жалезнай руды
STR_VEHICLE_NAME_TRAIN_WAGON_MAGLEV_STEEL_TRUCK                 :Ваґон для сталi
STR_VEHICLE_NAME_TRAIN_WAGON_MAGLEV_ARMORED_VAN                 :Браніраваны ваґон
STR_VEHICLE_NAME_TRAIN_WAGON_MAGLEV_FOOD_VAN                    :Рэфрыжэратар (ежа)
STR_VEHICLE_NAME_TRAIN_WAGON_MAGLEV_PAPER_TRUCK                 :Ваґон для паперы
STR_VEHICLE_NAME_TRAIN_WAGON_MAGLEV_COPPER_ORE_HOPPER           :Хопер для меднай руды
STR_VEHICLE_NAME_TRAIN_WAGON_MAGLEV_WATER_TANKER                :Вадзяная цыстэрна
STR_VEHICLE_NAME_TRAIN_WAGON_MAGLEV_FRUIT_TRUCK                 :Рэфрыжэратар (садавiна)
STR_VEHICLE_NAME_TRAIN_WAGON_MAGLEV_RUBBER_TRUCK                :Ваґон для каўчуку
STR_VEHICLE_NAME_TRAIN_WAGON_MAGLEV_SUGAR_TRUCK                 :Ваґон для цукру
STR_VEHICLE_NAME_TRAIN_WAGON_MAGLEV_COTTON_CANDY_HOPPER         :Хопер для цукровай баўны
STR_VEHICLE_NAME_TRAIN_WAGON_MAGLEV_TOFFEE_HOPPER               :Хопер для ірысак
STR_VEHICLE_NAME_TRAIN_WAGON_MAGLEV_BUBBLE_VAN                  :Ваґон для бурбалак
STR_VEHICLE_NAME_TRAIN_WAGON_MAGLEV_COLA_TANKER                 :Цыстэрна для колы
STR_VEHICLE_NAME_TRAIN_WAGON_MAGLEV_CANDY_VAN                   :Ваґон для цукерак
STR_VEHICLE_NAME_TRAIN_WAGON_MAGLEV_TOY_VAN                     :Ваґон для цацак
STR_VEHICLE_NAME_TRAIN_WAGON_MAGLEV_BATTERY_TRUCK               :Ваґон для батарэек
STR_VEHICLE_NAME_TRAIN_WAGON_MAGLEV_FIZZY_DRINK_TRUCK           :Ваґон для газіроўкi
STR_VEHICLE_NAME_TRAIN_WAGON_MAGLEV_PLASTIC_TRUCK               :Ваґон для плястыку

###length 88
STR_VEHICLE_NAME_ROAD_VEHICLE_MPS_REGAL_BUS                     :Аўтобус MPS Regal
STR_VEHICLE_NAME_ROAD_VEHICLE_HEREFORD_LEOPARD_BUS              :Аўтобус Hereford Leopard
STR_VEHICLE_NAME_ROAD_VEHICLE_FOSTER_BUS                        :Аўтобус Foster
STR_VEHICLE_NAME_ROAD_VEHICLE_FOSTER_MKII_SUPERBUS              :Аўтобус Foster MkII
STR_VEHICLE_NAME_ROAD_VEHICLE_PLODDYPHUT_MKI_BUS                :Аўтобус Ploddyphut MkI
STR_VEHICLE_NAME_ROAD_VEHICLE_PLODDYPHUT_MKII_BUS               :Аўтобус Ploddyphut MkII
STR_VEHICLE_NAME_ROAD_VEHICLE_PLODDYPHUT_MKIII_BUS              :Аўтобус Ploddyphut MkIII
STR_VEHICLE_NAME_ROAD_VEHICLE_BALOGH_COAL_TRUCK                 :Грузавiк Balogh (вугаль)
STR_VEHICLE_NAME_ROAD_VEHICLE_UHL_COAL_TRUCK                    :Грузавiк Uhl (вугаль)
STR_VEHICLE_NAME_ROAD_VEHICLE_DW_COAL_TRUCK                     :Грузавiк DW (вугаль)
STR_VEHICLE_NAME_ROAD_VEHICLE_MPS_MAIL_TRUCK                    :Паштовы фурґон MPS
STR_VEHICLE_NAME_ROAD_VEHICLE_REYNARD_MAIL_TRUCK                :Паштовы фурґон Reynard
STR_VEHICLE_NAME_ROAD_VEHICLE_PERRY_MAIL_TRUCK                  :Паштовы фурґон Perry
STR_VEHICLE_NAME_ROAD_VEHICLE_MIGHTYMOVER_MAIL_TRUCK            :Паштовы фурґон MightyMover
STR_VEHICLE_NAME_ROAD_VEHICLE_POWERNAUGHT_MAIL_TRUCK            :Паштовы фурґон Powernaught
STR_VEHICLE_NAME_ROAD_VEHICLE_WIZZOWOW_MAIL_TRUCK               :Паштовы фурґон Wizzowow
STR_VEHICLE_NAME_ROAD_VEHICLE_WITCOMBE_OIL_TANKER               :Цыстэрна Witcombe (нафта)
STR_VEHICLE_NAME_ROAD_VEHICLE_FOSTER_OIL_TANKER                 :Цыстэрна Foster (нафта)
STR_VEHICLE_NAME_ROAD_VEHICLE_PERRY_OIL_TANKER                  :Цыстэрна Perry (нафта)
STR_VEHICLE_NAME_ROAD_VEHICLE_TALBOTT_LIVESTOCK_VAN             :Жывёлавозка Talbott
STR_VEHICLE_NAME_ROAD_VEHICLE_UHL_LIVESTOCK_VAN                 :Жывёлавозка Uhl
STR_VEHICLE_NAME_ROAD_VEHICLE_FOSTER_LIVESTOCK_VAN              :Жывёлавозка Foster
STR_VEHICLE_NAME_ROAD_VEHICLE_BALOGH_GOODS_TRUCK                :Грузавiк Balogh (тавары)
STR_VEHICLE_NAME_ROAD_VEHICLE_CRAIGHEAD_GOODS_TRUCK             :Грузавiк Craighead (тавары)
STR_VEHICLE_NAME_ROAD_VEHICLE_GOSS_GOODS_TRUCK                  :Грузавiк Goss (тавары)
STR_VEHICLE_NAME_ROAD_VEHICLE_HEREFORD_GRAIN_TRUCK              :Зерневозка Hereford
STR_VEHICLE_NAME_ROAD_VEHICLE_THOMAS_GRAIN_TRUCK                :Зерневозка Thomas
STR_VEHICLE_NAME_ROAD_VEHICLE_GOSS_GRAIN_TRUCK                  :Зерневозка Goss
STR_VEHICLE_NAME_ROAD_VEHICLE_WITCOMBE_WOOD_TRUCK               :Грузавiк Witcombe (драўнiна)
STR_VEHICLE_NAME_ROAD_VEHICLE_FOSTER_WOOD_TRUCK                 :Грузавiк Foster (драўнiна)
STR_VEHICLE_NAME_ROAD_VEHICLE_MORELAND_WOOD_TRUCK               :Грузавiк Moreland (драўнiна)
STR_VEHICLE_NAME_ROAD_VEHICLE_MPS_IRON_ORE_TRUCK                :Грузавiк MPS (жал. руда)
STR_VEHICLE_NAME_ROAD_VEHICLE_UHL_IRON_ORE_TRUCK                :Грузавiк Uhl (жал. руда)
STR_VEHICLE_NAME_ROAD_VEHICLE_CHIPPY_IRON_ORE_TRUCK             :Грузавiк Chippy (жал. руда)
STR_VEHICLE_NAME_ROAD_VEHICLE_BALOGH_STEEL_TRUCK                :Грузавiк Balogh (сталь)
STR_VEHICLE_NAME_ROAD_VEHICLE_UHL_STEEL_TRUCK                   :Грузавiк Uhl (сталь)
STR_VEHICLE_NAME_ROAD_VEHICLE_KELLING_STEEL_TRUCK               :Грузавiк Kelling (сталь)
STR_VEHICLE_NAME_ROAD_VEHICLE_BALOGH_ARMORED_TRUCK              :Бранявiк Balogh
STR_VEHICLE_NAME_ROAD_VEHICLE_UHL_ARMORED_TRUCK                 :Бранявiк Uhl
STR_VEHICLE_NAME_ROAD_VEHICLE_FOSTER_ARMORED_TRUCK              :Бранявiк Foster
STR_VEHICLE_NAME_ROAD_VEHICLE_FOSTER_FOOD_VAN                   :Рэфрыжэратар Foster
STR_VEHICLE_NAME_ROAD_VEHICLE_PERRY_FOOD_VAN                    :Рэфрыжэратар Perry
STR_VEHICLE_NAME_ROAD_VEHICLE_CHIPPY_FOOD_VAN                   :Рэфрыжэратар Chippy
STR_VEHICLE_NAME_ROAD_VEHICLE_UHL_PAPER_TRUCK                   :Грузавiк Uhl (папера)
STR_VEHICLE_NAME_ROAD_VEHICLE_BALOGH_PAPER_TRUCK                :Грузавiк Balogh (папера)
STR_VEHICLE_NAME_ROAD_VEHICLE_MPS_PAPER_TRUCK                   :Грузавiк MPS (папера)
STR_VEHICLE_NAME_ROAD_VEHICLE_MPS_COPPER_ORE_TRUCK              :Грузавiк MPS (медн. руда)
STR_VEHICLE_NAME_ROAD_VEHICLE_UHL_COPPER_ORE_TRUCK              :Грузавiк Uhl (медн. руда)
STR_VEHICLE_NAME_ROAD_VEHICLE_GOSS_COPPER_ORE_TRUCK             :Грузавiк Goss (медн. руда)
STR_VEHICLE_NAME_ROAD_VEHICLE_UHL_WATER_TANKER                  :Вадзяная цыстэрна Uhl
STR_VEHICLE_NAME_ROAD_VEHICLE_BALOGH_WATER_TANKER               :Вадзяная цыстэрна Balogh
STR_VEHICLE_NAME_ROAD_VEHICLE_MPS_WATER_TANKER                  :Вадзяная цыстэрна MPS
STR_VEHICLE_NAME_ROAD_VEHICLE_BALOGH_FRUIT_TRUCK                :Рэфрыжэратар Balogh (садавіна)
STR_VEHICLE_NAME_ROAD_VEHICLE_UHL_FRUIT_TRUCK                   :Рэфрыжэратар Uhl (садавіна)
STR_VEHICLE_NAME_ROAD_VEHICLE_KELLING_FRUIT_TRUCK               :Рэфрыжэратар Kelling (садавіна)
STR_VEHICLE_NAME_ROAD_VEHICLE_BALOGH_RUBBER_TRUCK               :Грузавiк Balogh (каўчук)
STR_VEHICLE_NAME_ROAD_VEHICLE_UHL_RUBBER_TRUCK                  :Грузавiк Uhl (каўчук)
STR_VEHICLE_NAME_ROAD_VEHICLE_RMT_RUBBER_TRUCK                  :Грузавiк RMT (каўчук)
STR_VEHICLE_NAME_ROAD_VEHICLE_MIGHTYMOVER_SUGAR_TRUCK           :Грузавiк Powernaught (цукар)
STR_VEHICLE_NAME_ROAD_VEHICLE_POWERNAUGHT_SUGAR_TRUCK           :Грузавiк Powernaught (цукар)
STR_VEHICLE_NAME_ROAD_VEHICLE_WIZZOWOW_SUGAR_TRUCK              :Грузавiк Wizzowow (цукар)
STR_VEHICLE_NAME_ROAD_VEHICLE_MIGHTYMOVER_COLA_TRUCK            :Цыстэрна MightyMover (кола)
STR_VEHICLE_NAME_ROAD_VEHICLE_POWERNAUGHT_COLA_TRUCK            :Цыстэрна Powernaught (кола)
STR_VEHICLE_NAME_ROAD_VEHICLE_WIZZOWOW_COLA_TRUCK               :Цыстэрна Wizzowow (кола)
STR_VEHICLE_NAME_ROAD_VEHICLE_MIGHTYMOVER_COTTON_CANDY          :Грузавiк MightyMover (цук. баўна)
STR_VEHICLE_NAME_ROAD_VEHICLE_POWERNAUGHT_COTTON_CANDY          :Грузавiк Powernaught (цук. баўна)
STR_VEHICLE_NAME_ROAD_VEHICLE_WIZZOWOW_COTTON_CANDY_TRUCK       :Грузавiк Wizzowow (цук. баўна)
STR_VEHICLE_NAME_ROAD_VEHICLE_MIGHTYMOVER_TOFFEE_TRUCK          :Грузавік MightyMover (ірыскі)
STR_VEHICLE_NAME_ROAD_VEHICLE_POWERNAUGHT_TOFFEE_TRUCK          :Грузавік Powernaught (ірыскі)
STR_VEHICLE_NAME_ROAD_VEHICLE_WIZZOWOW_TOFFEE_TRUCK             :Грузавік Wizzowow (ірыскі)
STR_VEHICLE_NAME_ROAD_VEHICLE_MIGHTYMOVER_TOY_VAN               :Грузавiк MightyMover (цацкi)
STR_VEHICLE_NAME_ROAD_VEHICLE_POWERNAUGHT_TOY_VAN               :Грузавiк Powernaught (цацкi)
STR_VEHICLE_NAME_ROAD_VEHICLE_WIZZOWOW_TOY_VAN                  :Грузавiк Wizzowow (цацкi)
STR_VEHICLE_NAME_ROAD_VEHICLE_MIGHTYMOVER_CANDY_TRUCK           :Грузавiк MightyMover (цукеркi)
STR_VEHICLE_NAME_ROAD_VEHICLE_POWERNAUGHT_CANDY_TRUCK           :Грузавiк Powernaught (цукеркi)
STR_VEHICLE_NAME_ROAD_VEHICLE_WIZZOWOW_CANDY_TRUCK              :Грузавiк Wizzowow (цукеркi)
STR_VEHICLE_NAME_ROAD_VEHICLE_MIGHTYMOVER_BATTERY_TRUCK         :Грузавiк MightyMover (батарэйкi)
STR_VEHICLE_NAME_ROAD_VEHICLE_POWERNAUGHT_BATTERY_TRUCK         :Грузавiк Powernaught (батарэйкi)
STR_VEHICLE_NAME_ROAD_VEHICLE_WIZZOWOW_BATTERY_TRUCK            :Грузавiк Wizzowow (батарэйкi)
STR_VEHICLE_NAME_ROAD_VEHICLE_MIGHTYMOVER_FIZZY_DRINK           :Грузавік MightyMover (газіроўка)
STR_VEHICLE_NAME_ROAD_VEHICLE_POWERNAUGHT_FIZZY_DRINK           :Грузавік Powernaught (газіроўка)
STR_VEHICLE_NAME_ROAD_VEHICLE_WIZZOWOW_FIZZY_DRINK_TRUCK        :Грузавік Wizzowow (газіроўка)
STR_VEHICLE_NAME_ROAD_VEHICLE_MIGHTYMOVER_PLASTIC_TRUCK         :Грузавiк MightyMover (плястык)
STR_VEHICLE_NAME_ROAD_VEHICLE_POWERNAUGHT_PLASTIC_TRUCK         :Грузавiк Powernaught (плястык)
STR_VEHICLE_NAME_ROAD_VEHICLE_WIZZOWOW_PLASTIC_TRUCK            :Грузавiк Wizzowow (плястык)
STR_VEHICLE_NAME_ROAD_VEHICLE_MIGHTYMOVER_BUBBLE_TRUCK          :Грузавiк MightyMover (бурбалкi)
STR_VEHICLE_NAME_ROAD_VEHICLE_POWERNAUGHT_BUBBLE_TRUCK          :Грузавiк Powernaught (бурбалкi)
STR_VEHICLE_NAME_ROAD_VEHICLE_WIZZOWOW_BUBBLE_TRUCK             :Грузавiк Wizzowow (бурбалкi)

###length 11
STR_VEHICLE_NAME_SHIP_MPS_OIL_TANKER                            :Нафт. танкер MPS
STR_VEHICLE_NAME_SHIP_CS_INC_OIL_TANKER                         :Нафт. танкер CS-Inc.
STR_VEHICLE_NAME_SHIP_MPS_PASSENGER_FERRY                       :Пасажыр. судна MPS
STR_VEHICLE_NAME_SHIP_FFP_PASSENGER_FERRY                       :Пасажыр. судна FFP
STR_VEHICLE_NAME_SHIP_BAKEWELL_300_HOVERCRAFT                   :Судна на паветр. падушцы Bakewell 300
STR_VEHICLE_NAME_SHIP_CHUGGER_CHUG_PASSENGER                    :Пасажыр. судна Chugger-Chug
STR_VEHICLE_NAME_SHIP_SHIVERSHAKE_PASSENGER_FERRY               :Пасажыр. судна Shivershake
STR_VEHICLE_NAME_SHIP_YATE_CARGO_SHIP                           :Сухагруз Yate
STR_VEHICLE_NAME_SHIP_BAKEWELL_CARGO_SHIP                       :Сухагруз Bakewell
STR_VEHICLE_NAME_SHIP_MIGHTYMOVER_CARGO_SHIP                    :Сухагруз MightyMover
STR_VEHICLE_NAME_SHIP_POWERNAUT_CARGO_SHIP                      :Сухагруз Powernaut

###length 41
STR_VEHICLE_NAME_AIRCRAFT_SAMPSON_U52                           :Sampson U52
STR_VEHICLE_NAME_AIRCRAFT_COLEMAN_COUNT                         :Coleman Count
STR_VEHICLE_NAME_AIRCRAFT_FFP_DART                              :FFP Dart
STR_VEHICLE_NAME_AIRCRAFT_YATE_HAUGAN                           :Yate Haugan
STR_VEHICLE_NAME_AIRCRAFT_BAKEWELL_COTSWALD_LB_3                :Bakewell Cotswald LB-3
STR_VEHICLE_NAME_AIRCRAFT_BAKEWELL_LUCKETT_LB_8                 :Bakewell Luckett LB-8
STR_VEHICLE_NAME_AIRCRAFT_BAKEWELL_LUCKETT_LB_9                 :Bakewell Luckett LB-9
STR_VEHICLE_NAME_AIRCRAFT_BAKEWELL_LUCKETT_LB80                 :Bakewell Luckett LB80
STR_VEHICLE_NAME_AIRCRAFT_BAKEWELL_LUCKETT_LB_10                :Bakewell Luckett LB-10
STR_VEHICLE_NAME_AIRCRAFT_BAKEWELL_LUCKETT_LB_11                :Bakewell Luckett LB-11
STR_VEHICLE_NAME_AIRCRAFT_YATE_AEROSPACE_YAC_1_11               :Yate Aerospace YAC 1-11
STR_VEHICLE_NAME_AIRCRAFT_DARWIN_100                            :Дарвiн 100
STR_VEHICLE_NAME_AIRCRAFT_DARWIN_200                            :Дарвiн 200
STR_VEHICLE_NAME_AIRCRAFT_DARWIN_300                            :Дарвiн 300
STR_VEHICLE_NAME_AIRCRAFT_DARWIN_400                            :Дарвiн 400
STR_VEHICLE_NAME_AIRCRAFT_DARWIN_500                            :Дарвiн 500
STR_VEHICLE_NAME_AIRCRAFT_DARWIN_600                            :Дарвiн 600
STR_VEHICLE_NAME_AIRCRAFT_GURU_GALAXY                           :Гуру «Ґаляктыка»
STR_VEHICLE_NAME_AIRCRAFT_AIRTAXI_A21                           :Аэратаксi A21
STR_VEHICLE_NAME_AIRCRAFT_AIRTAXI_A31                           :Аэратаксi A31
STR_VEHICLE_NAME_AIRCRAFT_AIRTAXI_A32                           :Аэратаксi A32
STR_VEHICLE_NAME_AIRCRAFT_AIRTAXI_A33                           :Аэратаксi A33
STR_VEHICLE_NAME_AIRCRAFT_YATE_AEROSPACE_YAE46                  :Yate Aerospace YAe46
STR_VEHICLE_NAME_AIRCRAFT_DINGER_100                            :Dinger 100
STR_VEHICLE_NAME_AIRCRAFT_AIRTAXI_A34_1000                      :Аэратаксi A34-1000
STR_VEHICLE_NAME_AIRCRAFT_YATE_Z_SHUTTLE                        :Yate Z-Шатл
STR_VEHICLE_NAME_AIRCRAFT_KELLING_K1                            :Kelling K1
STR_VEHICLE_NAME_AIRCRAFT_KELLING_K6                            :Kelling K6
STR_VEHICLE_NAME_AIRCRAFT_KELLING_K7                            :Kelling K7
STR_VEHICLE_NAME_AIRCRAFT_DARWIN_700                            :Дарвiн 700
STR_VEHICLE_NAME_AIRCRAFT_FFP_HYPERDART_2                       :FFP Hyperdart 2
STR_VEHICLE_NAME_AIRCRAFT_DINGER_200                            :Dinger 200
STR_VEHICLE_NAME_AIRCRAFT_DINGER_1000                           :Dinger 1000
STR_VEHICLE_NAME_AIRCRAFT_PLODDYPHUT_100                        :Ploddyphut 100
STR_VEHICLE_NAME_AIRCRAFT_PLODDYPHUT_500                        :Ploddyphut 500
STR_VEHICLE_NAME_AIRCRAFT_FLASHBANG_X1                          :Flashbang X1
STR_VEHICLE_NAME_AIRCRAFT_JUGGERPLANE_M1                        :Джаґґэрлёт M1
STR_VEHICLE_NAME_AIRCRAFT_FLASHBANG_WIZZER                      :Flashbang Wizzer
STR_VEHICLE_NAME_AIRCRAFT_TRICARIO_HELICOPTER                   :Шрубалёт Tricario
STR_VEHICLE_NAME_AIRCRAFT_GURU_X2_HELICOPTER                    :Шрубалёт Guru X2
STR_VEHICLE_NAME_AIRCRAFT_POWERNAUT_HELICOPTER                  :Шрубалёт Powernaut

##id 0x8800
# Formatting of some strings
STR_FORMAT_DATE_TINY                                            :{STRING}.{STRING}.{NUM}
STR_FORMAT_DATE_SHORT                                           :{STRING} {NUM} г.
STR_FORMAT_DATE_LONG                                            :{STRING} {STRING.gen} {NUM} г.
STR_FORMAT_DATE_ISO                                             :{2:NUM}-{1:STRING}-{0:STRING}

STR_FORMAT_COMPANY_NUM                                          :(Кампанiя {COMMA})
STR_FORMAT_GROUP_NAME                                           :Група {COMMA}
STR_FORMAT_INDUSTRY_NAME                                        :{1:STRING} {0:TOWN}

###length 2
STR_FORMAT_BUOY_NAME                                            :Буй {TOWN}
STR_FORMAT_BUOY_NAME_SERIAL                                     :Буй {TOWN} №{COMMA}

###length 2
STR_FORMAT_WAYPOINT_NAME                                        :Пункт шляху {TOWN}
STR_FORMAT_WAYPOINT_NAME_SERIAL                                 :Пункт шляху {TOWN} №{COMMA}

###length 6
STR_FORMAT_DEPOT_NAME_TRAIN                                     :Дэпо {TOWN}
STR_FORMAT_DEPOT_NAME_TRAIN_SERIAL                              :Дэпо {TOWN} №{COMMA}
STR_FORMAT_DEPOT_NAME_ROAD_VEHICLE                              :Гараж {TOWN}
STR_FORMAT_DEPOT_NAME_ROAD_VEHICLE_SERIAL                       :Гараж {TOWN} №{COMMA}
STR_FORMAT_DEPOT_NAME_SHIP                                      :Док {TOWN}
STR_FORMAT_DEPOT_NAME_SHIP_SERIAL                               :Док {TOWN} №{COMMA}
###next-name-looks-similar

STR_FORMAT_DEPOT_NAME_AIRCRAFT                                  :Анґар ({STATION})
# _SERIAL version of AIRACRAFT doesn't exist

STR_UNKNOWN_STATION                                             :невядомая станцыя
STR_DEFAULT_SIGN_NAME                                           :Таблічка
STR_COMPANY_SOMEONE                                             :хтосьцi

STR_SAVEGAME_NAME_DEFAULT                                       :{COMPANY}, {STRING}
STR_SAVEGAME_NAME_SPECTATOR                                     :Назіральнік, {1:STRING}

# Viewport strings
STR_VIEWPORT_TOWN_POP                                           :{WHITE}{TOWN} ({COMMA})
STR_VIEWPORT_TOWN                                               :{WHITE}{TOWN}
STR_VIEWPORT_TOWN_TINY_BLACK                                    :{TINY_FONT}{BLACK}{TOWN}
STR_VIEWPORT_TOWN_TINY_WHITE                                    :{TINY_FONT}{WHITE}{TOWN}

STR_VIEWPORT_SIGN_SMALL_BLACK                                   :{TINY_FONT}{BLACK}{SIGN}
STR_VIEWPORT_SIGN_SMALL_WHITE                                   :{TINY_FONT}{WHITE}{SIGN}

STR_VIEWPORT_STATION                                            :{STATION} {STATION_FEATURES}
STR_VIEWPORT_STATION_TINY                                       :{TINY_FONT}{STATION}

STR_VIEWPORT_WAYPOINT                                           :{WAYPOINT}
STR_VIEWPORT_WAYPOINT_TINY                                      :{TINY_FONT}{WAYPOINT}

# Simple strings to get specific types of data
STR_COMPANY_NAME                                                :{COMPANY}
STR_COMPANY_NAME_COMPANY_NUM                                    :{COMPANY} {COMPANY_NUM}
STR_DEPOT_NAME                                                  :{DEPOT}
STR_ENGINE_NAME                                                 :{ENGINE}
STR_HIDDEN_ENGINE_NAME                                          :{ENGINE} (схаван{G 0 "ы" "а" "а" "ыя"})
STR_GROUP_NAME                                                  :{GROUP}
STR_INDUSTRY_NAME                                               :{INDUSTRY}
STR_PRESIDENT_NAME                                              :{PRESIDENT_NAME}
STR_SIGN_NAME                                                   :{SIGN}
STR_STATION_NAME                                                :{STATION}
STR_TOWN_NAME                                                   :{TOWN}
STR_VEHICLE_NAME                                                :{VEHICLE}
STR_WAYPOINT_NAME                                               :{WAYPOINT}

STR_JUST_CARGO                                                  :{CARGO_LONG}
STR_JUST_CHECKMARK                                              :{CHECKMARK}
STR_JUST_COMMA                                                  :{COMMA}
STR_JUST_CURRENCY_SHORT                                         :{CURRENCY_SHORT}
STR_JUST_CURRENCY_LONG                                          :{CURRENCY_LONG}
STR_JUST_CARGO_LIST                                             :{CARGO_LIST}
STR_JUST_INT                                                    :{NUM}
STR_JUST_DATE_TINY                                              :{DATE_TINY}
STR_JUST_DATE_SHORT                                             :{DATE_SHORT}
STR_JUST_DATE_LONG                                              :{DATE_LONG}
STR_JUST_DATE_ISO                                               :{DATE_ISO}
STR_JUST_STRING                                                 :{STRING}
STR_JUST_STRING_STRING                                          :{STRING}{STRING}
STR_JUST_RAW_STRING                                             :{STRING}
STR_JUST_BIG_RAW_STRING                                         :{BIG_FONT}{STRING}

# Slightly 'raw' stringcodes with colour or size
STR_BLACK_COMMA                                                 :{BLACK}{COMMA}
STR_TINY_BLACK_COMA                                             :{TINY_FONT}{BLACK}{COMMA}
STR_TINY_COMMA                                                  :{TINY_FONT}{COMMA}
STR_BLUE_COMMA                                                  :{BLUE}{COMMA}
STR_RED_COMMA                                                   :{RED}{COMMA}
STR_WHITE_COMMA                                                 :{WHITE}{COMMA}
STR_TINY_BLACK_DECIMAL                                          :{TINY_FONT}{BLACK}{DECIMAL}
STR_COMPANY_MONEY                                               :{WHITE}{CURRENCY_LONG}
STR_BLACK_DATE_LONG                                             :{BLACK}{DATE_LONG}
STR_WHITE_DATE_LONG                                             :{WHITE}{DATE_LONG}
STR_SHORT_DATE                                                  :{WHITE}{DATE_TINY}
STR_DATE_LONG_SMALL                                             :{TINY_FONT}{BLACK}{DATE_LONG}
STR_TINY_GROUP                                                  :{TINY_FONT}{GROUP}
STR_BLACK_INT                                                   :{BLACK}{NUM}
STR_ORANGE_INT                                                  :{ORANGE}{NUM}
STR_WHITE_SIGN                                                  :{WHITE}{SIGN}
STR_TINY_BLACK_STATION                                          :{TINY_FONT}{BLACK}{STATION}
STR_BLACK_STRING                                                :{BLACK}{STRING}
STR_BLACK_RAW_STRING                                            :{BLACK}{STRING}
STR_ORANGE_STRING                                               :{ORANGE}{STRING}
STR_LTBLUE_STRING                                               :{LTBLUE}{STRING}
STR_WHITE_STRING                                                :{WHITE}{STRING}
STR_ORANGE_STRING1_WHITE                                        :{ORANGE}{STRING}{WHITE}
STR_ORANGE_STRING1_LTBLUE                                       :{ORANGE}{STRING}{LTBLUE}
STR_TINY_BLACK_HEIGHT                                           :{TINY_FONT}{BLACK}{HEIGHT}
STR_TINY_BLACK_VEHICLE                                          :{TINY_FONT}{BLACK}{VEHICLE}
STR_TINY_RIGHT_ARROW                                            :{TINY_FONT}{RIGHT_ARROW}

STR_BLACK_1                                                     :{BLACK}1
STR_BLACK_2                                                     :{BLACK}2
STR_BLACK_3                                                     :{BLACK}3
STR_BLACK_4                                                     :{BLACK}4
STR_BLACK_5                                                     :{BLACK}5
STR_BLACK_6                                                     :{BLACK}6
STR_BLACK_7                                                     :{BLACK}7

STR_TRAIN                                                       :{BLACK}{TRAIN}
STR_BUS                                                         :{BLACK}{BUS}
STR_LORRY                                                       :{BLACK}{LORRY}
STR_PLANE                                                       :{BLACK}{PLANE}
STR_SHIP                                                        :{BLACK}{SHIP}

STR_TOOLBAR_RAILTYPE_VELOCITY                                   :{STRING} ({VELOCITY})

# Android strings<|MERGE_RESOLUTION|>--- conflicted
+++ resolved
@@ -1280,11 +1280,6 @@
 
 
 
-<<<<<<< HEAD
-STR_GAME_OPTIONS_FONT_ZOOM_DROPDOWN_NORMAL                      :Звычайны
-STR_GAME_OPTIONS_FONT_ZOOM_DROPDOWN_2X_ZOOM                     :Падвоены
-=======
->>>>>>> 5e227886
 
 
 STR_GAME_OPTIONS_REFRESH_RATE                                   :{BLACK}Чашчыня абнаўлення экрана
