--- conflicted
+++ resolved
@@ -1859,17 +1859,10 @@
 STR_CONFIG_SETTING_SEMAPHORE_BUILD_BEFORE_DATE_HELPTEXT         :Az év beállítása, melytől fényjelzők kerülnek alkalmazásra. Azelőtt alakjelzők használatosak (melyek funkciója ugyanaz, csak máshogy néznek ki)
 
 STR_CONFIG_SETTING_CYCLE_SIGNAL_TYPES                           :Jelzők típusa átalakításkor: {STRING}
-<<<<<<< HEAD
-STR_CONFIG_SETTING_CYCLE_SIGNAL_TYPES_HELPTEXT                  :Válaszd ki meg jelzőtípusok közül válassz Ctrl-kattintással egy felépített jelzésen a jelzőépítő eszközzel
-###length 2
-STR_CONFIG_SETTING_CYCLE_SIGNAL_PBS                             :Csak irányjelzők
-STR_CONFIG_SETTING_CYCLE_SIGNAL_ALL                             :Mind látható
-=======
 STR_CONFIG_SETTING_CYCLE_SIGNAL_TYPES_HELPTEXT                  :Jelzőtípusok kiválasztása, hogy melyek legyenek elérhetőek a jelzőépítés eszközzel Ctrl+kattintás hatására.
 ###length 2
 STR_CONFIG_SETTING_CYCLE_SIGNAL_PBS                             :Csak irányjelzők
 STR_CONFIG_SETTING_CYCLE_SIGNAL_ALL                             :Minden jelző
->>>>>>> 5e227886
 
 STR_CONFIG_SETTING_SIGNAL_GUI_MODE                              :Vasúti jelzők mutatása: {STRING}
 STR_CONFIG_SETTING_SIGNAL_GUI_MODE_HELPTEXT                     :Mely jelzők legyenek láthatóak a vasúti jelzők eszköztáron.
