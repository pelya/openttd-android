##name Irish
##ownname Gaeilge
##isocode ga_IE
##plural 4
##textdir ltr
##digitsep ,
##digitsepcur ,
##decimalsep .
##winlangid 0x083c
##grflangid 0x08


# This file is part of OpenTTD.
# OpenTTD is free software; you can redistribute it and/or modify it under the terms of the GNU General Public License as published by the Free Software Foundation, version 2.
# OpenTTD is distributed in the hope that it will be useful, but WITHOUT ANY WARRANTY; without even the implied warranty of MERCHANTABILITY or FITNESS FOR A PARTICULAR PURPOSE.
# See the GNU General Public License for more details. You should have received a copy of the GNU General Public License along with OpenTTD. If not, see <http://www.gnu.org/licenses/>.


##id 0x0000
STR_NULL                                                        :
STR_EMPTY                                                       :
STR_UNDEFINED                                                   :(teaghrán gan sainmhíniú)
STR_JUST_NOTHING                                                :Tada

# Cargo related strings
# Plural cargo name
STR_CARGO_PLURAL_NOTHING                                        :
STR_CARGO_PLURAL_PASSENGERS                                     :Paisinéirí
STR_CARGO_PLURAL_COAL                                           :Gual
STR_CARGO_PLURAL_MAIL                                           :Post
STR_CARGO_PLURAL_OIL                                            :Ola
STR_CARGO_PLURAL_LIVESTOCK                                      :Beo-stoc
STR_CARGO_PLURAL_GOODS                                          :Earraí
STR_CARGO_PLURAL_GRAIN                                          :Arbhar
STR_CARGO_PLURAL_WOOD                                           :Adhmad
STR_CARGO_PLURAL_IRON_ORE                                       :Amhiarann
STR_CARGO_PLURAL_STEEL                                          :Cruach
STR_CARGO_PLURAL_VALUABLES                                      :Earraí luachmhara
STR_CARGO_PLURAL_COPPER_ORE                                     :Mian Chopair
STR_CARGO_PLURAL_MAIZE                                          :Arbhar Indiach
STR_CARGO_PLURAL_FRUIT                                          :Torthaí
STR_CARGO_PLURAL_DIAMONDS                                       :Diamaint
STR_CARGO_PLURAL_FOOD                                           :Bianna
STR_CARGO_PLURAL_PAPER                                          :Páipéir
STR_CARGO_PLURAL_GOLD                                           :Ór
STR_CARGO_PLURAL_WATER                                          :Uiscí
STR_CARGO_PLURAL_WHEAT                                          :Cruinneacht
STR_CARGO_PLURAL_RUBBER                                         :Rubar
STR_CARGO_PLURAL_SUGAR                                          :Siúcra
STR_CARGO_PLURAL_TOYS                                           :Bréagáin
STR_CARGO_PLURAL_SWEETS                                         :Milseáin
STR_CARGO_PLURAL_COLA                                           :Cóla
STR_CARGO_PLURAL_CANDYFLOSS                                     :Scamall siúcra
STR_CARGO_PLURAL_BUBBLES                                        :Súilíní
STR_CARGO_PLURAL_TOFFEE                                         :Taifí
STR_CARGO_PLURAL_BATTERIES                                      :Cadhnraí
STR_CARGO_PLURAL_PLASTIC                                        :Plaistigh
STR_CARGO_PLURAL_FIZZY_DRINKS                                   :Deochanna Súilíneacha

# Singular cargo name
STR_CARGO_SINGULAR_NOTHING                                      :
STR_CARGO_SINGULAR_PASSENGER                                    :Paisinéir
STR_CARGO_SINGULAR_COAL                                         :Gual
STR_CARGO_SINGULAR_MAIL                                         :Post
STR_CARGO_SINGULAR_OIL                                          :Ola
STR_CARGO_SINGULAR_LIVESTOCK                                    :Beostoc
STR_CARGO_SINGULAR_GOODS                                        :Earraí
STR_CARGO_SINGULAR_GRAIN                                        :Arbhar
STR_CARGO_SINGULAR_WOOD                                         :Adhmad
STR_CARGO_SINGULAR_IRON_ORE                                     :Iarnmhian
STR_CARGO_SINGULAR_STEEL                                        :Cruach
STR_CARGO_SINGULAR_VALUABLES                                    :Earraí luachmhara
STR_CARGO_SINGULAR_COPPER_ORE                                   :Mian Chopair
STR_CARGO_SINGULAR_MAIZE                                        :Arbhar Indiach
STR_CARGO_SINGULAR_FRUIT                                        :Torthaí
STR_CARGO_SINGULAR_DIAMOND                                      :Diamant
STR_CARGO_SINGULAR_FOOD                                         :Bia
STR_CARGO_SINGULAR_PAPER                                        :Páipéar
STR_CARGO_SINGULAR_GOLD                                         :Ór
STR_CARGO_SINGULAR_WATER                                        :Uisce
STR_CARGO_SINGULAR_WHEAT                                        :Cruithneacht
STR_CARGO_SINGULAR_RUBBER                                       :Rubar
STR_CARGO_SINGULAR_SUGAR                                        :Siúcra
STR_CARGO_SINGULAR_TOY                                          :Bréagán
STR_CARGO_SINGULAR_SWEETS                                       :Milseán
STR_CARGO_SINGULAR_COLA                                         :Cóla
STR_CARGO_SINGULAR_CANDYFLOSS                                   :Scamall siúcra
STR_CARGO_SINGULAR_BUBBLE                                       :Súilín
STR_CARGO_SINGULAR_TOFFEE                                       :Taifí
STR_CARGO_SINGULAR_BATTERY                                      :Ceallra
STR_CARGO_SINGULAR_PLASTIC                                      :Plaisteach
STR_CARGO_SINGULAR_FIZZY_DRINK                                  :Deoch Súilíneach

# Quantity of cargo
STR_QUANTITY_NOTHING                                            :
STR_QUANTITY_PASSENGERS                                         :{COMMA}{NBSP}paisinéir{P amháin "" í í ""}
STR_QUANTITY_COAL                                               :{WEIGHT_LONG} guail
STR_QUANTITY_MAIL                                               :{COMMA}{NBSP}{P mh mh mh m m}ála poist
STR_QUANTITY_OIL                                                :{VOLUME_LONG} ola
STR_QUANTITY_LIVESTOCK                                          :{COMMA}{NBSP}{P m mh m m m}ír de bheo-stoc
STR_QUANTITY_GOODS                                              :{COMMA}{NBSP}{P ch ch ch gc c}ráta earraí
STR_QUANTITY_GRAIN                                              :{WEIGHT_LONG} arbhair
STR_QUANTITY_WOOD                                               :{WEIGHT_LONG} adhmaid
STR_QUANTITY_IRON_ORE                                           :{WEIGHT_LONG} amhiarainn
STR_QUANTITY_STEEL                                              :{WEIGHT_LONG} de chruach
STR_QUANTITY_VALUABLES                                          :{COMMA}{NBSP}{P mh mh mh m m}ála d'earraí luachmhara
STR_QUANTITY_COPPER_ORE                                         :{WEIGHT_LONG} de mhian chopair
STR_QUANTITY_MAIZE                                              :{WEIGHT_LONG} d'arbhar Indiach
STR_QUANTITY_FRUIT                                              :{WEIGHT_LONG} de thorthaí
STR_QUANTITY_DIAMONDS                                           :{COMMA}{NBSP}{P mh mh mh m m}ála de dhiamaint
STR_QUANTITY_FOOD                                               :{WEIGHT_LONG} de bhia
STR_QUANTITY_PAPER                                              :{WEIGHT_LONG} de pháipéar
STR_QUANTITY_GOLD                                               :{COMMA}{NBSP}{P mh mh mh m m}ála d'ór
STR_QUANTITY_WATER                                              :{VOLUME_LONG} d'uisce
STR_QUANTITY_WHEAT                                              :{WEIGHT_LONG} de chruinneacht
STR_QUANTITY_RUBBER                                             :{VOLUME_LONG} de rubar
STR_QUANTITY_SUGAR                                              :{WEIGHT_LONG} de shiúcra
STR_QUANTITY_TOYS                                               :{COMMA}{NBSP}{P bh bh bh mb b}réagán
STR_QUANTITY_SWEETS                                             :{COMMA}{NBSP}{P mh mh mh m m}ála de mhilseáin
STR_QUANTITY_COLA                                               :{VOLUME_LONG} de chóla
STR_QUANTITY_CANDYFLOSS                                         :{WEIGHT_LONG} de scamall siúcra
STR_QUANTITY_BUBBLES                                            :{COMMA} {P sh sh sh s s}úilín
STR_QUANTITY_TOFFEE                                             :{WEIGHT_LONG} de thaifí
STR_QUANTITY_BATTERIES                                          :{COMMA} {P ch ch ch gc c}eallra{P "" "" "" "" ""}
STR_QUANTITY_PLASTIC                                            :{VOLUME_LONG} de phlaisteach
STR_QUANTITY_FIZZY_DRINKS                                       :{COMMA} {P dh dh dh nd d}eoch súilíneach
STR_QUANTITY_N_A                                                :N/B

# Two letter abbreviation of cargo name
STR_ABBREV_NOTHING                                              :
STR_ABBREV_PASSENGERS                                           :{TINY_FONT}P
STR_ABBREV_COAL                                                 :{TINY_FONT}GL
STR_ABBREV_MAIL                                                 :{TINY_FONT}PT
STR_ABBREV_OIL                                                  :{TINY_FONT}OL
STR_ABBREV_LIVESTOCK                                            :{TINY_FONT}BS
STR_ABBREV_GOODS                                                :{TINY_FONT}EA
STR_ABBREV_GRAIN                                                :{TINY_FONT}AR
STR_ABBREV_WOOD                                                 :{TINY_FONT}AD
STR_ABBREV_IRON_ORE                                             :{TINY_FONT}IA
STR_ABBREV_STEEL                                                :{TINY_FONT}CR
STR_ABBREV_VALUABLES                                            :{TINY_FONT}EL
STR_ABBREV_COPPER_ORE                                           :{TINY_FONT}CO
STR_ABBREV_MAIZE                                                :{TINY_FONT}AI
STR_ABBREV_FRUIT                                                :{TINY_FONT}TO
STR_ABBREV_DIAMONDS                                             :{TINY_FONT}DM
STR_ABBREV_FOOD                                                 :{TINY_FONT}BI
STR_ABBREV_PAPER                                                :{TINY_FONT}PR
STR_ABBREV_GOLD                                                 :{TINY_FONT}ÓR
STR_ABBREV_WATER                                                :{TINY_FONT}UI
STR_ABBREV_WHEAT                                                :{TINY_FONT}CR
STR_ABBREV_RUBBER                                               :{TINY_FONT}RB
STR_ABBREV_SUGAR                                                :{TINY_FONT}SI
STR_ABBREV_TOYS                                                 :{TINY_FONT}BR
STR_ABBREV_SWEETS                                               :{TINY_FONT}MI
STR_ABBREV_COLA                                                 :{TINY_FONT}CL
STR_ABBREV_CANDYFLOSS                                           :{TINY_FONT}SS
STR_ABBREV_BUBBLES                                              :{TINY_FONT}SÚ
STR_ABBREV_TOFFEE                                               :{TINY_FONT}TF
STR_ABBREV_BATTERIES                                            :{TINY_FONT}CE
STR_ABBREV_PLASTIC                                              :{TINY_FONT}PL
STR_ABBREV_FIZZY_DRINKS                                         :{TINY_FONT}DS
STR_ABBREV_NONE                                                 :{TINY_FONT}TD
STR_ABBREV_ALL                                                  :{TINY_FONT}GACH

# 'Mode' of transport for cargoes
STR_PASSENGERS                                                  :{COMMA}{NBSP}{P ph ph ph bp p}aisinéir
STR_BAGS                                                        :{COMMA}{NBSP}{P m mh m m m}álaí
STR_TONS                                                        :{COMMA}{NBSP}{P th th th dt t}ona
STR_LITERS                                                      :{COMMA}{NBSP}lítear
STR_ITEMS                                                       :{COMMA}{NBSP}{P m mh m m m}ír
STR_CRATES                                                      :{COMMA}{NBSP}{P ch ch ch gc c}ráta

STR_COLOUR_DEFAULT                                              :Réamhshocraithe
###length 17
STR_COLOUR_DARK_BLUE                                            :Gorm Dorcha
STR_COLOUR_PALE_GREEN                                           :Liathuaine
STR_COLOUR_PINK                                                 :Bándearg
STR_COLOUR_YELLOW                                               :Buí
STR_COLOUR_RED                                                  :Dearg
STR_COLOUR_LIGHT_BLUE                                           :Bánghorm
STR_COLOUR_GREEN                                                :Uaine
STR_COLOUR_DARK_GREEN                                           :Ciaruaine
STR_COLOUR_BLUE                                                 :Gorm
STR_COLOUR_CREAM                                                :Uachtar
STR_COLOUR_MAUVE                                                :Liathchorcra
STR_COLOUR_PURPLE                                               :Corcra
STR_COLOUR_ORANGE                                               :Oráiste
STR_COLOUR_BROWN                                                :Donn
STR_COLOUR_GREY                                                 :Liath
STR_COLOUR_WHITE                                                :Bán
STR_COLOUR_RANDOM                                               :Randamach

# Units used in OpenTTD
STR_UNITS_VELOCITY_IMPERIAL                                     :{COMMA}{NBSP}m/u
STR_UNITS_VELOCITY_METRIC                                       :{COMMA}{NBSP}km/u
STR_UNITS_VELOCITY_SI                                           :{COMMA}{NBSP}m/s
STR_UNITS_VELOCITY_GAMEUNITS                                    :{DECIMAL}{NBSP}{P th th th dt t}íl/lá

STR_UNITS_POWER_IMPERIAL                                        :{COMMA}hp
STR_UNITS_POWER_METRIC                                          :{COMMA}hp
STR_UNITS_POWER_SI                                              :{COMMA}{NBSP}kW


STR_UNITS_WEIGHT_SHORT_IMPERIAL                                 :{COMMA}{NBSP}t
STR_UNITS_WEIGHT_SHORT_METRIC                                   :{COMMA}t
STR_UNITS_WEIGHT_SHORT_SI                                       :{COMMA}kg

STR_UNITS_WEIGHT_LONG_IMPERIAL                                  :{COMMA}{NBSP}tona
STR_UNITS_WEIGHT_LONG_METRIC                                    :{COMMA}{NBSP}{P "th" "th" "th" "dt" "t"}ona
STR_UNITS_WEIGHT_LONG_SI                                        :{COMMA}{NBSP}kg

STR_UNITS_VOLUME_SHORT_IMPERIAL                                 :{COMMA}{NBSP}gal
STR_UNITS_VOLUME_SHORT_METRIC                                   :{COMMA}{NBSP}l
STR_UNITS_VOLUME_SHORT_SI                                       :{COMMA}{NBSP}m³

STR_UNITS_VOLUME_LONG_IMPERIAL                                  :{COMMA}{NBSP}galún
STR_UNITS_VOLUME_LONG_METRIC                                    :{COMMA}{NBSP}lítear
STR_UNITS_VOLUME_LONG_SI                                        :{COMMA}{NBSP}m³

STR_UNITS_FORCE_IMPERIAL                                        :{COMMA}{NBSP}lbf
STR_UNITS_FORCE_METRIC                                          :{COMMA}{NBSP}kgf
STR_UNITS_FORCE_SI                                              :{COMMA}{NBSP}kN

STR_UNITS_HEIGHT_IMPERIAL                                       :{COMMA}{NBSP}tr
STR_UNITS_HEIGHT_METRIC                                         :{COMMA}{NBSP}m
STR_UNITS_HEIGHT_SI                                             :{COMMA}{NBSP}m

# Common window strings
STR_LIST_FILTER_TITLE                                           :{BLACK}Teaghrán scagtha:
STR_LIST_FILTER_OSKTITLE                                        :{BLACK}Iontráil teaghráin scagaire
STR_LIST_FILTER_TOOLTIP                                         :{BLACK}Iontráil eochairfhocal chun an liosta a scagadh di

STR_TOOLTIP_GROUP_ORDER                                         :{BLACK}Roghnaigh an t-ord grúpála
STR_TOOLTIP_SORT_ORDER                                          :{BLACK}Roghnaigh ord sórtála (ardaitheach/íslitheach)
STR_TOOLTIP_SORT_CRITERIA                                       :{BLACK}Roghnaigh critéir sórtála
STR_TOOLTIP_FILTER_CRITERIA                                     :{BLACK}Roghnaigh critéir scagtha
STR_BUTTON_SORT_BY                                              :{BLACK}Sórtáil de réir
STR_BUTTON_CATCHMENT                                            :{BLACK}Clúdach
STR_TOOLTIP_CATCHMENT                                           :{BLACK}Scoránaigh taispeáint an limistéir chlúdaigh

STR_TOOLTIP_CLOSE_WINDOW                                        :{BLACK}Dún an fhuinneog
STR_TOOLTIP_WINDOW_TITLE_DRAG_THIS                              :{BLACK}Teideal fuinneoige - tarraing é seo chun fuinneog a bhogadh
STR_TOOLTIP_SHADE                                               :{BLACK}Cuir fuinneog faoi scáth - ná taispeáin ach an barra teidil
STR_TOOLTIP_DEBUG                                               :{BLACK}Taispeáin faisnéis dífhabhtaithe NewGRF
STR_TOOLTIP_DEFSIZE                                             :{BLACK}Athraigh méid na fuinneoige chuig an méid réamhshocraithe. Ctrl+Cliceáil chun an méid reatha a stóráil mar réamhshocrú
STR_TOOLTIP_STICKY                                              :{BLACK}Marcáil an fhuinneog seo mar cheann nach féidir a dhúnadh leis an eochair 'Dún gach fuinneog'. Ctrl+Cliceáil chun an staid a shábháil mar réamhshocrú freisin
STR_TOOLTIP_RESIZE                                              :{BLACK}Cliceáil agus tarraing chun méid na fuinneoige seo a athrú
STR_TOOLTIP_TOGGLE_LARGE_SMALL_WINDOW                           :{BLACK}Scoránaigh méid fuinneoige mór/beag
STR_TOOLTIP_VSCROLL_BAR_SCROLLS_LIST                            :{BLACK}Scrollbharraí - déantar liosta a scrollú suas/síos
STR_TOOLTIP_HSCROLL_BAR_SCROLLS_LIST                            :{BLACK}Scrollbharraí - déantar liosta a scrollú ar dheis/ar chlé
STR_TOOLTIP_DEMOLISH_BUILDINGS_ETC                              :{BLACK}Leag foirgnimh msh. ar chearnóg talún

# Show engines button
###length VEHICLE_TYPES
STR_SHOW_HIDDEN_ENGINES_VEHICLE_TRAIN                           :{BLACK}Taispeáin cinn fholaithe
STR_SHOW_HIDDEN_ENGINES_VEHICLE_ROAD_VEHICLE                    :{BLACK}Taispeáin cinn fholaithe
STR_SHOW_HIDDEN_ENGINES_VEHICLE_SHIP                            :{BLACK}Taispeáin cinn fholaithe
STR_SHOW_HIDDEN_ENGINES_VEHICLE_AIRCRAFT                        :{BLACK}Taispeáin cinn fholaithe

###length VEHICLE_TYPES
STR_SHOW_HIDDEN_ENGINES_VEHICLE_TRAIN_TOOLTIP                   :{BLACK}Ach an cnaipe seo a chumasú, taispeántar na feithiclí traenach folaithe freisin
STR_SHOW_HIDDEN_ENGINES_VEHICLE_ROAD_VEHICLE_TOOLTIP            :{BLACK}Ach an cnaipe seo a chumasú, taispeántar na feithiclí bóthair folaithe freisin
STR_SHOW_HIDDEN_ENGINES_VEHICLE_SHIP_TOOLTIP                    :{BLACK}Ach an cnaipe seo a chumasú, taispeántar na loing fholaithe freisin
STR_SHOW_HIDDEN_ENGINES_VEHICLE_AIRCRAFT_TOOLTIP                :{BLACK}Ach an cnaipe seo a chumasú, taispeántar na haerárthaigh folaithe freisin

# Query window
STR_BUTTON_DEFAULT                                              :{BLACK}Réamhshocrú
STR_BUTTON_CANCEL                                               :{BLACK}Cuir ar ceal
STR_BUTTON_OK                                                   :{BLACK}OK
STR_WARNING_PASSWORD_SECURITY                                   :{YELLOW}Rabhadh: D'fhéadfadh sé go mbeidh riarthóirí an fhreastalaí in ann aon téacs a chuirtear isteach anseo a léamh

# On screen keyboard window
STR_OSK_KEYBOARD_LAYOUT                                         :`1234567890-=\qwertyuiop[]asdfghjkl;'  zxcvbnm,./ .
STR_OSK_KEYBOARD_LAYOUT_CAPS                                    :~!@#$%^&*()_+|QWERTYUIOP{{}}ASDFGHJKL:"  ZXCVBNM<>? .

# Measurement tooltip
STR_MEASURE_LENGTH                                              :{BLACK}Fad: {NUM}
STR_MEASURE_AREA                                                :{BLACK}Achar: {NUM} x {NUM}
STR_MEASURE_LENGTH_HEIGHTDIFF                                   :{BLACK}Fad: {NUM}{}Difríocht san airde: {HEIGHT}
STR_MEASURE_AREA_HEIGHTDIFF                                     :{BLACK}Achar: {NUM}x {NUM}{}Difríocht san airde: {HEIGHT}


# These are used in buttons
STR_SORT_BY_CAPTION_NAME                                        :{BLACK}Ainm
STR_SORT_BY_CAPTION_DATE                                        :{BLACK}Dáta
# These are used in dropdowns
STR_SORT_BY_NAME                                                :Ainm
STR_SORT_BY_PRODUCTION                                          :Ag táirgeadh
STR_SORT_BY_TYPE                                                :Cineál
STR_SORT_BY_TRANSPORTED                                         :Á Iompar
STR_SORT_BY_NUMBER                                              :Líon
STR_SORT_BY_PROFIT_LAST_YEAR                                    :Brabús anuraidh
STR_SORT_BY_PROFIT_THIS_YEAR                                    :Brabús i mbliana
STR_SORT_BY_AGE                                                 :Aois
STR_SORT_BY_RELIABILITY                                         :Iontaofacht
STR_SORT_BY_TOTAL_CAPACITY_PER_CARGOTYPE                        :Méid iomlán in aghaidh an chineáil lastais
STR_SORT_BY_MAX_SPEED                                           :Luas uasta
STR_SORT_BY_MODEL                                               :Múnla
STR_SORT_BY_VALUE                                               :Luach
STR_SORT_BY_LENGTH                                              :Fad
STR_SORT_BY_LIFE_TIME                                           :Saolré fágtha
STR_SORT_BY_TIMETABLE_DELAY                                     :Moill san amchlár
STR_SORT_BY_FACILITY                                            :Cineál stáisiúin
STR_SORT_BY_WAITING_TOTAL                                       :Lasta iomlán ag fanacht
STR_SORT_BY_WAITING_AVAILABLE                                   :Lasta ar fáil atá ag fanacht
STR_SORT_BY_RATING_MAX                                          :Rátáil lastais is airde
STR_SORT_BY_RATING_MIN                                          :Rátáil lastais is ísle
STR_SORT_BY_ENGINE_ID                                           :ID an Innill (sórtáil chlaisiceach)
STR_SORT_BY_COST                                                :Costas
STR_SORT_BY_POWER                                               :Cumhacht
STR_SORT_BY_TRACTIVE_EFFORT                                     :Iarracht tarraingthe
STR_SORT_BY_INTRO_DATE                                          :Dáta a tugadh isteach é
STR_SORT_BY_RUNNING_COST                                        :Costas le Rith
STR_SORT_BY_POWER_VS_RUNNING_COST                               :Cumhacht/Costas coinneála
STR_SORT_BY_CARGO_CAPACITY                                      :Méid an Lastais
STR_SORT_BY_RANGE                                               :Raon
STR_SORT_BY_POPULATION                                          :Daonra
STR_SORT_BY_RATING                                              :Rátáil
STR_SORT_BY_NUM_VEHICLES                                        :Líon na bhfeithiclí
STR_SORT_BY_TOTAL_PROFIT_LAST_YEAR                              :Brabús iomlán anuraidh
STR_SORT_BY_TOTAL_PROFIT_THIS_YEAR                              :Brabús iomlán i mbliana
STR_SORT_BY_AVERAGE_PROFIT_LAST_YEAR                            :Meán-bhrabús anuraidh
STR_SORT_BY_AVERAGE_PROFIT_THIS_YEAR                            :Meáb-bhrabús i mbliana

# Group by options for vehicle list
STR_GROUP_BY_NONE                                               :Rud ar bith
STR_GROUP_BY_SHARED_ORDERS                                      :Orduithe comhroinnte

# Order button in shared orders vehicle list
STR_GOTO_ORDER_VIEW                                             :{BLACK}Orduithe
STR_GOTO_ORDER_VIEW_TOOLTIP                                     :{BLACK}Oscail amharc na n-orduite

# Tooltips for the main toolbar
###length 31
STR_TOOLBAR_TOOLTIP_PAUSE_GAME                                  :{BLACK}Cuir an cluiche ar sos
STR_TOOLBAR_TOOLTIP_FORWARD                                     :{BLACK}Bog an cluiche ar aghaidh go scioptha
STR_TOOLBAR_TOOLTIP_OPTIONS                                     :{BLACK}Roghanna
STR_TOOLBAR_TOOLTIP_SAVE_GAME_ABANDON_GAME                      :{BLACK}Sábháil cluiche, fág cluiche, scoir
STR_TOOLBAR_TOOLTIP_DISPLAY_MAP                                 :{BLACK}Taispeáin léarscáil, amharc breise nó liosta comharthaí
STR_TOOLBAR_TOOLTIP_DISPLAY_TOWN_DIRECTORY                      :{BLACK}Taispeáin liosta na mbailte
STR_TOOLBAR_TOOLTIP_DISPLAY_SUBSIDIES                           :{BLACK}Taispeáin fóirdheontais
STR_TOOLBAR_TOOLTIP_DISPLAY_LIST_OF_COMPANY_STATIONS            :{BLACK}Taispeáin liosta de stáisiúin na cuideachta
STR_TOOLBAR_TOOLTIP_DISPLAY_COMPANY_FINANCES                    :{BLACK}Taispeáin faisnéis airgeadais faoin gcuideachta
STR_TOOLBAR_TOOLTIP_DISPLAY_COMPANY_GENERAL                     :{BLACK}Taispeáin faisnéis ginearálta faoin gcuideachta
STR_TOOLBAR_TOOLTIP_DISPLAY_STORY_BOOK                          :{BLACK}Taispeáin an leabhar scéalta
STR_TOOLBAR_TOOLTIP_DISPLAY_GOALS_LIST                          :{BLACK}Taispeáin an liosta spriocanna
STR_TOOLBAR_TOOLTIP_DISPLAY_GRAPHS                              :{BLACK}Taispeáin graif
STR_TOOLBAR_TOOLTIP_DISPLAY_COMPANY_LEAGUE                      :{BLACK}Taispeáin tábla sraithe na gcuideachtaí
STR_TOOLBAR_TOOLTIP_FUND_CONSTRUCTION_OF_NEW                    :{BLACK}Tabhair maoiniú do thionscal nua nó liosta de gach tionscal
STR_TOOLBAR_TOOLTIP_DISPLAY_LIST_OF_COMPANY_TRAINS              :{BLACK}Taispeáin liosta de thraenacha na cuideachta. Déantar scoránú ar liosta na ngrúpaí/bhfeithiclí a oscailt le Ctrl+Cliceáil
STR_TOOLBAR_TOOLTIP_DISPLAY_LIST_OF_COMPANY_ROAD_VEHICLES       :{BLACK}Taispeáin liosta d'fheithiclí bóithre na cuideachta. Déantar scoránú ar liosta na ngrúpaí/bhfeithiclí a oscailt le Ctrl+Cliceáil
STR_TOOLBAR_TOOLTIP_DISPLAY_LIST_OF_COMPANY_SHIPS               :{BLACK}Taispeáin liosta de longa na cuideachta. Déantar scoránú ar liosta na ngrúpaí/bhfeithiclí a oscailt le Ctrl+Cliceáil
STR_TOOLBAR_TOOLTIP_DISPLAY_LIST_OF_COMPANY_AIRCRAFT            :{BLACK}Taispeáin liosta d'aerárthaigh na cuideachta. Déantar scoránú ar liosta na ngrúpaí/bhfeithiclí a oscailt le Ctrl+Cliceáil
STR_TOOLBAR_TOOLTIP_ZOOM_THE_VIEW_IN                            :{BLACK}Zúmáil isteach
STR_TOOLBAR_TOOLTIP_ZOOM_THE_VIEW_OUT                           :{BLACK}Zúmáil amach
STR_TOOLBAR_TOOLTIP_BUILD_RAILROAD_TRACK                        :{BLACK}Tóg iarnród
STR_TOOLBAR_TOOLTIP_BUILD_ROADS                                 :{BLACK}Tóg bóithre
STR_TOOLBAR_TOOLTIP_BUILD_TRAMWAYS                              :{BLACK}Tóg trambhealaí
STR_TOOLBAR_TOOLTIP_BUILD_SHIP_DOCKS                            :{BLACK}Tóg duganna
STR_TOOLBAR_TOOLTIP_BUILD_AIRPORTS                              :{BLACK}Tóg aerfoirt
STR_TOOLBAR_TOOLTIP_LANDSCAPING                                 :{BLACK}Oscail an barra uirlisí tírdhreacha chun talamh a ardú/ísliú, crainnte a chur, srl.
STR_TOOLBAR_TOOLTIP_SHOW_SOUND_MUSIC_WINDOW                     :{BLACK}Taispeáin an fhuinneoig fuaime/ceoil
STR_TOOLBAR_TOOLTIP_SHOW_LAST_MESSAGE_NEWS                      :{BLACK}Taispeáin an teachtaireacht/tuairisc nuachta deiridh, taispeáin roghanna do theachtaireachtaí
STR_TOOLBAR_TOOLTIP_LAND_BLOCK_INFORMATION                      :{BLACK}Faisnéis faoin bpíosa talún, consól, dífhabhtú scripteanna, seatanna scáileáin, maidir le OpenTTD
STR_TOOLBAR_TOOLTIP_SWITCH_TOOLBAR                              :{BLACK}Athraigh barraí uirlisí

# Extra tooltips for the scenario editor toolbar
STR_SCENEDIT_TOOLBAR_TOOLTIP_SAVE_SCENARIO_LOAD_SCENARIO        :{BLACK}Sábháil scéal, lódáil scéal, fág eagarthóir na scéalta, scoir
STR_SCENEDIT_TOOLBAR_OPENTTD                                    :{YELLOW}OpenTTD
STR_SCENEDIT_TOOLBAR_SCENARIO_EDITOR                            :{YELLOW}Eagarthóir Scéalta
STR_SCENEDIT_TOOLBAR_TOOLTIP_MOVE_THE_STARTING_DATE_BACKWARD    :{BLACK}Cuir an dáta tosaigh siar bliain amháin
STR_SCENEDIT_TOOLBAR_TOOLTIP_MOVE_THE_STARTING_DATE_FORWARD     :{BLACK}Cuir an dáta tosaigh ar aghaidh bliain amháin
STR_SCENEDIT_TOOLBAR_TOOLTIP_SET_DATE                           :{BLACK}Cliceáil chun an dáta tosaigh a iontráil
STR_SCENEDIT_TOOLBAR_TOOLTIP_DISPLAY_MAP_TOWN_DIRECTORY         :{BLACK}Taispeáin léarscáil, liosta na mbailte
STR_SCENEDIT_TOOLBAR_LANDSCAPE_GENERATION                       :{BLACK}Tírdhreach a chruthú
STR_SCENEDIT_TOOLBAR_TOWN_GENERATION                            :{BLACK}Baile a chruthú
STR_SCENEDIT_TOOLBAR_INDUSTRY_GENERATION                        :{BLACK}Tionscal a chruthú
STR_SCENEDIT_TOOLBAR_ROAD_CONSTRUCTION                          :{BLACK}Bóithre a thógáil
STR_SCENEDIT_TOOLBAR_TRAM_CONSTRUCTION                          :{BLACK}Tógáil trambhealaí
STR_SCENEDIT_TOOLBAR_PLANT_TREES                                :{BLACK}Crainnte a chur
STR_SCENEDIT_TOOLBAR_PLACE_SIGN                                 :{BLACK}Comhartha a chur
STR_SCENEDIT_TOOLBAR_PLACE_OBJECT                               :{BLACK}Cuir síos oibiacht

# Scenario editor file menu
###length 7
STR_SCENEDIT_FILE_MENU_SAVE_SCENARIO                            :Sábháil scéal
STR_SCENEDIT_FILE_MENU_LOAD_SCENARIO                            :Lódáil scéal
STR_SCENEDIT_FILE_MENU_SAVE_HEIGHTMAP                           :Sábháil mapa airde
STR_SCENEDIT_FILE_MENU_LOAD_HEIGHTMAP                           :Lódáil léarscáil airde
STR_SCENEDIT_FILE_MENU_QUIT_EDITOR                              :Fág eagarthóir na scéalta
STR_SCENEDIT_FILE_MENU_SEPARATOR                                :
STR_SCENEDIT_FILE_MENU_QUIT                                     :Scoir

# Settings menu
###length 15
STR_SETTINGS_MENU_GAME_OPTIONS                                  :Roghanna an chluiche
STR_SETTINGS_MENU_CONFIG_SETTINGS_TREE                          :Socruithe
STR_SETTINGS_MENU_NEWGRF_SETTINGS                               :Socruithe NewGRF
STR_SETTINGS_MENU_TRANSPARENCY_OPTIONS                          :Roghanna trédhearcachta
STR_SETTINGS_MENU_TOWN_NAMES_DISPLAYED                          :Taispeántar ainmneacha bailte
STR_SETTINGS_MENU_STATION_NAMES_DISPLAYED                       :Taispeántar ainmneacha na stáisiún
STR_SETTINGS_MENU_WAYPOINTS_DISPLAYED                           :Taispeántar ainmneacha na bpointí bealaigh
STR_SETTINGS_MENU_SIGNS_DISPLAYED                               :Taispeántar comharthaí
STR_SETTINGS_MENU_SHOW_COMPETITOR_SIGNS                         :Taispeántar comharthaí agus ainmneacha iomaitheoirí
STR_SETTINGS_MENU_FULL_ANIMATION                                :Míreanna beochana iomlán
STR_SETTINGS_MENU_FULL_DETAIL                                   :Sonraí iomlán
STR_SETTINGS_MENU_TRANSPARENT_BUILDINGS                         :Foignimh trédhearcacha
STR_SETTINGS_MENU_TRANSPARENT_SIGNS                             :Comharthaí trédhearcacha

# File menu
###length 5
STR_FILE_MENU_SAVE_GAME                                         :Sábháil an cluiche
STR_FILE_MENU_LOAD_GAME                                         :Lódáil cluiche
STR_FILE_MENU_QUIT_GAME                                         :Fág an cluiche
STR_FILE_MENU_SEPARATOR                                         :
STR_FILE_MENU_EXIT                                              :Scoir

# Map menu
###length 4
STR_MAP_MENU_MAP_OF_WORLD                                       :Léarscáil den domhan
STR_MAP_MENU_EXTRA_VIEWPORT                                     :Fuinneog amhairc bhreise
STR_MAP_MENU_LINGRAPH_LEGEND                                    :Eochair an tSreafa Lastais
STR_MAP_MENU_SIGN_LIST                                          :Liosta na gcomharthaí

# Town menu
###length 2
STR_TOWN_MENU_TOWN_DIRECTORY                                    :Liosta bailte
STR_TOWN_MENU_FOUND_TOWN                                        :Aimsíodh baile

# Subsidies menu
###length 1
STR_SUBSIDIES_MENU_SUBSIDIES                                    :Fóirdheontais

# Graph menu
###length 6
STR_GRAPH_MENU_OPERATING_PROFIT_GRAPH                           :Graf den bhrabús oibriúcháin
STR_GRAPH_MENU_INCOME_GRAPH                                     :Graf den ioncam
STR_GRAPH_MENU_DELIVERED_CARGO_GRAPH                            :Graf den lastas a seachadadh
STR_GRAPH_MENU_PERFORMANCE_HISTORY_GRAPH                        :Graf den stair feidhmíochta
STR_GRAPH_MENU_COMPANY_VALUE_GRAPH                              :Graf de luach na cuideachta
STR_GRAPH_MENU_CARGO_PAYMENT_RATES                              :Rátaí íocaíochta do lastas

# Company league menu
###length 3
STR_GRAPH_MENU_COMPANY_LEAGUE_TABLE                             :Tábla sraithe na gcuideachtaí
STR_GRAPH_MENU_DETAILED_PERFORMANCE_RATING                      :Rátáil feidhmíochta mionsonraithe
STR_GRAPH_MENU_HIGHSCORE                                        :Tábla na n-ardscór

# Industry menu
###length 3
STR_INDUSTRY_MENU_INDUSTRY_DIRECTORY                            :Liosta de na tionscail
STR_INDUSTRY_MENU_INDUSTRY_CHAIN                                :Slabhraí na dtionscal
STR_INDUSTRY_MENU_FUND_NEW_INDUSTRY                             :Déan maoiniú ar thionscal nua

# URailway construction menu
###length 4
STR_RAIL_MENU_RAILROAD_CONSTRUCTION                             :Tógáil iarnróid
STR_RAIL_MENU_ELRAIL_CONSTRUCTION                               :Tógáil iarnróid leictrithe
STR_RAIL_MENU_MONORAIL_CONSTRUCTION                             :Tógáil iarnród aonráille
STR_RAIL_MENU_MAGLEV_CONSTRUCTION                               :Tógáil maglev

# Road construction menu
###length 2
STR_ROAD_MENU_ROAD_CONSTRUCTION                                 :Tógáil bóithre
STR_ROAD_MENU_TRAM_CONSTRUCTION                                 :Tógáil trambhealaigh

# Waterways construction menu
###length 1
STR_WATERWAYS_MENU_WATERWAYS_CONSTRUCTION                       :Tógáil uiscebhealaí

# Aairport construction menu
###length 1
STR_AIRCRAFT_MENU_AIRPORT_CONSTRUCTION                          :Tógáil aerfoirt

# Landscaping menu
###length 3
STR_LANDSCAPING_MENU_LANDSCAPING                                :Tírdhreachú
STR_LANDSCAPING_MENU_PLANT_TREES                                :Crainnte a chur
STR_LANDSCAPING_MENU_PLACE_SIGN                                 :Comhartha a chur

# Music menu
###length 1
STR_TOOLBAR_SOUND_MUSIC                                         :Fuaim/ceol

# Message menu
###length 3
STR_NEWS_MENU_LAST_MESSAGE_NEWS_REPORT                          :Teachtaireacht/tuairisc nuachta deiridh
STR_NEWS_MENU_MESSAGE_HISTORY_MENU                              :Stair na dteachtaireachtaí
STR_NEWS_MENU_DELETE_ALL_MESSAGES                               :Scrios gach teachtaireacht

# About menu
###length 10
STR_ABOUT_MENU_LAND_BLOCK_INFO                                  :Faisnéis faoin limistéar talún
STR_ABOUT_MENU_SEPARATOR                                        :
STR_ABOUT_MENU_TOGGLE_CONSOLE                                   :Scoránaigh consól
STR_ABOUT_MENU_AI_DEBUG                                         :Dífhabhtú AI/Scripteanna Cluiche
STR_ABOUT_MENU_SCREENSHOT                                       :Seat scáileáin
STR_ABOUT_MENU_SHOW_FRAMERATE                                   :Taispeáin an ráta frámaí
STR_ABOUT_MENU_ABOUT_OPENTTD                                    :Maidir le 'OpenTTD'
STR_ABOUT_MENU_SPRITE_ALIGNER                                   :Ailínóir spriteanna
STR_ABOUT_MENU_TOGGLE_BOUNDING_BOXES                            :Scoránaigh boscaí imill
STR_ABOUT_MENU_TOGGLE_DIRTY_BLOCKS                              :Scor anaigh dath na mbloc salacha

# Place in highscore window
###length 15
STR_ORDINAL_NUMBER_1ST                                          :1ú
STR_ORDINAL_NUMBER_2ND                                          :2ú
STR_ORDINAL_NUMBER_3RD                                          :3ú
STR_ORDINAL_NUMBER_4TH                                          :4ú
STR_ORDINAL_NUMBER_5TH                                          :5ú
STR_ORDINAL_NUMBER_6TH                                          :6ú
STR_ORDINAL_NUMBER_7TH                                          :7ú
STR_ORDINAL_NUMBER_8TH                                          :8ú
STR_ORDINAL_NUMBER_9TH                                          :9ú
STR_ORDINAL_NUMBER_10TH                                         :10ú
STR_ORDINAL_NUMBER_11TH                                         :11ú
STR_ORDINAL_NUMBER_12TH                                         :12ú
STR_ORDINAL_NUMBER_13TH                                         :13ú
STR_ORDINAL_NUMBER_14TH                                         :14ú
STR_ORDINAL_NUMBER_15TH                                         :15ú

###length 31
STR_DAY_NUMBER_1ST                                              :1ú
STR_DAY_NUMBER_2ND                                              :2ú
STR_DAY_NUMBER_3RD                                              :3ú
STR_DAY_NUMBER_4TH                                              :4ú
STR_DAY_NUMBER_5TH                                              :5ú
STR_DAY_NUMBER_6TH                                              :6ú
STR_DAY_NUMBER_7TH                                              :7ú
STR_DAY_NUMBER_8TH                                              :8ú
STR_DAY_NUMBER_9TH                                              :9ú
STR_DAY_NUMBER_10TH                                             :10ú
STR_DAY_NUMBER_11TH                                             :11ú
STR_DAY_NUMBER_12TH                                             :12ú
STR_DAY_NUMBER_13TH                                             :13ú
STR_DAY_NUMBER_14TH                                             :14ú
STR_DAY_NUMBER_15TH                                             :15ú
STR_DAY_NUMBER_16TH                                             :16ú
STR_DAY_NUMBER_17TH                                             :17ú
STR_DAY_NUMBER_18TH                                             :18ú
STR_DAY_NUMBER_19TH                                             :19ú
STR_DAY_NUMBER_20TH                                             :20ú
STR_DAY_NUMBER_21ST                                             :21ú
STR_DAY_NUMBER_22ND                                             :22ú
STR_DAY_NUMBER_23RD                                             :23ú
STR_DAY_NUMBER_24TH                                             :24ú
STR_DAY_NUMBER_25TH                                             :25ú
STR_DAY_NUMBER_26TH                                             :26ú
STR_DAY_NUMBER_27TH                                             :27ú
STR_DAY_NUMBER_28TH                                             :28ú
STR_DAY_NUMBER_29TH                                             :29ú
STR_DAY_NUMBER_30TH                                             :30ú
STR_DAY_NUMBER_31ST                                             :31ú

###length 12
STR_MONTH_ABBREV_JAN                                            :Ean
STR_MONTH_ABBREV_FEB                                            :Fea
STR_MONTH_ABBREV_MAR                                            :Már
STR_MONTH_ABBREV_APR                                            :Aib
STR_MONTH_ABBREV_MAY                                            :Bea
STR_MONTH_ABBREV_JUN                                            :Mei
STR_MONTH_ABBREV_JUL                                            :Iúil
STR_MONTH_ABBREV_AUG                                            :Lún
STR_MONTH_ABBREV_SEP                                            :M.Fómh
STR_MONTH_ABBREV_OCT                                            :D.Fómh
STR_MONTH_ABBREV_NOV                                            :Samh
STR_MONTH_ABBREV_DEC                                            :Noll

###length 12
STR_MONTH_JAN                                                   :Eanáir
STR_MONTH_FEB                                                   :Feabhra
STR_MONTH_MAR                                                   :Márta
STR_MONTH_APR                                                   :Aibreán
STR_MONTH_MAY                                                   :Bealtaine
STR_MONTH_JUN                                                   :Meitheamh
STR_MONTH_JUL                                                   :Iúil
STR_MONTH_AUG                                                   :Lúnasa
STR_MONTH_SEP                                                   :Meán Fómhair
STR_MONTH_OCT                                                   :Deireadh Fómhair
STR_MONTH_NOV                                                   :Samhain
STR_MONTH_DEC                                                   :Nollaig

# Graph window
STR_GRAPH_KEY_BUTTON                                            :{BLACK}Eochair
STR_GRAPH_KEY_TOOLTIP                                           :{BLACK}Taispeáin eochair na ngraf
STR_GRAPH_X_LABEL_MONTH                                         :{TINY_FONT}{STRING}
STR_GRAPH_X_LABEL_MONTH_YEAR                                    :{TINY_FONT}{STRING}{}{NUM}
STR_GRAPH_Y_LABEL                                               :{TINY_FONT}{STRING}
STR_GRAPH_Y_LABEL_NUMBER                                        :{TINY_FONT}{COMMA}

STR_GRAPH_OPERATING_PROFIT_CAPTION                              :{WHITE}Graf den bhrabús oibriúcháin
STR_GRAPH_INCOME_CAPTION                                        :{WHITE}Graf den Ioncam
STR_GRAPH_CARGO_DELIVERED_CAPTION                               :{WHITE}Aonad lastais a seachadadh
STR_GRAPH_COMPANY_PERFORMANCE_RATINGS_CAPTION                   :{WHITE}Rátálacha feidhmíochta cuideachtaí (uasrátáil=1000)
STR_GRAPH_COMPANY_VALUES_CAPTION                                :{WHITE}Luachanna cuideachta

STR_GRAPH_CARGO_PAYMENT_RATES_CAPTION                           :{WHITE}Rátaí íocaíochta do lastas
STR_GRAPH_CARGO_PAYMENT_RATES_X_LABEL                           :{TINY_FONT}{BLACK}Laethanta faoi bhealach
STR_GRAPH_CARGO_PAYMENT_RATES_TITLE                             :{TINY_FONT}{BLACK}Íocaíocht as 10 n-aonad (nó 10,000 lítear) de lastas a sheachadadh fad 20 cearnóg
STR_GRAPH_CARGO_ENABLE_ALL                                      :{TINY_FONT}{BLACK}Cumasaigh gach
STR_GRAPH_CARGO_DISABLE_ALL                                     :{TINY_FONT}{BLACK}Díchumasaigh gach
STR_GRAPH_CARGO_TOOLTIP_ENABLE_ALL                              :{BLACK}Taispeáin gach lastas ar ghraf na rátaí íocaíochta lastais
STR_GRAPH_CARGO_TOOLTIP_DISABLE_ALL                             :{BLACK}Ná taispeáin lastas ar bith ar ghraf na rátaí íocaíochta lastais
STR_GRAPH_CARGO_PAYMENT_TOGGLE_CARGO                            :{BLACK}Scoránaigh an graf don chineál lastais air/as
STR_GRAPH_CARGO_PAYMENT_CARGO                                   :{TINY_FONT}{BLACK}{STRING}

STR_GRAPH_PERFORMANCE_DETAIL_TOOLTIP                            :{BLACK}Taispeáin rátálacha feidhmíochta mionsonraithe

# Graph key window
STR_GRAPH_KEY_CAPTION                                           :{WHITE}Eochair do ghraif na gcuideachtaí
STR_GRAPH_KEY_COMPANY_SELECTION_TOOLTIP                         :{BLACK}Cliceáil anseo chun iontráil cuideachta ar ghraf a scoránú air/as

# Company league window
STR_COMPANY_LEAGUE_TABLE_CAPTION                                :{WHITE}Tábla Sraithe na gCuideachtaí
STR_COMPANY_LEAGUE_COMPANY_NAME                                 :{ORANGE}{COMPANY} {BLACK}{COMPANY_NUM} '{STRING}'
STR_COMPANY_LEAGUE_PERFORMANCE_TITLE_ENGINEER                   :Innealtóir
STR_COMPANY_LEAGUE_PERFORMANCE_TITLE_TRAFFIC_MANAGER            :Bainisteoir Tráchta
STR_COMPANY_LEAGUE_PERFORMANCE_TITLE_TRANSPORT_COORDINATOR      :Comhordaitheoir Iompair
STR_COMPANY_LEAGUE_PERFORMANCE_TITLE_ROUTE_SUPERVISOR           :Maoirseoir Bealach
STR_COMPANY_LEAGUE_PERFORMANCE_TITLE_DIRECTOR                   :Stiúrthóir
STR_COMPANY_LEAGUE_PERFORMANCE_TITLE_CHIEF_EXECUTIVE            :Príomhfheidhmeannach
STR_COMPANY_LEAGUE_PERFORMANCE_TITLE_CHAIRMAN                   :Cathaoirleach
STR_COMPANY_LEAGUE_PERFORMANCE_TITLE_PRESIDENT                  :Uachtarán
STR_COMPANY_LEAGUE_PERFORMANCE_TITLE_TYCOON                     :Toicí

# Performance detail window
STR_PERFORMANCE_DETAIL                                          :{WHITE}Rátáil feidhmíochta mionsonraithe
STR_PERFORMANCE_DETAIL_KEY                                      :{BLACK}Sonraí
STR_PERFORMANCE_DETAIL_AMOUNT_CURRENCY                          :{BLACK}({CURRENCY_SHORT}/{CURRENCY_SHORT})
STR_PERFORMANCE_DETAIL_AMOUNT_INT                               :{BLACK}({COMMA}/{COMMA})
STR_PERFORMANCE_DETAIL_PERCENT                                  :{WHITE}{NUM}%
STR_PERFORMANCE_DETAIL_SELECT_COMPANY_TOOLTIP                   :{BLACK}Féach ar na sonraí faoin gcuideachta seo

###length 10
STR_PERFORMANCE_DETAIL_VEHICLES                                 :{BLACK}Feithiclí:
STR_PERFORMANCE_DETAIL_STATIONS                                 :{BLACK}Stáisiúin:
STR_PERFORMANCE_DETAIL_MIN_PROFIT                               :{BLACK}Brabús íosta:
STR_PERFORMANCE_DETAIL_MIN_INCOME                               :{BLACK}Ioncam íosta:
STR_PERFORMANCE_DETAIL_MAX_INCOME                               :{BLACK}Ioncam uasta:
STR_PERFORMANCE_DETAIL_DELIVERED                                :{BLACK}Seachadta:
STR_PERFORMANCE_DETAIL_CARGO                                    :{BLACK}Lastas:
STR_PERFORMANCE_DETAIL_MONEY                                    :{BLACK}Airgead:
STR_PERFORMANCE_DETAIL_LOAN                                     :{BLACK}Iasacht:
STR_PERFORMANCE_DETAIL_TOTAL                                    :{BLACK}Iomlán:

###length 10
STR_PERFORMANCE_DETAIL_VEHICLES_TOOLTIP                         :{BLACK}Líon na bhfeithiclí a rinne brabús anuraidh, Áirítear leis seo feithiclí bóithre, traenacha, longa agus aerárthaigh
STR_PERFORMANCE_DETAIL_STATIONS_TOOLTIP                         :{BLACK}Líon na stáisiún ar tugadh lastas chomh fada leo le déanaí. Áirítear stáisiún traenach, stadanna bus, aerfort agus mar sin de ar leithligh, fiú amháin más cuid d'aon stáisiún amháin iad
STR_PERFORMANCE_DETAIL_MIN_PROFIT_TOOLTIP                       :{BLACK}Brabús na feithicle a bhfuil an t-ioncam is ísle aici (ní thógtar san áireamh ach feithiclí atá níos mó ná 2 bhliain d'aois)
STR_PERFORMANCE_DETAIL_MIN_INCOME_TOOLTIP                       :{BLACK}An méid airgead a rinneadh sa ráithe ina raibh an brabús is ísle le 12 ráithe anuas
STR_PERFORMANCE_DETAIL_MAX_INCOME_TOOLTIP                       :{BLACK}An méid airgid a rinneadh sa ráithe ina raibh an brabús is airde le 12 ráithe anuas
STR_PERFORMANCE_DETAIL_DELIVERED_TOOLTIP                        :{BLACK}Aonaid lastais a seachadadh le ceithre ráithe anuas
STR_PERFORMANCE_DETAIL_CARGO_TOOLTIP                            :{BLACK}Líon na gcineálacha lastais a seachadadh sa ráithe deiridh
STR_PERFORMANCE_DETAIL_MONEY_TOOLTIP                            :{BLACK}An méid airgid atá ag an gcuideachta seo sa bhanc
STR_PERFORMANCE_DETAIL_LOAN_TOOLTIP                             :{BLACK}An méid airgid atá glactha ag an gcuideachta seo mar iasacht
STR_PERFORMANCE_DETAIL_TOTAL_TOOLTIP                            :{BLACK}Pointí iomlán as na pointí féideartha

# Music window
STR_MUSIC_JAZZ_JUKEBOX_CAPTION                                  :{WHITE}Júcbhosca Snagcheoil
STR_MUSIC_PLAYLIST_ALL                                          :{TINY_FONT}{BLACK}Gach
STR_MUSIC_PLAYLIST_OLD_STYLE                                    :{TINY_FONT}{BLACK}Sean-stíl
STR_MUSIC_PLAYLIST_NEW_STYLE                                    :{TINY_FONT}{BLACK}Stíl nua
STR_MUSIC_PLAYLIST_EZY_STREET                                   :{TINY_FONT}{BLACK}Ezy Street
STR_MUSIC_PLAYLIST_CUSTOM_1                                     :{TINY_FONT}{BLACK}Saincheaptha 1
STR_MUSIC_PLAYLIST_CUSTOM_2                                     :{TINY_FONT}{BLACK}Saincheaptha 2
STR_MUSIC_MUSIC_VOLUME                                          :{TINY_FONT}{BLACK}Airde Ceoil
STR_MUSIC_EFFECTS_VOLUME                                        :{TINY_FONT}{BLACK}Airde na maisíochtaí
STR_MUSIC_TRACK_NONE                                            :{TINY_FONT}{DKGREEN}--
STR_MUSIC_TRACK_DIGIT                                           :{TINY_FONT}{DKGREEN}{ZEROFILL_NUM}
STR_MUSIC_TITLE_NONE                                            :{TINY_FONT}{DKGREEN}------
STR_MUSIC_TITLE_NOMUSIC                                         :{TINY_FONT}{DKGREEN}Níl aon cheol ar fáil
STR_MUSIC_TITLE_NAME                                            :{TINY_FONT}{DKGREEN}"{STRING}"
STR_MUSIC_TRACK                                                 :{TINY_FONT}{BLACK}Rian
STR_MUSIC_XTITLE                                                :{TINY_FONT}{BLACK}Teideal
STR_MUSIC_SHUFFLE                                               :{TINY_FONT}{BLACK}Ord randamach
STR_MUSIC_PROGRAM                                               :{TINY_FONT}{BLACK}Clár
STR_MUSIC_TOOLTIP_SKIP_TO_PREVIOUS_TRACK                        :{BLACK}Scipeáil chuig an rian roimhe sa roghnúchán
STR_MUSIC_TOOLTIP_SKIP_TO_NEXT_TRACK_IN_SELECTION               :{BLACK}Scipeáil chuig an gcéad rian eile sa roghnúchán
STR_MUSIC_TOOLTIP_STOP_PLAYING_MUSIC                            :{BLACK}Stop ag seinm ceoil
STR_MUSIC_TOOLTIP_START_PLAYING_MUSIC                           :{BLACK}Tosaigh ag seinm ceoil
STR_MUSIC_TOOLTIP_DRAG_SLIDERS_TO_SET_MUSIC                     :{BLACK}Tarraing na sleamhnáin chun airdí a shocrú don cheol agus do mhaisíochtaí fuaime
STR_MUSIC_TOOLTIP_SELECT_ALL_TRACKS_PROGRAM                     :{BLACK}Roghnaigh an clár 'gach rian'
STR_MUSIC_TOOLTIP_SELECT_OLD_STYLE_MUSIC                        :{BLACK}Roghnaigh an clár 'ceol seanstíle'
STR_MUSIC_TOOLTIP_SELECT_NEW_STYLE_MUSIC                        :{BLACK}Roghnaigh an clár 'ceol sa stíl nua'
STR_MUSIC_TOOLTIP_SELECT_EZY_STREET_STYLE                       :{BLACK}Roghnaigh an clár 'ceol sa stíl Ezy Street'
STR_MUSIC_TOOLTIP_SELECT_CUSTOM_1_USER_DEFINED                  :{BLACK}Roghnaigh an clár 'Saincheaptha 1' (sainithe ag an úsáideoir)
STR_MUSIC_TOOLTIP_SELECT_CUSTOM_2_USER_DEFINED                  :{BLACK}Roghnaigh an clár 'Saincheaptha 2' (sainithe ag an úsáideoir)
STR_MUSIC_TOOLTIP_TOGGLE_PROGRAM_SHUFFLE                        :{BLACK}Scoránaigh ord randamach clár air/as
STR_MUSIC_TOOLTIP_SHOW_MUSIC_TRACK_SELECTION                    :{BLACK}Taispeáin an fhuinneogh chun rianta ceoil a roghnú

# Playlist window
STR_PLAYLIST_MUSIC_SELECTION_SETNAME                            :{WHITE}An Clár Ceoil - '{STRING}'
STR_PLAYLIST_TRACK_NAME                                         :{TINY_FONT}{LTBLUE}{ZEROFILL_NUM} "{STRING}"
STR_PLAYLIST_TRACK_INDEX                                        :{TINY_FONT}{BLACK}Innéacs na Rianta
STR_PLAYLIST_PROGRAM                                            :{TINY_FONT}{BLACK}Clár - '{STRING}'
STR_PLAYLIST_CLEAR                                              :{TINY_FONT}{BLACK}Glan
STR_PLAYLIST_CHANGE_SET                                         :{BLACK}Tacar athruithe
STR_PLAYLIST_TOOLTIP_CLEAR_CURRENT_PROGRAM_CUSTOM1              :{BLACK}Glan an clár reatha (Saincheaptha1 nó Saincheaptha2 amháin)
STR_PLAYLIST_TOOLTIP_CHANGE_SET                                 :{BLACK}Athraigh an rogha cheoil chuig tacar eile atá suiteáilte
STR_PLAYLIST_TOOLTIP_CLICK_TO_ADD_TRACK                         :{BLACK}Cliceáil ar rian ceoil chun é a chur leis an gclár reatha (Saincheaptha1 nó Saincheaptha2 amháin)
STR_PLAYLIST_TOOLTIP_CLICK_TO_REMOVE_TRACK                      :{BLACK}Cliceáil ar rian ceoil chun é a bhaint ón gclár reatha (Saincheaptha1 nó Sainche

# Highscore window
STR_HIGHSCORE_TOP_COMPANIES_WHO_REACHED                         :{BIG_FONT}{BLACK}Cuideachtaí is fearr a bhain amach {NUM}
STR_HIGHSCORE_TOP_COMPANIES_NETWORK_GAME                        :{BIG_FONT}{BLACK}Tábla Sraithe na gCuideachtaí in {NUM}
STR_HIGHSCORE_POSITION                                          :{BIG_FONT}{BLACK}{COMMA}.
STR_HIGHSCORE_PERFORMANCE_TITLE_BUSINESSMAN                     :Fear gnó
STR_HIGHSCORE_PERFORMANCE_TITLE_ENTREPRENEUR                    :Fiontraí
STR_HIGHSCORE_PERFORMANCE_TITLE_INDUSTRIALIST                   :Tionsclaí
STR_HIGHSCORE_PERFORMANCE_TITLE_CAPITALIST                      :Caipitlí
STR_HIGHSCORE_PERFORMANCE_TITLE_MAGNATE                         :Móruasal
STR_HIGHSCORE_PERFORMANCE_TITLE_MOGUL                           :Mógal
STR_HIGHSCORE_PERFORMANCE_TITLE_TYCOON_OF_THE_CENTURY           :Toicí an Chéid
STR_HIGHSCORE_NAME                                              :{PRESIDENT_NAME}, {COMPANY}
STR_HIGHSCORE_STATS                                             :{BIG_FONT}'{STRING}'   ({COMMA})
STR_HIGHSCORE_COMPANY_ACHIEVES_STATUS                           :{BIG_FONT}{BLACK}Baineann {COMPANY} an stádas '{STRING}' amach!
STR_HIGHSCORE_PRESIDENT_OF_COMPANY_ACHIEVES_STATUS              :{BIG_FONT}{WHITE}Baineann {PRESIDENT_NAME} ó {COMPANY} an stádas '{STRING}' amach!

# Smallmap window
STR_SMALLMAP_CAPTION                                            :{WHITE}Léarscáil - {STRING}

###length 7
STR_SMALLMAP_TYPE_CONTOURS                                      :Camchuair
STR_SMALLMAP_TYPE_VEHICLES                                      :Feithiclí
STR_SMALLMAP_TYPE_INDUSTRIES                                    :Tionscail
STR_SMALLMAP_TYPE_ROUTEMAP                                      :Sreabhadh Lastais
STR_SMALLMAP_TYPE_ROUTES                                        :Bealaí
STR_SMALLMAP_TYPE_VEGETATION                                    :Fásra
STR_SMALLMAP_TYPE_OWNERS                                        :Úinéirí

STR_SMALLMAP_TOOLTIP_SHOW_LAND_CONTOURS_ON_MAP                  :{BLACK}Taispeáin camchuaireanna na talún ar an léarscáil
STR_SMALLMAP_TOOLTIP_SHOW_VEHICLES_ON_MAP                       :{BLACK}Taispeáin feithiclí ar an léarscáil
STR_SMALLMAP_TOOLTIP_SHOW_INDUSTRIES_ON_MAP                     :{BLACK}Taispeáin tionscail ar an léarscáil
STR_SMALLMAP_TOOLTIP_SHOW_LINK_STATS_ON_MAP                     :{BLACK}Taispeáin an sreabhadh lastais ar an léarscáil
STR_SMALLMAP_TOOLTIP_SHOW_TRANSPORT_ROUTES_ON                   :{BLACK}Taispeáin bealaí iompair ar an léarscáil
STR_SMALLMAP_TOOLTIP_SHOW_VEGETATION_ON_MAP                     :{BLACK}Taispeáin fásra ar an léarscáil
STR_SMALLMAP_TOOLTIP_SHOW_LAND_OWNERS_ON_MAP                    :{BLACK}Taispeáin úinéirí talún ar an léarscáil
STR_SMALLMAP_TOOLTIP_INDUSTRY_SELECTION                         :{BLACK}Cliceáil ar thionscail lena thaispeáint/folú. Déanann Ctrl+Cliceáil gach tionscal seachas an ceann roghnaithe a dhíchumasú. Ctrl+Cliceáil arís air chun gach cineál tionscail a chumasú
STR_SMALLMAP_TOOLTIP_COMPANY_SELECTION                          :{BLACK}Cliceáil ar chuideachta chun a maoine a thaispeáint nó gan a thaispeáint. Ctrl+Cliceáil chun gach cuideachta seachas an ceann roghnaithe a dhíchumasú. Ctrl+Cliceáil air arís chun gach cuideachta a chumasú
STR_SMALLMAP_TOOLTIP_CARGO_SELECTION                            :{BLACK}{BLACK}Cliceáil ar lastas chun a maoine a thaispeáint nó gan a thaispeáint. Ctrl+Cliceáil chun gach lastas seachas an ceann roghnaithe a dhíchumasú. Ctrl+Cliceáil air arís chun gach lastas a chumasú

STR_SMALLMAP_LEGENDA_ROADS                                      :{TINY_FONT}{BLACK}Bóithre
STR_SMALLMAP_LEGENDA_RAILROADS                                  :{TINY_FONT}{BLACK}Iarnróid
STR_SMALLMAP_LEGENDA_STATIONS_AIRPORTS_DOCKS                    :{TINY_FONT}{BLACK}Stáisiúin/Aerfoirt/Duganna
STR_SMALLMAP_LEGENDA_BUILDINGS_INDUSTRIES                       :{TINY_FONT}{BLACK}Foirgnimh/Tionscail
STR_SMALLMAP_LEGENDA_VEHICLES                                   :{TINY_FONT}{BLACK}Feithiclí
STR_SMALLMAP_LEGENDA_TRAINS                                     :{TINY_FONT}{BLACK}Traenacha
STR_SMALLMAP_LEGENDA_ROAD_VEHICLES                              :{TINY_FONT}{BLACK}Feithiclí Bóithre
STR_SMALLMAP_LEGENDA_SHIPS                                      :{TINY_FONT}{BLACK}Longa
STR_SMALLMAP_LEGENDA_AIRCRAFT                                   :{TINY_FONT}{BLACK}Aerárthaigh
STR_SMALLMAP_LEGENDA_TRANSPORT_ROUTES                           :{TINY_FONT}{BLACK}Bealaí Iompair
STR_SMALLMAP_LEGENDA_FOREST                                     :{TINY_FONT}{BLACK}Foraois
STR_SMALLMAP_LEGENDA_RAILROAD_STATION                           :{TINY_FONT}{BLACK}Stáisiún Iarnróid
STR_SMALLMAP_LEGENDA_TRUCK_LOADING_BAY                          :{TINY_FONT}{BLACK}Bá Lódála Leoraithe
STR_SMALLMAP_LEGENDA_BUS_STATION                                :{TINY_FONT}{BLACK}Stáisiún Bus
STR_SMALLMAP_LEGENDA_AIRPORT_HELIPORT                           :{TINY_FONT}{BLACK}Aerfort/Héileaport
STR_SMALLMAP_LEGENDA_DOCK                                       :{TINY_FONT}{BLACK}Dug
STR_SMALLMAP_LEGENDA_ROUGH_LAND                                 :{TINY_FONT}{BLACK}Talamh Garbh
STR_SMALLMAP_LEGENDA_GRASS_LAND                                 :{TINY_FONT}{BLACK}Talamh Féir
STR_SMALLMAP_LEGENDA_BARE_LAND                                  :{TINY_FONT}{BLACK}Talamh Lom
STR_SMALLMAP_LEGENDA_RAINFOREST                                 :{TINY_FONT}{BLACK}Foraois bháistí
STR_SMALLMAP_LEGENDA_FIELDS                                     :{TINY_FONT}{BLACK}Garrantaí
STR_SMALLMAP_LEGENDA_TREES                                      :{TINY_FONT}{BLACK}Crainnte
STR_SMALLMAP_LEGENDA_ROCKS                                      :{TINY_FONT}{BLACK}Carraigeacha
STR_SMALLMAP_LEGENDA_WATER                                      :{TINY_FONT}{BLACK}Uisce
STR_SMALLMAP_LEGENDA_NO_OWNER                                   :{TINY_FONT}{BLACK}Gan Úinéir
STR_SMALLMAP_LEGENDA_TOWNS                                      :{TINY_FONT}{BLACK}Bailte
STR_SMALLMAP_LEGENDA_INDUSTRIES                                 :{TINY_FONT}{BLACK}Tionscail
STR_SMALLMAP_LEGENDA_DESERT                                     :{TINY_FONT}{BLACK}Fásach
STR_SMALLMAP_LEGENDA_SNOW                                       :{TINY_FONT}{BLACK}Sneachta

STR_SMALLMAP_TOOLTIP_TOGGLE_TOWN_NAMES_ON_OFF                   :{BLACK}Scoránaigh ainmneacha na mbailte air/as ar an léarscáil
STR_SMALLMAP_CENTER                                             :{BLACK}Láraigh an léarscáil beag ar an suíomh reatha
STR_SMALLMAP_INDUSTRY                                           :{TINY_FONT}{STRING} ({NUM})
STR_SMALLMAP_LINKSTATS                                          :{TINY_FONT}{STRING}
STR_SMALLMAP_COMPANY                                            :{TINY_FONT}{COMPANY}
STR_SMALLMAP_TOWN                                               :{TINY_FONT}{WHITE}{TOWN}
STR_SMALLMAP_DISABLE_ALL                                        :{BLACK}Díchumasaigh gach
STR_SMALLMAP_ENABLE_ALL                                         :{BLACK}Cumasaigh gach
STR_SMALLMAP_SHOW_HEIGHT                                        :{BLACK}Taispeáin airde
STR_SMALLMAP_TOOLTIP_DISABLE_ALL_INDUSTRIES                     :{BLACK}Ná taispeáin aon tionscal ar an léarscáil
STR_SMALLMAP_TOOLTIP_ENABLE_ALL_INDUSTRIES                      :{BLACK}Taispeáin gach tionscal ar an léarscáil
STR_SMALLMAP_TOOLTIP_SHOW_HEIGHT                                :{BLACK}Scoránaigh an mapa airde a thaipeáint
STR_SMALLMAP_TOOLTIP_DISABLE_ALL_COMPANIES                      :{BLACK}Ná taispeáin maoin ar bith na cuideachta ar an léarscáil
STR_SMALLMAP_TOOLTIP_ENABLE_ALL_COMPANIES                       :{BLACK}Taispeáin maoin uile na cuideachta ar an léarscáil
STR_SMALLMAP_TOOLTIP_DISABLE_ALL_CARGOS                         :{BLACK}Ná taispeáin aon lastas ar an léarscáil
STR_SMALLMAP_TOOLTIP_ENABLE_ALL_CARGOS                          :{BLACK}Taispeáin gach lastas ar an léarscáil

# Status bar messages
STR_STATUSBAR_TOOLTIP_SHOW_LAST_NEWS                            :{BLACK}Taispeáin an teachtaireacht nó an tuairic nuachta deiridh
STR_STATUSBAR_COMPANY_NAME                                      :{SILVER}- -  {COMPANY}  - -
STR_STATUSBAR_PAUSED                                            :{YELLOW}*  *  AR SOS *  *
STR_STATUSBAR_PAUSED_LINK_GRAPH                                 :{ORANGE}*  *  AR SOS (ag fanacht ar nuashonrú ar ghraf na nasc) *  *
STR_STATUSBAR_AUTOSAVE                                          :{RED}UATHSHÁBHÁIL
STR_STATUSBAR_SAVING_GAME                                       :{RED}*  *  CLUICHE Á SHÁBHÁIL  *  *

STR_STATUSBAR_SPECTATOR                                         :{WHITE}(ag féachaint)

# News message history
STR_MESSAGE_HISTORY                                             :{WHITE}Stair na dteachtaireachtaí
STR_MESSAGE_HISTORY_TOOLTIP                                     :{BLACK}Liosta de gach teachtaireacht nuachta le déanaí
STR_MESSAGE_NEWS_FORMAT                                         :{STRING}  -  {STRING}

STR_NEWS_MESSAGE_CAPTION                                        :{WHITE}Teachtaireacht
STR_NEWS_CUSTOM_ITEM                                            :{BIG_FONT}{BLACK}{STRING}

STR_NEWS_FIRST_TRAIN_ARRIVAL                                    :{BIG_FONT}{BLACK}Saoránaigh ag ceiliúradh . . .{}Tagann an chéad traein isteach ag {STATION}!
STR_NEWS_FIRST_BUS_ARRIVAL                                      :{BIG_FONT}{BLACK}Saoránaigh ag ceiliúradh . . .{}Tagann an chéad bus isteach ag {STATION}!
STR_NEWS_FIRST_TRUCK_ARRIVAL                                    :{BIG_FONT}{BLACK}Saoránaigh ag ceiliúradh . . .{}Tagann an chéad trucail isteach ag {STATION}!
STR_NEWS_FIRST_PASSENGER_TRAM_ARRIVAL                           :{BIG_FONT}{BLACK}Saoránaigh ag ceiliúradh . . .{}Tagann an chéad tram paisinéirí isteach ag {STATION}!
STR_NEWS_FIRST_CARGO_TRAM_ARRIVAL                               :{BIG_FONT}{BLACK}Saoránaigh ag ceiliúradh . . .{}Tagann an chéad tram lastais isteach ag {STATION}!
STR_NEWS_FIRST_SHIP_ARRIVAL                                     :{BIG_FONT}{BLACK}Saoránaigh ag ceiliúradh . . .{}Tagann an chéad long isteach ag {STATION}!
STR_NEWS_FIRST_AIRCRAFT_ARRIVAL                                 :{BIG_FONT}{BLACK}Saoránaigh ag ceiliúradh . . .{}Tagann an chéad aerárthach isteach ag {STATION}!

STR_NEWS_TRAIN_CRASH                                            :{BIG_FONT}{BLACK}Tubaiste Traenach!{}Maraítear {COMMA} i liathróid tine tar éis imbhuailte
STR_NEWS_ROAD_VEHICLE_CRASH_DRIVER                              :{BIG_FONT}{BLACK}Tubaiste Feithicle Bóthair!{}Maraítear an tiománaí i liathróid tine tar éis imbhuailte
STR_NEWS_ROAD_VEHICLE_CRASH                                     :{BIG_FONT}{BLACK}Tubaiste Feithicle Bóthair!{}Maraítear {COMMA} i liathróid tine tar éis imbhuailte
STR_NEWS_AIRCRAFT_CRASH                                         :{BIG_FONT}{BLACK}Tubaiste Eitleáin!{}Maraítear {COMMA} i liathróid tine ag {STATION}
STR_NEWS_PLANE_CRASH_OUT_OF_FUEL                                :{BIG_FONT}{BLACK}Timpiste Eitleáin!{}Rith an t-aerártha amach as breosla, maraítear {COMMA} i liathróid tine

STR_NEWS_DISASTER_ZEPPELIN                                      :{BIG_FONT}{BLACK}Tubaiste Seipilín ag {STATION}!
STR_NEWS_DISASTER_SMALL_UFO                                     :{BIG_FONT}{BLACK}Scriostar feithicil bóthair in imbhualadh le 'UFO'!
STR_NEWS_DISASTER_AIRPLANE_OIL_REFINERY                         :{BIG_FONT}{BLACK}Pléascann scaglann ola in aice le {TOWN}!
STR_NEWS_DISASTER_HELICOPTER_FACTORY                            :{BIG_FONT}{BLACK}Scriostar monarcha in imthosca amhrasacha in aice le {TOWN}!
STR_NEWS_DISASTER_BIG_UFO                                       :{BIG_FONT}{BLACK}Tagann 'UFO' i dtír in aice le {TOWN}!
STR_NEWS_DISASTER_COAL_MINE_SUBSIDENCE                          :{BIG_FONT}{BLACK}Déantar léirscrios nuair a thiteann sloc mianaigh isteach in aice le {TOWN}!
STR_NEWS_DISASTER_FLOOD_VEHICLE                                 :{BIG_FONT}{BLACK}Tuillte!{}Ar a laghad {COMMA} ar iarraidh, glactar leis iad a bheith marbh tar éis tuilte!

STR_NEWS_COMPANY_IN_TROUBLE_TITLE                               :{BIG_FONT}{BLACK}Cuideachta iompar faoi bhrú!
STR_NEWS_COMPANY_IN_TROUBLE_DESCRIPTION                         :{BIG_FONT}{BLACK}Díolfar {STRING} nó fógrófar go bhfuil sé féimheach mura dtagann feabhas ar a fheidhmíocht go luath!
STR_NEWS_COMPANY_MERGER_TITLE                                   :{BIG_FONT}{BLACK}Cumasc idir cuideachtaí iompair!
STR_NEWS_COMPANY_MERGER_DESCRIPTION                             :{BIG_FONT}{BLACK}Díoladh {STRING} le {STRING} ar {CURRENCY_LONG}!
STR_NEWS_COMPANY_BANKRUPT_TITLE                                 :{BIG_FONT}{BLACK}Féimheach!
STR_NEWS_COMPANY_BANKRUPT_DESCRIPTION                           :{BIG_FONT}{BLACK}{STRING} dúnta síos ag creidiúnaithe agus gach sócmhainn díolta!
STR_NEWS_COMPANY_LAUNCH_TITLE                                   :{BIG_FONT}{BLACK}Seoladh cuideachta iompair nua!
STR_NEWS_COMPANY_LAUNCH_DESCRIPTION                             :{BIG_FONT}{BLACK}Téann {STRING} i mbun tógála in aice le {TOWN}!
STR_NEWS_MERGER_TAKEOVER_TITLE                                  :{BIG_FONT}{BLACK}Seilbh ar {STRING} glactha ag {STRING}!
STR_PRESIDENT_NAME_MANAGER                                      :{BLACK}{PRESIDENT_NAME}{}(Bainisteoir)

STR_NEWS_NEW_TOWN                                               :{BLACK}{BIG_FONT}Rinne {STRING} urraíocht chun baile nua a thógáil, {TOWN}!
STR_NEWS_NEW_TOWN_UNSPONSORED                                   :{BLACK}{BIG_FONT}Tógadh baile nua darb ainm {TOWN}!

STR_NEWS_INDUSTRY_CONSTRUCTION                                  :{BIG_FONT}{BLACK}{STRING} nua á thógáil in aice le {TOWN}!
STR_NEWS_INDUSTRY_PLANTED                                       :{BIG_FONT}{BLACK}{STRING} nua á chur in aice le {TOWN}!

STR_NEWS_INDUSTRY_CLOSURE_GENERAL                               :{BIG_FONT}{BLACK}Fógraíonn {STRING} go bhfuil sé ar tí dúnadh!
STR_NEWS_INDUSTRY_CLOSURE_SUPPLY_PROBLEMS                       :{BIG_FONT}{BLACK}Fógraíonn {STRING} go bhfuil sé ar tí dúnadh de bharr fadhbanna leis an soláthar!
STR_NEWS_INDUSTRY_CLOSURE_LACK_OF_TREES                         :{BIG_FONT}{BLACK}Fógraíonn {STRING} go bhfuil sé ar tí dúnadh mar gheall nach bhfuil aon chrainnte in aice leis!

STR_NEWS_EURO_INTRODUCTION                                      :{BIG_FONT}{BLACK}An tAontas Airgeadaíochta Eorpach!{}{}Tugtar isteach an Euro mar an t-aon airgeadra i gcomhair idirbhearta laethúla i do thír!
STR_NEWS_BEGIN_OF_RECESSION                                     :{BIG_FONT}{BLACK}Cúlú Domhanda!{}{}Saineolaithe airgeadais an-bhuartha faoin tobthitim sa gheilleagar!
STR_NEWS_END_OF_RECESSION                                       :{BIG_FONT}{BLACK}Cúlú Thart!{}{}Ardú meanman i measc lucht tionscail de bharr an chora chun feabhais sa trádáil agus an geilleagar ag neartú!

STR_NEWS_INDUSTRY_PRODUCTION_INCREASE_GENERAL                   :{BIG_FONT}{BLACK}Tháinig méadú ar tháirgeadh {INDUSTRY}!
STR_NEWS_INDUSTRY_PRODUCTION_INCREASE_COAL                      :{BIG_FONT}{BLACK}Aimsítear síog ghuail nua ag {INDUSTRY}!{}Meastar go dtiocfaidh méadú faoi dhó ar tháirgeadh!
STR_NEWS_INDUSTRY_PRODUCTION_INCREASE_OIL                       :{BIG_FONT}{BLACK}Aimsítear stoc ola nua ag {INDUSTRY}!{}Meastar go dtiocfaidh méadú faoi dhó ar tháirgeadh!
STR_NEWS_INDUSTRY_PRODUCTION_INCREASE_FARM                      :{BIG_FONT}{BLACK}Meastar go dtiocfaidh méadú faoi dhó ar tháirgeadh ag {INDUSTRY} mar gheall ar feabhsuithe sna modhanna feirmeoireachta!
STR_NEWS_INDUSTRY_PRODUCTION_INCREASE_SMOOTH                    :{BIG_FONT}{BLACK}Tháing méadú {2:COMMA}% ar tháirgeadh '{0:STRING}' ag {1:INDUSTRY}!
STR_NEWS_INDUSTRY_PRODUCTION_DECREASE_GENERAL                   :{BIG_FONT}{BLACK}Tagann laghdú 50% ar tháirgeadh ag {INDUSTRY}
STR_NEWS_INDUSTRY_PRODUCTION_DECREASE_FARM                      :{BIG_FONT}{BLACK}Déantar robach de bharr inmhíolú feithidí ag {INDUSTRY}!{}Lagdhú 50% ar tháirgeadh
STR_NEWS_INDUSTRY_PRODUCTION_DECREASE_SMOOTH                    :{BIG_FONT}{BLACK}Tagann laghdú ar tháirgeadh {STRING} ag {INDUSTRY} de {COMMA}%!

###length VEHICLE_TYPES
STR_NEWS_TRAIN_IS_WAITING                                       :{WHITE}Tá {VEHICLE} ag fanacht san iosta
STR_NEWS_ROAD_VEHICLE_IS_WAITING                                :{WHITE}Tá {VEHICLE} ag fanacht san iosta
STR_NEWS_SHIP_IS_WAITING                                        :{WHITE}Tá {VEHICLE} ag fanacht san iosta
STR_NEWS_AIRCRAFT_IS_WAITING                                    :{WHITE}Tá {VEHICLE} ag fanacht san haingear
###next-name-looks-similar

# Order review system / warnings
STR_NEWS_VEHICLE_HAS_TOO_FEW_ORDERS                             :{WHITE}Níl a ndóthain orduithe ag {VEHICLE} sa sceideal
STR_NEWS_VEHICLE_HAS_VOID_ORDER                                 :{WHITE}Tá ordú folamh ag {VEHICLE}
STR_NEWS_VEHICLE_HAS_DUPLICATE_ENTRY                            :{WHITE}Tá orduithe dúbailte ag {VEHICLE}
STR_NEWS_VEHICLE_HAS_INVALID_ENTRY                              :{WHITE}Tá stáisiún neamhbhailí ag {VEHICLE} ina chuid orduithe
STR_NEWS_PLANE_USES_TOO_SHORT_RUNWAY                            :{WHITE}Tá aerfort a bhfuil rúidbhealach róghearr aige in orduithe {VEHICLE}

STR_NEWS_VEHICLE_IS_GETTING_OLD                                 :{WHITE}Tá {VEHICLE} ag fáil sean
STR_NEWS_VEHICLE_IS_GETTING_VERY_OLD                            :{WHITE}Tá {VEHICLE} ag fáil an-sean
STR_NEWS_VEHICLE_IS_GETTING_VERY_OLD_AND                        :{WHITE}Tá {VEHICLE} ag fáil an-sean agus ní mór é a ionadú go práinneach
STR_NEWS_TRAIN_IS_STUCK                                         :{WHITE}Ní féidir le {VEHICLE} bealach a aimsiú le leanúint ar aghaidh.
STR_NEWS_VEHICLE_IS_LOST                                        :{WHITE}Tá {VEHICLE} caillte.
STR_NEWS_VEHICLE_IS_UNPROFITABLE                                :{WHITE}Rinne {VEHICLE} brabús de {CURRENCY_LONG} anuraidh
STR_NEWS_AIRCRAFT_DEST_TOO_FAR                                  :{WHITE}Ní féidir le {VEHICLE} an chéad cheann scríbe eile a bhaint amach mar tá sé as raon

STR_NEWS_ORDER_REFIT_FAILED                                     :{WHITE}Stop {VEHICLE} mar gheall gur theip ar athfheistiú a ordaíodh
STR_NEWS_VEHICLE_AUTORENEW_FAILED                               :{WHITE}Theip ar uath-athnuachan ar {VEHICLE}{}{STRING}

STR_NEWS_NEW_VEHICLE_NOW_AVAILABLE                              :{BIG_FONT}{BLACK}Tá {STRING} nua ar fáil anois!
STR_NEWS_NEW_VEHICLE_TYPE                                       :{BIG_FONT}{BLACK}{ENGINE}
STR_NEWS_NEW_VEHICLE_NOW_AVAILABLE_WITH_TYPE                    :{BLACK}Tá {STRING} nua ar fáil anois!  -  {ENGINE}

STR_NEWS_SHOW_VEHICLE_GROUP_TOOLTIP                             :{BLACK}Oscail fuinneog an ghrúpa atá dírithe ar ghrúpa na feithicle

STR_NEWS_STATION_NO_LONGER_ACCEPTS_CARGO                        :{WHITE}Ní ghlacann {STATION} le {STRING} a thuilleadh
STR_NEWS_STATION_NO_LONGER_ACCEPTS_CARGO_OR_CARGO               :{WHITE}Ní ghlacann {STATION} le {STRING} ná le {STRING} a thuilleadh
STR_NEWS_STATION_NOW_ACCEPTS_CARGO                              :{WHITE}Glacann {STATION} le {STRING} anois
STR_NEWS_STATION_NOW_ACCEPTS_CARGO_AND_CARGO                    :{WHITE}Glacann {STATION} le {STRING} agus le {STRING} anois

STR_NEWS_OFFER_OF_SUBSIDY_EXPIRED                               :{BIG_FONT}{BLACK}Fóirdheontas a tairiscíodh imithe as dáta:{}{}Ní thabharfar fóirdheontas ar {STRING} ó {STRING} go {STRING} anois.
STR_NEWS_SUBSIDY_WITHDRAWN_SERVICE                              :{BIG_FONT}{BLACK}Fóirdheontas tarraingte siar:{}{}Ní thabharfar fóirdheontas ar sheirbhís {STRING} ó {STRING} go {STRING} a thuilleadh.
STR_NEWS_SERVICE_SUBSIDY_OFFERED                                :{BIG_FONT}{BLACK}Déantar fóirdheontas seirbhíse a thairiscint:{}{}Tabharfaidh an t-údarás aitiúil fóirdheontas don chéad seirbhís {STRING} ó {STRING} go {STRING} ar feadh {NUM} {P "bhliain amháin" "bhliain" "bliana" "mbliana" "bliain" }!
###length 4
STR_NEWS_SERVICE_SUBSIDY_AWARDED_HALF                           :{BIG_FONT}{BLACK}Bronnadh fóirdheontas seirbhíse ar {STRING}!{}{}Tabharfar 50% breise  don tseirbhís {STRING} ó {STRING} go {STRING} ar feadh {NUM} {P "bhliain amháin" "bhliain eile" "bliana eile" "mbliana eile" "bliain eile"}!
STR_NEWS_SERVICE_SUBSIDY_AWARDED_DOUBLE                         :{BIG_FONT}{BLACK}Bronnadh fóirdheontas seirbhíse ar {STRING}!{}{}Íocfar rátaí dúbailte ar feadh bliana don tseirbhís {STRING} ó {STRING} go {STRING} as seo go ceann {NUM} {P "bhliain amháin" "bhliain" "bliana" "mbliana" "bliain"}!
STR_NEWS_SERVICE_SUBSIDY_AWARDED_TRIPLE                         :{BIG_FONT}{BLACK}Bronnadh fóirdheontas seirbhíse ar {STRING}!{}{}Íocfar rátaí trí oiread níos mó don tseirbhís {STRING} ó {STRING} go {STRING} ar feadh {NUM} {P "bhliain amháin" "bhliain" "bliana" "mbliana" "bliain" } eile!
STR_NEWS_SERVICE_SUBSIDY_AWARDED_QUADRUPLE                      :{BIG_FONT}{BLACK}Bronnadh fóirdheontas seirbhíse ar {STRING}!{}{}Íocfar rátaí ceithre oiread níos mó don tseirbhís {STRING} ó {STRING} go {STRING} ar feadh {NUM} {P "bhliain amháin" "bhliain" "bliana" "mbliana" "bliain" } eile!

STR_NEWS_ROAD_REBUILDING                                        :{BIG_FONT}{BLACK}Anord tráchta in {TOWN}!{}{}Beidh 6 mhí de chrá croí do thiománaithe de bharr clár atógáil bóithre arna maoiniú ag {STRING}!
STR_NEWS_EXCLUSIVE_RIGHTS_TITLE                                 :{BIG_FONT}{BLACK}Monaplacht ar iompar!
STR_NEWS_EXCLUSIVE_RIGHTS_DESCRIPTION                           :{BIG_FONT}{BLACK}Síníonn údarás áitiúil {TOWN} conradh le {STRING} le haghaidh cearta eisiacha iompair ar feadh bliana!

# Extra view window
STR_EXTRA_VIEWPORT_TITLE                                        :{WHITE}Amharc {COMMA}
STR_EXTRA_VIEW_MOVE_VIEW_TO_MAIN                                :{BLACK}Cóipeáil chuig amharc
STR_EXTRA_VIEW_MOVE_VIEW_TO_MAIN_TT                             :{BLACK}Cóipeáil suíomh an phríomh-amhairc chuig an amharc seo
STR_EXTRA_VIEW_MOVE_MAIN_TO_VIEW                                :{BLACK}Greamaigh ón amharc
STR_EXTRA_VIEW_MOVE_MAIN_TO_VIEW_TT                             :{BLACK}Gramaigh suíomh an amhairc seo chuig an bpríomh-amharc

# Game options window
STR_GAME_OPTIONS_CAPTION                                        :{WHITE}Roghanna Cluiche
STR_GAME_OPTIONS_CURRENCY_UNITS_FRAME                           :{BLACK}Aonaid airgeadra
STR_GAME_OPTIONS_CURRENCY_UNITS_DROPDOWN_TOOLTIP                :{BLACK}Aonaid airgeadra a roghnú

###length 42
STR_GAME_OPTIONS_CURRENCY_GBP                                   :Punt na Breataine (GBP)
STR_GAME_OPTIONS_CURRENCY_USD                                   :Dollar Mheiriceá (USD)
STR_GAME_OPTIONS_CURRENCY_EUR                                   :Euro (EUR)
STR_GAME_OPTIONS_CURRENCY_JPY                                   :Yen na Seapáine (JPY)
STR_GAME_OPTIONS_CURRENCY_ATS                                   :Scilling na hOstaire (ATS)
STR_GAME_OPTIONS_CURRENCY_BEF                                   :Franc na Beilge (BEF)
STR_GAME_OPTIONS_CURRENCY_CHF                                   :Franc na hEilbhéise (CHF)
STR_GAME_OPTIONS_CURRENCY_CZK                                   :Koruna Phoblacht na Seice (CZK)
STR_GAME_OPTIONS_CURRENCY_DEM                                   :Deutschmark (DEM)
STR_GAME_OPTIONS_CURRENCY_DKK                                   :Krone na Danmhairge (DKK)
STR_GAME_OPTIONS_CURRENCY_ESP                                   :Peseta na Spáinne (ESP)
STR_GAME_OPTIONS_CURRENCY_FIM                                   :Markka na Fionlainne (FIM)
STR_GAME_OPTIONS_CURRENCY_FRF                                   :Franc na Fraince (FRF)
STR_GAME_OPTIONS_CURRENCY_GRD                                   :Drachma na Gréige (GRD)
STR_GAME_OPTIONS_CURRENCY_HUF                                   :Forint na hUngáire (HUF)
STR_GAME_OPTIONS_CURRENCY_ISK                                   :Krona na hÍoslainne (ISK)
STR_GAME_OPTIONS_CURRENCY_ITL                                   :Lira na hIodáile (ITL)
STR_GAME_OPTIONS_CURRENCY_NLG                                   :Guilder na hÍsiltíre (NLG)
STR_GAME_OPTIONS_CURRENCY_NOK                                   :Krone na hIorua (NOK)
STR_GAME_OPTIONS_CURRENCY_PLN                                   :Złoty na Polainne (PLN)
STR_GAME_OPTIONS_CURRENCY_RON                                   :Leu na Rómáine (RON)
STR_GAME_OPTIONS_CURRENCY_RUR                                   :Rúbal na Rúise (RUR)
STR_GAME_OPTIONS_CURRENCY_SIT                                   :Tolar na Slóivéine (SIT)
STR_GAME_OPTIONS_CURRENCY_SEK                                   :Krona na Sualainne (SEK)
STR_GAME_OPTIONS_CURRENCY_TRY                                   :Lira na Tuirce (TRY)
STR_GAME_OPTIONS_CURRENCY_SKK                                   :Koruna na Slováice (SKK)
STR_GAME_OPTIONS_CURRENCY_BRL                                   :Real na Brasaíle (BRL)
STR_GAME_OPTIONS_CURRENCY_EEK                                   :Krooni na hEastóine (EEK)
STR_GAME_OPTIONS_CURRENCY_LTL                                   :Litas na Liotuáine (LTL)
STR_GAME_OPTIONS_CURRENCY_KRW                                   :Won na Cóiré Theas (KRW)
STR_GAME_OPTIONS_CURRENCY_ZAR                                   :Rand na hAfraice Theas (ZAR)
STR_GAME_OPTIONS_CURRENCY_CUSTOM                                :Saincheaptha...
STR_GAME_OPTIONS_CURRENCY_GEL                                   :Lari na Seoirsia (GEL)
STR_GAME_OPTIONS_CURRENCY_IRR                                   :Rial na hIaráine (IRR)
STR_GAME_OPTIONS_CURRENCY_RUB                                   :Rúbal Nua na Rúise (RUB)
STR_GAME_OPTIONS_CURRENCY_MXN                                   :Peso Mheicsiceo (MXN)
STR_GAME_OPTIONS_CURRENCY_NTD                                   :Dollar Nua na Téaváine (NTD)
STR_GAME_OPTIONS_CURRENCY_CNY                                   :Renminbi na Síne (CNY)
STR_GAME_OPTIONS_CURRENCY_HKD                                   :Dollar Hong Cong (HKD)
STR_GAME_OPTIONS_CURRENCY_INR                                   :Rúipí na hIndia (INR)
STR_GAME_OPTIONS_CURRENCY_IDR                                   :Rupiah na hIndinéise (IDR)
STR_GAME_OPTIONS_CURRENCY_MYR                                   :Ringgit na Malaeisia (MYR)
<<<<<<< HEAD

###length 2
STR_GAME_OPTIONS_ROAD_VEHICLES_DROPDOWN_LEFT                    :Tiomáin ar chlé
STR_GAME_OPTIONS_ROAD_VEHICLES_DROPDOWN_RIGHT                   :Tiomáin ar dheis

STR_GAME_OPTIONS_TOWN_NAMES_FRAME                               :{BLACK}Ainmneacha na mbailte:
STR_GAME_OPTIONS_TOWN_NAMES_DROPDOWN_TOOLTIP                    :{BLACK}Roghnaigh stíl d'ainmneacha na mbailte

###length 21
STR_GAME_OPTIONS_TOWN_NAME_ORIGINAL_ENGLISH                     :Béarla (Bunaidh)
STR_GAME_OPTIONS_TOWN_NAME_FRENCH                               :Fraincis
STR_GAME_OPTIONS_TOWN_NAME_GERMAN                               :Gearmáinis
STR_GAME_OPTIONS_TOWN_NAME_ADDITIONAL_ENGLISH                   :Béarla (Breise)
STR_GAME_OPTIONS_TOWN_NAME_LATIN_AMERICAN                       :Meiriceá Laidineach
STR_GAME_OPTIONS_TOWN_NAME_SILLY                                :Áiféiseach
STR_GAME_OPTIONS_TOWN_NAME_SWEDISH                              :Sualainnis
STR_GAME_OPTIONS_TOWN_NAME_DUTCH                                :Ollainnis
STR_GAME_OPTIONS_TOWN_NAME_FINNISH                              :Fionlainnis
STR_GAME_OPTIONS_TOWN_NAME_POLISH                               :Polainnis
STR_GAME_OPTIONS_TOWN_NAME_SLOVAK                               :Slováicis
STR_GAME_OPTIONS_TOWN_NAME_NORWEGIAN                            :Ioruais
STR_GAME_OPTIONS_TOWN_NAME_HUNGARIAN                            :Ungárach
STR_GAME_OPTIONS_TOWN_NAME_AUSTRIAN                             :Ostarach
STR_GAME_OPTIONS_TOWN_NAME_ROMANIAN                             :Rómánach
STR_GAME_OPTIONS_TOWN_NAME_CZECH                                :Seiceach
STR_GAME_OPTIONS_TOWN_NAME_SWISS                                :Eilvéiseach
STR_GAME_OPTIONS_TOWN_NAME_DANISH                               :Danmhargach
STR_GAME_OPTIONS_TOWN_NAME_TURKISH                              :Turcach
STR_GAME_OPTIONS_TOWN_NAME_ITALIAN                              :Iodálach
STR_GAME_OPTIONS_TOWN_NAME_CATALAN                              :Catalónach
=======
>>>>>>> 5e227886

STR_GAME_OPTIONS_AUTOSAVE_FRAME                                 :{BLACK}Uathshábháil
STR_GAME_OPTIONS_AUTOSAVE_DROPDOWN_TOOLTIP                      :{BLACK}Roghnaigh eatramh idir uathshábhálacha an chluiche

# Autosave dropdown
###length 5
STR_GAME_OPTIONS_AUTOSAVE_DROPDOWN_OFF                          :As
STR_GAME_OPTIONS_AUTOSAVE_DROPDOWN_EVERY_1_MONTH                :Gach mí
STR_GAME_OPTIONS_AUTOSAVE_DROPDOWN_EVERY_3_MONTHS               :Gach 3 mí
STR_GAME_OPTIONS_AUTOSAVE_DROPDOWN_EVERY_6_MONTHS               :Gach 6 mí
STR_GAME_OPTIONS_AUTOSAVE_DROPDOWN_EVERY_12_MONTHS              :Gach 12 mí

STR_GAME_OPTIONS_LANGUAGE                                       :{BLACK}Teanga
STR_GAME_OPTIONS_LANGUAGE_TOOLTIP                               :{BLACK}Roghnaigh an teanga comhéadain le húsáid
STR_GAME_OPTIONS_LANGUAGE_PERCENTAGE                            :{STRING} ({NUM}% críochnaithe)

STR_GAME_OPTIONS_FULLSCREEN                                     :{BLACK}Lánscáileán
STR_GAME_OPTIONS_FULLSCREEN_TOOLTIP                             :{BLACK}Cuir tic sa bhosca seo chun OpenTTD a imirt sa mhód lánscáileáin

STR_GAME_OPTIONS_RESOLUTION                                     :{BLACK}Taifeach scáileáin
STR_GAME_OPTIONS_RESOLUTION_TOOLTIP                             :{BLACK}Roghnaigh an taifeach scáileáin le húsáid
STR_GAME_OPTIONS_RESOLUTION_OTHER                               :eile
STR_GAME_OPTIONS_RESOLUTION_ITEM                                :{NUM}x{NUM}

STR_GAME_OPTIONS_VIDEO_ACCELERATION                             :{BLACK}Luasghéarú crua-earraí
STR_GAME_OPTIONS_VIDEO_ACCELERATION_TOOLTIP                     :{BLACK}Cuir tic sa bhosca seo chun cead a thabhairt do OpenTTD iarracht a dhéanamh luasghéarú crua-earraí a úsáid. Má athraítear an socrú seo, ní chuirfear i bhfeidhm é ach tar éis an cluiche a atosú.
STR_GAME_OPTIONS_VIDEO_ACCELERATION_RESTART                     :{WHITE}Ní chuirfear an socrú i bhfeidhm go dtí go ndéanfar an cluiche a atosú

STR_GAME_OPTIONS_VIDEO_VSYNC                                    :{BLACK}VSync
STR_GAME_OPTIONS_VIDEO_VSYNC_TOOLTIP                            :{BLACK}Cuir tic sa bhosca seo chun v-shioncronú (v-sync) a úsáid ar an scáileán. Má athraítear an socrú seo, ní chuirfear i bhfeidhm é ach tar éis an cluiche a atosú. Ní oibríonn seo ach amháin má tá luasghéarú crua-earraí cumasaithe


<<<<<<< HEAD
STR_GAME_OPTIONS_GUI_ZOOM_DROPDOWN_AUTO                         :(uath-aimsiú)
STR_GAME_OPTIONS_GUI_ZOOM_DROPDOWN_NORMAL                       :Gnáth
STR_GAME_OPTIONS_GUI_ZOOM_DROPDOWN_2X_ZOOM                      :Méid dúbailte
STR_GAME_OPTIONS_GUI_ZOOM_DROPDOWN_4X_ZOOM                      :Méid 4x
=======
>>>>>>> 5e227886

STR_GAME_OPTIONS_FONT_ZOOM                                      :{BLACK}Méid na clófhoirne
STR_GAME_OPTIONS_FONT_ZOOM_DROPDOWN_TOOLTIP                     :{BLACK}Roghnaigh méid na clófhoirne don chomhéadan a úsáidfear

<<<<<<< HEAD
STR_GAME_OPTIONS_FONT_ZOOM_DROPDOWN_AUTO                        :(uath-aimsiú)
STR_GAME_OPTIONS_FONT_ZOOM_DROPDOWN_NORMAL                      :Gnáthmhéid
STR_GAME_OPTIONS_FONT_ZOOM_DROPDOWN_2X_ZOOM                     :Méid dúbailte
STR_GAME_OPTIONS_FONT_ZOOM_DROPDOWN_4X_ZOOM                     :4x
=======
>>>>>>> 5e227886

STR_GAME_OPTIONS_GRAPHICS                                       :{BLACK}Grafaicí

STR_GAME_OPTIONS_REFRESH_RATE                                   :{BLACK}Ráta athnuachana na taispeána
STR_GAME_OPTIONS_REFRESH_RATE_TOOLTIP                           :{BLACK}Roghnaigh ráta athnuachana an scáileán atá le húsáid
STR_GAME_OPTIONS_REFRESH_RATE_ITEM                              :{NUM}Hz
STR_GAME_OPTIONS_REFRESH_RATE_WARNING                           :{WHITE}D'fhéadfadh rátaí athnuacha os cionn 60Hz tionchar a bheith acu ar an bhfeidhmíocht.

STR_GAME_OPTIONS_BASE_GRF                                       :{BLACK}Sraith graifice bunaidh
STR_GAME_OPTIONS_BASE_GRF_TOOLTIP                               :{BLACK}Roghnaigh an sraith grafaice bunaidh le húsáid
STR_GAME_OPTIONS_BASE_GRF_STATUS                                :{RED}{NUM} {P ch ch ch gc c}omhad ar iarraidh/truaillithe
STR_GAME_OPTIONS_BASE_GRF_DESCRIPTION_TOOLTIP                   :{BLACK}Faisnéis breise faoin sraith grafaice bunaidh

STR_GAME_OPTIONS_BASE_SFX                                       :{BLACK}Sraith fuaimeanna bunaidh
STR_GAME_OPTIONS_BASE_SFX_TOOLTIP                               :{BLACK}Roghnaigh an tsraithe fuaimeanna bunaidh le húsáid
STR_GAME_OPTIONS_BASE_SFX_DESCRIPTION_TOOLTIP                   :{BLACK}Faisnéis breise faoin tsraith fuaimeanna bunaidh

STR_GAME_OPTIONS_BASE_MUSIC                                     :{BLACK}Sraith ceoil bunaidh
STR_GAME_OPTIONS_BASE_MUSIC_TOOLTIP                             :{BLACK}Roghnaigh an tsraith ceoil bunaidh le húsáid
STR_GAME_OPTIONS_BASE_MUSIC_STATUS                              :{RED}{NUM} {P ch ch ch gc c}omhad truaillithe
STR_GAME_OPTIONS_BASE_MUSIC_DESCRIPTION_TOOLTIP                 :{BLACK}Faisnéis breise faoin tsraith ceoil bunaidh

STR_ERROR_RESOLUTION_LIST_FAILED                                :{WHITE}Teipeadh liosta de na taifigh a dtacaítear leo a fháil
STR_ERROR_FULLSCREEN_FAILED                                     :{WHITE}Theip ar an mód lánscáileáin

# Custom currency window

STR_CURRENCY_WINDOW                                             :{WHITE}Airgeadra saincheaptha
STR_CURRENCY_EXCHANGE_RATE                                      :{LTBLUE}Ráta malairte: {ORANGE}{CURRENCY_LONG} = € {COMMA}
STR_CURRENCY_DECREASE_EXCHANGE_RATE_TOOLTIP                     :{BLACK}Laghdaigh méid d'airgeadra ar Euro (€) amháin
STR_CURRENCY_INCREASE_EXCHANGE_RATE_TOOLTIP                     :{BLACK}Méadaigh méid d'airgeadra ar Euro (€) amháin
STR_CURRENCY_SET_EXCHANGE_RATE_TOOLTIP                          :{BLACK}Socraigh ráta malairte d'airgeadra ar Euro (€) amháin

STR_CURRENCY_SEPARATOR                                          :{LTBLUE}Deighilteoir: {ORANGE}{STRING}
STR_CURRENCY_SET_CUSTOM_CURRENCY_SEPARATOR_TOOLTIP              :{BLACK}Socraigh an deighilteoir dod' airgeadra

STR_CURRENCY_PREFIX                                             :{LTBLUE}Réimír: {ORANGE}{STRING}
STR_CURRENCY_SET_CUSTOM_CURRENCY_PREFIX_TOOLTIP                 :{BLACK}Socraigh an teaghrán réimíre dod' airgeadra
STR_CURRENCY_SUFFIX                                             :{LTBLUE}Iarmhír: {ORANGE}{STRING}
STR_CURRENCY_SET_CUSTOM_CURRENCY_SUFFIX_TOOLTIP                 :{BLACK}Socraigh an teaghrán iarmhíre dod' airgeadra

STR_CURRENCY_SWITCH_TO_EURO                                     :{LTBLUE}Athraigh go Euro: {ORANGE}{NUM}
STR_CURRENCY_SWITCH_TO_EURO_NEVER                               :{LTBLUE}Athraigh go Euro: {ORANGE}riamh
STR_CURRENCY_SET_CUSTOM_CURRENCY_TO_EURO_TOOLTIP                :{BLACK}Socraigh an bhliain ina n-athrófar chuig an Euro
STR_CURRENCY_DECREASE_CUSTOM_CURRENCY_TO_EURO_TOOLTIP           :{BLACK}Athraigh chuig an Euro níos luaithe
STR_CURRENCY_INCREASE_CUSTOM_CURRENCY_TO_EURO_TOOLTIP           :{BLACK}Athraigh chuig an Euro níos déanaí

STR_CURRENCY_PREVIEW                                            :{LTBLUE}Réamhamharc: {ORANGE}{CURRENCY_LONG}
STR_CURRENCY_CUSTOM_CURRENCY_PREVIEW_TOOLTIP                    :{BLACK}10000 Punt (£) i d'airgeadra
STR_CURRENCY_CHANGE_PARAMETER                                   :{BLACK}Athraigh paraiméadar d'airgeadra saincheaptha

STR_NONE                                                        :Ceann ar bith
STR_FUNDING_ONLY                                                :Maoiniú amháin
STR_MINIMAL                                                     :Íosmhéid
STR_NUM_VERY_LOW                                                :An íseal
STR_NUM_LOW                                                     :Íseal
STR_NUM_NORMAL                                                  :Gnáth
STR_NUM_HIGH                                                    :Ard
STR_NUM_CUSTOM                                                  :Saincheaptha
STR_NUM_CUSTOM_NUMBER                                           :Saincheaptha ({NUM})

STR_VARIETY_NONE                                                :Gan éagsúlacht
STR_VARIETY_VERY_LOW                                            :An-íseal
STR_VARIETY_LOW                                                 :Íseal
STR_VARIETY_MEDIUM                                              :Meánach
STR_VARIETY_HIGH                                                :Ard
STR_VARIETY_VERY_HIGH                                           :An-ard

###length 5
STR_AI_SPEED_VERY_SLOW                                          :An-mhall
STR_AI_SPEED_SLOW                                               :Mall
STR_AI_SPEED_MEDIUM                                             :Meánach
STR_AI_SPEED_FAST                                               :Scioptha
STR_AI_SPEED_VERY_FAST                                          :An-scioptha

###length 6
STR_SEA_LEVEL_VERY_LOW                                          :An-íseal
STR_SEA_LEVEL_LOW                                               :Íseal
STR_SEA_LEVEL_MEDIUM                                            :Meánach
STR_SEA_LEVEL_HIGH                                              :Ard
STR_SEA_LEVEL_CUSTOM                                            :Saincheaptha
STR_SEA_LEVEL_CUSTOM_PERCENTAGE                                 :Saincheaptha ({NUM}%)

###length 4
STR_RIVERS_NONE                                                 :Ceann ar bith
STR_RIVERS_FEW                                                  :Cúpla ceann
STR_RIVERS_MODERATE                                             :Meánach
STR_RIVERS_LOT                                                  :Go leor

###length 3
STR_DISASTER_NONE                                               :Gan tubaistí
STR_DISASTER_REDUCED                                            :Laghdaithe
STR_DISASTER_NORMAL                                             :Gnáth

###length 4
STR_SUBSIDY_X1_5                                                :x1.5
STR_SUBSIDY_X2                                                  :x2
STR_SUBSIDY_X3                                                  :x3
STR_SUBSIDY_X4                                                  :x4

###length 4
STR_CLIMATE_TEMPERATE_LANDSCAPE                                 :Tírdhreach measartha
STR_CLIMATE_SUB_ARCTIC_LANDSCAPE                                :Tírdhreach fo-artach
STR_CLIMATE_SUB_TROPICAL_LANDSCAPE                              :Tírdhreach fo-theochriosach
STR_CLIMATE_TOYLAND_LANDSCAPE                                   :Tírdhreach thír na mbréagán

###length 7
STR_TERRAIN_TYPE_VERY_FLAT                                      :An-réidh
STR_TERRAIN_TYPE_FLAT                                           :Réidh
STR_TERRAIN_TYPE_HILLY                                          :Cnocach
STR_TERRAIN_TYPE_MOUNTAINOUS                                    :Sléibhtiúil
STR_TERRAIN_TYPE_ALPINIST                                       :Ailpíneach
STR_TERRAIN_TYPE_CUSTOM                                         :Airde shaincheaptha
STR_TERRAIN_TYPE_CUSTOM_VALUE                                   :Airde shaincheaptha ({NUM})

###length 4
STR_CITY_APPROVAL_TOLERANT                                      :Fulangach
STR_CITY_APPROVAL_HOSTILE                                       :Naimhdeach
STR_CITY_APPROVAL_PERMISSIVE                                    :Tugtar cead

STR_WARNING_NO_SUITABLE_AI                                      :{WHITE}Níl aon AI oiriúnach ar fáil...{}Is féidir leat roinnt AI a íoslódáil tríd an gcóras 'Inneachar Ar Líne'

# Settings tree window
STR_CONFIG_SETTING_TREE_CAPTION                                 :{WHITE}Socruithe
STR_CONFIG_SETTING_FILTER_TITLE                                 :{BLACK}Teaghrán scagtha:
STR_CONFIG_SETTING_EXPAND_ALL                                   :{BLACK}Fairsingigh gach ceann
STR_CONFIG_SETTING_COLLAPSE_ALL                                 :{BLACK}Leacaigh gach ceann
STR_CONFIG_SETTING_RESET_ALL                                    :{BLACK}Athshocraigh gach luach
STR_CONFIG_SETTING_NO_EXPLANATION_AVAILABLE_HELPTEXT            :(níl aon mhíniú ar fáil)
STR_CONFIG_SETTING_DEFAULT_VALUE                                :{LTBLUE}Luach réamhshocraithe: {ORANGE}{STRING}
STR_CONFIG_SETTING_TYPE                                         :{LTBLUE}Cineál socrú: {ORANGE}{STRING}
STR_CONFIG_SETTING_TYPE_CLIENT                                  :Socrú cliaint (ní sábháiltear nuair a sábháiltear cluiche; tá feidhm aige ar gach cluiche)
STR_CONFIG_SETTING_TYPE_GAME_MENU                               :Socrú cluiche (sábháiltear i gcluichí sábháilte; tionchar ar chluichí nua amháin)
STR_CONFIG_SETTING_TYPE_GAME_INGAME                             :Socrú cluiche (stóráilte i gcluiche sábháilte; tionchar ar an gcluiche reatha amháin)
STR_CONFIG_SETTING_TYPE_COMPANY_MENU                            :Socrú cuideachta (stóráilte i gcluiche sábháilte; tionchar ar chluichí nua amháin)
STR_CONFIG_SETTING_TYPE_COMPANY_INGAME                          :Socrú cuideachta (stóráilte i gcluiche sábháilte; tionchar ar an gcuideachta reatha amháin)
STR_CONFIG_SETTING_RESET_ALL_CONFIRMATION_DIALOG_CAPTION        :{WHITE}Rabhadh!
STR_CONFIG_SETTING_RESET_ALL_CONFIRMATION_DIALOG_TEXT           :{WHITE}Leis an mbeart seo athshocrófar gach socrú cluiche chuig a réamhshocrú.{}An bhfuil tú cinnte gur mhaith leat leanúint ar aghaidh?

STR_CONFIG_SETTING_RESTRICT_CATEGORY                            :{BLACK}Catagóir:
STR_CONFIG_SETTING_RESTRICT_TYPE                                :{BLACK}Cineál:
STR_CONFIG_SETTING_RESTRICT_DROPDOWN_HELPTEXT                   :{BLACK}Cuirtear srian ar an liosta thíos ag úsáid scagairí réamhshocraithe
STR_CONFIG_SETTING_RESTRICT_BASIC                               :Bunúsach (ná taispeáin ach socruithe tábhachtacha)
STR_CONFIG_SETTING_RESTRICT_ADVANCED                            :Ardleibhéil (taispeáin formhór na socruithe)
STR_CONFIG_SETTING_RESTRICT_ALL                                 :Saineolaí (taispeáin gach socrú, cinn aisteacha ina measc)
STR_CONFIG_SETTING_RESTRICT_CHANGED_AGAINST_DEFAULT             :Socruithe a bhfuil luach acu nach é an réamhshocrú é
STR_CONFIG_SETTING_RESTRICT_CHANGED_AGAINST_NEW                 :Socruithe a bhfuil luach acu nach é an luach atá ag do shocruithe do chluiche nua

STR_CONFIG_SETTING_TYPE_DROPDOWN_HELPTEXT                       :{BLACK}Déantar an liosta thíos a theorannú go cineálacha áirithe socruithe
STR_CONFIG_SETTING_TYPE_DROPDOWN_ALL                            :Gach cineál socrú
STR_CONFIG_SETTING_TYPE_DROPDOWN_CLIENT                         :Socruithe Cliant (níl siad stóráilte i gcluiche sábháilte; tionchar ar gach cluiche)
STR_CONFIG_SETTING_TYPE_DROPDOWN_GAME_MENU                      :Socruithe cluiche (stóráilte i gcluichí sábháilte; tionchar ar cluichí nua amháin)
STR_CONFIG_SETTING_TYPE_DROPDOWN_GAME_INGAME                    :Socruithe Cluichte (stóráilte i gcluiche sábháilte; tionchar ar an gcluiche reatha amháin)
STR_CONFIG_SETTING_TYPE_DROPDOWN_COMPANY_MENU                   :Socruithe Cuideachta (stóráilte i gcluiche sábháilte; tionchar ar chluichí nua amháin)
STR_CONFIG_SETTING_TYPE_DROPDOWN_COMPANY_INGAME                 :Socruithe Cuideachta (stóráilte i gcluiche sábháilte; tionchar acu ar an gcuideachta reatha amháin)

STR_CONFIG_SETTINGS_NONE                                        :{WHITE}- Ceann ar bith -
###length 3
STR_CONFIG_SETTING_CATEGORY_HIDES                               :{BLACK}Taispeáin gach toradh cuardaigh de réir socrú{}{SILVER}Catagóir {BLACK}go {WHITE}{STRING}
STR_CONFIG_SETTING_TYPE_HIDES                                   :{BLACK}Taispeáin gach toradh cuardaigh de réir socrú{}{SILVER}Cineál {BLACK}go {WHITE}Gach cineál socrú
STR_CONFIG_SETTING_CATEGORY_AND_TYPE_HIDES                      :{BLACK}Taispeáin gach toradh cuardaigh de réir socrú{}{SILVER}Catagóir {BLACK}go {WHITE}{STRING} {BLACK}agus {SILVER}Cineál {BLACK}go {WHITE}Gach cineál socrú

###length 3
STR_CONFIG_SETTING_OFF                                          :As
STR_CONFIG_SETTING_ON                                           :Air
STR_CONFIG_SETTING_DISABLED                                     :Díchumasaithe

###length 3
STR_CONFIG_SETTING_COMPANIES_OFF                                :As
STR_CONFIG_SETTING_COMPANIES_OWN                                :Do chuideachta féin
STR_CONFIG_SETTING_COMPANIES_ALL                                :Gach cuideachta

###length 3
STR_CONFIG_SETTING_NONE                                         :Deatach ar bith
STR_CONFIG_SETTING_ORIGINAL                                     :Bunaidh
STR_CONFIG_SETTING_REALISTIC                                    :Réalaíoch

###length 3
STR_CONFIG_SETTING_HORIZONTAL_POS_LEFT                          :Ar chlé
STR_CONFIG_SETTING_HORIZONTAL_POS_CENTER                        :Sa lár
STR_CONFIG_SETTING_HORIZONTAL_POS_RIGHT                         :Ar dheis

STR_CONFIG_SETTING_MAXIMUM_INITIAL_LOAN                         :Iasacht tosaigh uasta: {STRING}
STR_CONFIG_SETTING_MAXIMUM_INITIAL_LOAN_HELPTEXT                :Uasmhéid is féidir le cuideachta a chur ar iasacht (gan boilsciú a chur san áireamh)

STR_CONFIG_SETTING_INTEREST_RATE                                :Ráta úis: {STRING}
STR_CONFIG_SETTING_INTEREST_RATE_HELPTEXT                       :Ráta úis ar iasachtaí; rialaíonn sé seo boilsciú freisin, má tá sé cumasaithe

STR_CONFIG_SETTING_RUNNING_COSTS                                :Costais choinneála: {STRING}
STR_CONFIG_SETTING_RUNNING_COSTS_HELPTEXT                       :Socraigh leibhéal na gcostas cothabhála agus coinneála atá ag feithiclí agus bonneagar

STR_CONFIG_SETTING_CONSTRUCTION_SPEED                           :Luas tógála: {STRING}
STR_CONFIG_SETTING_CONSTRUCTION_SPEED_HELPTEXT                  :Cuir teorainn le líon na ngníomhartha tógála atá ag AInna

STR_CONFIG_SETTING_VEHICLE_BREAKDOWNS                           :Cliseadh feithiclí: {STRING}
STR_CONFIG_SETTING_VEHICLE_BREAKDOWNS_HELPTEXT                  :Rialaigh chomh minic agus a fhéadfaidh feithiclí nach ndéantar seirbhísiú ceart ort cliseadh

STR_CONFIG_SETTING_SUBSIDY_MULTIPLIER                           :Iolraitheoir na bhfóirdheontas: {STRING}
STR_CONFIG_SETTING_SUBSIDY_MULTIPLIER_HELPTEXT                  :Socraigh an méid a íoctar ar naisc atá faoi fhóirdheontas

STR_CONFIG_SETTING_SUBSIDY_DURATION                             :Fad na bhfóirdheontas: {STRING}
STR_CONFIG_SETTING_SUBSIDY_DURATION_HELPTEXT                    :Socraigh líon na mblianta a bhronnfar fóirdheontas ina leith

STR_CONFIG_SETTING_SUBSIDY_DURATION_VALUE                       :{NUM} {P "bliain amháin" "bhliain" "bliana" "mbliana" "bliain"}
###setting-zero-is-special
STR_CONFIG_SETTING_SUBSIDY_DURATION_DISABLED                    :Gan fóirdheontas

STR_CONFIG_SETTING_CONSTRUCTION_COSTS                           :Costais tógála: {STRING}
STR_CONFIG_SETTING_CONSTRUCTION_COSTS_HELPTEXT                  :Socraigh leibhéal na gcostas tógála agus ceannaigh

STR_CONFIG_SETTING_RECESSIONS                                   :Cúluithe eacnamaíochta: {STRING}
STR_CONFIG_SETTING_RECESSIONS_HELPTEXT                          :Má dhéantar seo a chumasú, féadfaidh cúluithe a bheith ann gach cúpla bliain. Le linn cúlú, bíonn an táirgeadh ar fad cuid mhaith níos ísle (téann sé ar ais chuig an leibhéal roimhe sin nuair a bheidh an cúlú thart)

STR_CONFIG_SETTING_TRAIN_REVERSING                              :Ná ceadaigh cúlú traenacha i stáisiúin: {STRING}
STR_CONFIG_SETTING_TRAIN_REVERSING_HELPTEXT                     :Má tá sé cumasaithe, ní rachaidh traenacha ar cúl i stáisiúin nach ceannstáisiúin iad, fiú má tá bealach níos giorra chuig an chéad cheann scríbe eile má dhéanann siad sin

STR_CONFIG_SETTING_DISASTERS                                    :Tubaistí: {STRING}
STR_CONFIG_SETTING_DISASTERS_HELPTEXT                           :Cuir tubaistí, ar féidir leo feithiclí nó bonneagar a bhlocáil nó a scriosadh anois is arís, ar siúl nó as

STR_CONFIG_SETTING_CITY_APPROVAL                                :Dearcadh chomhairle an bhaile i leith athstruchtúrú limistéir: {STRING}
STR_CONFIG_SETTING_CITY_APPROVAL_HELPTEXT                       :Roghnaigh a mhéid a mbeidh tionchar ag torann agus damáiste don chomhshaol a dhéanann cuideachtaí ar a rátáil sa bhaile agus ar imeachtaí tógála eile sa cheantar

STR_CONFIG_SETTING_MAP_HEIGHT_LIMIT                             :Teorainn uasta na léarscáile: {STRING}
STR_CONFIG_SETTING_MAP_HEIGHT_LIMIT_HELPTEXT                    :Socraigh airde uasta tír-raon na léarscáile. Le "(uathoibríoch)" roghnófar luach maith tar éis an tír-raon a bheith cruthaithe
STR_CONFIG_SETTING_MAP_HEIGHT_LIMIT_VALUE                       :{NUM}
###setting-zero-is-special
STR_CONFIG_SETTING_MAP_HEIGHT_LIMIT_AUTO                        :(uath-theorainn)
STR_CONFIG_SETTING_TOO_HIGH_MOUNTAIN                            :{WHITE}Ní féidir leat teorainn airde na léarscáile a shocrú ag an luach seo. Tá sliabh amháin ar a laghad ar an léarscáil níos airde

STR_CONFIG_SETTING_AUTOSLOPE                                    :Ceadaigh athrú talún faoi fhoirgnimh, ráillí iarnróid srl.: {STRING}
STR_CONFIG_SETTING_AUTOSLOPE_HELPTEXT                           :Ceadaigh tírdhreachú faoi fhoirgneamh agus ráillí gan iad a bhaint

STR_CONFIG_SETTING_CATCHMENT                                    :Ceadaigh ceantair stáisiún ar mhéid níos realaíoch: {STRING}
STR_CONFIG_SETTING_CATCHMENT_HELPTEXT                           :Bíodh an ceantar máguaird a bhaineann le cineálacha éagsúla stáisiún agus aerfort ar mhéideanna éagsúla

STR_CONFIG_SETTING_SERVE_NEUTRAL_INDUSTRIES                     :Is féidir le stáisiúin cuideachtaí freastal ar thionscail a bhfuil stáisiúin neodracha ceangailte díobh: {STRING}
STR_CONFIG_SETTING_SERVE_NEUTRAL_INDUSTRIES_HELPTEXT            :Má tá seo cumasaithe, is féidir freastal ar thionscail a bhufil stáisiúin ceangailte díobh (Rigí Ola, mar shampla) le stáisiúin atá i seilbh cuideachtaí a thógtar in aice láimhe. Má tá seo díchumasaithe, ní féidir freastal orthu ach leis na stáisiúin atá ceangailte díobh. Ní bheidh aon stáisiúin atá ag cuideachtaí in aice láimhe a bheith in ann freastal orthu, ná ní bheidh an stáisiún ceangailte ag freastal ar aon rud eile seachas an tionscal

STR_CONFIG_SETTING_EXTRADYNAMITE                                :Ceadaigh tuilleadh bóithre, droichid agus tolláin ar le baile iad a bhaint: {STRING}
STR_CONFIG_SETTING_EXTRADYNAMITE_HELPTEXT                       :Fág go mbeidh sé níos éasca bonneagar agus foirgnimh ar le bailte iad a bhaint

STR_CONFIG_SETTING_TRAIN_LENGTH                                 :Uasfhad na dtraenacha: {STRING}
STR_CONFIG_SETTING_TRAIN_LENGTH_HELPTEXT                        :Socraigh uasfhad na dtraenacha
STR_CONFIG_SETTING_TILE_LENGTH                                  :{COMMA} tíl

STR_CONFIG_SETTING_SMOKE_AMOUNT                                 :Méid deataigh/splancacha na bhfeithiclí: {STRING}
STR_CONFIG_SETTING_SMOKE_AMOUNT_HELPTEXT                        :Socraigh cé mhéid deataigh nó líon na splancacha a thabharfaidh feithiclí uathu

STR_CONFIG_SETTING_TRAIN_ACCELERATION_MODEL                     :Samhail luasghéaraithe do thraenacha: {STRING}
STR_CONFIG_SETTING_TRAIN_ACCELERATION_MODEL_HELPTEXT            :Roghnaigh samhail fisice do luasghéarú na dtraenacha. Faoin mód 'bunaidh', gearrtar an pionós céanna ar fhánaí do gach feithicil. Faoin mód 'réalaíoch' bíonn an pionós a ghearrtar as fánaí agus cuair ag brath ar airíonna éagsúla, amhail fad agus iarracht na tarraingthe

STR_CONFIG_SETTING_ROAD_VEHICLE_ACCELERATION_MODEL              :Samhail luasghéaraithe d'fheithiclí bóthair: {STRING}
STR_CONFIG_SETTING_ROAD_VEHICLE_ACCELERATION_MODEL_HELPTEXT     :Roghnaigh samhail fisice do luasghéarú na bhfeithiclí bóthair. Faoin mód 'bunaidh' gearrtar an pionós céanna ar gach feithicil ar fhánaí. Faoin mód 'réalaíoch' bíonn an pionós a ghearrtar ar fhánaí ag brath ar airíonna éagsúla an innill, 'iarracht na tarraingthe' mar shampla

STR_CONFIG_SETTING_TRAIN_SLOPE_STEEPNESS                        :Géire na fána i gcás traenacha: {STRING}
STR_CONFIG_SETTING_TRAIN_SLOPE_STEEPNESS_HELPTEXT               :A ghéire agus atá tíl ar a bhfuil fána i gcás traenach. Fagfaidh luachanna níos airde go mbeidh sé níos deacra cnoc a dhreapadh
STR_CONFIG_SETTING_PERCENTAGE                                   :{COMMA}%

STR_CONFIG_SETTING_ROAD_VEHICLE_SLOPE_STEEPNESS                 :Géire na fána i gcás feithiclí bóthair: {STRING}
STR_CONFIG_SETTING_ROAD_VEHICLE_SLOPE_STEEPNESS_HELPTEXT        :A ghéire agus atá tíl ar a bhfuil fána i gcás feithicle bóthair. Fagfaidh luachanna níos airde go mbeidh sé níos deacra cnoc a dhreapadh

STR_CONFIG_SETTING_FORBID_90_DEG                                :Cuir cosc ar thraenacha agus ar longa casadh 90° a dhéanamh: {STRING}
STR_CONFIG_SETTING_FORBID_90_DEG_HELPTEXT                       :Tarlaíonn casadh 90 céim nuair atá píosa iarnróid ingearach ag teacht díreach tar éis píosa iarnróid cothrománach ar an tíl in aice leis, rud a chiallaíonn go gcasann an traein 90 céim ag dul thar thaobh na tíle, seachas 45 céim mar a dhéantar nuair a chuirtea tíleanna le chéile ar chaíonna eile. Bíonn sé seo i gceist maidir leis an spás a thógann sé ar longa casadh freisin

STR_CONFIG_SETTING_DISTANT_JOIN_STATIONS                        :Ceadaigh stáisiúin a changal nach bhfuil taobh lena gcéile: {STRING}
STR_CONFIG_SETTING_DISTANT_JOIN_STATIONS_HELPTEXT               :Tabhair cead codanna a chur le stáisiún gan teagmháil dhíreach a bheith acu leis na codanna atá ann cheana. Is gá Ctrl+Cliceáil a dhéanamh agus na codanna nua á gcur síos

STR_CONFIG_SETTING_INFLATION                                    :Boilsciú: {STRING}
STR_CONFIG_SETTING_INFLATION_HELPTEXT                           :Cumasaigh boilsciú sa gheilleagar, áit ina mbeidh costais ag méadú beagán níos tapúla ná íocaíochtaí

STR_CONFIG_SETTING_MAX_BRIDGE_LENGTH                            :Uasfhad na ndroichead: {STRING}
STR_CONFIG_SETTING_MAX_BRIDGE_LENGTH_HELPTEXT                   :Uasfhad i dtaca le droichid a thógáil

STR_CONFIG_SETTING_MAX_BRIDGE_HEIGHT                            :Airde uasta na ndroichead: {STRING}
STR_CONFIG_SETTING_MAX_BRIDGE_HEIGHT_HELPTEXT                   :Airde uasta i dtaca le droichid a thógáil

STR_CONFIG_SETTING_MAX_TUNNEL_LENGTH                            :Uasfhad na dtollán: {STRING}
STR_CONFIG_SETTING_MAX_TUNNEL_LENGTH_HELPTEXT                   :Uasfhad i dtaca le tolláin a thógáil

STR_CONFIG_SETTING_RAW_INDUSTRY_CONSTRUCTION_METHOD             :An modh chun tionscail phríomhúla a thógáil de láimh: {STRING}
STR_CONFIG_SETTING_RAW_INDUSTRY_CONSTRUCTION_METHOD_HELPTEXT    :An modh a úsáidfear chun tionscal príomhúil a mhaoiniú. Ciallaíonn 'ceann ar bith' nach féidir aon cheann a mhaoiniú, ciallaíonn 'taiscéaladh' gur féidir maoiniú a dhéanamh, ach go ndéanfar an tógáil ar áit randamach ar an léarscáil, agus d'fhéadfadh teip a bheith ann freisin, ciallaíonn 'cosúil le tionscail eile' gur féidir le cuideachtaí tionscail na n-amhábhar a thógáil cosúil le tionscail phróiseála aon áit is mian leo
###length 3
STR_CONFIG_SETTING_RAW_INDUSTRY_CONSTRUCTION_METHOD_NONE        :Ceann ar bith
STR_CONFIG_SETTING_RAW_INDUSTRY_CONSTRUCTION_METHOD_NORMAL      :Cosúil le tionscail eile
STR_CONFIG_SETTING_RAW_INDUSTRY_CONSTRUCTION_METHOD_PROSPECTING :Taiscéaladh

STR_CONFIG_SETTING_INDUSTRY_PLATFORM                            :Limistéar réidh thart ar thionscail: {STRING}
STR_CONFIG_SETTING_INDUSTRY_PLATFORM_HELPTEXT                   :Méid na talún réidh thart timpeall ar thionscal. Cinntíonn sé seo go mbeidh spás folamh ann fós thart timpeall ar thionscal chun ráillí, srl. a thógáil

STR_CONFIG_SETTING_MULTIPINDTOWN                                :Ceadaigh tionscail cosúla iolracha in aon bhaile amháin: {STRING}
STR_CONFIG_SETTING_MULTIPINDTOWN_HELPTEXT                       :Go hiondúil, ní bhíonn comhairle baile ag iarraidh go mbeidh níos mó ná tionscal amháin de gach cineál ann. Leis an socrú seo, ceadófar roinnt tionscail den chineál céanna a bheith in aon bhaile amháin

STR_CONFIG_SETTING_SIGNALSIDE                                   :Taispeáin comharthaí: {STRING}
STR_CONFIG_SETTING_SIGNALSIDE_HELPTEXT                          :Roghnaigh cén taobh den iarnród ar a chuirfear comharthaí
###length 3
STR_CONFIG_SETTING_SIGNALSIDE_LEFT                              :Ar chlé
STR_CONFIG_SETTING_SIGNALSIDE_DRIVING_SIDE                      :Ar thaobh na tiomána
STR_CONFIG_SETTING_SIGNALSIDE_RIGHT                             :Ar dheis

STR_CONFIG_SETTING_SHOWFINANCES                                 :Taispeáin an fhuinneoig airgeadais ag deireadh na bliana: {STRING}
STR_CONFIG_SETTING_SHOWFINANCES_HELPTEXT                        :Má tá sé cumasaithe, preabann an fhuinneog airgeadais aníos ag deireadh gach bliana le gur féidir stádas airgeadais na cuideachta a scrúdú go héasca

STR_CONFIG_SETTING_NONSTOP_BY_DEFAULT                           :Bíonn orduithe nua 'gan-stad' mar réamhshocrú: {STRING}
STR_CONFIG_SETTING_NONSTOP_BY_DEFAULT_HELPTEXT                  :Go hiondúil, stopfaidh feithicil ag gach stáisiún a rachaidh sé tharais. Má dhéantar an socrú seo a chumasú, tiománfaidh sí trí gach stáisiún ar an mbealach chuig an gceann scríbe deiridh gan stopadh. Tabhair faoi deara nach socraítear leis an socrú seo ach an luach tosaigh a bheidh ann d'orduithe nua. Is féidir orduithe aonair a shocrú go sainráite go ceachtar den dá rogha mar sin féin

STR_CONFIG_SETTING_STOP_LOCATION                                :Stopann orduithe traenach nua ag {STRING} an ardáin mar reamhshocrú
STR_CONFIG_SETTING_STOP_LOCATION_HELPTEXT                       :An áit ag a stopfaidh traein ar an ardán mar réamhshocrú. Ciallaíonn 'taobh is gaire' in aice leis an pointe iontrála, ciallaíonn 'an lár' lár an ardáin, agus ciallaíonn 'taobh is faide' an áit is faide ón bpointe iontrála. Tabhair faoi deara nach bhfuil i gceist leis an socrú seo ach réamhshocrú d'orduithe nua. Is féidir orduithe aonair a shocrú go sainráite ag aon cheann de na socruithe
###length 3
STR_CONFIG_SETTING_STOP_LOCATION_NEAR_END                       :taobh abhus
STR_CONFIG_SETTING_STOP_LOCATION_MIDDLE                         :lár
STR_CONFIG_SETTING_STOP_LOCATION_FAR_END                        :taobh thall

STR_CONFIG_SETTING_AUTOSCROLL                                   :Peanáil an fhuinneog agus an luch ag an taobh: {STRING}
STR_CONFIG_SETTING_AUTOSCROLL_HELPTEXT                          :Má tá sé cumasaithe, tosóidh fuinneoga amhair ag scrollú nuair atá cursóir na luchóige in aice le taobh na fuinneoige
###length 4
STR_CONFIG_SETTING_AUTOSCROLL_DISABLED                          :Díchumasaithe
STR_CONFIG_SETTING_AUTOSCROLL_MAIN_VIEWPORT_FULLSCREEN          :Príomhfhuinneog amhairc, lánscáileán amháin
STR_CONFIG_SETTING_AUTOSCROLL_MAIN_VIEWPORT                     :Príomhfhuinneog amhairc
STR_CONFIG_SETTING_AUTOSCROLL_EVERY_VIEWPORT                    :Gach fuinneog amhairc

STR_CONFIG_SETTING_BRIBE                                        :Ceadaigh breabanna a thabhairt don údarás áitiúil: {STRING}
STR_CONFIG_SETTING_BRIBE_HELPTEXT                               :Tabhair cead do chuideachtaí iarracht a dhéanamh breab a thabhairt d'údarás áitiúil baile. Má thugann cigire an breab faoi dearra, ní bheidh an chuideachta in ann aon ghníomh a dhéanamh sa bhaile ar feadh sé mhí

STR_CONFIG_SETTING_ALLOW_EXCLUSIVE                              :Ceadaigh cearta eisiach iompair a cheannach: {STRING}
STR_CONFIG_SETTING_ALLOW_EXCLUSIVE_HELPTEXT                     :Má cheannaíonn cuideachta cearta eisiacha iompair i mbaile, ní gheobhaidh stáisiúin iomaitheoirí (idir stáisiúin phaisinéirí agus lastais) lastas ar bith ar feadh bliain iomlán

STR_CONFIG_SETTING_ALLOW_FUND_BUILDINGS                         :Ceadaigh maoiniú foirgneamh: {STRING}
STR_CONFIG_SETTING_ALLOW_FUND_BUILDINGS_HELPTEXT                :Tabhair cead do chuideachtaí airgead a thabhairt do bhailte chun tithe nua a mhaoiniú

STR_CONFIG_SETTING_ALLOW_FUND_ROAD                              :Ceadaigh maoiniú do thógáil bóithre áitiúla: {STRING}
STR_CONFIG_SETTING_ALLOW_FUND_ROAD_HELPTEXT                     :Tabhair cead do chuideachtaí airgead a thabhairt do bhailte chun atógáil a dhéanamh ar bhóithre chun sabaitéireacht a dhéanamh ar sheirbhísí ar bhóthar sa bhaile

STR_CONFIG_SETTING_ALLOW_GIVE_MONEY                             :Ceadaigh airgead a sheoladh chuig cuideachtaí eile: {STRING}
STR_CONFIG_SETTING_ALLOW_GIVE_MONEY_HELPTEXT                    :Tabhair cead airgead a aistriú idir chuideachtaí sa mhód ilimreoirí

STR_CONFIG_SETTING_FREIGHT_TRAINS                               :Iolraitheoir meáchain don lastas le traenacha troma a ionsamhladh: {STRING}
STR_CONFIG_SETTING_FREIGHT_TRAINS_HELPTEXT                      :Socraigh an tionchar a bhíonn ag iompar lastais ar thraenacha. Dá airde an luach, is é is deacra a bheidh sé ar thraenacha lastas a iompar, go háirithe ar chnoic

STR_CONFIG_SETTING_PLANE_SPEED                                  :Fachtóir luais na n-eitleán: {STRING}
STR_CONFIG_SETTING_PLANE_SPEED_HELPTEXT                         :Socraigh luas coimhneasta na n-aerárthach i gcomparáid le cineálacha eile feithiclí, chun an méid ioncaim ó iompar aerárthaigh a laghdú
STR_CONFIG_SETTING_PLANE_SPEED_VALUE                            :1 / {COMMA}

STR_CONFIG_SETTING_PLANE_CRASHES                                :Líon na dtimpistí eitleáin: {STRING}
STR_CONFIG_SETTING_PLANE_CRASHES_HELPTEXT                       :Socraigh an dóchúlacht go dtarlóidh timpiste aerárthaigh
###length 3
STR_CONFIG_SETTING_PLANE_CRASHES_NONE                           :Ceann ar bith
STR_CONFIG_SETTING_PLANE_CRASHES_REDUCED                        :Laghdaithe
STR_CONFIG_SETTING_PLANE_CRASHES_NORMAL                         :Gnáth

STR_CONFIG_SETTING_STOP_ON_TOWN_ROAD                            :Ceadaigh stadanna bóthair 'tiomáin tríd' ar bhóithre ar le bailte iad: {STRING}
STR_CONFIG_SETTING_STOP_ON_TOWN_ROAD_HELPTEXT                   :Ceadaigh stopann bóthair 'tiomáin tríd' a thógáil ar bhóithre ar le bailte iad
STR_CONFIG_SETTING_STOP_ON_COMPETITOR_ROAD                      :Ceadaigh stopanna bóthair 'tiomáin tríd' ar bhóithre ar le hiomaitheoirí iad: {STRING}
STR_CONFIG_SETTING_STOP_ON_COMPETITOR_ROAD_HELPTEXT             :Tabhair cead stadanna bóthair 'tiomáin tríd' a thógáil ar bhóithre atá faoi úinéireacht cuideachtaí eile
STR_CONFIG_SETTING_DYNAMIC_ENGINES_EXISTING_VEHICLES            :{WHITE}Ní féidir an socrú seo a athrú nuair atá feithiclí ann

STR_CONFIG_SETTING_INFRASTRUCTURE_MAINTENANCE                   :Cothabháil bonneagair: {STRING}
STR_CONFIG_SETTING_INFRASTRUCTURE_MAINTENANCE_HELPTEXT          :Má tá sé cumasaithe, bíonn costais chothabhála ar bhonneagar. Méadaíonn an costas níos tapúla ná méid an líonra, rad a fhágann go mbíonn tionchar níos mó aige ar chuideachtaí móra ná ar chuideachtaí beaga

STR_CONFIG_SETTING_COMPANY_STARTING_COLOUR                      :Dath tosaigh na cuideachta: {STRING}
STR_CONFIG_SETTING_COMPANY_STARTING_COLOUR_HELPTEXT             :Roghnaigh dath tosaigh don chuideachta

STR_CONFIG_SETTING_NEVER_EXPIRE_AIRPORTS                        :Ní imíonn aerfoirt as dáta riamh: {STRING}
STR_CONFIG_SETTING_NEVER_EXPIRE_AIRPORTS_HELPTEXT               :Má dhéantar an socrú seo a chumasú beidh gach cineál aerfoirt ar fáil go deo tar éis é a thabhairt isteach

STR_CONFIG_SETTING_WARN_LOST_VEHICLE                            :Tabhair rabhadh má tá an fheithicil caillte: {STRING}
STR_CONFIG_SETTING_WARN_LOST_VEHICLE_HELPTEXT                   :Taispeáin teachtaireachtaí maidir le feithiclí nach bhfuil in ann bealach a aimsiú chuig an gceann scríbe ar ordaíodh dóibh dul ann

STR_CONFIG_SETTING_ORDER_REVIEW                                 :Féach ar orduithe feithicile: {STRING}
STR_CONFIG_SETTING_ORDER_REVIEW_HELPTEXT                        :Má dhéantar é a chumasú, déantear orduithe na bhfeithiclí a sheiceáil go tráthrialta, agus tuairiscítear fadhbanna soiléire i dteachtaireacht nuachta má aimsítear iad
###length 3
STR_CONFIG_SETTING_ORDER_REVIEW_OFF                             :Níl
STR_CONFIG_SETTING_ORDER_REVIEW_EXDEPOT                         :Déan é, ach ná tóg feiticlí stoptha san áireamh
STR_CONFIG_SETTING_ORDER_REVIEW_ON                              :ar gach feithicil

STR_CONFIG_SETTING_WARN_INCOME_LESS                             :Tabhair rabhadh má tá ioncam feithicile diúltach: {STRING}
STR_CONFIG_SETTING_WARN_INCOME_LESS_HELPTEXT                    :Má dhéantar é a chumasú, seoltar teachtaireacht nuachta más rud é nach ndearna feithicil brabús ar bith i mbliain féilire

STR_CONFIG_SETTING_NEVER_EXPIRE_VEHICLES                        :Ní imíonn feithiclí as dáta riamh: {STRING}
STR_CONFIG_SETTING_NEVER_EXPIRE_VEHICLES_HELPTEXT               :Má dhéantar é a chumasú beidh gach cineál feithicle ar fáil go deo tar éis é a thabhairt isteach

STR_CONFIG_SETTING_AUTORENEW_VEHICLE                            :Déan uathathnuachan ar an bhfeithicil nuair a éiríonn sé sean: {STRING}
STR_CONFIG_SETTING_AUTORENEW_VEHICLE_HELPTEXT                   :Má tá sé cumasaithe, déantar feithicil atá ag teacht chuig deireadh a ré a ionadú go huathoibríoch má tá na coinníollacha athnuachana comhlíonta

STR_CONFIG_SETTING_AUTORENEW_MONTHS                             :Uath-athnuaigh nuair atá feithicil {STRING} den aois uasta
STR_CONFIG_SETTING_AUTORENEW_MONTHS_HELPTEXT                    :An aois choibhneasta nuair is ceart feithicil a chur san áireamh chun uath-athnuachan a dhéanamh uirthi
###length 2
STR_CONFIG_SETTING_AUTORENEW_MONTHS_VALUE_BEFORE                :{COMMA} {P mh mh mh m m}í roimh
STR_CONFIG_SETTING_AUTORENEW_MONTHS_VALUE_AFTER                 :{COMMA} {P mh mh mh m m}í tar éis

STR_CONFIG_SETTING_AUTORENEW_MONEY                              :Uathathnuachan: uasmhéid airgead a theastaíonn le hathnuachan: {STRING}
STR_CONFIG_SETTING_AUTORENEW_MONEY_HELPTEXT                     :An t-íosmhéid airgead nach mór a bheith sa bhanc fós sula seiceálfar ar cheart feithiclí a athnuachan

STR_CONFIG_SETTING_ERRMSG_DURATION                              :Fad ama na teachtaireachta earráide: {STRING}
STR_CONFIG_SETTING_ERRMSG_DURATION_HELPTEXT                     :An fad a thaispeánfar teachtaireachtaí earráide i bhfuinneog dhearg. Tabhair faoi deara nach ndúnfar teachtaireachtaí (criticiúla) áirithe go huathoibríoch tar éis an fad ama se, agus nach mór iad a dhúnadh de láimh
STR_CONFIG_SETTING_ERRMSG_DURATION_VALUE                        :{COMMA} {P sh sh sh s s}oicind

STR_CONFIG_SETTING_HOVER_DELAY                                  :Taispeáin leideanna uirlise: {STRING}
STR_CONFIG_SETTING_HOVER_DELAY_HELPTEXT                         :An mhoill sula dtaispeántar leideanna uirlise agus an luchóg os cionn eilimint den chomhéadan. Mar mhalairt, ceanglaítear leideanna uirlise don deaschlic luchóige má shocraítear an luach seo ag 0.
STR_CONFIG_SETTING_HOVER_DELAY_VALUE                            :Ainligh ar feadh {COMMA} {P mh mh mh m m}illisoicind
###setting-zero-is-special
STR_CONFIG_SETTING_HOVER_DELAY_DISABLED                         :Deaschlic

STR_CONFIG_SETTING_POPULATION_IN_LABEL                          :Taispéain daonra an bhaile i lipéad ainm an bhaile: {STRING}
STR_CONFIG_SETTING_POPULATION_IN_LABEL_HELPTEXT                 :Taispeáin daonra bailte sa lipéad atá acu ar an léarscáil

STR_CONFIG_SETTING_GRAPH_LINE_THICKNESS                         :Tiús na línte sna graif: {STRING}
STR_CONFIG_SETTING_GRAPH_LINE_THICKNESS_HELPTEXT                :Leithead na líne sna graif. Is féidir líne thanaí a léamh go beacht, agus tá líne níos tiubhe níos éasca le feiceáil agus tá sé níos éasca na dathanna a idirdhealú óna gcéile

STR_CONFIG_SETTING_SHOW_NEWGRF_NAME                             :Taispeáin ainm an NewGRF i bhfuinneog tógála na bhfeithiclí: {STRING}
STR_CONFIG_SETTING_SHOW_NEWGRF_NAME_HELPTEXT                    :Cuir líne nua leis an bhfuinneog "Tóg feithiclí", ina dtaispeánfar cén NewGRF as a dtagann an fheithicil roghnaithe.

STR_CONFIG_SETTING_LANDSCAPE                                    :Tírdhreach: {STRING}
STR_CONFIG_SETTING_LANDSCAPE_HELPTEXT                           :Sonraíonn na tírdhreacha an cúlra bunúsach don imirt, le lastais éagsúla agus riachtanais éagsúla d'fhás na mbailte. Is féidir é sin a mhionathrú tuilleadh le NewGRFanna agus Scripteanna Cluiche mar sin féin

STR_CONFIG_SETTING_LAND_GENERATOR                               :Gineadóir talún: {STRING}
STR_CONFIG_SETTING_LAND_GENERATOR_HELPTEXT                      :Tá an gineadóir bunaidh ag brath ar an tacar grafaicí bunaidh, agus cruthaíonn sé limistéir réamhshocraithe tírdhreacha. Is gineadóir bunaithe ar thorann Perlin é TerraGenesis agus tá socruithe níos míne ar fáil dó
###length 2
STR_CONFIG_SETTING_LAND_GENERATOR_ORIGINAL                      :Bunaidh
STR_CONFIG_SETTING_LAND_GENERATOR_TERRA_GENESIS                 :TerraGenesis

STR_CONFIG_SETTING_TERRAIN_TYPE                                 :Cineál tír-raoin: {STRING}
STR_CONFIG_SETTING_TERRAIN_TYPE_HELPTEXT                        :(TerraGenesis amháin) Chomh cnocach agus atá an tír-raon

STR_CONFIG_SETTING_INDUSTRY_DENSITY                             :Dlús na dtionscal: {STRING}
STR_CONFIG_SETTING_INDUSTRY_DENSITY_HELPTEXT                    :Socraigh líon na dtionscal is ceart a ghiniúint agus cén leibhéal is ceart a choinneáil i rith an chluiche

STR_CONFIG_SETTING_OIL_REF_EDGE_DISTANCE                        :Uasfhad ón taobh i gcás Scaglanna ola: {STRING}
STR_CONFIG_SETTING_OIL_REF_EDGE_DISTANCE_HELPTEXT               :Ní thógtar scaglanna ola ach in aice le teorainn na léarscáile, sé sin ag an gcósta i gcás léarscáileanna ar oileán iad

STR_CONFIG_SETTING_SNOWLINE_HEIGHT                              :Airde na líne sneachta: {STRING}
STR_CONFIG_SETTING_SNOWLINE_HEIGHT_HELPTEXT                     :Rialaigh an leibhéal ar a dtosaíonn sneachta ar thírdhreach fo-artach. Bíonn tionchar ag sneachta freisin ar ghiniúint tionscail agus riachtanais bailte ó thaobh fáis de. Ní féidir é a athrú ach in Eagarthóir na Scéalta nó murach sin déantar é a ríomh le "clúdach sneachta"

STR_CONFIG_SETTING_SNOW_COVERAGE                                :Clúdach sneachta: {STRING}
STR_CONFIG_SETTING_SNOW_COVERAGE_VALUE                          :{NUM}%

STR_CONFIG_SETTING_DESERT_COVERAGE                              :Clúdach an fhásaigh: {STRING}
STR_CONFIG_SETTING_DESERT_COVERAGE_VALUE                        :{NUM}%

STR_CONFIG_SETTING_ROUGHNESS_OF_TERRAIN                         :Chomh garbh agus atá an tír-raon: {STRING}
STR_CONFIG_SETTING_ROUGHNESS_OF_TERRAIN_HELPTEXT                :(TerraGenesis amháin) Roghnaigh minicíocht na gcnoc: Tá níos lú cnoic ag tírdhreacha míne, agus iad níos scaipthe amach. Bíonn go leor cnoic ar thírdhreacha garbha, agus d'fhéadfadh an chuma a bheith air go bhfuil an tírdhreach ar fad mar a chéile
###length 4
STR_CONFIG_SETTING_ROUGHNESS_OF_TERRAIN_VERY_SMOOTH             :An-mhín
STR_CONFIG_SETTING_ROUGHNESS_OF_TERRAIN_SMOOTH                  :Mín
STR_CONFIG_SETTING_ROUGHNESS_OF_TERRAIN_ROUGH                   :Garbh
STR_CONFIG_SETTING_ROUGHNESS_OF_TERRAIN_VERY_ROUGH              :An-gharbh

STR_CONFIG_SETTING_VARIETY                                      :Dáileadh éagsúlachta: {STRING}
STR_CONFIG_SETTING_VARIETY_HELPTEXT                             :(TerraGenesis amháin) Rialaigh an mbeidh limistéir sléibhtiúla agus réidh araon ar an léarscáil. Toisc nach ndéantar an léarscáil ach níos cothroime leis an socrú seo, ba cheart na socruithe eile a shocrú go sléibhtiúil

STR_CONFIG_SETTING_RIVER_AMOUNT                                 :Méid na n-aibhneacha: {STRING}
STR_CONFIG_SETTING_RIVER_AMOUNT_HELPTEXT                        :Roghnaigh líon na n-aibhneacha a chruthófar

STR_CONFIG_SETTING_TREE_PLACER                                  :Algartam le crainnte a chur: {STRING}
STR_CONFIG_SETTING_TREE_PLACER_HELPTEXT                         :Roghnaigh an chaoi a scaipfear crainnte ar an léarscáil: Le 'bunaidh' cuirfear crainnte agus iad scaipthe go haonfhoirmeach. le 'feabhsaithe' cuirtear iad i ngrúpaí
###length 3
STR_CONFIG_SETTING_TREE_PLACER_NONE                             :Ceann ar bith
STR_CONFIG_SETTING_TREE_PLACER_ORIGINAL                         :Bunaidh
STR_CONFIG_SETTING_TREE_PLACER_IMPROVED                         :Feabhsaithe

STR_CONFIG_SETTING_ROAD_SIDE                                    :Feithiclí bóthair: {STRING}
STR_CONFIG_SETTING_ROAD_SIDE_HELPTEXT                           :Roghnaigh taobh na tiomána

###length 2
STR_CONFIG_SETTING_ROAD_SIDE_LEFT                               :Tiomáin ar chlé
STR_CONFIG_SETTING_ROAD_SIDE_RIGHT                              :Tiomáin ar dheis

STR_CONFIG_SETTING_HEIGHTMAP_ROTATION                           :Rothlú an mhapa airde: {STRING}
###length 2
STR_CONFIG_SETTING_HEIGHTMAP_ROTATION_COUNTER_CLOCKWISE         :Tuathal
STR_CONFIG_SETTING_HEIGHTMAP_ROTATION_CLOCKWISE                 :Deiseal

STR_CONFIG_SETTING_SE_FLAT_WORLD_HEIGHT                         :Leibhéal airde a fhaighann léarscáil scéil réidh: {STRING}
###length 2
STR_CONFIG_SETTING_EDGES_NOT_EMPTY                              :{WHITE}Tá tíl amháin nó níos mó ag an taobh thuaidh nach bhfuil folamh
STR_CONFIG_SETTING_EDGES_NOT_WATER                              :{WHITE}Tá tíl amháin nó níos mó ag ceann de na taobhanna nach uisce é

STR_CONFIG_SETTING_STATION_SPREAD                               :Leathadh amach uasta na stáisiún: {STRING}
STR_CONFIG_SETTING_STATION_SPREAD_HELPTEXT                      :An limistéar uasta ar féidir codanna de stáisiún amháin a leathadh amach air. Tabhair faoi deara go gcuirfidh luachanna móra moill ar an gcluiche

STR_CONFIG_SETTING_SERVICEATHELIPAD                             :Déan seirbhísiú ar héileacaptair ag héileapadanna go huathoibríoch: {STRING}
STR_CONFIG_SETTING_SERVICEATHELIPAD_HELPTEXT                    :Déan seirbhísiú ar heileacaptair tar éis gach tuirlingte, fiú mura bhfuil iosta ag an aerfort

STR_CONFIG_SETTING_LINK_TERRAFORM_TOOLBAR                       :Ceangail an barra uirlisí tírdhreacha leis na barraí uirlisí iarnróid/bóíthre/uisce/aerfort: {STRING}
STR_CONFIG_SETTING_LINK_TERRAFORM_TOOLBAR_HELPTEXT              :Nuair a osclaítear barra uirlisí tógála do chineál iompair, oscail an barra uirlisí do chóiriú na talún freisin

STR_CONFIG_SETTING_SMALLMAP_LAND_COLOUR                         :Dath na talún a úsáidtear sa léarscáil bheag: {STRING}
STR_CONFIG_SETTING_SMALLMAP_LAND_COLOUR_HELPTEXT                :Dath an tír-raoin ar an léarscáil bheag
###length 3
STR_CONFIG_SETTING_SMALLMAP_LAND_COLOUR_GREEN                   :Uaine
STR_CONFIG_SETTING_SMALLMAP_LAND_COLOUR_DARK_GREEN              :Ciaruaine
STR_CONFIG_SETTING_SMALLMAP_LAND_COLOUR_VIOLET                  :Corcairghorm

###length 4

STR_CONFIG_SETTING_SCROLLMODE                                   :An cineál scrollála san fhuinneog amhairc: {STRING}
STR_CONFIG_SETTING_SCROLLMODE_HELPTEXT                          :An rud a dhéantar agus an léarscáil á scrollú
###length 4
STR_CONFIG_SETTING_SCROLLMODE_DEFAULT                           :Bog an léarscáil le cnaipe deas na luchóige, suíomh na luchóige faoi ghlas
STR_CONFIG_SETTING_SCROLLMODE_RMB_LOCKED                        :Bog an léarscáil le cnaipe deas na luchóige, suíomh na luchóige faoi ghlas
STR_CONFIG_SETTING_SCROLLMODE_RMB                               :Bog an léarscáil le cnaipe deas na luchóige
STR_CONFIG_SETTING_SCROLLMODE_LMB                               :Bog an léarscáil le cnaipe clé na luchóige

STR_CONFIG_SETTING_SMOOTH_SCROLLING                             :Scrollú mín do na fuinneoga amhairc: {STRING}
STR_CONFIG_SETTING_SMOOTH_SCROLLING_HELPTEXT                    :Roghnaigh an chaoi a scrollóidh an príomhamharc chuig suíomh ar leith má chliceálann tú ar an léarscáil bheag nó má thugann tú ordú scrollú chuig oibiacht ar leith ar an léarscáil. Má tá sé cumasaithe, scrollóidh an fhuinneog amhairc go mín, má tá sé díchumasaithe léimfidh sé go díreach chuig an suíomh sin.

STR_CONFIG_SETTING_MEASURE_TOOLTIP                              :Taispeáin leid uirlise tomhais agu uirlisí tógála áirithe in úsáid: {STRING}
STR_CONFIG_SETTING_MEASURE_TOOLTIP_HELPTEXT                     :Taispeánfar faid na dtíleanna agus difríochtaí san airde agus tú ag tarraingt le linn duit a bheith i mbun tógála

STR_CONFIG_SETTING_LIVERIES                                     :Taispeáin libhréithe sonracha d'fheithiclí: {STRING}
STR_CONFIG_SETTING_LIVERIES_HELPTEXT                            :Rialaigh úsáid libhréithe a bhaineann go sonrach leis an gcineál feithicle d'fheithiclí (seachas libhréithe a bhaineann go sonrach le cuideachta)
###length 3
STR_CONFIG_SETTING_LIVERIES_NONE                                :Ná taispeáin
STR_CONFIG_SETTING_LIVERIES_OWN                                 :Do chuideachta féin
STR_CONFIG_SETTING_LIVERIES_ALL                                 :Gach cuideachta

STR_CONFIG_SETTING_PREFER_TEAMCHAT                              :Tús áite do chomhrá foirne le <ENTER>: {STRING}
STR_CONFIG_SETTING_PREFER_TEAMCHAT_HELPTEXT                     :Usáid <ENTER> don chomhrá laistigh den chuideachta agus úsáid <Ctrl+ENTER> don chomhrá poiblí.

STR_CONFIG_SETTING_SCROLLWHEEL_MULTIPLIER                       :Luas roth scrollaithe an léarscáil: {STRING}
STR_CONFIG_SETTING_SCROLLWHEEL_MULTIPLIER_HELPTEXT              :Rialaigh íogaireacht scrollú an rotha luchóige

STR_CONFIG_SETTING_SCROLLWHEEL_SCROLLING                        :Feidhm an rotha scrollaithe: {STRING}
STR_CONFIG_SETTING_SCROLLWHEEL_SCROLLING_HELPTEXT               :Cumasaigh scrollú le rothaí luchóige déthoiseacha
###length 3
STR_CONFIG_SETTING_SCROLLWHEEL_ZOOM                             :Zúmáil an léarscáil
STR_CONFIG_SETTING_SCROLLWHEEL_SCROLL                           :Scrollaigh an léarscáil
STR_CONFIG_SETTING_SCROLLWHEEL_OFF                              :As

STR_CONFIG_SETTING_OSK_ACTIVATION                               :Méarchlár scáileáin: {STRING}
STR_CONFIG_SETTING_OSK_ACTIVATION_HELPTEXT                      :Roghnaigh an modh a úsáidfear chun an méarchlár scáileáin a oscailt chun téacs a chlóscríobh i mboscaí téacs gan ach an gléas pointeála a úsáid. Tá an socrú seo le húsáid i gcás gléasanna beaga nach bhfuil méarchlár dá gcuid féin acu
###length 4
STR_CONFIG_SETTING_OSK_ACTIVATION_DISABLED                      :Díchumasaithe
STR_CONFIG_SETTING_OSK_ACTIVATION_DOUBLE_CLICK                  :Cliceáil dhúbailte
STR_CONFIG_SETTING_OSK_ACTIVATION_SINGLE_CLICK_FOCUS            :Cliceáil amháin (agus fócas aige)
STR_CONFIG_SETTING_OSK_ACTIVATION_SINGLE_CLICK                  :Cliceáil amháin (láithreach)

STR_CONFIG_SETTING_USE_RELAY_SERVICE                            :Úsáid seirbhís athsheachadta: {STRING}
STR_CONFIG_SETTING_USE_RELAY_SERVICE_HELPTEXT                   :Má theipeann ar chruthú an naisc leis an bhfreastalaí, is féidir seirbhís athsheachadadh a úsáid chun nasc a chruthú. Le "ná húsáid riamh" díchumasófar sin, le "iarr" iarrfar ort ar dtús, agus le "ceadaigh" ceadófar é gan iarraidh ort
###length 3
STR_CONFIG_SETTING_USE_RELAY_SERVICE_NEVER                      :Ná húsáid riamh
STR_CONFIG_SETTING_USE_RELAY_SERVICE_ASK                        :Iarr
STR_CONFIG_SETTING_USE_RELAY_SERVICE_ALLOW                      :Ceadaigh

STR_CONFIG_SETTING_RIGHT_MOUSE_BTN_EMU                          :Aithris deaschliceála: {STRING}
STR_CONFIG_SETTING_RIGHT_MOUSE_BTN_EMU_HELPTEXT                 :Roghnaigh an modh a úsáidfear chun athris a dhéanamh ar dheaschliceáil an chnaipe luchóige
###length 3
STR_CONFIG_SETTING_RIGHT_MOUSE_BTN_EMU_COMMAND                  :Ordú+Cliceáil
STR_CONFIG_SETTING_RIGHT_MOUSE_BTN_EMU_CONTROL                  :Ctrl+Cliceáil
STR_CONFIG_SETTING_RIGHT_MOUSE_BTN_EMU_OFF                      :As

STR_CONFIG_SETTING_RIGHT_MOUSE_WND_CLOSE                        :Dún an fhuinneog le deas-chliceáil: {STRING}
STR_CONFIG_SETTING_RIGHT_MOUSE_WND_CLOSE_HELPTEXT               :Dúntar fuinneog trí dheas-chliceáil laistigh de. Díchumasaítear leis seo na leideanna uirlise deas-cliceála!

STR_CONFIG_SETTING_AUTOSAVE                                     :Uathshábháil: {STRING}
STR_CONFIG_SETTING_AUTOSAVE_HELPTEXT                            :Roghnaigh an t-eatramh idir uathshábhálacha cluichí

STR_CONFIG_SETTING_DATE_FORMAT_IN_SAVE_NAMES                    :Úsáid an formáid dáta {STRING} d'ainmneacha na gcluichí sábháilte
STR_CONFIG_SETTING_DATE_FORMAT_IN_SAVE_NAMES_HELPTEXT           :Formáid an dáta i gcomhadainmneacha na gcluichí sábháilte
###length 3
STR_CONFIG_SETTING_DATE_FORMAT_IN_SAVE_NAMES_LONG               :fada (31 Noll 2008)
STR_CONFIG_SETTING_DATE_FORMAT_IN_SAVE_NAMES_SHORT              :gearr (31-12-2008)
STR_CONFIG_SETTING_DATE_FORMAT_IN_SAVE_NAMES_ISO                :ISO (2008-12-31)

STR_CONFIG_SETTING_PAUSE_ON_NEW_GAME                            :Cuir cluiche ar sos go huathoibríoch agus cluiche nua á thosú: {STRING}
STR_CONFIG_SETTING_PAUSE_ON_NEW_GAME_HELPTEXT                   :Má tá sé cumasaithe, cuirfear an cluiche ar sos go huathoibríoch nuair a thosófar cluiche nua, chun deis a thabhairt staidéar níos grinne a dhéanamh ar an léarscáil

STR_CONFIG_SETTING_COMMAND_PAUSE_LEVEL                          :Agus an cluiche ar sos, ceadaigh: {STRING}
STR_CONFIG_SETTING_COMMAND_PAUSE_LEVEL_HELPTEXT                 :Roghnaigh cad iad na gníomhaíochta atá ceadaithe agus an cluiche ar sos
###length 4
STR_CONFIG_SETTING_COMMAND_PAUSE_LEVEL_NO_ACTIONS               :Gníomh ar bith
STR_CONFIG_SETTING_COMMAND_PAUSE_LEVEL_ALL_NON_CONSTRUCTION     :Gach gníomh neamh-thógála
STR_CONFIG_SETTING_COMMAND_PAUSE_LEVEL_ALL_NON_LANDSCAPING      :Gach rud ach gníomhartha a mhionathraíonn an tírdhreach
STR_CONFIG_SETTING_COMMAND_PAUSE_LEVEL_ALL_ACTIONS              :Gach gníomh

STR_CONFIG_SETTING_ADVANCED_VEHICLE_LISTS                       :Úsáid grúpaí i liosta na bhfeithiclí {STRING}
STR_CONFIG_SETTING_ADVANCED_VEHICLE_LISTS_HELPTEXT              :Cumasaigh úsáid a bhaint as na liostaí ardleibhéil feithiclí chun feithiclí a ghrúpáil

STR_CONFIG_SETTING_LOADING_INDICATORS                           :Úsáid táscairí lódála: {STRING}
STR_CONFIG_SETTING_LOADING_INDICATORS_HELPTEXT                  :Roghnaigh cibé acu an dtaispeánfar táscairí lódála os cionn feithiclí atá ag lódáil nó ag dílódáil nó nach dtaispeánfar

STR_CONFIG_SETTING_TIMETABLE_IN_TICKS                           :Taispeáin an t-amchlár i dticeanna seachas i laethanta: {STRING}
STR_CONFIG_SETTING_TIMETABLE_IN_TICKS_HELPTEXT                  :Taispeáin amanna taistil i dtáblaí ama i dticeanna cluiche seachas laethanta

STR_CONFIG_SETTING_TIMETABLE_SHOW_ARRIVAL_DEPARTURE             :Taispeáin am teacht isteach agus fágála in amchláir: {STRING}
STR_CONFIG_SETTING_TIMETABLE_SHOW_ARRIVAL_DEPARTURE_HELPTEXT    :Taispeáin na hamanna teacht isteach agus imeachta a bhfuiltear ag súil leo sna hamchláir

STR_CONFIG_SETTING_QUICKGOTO                                    :Orduithe feithiclí a chruthú go scioptha: {STRING}
STR_CONFIG_SETTING_QUICKGOTO_HELPTEXT                           :Réamh-roghnaigh 'téigh chuig cursóir' nuair a dhéantar fuinneog na n-orduithe a oscailt

STR_CONFIG_SETTING_DEFAULT_RAIL_TYPE                            :Cineál ráille réamhshocraithe (tar éis cluiche nua/cluiche a lódáil): {STRING}
STR_CONFIG_SETTING_DEFAULT_RAIL_TYPE_HELPTEXT                   :An cineál iarnróid a roghnófar tar éis cluiche a thosú nó a lodáil. 'an chéad cheann atá ar fáil': roghnaíonn seo an cineál iarnróid is sine. 'an ceann deireanach atá ar fáil': roghnaíonn seo an cineál iarnróid is nuaí. 'an ceann is mó úsáide': roghnaíonn seo an cineál is mó atá in úsáid faoi láthair
###length 3
STR_CONFIG_SETTING_DEFAULT_RAIL_TYPE_FIRST                      :An chéad cheann atá ar fáil
STR_CONFIG_SETTING_DEFAULT_RAIL_TYPE_LAST                       :An cheann deiridh atá ar fáil
STR_CONFIG_SETTING_DEFAULT_RAIL_TYPE_MOST_USED                  :Ceann is mó a úsáidtear

STR_CONFIG_SETTING_SHOW_TRACK_RESERVATION                       :Taispeáin cosáin forchoimeádta iarnróid: {STRING}
STR_CONFIG_SETTING_SHOW_TRACK_RESERVATION_HELPTEXT              :Tabhair dath difriúil ar iarnróid forchoimeádta le cabhrú le fadhbanna le traenacha a dhiúltaíonn dul isteach i mbloic atá bunaithe ar chosáin

STR_CONFIG_SETTING_PERSISTENT_BUILDINGTOOLS                     :Fág uirlisí tógála gníomhach i ndiaidh úsáide: {STRING}
STR_CONFIG_SETTING_PERSISTENT_BUILDINGTOOLS_HELPTEXT            :Coinnigh na huirlisí tógála do dhroichid, tolláin srl. oscailte tar éis a n-úsáide

STR_CONFIG_SETTING_AUTO_REMOVE_SIGNALS                          :Bain comharthaí go huathoibríoch agus iarnróid á dtógáil: {STRING}

STR_CONFIG_SETTING_FAST_FORWARD_SPEED_LIMIT                     :Teorainn luais le bogadh ar aghaidh go scioptha: {STRING}
STR_CONFIG_SETTING_FAST_FORWARD_SPEED_LIMIT_VAL                 :{NUM}% de ghnáthluas an chluiche
###setting-zero-is-special
STR_CONFIG_SETTING_FAST_FORWARD_SPEED_LIMIT_ZERO                :Gan teorainn (chomh tapa agus a ligeann do ríomhaire duit é)

STR_CONFIG_SETTING_SOUND_TICKER                                 :Ticear nuachta: {STRING}
STR_CONFIG_SETTING_SOUND_TICKER_HELPTEXT                        :Seinn fuaim do na teachtaireachtaí nuachta achomair

STR_CONFIG_SETTING_SOUND_NEWS                                   :Nuachtán: {STRING}
STR_CONFIG_SETTING_SOUND_NEWS_HELPTEXT                          :Seinn fuiam nuair a thaispeántar nuachtáin

STR_CONFIG_SETTING_SOUND_NEW_YEAR                               :Deireadh na bliana: {STRING}
STR_CONFIG_SETTING_SOUND_NEW_YEAR_HELPTEXT                      :Seinn fuaim ag deireadh na bliana nuair a thugtar achoimre ar fheidhmíocht cuideachta i rith na bliana sin i gcomparáid leis an mbliain roimhe

STR_CONFIG_SETTING_SOUND_CONFIRM                                :foirgníochta: {STRING}
STR_CONFIG_SETTING_SOUND_CONFIRM_HELPTEXT                       :Seinn éifeacht fuaime ar tógálacha rathúil nó gníomhartha eile

STR_CONFIG_SETTING_SOUND_CLICK                                  :cnaipe brúite: {STRING}
STR_CONFIG_SETTING_SOUND_CLICK_HELPTEXT                         :bíp nuair ata cnaipe brúite

STR_CONFIG_SETTING_SOUND_DISASTER                               :Tubaistí / timpistí: {STRING}
STR_CONFIG_SETTING_SOUND_DISASTER_HELPTEXT                      :Seinn maisíochtaí fuaime timpistí agus tubaistí

STR_CONFIG_SETTING_SOUND_VEHICLE                                :Feithiclí: {STRING}
STR_CONFIG_SETTING_SOUND_VEHICLE_HELPTEXT                       :Seinn maisíochtaí fuaime feithiclí

STR_CONFIG_SETTING_SOUND_AMBIENT                                :comhthimpeallach: {STRING}
STR_CONFIG_SETTING_SOUND_AMBIENT_HELPTEXT                       :Seinn maisíochtaí fuaime comhthimpeallach tírdhreacha, tionscail agus bailte

STR_CONFIG_SETTING_MAX_TRAINS                                   :Uaslíon na dtraenacha in aghaidh na cuideachta: {STRING}
STR_CONFIG_SETTING_MAX_TRAINS_HELPTEXT                          :Uaslíon na dtraenacha is féidir a bheith ag cuideachta

STR_CONFIG_SETTING_MAX_ROAD_VEHICLES                            :Uaslíon na bhfeithiclí bóthair in aghaidh na cuideachta: {STRING}
STR_CONFIG_SETTING_MAX_ROAD_VEHICLES_HELPTEXT                   :Uaslíon na bhfeithiclí bóthair is féidir a bheith ag cuideachta

STR_CONFIG_SETTING_MAX_AIRCRAFT                                 :Uaslíon na n-eitleán in aghaidh na cuideachta: {STRING}
STR_CONFIG_SETTING_MAX_AIRCRAFT_HELPTEXT                        :Uaslíon na n-aerárthach is féidir a bheith ag cuideachta

STR_CONFIG_SETTING_MAX_SHIPS                                    :Uaslíon na long in aghaidh na cuideachta: {STRING}
STR_CONFIG_SETTING_MAX_SHIPS_HELPTEXT                           :Uaslíon na long is féidir a bheith ag cuideachta

STR_CONFIG_SETTING_AI_BUILDS_TRAINS                             :Díchumasaigh traenacha don ríomhare: {STRING}
STR_CONFIG_SETTING_AI_BUILDS_TRAINS_HELPTEXT                    :Má dhéantar an socrú seo a chumasú ní bheidh ríomhimreoir in ann traenacha a thógáil

STR_CONFIG_SETTING_AI_BUILDS_ROAD_VEHICLES                      :Díchumasaigh feithiclí bóthair don ríomhaire: {STRING}
STR_CONFIG_SETTING_AI_BUILDS_ROAD_VEHICLES_HELPTEXT             :Má dhéantar an socrú seo a chumasú ní bheidh ríomhimreoir in ann feithiclí bóthair a thógáil

STR_CONFIG_SETTING_AI_BUILDS_AIRCRAFT                           :Díchumasaigh aerárthaigh don ríomhare: {STRING}
STR_CONFIG_SETTING_AI_BUILDS_AIRCRAFT_HELPTEXT                  :Má dhéantar an socrú seo a chumasú ní bheidh ríomhimreoir in ann aerárthaigh a thógáil

STR_CONFIG_SETTING_AI_BUILDS_SHIPS                              :Díchumasaigh longa don ríomhare: {STRING}
STR_CONFIG_SETTING_AI_BUILDS_SHIPS_HELPTEXT                     :Má dhéantar an socrú seo a chumasú ní bheidh ríomhimreoir in ann longa a thógáil

STR_CONFIG_SETTING_AI_PROFILE                                   :Próifíl socruithe réamhshocraithe: {STRING}
STR_CONFIG_SETTING_AI_PROFILE_HELPTEXT                          :Roghnaigh cén próifíl socruithe a úsáidfear do AInna fánacha nó na luachanna tosaigh nuair a chuirfear AI nó Script Cluiche nua leis
###length 3
STR_CONFIG_SETTING_AI_PROFILE_EASY                              :Éasca
STR_CONFIG_SETTING_AI_PROFILE_MEDIUM                            :Méanach
STR_CONFIG_SETTING_AI_PROFILE_HARD                              :Deacair

STR_CONFIG_SETTING_AI_IN_MULTIPLAYER                            :Ceadaigh AIanna i gcluiche ilimreora: {STRING}
STR_CONFIG_SETTING_AI_IN_MULTIPLAYER_HELPTEXT                   :Ceadaigh do ríomhimreoirí AI a bheith páirteach i gcluichí ilimreora

STR_CONFIG_SETTING_SCRIPT_MAX_OPCODES                           :tá #opcodes roimh scripteanna curtha ar fionraí: {STRING}
STR_CONFIG_SETTING_SCRIPT_MAX_OPCODES_HELPTEXT                  :Uaslíon na gcéimeanna ríofa is féidir le script a dhéanamh in aon chasadh amháin
STR_CONFIG_SETTING_SCRIPT_MAX_MEMORY                            :Úsáid uasta cuimhne in aghaidh na scripte: {STRING}
STR_CONFIG_SETTING_SCRIPT_MAX_MEMORY_HELPTEXT                   :An méid cuimhne is féidir le haon script amháin a ídiú sula gcuirfear stop leis d'éigean. Seans go mbeidh gá an luach seo a mhéadú i gcás léarscáileanna móra.
STR_CONFIG_SETTING_SCRIPT_MAX_MEMORY_VALUE                      :{COMMA} MiB

STR_CONFIG_SETTING_SERVINT_ISPERCENT                            :Eatraimh seirbhísithe i gcéatadán: {STRING}
STR_CONFIG_SETTING_SERVINT_ISPERCENT_HELPTEXT                   :Roghnaigh an ndéanfar seirbhísiú feithiclí bunaithe ar an am atá imithe thart ón seirbhísiú deireanach nó bunaithe ar iontaofacht a bheith tite céatadán áirithe ón iontaofacht uasta

STR_CONFIG_SETTING_SERVINT_TRAINS                               :Eatramh seirbhísithe réamhshocraithe do thraenacha: {STRING}
STR_CONFIG_SETTING_SERVINT_TRAINS_HELPTEXT                      :Socraigh an t-eatramh seirbhísithe réamhshocraithe d'fheithiclí iarnróid nua, mura bhfuil eatramh seirbhísithe sainráite socraithe don fheithicil
STR_CONFIG_SETTING_SERVINT_ROAD_VEHICLES                        :Eatramh seirbhísithe réamhshocraithe d'fheithiclí bóthair: {STRING}
STR_CONFIG_SETTING_SERVINT_ROAD_VEHICLES_HELPTEXT               :Socraigh an t-eatramh seirbhísithe réamhshocraithe d'fheithiclí bóthair nua, mura bhfuil eatramh seirbhísithe sainráite socraithe don fheithicil
STR_CONFIG_SETTING_SERVINT_AIRCRAFT                             :Eatramh seirbhíse réamhshocraithe d'aerárthaigh: {STRING}
STR_CONFIG_SETTING_SERVINT_AIRCRAFT_HELPTEXT                    :Socraigh an t-eatramh seirbhísithe réamhshocraithe d'aerárthaigh nua, mura bhfuil eatramh seirbhísithe sainráite socraithe don fheithicil
STR_CONFIG_SETTING_SERVINT_SHIPS                                :Eatramh seirbhíse réamhshocraithe do longa: {STRING}
STR_CONFIG_SETTING_SERVINT_SHIPS_HELPTEXT                       :Socraigh an t-eatramh seirbhísithe réamhshocraithe do longa nua, mura bhfuil eatramh seirbhísithe sainráite socraithe don fheithicil
STR_CONFIG_SETTING_SERVINT_VALUE                                :{COMMA}{NBSP}lá/%
###setting-zero-is-special
STR_CONFIG_SETTING_SERVINT_DISABLED                             :Díchumasaithe

STR_CONFIG_SETTING_NOSERVICE                                    :Díchumasaigh seirbhísiú nuair nach mbíonn aon bhriseadh síos: {STRING}
STR_CONFIG_SETTING_NOSERVICE_HELPTEXT                           :Má tá sé cumasaithe, ní dhéantar feithiclí a sheirbhísí má rud é nach féidir leo briseadh síos

STR_CONFIG_SETTING_WAGONSPEEDLIMITS                             :Cumasaigh teorainneacha luais vaigíní: {STRING}
STR_CONFIG_SETTING_WAGONSPEEDLIMITS_HELPTEXT                    :Má tá sé cumasaithe, úsáid teorainneacha luais na vaigíní freisin chun luas uasta traenacha a shocrú

STR_CONFIG_SETTING_DISABLE_ELRAILS                              :Díchumasaigh ráillí leictreacha: {STRING}
STR_CONFIG_SETTING_DISABLE_ELRAILS_HELPTEXT                     :Má dhéantar an socrú seo a chumasú ní bheidh sé riachtanach iarnróid a leictriú chun go mbeidh traenacha leictreacha in ann taisteal orthu

STR_CONFIG_SETTING_NEWS_ARRIVAL_FIRST_VEHICLE_OWN               :Tagann an chéad fheiticil isteach i stáisiún imreora: {STRING}
STR_CONFIG_SETTING_NEWS_ARRIVAL_FIRST_VEHICLE_OWN_HELPTEXT      :Taispeáin nuachtán nuair a thagann an chéad traein isteach ag stáisiún imreora nua

STR_CONFIG_SETTING_NEWS_ARRIVAL_FIRST_VEHICLE_OTHER             :Tagann an chéad fheithicil isteach i stáisiún iomaitheora: {STRING}
STR_CONFIG_SETTING_NEWS_ARRIVAL_FIRST_VEHICLE_OTHER_HELPTEXT    :Taispeáin nuachtán nuair a thagann an chéad fheithicil isteach ag stáisiún nua iomaitheora

STR_CONFIG_SETTING_NEWS_ACCIDENTS_DISASTERS                     :Timpistí / tubaistí: {STRING}
STR_CONFIG_SETTING_NEWS_ACCIDENTS_DISASTERS_HELPTEXT            :Taispeáin nuachtán nuair a thiteann timpistí nó tubaistí amach

STR_CONFIG_SETTING_NEWS_ACCIDENT_OTHER                          :Timpistí de chuid fheithiclí na n-iomaitheoirí: {STRING}

STR_CONFIG_SETTING_NEWS_COMPANY_INFORMATION                     :Faisnéis cuideachta: {STRING}
STR_CONFIG_SETTING_NEWS_COMPANY_INFORMATION_HELPTEXT            :Taispeáin nuachtán nuair a thosaíonn cuideachta nua, nó nuair atá cuideachta i mbaol féimheachta

STR_CONFIG_SETTING_NEWS_INDUSTRY_OPEN                           :Tionscail ag oscailt: {STRING}
STR_CONFIG_SETTING_NEWS_INDUSTRY_OPEN_HELPTEXT                  :Taispeáin nuachtán nuair a osclaítear tionscal nua

STR_CONFIG_SETTING_NEWS_INDUSTRY_CLOSE                          :Tionscail ag dúnadh: {STRING}
STR_CONFIG_SETTING_NEWS_INDUSTRY_CLOSE_HELPTEXT                 :Taispeáin nuachtán nuair a dhúnann tionscal

STR_CONFIG_SETTING_NEWS_ECONOMY_CHANGES                         :Athruithe sa gheilleagar: {STRING}
STR_CONFIG_SETTING_NEWS_ECONOMY_CHANGES_HELPTEXT                :Taispeáin nuachtán maidir le hathruithe domhanda ar an ngeilleagar

STR_CONFIG_SETTING_NEWS_INDUSTRY_CHANGES_COMPANY                :Athruithe sa táirgeadh i measc tionscail a mbíonn an chuideachta ag freastal orthu: {STRING}
STR_CONFIG_SETTING_NEWS_INDUSTRY_CHANGES_COMPANY_HELPTEXT       :Taispeáin nuachtán nuair a athraíonn leibhéal táirgeachta tionscail a mbíonn an chuideachta ag freastal orthu

STR_CONFIG_SETTING_NEWS_INDUSTRY_CHANGES_OTHER                  :Athruithe sa táirgeadh i measc tionscail a mbíonn iomaitheoir(í) ag freastal orthu: {STRING}
STR_CONFIG_SETTING_NEWS_INDUSTRY_CHANGES_OTHER_HELPTEXT         :Taispeáin nuachtán nuair a athraíonn leibhéal táirgeachta tionscail a mbíonn iomaitheoirí ag freastal orthu

STR_CONFIG_SETTING_NEWS_INDUSTRY_CHANGES_UNSERVED               :Athruithe eile i dtáirgeadh tionscail: {STRING}
STR_CONFIG_SETTING_NEWS_INDUSTRY_CHANGES_UNSERVED_HELPTEXT      :Taispeáin nuachtán nuair a athraíonn leibhéal táirgeachta tionscail nach mbíonn an chuideachta ná a hiomaitheoirí ag freastal orthu

STR_CONFIG_SETTING_NEWS_ADVICE                                  :Comhairle / faisnéis maidir le feithiclí na cuideachta: {STRING}
STR_CONFIG_SETTING_NEWS_ADVICE_HELPTEXT                         :Taispeáin teachtaireachtaí maidir le feithiclí ar gá aire a thabhairt dóibh

STR_CONFIG_SETTING_NEWS_NEW_VEHICLES                            :Feithiclí nua: {STRING}
STR_CONFIG_SETTING_NEWS_NEW_VEHICLES_HELPTEXT                   :Taispeáin nuachtán nuair a bhíonn cineál nua feithicle ar fáil den chéad uair

STR_CONFIG_SETTING_NEWS_CHANGES_ACCEPTANCE                      :Athruithe ar an lastas a nglactar leis: {STRING}
STR_CONFIG_SETTING_NEWS_CHANGES_ACCEPTANCE_HELPTEXT             :Taispeáin teachtaireachtaí maidir le stáisiúin a athraíonn na lastais a nglacann siad leo

STR_CONFIG_SETTING_NEWS_SUBSIDIES                               :Fóirdheontais: {STRING}
STR_CONFIG_SETTING_NEWS_SUBSIDIES_HELPTEXT                      :Taispeáin nuachtáin maidir le cúrsaí a bhaineann le fóirdheontais

STR_CONFIG_SETTING_NEWS_GENERAL_INFORMATION                     :Faisnéis ghinearálta: {STRING}
STR_CONFIG_SETTING_NEWS_GENERAL_INFORMATION_HELPTEXT            :Taispeáin nuachtán maidir le himeachtaí ginearálta, mar shampla cearta eisiacha a cheannach nó maoiniú a thabhairt chun bóithre a thógáil
###length 3
STR_CONFIG_SETTING_NEWS_MESSAGES_OFF                            :As
STR_CONFIG_SETTING_NEWS_MESSAGES_SUMMARY                        :Achoimre
STR_CONFIG_SETTING_NEWS_MESSAGES_FULL                           :Iomlán

STR_CONFIG_SETTING_COLOURED_NEWS_YEAR                           :Bíonn nuacht daite ann don chéad uair in: {STRING}
STR_CONFIG_SETTING_COLOURED_NEWS_YEAR_HELPTEXT                  :An bhliain a thosaítear ar fhógraí nuachtáin daite a chlóbhualadh. Roimh an bhliain sin, úsáidtear dubh/bán monacrómach
STR_CONFIG_SETTING_STARTING_YEAR                                :Bliain tosaigh: {STRING}

STR_CONFIG_SETTING_ENDING_YEAR                                  :Bliain deiridh na scórála: {STRING}
STR_CONFIG_SETTING_ENDING_YEAR_VALUE                            :{NUM}
###setting-zero-is-special
STR_CONFIG_SETTING_ENDING_YEAR_ZERO                             :Riamh

STR_CONFIG_SETTING_ECONOMY_TYPE                                 :Cineál geilleagair: {STRING}
###length 3
STR_CONFIG_SETTING_ECONOMY_TYPE_ORIGINAL                        :Bunaidh
STR_CONFIG_SETTING_ECONOMY_TYPE_SMOOTH                          :Mín
STR_CONFIG_SETTING_ECONOMY_TYPE_FROZEN                          :Reoite

STR_CONFIG_SETTING_ALLOW_SHARES                                 :Ceadaigh scaireanna a cheannach ó chuideachtaí eile: {STRING}
STR_CONFIG_SETTING_ALLOW_SHARES_HELPTEXT                        :Má tá sé cumasaithe, tá cead scaireanna i gcuideachta a cheannach agus a dhíol. Ní bheidh scaireanna ar fáil ach do chuideachtaí a bhfuil aois áirithe bainte amach acu

STR_CONFIG_SETTING_MIN_YEARS_FOR_SHARES                         :Aois íosta na gcuideachtaí le bheith in ann scaireanna a thrádáil: {STRING}
STR_CONFIG_SETTING_MIN_YEARS_FOR_SHARES_HELPTEXT                :Socraigh aois íosta na gcuideachtaí sula mbeidh daoine eile in ann scaireanna iontu a cheannach agus a dhíol.

STR_CONFIG_SETTING_FEEDER_PAYMENT_SHARE                         :An céatadán den bhrabús a íocfar ar chuid den turas i gcórais fhriothálacha: {STRING}
STR_CONFIG_SETTING_FEEDER_PAYMENT_SHARE_HELPTEXT                :An céatadán den bhrabús a thugtar as lastais a thabhairt cuid den bhealach i gcórais fhriothálacha, rud a fhágann go bhfuil tuilleadh smachta agat ar an ioncam

STR_CONFIG_SETTING_DRAG_SIGNALS_DENSITY                         :Agus tú ag tarraingt, cuir síos comharthaí gach: {STRING}
STR_CONFIG_SETTING_DRAG_SIGNALS_DENSITY_HELPTEXT                :Socraigh an fad ag a dtógfar comharthaí ar iarnród suas go dtí an chéad chonstaic eile (comhartha, acomhal), agus comharthaí á dtarraingt
STR_CONFIG_SETTING_DRAG_SIGNALS_DENSITY_VALUE                   :{COMMA} {P thíl thíl thíl dtíl tíl}
STR_CONFIG_SETTING_DRAG_SIGNALS_FIXED_DISTANCE                  :Agus tú ag tarraingt, coinnigh fad seasta idir comharthaí: {STRING}
STR_CONFIG_SETTING_DRAG_SIGNALS_FIXED_DISTANCE_HELPTEXT         :Roghnaigh an chaoi a chuirfear síos comharthaí agus comhartaí á dtarraingt le Ctrl coinnithe síos. Má tá sé cumasaithe, cuirfear comharthaí thart timpeall ar tholláin nó droicid sa chaoi nach mbeidh píosaí fada ann gan aon chomhartha orthu. Má tá sé cumasaithe, cuirfear síos comhartha gach n tíl, rud a fhágann go mbeidh sé níos éasca comharthaí ar iarnróid chomhthreomhara a ailíniú

STR_CONFIG_SETTING_SEMAPHORE_BUILD_BEFORE_DATE                  :Tóg séamafóir go huathoibríoch roimh: {STRING}
STR_CONFIG_SETTING_SEMAPHORE_BUILD_BEFORE_DATE_HELPTEXT         :Socraigh an bliain ina n-úsáidfear comharthaí leictreacha ar iarnróid. Roimh an bhliain sin, úsáidfear comharthaí nach comharthaí leictreacha iad (tá an fheidhm cheanainn céanna acu, ach cuma dhifriúil orthu)

STR_CONFIG_SETTING_CYCLE_SIGNAL_TYPES                           :Téigh trí na cineálacha comharthaí in ord: {STRING}
STR_CONFIG_SETTING_CYCLE_SIGNAL_TYPES_HELPTEXT                  :Roghnaigh cad iad na cineálacha comharthaí a rachfar tríd, nuair a dhéánfar Ctrl+cliceáil ar chomhartha atá tógtha le huirlis na gcomharthaí
###length 2
STR_CONFIG_SETTING_CYCLE_SIGNAL_PBS                             :Comharthaí cosán amháin
STR_CONFIG_SETTING_CYCLE_SIGNAL_ALL                             :Gach ceann infheicthe

STR_CONFIG_SETTING_SIGNAL_GUI_MODE                              :Taispeáin cineálacha comharthaí: {STRING}
STR_CONFIG_SETTING_SIGNAL_GUI_MODE_HELPTEXT                     :Roghnaigh cad iad na cineálacha comharthaí a thaispeánfar i mbarra uirlisí na gcomharthaí
###length 2
STR_CONFIG_SETTING_SIGNAL_GUI_MODE_PATH                         :Comharthaí cosán amháin
STR_CONFIG_SETTING_SIGNAL_GUI_MODE_ALL_CYCLE_PATH               :Gach comhartha

STR_CONFIG_SETTING_TOWN_LAYOUT                                  :Leagan amach na mbóithre do bhailte nua: {STRING}
STR_CONFIG_SETTING_TOWN_LAYOUT_HELPTEXT                         :Leagan amach an ghréasáin bóithre i mbailte
###length 5
STR_CONFIG_SETTING_TOWN_LAYOUT_DEFAULT                          :bunaidh
STR_CONFIG_SETTING_TOWN_LAYOUT_BETTER_ROADS                     :bóithre níos fearr
STR_CONFIG_SETTING_TOWN_LAYOUT_2X2_GRID                         :greille 2x2
STR_CONFIG_SETTING_TOWN_LAYOUT_3X3_GRID                         :greille 3x3
STR_CONFIG_SETTING_TOWN_LAYOUT_RANDOM                           :randamach

STR_CONFIG_SETTING_ALLOW_TOWN_ROADS                             :Ceadaítear do bhailte bóithre a thógáil: {STRING}
STR_CONFIG_SETTING_ALLOW_TOWN_ROADS_HELPTEXT                    :Ceadaigh do bhailte bóithre a thógáil le bheith ag fás. Díchumasaigh seo chun cosc a chur ar údaráis na mbailte bóithre a thógáil iad féin
STR_CONFIG_SETTING_ALLOW_TOWN_LEVEL_CROSSINGS                   :Ceadaítear do bhailte crosairí comhréidh a thógáil: {STRING}
STR_CONFIG_SETTING_ALLOW_TOWN_LEVEL_CROSSINGS_HELPTEXT          :Má dhéantar an socrú seo a chumasú, beidh bailte in ann crosairí comhréidh a thógáil

STR_CONFIG_SETTING_NOISE_LEVEL                                  :Ceadaigh leibhéal fuaime rialaithe ag an mbaile d'aerfoirt: {STRING}
STR_CONFIG_SETTING_NOISE_LEVEL_HELPTEXT                         :Má tá an socrú seo díchumasaithe, ní féidir dhá aerfort a bheith in aon bhaile. Má tá an socrú seo cumasaithe, beidh líon na n-aerfort i mbaile teoranta ag an méid torainn a ghlactar leis sa bhaile, a bhíonn ag brath ar an daonra agus ar mhéid an aerfoirt agus an fad ón mbaile

STR_CONFIG_SETTING_TOWN_FOUNDING                                :Bailte a bhunú sa chluiche: {STRING}
STR_CONFIG_SETTING_TOWN_FOUNDING_HELPTEXT                       :Má dhéantar an socrú seo a chumasú beidh imreoirí in ann bailte nua a bhunú sa chluiche
###length 3
STR_CONFIG_SETTING_TOWN_FOUNDING_FORBIDDEN                      :coiscthe
STR_CONFIG_SETTING_TOWN_FOUNDING_ALLOWED                        :ceadaithe
STR_CONFIG_SETTING_TOWN_FOUNDING_ALLOWED_CUSTOM_LAYOUT          :ceadaithe, leagan amach bailte saincheaptha

STR_CONFIG_SETTING_TOWN_CARGOGENMODE                            :Giniúint lastais na mbailte: {STRING}
STR_CONFIG_SETTING_TOWN_CARGOGENMODE_HELPTEXT                   :An méid lastais a chruthaíonn tithe sna bailte, i gcomparáid le daonra iomlán an bhaile.{}Fás cearnach: Cruthaíonn baile atá dhá oiread níos mó ceithre oiread líon na bpaisinéirí.{}Fás líneach: Cruthaíonn baile atá dhá oiread níos mó dhá oiread líon na bpaisinéirí.
###length 2
STR_CONFIG_SETTING_TOWN_CARGOGENMODE_ORIGINAL                   :Cearnach (bunaidh)
STR_CONFIG_SETTING_TOWN_CARGOGENMODE_BITCOUNT                   :Líneach

STR_CONFIG_SETTING_EXTRA_TREE_PLACEMENT                         :Áit a chuirtear crainnte sa chluiche: {STRING}
STR_CONFIG_SETTING_EXTRA_TREE_PLACEMENT_HELPTEXT                :Rialaigh an áit a gcuirfear na crainn go fánach i rith an chluiche. D'fhéadfadh tionchar a bheith aige seo ar thionscail a bhíonn ag brath ar fhás na gcrann, muilte adhmaid mar shampla
###length 4
STR_CONFIG_SETTING_EXTRA_TREE_PLACEMENT_NO_SPREAD               :Fás ach ná leathnaigh amach {RED}(bristear an muileann adhmaid)
STR_CONFIG_SETTING_EXTRA_TREE_PLACEMENT_SPREAD_RAINFOREST       :Fás agus ná leathnaigh amach ach i bhforaoisí báistí
STR_CONFIG_SETTING_EXTRA_TREE_PLACEMENT_SPREAD_ALL              :Fás agus leathnaigh gach áit
STR_CONFIG_SETTING_EXTRA_TREE_PLACEMENT_NO_GROWTH_NO_SPREAD     :Ná fás, ná leathnaigh amach {RED}(bristear an muileann adhmaid)

STR_CONFIG_SETTING_TOOLBAR_POS                                  :Suíomh an phríomhbharra uirlisí: {STRING}
STR_CONFIG_SETTING_TOOLBAR_POS_HELPTEXT                         :Suíomh cothrománach an phríomhbharra uirlise ag barr an scáileáin
STR_CONFIG_SETTING_STATUSBAR_POS                                :Suíomh an bharra stádais: {STRING}
STR_CONFIG_SETTING_STATUSBAR_POS_HELPTEXT                       :Suíomh cothrománach an bharra stádais ag bun an scáileáin
STR_CONFIG_SETTING_SNAP_RADIUS                                  :Ga léime na bhfuinneog: {STRING}
STR_CONFIG_SETTING_SNAP_RADIUS_HELPTEXT                         :An fad idir fhuinneoga sula ndéanfar an fhuinneog atá á bogadh a ailíniú le fuinneoga in aice léi go huathoibríoch
STR_CONFIG_SETTING_SNAP_RADIUS_VALUE                            :{COMMA} {P ph ph ph bp p}icteilín
###setting-zero-is-special
STR_CONFIG_SETTING_SNAP_RADIUS_DISABLED                         :Díchumasaithe
STR_CONFIG_SETTING_SOFT_LIMIT                                   :Uaslíon na bhfuinneog neamh-ghreamaitheach: {STRING}
STR_CONFIG_SETTING_SOFT_LIMIT_HELPTEXT                          :Líon na bhfuinneog neamhghreamaitheach is féidir a bheith oscailte sula ndúnfar seanfhuinneoga go huathoibríoch chun spás a dhéanamh d'fhuinneoga nua
STR_CONFIG_SETTING_SOFT_LIMIT_VALUE                             :{COMMA}
###setting-zero-is-special
STR_CONFIG_SETTING_SOFT_LIMIT_DISABLED                          :díchumasaithe

STR_CONFIG_SETTING_ZOOM_MIN                                     :Zúmáil uasta i leibhéil: {STRING}
STR_CONFIG_SETTING_ZOOM_MIN_HELPTEXT                            :An leibhéal uasta zúmála isteach d'fhuinneoga amhairc. Tabhair faoi deara go dtiocfaidh méadú ar an méid cuimhne a bheidh ag teastáil má dhéantar leibhéil níos airde don zúmáil isteach a chumasú
STR_CONFIG_SETTING_ZOOM_MAX                                     :Leibhéal uasta zúmala amach: {STRING}
STR_CONFIG_SETTING_ZOOM_MAX_HELPTEXT                            :An leibhéal uasta zúmála amach d'fhuinneoga amhairc. D'fhéadfaí leibhéil arda zúmála amach moilleanna a chruthú nuair a úsáidtear iad
###length 6
STR_CONFIG_SETTING_ZOOM_LVL_MIN                                 :4x
STR_CONFIG_SETTING_ZOOM_LVL_IN_2X                               :2x
STR_CONFIG_SETTING_ZOOM_LVL_NORMAL                              :Gnáth
STR_CONFIG_SETTING_ZOOM_LVL_OUT_2X                              :2x
STR_CONFIG_SETTING_ZOOM_LVL_OUT_4X                              :4x
STR_CONFIG_SETTING_ZOOM_LVL_OUT_8X                              :8x

STR_CONFIG_SETTING_SPRITE_ZOOM_MIN                              :Taifeach is airde le húsáid le haghaidh spríteanna: {STRING}
STR_CONFIG_SETTING_SPRITE_ZOOM_MIN_HELPTEXT                     :Cuir teorainn leis an taifeach uasta a úsáidfear le haghaidh spríteanna. Má chuirtear teorainn le taifeach na spríteanna ní úsáidfear grafaicí ard-taifigh fiú má bhíonn siad ar fáil. Is féidir leis sin cabhrú chun cuma aontaithe a bheith ar an gcluichle má bhíonn meascán de comhaid GRF a bhfuil agus nach bhfuil grafaicí ard-taifigh acu in úsáid.
###length 3
STR_CONFIG_SETTING_SPRITE_ZOOM_LVL_MIN                          :4x
STR_CONFIG_SETTING_SPRITE_ZOOM_LVL_IN_2X                        :2x
STR_CONFIG_SETTING_SPRITE_ZOOM_LVL_NORMAL                       :1x

STR_CONFIG_SETTING_TOWN_GROWTH                                  :Ráta fáis na mbailte: {STRING}
STR_CONFIG_SETTING_TOWN_GROWTH_HELPTEXT                         :Ráta ag a bhfásann baile
###length 5
STR_CONFIG_SETTING_TOWN_GROWTH_NONE                             :Ceann ar bith
STR_CONFIG_SETTING_TOWN_GROWTH_SLOW                             :Mall
STR_CONFIG_SETTING_TOWN_GROWTH_NORMAL                           :Gnáth
STR_CONFIG_SETTING_TOWN_GROWTH_FAST                             :Scioptha
STR_CONFIG_SETTING_TOWN_GROWTH_VERY_FAST                        :An-scioptha

STR_CONFIG_SETTING_LARGER_TOWNS                                 :Líon na mbailte a ndéanfar cathratha díobh: {STRING}
STR_CONFIG_SETTING_LARGER_TOWNS_HELPTEXT                        :Líon na mbailte a bheidh ina gcathracha, sé sin baile a thosaíonn amach níos mó agus a fhásann níos tapúla
STR_CONFIG_SETTING_LARGER_TOWNS_VALUE                           :1 as {COMMA}
###setting-zero-is-special
STR_CONFIG_SETTING_LARGER_TOWNS_DISABLED                        :Ceann ar bith
STR_CONFIG_SETTING_CITY_SIZE_MULTIPLIER                         :Iolraitheoir tosaigh mhéid na gcathracha: {STRING}
STR_CONFIG_SETTING_CITY_SIZE_MULTIPLIER_HELPTEXT                :Meánmhéid na gcathracha i gcomórtas le gnáthbhailte ag tús an chluiche

STR_CONFIG_SETTING_LINKGRAPH_INTERVAL                           :Nuashonraigh an graf dáileacháin gach {STRING}{NBSP}lá
STR_CONFIG_SETTING_LINKGRAPH_INTERVAL_HELPTEXT                  :An t-aga idir gach athríomh ina dhiadh sin ar ghraf na nasc. Déantar na pleananna a ríomh do chomhpháirt amháin den ghraf gach uair a dhéantar athríomh. Mar sin, má shocraíonn tú luach X don socrú seo, ní chiallaíonn sé go ndéanfar an graf iomlá a thabhairt cothrom le dáta gach X lá, ní thabharfar ach comhpháirteanna áirithe de cothrom le dáta. Dá ghiorra an luach a shocraíonn tú is é is mó ama CPU a thógfaidh sé chun é a ríomh. Dá fhaide a shocraíonn tú é is é is faide a thógfaidh sé chun an dáileadh lastais a thosú ar bhealaí nua.
STR_CONFIG_SETTING_LINKGRAPH_TIME                               :Tóg {STRING}{NBSP}lá chun an graf dáileacháin a athríomh
STR_CONFIG_SETTING_LINKGRAPH_TIME_HELPTEXT                      :An t-am a thógfar ar gach athríomh ar chomhpháirt de ghraf na nasc. Nuair a thosaítear ar athríomh, gintear snáithe agus ligfear don snáithe sin rith ar feadh an líon sin laethanta. Dá ghiorra an luach a shocróidh tú anseo is mó an seans nach mbeidh an snáithe críochnaithe nuair atá sé in ainm is a bheith. Ansin stopfaidh an cluiche go dtí go mbeidh sé críochnaithe (i.e. beidh "moill" ann). Dá fhaide a shocraíonn tú é is é is faide a thógfaidh sé chun an dáileachán a thabhairt cothrom le dáta nuair nuair a athraíonn na bealaí.

STR_CONFIG_SETTING_DISTRIBUTION_PAX                             :An mód dáileacháin do phaisinéirí: {STRING}
STR_CONFIG_SETTING_DISTRIBUTION_PAX_HELPTEXT                    :Ciallaíonn "siméadrach" go rachaidh thart ar an méid céanna paisinéirí ó stáisiún A go stáisiún B agus a rachaidh ó B go A. Ciallaíonn "neamhshiméadrach" gur féidir méideanna neamhshrianta paisinéiri dul i gceachtar den dá threo. Ciallaíonn "de láimh" nach ndéanfar dáileadh uathoibríoch ar phaisinéirí.
STR_CONFIG_SETTING_DISTRIBUTION_MAIL                            :An mód dáileacháin do phost: {STRING}
STR_CONFIG_SETTING_DISTRIBUTION_MAIL_HELPTEXT                   :Ciallaíonn "siméadrach" go seolfar thart ar an méid céanna postais ó stáisiún A go stáisiún B agus a sheoltar ó B go A. Ciallaíonn "neamhshiméadrach" gur féidir méideanna neamhshrianta postais a sheoladh i gceachtar den dá threo. Ciallaíonn "de láimh" nach ndéanfar dáileadh uathoibríoch ar an bpostas
STR_CONFIG_SETTING_DISTRIBUTION_ARMOURED                        :An mód dáileacháin don aicme lastais ARMÚRTHA: {STRING}
STR_CONFIG_SETTING_DISTRIBUTION_ARMOURED_HELPTEXT               :San aicme lastais ARMÚRTHA, bíonn earraí luachmhara san aeráid mheasartha, diamaint san aeráid fho-theochreasach nó ór san aeráid fho-artach. Is féidir é sin a athrú le NewGRFanna. Ciallaíonn "siméadrach" go seolfar thart ar an méid céanna den lastas sin ó stáisiún A go stáisiún B agus a sheoltar ó B go A. Ciallaíonn "neamhshiméadrach" gur féidir méideanna neamhshrianta den lastas sin a sheoladh i gceachtar den dá threo. Ciallaíonn "de láimh" nach ndéanfar dáileadh uathoibríoch don lastas sin. Moltar é seo a shocrú go neamhshiméadrach nó de láimh má bhíonn tú ag imirt leis an aeráid fho-artach, toisc nach seolann bainc aon ór ar ais chuig na mianach óir. Sna haeráidí measartha agus fo-theochreasach is féidir leat siméadrach a roghnú freisin, toisc go seolfaidh na bainc earraí luachmhara ar ais chuig an mbanc tosaigh i gcás lastas earraí luachmhara.
STR_CONFIG_SETTING_DISTRIBUTION_DEFAULT                         :An mód dáileacháin d'aicmí eile lastais: {STRING}
STR_CONFIG_SETTING_DISTRIBUTION_DEFAULT_HELPTEXT                :Ciallaíonn "neamhshiméadrach" gur féidir méideanna neamhshrianta lastais a sheoladh i gceachtar den dá threo. Ciallaíonn "de láimh" nach ndéanfar dáileadh uathoibríoch do na lastais sin.
###length 3
STR_CONFIG_SETTING_DISTRIBUTION_MANUAL                          :de láimh
STR_CONFIG_SETTING_DISTRIBUTION_ASYMMETRIC                      :neamhshiméadrach
STR_CONFIG_SETTING_DISTRIBUTION_SYMMETRIC                       :siméadrach

STR_CONFIG_SETTING_LINKGRAPH_ACCURACY                           :Cruinneas an dáileacháin: {STRING}
STR_CONFIG_SETTING_LINKGRAPH_ACCURACY_HELPTEXT                  :Dá airde a shocraíonn tú é seo is mó am CPU a thógfaidh sé chun graf na nasc a ríomh. Má thógann sé rófhada seans go bhfeicfidh tú moilleanna. Má shocraíonn tú é seo go luach íseal, áfach, ní bheidh an dáileachán cruinn, agus seans go bhfeicfidh tú nach bhfuil lastas á sheoladh chuig na háiteacha a mbeidh tú ag súil leis go rachaidh sé.

STR_CONFIG_SETTING_DEMAND_DISTANCE                              :An tionchar atá ag fad ar éilimh: {STRING}
STR_CONFIG_SETTING_DEMAND_DISTANCE_HELPTEXT                     :Má shocraíonn tú é seo ag luach níos airde ná 0, beidh tionchar ag an bhfad idir an stáisiún tosaigh A agus stáisiún ceann scríbe féideartha B ar an méid lastais a chuirfear ó A go B. Dá fhaide B ó A, is é is lú an méid lastais a chuirfear. Dá airde a shocraíonn tú an luach seo, is é is lú an méid lastais a chuirfear chuig stáisiúin atá i bhfad ar siúl agus is é is mó an méid lastais a chuirfear chuig stáisiúin atá níos gaire.
STR_CONFIG_SETTING_DEMAND_SIZE                                  :Méid den lastas a thagann ar ais don mhód siméadrach: {STRING}
STR_CONFIG_SETTING_DEMAND_SIZE_HELPTEXT                         :Má shocraíonn tú é seo go luach níos lú ná 100% beidh an chaoi a fheidhmíonn an dáileadh siméadrach níos cosúla leis an dáileadh neamhshiméadrach. Beidh an méid den lastas a sheoltar ar ais ó stáisiún níos lú ná an méid a sheoltar chuige. Má shocraítear an luach seo ag 0% beidh an dáileadh siméadrach díreach ar aon dul leis an dáileadh neamhshiméarach.

STR_CONFIG_SETTING_SHORT_PATH_SATURATION                        :Líonadh na gconar gearra sula n-úsáidfear na conair a bhfuil acmhainn mhór iompair acu: {STRING}
STR_CONFIG_SETTING_SHORT_PATH_SATURATION_HELPTEXT               :Go minic bíonn cosáin éagsúla idir dhá stáisiún. Líonfaidh Cargodist an cosán is giorra ar dtús, ansin úsáidfear an dara cosán is giorra go dtí go mbeidh sé sin líonta agus mar sin de. Tá líonadh an chosáin bunaithe ar mheastachán den acmhainn iompair agus den úsáid atá pleanáilte. Nuair a bheidh gach cosán líonta, má tá éileamh fós ann, déanfar ró-ualú ar gach cosán, ag tabhairt tús áite dóibh siúd a bhfuil acmhainn mhór iompair acu. Mar sin féin, formhór an ama ní dhéanfaidh an t-algartam meastachán cruinn ar an acmhainn iompair. Ligeann an socrú seo duit céatadán a shonrú don mhéid is gá go mbeadh cosán níos giorra líonta ar dtús sula roghnófar an chéad cheann níos faide eile. Is é is fearr é luach níos lú ná 100% a roghnú le nach ndéanfar stáisiúin a róphlódú sa chás go ndéantar rómheastachán ar an acmhainn iompair.

STR_CONFIG_SETTING_LOCALISATION_UNITS_VELOCITY                  :Aonaid luais: {STRING}
STR_CONFIG_SETTING_LOCALISATION_UNITS_VELOCITY_HELPTEXT         :Aon áit a thaispeántar luas sa chomhéadan úsáideora, taispeain sna haonaid roghnaithe é
###length 4
STR_CONFIG_SETTING_LOCALISATION_UNITS_VELOCITY_IMPERIAL         :Impiriúil (msu)
STR_CONFIG_SETTING_LOCALISATION_UNITS_VELOCITY_METRIC           :Méadrach (km/u)
STR_CONFIG_SETTING_LOCALISATION_UNITS_VELOCITY_SI               :SI (m/s)
STR_CONFIG_SETTING_LOCALISATION_UNITS_VELOCITY_GAMEUNITS        :Aonaid an chluiche (tíleanna/lá)

STR_CONFIG_SETTING_LOCALISATION_UNITS_POWER                     :Aonaid chumhachta feithiclí: {STRING}
STR_CONFIG_SETTING_LOCALISATION_UNITS_POWER_HELPTEXT            :Aon áit a thaispeántar cumhacht feithicle sa chomhéadan úsáideora, taispeain sna haonaid roghnaithe í
###length 3
STR_CONFIG_SETTING_LOCALISATION_UNITS_POWER_IMPERIAL            :Impiriúil (ec)
STR_CONFIG_SETTING_LOCALISATION_UNITS_POWER_METRIC              :Méadrach (ec)
STR_CONFIG_SETTING_LOCALISATION_UNITS_POWER_SI                  :SI (kW)

STR_CONFIG_SETTING_LOCALISATION_UNITS_WEIGHT                    :Aonaid mheáchain: {STRING}
STR_CONFIG_SETTING_LOCALISATION_UNITS_WEIGHT_HELPTEXT           :Aon áit a thaispeántar meáchan sa chomhéadan úsáideora, taispeain sna haonaid roghnaithe é
###length 3
STR_CONFIG_SETTING_LOCALISATION_UNITS_WEIGHT_IMPERIAL           :Impiriúil (t/tonna gearr)
STR_CONFIG_SETTING_LOCALISATION_UNITS_WEIGHT_METRIC             :Méadrach (t/tonna)
STR_CONFIG_SETTING_LOCALISATION_UNITS_WEIGHT_SI                 :SI (kg)

STR_CONFIG_SETTING_LOCALISATION_UNITS_VOLUME                    :Aonaid toirte: {STRING}
STR_CONFIG_SETTING_LOCALISATION_UNITS_VOLUME_HELPTEXT           :Aon áit a thaispeántar toirt sa chomhéadan úsáideora, taispeain sna haonaid roghnaithe í
###length 3
STR_CONFIG_SETTING_LOCALISATION_UNITS_VOLUME_IMPERIAL           :Impiriúil (gal)
STR_CONFIG_SETTING_LOCALISATION_UNITS_VOLUME_METRIC             :Méadrach (l)
STR_CONFIG_SETTING_LOCALISATION_UNITS_VOLUME_SI                 :SI (m³)

STR_CONFIG_SETTING_LOCALISATION_UNITS_FORCE                     :Aonaid iarracht na tarraingthe: {STRING}
STR_CONFIG_SETTING_LOCALISATION_UNITS_FORCE_HELPTEXT            :Aon áit a thaispeántar iarracht na tarraingthe (ar a dtugtar fórsa tarraingthe freisin) sa chomhéadan úsáideora, taispeain sna haonaid roghnaithe í
###length 3
STR_CONFIG_SETTING_LOCALISATION_UNITS_FORCE_IMPERIAL            :Impiriúil (lbf)
STR_CONFIG_SETTING_LOCALISATION_UNITS_FORCE_METRIC              :Méadrach (kgf)
STR_CONFIG_SETTING_LOCALISATION_UNITS_FORCE_SI                  :SI (kN)

STR_CONFIG_SETTING_LOCALISATION_UNITS_HEIGHT                    :Aonaid airde: {STRING}
STR_CONFIG_SETTING_LOCALISATION_UNITS_HEIGHT_HELPTEXT           :Aon áit a thaispeántar airde sa chomhéadan úsáideora, taispeain sna haonaid roghnaithe í
###length 3
STR_CONFIG_SETTING_LOCALISATION_UNITS_HEIGHT_IMPERIAL           :Impiriúil (tr)
STR_CONFIG_SETTING_LOCALISATION_UNITS_HEIGHT_METRIC             :Méadrach (m)
STR_CONFIG_SETTING_LOCALISATION_UNITS_HEIGHT_SI                 :SI (m)

STR_CONFIG_SETTING_LOCALISATION                                 :{ORANGE}Logánú
STR_CONFIG_SETTING_GRAPHICS                                     :{ORANGE}Grafaicí
STR_CONFIG_SETTING_SOUND                                        :{ORANGE}Fuaim
STR_CONFIG_SETTING_INTERFACE                                    :{ORANGE}Comhéadan
STR_CONFIG_SETTING_INTERFACE_GENERAL                            :{ORANGE}Ginearálta
STR_CONFIG_SETTING_INTERFACE_VIEWPORTS                          :{ORANGE}Painéil amhairc
STR_CONFIG_SETTING_INTERFACE_CONSTRUCTION                       :{ORANGE}Tógáil
STR_CONFIG_SETTING_ADVISORS                                     :{ORANGE}Nuacht / Comhairleoirí
STR_CONFIG_SETTING_COMPANY                                      :{ORANGE}Cuideachta
STR_CONFIG_SETTING_ACCOUNTING                                   :{ORANGE}Cuntasaíocht
STR_CONFIG_SETTING_VEHICLES                                     :{ORANGE}Feithiclí
STR_CONFIG_SETTING_VEHICLES_PHYSICS                             :{ORANGE}Fisic
STR_CONFIG_SETTING_VEHICLES_ROUTING                             :{ORANGE}Ródú
STR_CONFIG_SETTING_LIMITATIONS                                  :{ORANGE}Teorainneacha
STR_CONFIG_SETTING_ACCIDENTS                                    :{ORANGE}Tubaistí / Timpistí
STR_CONFIG_SETTING_GENWORLD                                     :{ORANGE}Domhan a chruthú
STR_CONFIG_SETTING_ENVIRONMENT                                  :{ORANGE}Timpeallacht
STR_CONFIG_SETTING_ENVIRONMENT_AUTHORITIES                      :{ORANGE}Údaráis
STR_CONFIG_SETTING_ENVIRONMENT_TOWNS                            :{ORANGE}Bailte
STR_CONFIG_SETTING_ENVIRONMENT_INDUSTRIES                       :{ORANGE}Tionscail
STR_CONFIG_SETTING_ENVIRONMENT_CARGODIST                        :{ORANGE}Dáileadh lastais
STR_CONFIG_SETTING_AI                                           :{ORANGE}Iomaitheoirí
STR_CONFIG_SETTING_AI_NPC                                       :{ORANGE}Ríomh-imreoirí
STR_CONFIG_SETTING_NETWORK                                      :{ORANGE}Líonra

STR_CONFIG_SETTING_PATHFINDER_FOR_TRAINS                        :Aimsitheoir bealaigh do thraenacha: {STRING}
STR_CONFIG_SETTING_PATHFINDER_FOR_TRAINS_HELPTEXT               :An t-aimsitheoir bealaigh a úsáidfear do thraenacha
STR_CONFIG_SETTING_PATHFINDER_FOR_ROAD_VEHICLES                 :Aimsitheoir bealaigh d'fheithiclí bóthair: {STRING}
STR_CONFIG_SETTING_PATHFINDER_FOR_ROAD_VEHICLES_HELPTEXT        :An t-aimsitheoir bealaigh a úsáidfear d'fheithiclí bóthair
STR_CONFIG_SETTING_PATHFINDER_FOR_SHIPS                         :Aimsitheoir bealaigh do longa: {STRING}
STR_CONFIG_SETTING_PATHFINDER_FOR_SHIPS_HELPTEXT                :An t-aimsitheoir bealaigh a úsáidfear do longa
STR_CONFIG_SETTING_REVERSE_AT_SIGNALS                           :Aisiompú uathoibríoch ag comharthaí: {STRING}
STR_CONFIG_SETTING_REVERSE_AT_SIGNALS_HELPTEXT                  :Ceadaigh do thraenacha aisiompú ag comhartha, más rud é go raibh siad ag fanacht ann píosa fada
###length 2
STR_CONFIG_SETTING_PATHFINDER_NPF                               :NPF
STR_CONFIG_SETTING_PATHFINDER_YAPF                              :YAPF {BLUE}(Molta)

STR_CONFIG_SETTING_QUERY_CAPTION                                :{WHITE}Athraigh luach an tsocraithe

# Config errors
STR_CONFIG_ERROR                                                :{WHITE}Earráid leis an gcomhad cumraíochta...
STR_CONFIG_ERROR_ARRAY                                          :{WHITE}... earráid san eagar '{STRING}'
STR_CONFIG_ERROR_INVALID_VALUE                                  :{WHITE}... luach neamhbhailí '{STRING}' ag '{STRING}'
STR_CONFIG_ERROR_TRAILING_CHARACTERS                            :{WHITE}... carachtair chun deiridh ag deireadh an socraithe '{STRING}'
STR_CONFIG_ERROR_DUPLICATE_GRFID                                :{WHITE}... ag déanamh neamhaird den NewGRF '{STRING}': ID GRF dúbailte le '{STRING}'
STR_CONFIG_ERROR_INVALID_GRF                                    :{WHITE}... ag tabhairt neamhaird ar NewGRF neamhbhailí '{STRING}': {STRING}
STR_CONFIG_ERROR_INVALID_GRF_NOT_FOUND                          :níor aimsíodh é
STR_CONFIG_ERROR_INVALID_GRF_UNSAFE                             :neamhshábháilte don úsáid statach
STR_CONFIG_ERROR_INVALID_GRF_SYSTEM                             :córas NewGRF
STR_CONFIG_ERROR_INVALID_GRF_INCOMPATIBLE                       :neamh-chomhoiriúnach leis an leagan OpenTTD seo
STR_CONFIG_ERROR_INVALID_GRF_UNKNOWN                            :anaithnid
STR_CONFIG_ERROR_INVALID_SAVEGAME_COMPRESSION_LEVEL             :{WHITE}... níl leibheál comhbhrú '{STRING}' bailí
STR_CONFIG_ERROR_INVALID_SAVEGAME_COMPRESSION_ALGORITHM         :{WHITE}... níl formáid an chluiche sábháilte '{STRING}' ar fáil. Ag tiontú ar '{STRING}'
STR_CONFIG_ERROR_INVALID_BASE_GRAPHICS_NOT_FOUND                :{WHITE}... ag tabhairt neamhaird ar an tsraith Bhunghrafaice '{STRING}': níor aimsíodh í
STR_CONFIG_ERROR_INVALID_BASE_SOUNDS_NOT_FOUND                  :{WHITE}... ag tabhairt neamhaird ar an tsraith Bhunfhuaimeanna '{STRING}': níor aimsíodh í
STR_CONFIG_ERROR_INVALID_BASE_MUSIC_NOT_FOUND                   :{WHITE}... ag tabhairt neamhaird ar an tsraith Bhuncheoil '{STRING}': níor aimsíodh í
STR_CONFIG_ERROR_OUT_OF_MEMORY                                  :{WHITE}Easpa chuimhne
STR_CONFIG_ERROR_SPRITECACHE_TOO_BIG                            :{WHITE}Teipeadh {BYTES} a shannadh don taisce sprideanna. Laghdaíodh an taisce sprideanna go {BYTES}. Laghdófar feidhmíocht OpenTTD dá bharr. Chun an méid cuimhne atá riachtanach a laghdú, is féidir leat grafaicí 32bpp agus/nó leibhéil zúmála isteach a dhíchumasú

# Video initalization errors
STR_VIDEO_DRIVER_ERROR                                          :{WHITE}Earráid leis na socruithe físeáin...
STR_VIDEO_DRIVER_ERROR_NO_HARDWARE_ACCELERATION                 :{WHITE}... níor aimsaíodh GPU comhoiriúnach. Luasghéarú cura-earraí díchumasaithe

# Intro window
STR_INTRO_CAPTION                                               :{WHITE}OpenTTD {REV}

STR_INTRO_NEW_GAME                                              :{BLACK}Cluiche Nua
STR_INTRO_LOAD_GAME                                             :{BLACK}Lódáil Cluiche
STR_INTRO_PLAY_SCENARIO                                         :{BLACK}Imir Scéal
STR_INTRO_PLAY_HEIGHTMAP                                        :{BLACK}Imir Mapa airde
STR_INTRO_SCENARIO_EDITOR                                       :{BLACK}Eagarthóir na Scéalta
STR_INTRO_MULTIPLAYER                                           :{BLACK}Ilimreoirí

STR_INTRO_GAME_OPTIONS                                          :{BLACK}Roghanna an Chluiche
STR_INTRO_HIGHSCORE                                             :{BLACK}Tábla na nArdscór
STR_INTRO_CONFIG_SETTINGS_TREE                                  :{BLACK}Socruithe
STR_INTRO_NEWGRF_SETTINGS                                       :{BLACK}Socruithe NewGRF
STR_INTRO_ONLINE_CONTENT                                        :{BLACK}Seiceáil Inneachar Ar Líne
STR_INTRO_QUIT                                                  :{BLACK}Scoir

STR_INTRO_TOOLTIP_NEW_GAME                                      :{BLACK}Tosaigh cluiche nua. Scipeáltar cumrú an léarscáil le Ctrl+Cliceáil
STR_INTRO_TOOLTIP_LOAD_GAME                                     :{BLACK}Lódáil cluiche sábháilte
STR_INTRO_TOOLTIP_PLAY_HEIGHTMAP                                :{BLACK}Tosaigh cluiche nua, ag úsáid mapa airde mar thír-raon
STR_INTRO_TOOLTIP_PLAY_SCENARIO                                 :{BLACK}Tosaigh cluiche nua, ag úsáid scéal saincheaptha
STR_INTRO_TOOLTIP_SCENARIO_EDITOR                               :{BLACK}Cruthaigh domhan/scéal saincheaptha don chluiche
STR_INTRO_TOOLTIP_MULTIPLAYER                                   :{BLACK}Tosaigh cluiche ilimreoirí

STR_INTRO_TOOLTIP_TEMPERATE                                     :{BLACK}Roghnaigh stíl tírdhreacha 'measartha'
STR_INTRO_TOOLTIP_SUB_ARCTIC_LANDSCAPE                          :{BLACK}Roghnaigh stíl tírdhreacha 'fo-artach'
STR_INTRO_TOOLTIP_SUB_TROPICAL_LANDSCAPE                        :{BLACK}Roghnaigh stíl tírdhreacha 'fo-theochriosach'
STR_INTRO_TOOLTIP_TOYLAND_LANDSCAPE                             :{BLACK}Roghnaigh stíl tírdhreacha 'tír na mbréagán'

STR_INTRO_TOOLTIP_GAME_OPTIONS                                  :{BLACK}Taispeáin roghanna an chluiche
STR_INTRO_TOOLTIP_HIGHSCORE                                     :{BLACK}Taispeáin tábla na n-ardscór
STR_INTRO_TOOLTIP_CONFIG_SETTINGS_TREE                          :{BLACK}Socruithe taispeána
STR_INTRO_TOOLTIP_NEWGRF_SETTINGS                               :{BLACK}Taispeáin socruithe NewGRF
STR_INTRO_TOOLTIP_ONLINE_CONTENT                                :{BLACK}Seiceáil le haghaidh inneachar nua agus nuashonruithe le híoslódáil
STR_INTRO_TOOLTIP_QUIT                                          :{BLACK}Téigh amach as 'OpenTTD'

STR_INTRO_BASESET                                               :{BLACK}Tá {NUM} sprít in easnamh sa bhuntacar grafaicí. Seiceáil an bhfuil nuashonruithe ar fáil don bhuntacar.
STR_INTRO_TRANSLATION                                           :{BLACK}Tá {NUM} {P th th th dt t}eaghrán in easnamh san aistriúchán seo. Is féidir leat cabhrú chun OpenTTD a fheabhsú má chláraíonn tú mar aistritheoir. Féach léighmé.txt chun mionsonraí a fháil.

# Quit window
STR_QUIT_CAPTION                                                :{WHITE}Scoir
STR_QUIT_ARE_YOU_SURE_YOU_WANT_TO_EXIT_OPENTTD                  :{YELLOW}An bhfuil tú cinnte gur mhaith leat dul amach as OpenTTD?
STR_QUIT_YES                                                    :{BLACK}Tá
STR_QUIT_NO                                                     :{BLACK}Níl

# Abandon game
STR_ABANDON_GAME_CAPTION                                        :{WHITE}Fág an Cluiche
STR_ABANDON_GAME_QUERY                                          :{YELLOW}An bhfuil tú cinnte gur mhaith leat an cluiche seo a fhágáil?
STR_ABANDON_SCENARIO_QUERY                                      :{YELLOW}An bhfuil tú cinnte gur mhaith leat an scéal seo a fhágáil?

# Cheat window
STR_CHEATS                                                      :{WHITE}Caimiléireacht
STR_CHEATS_TOOLTIP                                              :{BLACK}Tugann ticbhoscaí le fios más rud é gur úsáid tú an chaimiléireacht seo roimhe seo
STR_CHEATS_NOTE                                                 :{BLACK}Tabhair faoi deara: taifeadfar aon úsáid a bhainfear as na socruithe seo sa chluiche sábháilte
STR_CHEAT_MONEY                                                 :{LTBLUE}Méadaigh airgead de {CURRENCY_LONG}
STR_CHEAT_CHANGE_COMPANY                                        :{LTBLUE}Ag imirt mar chuideachta: {ORANGE}{COMMA}
STR_CHEAT_EXTRA_DYNAMITE                                        :{LTBLUE}Ollscartaire draíochta (bain tionscail, nithe dobhogtha): {ORANGE}{STRING}
STR_CHEAT_CROSSINGTUNNELS                                       :{LTBLUE}Is féidir le tolláin dul trasna a gcéile: {ORANGE}{STRING}
STR_CHEAT_NO_JETCRASH                                           :{LTBLUE}Ní bheidh timpistí ag scairdeitleáin (go minic) ag aerfoirt bheaga: {ORANGE}{STRING}
STR_CHEAT_EDIT_MAX_HL                                           :{LTBLUE}Cuir airde uasta na léarscáile in eagar: {ORANGE}{NUM}
STR_CHEAT_EDIT_MAX_HL_QUERY_CAPT                                :{WHITE}Cuir leibhéal uasta na sléibhte ar an léarscáil in eagar
STR_CHEAT_CHANGE_DATE                                           :{LTBLUE}Athraigh an dáta: {ORANGE}{DATE_SHORT}
STR_CHEAT_CHANGE_DATE_QUERY_CAPT                                :{WHITE}Athraigh an bhliain reatha
STR_CHEAT_SETUP_PROD                                            :{LTBLUE}Cumasaigh luachanna táirgeachta a athrú: {ORANGE}{STRING}

# Livery window
STR_LIVERY_CAPTION                                              :{WHITE}{COMPANY} - Scéim Dathanna

STR_LIVERY_GENERAL_TOOLTIP                                      :{BLACK}Taispeáin scéimeanna dathanna ginearálta
STR_LIVERY_TRAIN_TOOLTIP                                        :{BLACK}Taispeáin scéimeanna dathanna na dtraenacha
STR_LIVERY_ROAD_VEHICLE_TOOLTIP                                 :{BLACK}Taispeáin scéimeanna dathanna na bhfeithiclí bóthair
STR_LIVERY_SHIP_TOOLTIP                                         :{BLACK}Taispeáin scéimeanna dathanna na long
STR_LIVERY_AIRCRAFT_TOOLTIP                                     :{BLACK}Taispeáin scéimeanna dathanna na n-aerárthach
STR_LIVERY_PRIMARY_TOOLTIP                                      :{BLACK}Pioc an dath príomhúil don scéim roghnaithe
STR_LIVERY_SECONDARY_TOOLTIP                                    :{BLACK}Pioc an dath tánaisteach don scéim roghnaithe
STR_LIVERY_PANEL_TOOLTIP                                        :{BLACK}Roghnaigh scéim dathanna le hathrú, nó scéimeanna iolracha le Ctrl+Cliceáil. Cliceáil ar an mbosca chun úsáid na scéime a scoránú

###length 23
STR_LIVERY_DEFAULT                                              :Libhré caighdeánach
STR_LIVERY_STEAM                                                :Inneall Gaile
STR_LIVERY_DIESEL                                               :Inneall Díosail
STR_LIVERY_ELECTRIC                                             :Inneall Leictreach
STR_LIVERY_MONORAIL                                             :Inneall Aonráille
STR_LIVERY_MAGLEV                                               :Inneall Maglev
STR_LIVERY_DMU                                                  :DMU
STR_LIVERY_EMU                                                  :EMU
STR_LIVERY_PASSENGER_WAGON_STEAM                                :Carráiste Paisinéirí (Gal)
STR_LIVERY_PASSENGER_WAGON_DIESEL                               :Carráiste Paisinéirí (Díosal)
STR_LIVERY_PASSENGER_WAGON_ELECTRIC                             :Carráiste Paisinéirí (Leictreach)
STR_LIVERY_PASSENGER_WAGON_MONORAIL                             :Carráiste Paisinéirí (Aonráille)
STR_LIVERY_PASSENGER_WAGON_MAGLEV                               :Carráiste Paisinéirí (Maglev)
STR_LIVERY_FREIGHT_WAGON                                        :Vaigín Lastais
STR_LIVERY_BUS                                                  :Bus
STR_LIVERY_TRUCK                                                :Learaí
STR_LIVERY_PASSENGER_SHIP                                       :Bád Farantóireachta Paisinéirí
STR_LIVERY_FREIGHT_SHIP                                         :Long Lastais
STR_LIVERY_HELICOPTER                                           :Héileacaptar
STR_LIVERY_SMALL_PLANE                                          :Eitleán Beag
STR_LIVERY_LARGE_PLANE                                          :Eitleán Mór
STR_LIVERY_PASSENGER_TRAM                                       :Tram Paisinéirí
STR_LIVERY_FREIGHT_TRAM                                         :Tram Lastais

# Face selection window
STR_FACE_CAPTION                                                :{WHITE}Aghaidh a Roghnú
STR_FACE_CANCEL_TOOLTIP                                         :{BLACK}Cuir roghnúchán aghaidhe nua ar ceal
STR_FACE_OK_TOOLTIP                                             :{BLACK}Glac leis an aghaidh nua
STR_FACE_RANDOM                                                 :{BLACK}Déan randamú

STR_FACE_MALE_BUTTON                                            :{BLACK}Fear
STR_FACE_MALE_TOOLTIP                                           :{BLACK}Roghnaigh aghaidheanna fir
STR_FACE_FEMALE_BUTTON                                          :{BLACK}Bean
STR_FACE_FEMALE_TOOLTIP                                         :{BLACK}Roghnaigh aghaidhanna ban
STR_FACE_NEW_FACE_BUTTON                                        :{BLACK}Aghaidh Nua
STR_FACE_NEW_FACE_TOOLTIP                                       :{BLACK}Cruthaigh aghaidh nua randamach
STR_FACE_ADVANCED                                               :{BLACK}Ardsocruithe
STR_FACE_ADVANCED_TOOLTIP                                       :{BLACK}Ardroghnú aghaidhe
STR_FACE_SIMPLE                                                 :{BLACK}Simplí
STR_FACE_SIMPLE_TOOLTIP                                         :{BLACK}Roghnú aghaidhe simplí
STR_FACE_LOAD                                                   :{BLACK}Lódáil
STR_FACE_LOAD_TOOLTIP                                           :{BLACK}Lódáil an aghaidh is fearr leat
STR_FACE_LOAD_DONE                                              :{WHITE}Lódáladh an aghaidh is fearr leat ó chomhad cumraíochta OpenTTD
STR_FACE_FACECODE                                               :{BLACK}Uimh. aghaidh an imreora
STR_FACE_FACECODE_TOOLTIP                                       :{BLACK}Amharc ar agus/nó socraigh uimhir aghaidh uachtarán na cuideachta
STR_FACE_FACECODE_CAPTION                                       :{WHITE}Amharc ar agus/nó socraigh uimhir aghaidh an uachtaráin
STR_FACE_FACECODE_SET                                           :{WHITE}Socraíodh uimhir aghaidh nua
STR_FACE_FACECODE_ERR                                           :{WHITE}Níorbh fhéidir uimhir aghaidhe an imreora a shocrú - ní mór dó a bheith ina uimhir idir 0 agus 4,294,967,295!
STR_FACE_SAVE                                                   :{BLACK}Sábháil
STR_FACE_SAVE_TOOLTIP                                           :{BLACK}Sábháil aghaidh is fearr leat
STR_FACE_SAVE_DONE                                              :{WHITE}Sábhálfar an aghaidh mar an ceann is fearr leat i gcomhad cumraíochta OpenTTD
STR_FACE_EUROPEAN                                               :{BLACK}Eorpach
STR_FACE_SELECT_EUROPEAN                                        :{BLACK}Roghnaigh aghaidheanna Eorpacha
STR_FACE_AFRICAN                                                :{BLACK}Afraiceach
STR_FACE_SELECT_AFRICAN                                         :{BLACK}Roghnaigh aghaidheanna Afraiceacha
STR_FACE_YES                                                    :Tá
STR_FACE_NO                                                     :Níl
STR_FACE_MOUSTACHE_EARRING_TOOLTIP                              :{BLACK}Cumasaigh croiméal nó fáinne cluasa
STR_FACE_HAIR                                                   :Gruaig:
STR_FACE_HAIR_TOOLTIP                                           :{BLACK}Athraigh gruaig
STR_FACE_EYEBROWS                                               :Malaí:
STR_FACE_EYEBROWS_TOOLTIP                                       :{BLACK}Athraigh malaí
STR_FACE_EYECOLOUR                                              :Dath na súl:
STR_FACE_EYECOLOUR_TOOLTIP                                      :{BLACK}Athraigh dath na súl
STR_FACE_GLASSES                                                :Spéaclaí:
STR_FACE_GLASSES_TOOLTIP                                        :{BLACK}Cumasaigh spéaclaí
STR_FACE_GLASSES_TOOLTIP_2                                      :{BLACK}Athraigh spéaclaí
STR_FACE_NOSE                                                   :Nose:
STR_FACE_NOSE_TOOLTIP                                           :{BLACK}Athraigh an srón
STR_FACE_LIPS                                                   :Beolaí:
STR_FACE_MOUSTACHE                                              :Croiméal:
STR_FACE_LIPS_MOUSTACHE_TOOLTIP                                 :{BLACK}Athraigh beola nó croiméal
STR_FACE_CHIN                                                   :Smig:
STR_FACE_CHIN_TOOLTIP                                           :{BLACK}Athraigh an smig
STR_FACE_JACKET                                                 :Seaicéad:
STR_FACE_JACKET_TOOLTIP                                         :{BLACK}Athraigh an seaicéad
STR_FACE_COLLAR                                                 :Bóna:
STR_FACE_COLLAR_TOOLTIP                                         :{BLACK}Athraigh an bóna
STR_FACE_TIE                                                    :Carbhat:
STR_FACE_EARRING                                                :Fáinne cluaise:
STR_FACE_TIE_EARRING_TOOLTIP                                    :{BLACK}Athraigh carbhat nó fáinne cluaise

# Matches ServerGameType
###length 3
STR_NETWORK_SERVER_VISIBILITY_LOCAL                             :Logánta
STR_NETWORK_SERVER_VISIBILITY_PUBLIC                            :Poiblí
STR_NETWORK_SERVER_VISIBILITY_INVITE_ONLY                       :Le cuireadh amháin

# Network server list
STR_NETWORK_SERVER_LIST_CAPTION                                 :{WHITE}Ilimreoirí
STR_NETWORK_SERVER_LIST_PLAYER_NAME                             :{BLACK}Ainm imreora:
STR_NETWORK_SERVER_LIST_ENTER_NAME_TOOLTIP                      :{BLACK}Seo an t-ainm faoina mbeidh imreoirí eile in ann tú a aithint

STR_NETWORK_SERVER_LIST_GAME_NAME                               :{BLACK}Ainm
STR_NETWORK_SERVER_LIST_GAME_NAME_TOOLTIP                       :{BLACK}Ainm an chluiche
STR_NETWORK_SERVER_LIST_GENERAL_ONLINE                          :{BLACK}{COMMA}/{COMMA} - {COMMA}/{COMMA}
STR_NETWORK_SERVER_LIST_CLIENTS_CAPTION                         :{BLACK}Cliaint
STR_NETWORK_SERVER_LIST_CLIENTS_CAPTION_TOOLTIP                 :{BLACK}Cliaint ar líne / cliaint uasta{}Cuideachtaí ar líne / cuideachtaí uasta
STR_NETWORK_SERVER_LIST_MAP_SIZE_SHORT                          :{BLACK}{COMMA}x{COMMA}
STR_NETWORK_SERVER_LIST_MAP_SIZE_CAPTION                        :{BLACK}Méid na léarscáile
STR_NETWORK_SERVER_LIST_MAP_SIZE_CAPTION_TOOLTIP                :{BLACK}Méid léarscáile an chluiche{}Cliceáil le sortáil de réir achair
STR_NETWORK_SERVER_LIST_DATE_CAPTION                            :{BLACK}Dáta
STR_NETWORK_SERVER_LIST_DATE_CAPTION_TOOLTIP                    :{BLACK}Dáta reatha
STR_NETWORK_SERVER_LIST_YEARS_CAPTION                           :{BLACK}Blianta
STR_NETWORK_SERVER_LIST_YEARS_CAPTION_TOOLTIP                   :{BLACK}Líon blianta a{}bhfuil an cluiche ar rith
STR_NETWORK_SERVER_LIST_INFO_ICONS_TOOLTIP                      :{BLACK}Teanga, leagan an fhreastalaí, srl.

STR_NETWORK_SERVER_LIST_CLICK_GAME_TO_SELECT                    :{BLACK}Cliceáil ar chluiche ón liosta lena roghnú
STR_NETWORK_SERVER_LIST_LAST_JOINED_SERVER                      :{BLACK}An freastalaí a ndeachaidh tú isteach ann an uair deiridh:
STR_NETWORK_SERVER_LIST_CLICK_TO_SELECT_LAST                    :{BLACK}Cliceáil chun an freastalaí ina raibh tú ag imirt an uair deiridh a roghnú

STR_NETWORK_SERVER_LIST_GAME_INFO                               :{SILVER}FAISNÉIS FAOIN gCLUICHE
STR_NETWORK_SERVER_LIST_CLIENTS                                 :{SILVER}Cliaint: {WHITE}{COMMA} / {COMMA} - {COMMA} / {COMMA}
STR_NETWORK_SERVER_LIST_LANDSCAPE                               :{SILVER}Tírdhreach: {WHITE}{STRING}
STR_NETWORK_SERVER_LIST_MAP_SIZE                                :{SILVER}Méid na léarscáile: {WHITE}{COMMA}x{COMMA}
STR_NETWORK_SERVER_LIST_SERVER_VERSION                          :{SILVER}Leagan an fhreastalaí: {WHITE}{STRING}
STR_NETWORK_SERVER_LIST_SERVER_ADDRESS                          :{SILVER}Seoladh an fhreastalaí: {WHITE}{STRING}
STR_NETWORK_SERVER_LIST_INVITE_CODE                             :{SILVER}Cód an chuiridh: {WHITE}{STRING}
STR_NETWORK_SERVER_LIST_START_DATE                              :{SILVER}Dáta tosaigh: {WHITE}{DATE_SHORT}
STR_NETWORK_SERVER_LIST_CURRENT_DATE                            :{SILVER}Dáta reatha: {WHITE}{DATE_SHORT}
STR_NETWORK_SERVER_LIST_GAMESCRIPT                              :{SILVER}Script Cluiche: {WHITE}{STRING} (v{NUM})
STR_NETWORK_SERVER_LIST_PASSWORD                                :{SILVER}Faoi chosaint ag pasfhocal!
STR_NETWORK_SERVER_LIST_SERVER_OFFLINE                          :{SILVER}FREASTALAÍ AS LÍNE
STR_NETWORK_SERVER_LIST_SERVER_FULL                             :{SILVER}FREASTALAÍ LÁN
STR_NETWORK_SERVER_LIST_SERVER_BANNED                           :{SILVER}CUIREADH COSC ORT ÓN bhFREASTALAÍ
STR_NETWORK_SERVER_LIST_SERVER_TOO_OLD                          :{SILVER}FREASTALAÍ RÓSHEAN
STR_NETWORK_SERVER_LIST_VERSION_MISMATCH                        :{SILVER}MÍMHEAITSEÁIL LEAGAIN
STR_NETWORK_SERVER_LIST_GRF_MISMATCH                            :{SILVER}MÍMHEAITSEÁIL NEWGRF

STR_NETWORK_SERVER_LIST_JOIN_GAME                               :{BLACK}Téigh isteach sa chluiche
STR_NETWORK_SERVER_LIST_REFRESH                                 :{BLACK}Athnuaigh an freastalaí
STR_NETWORK_SERVER_LIST_REFRESH_TOOLTIP                         :{BLACK}Athnuaigh faisnéis an fhreastalaí

STR_NETWORK_SERVER_LIST_SEARCH_SERVER_INTERNET                  :{BLACK}Cuardaigh ar an Idirlíon
STR_NETWORK_SERVER_LIST_SEARCH_SERVER_INTERNET_TOOLTIP          :{BLACK}Cuardaigh ar an idirlíon le haghaidh freastalaithe poiblí
STR_NETWORK_SERVER_LIST_SEARCH_SERVER_LAN                       :{BLACK}Cuardaigh LAN
STR_NETWORK_SERVER_LIST_SEARCH_SERVER_LAN_TOOLTIP               :{BLACK}Cuardaigh ar an líonra achair logánta le haghaidh freastalaithe
STR_NETWORK_SERVER_LIST_ADD_SERVER                              :{BLACK}Cuir freastalaí leis
STR_NETWORK_SERVER_LIST_ADD_SERVER_TOOLTIP                      :{BLACK}Cuirtear freastalaí leis an liosta a sheiceálfar i gcónaí le haghaidh cluichí ar rith.
STR_NETWORK_SERVER_LIST_START_SERVER                            :{BLACK}Tosaigh freastalaí
STR_NETWORK_SERVER_LIST_START_SERVER_TOOLTIP                    :{BLACK}Tosaigh d'fhreastalaí féin

STR_NETWORK_SERVER_LIST_PLAYER_NAME_OSKTITLE                    :{BLACK}Iontráil d'ainm
STR_NETWORK_SERVER_LIST_ENTER_SERVER_ADDRESS                    :{BLACK}Iontráil seoladh an fhreastalaí nó cód an chuiridh

# Start new multiplayer server
STR_NETWORK_START_SERVER_CAPTION                                :{WHITE}Tosaigh cluiche ilimreora nua

STR_NETWORK_START_SERVER_NEW_GAME_NAME                          :{BLACK}Ainm an chluiche:
STR_NETWORK_START_SERVER_NEW_GAME_NAME_TOOLTIP                  :{BLACK}Taispeánfar ainm an chluiche d'imreoirí eile sa roghchlár le cluiche ilimreorí a roghnú
STR_NETWORK_START_SERVER_SET_PASSWORD                           :{BLACK}Socraigh pasfhocal
STR_NETWORK_START_SERVER_PASSWORD_TOOLTIP                       :{BLACK}Cosain do chluiche le pasfhocal más mian leat nach mbeidh rochtain phoiblí air

STR_NETWORK_START_SERVER_VISIBILITY_LABEL                       :{BLACK}Infheictheacht
STR_NETWORK_START_SERVER_VISIBILITY_TOOLTIP                     :{BLACK}Cibé an féidir nó nach féidir le daoine eile d'fhreastalaí a fheiceáil sa liosta poiblí
STR_NETWORK_START_SERVER_CLIENTS_SELECT                         :{BLACK}{NUM} {P ch ch ch gc c}lia{P "" "" "" "" i}nt
STR_NETWORK_START_SERVER_NUMBER_OF_CLIENTS                      :{BLACK}Cliaint uasta:
STR_NETWORK_START_SERVER_NUMBER_OF_CLIENTS_TOOLTIP              :{BLACK}Roghnaigh uaslíon na gcliant. Ní gá gach áit a líonadh
STR_NETWORK_START_SERVER_COMPANIES_SELECT                       :{BLACK}{NUM} {P ch ch ch gc c}uideachta
STR_NETWORK_START_SERVER_NUMBER_OF_COMPANIES                    :{BLACK}Uaslíon na gcuideachtaí:
STR_NETWORK_START_SERVER_NUMBER_OF_COMPANIES_TOOLTIP            :{BLACK}Déan an freastalaí a theorannú go líon áirithe cuideachtaí

STR_NETWORK_START_SERVER_NEW_GAME_NAME_OSKTITLE                 :{BLACK}Iontráil ainm don chluiche líonra

# Network connecting window
STR_NETWORK_CONNECTING_CAPTION                                  :{WHITE}Ag nascadh...

STR_NETWORK_CONNECTING_WAITING                                  :{BLACK}{NUM} {P ch ch ch gc c}liant romhat
STR_NETWORK_CONNECTING_DOWNLOADING_1                            :{BLACK}{BYTES} íoslódáilte go dtí seo
STR_NETWORK_CONNECTING_DOWNLOADING_2                            :{BLACK}{BYTES} / {BYTES} íoslódáilte go dtí seo

###length 8
STR_NETWORK_CONNECTING_1                                        :{BLACK}(1/6) Ag nascadh..
STR_NETWORK_CONNECTING_2                                        :{BLACK}(2/6) Ag údarú..
STR_NETWORK_CONNECTING_3                                        :{BLACK}(3/6) Ag fanacht..
STR_NETWORK_CONNECTING_4                                        :{BLACK}(4/6) Ag íoslódáil na léarscáile..
STR_NETWORK_CONNECTING_5                                        :{BLACK}(5/6) Ag próiseáil sonraí..
STR_NETWORK_CONNECTING_6                                        :{BLACK}(6/6) Ag clárú..
STR_NETWORK_CONNECTING_SPECIAL_1                                :{BLACK}Ag fáil faisnéis an chluiche..
STR_NETWORK_CONNECTING_SPECIAL_2                                :{BLACK}Ag fáil faisnéis cuideachtaí..

STR_NETWORK_CONNECTION_DISCONNECT                               :{BLACK}Dínasc

STR_NETWORK_NEED_GAME_PASSWORD_CAPTION                          :{WHITE}Tá an freastalaí faoi chosaint. Iontráil pasfhocal
STR_NETWORK_NEED_COMPANY_PASSWORD_CAPTION                       :{WHITE}Tá an chuideachta faoi chosaint. Iontráil pasfhocal

# Network company list added strings
STR_NETWORK_COMPANY_LIST_CLIENT_LIST                            :Liosta na gcliant
STR_NETWORK_COMPANY_LIST_SPECTATE                               :Féach air

# Network client list
STR_NETWORK_CLIENT_LIST_CAPTION                                 :{WHITE}Imreoirí Ar Líne
STR_NETWORK_CLIENT_LIST_SERVER                                  :{BLACK}Freastalaí
STR_NETWORK_CLIENT_LIST_SERVER_NAME                             :{BLACK}Ainm
STR_NETWORK_CLIENT_LIST_SERVER_NAME_TOOLTIP                     :{BLACK}Ainm an fhreastalaí ar an bhfuil tú ag imirt
STR_NETWORK_CLIENT_LIST_SERVER_NAME_EDIT_TOOLTIP                :{BLACK}Ainm d'fhreastalaí a chur in eagar
STR_NETWORK_CLIENT_LIST_SERVER_NAME_QUERY_CAPTION               :Ainm an fhreastalaí
STR_NETWORK_CLIENT_LIST_SERVER_VISIBILITY                       :{BLACK}Infheictheacht
STR_NETWORK_CLIENT_LIST_SERVER_VISIBILITY_TOOLTIP               :{BLACK}Cibé an féidir nó nach féidir le daoine eile d'fhreastalaí a fheiceáil sa liosta poiblí
STR_NETWORK_CLIENT_LIST_SERVER_INVITE_CODE                      :{BLACK}Cód an chuiridh
STR_NETWORK_CLIENT_LIST_SERVER_INVITE_CODE_TOOLTIP              :{BLACK}Cód an chuiridh a mbeidh imreoirí eile in ann é a úsáid le dul isteach sa fhreastalaí seo
STR_NETWORK_CLIENT_LIST_SERVER_CONNECTION_TYPE                  :{BLACK}An cineál naisc
STR_NETWORK_CLIENT_LIST_SERVER_CONNECTION_TYPE_TOOLTIP          :{BLACK}An féidir le daoine eile teacht ar d'fhreastalaí, agus an chaoi le sin a dhéanamh
STR_NETWORK_CLIENT_LIST_PLAYER                                  :{BLACK}Imreoir
STR_NETWORK_CLIENT_LIST_PLAYER_NAME                             :{BLACK}Ainm
STR_NETWORK_CLIENT_LIST_PLAYER_NAME_TOOLTIP                     :{BLACK}D'ainm imreora
STR_NETWORK_CLIENT_LIST_PLAYER_NAME_EDIT_TOOLTIP                :{BLACK}D'ainm imreora a chur in eagar
STR_NETWORK_CLIENT_LIST_PLAYER_NAME_QUERY_CAPTION               :D'ainm imreora
STR_NETWORK_CLIENT_LIST_ADMIN_CLIENT_TOOLTIP                    :{BLACK}Na bearta riaracháin atá le déanamh don chliant seo
STR_NETWORK_CLIENT_LIST_ADMIN_COMPANY_TOOLTIP                   :{BLACK}Bearta riaracháin is féidir a dhéanamh don chuideachta seo
STR_NETWORK_CLIENT_LIST_JOIN_TOOLTIP                            :{BLACK}Téigh isteach sa chuideachta seo
STR_NETWORK_CLIENT_LIST_CHAT_CLIENT_TOOLTIP                     :{BLACK}Teachtaireacht a sheoladh chuig an imreoir seo
STR_NETWORK_CLIENT_LIST_CHAT_COMPANY_TOOLTIP                    :{BLACK}Teachtaireacht a sheoladh chuig gach imreoir sa chuideachta seo
STR_NETWORK_CLIENT_LIST_CHAT_SPECTATOR_TOOLTIP                  :{BLACK}Seol teachtaireacht chuig gach duine sa lucht féachana
STR_NETWORK_CLIENT_LIST_SPECTATORS                              :Lucht féachana
STR_NETWORK_CLIENT_LIST_NEW_COMPANY                             :(Cuideachta nua)
STR_NETWORK_CLIENT_LIST_NEW_COMPANY_TOOLTIP                     :{BLACK}Cruthaigh cuideachta nua agus téigh isteach ann
STR_NETWORK_CLIENT_LIST_PLAYER_ICON_SELF_TOOLTIP                :{BLACK}Seo tusa
STR_NETWORK_CLIENT_LIST_PLAYER_ICON_HOST_TOOLTIP                :{BLACK}Is é seo óstach an chluiche
STR_NETWORK_CLIENT_LIST_CLIENT_COMPANY_COUNT                    :{BLACK}{NUM} {P ch ch ch gc c}liant / {NUM} {P ch ch ch gc c}uideachta

# Matches ConnectionType
###length 5
STR_NETWORK_CLIENT_LIST_SERVER_CONNECTION_TYPE_UNKNOWN          :{BLACK}Logánta
STR_NETWORK_CLIENT_LIST_SERVER_CONNECTION_TYPE_ISOLATED         :{RED}Ní féidir le himreoirí cianda nascadh
STR_NETWORK_CLIENT_LIST_SERVER_CONNECTION_TYPE_DIRECT           :{BLACK}Poiblí
STR_NETWORK_CLIENT_LIST_SERVER_CONNECTION_TYPE_STUN             :{BLACK}Taobh thiar de NAT
STR_NETWORK_CLIENT_LIST_SERVER_CONNECTION_TYPE_TURN             :{BLACK}Trí athsheachadadh

STR_NETWORK_CLIENT_LIST_ADMIN_CLIENT_KICK                       :Ciceáil
STR_NETWORK_CLIENT_LIST_ADMIN_CLIENT_BAN                        :Cuir cosc air
STR_NETWORK_CLIENT_LIST_ADMIN_COMPANY_RESET                     :Scrios
STR_NETWORK_CLIENT_LIST_ADMIN_COMPANY_UNLOCK                    :Díghlasáil le pasfhocal

STR_NETWORK_CLIENT_LIST_ASK_CAPTION                             :{WHITE}Beart riaracháin
STR_NETWORK_CLIENT_LIST_ASK_CLIENT_KICK                         :{YELLOW}An bhfuil tú cinnte gur mhaith leat an t-imreoir '{STRING}' a chiceáil?
STR_NETWORK_CLIENT_LIST_ASK_CLIENT_BAN                          :{YELLOW}An bhfuil tú cinnte gur mian leat cosc a chur ar an imreoir '{STRING}'?
STR_NETWORK_CLIENT_LIST_ASK_COMPANY_RESET                       :{YELLOW}An bhfuil tú cinnte gur mhaith leat an chuideachta '{COMPANY}' a scriosadh?
STR_NETWORK_CLIENT_LIST_ASK_COMPANY_UNLOCK                      :{YELLOW}An bhfuil tú cinnte gur mhaith leat pasfhocal na cuideachta '{COMPANY}' a athshocrú?

STR_NETWORK_ASK_RELAY_CAPTION                                   :{WHITE}Úsáid athsheachadadh?
STR_NETWORK_ASK_RELAY_TEXT                                      :{YELLOW}Níorbh fhéidir nasc a bhunú idir tú féin agus an freastaláí '{STRING}'.{}Ar mhaith leat an seisiún seo a athsheachadadh trí '{STRING}'?
STR_NETWORK_ASK_RELAY_NO                                        :{BLACK}Níl
STR_NETWORK_ASK_RELAY_YES_ONCE                                  :{BLACK}Tá, an uair seo
STR_NETWORK_ASK_RELAY_YES_ALWAYS                                :{BLACK}Tá, ná fiafraigh díom arís

STR_NETWORK_SPECTATORS                                          :Féachadóirí

# Network set password
STR_COMPANY_PASSWORD_CANCEL                                     :{BLACK}Ná sábháil an pasfhocal a iontráladh
STR_COMPANY_PASSWORD_OK                                         :{BLACK}Tabhair an pasfhocal nua don chuideachta
STR_COMPANY_PASSWORD_CAPTION                                    :{WHITE}Pasfhocal cuideachta
STR_COMPANY_PASSWORD_MAKE_DEFAULT                               :{BLACK}Pasfhocal cuideachta réamhshocraithe
STR_COMPANY_PASSWORD_MAKE_DEFAULT_TOOLTIP                       :{BLACK}Úsáid an pasfhocal cuideachta seo mar réamhshocrú do chuideachtaí nua

# Network company info join/password
STR_COMPANY_VIEW_JOIN                                           :{BLACK}Téigh isteach
STR_COMPANY_VIEW_JOIN_TOOLTIP                                   :{BLACK}Téigh isteach agus bí ag imirt leis an gcuideachta seo
STR_COMPANY_VIEW_PASSWORD                                       :{BLACK}Pasfhocal
STR_COMPANY_VIEW_PASSWORD_TOOLTIP                               :{BLACK}Cosain do chuideachta le pasfhocal le nach mbeidh úsáideoirí neamhúdaraithe in ann dul isteach.
STR_COMPANY_VIEW_SET_PASSWORD                                   :{BLACK}Socraigh pasfhocal cuideachta

# Network chat
STR_NETWORK_CHAT_SEND                                           :{BLACK}Seol
STR_NETWORK_CHAT_COMPANY_CAPTION                                :[Foireann] :
STR_NETWORK_CHAT_CLIENT_CAPTION                                 :[Príobháideach] {STRING}:
STR_NETWORK_CHAT_ALL_CAPTION                                    :[Gach] :

STR_NETWORK_CHAT_COMPANY                                        :[Foireann] {STRING}: {WHITE}{STRING}
STR_NETWORK_CHAT_TO_COMPANY                                     :[Foireann] Chuig {STRING}: {WHITE}{STRING}
STR_NETWORK_CHAT_CLIENT                                         :[Príobháideach] {STRING}: {WHITE}{STRING}
STR_NETWORK_CHAT_TO_CLIENT                                      :[Príobháideach] Chuig {STRING}: {WHITE}{STRING}
STR_NETWORK_CHAT_ALL                                            :[Gach duine] {STRING}: {WHITE}{STRING}
STR_NETWORK_CHAT_EXTERNAL                                       :[{3:STRING}] {0:STRING}: {WHITE}{1:STRING}
STR_NETWORK_CHAT_OSKTITLE                                       :{BLACK}Iontráil téacs don chomhrá líonra

# Network messages
STR_NETWORK_ERROR_NOTAVAILABLE                                  :{WHITE}Níor aimsíodh aon ghléas líonra nó tiomsaíodh gan ENABLE_NETWORK é
STR_NETWORK_ERROR_NOCONNECTION                                  :{WHITE}Níor thug an freastalaí freagra don iarratas
STR_NETWORK_ERROR_NEWGRF_MISMATCH                               :{WHITE}Níorbh fhéidir nascadh de bharr mímheaitseáil NewGRF
STR_NETWORK_ERROR_DESYNC                                        :{WHITE}Theip ar sioncronú Líonra-Cluiche
STR_NETWORK_ERROR_LOSTCONNECTION                                :{WHITE}Cailleadh an nasc idir an líonra agus an cluiche
STR_NETWORK_ERROR_SAVEGAMEERROR                                 :{WHITE}Níorbh fhéidir cluiche sábháilte a lódáil
STR_NETWORK_ERROR_SERVER_START                                  :{WHITE}Níorbh fhéidir an freastalaí a thosú
STR_NETWORK_ERROR_SERVER_ERROR                                  :{WHITE}Aimsíodh earráid prótacail agus dúnadh an nasc
STR_NETWORK_ERROR_BAD_PLAYER_NAME                               :{WHITE}Níor socraíodh d'ainm imreora. Is féidir an t-ainm a shocrú ag barr na fuinneoige Ilimreoirí
STR_NETWORK_ERROR_BAD_SERVER_NAME                               :{WHITE}Níor socraíodh ainm d'fhreastalaí. Is féidir an t-ainm a shocrú ag barr na fuinneoige Ilimreoirí
STR_NETWORK_ERROR_WRONG_REVISION                                :{WHITE}Ní hionann leasú an chliaint seo agus leasú an fhreastalaí
STR_NETWORK_ERROR_WRONG_PASSWORD                                :{WHITE}Pasfhocal mícheart
STR_NETWORK_ERROR_SERVER_FULL                                   :{WHITE}Tá an freastalaí lán
STR_NETWORK_ERROR_SERVER_BANNED                                 :{WHITE}Tá cosc ort ón bhfreastalaí seo
STR_NETWORK_ERROR_KICKED                                        :{WHITE}Ciceáladh amach as an gcluiche thú
STR_NETWORK_ERROR_KICK_MESSAGE                                  :{WHITE}An chúis: {STRING}
STR_NETWORK_ERROR_CHEATER                                       :{WHITE}Ní cheadaítear caimiléireacht ar an bhfreastalaí seo
STR_NETWORK_ERROR_TOO_MANY_COMMANDS                             :{WHITE}Bhí tú ag seoladh an iomarca orduithe chuig an bhfreastalaí
STR_NETWORK_ERROR_TIMEOUT_PASSWORD                              :{WHITE}Thóg tú an iomarca ama an pasfhocal a chur isteach
STR_NETWORK_ERROR_TIMEOUT_COMPUTER                              :{WHITE}Tá do ríomhaire rómhall le coinneáil suas leis an bhfreastalaí
STR_NETWORK_ERROR_TIMEOUT_MAP                                   :{WHITE}Thóg do ríomhaire rófhada chun an léarscáil a íoslódáil
STR_NETWORK_ERROR_TIMEOUT_JOIN                                  :{WHITE}Thóg do ríomhaire rófhada chun dul isteach sa fhreastalaí
STR_NETWORK_ERROR_INVALID_CLIENT_NAME                           :{WHITE}Níl d'ainm imreora bailí

STR_NETWORK_ERROR_CLIENT_GUI_LOST_CONNECTION_CAPTION            :{WHITE}Seans gur cailleadh an nasc
STR_NETWORK_ERROR_CLIENT_GUI_LOST_CONNECTION                    :{WHITE}Le {NUM} {P sh sh s s s} ní bhfuarthas aon sonraí ón bhfreastalaí

###length 21
STR_NETWORK_ERROR_CLIENT_GENERAL                                :earráid ghinearálta
STR_NETWORK_ERROR_CLIENT_DESYNC                                 :earráid dísioncronaithe
STR_NETWORK_ERROR_CLIENT_SAVEGAME                               :níorbh fhéidir an léarscáil a lódáil
STR_NETWORK_ERROR_CLIENT_CONNECTION_LOST                        :cailleadh an nasc
STR_NETWORK_ERROR_CLIENT_PROTOCOL_ERROR                         :earráid prótacail
STR_NETWORK_ERROR_CLIENT_NEWGRF_MISMATCH                        :Mímheaiseáil NewGRF
STR_NETWORK_ERROR_CLIENT_NOT_AUTHORIZED                         :gan údarú
STR_NETWORK_ERROR_CLIENT_NOT_EXPECTED                           :fuarthas paicéad neamhbhailí nó gan choinne
STR_NETWORK_ERROR_CLIENT_WRONG_REVISION                         :leasú mícheart
STR_NETWORK_ERROR_CLIENT_NAME_IN_USE                            :ainm in úsáid cheana féin
STR_NETWORK_ERROR_CLIENT_WRONG_PASSWORD                         :pasfhocal mícheart
STR_NETWORK_ERROR_CLIENT_COMPANY_MISMATCH                       :cuideachta mícheart in DoCommand
STR_NETWORK_ERROR_CLIENT_KICKED                                 :ciceáilte ag an bhfreastalaí
STR_NETWORK_ERROR_CLIENT_CHEATER                                :ag iarraidh caimiléireacht a úsáid
STR_NETWORK_ERROR_CLIENT_SERVER_FULL                            :freastalaí lán
STR_NETWORK_ERROR_CLIENT_TOO_MANY_COMMANDS                      :ag seoladh an iomarca orduithe
STR_NETWORK_ERROR_CLIENT_TIMEOUT_PASSWORD                       :ní bhfuarthas pasfhocal in am
STR_NETWORK_ERROR_CLIENT_TIMEOUT_COMPUTER                       :am istigh ginearálta
STR_NETWORK_ERROR_CLIENT_TIMEOUT_MAP                            :thóg sé rófhada chun an léarscáil a íoslódáil
STR_NETWORK_ERROR_CLIENT_TIMEOUT_JOIN                           :thóg sé rófhada chun an léarscáil a phróiseáil
STR_NETWORK_ERROR_CLIENT_INVALID_CLIENT_NAME                    :ainm an chliaint neamhbhailí

# Network related errors
STR_NETWORK_SERVER_MESSAGE                                      :*** {1:STRING}

###length 12
STR_NETWORK_SERVER_MESSAGE_GAME_PAUSED                          :Cluiche ar sos ({STRING})
STR_NETWORK_SERVER_MESSAGE_GAME_STILL_PAUSED_1                  :Cluiche fós ar sos ({STRING})
STR_NETWORK_SERVER_MESSAGE_GAME_STILL_PAUSED_2                  :Cluiche fós ar sos ({STRING}, {STRING})
STR_NETWORK_SERVER_MESSAGE_GAME_STILL_PAUSED_3                  :Cluiche fós ar sos ({STRING}, {STRING}, {STRING})
STR_NETWORK_SERVER_MESSAGE_GAME_STILL_PAUSED_4                  :Tá an cluiche fós ar sos ({STRING}, {STRING}, {STRING}, {STRING})
STR_NETWORK_SERVER_MESSAGE_GAME_STILL_PAUSED_5                  :Cluiche fós ar sos ({STRING}, {STRING}, {STRING}, {STRING}, {STRING})
STR_NETWORK_SERVER_MESSAGE_GAME_UNPAUSED                        :Deireadh an tsosa ({STRING})
STR_NETWORK_SERVER_MESSAGE_GAME_REASON_NOT_ENOUGH_PLAYERS       :líon na n-imreoirí
STR_NETWORK_SERVER_MESSAGE_GAME_REASON_CONNECTING_CLIENTS       :cliaint á nascadh
STR_NETWORK_SERVER_MESSAGE_GAME_REASON_MANUAL                   :de láimh
STR_NETWORK_SERVER_MESSAGE_GAME_REASON_GAME_SCRIPT              :script an chluiche
STR_NETWORK_SERVER_MESSAGE_GAME_REASON_LINK_GRAPH               :ag fanacht ar nuashonrú ar ghraf na nasc

STR_NETWORK_MESSAGE_CLIENT_LEAVING                              :ag fágáil
STR_NETWORK_MESSAGE_CLIENT_JOINED                               :*** Tháinig {STRING} isteach sa chluiche
STR_NETWORK_MESSAGE_CLIENT_JOINED_ID                            :*** Tháinig {STRING} isteach sa chluiche (Cliant #{2:NUM})
STR_NETWORK_MESSAGE_CLIENT_COMPANY_JOIN                         :*** Chuaigh {STRING} isteach i gcuideachta #{2:NUM}
STR_NETWORK_MESSAGE_CLIENT_COMPANY_SPECTATE                     :*** Tá {STRING} i measc na bhféachadóirí anois
STR_NETWORK_MESSAGE_CLIENT_COMPANY_NEW                          :*** Thosaigh {STRING} cuideachta nua (#{2:NUM})
STR_NETWORK_MESSAGE_CLIENT_LEFT                                 :*** D'fhág {STRING} an cluiche ({2:STRING})
STR_NETWORK_MESSAGE_NAME_CHANGE                                 :*** D'athraigh {STRING} a (h)ainm go {STRING}
STR_NETWORK_MESSAGE_GIVE_MONEY                                  :*** Thug {STRING} {2:CURRENCY_LONG} do {1:STRING}
STR_NETWORK_MESSAGE_SERVER_SHUTDOWN                             :{WHITE}Dhún an freastalaí an seisiún
STR_NETWORK_MESSAGE_SERVER_REBOOT                               :{WHITE}Tá an freastalaí á atosú...{}Fan go fóill...
STR_NETWORK_MESSAGE_KICKED                                      :*** Ciceáladh {STRING}. An chúis: ({STRING})

STR_NETWORK_ERROR_COORDINATOR_REGISTRATION_FAILED               :{WHITE}Níorbh fhéidir an freastalaí a chlárú
STR_NETWORK_ERROR_COORDINATOR_REUSE_OF_INVITE_CODE              :{WHITE}Chláraigh freastalaí eile a bhfuil an cód cuiridh céanna aige é féin. Ag athrú go "logánta" mar chineál cluiche.
STR_NETWORK_ERROR_COORDINATOR_ISOLATED                          :{WHITE}Ní cheadaíonn d'fhreastalaí naisc chianda
STR_NETWORK_ERROR_COORDINATOR_ISOLATED_DETAIL                   :{WHITE}Ní bheidh imreoirí eile in ann nascadh le d'fhreastalaí

# Content downloading window
STR_CONTENT_TITLE                                               :{WHITE}Inneachar á íoslódáil
STR_CONTENT_TYPE_CAPTION                                        :{BLACK}Cineál
STR_CONTENT_TYPE_CAPTION_TOOLTIP                                :{BLACK}Cineál inneachair
STR_CONTENT_NAME_CAPTION                                        :{BLACK}Ainm
STR_CONTENT_NAME_CAPTION_TOOLTIP                                :{BLACK}Ainm an inneachair
STR_CONTENT_MATRIX_TOOLTIP                                      :{BLACK}Cliceáil ar líne chun na sonraí a fheiceáil{}Cliceáil ar an ticbhosca chun é a roghnú le híoslódáil
STR_CONTENT_SELECT_ALL_CAPTION                                  :{BLACK}Roghnaigh gach
STR_CONTENT_SELECT_ALL_CAPTION_TOOLTIP                          :{BLACK}Marcáil an t-inneachar ar fad mar inneachar le híoslódáil
STR_CONTENT_SELECT_UPDATES_CAPTION                              :{BLACK}Roghnaigh uasghráduithe
STR_CONTENT_SELECT_UPDATES_CAPTION_TOOLTIP                      :{BLACK}Marcáil an t-inneachar ar fad atá ina uasghrádú d'inneachar reatha mar inneachar le híoslódáil
STR_CONTENT_UNSELECT_ALL_CAPTION                                :{BLACK}Díroghnaigh gach
STR_CONTENT_UNSELECT_ALL_CAPTION_TOOLTIP                        :{BLACK}Marcáil an t-inneachar ar fad le nach n-íoslódálfar é
STR_CONTENT_SEARCH_EXTERNAL                                     :{BLACK}Cuardaigh suíomhanna gréasáin seachtracha
STR_CONTENT_SEARCH_EXTERNAL_TOOLTIP                             :{BLACK}Cuardaigh inneachar nach bhfuil ar fáil ar sheirbhís inneachair OpenTTD ar shuíomhanna gréasáin nach bhfuil baint acu le OpenTTD
STR_CONTENT_SEARCH_EXTERNAL_DISCLAIMER_CAPTION                  :{WHITE}Tá tú ag imeacht ó OpenTTD!
STR_CONTENT_SEARCH_EXTERNAL_DISCLAIMER                          :{WHITE}Bíonn téarmaí agus cionníolacha éagsúla i bhfeidhm maidir le hinneachar a íoslódáil ó shuíomhanna gréasáin seachtracha.{}Beidh ort féachaint sna suíomhanna seachtracha chun treoracha a fháil conas an t-inneachar a shuiteáil in OpenTTD.{}An mian leat leanúint ar aghaidh?
STR_CONTENT_FILTER_TITLE                                        :{BLACK}Scagaire clibe/ainm:
STR_CONTENT_OPEN_URL                                            :{BLACK}Tabhair cuairt ar an suíomh gréasáin
STR_CONTENT_OPEN_URL_TOOLTIP                                    :{BLACK}Tabhair cuairt ar an suíomh gréasáin don inneachar seo
STR_CONTENT_DOWNLOAD_CAPTION                                    :{BLACK}Íoslódáil
STR_CONTENT_DOWNLOAD_CAPTION_TOOLTIP                            :{BLACK}Toaigh ag íoslódáil an t-inneachar roghnaithe
STR_CONTENT_TOTAL_DOWNLOAD_SIZE                                 :{SILVER}Méid iomlán na híoslódála: {WHITE}{BYTES}
STR_CONTENT_DETAIL_TITLE                                        :{SILVER}FAISNÉIS FAOIN INNEACHAR

###length 5
STR_CONTENT_DETAIL_SUBTITLE_UNSELECTED                          :{SILVER}Roghnaigh tú gan é seo a íoslódáil
STR_CONTENT_DETAIL_SUBTITLE_SELECTED                            :{SILVER}Roghnaigh tú é seo a íoslódáil
STR_CONTENT_DETAIL_SUBTITLE_AUTOSELECTED                        :{SILVER}Roghnaíodh go bhfuil an spleáchas seo le híoslódáil
STR_CONTENT_DETAIL_SUBTITLE_ALREADY_HERE                        :{SILVER}Tá sé seo agat cheana féin
STR_CONTENT_DETAIL_SUBTITLE_DOES_NOT_EXIST                      :{SILVER}Is inneachar anaithnid é seo agus ní féidir é a íoslódáil in OpenTTD

STR_CONTENT_DETAIL_UPDATE                                       :{SILVER}Téann sé seo in ionad {STRING} reatha
STR_CONTENT_DETAIL_NAME                                         :{SILVER}Ainm: {WHITE}{STRING}
STR_CONTENT_DETAIL_VERSION                                      :{SILVER}Leagan: {WHITE}{STRING}
STR_CONTENT_DETAIL_DESCRIPTION                                  :{SILVER}Cur Síos: {WHITE}{STRING}
STR_CONTENT_DETAIL_URL                                          :{SILVER}URL: {WHITE}{STRING}
STR_CONTENT_DETAIL_TYPE                                         :{SILVER}Cineál: {WHITE}{STRING}
STR_CONTENT_DETAIL_FILESIZE                                     :{SILVER}Méid íoslódála: {WHITE}{BYTES}
STR_CONTENT_DETAIL_SELECTED_BECAUSE_OF                          :{SILVER}Roghnaithe mar gheall ar: {WHITE}{STRING}
STR_CONTENT_DETAIL_DEPENDENCIES                                 :{SILVER}Nithe atá spleách air: {WHITE}{STRING}
STR_CONTENT_DETAIL_TAGS                                         :{SILVER}Clibeanna: {WHITE}{STRING}
STR_CONTENT_NO_ZLIB                                             :{WHITE}Tá OpenTTD tógtha gan tacaíocht "zlib"...
STR_CONTENT_NO_ZLIB_SUB                                         :{WHITE}... ní féidir inneachar a íoslódáil!

# Order of these is important!
STR_CONTENT_TYPE_BASE_GRAPHICS                                  :Grafaicí bunaidh
STR_CONTENT_TYPE_NEWGRF                                         :NewGRF
STR_CONTENT_TYPE_AI                                             :AI
STR_CONTENT_TYPE_AI_LIBRARY                                     :Leabharlann AI
STR_CONTENT_TYPE_SCENARIO                                       :Scéal
STR_CONTENT_TYPE_HEIGHTMAP                                      :Mapa airde
STR_CONTENT_TYPE_BASE_SOUNDS                                    :Fuaimeanna bunaidh
STR_CONTENT_TYPE_BASE_MUSIC                                     :Ceol bunaidh
STR_CONTENT_TYPE_GAME_SCRIPT                                    :Script cluiche
STR_CONTENT_TYPE_GS_LIBRARY                                     :Leabharlann scripteanna cluiche

# Content downloading progress window
STR_CONTENT_DOWNLOAD_TITLE                                      :{WHITE}Ag íoslódáil inneachar...
STR_CONTENT_DOWNLOAD_INITIALISE                                 :{WHITE}Comhaid á n-iarraidh...
STR_CONTENT_DOWNLOAD_FILE                                       :{WHITE}Ag íoslódáil {STRING} faoi láthair ({NUM} de {NUM})
STR_CONTENT_DOWNLOAD_COMPLETE                                   :{WHITE}Íoslódail curtha i gcrích
STR_CONTENT_DOWNLOAD_PROGRESS_SIZE                              :{WHITE}{BYTES} de {BYTES} íoslódáilte ({NUM} %)

# Content downloading error messages
STR_CONTENT_ERROR_COULD_NOT_CONNECT                             :{WHITE}Níorbh fhéidir nascadh leis an bhfreastalaí inneachair...
STR_CONTENT_ERROR_COULD_NOT_DOWNLOAD                            :{WHITE}Theip ar an íoslódáil...
STR_CONTENT_ERROR_COULD_NOT_DOWNLOAD_FILE_NOT_WRITABLE          :{WHITE}... níl an comhad inscríofa
STR_CONTENT_ERROR_COULD_NOT_EXTRACT                             :{WHITE}Níorbh fhéidir an comhad íoslódáilte a dhíchomhbhrú

STR_MISSING_GRAPHICS_SET_CAPTION                                :{WHITE}Grafaicí ar lár
STR_MISSING_GRAPHICS_SET_MESSAGE                                :{BLACK}Tá grafaicí ag teastáil le go n-oibreoidh OpenTTD ach níorbh fhéidir teacht orthu. An dtugann tú cead do OpenTTD na grafaicí seo a íoslódáil agus a shuiteáil?
STR_MISSING_GRAPHICS_YES_DOWNLOAD                               :{BLACK}Tugann, íoslódáil na grafaicí
STR_MISSING_GRAPHICS_NO_QUIT                                    :{BLACK}Ní thugann, scoir de OpenTTD

STR_MISSING_GRAPHICS_ERROR_TITLE                                :{WHITE}Theip ar an íoslódáil
STR_MISSING_GRAPHICS_ERROR                                      :{BLACK}Níorbh fhéidir na grafaicí a íoslódáil.{}Íoslódáil na grafaicí de láimh.
STR_MISSING_GRAPHICS_ERROR_QUIT                                 :{BLACK}Téigh amach as OpenTTD

# Transparency settings window
STR_TRANSPARENCY_CAPTION                                        :{WHITE}Roghanna Trédhearcachta
STR_TRANSPARENT_SIGNS_TOOLTIP                                   :{BLACK}Scoránaigh trédhearcacht do chomharthaí stáisiún. Ctrl+Cliceáil le glasáil.
STR_TRANSPARENT_TREES_TOOLTIP                                   :{BLACK}Scoránaigh trédhearcacht do chrainnte. Ctrl+Cliceáil le glasáil.
STR_TRANSPARENT_HOUSES_TOOLTIP                                  :{BLACK}Scoránaigh trédhearcacht do thithe. Ctrl+Cliceáil le glasáil.
STR_TRANSPARENT_INDUSTRIES_TOOLTIP                              :{BLACK}Scoránaigh trédhearcacht do thionscail. Ctrl+Cliceáil le glasáil.
STR_TRANSPARENT_BUILDINGS_TOOLTIP                               :{BLACK}Scoránaigh trédhearcacht do nithe i féidir a thógáil, cosúil le stáisiúin, iostaí agus pointí bealaigh. Ctrl+Cliceáil le glasáil.
STR_TRANSPARENT_BRIDGES_TOOLTIP                                 :{BLACK}Scoránaigh trédhearcacht do dhroichid. Ctrl+Cliceáil le glasáil.
STR_TRANSPARENT_STRUCTURES_TOOLTIP                              :{BLACK}Scoránaigh trédhearcacht do struchtúir cosúil le tithe solais agus aeróga. Ctrl+Cliceáil le glasáil.
STR_TRANSPARENT_CATENARY_TOOLTIP                                :{BLACK}Scoránaigh trédhearcacht do chuair. Ctrl+Cliceáil le glasáil.
STR_TRANSPARENT_LOADING_TOOLTIP                                 :{BLACK}Scoránaigh trédhearcacht do tháscairí lódála. Ctrl+Cliceáil le glasáil.
STR_TRANSPARENT_INVISIBLE_TOOLTIP                               :{BLACK}Socraigh go bhfuil nithe dofheicthe seachas trédhearcach

# Linkgraph legend window
STR_LINKGRAPH_LEGEND_CAPTION                                    :{BLACK}Eochair an tSreafa Lastais
STR_LINKGRAPH_LEGEND_ALL                                        :{BLACK}Gach ceann
STR_LINKGRAPH_LEGEND_NONE                                       :{BLACK}Ceann ar bith
STR_LINKGRAPH_LEGEND_SELECT_COMPANIES                           :{BLACK}Roghnaigh na cuideachtaí a thaispeánfar
STR_LINKGRAPH_LEGEND_COMPANY_TOOLTIP                            :{BLACK}{STRING}{}{COMPANY}

# Linkgraph legend window and linkgraph legend in smallmap
STR_LINKGRAPH_LEGEND_UNUSED                                     :{TINY_FONT}{BLACK}neamhúsáidte
STR_LINKGRAPH_LEGEND_SATURATED                                  :{TINY_FONT}{BLACK}ar maos
STR_LINKGRAPH_LEGEND_OVERLOADED                                 :{TINY_FONT}{BLACK}thar acmhainn

# Linkgraph tooltip

# Base for station construction window(s)
STR_STATION_BUILD_COVERAGE_AREA_TITLE                           :{BLACK}Aibhsigh an limistéar clúdaigh
STR_STATION_BUILD_COVERAGE_OFF                                  :{BLACK}As
STR_STATION_BUILD_COVERAGE_ON                                   :{BLACK}Ar siúl
STR_STATION_BUILD_COVERAGE_AREA_OFF_TOOLTIP                     :{BLACK}Ná haibhsigh an limistéar clúdaigh don suíomh beartaithe
STR_STATION_BUILD_COVERAGE_AREA_ON_TOOLTIP                      :{BLACK}Aibhsigh an limistéar clúdaigh don suíomh beartaithe
STR_STATION_BUILD_ACCEPTS_CARGO                                 :{BLACK}Glactar le: {GOLD}{CARGO_LIST}
STR_STATION_BUILD_SUPPLIES_CARGO                                :{BLACK}Soláthar: {GOLD}{CARGO_LIST}

# Join station window
STR_JOIN_STATION_CAPTION                                        :{WHITE}Ceangail stáisiún
STR_JOIN_STATION_CREATE_SPLITTED_STATION                        :{YELLOW}Tóg stáisiún ar leithligh

STR_JOIN_WAYPOINT_CAPTION                                       :{WHITE}Ceangail pointe bealaigh
STR_JOIN_WAYPOINT_CREATE_SPLITTED_WAYPOINT                      :{YELLOW}Tóg pointe bealaigh ar leithligh

# Generic toolbar
STR_TOOLBAR_DISABLED_NO_VEHICLE_AVAILABLE                       :{BLACK}Díchumasaithe toisc nach bhfuil aon fheithicil ar fáil faoi láthair don bhonneagar seo

# Rail construction toolbar
STR_RAIL_TOOLBAR_RAILROAD_CONSTRUCTION_CAPTION                  :Tógáil Iarnróid
STR_RAIL_TOOLBAR_ELRAIL_CONSTRUCTION_CAPTION                    :Tógáil Iarnróid Leicrithe
STR_RAIL_TOOLBAR_MONORAIL_CONSTRUCTION_CAPTION                  :Tógáil Iarnróid Aonráille
STR_RAIL_TOOLBAR_MAGLEV_CONSTRUCTION_CAPTION                    :Tógáil Maglev

STR_RAIL_TOOLBAR_TOOLTIP_BUILD_RAILROAD_TRACK                   :{BLACK}Tóg ráillí iarnróid. Déanann Ctrl tóg/bain a scoránú agus tú ag tógáil iarnróid
STR_RAIL_TOOLBAR_TOOLTIP_BUILD_AUTORAIL                         :{BLACK}Tóg ráille iarnróid ag úsáid an mód Uathráillí. Déanann Ctrl tóg/bain a scoránú do thógail iarnróid
STR_RAIL_TOOLBAR_TOOLTIP_BUILD_TRAIN_DEPOT_FOR_BUILDING         :{BLACK}Tóg iosta traenach (chun traenacha a cheannach agus a sheirbhísiú)
STR_RAIL_TOOLBAR_TOOLTIP_CONVERT_RAIL_TO_WAYPOINT               :{BLACK}Athraigh ráille go pointe bealaigh. Is féidir pointí bealaí a chur le chéile le Ctrl
STR_RAIL_TOOLBAR_TOOLTIP_BUILD_RAILROAD_STATION                 :{BLACK}Tóg stáisiún iarnróid. Is féidir stáisiúin a chur le chéile le Ctrl
STR_RAIL_TOOLBAR_TOOLTIP_BUILD_RAILROAD_SIGNALS                 :{BLACK}Tóg comharthaí iarnróid. Déantar comharthaí séamafóir/solais a scoránú le Ctrl{}Is féidir tarraingt le comharthaí a thógáil feadh píosa díreach iarnróid. Tógtar comharthaí chomh fada leis an gcéad acomhal eile le Ctrl{}Déantar fuinneog roghnú na gcomharthaí a oscailt nó gan oscailt le Ctrl
STR_RAIL_TOOLBAR_TOOLTIP_BUILD_RAILROAD_BRIDGE                  :{BLACK}Tóg droichead iarnróid
STR_RAIL_TOOLBAR_TOOLTIP_BUILD_RAILROAD_TUNNEL                  :{BLACK}Tóg tollán iarnróid
STR_RAIL_TOOLBAR_TOOLTIP_TOGGLE_BUILD_REMOVE_FOR                :{BLACK}Athraigh idir tógáil/baint le haghaidh ráillí iarnróid, comharthaí, pointí bealaigh agus stáisiúin. Coinnigh síos Ctrl chun ráillí a bhaint ó phointí bealaigh agus ó stáisiúin freisin
STR_RAIL_TOOLBAR_TOOLTIP_CONVERT_RAIL                           :{BLACK}Tiontaigh/Uasghrádaigh an cineál ráille

STR_RAIL_NAME_RAILROAD                                          :Iarnród
STR_RAIL_NAME_ELRAIL                                            :Iarnród leictrithe
STR_RAIL_NAME_MONORAIL                                          :Aonráille
STR_RAIL_NAME_MAGLEV                                            :Maglev

# Rail depot construction window
STR_BUILD_DEPOT_TRAIN_ORIENTATION_CAPTION                       :{WHITE}Treoshuíomh an Iosta Traenach
STR_BUILD_DEPOT_TRAIN_ORIENTATION_TOOLTIP                       :{BLACK}Roghnaigh treosuíomh an iosta iarnróid

# Rail waypoint construction window
STR_WAYPOINT_CAPTION                                            :{WHITE}Pointe bealaigh
STR_WAYPOINT_GRAPHICS_TOOLTIP                                   :{BLACK}Roghnaigh an cineál pointe bealaigh

# Rail station construction window
STR_STATION_BUILD_RAIL_CAPTION                                  :{WHITE}Stáisiún Iarnróid a Thógáil
STR_STATION_BUILD_ORIENTATION                                   :{BLACK}Treosuíomh
STR_STATION_BUILD_RAILROAD_ORIENTATION_TOOLTIP                  :{BLACK}Roghnaigh treosuíomh an stáisiúin iarnróid
STR_STATION_BUILD_NUMBER_OF_TRACKS                              :{BLACK}Líon na ráillí
STR_STATION_BUILD_NUMBER_OF_TRACKS_TOOLTIP                      :{BLACK}Roghnaigh líon na n-ardán don stáisiún iarnróid
STR_STATION_BUILD_PLATFORM_LENGTH                               :{BLACK}Fad an ardáin
STR_STATION_BUILD_PLATFORM_LENGTH_TOOLTIP                       :{BLACK}Roghnaigh fad an stáisiúin iarnróid
STR_STATION_BUILD_DRAG_DROP                                     :{BLACK}Tarraing & Scaoil
STR_STATION_BUILD_DRAG_DROP_TOOLTIP                             :{BLACK}Tóg stáisiún ag úsáid tarraing & scaoil

STR_STATION_BUILD_STATION_CLASS_TOOLTIP                         :{BLACK}Roghnaigh aicme stáisiúin le taispeáint
STR_STATION_BUILD_STATION_TYPE_TOOLTIP                          :{BLACK}Roghnaigh an cineál stáisiúin le tógáil

STR_STATION_CLASS_DFLT                                          :Stáisiún réamhshocraithe
STR_STATION_CLASS_WAYP                                          :Pointí bealaigh

# Signal window
STR_BUILD_SIGNAL_CAPTION                                        :{WHITE}Comharthaí a Roghnú
STR_BUILD_SIGNAL_SEMAPHORE_NORM_TOOLTIP                         :{BLACK}Bloc-comhartha (séamafór){}Is é seo an cineál comhartha is bunúsáí, agus ní cheadaítear ach do thraein amháin a bheith sa bhloc céanna ag aon am amháin
STR_BUILD_SIGNAL_SEMAPHORE_ENTRY_TOOLTIP                        :{BLACK}Comhartha Isteach (séamafór){}Uaine chomh fada agus go bhfuil comhartha amach uaine amháin ar a laghad sa chuid den iarnróid ina dhiaidh. Mura bhfuil, bíonn sé dearg.
STR_BUILD_SIGNAL_SEMAPHORE_EXIT_TOOLTIP                         :{BLACK}Comhartha Amach (séamafór){}Feidhmíonn sé seo ar an mbealach céanna leis an gcomhartha bloic ach tá sé ag teastáil mar thruicear don dath ceart ar réamhchomharthaí isteach & teaglama.
STR_BUILD_SIGNAL_SEMAPHORE_COMBO_TOOLTIP                        :{BLACK}Comhartha teaglama (séamafór){}Feidhmíonn an comhartha teaglama mar chomhartha isteach agus amach araon, go simplí. Cuireann sé seo ar do chumas "crainn" mhóra de réamhchomharthaí a thógáil.
STR_BUILD_SIGNAL_SEMAPHORE_PBS_TOOLTIP                          :{BLACK}Comhartha cosán (séamafór){}Ligeann comhartha cosán do níos mó ná traein amháin dul isteach i mbloc comharthaí in aon am amháin, más féidir leis an traein bealach a chur in áirithe chuig pointe stoptha sábháilte. Is féidir dul thar gnáthchomharthaí cosán ón gcúl..
STR_BUILD_SIGNAL_SEMAPHORE_PBS_OWAY_TOOLTIP                     :{BLACK}Comhartha cosán aonbhealaigh (séamafór){}Ligeann comhartha cosán do níos mó ná traein amháin dul isteach i mbloc comharthaí in aon am amháin, más féidir leis an traein bealach a chur in áirithe chuig pointe stoptha sábháilte. Ní féidir dul thar comharthaí cosán aonbhealaigh ón gcúl.
STR_BUILD_SIGNAL_ELECTRIC_NORM_TOOLTIP                          :{BLACK}Bloc-chomhartha (leictreach){}Is é seo an cineál comhartha is bunúsaí, agus ní cheadaítear ach do thraein amháin a bheith sa bhloc céanna ag aon am amháin
STR_BUILD_SIGNAL_ELECTRIC_ENTRY_TOOLTIP                         :{BLACK}Comhartha Isteach (leictreach){}Uaine chomh fada agus go bhfuil comhartha amach uaine amháin ar a laghad sa chuid den iarnróid ina dhiaidh. Mura bhfuil, bíonn sé dearg.
STR_BUILD_SIGNAL_ELECTRIC_EXIT_TOOLTIP                          :{BLACK}Comhartha Amach (leictreach){}Feidhmíonn sé seo ar an mbealach céanna leis an mbloc-chomhartha ach tá sé ag teastáil mar thruicear don dath ceart ar réamhchomharthaí isteach & teaglama.
STR_BUILD_SIGNAL_ELECTRIC_COMBO_TOOLTIP                         :{BLACK}Comhartha teaglama (leictreach){}Feidhmíonn an comhartha teaglama mar chomhartha isteach agus amach araon, go simplí. Cuireann sé seo ar do chumas "crainn" mhóra de réamhchomharthaí a thógáil.
STR_BUILD_SIGNAL_ELECTRIC_PBS_TOOLTIP                           :{BLACK}Comhartha cosán (leictreach){}Ligeann comhartha cosán do níos mó ná traein amháin dul isteach i mbloc comharthaí in aon am amháin, más féidir leis an traein bealach a chur in áirithe chuig pointe stoptha sábháilte. Is féidir dul thar gnáthchomharthaí cosán ón gcúl.
STR_BUILD_SIGNAL_ELECTRIC_PBS_OWAY_TOOLTIP                      :{BLACK}Comhartha cosán aonbhealaigh (leictreach){}Ligeann comhartha cosán do níos mó ná traein amháin dul isteach i mbloc comharthaí in aon am amháin, más féidir leis an traein bealach a chur in áirithe chuig pointe stoptha sábháilte. Ní féidir dul thar comharthaí cosán aonbhealaigh ón gcúl.
STR_BUILD_SIGNAL_CONVERT_TOOLTIP                                :{BLACK}Comharthaí a Thiontú{}Agus é seo roghnaithe, má chliceáiltear ar chomhartha atá ann cheana déanfar é a thiontú chuig an cineál comhartha agus an leagan den chomhartha atá roghnaithe, Déanfar an leagan atá ann cheana féin a scoránú le Ctrl+Cliceáil.
STR_BUILD_SIGNAL_DRAG_SIGNALS_DENSITY_TOOLTIP                   :{BLACK}Eatramh comharthaí agus tú ag tarraingt
STR_BUILD_SIGNAL_DRAG_SIGNALS_DENSITY_DECREASE_TOOLTIP          :{BLACK}Laghdaigh an spás idir na comharthaí agus tú ag tarraingt
STR_BUILD_SIGNAL_DRAG_SIGNALS_DENSITY_INCREASE_TOOLTIP          :{BLACK}Méadaigh an spás idir na comharthaí agus tú ag tarraingt

# Bridge selection window
STR_SELECT_RAIL_BRIDGE_CAPTION                                  :{WHITE}Roghnaigh Droichead Iarnróid
STR_SELECT_ROAD_BRIDGE_CAPTION                                  :{WHITE}Roghnaigh Droichead Bóthair
STR_SELECT_BRIDGE_SELECTION_TOOLTIP                             :{BLACK}Droichead a roghnú - cliceáil ar an droichead is rogha leat chun é a thógáil
STR_SELECT_BRIDGE_INFO                                          :{GOLD}{STRING},{} {VELOCITY} {WHITE}{CURRENCY_LONG}
STR_SELECT_BRIDGE_SCENEDIT_INFO                                 :{GOLD}{STRING},{} {VELOCITY}
STR_BRIDGE_NAME_SUSPENSION_STEEL                                :Crochta, Cruach
STR_BRIDGE_NAME_GIRDER_STEEL                                    :Cearchaill, Cruach
STR_BRIDGE_NAME_CANTILEVER_STEEL                                :Starrmhaide, Cruach
STR_BRIDGE_NAME_SUSPENSION_CONCRETE                             :Crochta, Coincréite
STR_BRIDGE_NAME_WOODEN                                          :Adhmaid
STR_BRIDGE_NAME_CONCRETE                                        :Coincréite
STR_BRIDGE_NAME_TUBULAR_STEEL                                   :Feadánach, Cruach
STR_BRIDGE_TUBULAR_SILICON                                      :Feadánach, Sileacan


# Road construction toolbar
STR_ROAD_TOOLBAR_ROAD_CONSTRUCTION_CAPTION                      :{WHITE}Bóithre a thógáil
STR_ROAD_TOOLBAR_TRAM_CONSTRUCTION_CAPTION                      :{WHITE}Tógáil Trambhealaigh
STR_ROAD_TOOLBAR_TOOLTIP_BUILD_ROAD_SECTION                     :{BLACK}Tóg cuid de bhóthar. Déantar tógáil/baint a scoránú le Ctrl agus tú ag tógáil bóithre
STR_ROAD_TOOLBAR_TOOLTIP_BUILD_TRAMWAY_SECTION                  :{BLACK}Tóg an chuid den trambhealach. Déantar tóg/bain a scoránú le Ctrl agus trambhealach á thógáil
STR_ROAD_TOOLBAR_TOOLTIP_BUILD_AUTOROAD                         :{BLACK}Tóg cuid den bhóthar ag úsáid an mód Uathbhóithre. Athraítear idir tógáil agus baint le Ctrl agus bóithre á dtógáil
STR_ROAD_TOOLBAR_TOOLTIP_BUILD_AUTOTRAM                         :{BLACK}Tóg cuid den Trambhealach ag úsáid an mhóid Uath-tramanna. Déantar tógáil/baint a scoránú don tógáil trambhealaí le Ctrl
STR_ROAD_TOOLBAR_TOOLTIP_BUILD_ROAD_VEHICLE_DEPOT               :{BLACK}Tóg iosta feithiclí bóthair (chun feithiclí a cheannach agus a sheirbhísiú)
STR_ROAD_TOOLBAR_TOOLTIP_BUILD_TRAM_VEHICLE_DEPOT               :{BLACK}Tóg iosta tramanna (chun feithiclí a cheananch agus a sheirbhísiú)
STR_ROAD_TOOLBAR_TOOLTIP_BUILD_BUS_STATION                      :{BLACK}Tóg stáisiún bus. Is féidir stáisiúin a chur le chéile le Ctrl
STR_ROAD_TOOLBAR_TOOLTIP_BUILD_PASSENGER_TRAM_STATION           :{BLACK}Tóg stáisiún tramanna paisinéirí. Is féidir stáisiúin a chur le chéile le Ctrl
STR_ROAD_TOOLBAR_TOOLTIP_BUILD_TRUCK_LOADING_BAY                :{BLACK}Tóg bá lódála leoraithe. Is féidir stáisiúin a chur le chéile le Ctrl
STR_ROAD_TOOLBAR_TOOLTIP_BUILD_CARGO_TRAM_STATION               :{BLACK}Tóg stáisiún tramanna lastais. Is féidir stáisiúin a chur le chéile le Ctrl
STR_ROAD_TOOLBAR_TOOLTIP_TOGGLE_ONE_WAY_ROAD                    :{BLACK}Déan bóithre aonbhealaigh a ghníomhachtú/dhíghníomhachtú
STR_ROAD_TOOLBAR_TOOLTIP_BUILD_ROAD_BRIDGE                      :{BLACK}Tóg droichead bóthair
STR_ROAD_TOOLBAR_TOOLTIP_BUILD_TRAMWAY_BRIDGE                   :{BLACK}Tóg droichead trambhealaigh
STR_ROAD_TOOLBAR_TOOLTIP_BUILD_ROAD_TUNNEL                      :{BLACK}Tóg tollán bóthair
STR_ROAD_TOOLBAR_TOOLTIP_BUILD_TRAMWAY_TUNNEL                   :{BLACK}Tóg tollán trambhealaigh
STR_ROAD_TOOLBAR_TOOLTIP_TOGGLE_BUILD_REMOVE_FOR_ROAD           :{BLACK}Athraigh idir tógáil/baint agus bóithre á dtógáil
STR_ROAD_TOOLBAR_TOOLTIP_TOGGLE_BUILD_REMOVE_FOR_TRAMWAYS       :{BLACK}Athraigh idir tógáil/baint agus trambhealaí á dtógáil
STR_ROAD_TOOLBAR_TOOLTIP_CONVERT_ROAD                           :{BLACK}Tiontaigh/Uasghrádaigh an cineál bóthair. Le Shift is féidir athrú idir bheith ag tógáil agus an costas measta a thaispeáint
STR_ROAD_TOOLBAR_TOOLTIP_CONVERT_TRAM                           :{BLACK}Tiontaigh/Uasghrádaigh an cineál tram. Le Shift is féidir athrú idir bheith ag tógáil agus an costas measta a thaispeáint

STR_ROAD_NAME_ROAD                                              :Bóthar
STR_ROAD_NAME_TRAM                                              :Trambhealach

# Road depot construction window
STR_BUILD_DEPOT_ROAD_ORIENTATION_CAPTION                        :{WHITE}Treosuíomh an Iosta Bhóthair
STR_BUILD_DEPOT_ROAD_ORIENTATION_SELECT_TOOLTIP                 :{BLACK}Roghnaigh treosuíomh an iosta feithiclí bóthair
STR_BUILD_DEPOT_TRAM_ORIENTATION_CAPTION                        :{WHITE}Treosuíomh Iosta Tramanna
STR_BUILD_DEPOT_TRAM_ORIENTATION_SELECT_TOOLTIP                 :{BLACK}Roghnaigh treosuíomh an iosta tramfheithiclí

# Road vehicle station construction window
STR_STATION_BUILD_BUS_ORIENTATION                               :{WHITE}Treosuíomh Stáisiún Bus
STR_STATION_BUILD_BUS_ORIENTATION_TOOLTIP                       :{BLACK}Roghnaigh treosuíomh an stáisiúin bus
STR_STATION_BUILD_TRUCK_ORIENTATION                             :{WHITE}Treosuíomh Stáisiún Leoraithe
STR_STATION_BUILD_TRUCK_ORIENTATION_TOOLTIP                     :{BLACK}Roghnaigh treosuíomh don bhá lódála leoraithe
STR_STATION_BUILD_PASSENGER_TRAM_ORIENTATION                    :{WHITE}Treosuíomh Stáisiún Tram Paisinéirí
STR_STATION_BUILD_PASSENGER_TRAM_ORIENTATION_TOOLTIP            :{BLACK}Roghnaigh treosuíomh an stáisiúin tramanna paisinéirí
STR_STATION_BUILD_CARGO_TRAM_ORIENTATION                        :{WHITE}Treosuíomh Stáisiún Tram Lastais
STR_STATION_BUILD_CARGO_TRAM_ORIENTATION_TOOLTIP                :{BLACK}Roghnaigh treosuíomh an stáisiúin tramanna lastais

# Waterways toolbar (last two for SE only)
STR_WATERWAYS_TOOLBAR_CAPTION                                   :{WHITE}Uiscebhealaí a Thógáil
STR_WATERWAYS_TOOLBAR_CAPTION_SE                                :{WHITE}Uiscebhealaí
STR_WATERWAYS_TOOLBAR_BUILD_CANALS_TOOLTIP                      :{BLACK}Tóg canálacha.
STR_WATERWAYS_TOOLBAR_BUILD_LOCKS_TOOLTIP                       :{BLACK}Tóg loic
STR_WATERWAYS_TOOLBAR_BUILD_DEPOT_TOOLTIP                       :{BLACK}Tóg iosta long (le longa a cheannach agus a sheirbhísiú)
STR_WATERWAYS_TOOLBAR_BUILD_DOCK_TOOLTIP                        :{BLACK}Tóg dug long. Is féidir stáisiúin a chur le chéile le Ctrl
STR_WATERWAYS_TOOLBAR_BUOY_TOOLTIP                              :{BLACK}Cuir síos baoi is féidir a úsáid mar phointe bealaigh
STR_WATERWAYS_TOOLBAR_BUILD_AQUEDUCT_TOOLTIP                    :{BLACK}Tóg uiscerian
STR_WATERWAYS_TOOLBAR_CREATE_LAKE_TOOLTIP                       :{BLACK}Sainigh limistéar uisce.{}Déan canáil, ach amháin má dhéantar Ctrl a choinneáil síos ag leibhéal na farraige. Sa chás sin, déanfar tuilleadh mórthimpeall ina áit
STR_WATERWAYS_TOOLBAR_CREATE_RIVER_TOOLTIP                      :{BLACK}Cuir síos aibhneacha. Le Ctrl roghnaítear an limistéar ar fiar

# Ship depot construction window
STR_DEPOT_BUILD_SHIP_CAPTION                                    :{WHITE}Treosuíomh an Iosta Long
STR_DEPOT_BUILD_SHIP_ORIENTATION_TOOLTIP                        :{BLACK}Roghnaigh treosuíomh an iosta long

# Dock construction window
STR_STATION_BUILD_DOCK_CAPTION                                  :{WHITE}Dug

# Airport toolbar
STR_TOOLBAR_AIRCRAFT_CAPTION                                    :{WHITE}Aerfoirt
STR_TOOLBAR_AIRCRAFT_BUILD_AIRPORT_TOOLTIP                      :{BLACK}Tóg aerfort. Is féidir stáisiúin a chur le chéile le Ctrl

# Airport construction window
STR_STATION_BUILD_AIRPORT_CAPTION                               :{WHITE}Roghnú Aerfoirt
STR_STATION_BUILD_AIRPORT_TOOLTIP                               :{BLACK}Rognaigh cineál/méid an aerfoirt
STR_STATION_BUILD_AIRPORT_CLASS_LABEL                           :{BLACK}Aicme an aerfoirt
STR_STATION_BUILD_AIRPORT_LAYOUT_NAME                           :{BLACK}Leagan amach {NUM}

STR_AIRPORT_SMALL                                               :Beag
STR_AIRPORT_CITY                                                :Cathrach
STR_AIRPORT_METRO                                               :Cathrach
STR_AIRPORT_INTERNATIONAL                                       :Idirnáisiúnta
STR_AIRPORT_COMMUTER                                            :Comaitéireachta
STR_AIRPORT_INTERCONTINENTAL                                    :Idir-ilchríochach
STR_AIRPORT_HELIPORT                                            :Héileaport
STR_AIRPORT_HELIDEPOT                                           :Héilea-iosta
STR_AIRPORT_HELISTATION                                         :Héileastáisiún

STR_AIRPORT_CLASS_SMALL                                         :Aerfoirt bheaga
STR_AIRPORT_CLASS_LARGE                                         :Aerfoirt mhóra
STR_AIRPORT_CLASS_HUB                                           :Aerfoirt moil
STR_AIRPORT_CLASS_HELIPORTS                                     :Aerfoirt héileacaptair

STR_STATION_BUILD_NOISE                                         :{BLACK}Torann a ghintear: {GOLD}{COMMA}

# Landscaping toolbar
STR_LANDSCAPING_TOOLBAR                                         :{WHITE}Tírdhreachú
STR_LANDSCAPING_TOOLTIP_LOWER_A_CORNER_OF_LAND                  :{BLACK}Ísligh cúinne talún
STR_LANDSCAPING_TOOLTIP_RAISE_A_CORNER_OF_LAND                  :{BLACK}Ardaigh cúinne talún
STR_LANDSCAPING_LEVEL_LAND_TOOLTIP                              :{BLACK}Cothromaigh talamh
STR_LANDSCAPING_TOOLTIP_PURCHASE_LAND                           :{BLACK}Ceannaigh talamh le húsáid amach anseo

# Object construction window
STR_OBJECT_BUILD_CAPTION                                        :{WHITE}Roghnú oibiachta
STR_OBJECT_BUILD_TOOLTIP                                        :{BLACK}Roghnaigh oibiacht le tógáil
STR_OBJECT_BUILD_CLASS_TOOLTIP                                  :{BLACK}Roghnaigh aicme na hoibiachta le tógáil
STR_OBJECT_BUILD_PREVIEW_TOOLTIP                                :{BLACK}Réamhamharc ar an oibiacht
STR_OBJECT_BUILD_SIZE                                           :{BLACK}Méid: {GOLD}{NUM} x {NUM} tíl

STR_OBJECT_CLASS_LTHS                                           :Tithe solais
STR_OBJECT_CLASS_TRNS                                           :Tarchuradóirí

# Tree planting window (last eight for SE only)
STR_PLANT_TREE_CAPTION                                          :{WHITE}Crainnte
STR_PLANT_TREE_TOOLTIP                                          :{BLACK}Roghnaigh an cineál crainn le cur
STR_TREES_RANDOM_TYPE                                           :{BLACK}Crainnte randamacha
STR_TREES_RANDOM_TYPE_TOOLTIP                                   :{BLACK}Cuir crainnte de chineálacha randamacha
STR_TREES_RANDOM_TREES_BUTTON                                   :{BLACK}Crainnte Randamacha
STR_TREES_RANDOM_TREES_TOOLTIP                                  :{BLACK}Cuir crainnte go randamacha ar an tírdhreach
STR_TREES_MODE_NORMAL_BUTTON                                    :{BLACK}Mar is gnáth
STR_TREES_MODE_NORMAL_TOOLTIP                                   :{BLACK}Crainnte aonair a chur tríd an cursóir a tharraingt thar an tírdhreach.
STR_TREES_MODE_FOREST_SM_BUTTON                                 :{BLACK}Garrán
STR_TREES_MODE_FOREST_SM_TOOLTIP                                :{BLACK}Foraisí beaga a chur tríd an cursóir a tharraingt thar an tírdhreach.
STR_TREES_MODE_FOREST_LG_BUTTON                                 :{BLACK}Foraois
STR_TREES_MODE_FOREST_LG_TOOLTIP                                :{BLACK}Foraisí móra a chur tríd an cursóir a tharraingt thar an tírdhreach.

# Land generation window (SE)
STR_TERRAFORM_TOOLBAR_LAND_GENERATION_CAPTION                   :{WHITE}Talamh a Chruthú
STR_TERRAFORM_TOOLTIP_PLACE_ROCKY_AREAS_ON_LANDSCAPE            :{BLACK}Cuir ceantair charraige ar an tírdhreach
STR_TERRAFORM_TOOLTIP_DEFINE_DESERT_AREA                        :{BLACK}Sainigh limistéar fásaigh.{}Coinnigh síos Ctrl chun é a bhaint
STR_TERRAFORM_TOOLTIP_INCREASE_SIZE_OF_LAND_AREA                :{BLACK}Méadaigh an limistéar talún atá le hardú/le hísliú
STR_TERRAFORM_TOOLTIP_DECREASE_SIZE_OF_LAND_AREA                :{BLACK}Laghdaigh an limistéar talún atá le hardú/le hísliú
STR_TERRAFORM_TOOLTIP_GENERATE_RANDOM_LAND                      :{BLACK}Cruthaigh talamh randamach
STR_TERRAFORM_SE_NEW_WORLD                                      :{BLACK}Cruthaigh scéal nua
STR_TERRAFORM_RESET_LANDSCAPE                                   :{BLACK}Athshocraigh an tírdhreach
STR_TERRAFORM_RESET_LANDSCAPE_TOOLTIP                           :{BLACK}Bain na maoine ar fad ar le cuideachtaí iad ón léarscáil

STR_QUERY_RESET_LANDSCAPE_CAPTION                               :{WHITE}Athshocraigh an Tírdhreach
STR_RESET_LANDSCAPE_CONFIRMATION_TEXT                           :{WHITE}An bhfuil tú cinnte gur mian leat na maoine uile atá faoi úinéireacht cuideachtaí a bhaint?

# Town generation window (SE)
STR_FOUND_TOWN_CAPTION                                          :{WHITE}Bailte a Chruthú
STR_FOUND_TOWN_NEW_TOWN_BUTTON                                  :{BLACK}Baile Nua
STR_FOUND_TOWN_NEW_TOWN_TOOLTIP                                 :{BLACK}Bunaigh baile nua
STR_FOUND_TOWN_RANDOM_TOWN_BUTTON                               :{BLACK}Baile Randamach
STR_FOUND_TOWN_RANDOM_TOWN_TOOLTIP                              :{BLACK}Bunaigh baile i suíomh fánach
STR_FOUND_TOWN_MANY_RANDOM_TOWNS                                :{BLACK}Go leor bailte randamacha
STR_FOUND_TOWN_RANDOM_TOWNS_TOOLTIP                             :{BLACK}Clúdaigh an léarscáil le bailte a chuirtear in áiteanna fánacha

STR_FOUND_TOWN_NAME_TITLE                                       :{YELLOW}Ainm an bhaile:
STR_FOUND_TOWN_NAME_EDITOR_TITLE                                :{BLACK}Ionchur ainm an bhaile
STR_FOUND_TOWN_NAME_EDITOR_HELP                                 :{BLACK}Cliceáil chun ainm an bhaile a ionchur
STR_FOUND_TOWN_NAME_RANDOM_BUTTON                               :{BLACK}Ainm fánach
STR_FOUND_TOWN_NAME_RANDOM_TOOLTIP                              :{BLACK}Cruthaigh ainm fánach nua

STR_FOUND_TOWN_INITIAL_SIZE_TITLE                               :{YELLOW}Méid an bhaile:
STR_FOUND_TOWN_INITIAL_SIZE_SMALL_BUTTON                        :{BLACK}Beag
STR_FOUND_TOWN_INITIAL_SIZE_MEDIUM_BUTTON                       :{BLACK}Meánach
STR_FOUND_TOWN_INITIAL_SIZE_LARGE_BUTTON                        :{BLACK}Mór
STR_FOUND_TOWN_SIZE_RANDOM                                      :{BLACK}Randamach
STR_FOUND_TOWN_INITIAL_SIZE_TOOLTIP                             :{BLACK}Roghnaigh méid na mbailte
STR_FOUND_TOWN_CITY                                             :{BLACK}Cathair
STR_FOUND_TOWN_CITY_TOOLTIP                                     :{BLACK}Fásann cathracha níos mó ná gnáthbhailte{}Ag brath ar na socruithe, bíonn siad níos mó nuair a bhunaítear iad

STR_FOUND_TOWN_ROAD_LAYOUT                                      :{YELLOW}Leagan amach bóithre an bhaile:
STR_FOUND_TOWN_SELECT_TOWN_ROAD_LAYOUT                          :{BLACK}Roghnaigh leagan amach na mbóithre don bhaile seo
STR_FOUND_TOWN_SELECT_LAYOUT_ORIGINAL                           :{BLACK}Bunaidh
STR_FOUND_TOWN_SELECT_LAYOUT_BETTER_ROADS                       :{BLACK}Bóithre níos fearr
STR_FOUND_TOWN_SELECT_LAYOUT_2X2_GRID                           :{BLACK}greille 2x2
STR_FOUND_TOWN_SELECT_LAYOUT_3X3_GRID                           :{BLACK}greille 3x3
STR_FOUND_TOWN_SELECT_LAYOUT_RANDOM                             :{BLACK}Randamach

# Fund new industry window
STR_FUND_INDUSTRY_CAPTION                                       :{WHITE}Tabhair maoiniú do thionscal nua
STR_FUND_INDUSTRY_SELECTION_TOOLTIP                             :{BLACK}Roghnaigh an tionscal is mian leat ón liosta seo
STR_FUND_INDUSTRY_MANY_RANDOM_INDUSTRIES                        :{BLACK}Cruthaigh tionscail randamacha
STR_FUND_INDUSTRY_MANY_RANDOM_INDUSTRIES_TOOLTIP                :{BLACK}Clúdaigh an léarscáil le tionscail a chuirtear síos go randamach
STR_FUND_INDUSTRY_MANY_RANDOM_INDUSTRIES_CAPTION                :{WHITE}Cruthaigh tionscail randamacha
STR_FUND_INDUSTRY_MANY_RANDOM_INDUSTRIES_QUERY                  :{YELLOW}An bhfuil tú cinnte gur mhaith leat go leor tionscal randamach a chruthú?
STR_FUND_INDUSTRY_INDUSTRY_BUILD_COST                           :{BLACK}Costas: {YELLOW}{CURRENCY_LONG}
STR_FUND_INDUSTRY_PROSPECT_NEW_INDUSTRY                         :{BLACK}Dóigh
STR_FUND_INDUSTRY_BUILD_NEW_INDUSTRY                            :{BLACK}Tóg
STR_FUND_INDUSTRY_FUND_NEW_INDUSTRY                             :{BLACK}Maoinigh
STR_FUND_INDUSTRY_REMOVE_ALL_INDUSTRIES                         :{BLACK}Bain gach tionscal
STR_FUND_INDUSTRY_REMOVE_ALL_INDUSTRIES_TOOLTIP                 :{BLACK}Bain gach tionscal atá ar an léarscáil faoi láthair
STR_FUND_INDUSTRY_REMOVE_ALL_INDUSTRIES_CAPTION                 :{WHITE}Bain gach tionscal
STR_FUND_INDUSTRY_REMOVE_ALL_INDUSTRIES_QUERY                   :An bhfuil tú cinnte gur mhaith leat gach tionscail a bhaint?

# Industry cargoes window
STR_INDUSTRY_CARGOES_INDUSTRY_CAPTION                           :{WHITE}Slabhra na dtionscal don tionscal {STRING}
STR_INDUSTRY_CARGOES_CARGO_CAPTION                              :{WHITE}Slabhra na dtionscal le haghaidh lastas {STRING}
STR_INDUSTRY_CARGOES_PRODUCERS                                  :{WHITE}Tionscail á tháirgeadh
STR_INDUSTRY_CARGOES_CUSTOMERS                                  :{WHITE}Tionscail a ghlacann leis
STR_INDUSTRY_CARGOES_HOUSES                                     :{WHITE}Tithe
STR_INDUSTRY_CARGOES_INDUSTRY_TOOLTIP                           :{BLACK}Cliceáil ar an tionscal chun a sholáthróirí agus a chustaiméirí a fheiceáil
STR_INDUSTRY_CARGOES_CARGO_TOOLTIP                              :{BLACK}{STRING}{}Cliceáil ar an lastas chun a soláthróirí agus a chustaiméirí a fheiceáil
STR_INDUSTRY_DISPLAY_CHAIN                                      :{BLACK}Taispeáin an slabhra
STR_INDUSTRY_DISPLAY_CHAIN_TOOLTIP                              :{BLACK}Taispeáin na tionscadail a dhéanann lastas a sholáthar agus a ghlacann leis
STR_INDUSTRY_CARGOES_NOTIFY_SMALLMAP                            :{BLACK}Nasc leis an léarscáil bheag
STR_INDUSTRY_CARGOES_NOTIFY_SMALLMAP_TOOLTIP                    :{BLACK}Roghnaigh na tionscail a thaispeántar ar an léarscáil bheag chomh maith
STR_INDUSTRY_CARGOES_SELECT_CARGO                               :{BLACK}Roghnaigh lastas
STR_INDUSTRY_CARGOES_SELECT_CARGO_TOOLTIP                       :{BLACK}Roghnaigh an lastas is mian leat a thaispeáint
STR_INDUSTRY_CARGOES_SELECT_INDUSTRY                            :{BLACK}Roghnaigh tionscal
STR_INDUSTRY_CARGOES_SELECT_INDUSTRY_TOOLTIP                    :{BLACK}Roghnaigh an tionscal is mian leat a thaispeáint

# Land area window
STR_LAND_AREA_INFORMATION_CAPTION                               :{WHITE}Faisnéis faoin bPíosa Talún
STR_LAND_AREA_INFORMATION_LOCATION_TOOLTIP                      :{BLACK}Láraigh an príomh-amharc ar shuíomh na tíle. Ctrl+Cliceáil chun fuinneog amhairc nua a oscailt ar shuíomh na tíle
STR_LAND_AREA_INFORMATION_COST_TO_CLEAR_N_A                     :{BLACK}Costas le glanadh: {LTBLUE}N/B
STR_LAND_AREA_INFORMATION_COST_TO_CLEAR                         :{BLACK}Costas le glanadh: {RED}{CURRENCY_LONG}
STR_LAND_AREA_INFORMATION_REVENUE_WHEN_CLEARED                  :{BLACK}Ioncam má ghlantar: {LTBLUE}{CURRENCY_LONG}
STR_LAND_AREA_INFORMATION_OWNER_N_A                             :N/B
STR_LAND_AREA_INFORMATION_OWNER                                 :{BLACK}Úinéir: {LTBLUE}{STRING}
STR_LAND_AREA_INFORMATION_ROAD_OWNER                            :{BLACK}Úinéir an bhóthair: {LTBLUE}{STRING}
STR_LAND_AREA_INFORMATION_TRAM_OWNER                            :{BLACK}Úinéir an trambhealaigh: {LTBLUE}{STRING}
STR_LAND_AREA_INFORMATION_RAIL_OWNER                            :{BLACK}Úinéir an iarnróid: {LTBLUE}{STRING}
STR_LAND_AREA_INFORMATION_LOCAL_AUTHORITY                       :{BLACK}Údarás áitiúil: {LTBLUE}{STRING}
STR_LAND_AREA_INFORMATION_LOCAL_AUTHORITY_NONE                  :Ceann ar bith
STR_LAND_AREA_INFORMATION_LANDINFO_COORDS                       :{BLACK}Comhordanáidí: {LTBLUE}{NUM} x {NUM} x {NUM} ({STRING})
STR_LAND_AREA_INFORMATION_BUILD_DATE                            :{BLACK}Tógtha: {LTBLUE}{DATE_LONG}
STR_LAND_AREA_INFORMATION_STATION_CLASS                         :{BLACK}Aicme an stáisiúin: {LTBLUE}{STRING}
STR_LAND_AREA_INFORMATION_STATION_TYPE                          :{BLACK}Cineál stáisiúin: {LTBLUE}{STRING}
STR_LAND_AREA_INFORMATION_AIRPORT_CLASS                         :{BLACK}Aicme an aerfoirt: {LTBLUE}{STRING}
STR_LAND_AREA_INFORMATION_AIRPORT_NAME                          :{BLACK}Ainm an aerfoirt: {LTBLUE}{STRING}
STR_LAND_AREA_INFORMATION_AIRPORTTILE_NAME                      :{BLACK}Ainm tíl aerfoirt: {LTBLUE}{STRING}
STR_LAND_AREA_INFORMATION_NEWGRF_NAME                           :{BLACK}NewGRF: {LTBLUE}{STRING}
STR_LAND_AREA_INFORMATION_CARGO_ACCEPTED                        :{BLACK}Lastas a ghlactar leis: {LTBLUE}
STR_LAND_AREA_INFORMATION_CARGO_EIGHTS                          :({COMMA}/8 {STRING})
STR_LANG_AREA_INFORMATION_RAIL_TYPE                             :{BLACK}Cineál ráillí: {LTBLUE}{STRING}
STR_LANG_AREA_INFORMATION_ROAD_TYPE                             :{BLACK}Cineál bóthair: {LTBLUE}{STRING}
STR_LANG_AREA_INFORMATION_TRAM_TYPE                             :{BLACK}Cineál tram: {LTBLUE}{STRING}
STR_LANG_AREA_INFORMATION_RAIL_SPEED_LIMIT                      :{BLACK}Teorainn luais iarnróid: {LTBLUE}{VELOCITY}
STR_LANG_AREA_INFORMATION_ROAD_SPEED_LIMIT                      :{BLACK}Teorainn luais na mbóithre: {LTBLUE}{VELOCITY}
STR_LANG_AREA_INFORMATION_TRAM_SPEED_LIMIT                      :{BLACK}Teorainn luais tramanna: {LTBLUE}{VELOCITY}

# Description of land area of different tiles
STR_LAI_CLEAR_DESCRIPTION_ROCKS                                 :Carraigeacha
STR_LAI_CLEAR_DESCRIPTION_ROUGH_LAND                            :Talamh garbh
STR_LAI_CLEAR_DESCRIPTION_BARE_LAND                             :Talamh lom
STR_LAI_CLEAR_DESCRIPTION_GRASS                                 :Féar
STR_LAI_CLEAR_DESCRIPTION_FIELDS                                :Garrantaí
STR_LAI_CLEAR_DESCRIPTION_SNOW_COVERED_LAND                     :Talamh faoi shneachta
STR_LAI_CLEAR_DESCRIPTION_DESERT                                :Fásach

STR_LAI_RAIL_DESCRIPTION_TRACK                                  :Iarnród ráille
STR_LAI_RAIL_DESCRIPTION_TRACK_WITH_NORMAL_SIGNALS              :Iarnród ráille ar a bhfuil comharthaí bloc
STR_LAI_RAIL_DESCRIPTION_TRACK_WITH_PRESIGNALS                  :Iarnród ráille ar a bhfuil réamhchomharthaí
STR_LAI_RAIL_DESCRIPTION_TRACK_WITH_EXITSIGNALS                 :Iarnród ráille ar a bhfuil comharthaí amach
STR_LAI_RAIL_DESCRIPTION_TRACK_WITH_COMBOSIGNALS                :Iarnród ráille ar a bhfuil comharthaí teaglama
STR_LAI_RAIL_DESCRIPTION_TRACK_WITH_PBSSIGNALS                  :Iarnród ráille ar a bhfuil comharthaí cosáin
STR_LAI_RAIL_DESCRIPTION_TRACK_WITH_NOENTRYSIGNALS              :Iarnród ráille ar a bhfuil comharthaí cosáin aonbhealaigh
STR_LAI_RAIL_DESCRIPTION_TRACK_WITH_NORMAL_PRESIGNALS           :Iarnród ráille ar a bhfuil comharthaí bloic agus réamhchomharthaí
STR_LAI_RAIL_DESCRIPTION_TRACK_WITH_NORMAL_EXITSIGNALS          :Iarnród ráille ar a bhfuil comharthaí bloic agus amach
STR_LAI_RAIL_DESCRIPTION_TRACK_WITH_NORMAL_COMBOSIGNALS         :Iarnród ráille ar a bhfuil comharthaí bloic agus teaglama
STR_LAI_RAIL_DESCRIPTION_TRACK_WITH_NORMAL_PBSSIGNALS           :Iarnród ráille ar a bhfuil comharthaí bloic agus cosáin
STR_LAI_RAIL_DESCRIPTION_TRACK_WITH_NORMAL_NOENTRYSIGNALS       :Iarnród ráille ar a bhfuil comharthaí bloic agus cosáin aonbhealaigh
STR_LAI_RAIL_DESCRIPTION_TRACK_WITH_PRE_EXITSIGNALS             :Iarnród ráille ar a bhfuil réamhchomharthaí agus comharthaí amach
STR_LAI_RAIL_DESCRIPTION_TRACK_WITH_PRE_COMBOSIGNALS            :Iarnród ráille ar a bhfuil réamhchomharthaí agus comharthaí teaglama
STR_LAI_RAIL_DESCRIPTION_TRACK_WITH_PRE_PBSSIGNALS              :Iarnród ráille ar a bhfuil réamhchomharthaí agus comharthaí cosáin
STR_LAI_RAIL_DESCRIPTION_TRACK_WITH_PRE_NOENTRYSIGNALS          :Iarnród ráille ar a bhfuil réamhchomharthaí agus comharthaí cosáin aonbhealaigh
STR_LAI_RAIL_DESCRIPTION_TRACK_WITH_EXIT_COMBOSIGNALS           :Iarnród ráille ar a bhfuil comharthaí amach agus teaglama
STR_LAI_RAIL_DESCRIPTION_TRACK_WITH_EXIT_PBSSIGNALS             :Iarnród ráille ar a bhfuil comharthaí amach agus cosáin
STR_LAI_RAIL_DESCRIPTION_TRACK_WITH_EXIT_NOENTRYSIGNALS         :Iarnród ráille ar a bhfuil comharthaí amach agus cosáin aonbhealaigh
STR_LAI_RAIL_DESCRIPTION_TRACK_WITH_COMBO_PBSSIGNALS            :Iarnród ráille ar a bhfuil comharthaí teaglama agus cosáin
STR_LAI_RAIL_DESCRIPTION_TRACK_WITH_COMBO_NOENTRYSIGNALS        :Iarnród ráille ar a bhfuil comharthaí teaglama agus cosáin aonbhealaigh
STR_LAI_RAIL_DESCRIPTION_TRACK_WITH_PBS_NOENTRYSIGNALS          :Iarnród ráille ar a bhfuil comharthaí cosáin agus cosáin aonbhealaigh
STR_LAI_RAIL_DESCRIPTION_TRAIN_DEPOT                            :Iarnród iosta traenach

STR_LAI_ROAD_DESCRIPTION_ROAD                                   :Bóthair
STR_LAI_ROAD_DESCRIPTION_ROAD_WITH_STREETLIGHTS                 :Bóthair le soilse sráide
STR_LAI_ROAD_DESCRIPTION_TREE_LINED_ROAD                        :Bóthair le crainn ar gach taobh
STR_LAI_ROAD_DESCRIPTION_ROAD_VEHICLE_DEPOT                     :Iosta feithiclí bóthair
STR_LAI_ROAD_DESCRIPTION_ROAD_RAIL_LEVEL_CROSSING               :Crosaire comhréidh bóthair/iarnróid
STR_LAI_ROAD_DESCRIPTION_TRAMWAY                                :Trambhealach

# Houses come directly from their building names
STR_LAI_TOWN_INDUSTRY_DESCRIPTION_UNDER_CONSTRUCTION            :{STRING} (á thógáil)

STR_LAI_TREE_NAME_TREES                                         :Crainn
STR_LAI_TREE_NAME_RAINFOREST                                    :Foraois bháistí
STR_LAI_TREE_NAME_CACTUS_PLANTS                                 :Plandaí cachtais

STR_LAI_STATION_DESCRIPTION_RAILROAD_STATION                    :Stáisiún iarnróid
STR_LAI_STATION_DESCRIPTION_AIRCRAFT_HANGAR                     :Haingear aerárthaigh
STR_LAI_STATION_DESCRIPTION_AIRPORT                             :Aerfort
STR_LAI_STATION_DESCRIPTION_TRUCK_LOADING_AREA                  :Limistéar lódála leoraithe
STR_LAI_STATION_DESCRIPTION_BUS_STATION                         :Stáisiún bus
STR_LAI_STATION_DESCRIPTION_SHIP_DOCK                           :Dug long
STR_LAI_STATION_DESCRIPTION_BUOY                                :Baoi
STR_LAI_STATION_DESCRIPTION_WAYPOINT                            :Pointe bealaigh

STR_LAI_WATER_DESCRIPTION_WATER                                 :Uisce
STR_LAI_WATER_DESCRIPTION_CANAL                                 :Canáil
STR_LAI_WATER_DESCRIPTION_LOCK                                  :Loc
STR_LAI_WATER_DESCRIPTION_RIVER                                 :Abhainn
STR_LAI_WATER_DESCRIPTION_COAST_OR_RIVERBANK                    :Cósta nó bruach
STR_LAI_WATER_DESCRIPTION_SHIP_DEPOT                            :Iosta long

# Industries come directly from their industry names

STR_LAI_TUNNEL_DESCRIPTION_RAILROAD                             :Tollán iarnróid
STR_LAI_TUNNEL_DESCRIPTION_ROAD                                 :Tollán bóthair

STR_LAI_BRIDGE_DESCRIPTION_RAIL_SUSPENSION_STEEL                :Droichead iarnróid crochta cruach
STR_LAI_BRIDGE_DESCRIPTION_RAIL_GIRDER_STEEL                    :Droichead iarnróid cearchaillí cruach
STR_LAI_BRIDGE_DESCRIPTION_RAIL_CANTILEVER_STEEL                :Droichead iarnróid cruach starrmhaide
STR_LAI_BRIDGE_DESCRIPTION_RAIL_SUSPENSION_CONCRETE             :Droichead iarnróid crochta de choincréit threisithe
STR_LAI_BRIDGE_DESCRIPTION_RAIL_WOODEN                          :Droichead iarnróid adhmaid
STR_LAI_BRIDGE_DESCRIPTION_RAIL_CONCRETE                        :Droichead iarnróid coincréite
STR_LAI_BRIDGE_DESCRIPTION_RAIL_TUBULAR_STEEL                   :Droichead iarnróid feadánach

STR_LAI_BRIDGE_DESCRIPTION_ROAD_SUSPENSION_STEEL                :Droichead bóthair crochta cruach
STR_LAI_BRIDGE_DESCRIPTION_ROAD_GIRDER_STEEL                    :Droichead bóthair cearchaillí cruach
STR_LAI_BRIDGE_DESCRIPTION_ROAD_CANTILEVER_STEEL                :Droicheadh bóthair starrmhaide cruach
STR_LAI_BRIDGE_DESCRIPTION_ROAD_SUSPENSION_CONCRETE             :Droichead bóthair crochta de choincréit threisithe
STR_LAI_BRIDGE_DESCRIPTION_ROAD_WOODEN                          :Droichead bóthair adhmaid
STR_LAI_BRIDGE_DESCRIPTION_ROAD_CONCRETE                        :Droichead bóthair coincréite
STR_LAI_BRIDGE_DESCRIPTION_ROAD_TUBULAR_STEEL                   :Droichead bóthair feadánach

STR_LAI_BRIDGE_DESCRIPTION_AQUEDUCT                             :Uiscerian

STR_LAI_OBJECT_DESCRIPTION_TRANSMITTER                          :Tarchuradóir
STR_LAI_OBJECT_DESCRIPTION_LIGHTHOUSE                           :Teach solais
STR_LAI_OBJECT_DESCRIPTION_COMPANY_HEADQUARTERS                 :Ceanncheathrú cuideachta
STR_LAI_OBJECT_DESCRIPTION_COMPANY_OWNED_LAND                   :Talamh faoi úinéireacht cuideachta

# About OpenTTD window
STR_ABOUT_OPENTTD                                               :{WHITE}Maidir le OpenTTD
STR_ABOUT_ORIGINAL_COPYRIGHT                                    :{BLACK}Cóipcheart bunaidh {COPYRIGHT} 1995 Chris Sawyer, Gach ceart ar cosaint
STR_ABOUT_VERSION                                               :{BLACK}OpenTTD leagan {REV}
STR_ABOUT_COPYRIGHT_OPENTTD                                     :{BLACK}OpenTTD {COPYRIGHT} 2002-{STRING} An fhoireann OpenTTD

# Framerate display window
STR_FRAMERATE_CAPTION                                           :{WHITE}Ráta frámaí
STR_FRAMERATE_CAPTION_SMALL                                     :{STRING}{WHITE} ({DECIMAL}x)
STR_FRAMERATE_RATE_GAMELOOP                                     :{BLACK}Ráta ionsamhlúcháin: {STRING}
STR_FRAMERATE_RATE_GAMELOOP_TOOLTIP                             :{BLACK}Líon ticeanna an chluiche a dhéantar a ionshamhlú in aghaidh an tsoicind.
STR_FRAMERATE_RATE_BLITTER                                      :{BLACK}Ráta frámaí na ngraificí: {STRING}
STR_FRAMERATE_RATE_BLITTER_TOOLTIP                              :{BLACK}Líon na bhfrámaí físe a rindreáiltear in aghaidh an tsoicind.
STR_FRAMERATE_SPEED_FACTOR                                      :{BLACK}FAchtóir luais an chluiche reatha: {DECIMAL}x
STR_FRAMERATE_CURRENT                                           :{WHITE}Faoi láthair
STR_FRAMERATE_AVERAGE                                           :{WHITE}Meán-ráta
STR_FRAMERATE_MEMORYUSE                                         :{WHITE}Cuimhne
STR_FRAMERATE_DATA_POINTS                                       :{BLACK}Sonraí bunaithe ar thomhaiseanna {COMMA}
STR_FRAMERATE_MS_GOOD                                           :{LTBLUE}{DECIMAL} ms
STR_FRAMERATE_MS_WARN                                           :{YELLOW}{DECIMAL} ms
STR_FRAMERATE_MS_BAD                                            :{RED}{DECIMAL} ms
STR_FRAMERATE_FPS_GOOD                                          :{LTBLUE}{DECIMAL} fráma/s
STR_FRAMERATE_FPS_WARN                                          :{YELLOW}{DECIMAL} fráma/s
STR_FRAMERATE_FPS_BAD                                           :{RED}{DECIMAL} fráma/s
STR_FRAMERATE_BYTES_GOOD                                        :{LTBLUE}{BYTES}
STR_FRAMERATE_GRAPH_MILLISECONDS                                :{TINY_FONT}{COMMA} ms
STR_FRAMERATE_GRAPH_SECONDS                                     :{TINY_FONT}{COMMA} s

###length 15
STR_FRAMERATE_GAMELOOP                                          :{BLACK}Iomlán lúb an chluiche:
STR_FRAMERATE_GL_ECONOMY                                        :{BLACK}  Láimhseáil lastais:
STR_FRAMERATE_GL_TRAINS                                         :{BLACK}  Ticeanna na dtraenacha:
STR_FRAMERATE_GL_ROADVEHS                                       :{BLACK}  Ticeanna na bhfeithiclí bóthair:
STR_FRAMERATE_GL_SHIPS                                          :{BLACK}  Ticeanna na long:
STR_FRAMERATE_GL_AIRCRAFT                                       :{BLACK}  Ticeanna na n-aerárthach:
STR_FRAMERATE_GL_LANDSCAPE                                      :{BLACK}  Ticeanna an domhain:
STR_FRAMERATE_GL_LINKGRAPH                                      :{BLACK}  An moill ar ghraf an dáileacháin:
STR_FRAMERATE_DRAWING                                           :{BLACK}Rindreáil grafaicí:
STR_FRAMERATE_DRAWING_VIEWPORTS                                 :{BLACK}  Fuinneoga amhairc an domhain:
STR_FRAMERATE_VIDEO                                             :{BLACK}Aschur físe:
STR_FRAMERATE_SOUND                                             :{BLACK}Meascadh fuaime:
STR_FRAMERATE_ALLSCRIPTS                                        :{BLACK}  Scripteanna cluiche/AInna iomlán:
STR_FRAMERATE_GAMESCRIPT                                        :{BLACK}   Script cluiche:
STR_FRAMERATE_AI                                                :{BLACK}   AI {NUM} {STRING}

###length 15
STR_FRAMETIME_CAPTION_GAMELOOP                                  :Lúb an chluiche
STR_FRAMETIME_CAPTION_GL_ECONOMY                                :Láimhseáil lastais
STR_FRAMETIME_CAPTION_GL_TRAINS                                 :Ticeanna na dtraenacha
STR_FRAMETIME_CAPTION_GL_ROADVEHS                               :Ticeanna na bhfeithiclí bóthair
STR_FRAMETIME_CAPTION_GL_SHIPS                                  :Ticeanna na long
STR_FRAMETIME_CAPTION_GL_AIRCRAFT                               :Ticeanna na n-aerárthach
STR_FRAMETIME_CAPTION_GL_LANDSCAPE                              :Ticeanna an domhain
STR_FRAMETIME_CAPTION_GL_LINKGRAPH                              :An moill ar ghraf an dáileacháin
STR_FRAMETIME_CAPTION_DRAWING                                   :Rindreáil na ngrafaicí
STR_FRAMETIME_CAPTION_DRAWING_VIEWPORTS                         :Rindreáil fhuinneog amhairc an domhain
STR_FRAMETIME_CAPTION_VIDEO                                     :Aschur físe:
STR_FRAMETIME_CAPTION_SOUND                                     :Meascán fuaime
STR_FRAMETIME_CAPTION_ALLSCRIPTS                                :# iomlán na scripteanna cluichí/AI
STR_FRAMETIME_CAPTION_GAMESCRIPT                                :Script an chluiche
STR_FRAMETIME_CAPTION_AI                                        :AI {NUM} {STRING}


# Save/load game/scenario
STR_SAVELOAD_SAVE_CAPTION                                       :{WHITE}Sábháil an Cluiche
STR_SAVELOAD_LOAD_CAPTION                                       :{WHITE}Lódáil Cluiche
STR_SAVELOAD_SAVE_SCENARIO                                      :{WHITE}Sábháil Scéal
STR_SAVELOAD_LOAD_SCENARIO                                      :{WHITE}Lódáil Scéal
STR_SAVELOAD_LOAD_HEIGHTMAP                                     :{WHITE}Lódáil Mapa airde
STR_SAVELOAD_SAVE_HEIGHTMAP                                     :{WHITE}Sábháil Mapa airde
STR_SAVELOAD_HOME_BUTTON                                        :{BLACK}Cliceáil anseo le léim chuig an comhadlann réamhshocraithe sábhála/lódála reatha
STR_SAVELOAD_BYTES_FREE                                         :{BLACK}{BYTES} saor
STR_SAVELOAD_LIST_TOOLTIP                                       :{BLACK}Liosta na dtiomántán, na gcomhadlann agus na gcomhad cluichí sábháilte
STR_SAVELOAD_EDITBOX_TOOLTIP                                    :{BLACK}Ainm atá roghnaithe faoi láthair don chluiche sábháilte
STR_SAVELOAD_DELETE_BUTTON                                      :{BLACK}Scrios
STR_SAVELOAD_DELETE_TOOLTIP                                     :{BLACK}Scrios an cluiche sábháilte atá roghnaithe faoi láthair
STR_SAVELOAD_SAVE_BUTTON                                        :{BLACK}Sábháil
STR_SAVELOAD_SAVE_TOOLTIP                                       :{BLACK}Sábháil an cluiche reatha, ag úsáid an t-ainm roghnaithe
STR_SAVELOAD_LOAD_BUTTON                                        :{BLACK}Lódáil
STR_SAVELOAD_LOAD_TOOLTIP                                       :{BLACK}Lódáil an cluiche roghnaithe
STR_SAVELOAD_LOAD_HEIGHTMAP_TOOLTIP                             :{BLACK}Lódáil an mapa airde roghnaithe
STR_SAVELOAD_DETAIL_CAPTION                                     :{BLACK}Sonraí an Chluiche
STR_SAVELOAD_DETAIL_NOT_AVAILABLE                               :{BLACK}Níl aon fhaisnéis le fáil.
STR_SAVELOAD_DETAIL_COMPANY_INDEX                               :{SILVER}{COMMA}: {WHITE}{STRING}
STR_SAVELOAD_DETAIL_GRFSTATUS                                   :{SILVER}NewGRF: {WHITE}{STRING}
STR_SAVELOAD_FILTER_TITLE                                       :{BLACK}Teaghrán scagtha:
STR_SAVELOAD_OVERWRITE_TITLE                                    :{WHITE}Comhad a Fhorscríobh
STR_SAVELOAD_OVERWRITE_WARNING                                  :{YELLOW}An bhfuil tú cinnte gur mian leat an comhad atá ann cheana féin a fhorscríobh?
STR_SAVELOAD_DIRECTORY                                          :{STRING} (Comhadlann)
STR_SAVELOAD_PARENT_DIRECTORY                                   :{STRING} (Máthair-chomhadlann)

STR_SAVELOAD_OSKTITLE                                           :{BLACK}Iontráil ainm don chluiche sábháilte

# World generation
STR_MAPGEN_WORLD_GENERATION_CAPTION                             :{WHITE}Domhan a Chruthú
STR_MAPGEN_MAPSIZE                                              :{BLACK}Méid na léarscáile:
STR_MAPGEN_MAPSIZE_TOOLTIP                                      :{BLACK}Roghnaigh an méid de na léarscáile i tíleanna. Beidh líon na tíleanna ar fáil a bheith beagán níos lú
STR_MAPGEN_BY                                                   :{BLACK}*
STR_MAPGEN_NUMBER_OF_TOWNS                                      :{BLACK}Líon na mbailte:
STR_MAPGEN_TOWN_NAME_LABEL                                      :{BLACK}Ainmneacha na mbailte:
STR_MAPGEN_TOWN_NAME_DROPDOWN_TOOLTIP                           :{BLACK}Roghnaigh stíl d'ainmneacha na mbailte
STR_MAPGEN_DATE                                                 :{BLACK}Dáta:
STR_MAPGEN_NUMBER_OF_INDUSTRIES                                 :{BLACK}Líon na dtionscal:
STR_MAPGEN_HEIGHTMAP_HEIGHT                                     :{BLACK}An beann is airde:
STR_MAPGEN_HEIGHTMAP_HEIGHT_UP                                  :{BLACK}Méadaigh airde uasta an bhinn is airde ar an léarscáil d'aon leibhéal amháin
STR_MAPGEN_HEIGHTMAP_HEIGHT_DOWN                                :{BLACK}Laghdaigh airde uasta an bhinn is airde ar an léarscáil d'aon leibhéal amháin
STR_MAPGEN_SNOW_COVERAGE                                        :{BLACK}Clúdach sneachta:
STR_MAPGEN_SNOW_COVERAGE_UP                                     :{BLACK}Méadaigh clúdach an tsneachta deich faoin gcéad
STR_MAPGEN_SNOW_COVERAGE_DOWN                                   :{BLACK}Laghdaigh clúdach an tsneachta deich faoin gcéad
STR_MAPGEN_SNOW_COVERAGE_TEXT                                   :{BLACK}{NUM}%
STR_MAPGEN_DESERT_COVERAGE                                      :{BLACK}Clúdach an fhásaigh:
STR_MAPGEN_DESERT_COVERAGE_UP                                   :{BLACK}Méadaigh clúdach an fhásaigh deich faoin gcéad
STR_MAPGEN_DESERT_COVERAGE_DOWN                                 :{BLACK}Laghdaigh clúdach an fhásaigh deich faoin gcéad
STR_MAPGEN_DESERT_COVERAGE_TEXT                                 :{BLACK}{NUM}%
STR_MAPGEN_LAND_GENERATOR                                       :{BLACK}Talamh a chruthú:
STR_MAPGEN_TERRAIN_TYPE                                         :{BLACK}Cineál tír-raoin:
STR_MAPGEN_SEA_LEVEL                                            :{BLACK}Leibhéal na farraige:
STR_MAPGEN_QUANTITY_OF_RIVERS                                   :{BLACK}Aibhneacha:
STR_MAPGEN_SMOOTHNESS                                           :{BLACK}Míne:
STR_MAPGEN_VARIETY                                              :{BLACK}Éagsúlacht:
STR_MAPGEN_GENERATE                                             :{WHITE}Cruthaigh

###length 21
STR_MAPGEN_TOWN_NAME_ORIGINAL_ENGLISH                           :Béarla (Bunaidh)
STR_MAPGEN_TOWN_NAME_FRENCH                                     :Fraincis
STR_MAPGEN_TOWN_NAME_GERMAN                                     :Gearmáinis
STR_MAPGEN_TOWN_NAME_ADDITIONAL_ENGLISH                         :Béarla (Breise)
STR_MAPGEN_TOWN_NAME_LATIN_AMERICAN                             :Meiriceá Laidineach
STR_MAPGEN_TOWN_NAME_SILLY                                      :Áiféiseach
STR_MAPGEN_TOWN_NAME_SWEDISH                                    :Sualainnis
STR_MAPGEN_TOWN_NAME_DUTCH                                      :Ollainnis
STR_MAPGEN_TOWN_NAME_FINNISH                                    :Fionlainnis
STR_MAPGEN_TOWN_NAME_POLISH                                     :Polainnis
STR_MAPGEN_TOWN_NAME_SLOVAK                                     :Slováicis
STR_MAPGEN_TOWN_NAME_NORWEGIAN                                  :Ioruais
STR_MAPGEN_TOWN_NAME_HUNGARIAN                                  :Ungárach
STR_MAPGEN_TOWN_NAME_AUSTRIAN                                   :Ostarach
STR_MAPGEN_TOWN_NAME_ROMANIAN                                   :Rómánach
STR_MAPGEN_TOWN_NAME_CZECH                                      :Seiceach
STR_MAPGEN_TOWN_NAME_SWISS                                      :Eilvéiseach
STR_MAPGEN_TOWN_NAME_DANISH                                     :Danmhargach
STR_MAPGEN_TOWN_NAME_TURKISH                                    :Turcach
STR_MAPGEN_TOWN_NAME_ITALIAN                                    :Iodálach
STR_MAPGEN_TOWN_NAME_CATALAN                                    :Catalónach

# Strings for map borders at game generation
STR_MAPGEN_BORDER_TYPE                                          :{BLACK}Taobhanna na léarscáile:
STR_MAPGEN_NORTHWEST                                            :{BLACK}Iarthuaisceart
STR_MAPGEN_NORTHEAST                                            :{BLACK}Oirthuaisceart
STR_MAPGEN_SOUTHEAST                                            :{BLACK}Oirdheisceart
STR_MAPGEN_SOUTHWEST                                            :{BLACK}Iardheisceart
STR_MAPGEN_BORDER_FREEFORM                                      :{BLACK}Saorfhoirme
STR_MAPGEN_BORDER_WATER                                         :{BLACK}Uisce
STR_MAPGEN_BORDER_RANDOM                                        :{BLACK}Randamach
STR_MAPGEN_BORDER_RANDOMIZE                                     :{BLACK}Randamach
STR_MAPGEN_BORDER_MANUAL                                        :{BLACK}De láimh

STR_MAPGEN_HEIGHTMAP_ROTATION                                   :{BLACK}Rothlú an mhapa airde:
STR_MAPGEN_HEIGHTMAP_NAME                                       :{BLACK}Ainm an mhapa airde:
STR_MAPGEN_HEIGHTMAP_SIZE_LABEL                                 :{BLACK}Méid:
STR_MAPGEN_HEIGHTMAP_SIZE                                       :{ORANGE}{NUM} x {NUM}

STR_MAPGEN_TERRAIN_TYPE_QUERY_CAPT                              :{WHITE}Airde sprice na mbeann
STR_MAPGEN_HEIGHTMAP_HEIGHT_QUERY_CAPT                          :{WHITE}An beann is airde
STR_MAPGEN_SNOW_COVERAGE_QUERY_CAPT                             :{WHITE}Clúdach sneachta (i %)
STR_MAPGEN_DESERT_COVERAGE_QUERY_CAPT                           :{WHITE}Clúdach an fhásaigh (i %)
STR_MAPGEN_START_DATE_QUERY_CAPT                                :{WHITE}Athraigh an bhliain tosaigh

# SE Map generation
STR_SE_MAPGEN_CAPTION                                           :{WHITE}Cineál Scéil
STR_SE_MAPGEN_FLAT_WORLD                                        :{WHITE}Talamh réidh
STR_SE_MAPGEN_FLAT_WORLD_TOOLTIP                                :{BLACK}Cruthaigh talamh réidh
STR_SE_MAPGEN_RANDOM_LAND                                       :{WHITE}Talamh randamach
STR_SE_MAPGEN_FLAT_WORLD_HEIGHT                                 :{BLACK}Airde na talún réidh:
STR_SE_MAPGEN_FLAT_WORLD_HEIGHT_DOWN                            :{BLACK}Bog airde na talún réidh síos ceann amháin
STR_SE_MAPGEN_FLAT_WORLD_HEIGHT_UP                              :{BLACK}Bog airde na talún réidh suas ceann amháin

STR_SE_MAPGEN_FLAT_WORLD_HEIGHT_QUERY_CAPT                      :{WHITE}Athraigh airde na talún réidh

# Map generation progress
STR_GENERATION_WORLD                                            :{WHITE}Domhan á Chruthú...
STR_GENERATION_ABORT                                            :{BLACK}Tobscoir
STR_GENERATION_ABORT_CAPTION                                    :{WHITE}Tobscoir Cruthú Domhain
STR_GENERATION_ABORT_MESSAGE                                    :{YELLOW}An bhfuil tú cinnte gur mhaith leat an ghiniúit a thobscor?
STR_GENERATION_PROGRESS                                         :{WHITE}{NUM}% críochnaithe
STR_GENERATION_PROGRESS_NUM                                     :{BLACK}{NUM} / {NUM}
STR_GENERATION_WORLD_GENERATION                                 :{BLACK}Domhan a chruthú
STR_GENERATION_RIVER_GENERATION                                 :{BLACK}Giniúint aibhneacha
STR_GENERATION_TREE_GENERATION                                  :{BLACK}Crainn a chruthú
STR_GENERATION_OBJECT_GENERATION                                :{BLACK}Cruthú oibiachtaí
STR_GENERATION_CLEARING_TILES                                   :{BLACK}Limistear garbh agus carraigeach a chruthú
STR_GENERATION_SETTINGUP_GAME                                   :{BLACK}Cluiche á chumrú
STR_GENERATION_PREPARING_TILELOOP                               :{BLACK}Lúb tíleanna á rith
STR_GENERATION_PREPARING_SCRIPT                                 :{BLACK}Script reatha
STR_GENERATION_PREPARING_GAME                                   :{BLACK}Cluiche á ullmhú

# NewGRF settings
STR_NEWGRF_SETTINGS_CAPTION                                     :{WHITE}Socruithe NewGRF
STR_NEWGRF_SETTINGS_INFO_TITLE                                  :{WHITE}Faisnéis NewGRF mionsonraithe
STR_NEWGRF_SETTINGS_ACTIVE_LIST                                 :{WHITE}Comhaid NewGRF ghníomhacha
STR_NEWGRF_SETTINGS_INACTIVE_LIST                               :{WHITE}Comhaid NewGRF neamhghníomhacha
STR_NEWGRF_SETTINGS_SELECT_PRESET                               :{ORANGE}Roghnaigh réamhshocrú
STR_NEWGRF_FILTER_TITLE                                         :{ORANGE}Teaghrán scagtha:
STR_NEWGRF_SETTINGS_PRESET_LIST_TOOLTIP                         :{BLACK}Lódáil an réamhshocrú roghnaithe
STR_NEWGRF_SETTINGS_PRESET_SAVE                                 :{BLACK}Sábháil réamhshocrú
STR_NEWGRF_SETTINGS_PRESET_SAVE_TOOLTIP                         :{BLACK}Sábháil an liosta reatha mar réamhshocrú
STR_NEWGRF_SETTINGS_PRESET_DELETE                               :{BLACK}Scrios réamhshocrú
STR_NEWGRF_SETTINGS_PRESET_DELETE_TOOLTIP                       :{BLACK}Scrios an réamhshocrú atá roghnaithe faoi láthair
STR_NEWGRF_SETTINGS_ADD                                         :{BLACK}Cuir leis
STR_NEWGRF_SETTINGS_ADD_FILE_TOOLTIP                            :{BLACK}Cuir an comhad NewGRF roghnaithe le do chumraíocht
STR_NEWGRF_SETTINGS_RESCAN_FILES                                :{BLACK}Athscan na comhaid
STR_NEWGRF_SETTINGS_RESCAN_FILES_TOOLTIP                        :{BLACK}Nuashonraigh liosta na gcomhad NewGRF atá ar fáil
STR_NEWGRF_SETTINGS_REMOVE                                      :{BLACK}Bain
STR_NEWGRF_SETTINGS_REMOVE_TOOLTIP                              :{BLACK}Bain an comhad NewGRF roghnaith ón liosta
STR_NEWGRF_SETTINGS_MOVEUP                                      :{BLACK}Bog Suas
STR_NEWGRF_SETTINGS_MOVEUP_TOOLTIP                              :{BLACK}Bog an comhad NewGRF roghnaithe suas an liosta
STR_NEWGRF_SETTINGS_MOVEDOWN                                    :{BLACK}Bog Síos
STR_NEWGRF_SETTINGS_MOVEDOWN_TOOLTIP                            :{BLACK}Bog an comhad NewGRF roghnaithe síos an liosta
STR_NEWGRF_SETTINGS_UPGRADE                                     :{BLACK}Uasghrádaigh
STR_NEWGRF_SETTINGS_UPGRADE_TOOLTIP                             :{BLACK}Nuashonraigh comhaid NewGRF a bhfuil leagan níos nuaí díobh suiteáilte agat
STR_NEWGRF_SETTINGS_FILE_TOOLTIP                                :{BLACK}Liosta de na comhaid NewGRF atá suiteáilte. Cliceáil ar chomhad chun a pharaiméadair a athrú

STR_NEWGRF_SETTINGS_SET_PARAMETERS                              :{BLACK}Socraigh paraiméadair
STR_NEWGRF_SETTINGS_SHOW_PARAMETERS                             :{BLACK}Taispeáin paraiméadair
STR_NEWGRF_SETTINGS_TOGGLE_PALETTE                              :{BLACK}Scoránaigh an pailéad
STR_NEWGRF_SETTINGS_TOGGLE_PALETTE_TOOLTIP                      :{BLACK}Déan an pailéad den NewGRF roghnaithe a scoránú.{}Déan é seo má bhíonn cuma bhándearg ar na grafaicí ón NewGRF seo sa chluiche
STR_NEWGRF_SETTINGS_APPLY_CHANGES                               :{BLACK}Cuir athruithe i bhfeidhm

STR_NEWGRF_SETTINGS_FIND_MISSING_CONTENT_BUTTON                 :{BLACK}Aimsigh inneachar atá ar iarraidh ar líne
STR_NEWGRF_SETTINGS_FIND_MISSING_CONTENT_TOOLTIP                :{BLACK}Seiceáil an féidir an t-inneachar atá ar iarraidh a aimsiú ar líne

STR_NEWGRF_SETTINGS_FILENAME                                    :{BLACK}Comhadainm: {SILVER}{STRING}
STR_NEWGRF_SETTINGS_GRF_ID                                      :{BLACK}ID an GRF: {SILVER}{STRING}
STR_NEWGRF_SETTINGS_VERSION                                     :{BLACK}Leagan: {SILVER}{NUM}
STR_NEWGRF_SETTINGS_MIN_VERSION                                 :{BLACK}Leagan is lú atá comhoiriúnach: {SILVER}{NUM}
STR_NEWGRF_SETTINGS_MD5SUM                                      :{BLACK}MD5sum: {SILVER}{STRING}
STR_NEWGRF_SETTINGS_PALETTE                                     :{BLACK}Pailéad: {SILVER}{STRING}
STR_NEWGRF_SETTINGS_PALETTE_DEFAULT                             :Réamhshocrú (R)
STR_NEWGRF_SETTINGS_PALETTE_DEFAULT_32BPP                       :Réamhshocrú (D) / 32 bpp
STR_NEWGRF_SETTINGS_PALETTE_LEGACY                              :Oidhreachta (W)
STR_NEWGRF_SETTINGS_PALETTE_LEGACY_32BPP                        :Oidhreachta (L) / 32 bpp
STR_NEWGRF_SETTINGS_PARAMETER                                   :{BLACK}Paraiméadair: {SILVER}{STRING}
STR_NEWGRF_SETTINGS_PARAMETER_NONE                              :Ceann ar bith

STR_NEWGRF_SETTINGS_NO_INFO                                     :{BLACK}Níl aon fhaisnéis ar fáil
STR_NEWGRF_SETTINGS_NOT_FOUND                                   :{RED}Níor aimsíodh comhad a mheaitseálann
STR_NEWGRF_SETTINGS_DISABLED                                    :{RED}Díchumasaithe
STR_NEWGRF_SETTINGS_INCOMPATIBLE                                :{RED}Neamhchomhoiriúnach leis an leagan seo de OpenTTD

# NewGRF save preset window
STR_SAVE_PRESET_CAPTION                                         :{WHITE}Sábháil réamhshocrú
STR_SAVE_PRESET_LIST_TOOLTIP                                    :{BLACK}Liosta de na réamhshocraithe atá ar fáil, roghnaigh ceann chun é a chóipeáil chuig an t-ainm sábháilte thíos
STR_SAVE_PRESET_TITLE                                           :{BLACK}Iontráil ainm don réamhshocrú
STR_SAVE_PRESET_EDITBOX_TOOLTIP                                 :{BLACK}An t-ainm atá roghnaithe faoi láthair don réamhshocrú a shábhálfar
STR_SAVE_PRESET_CANCEL                                          :{BLACK}Cuir ar ceal
STR_SAVE_PRESET_CANCEL_TOOLTIP                                  :{BLACK}Ná hathraigh an réamhshocrú
STR_SAVE_PRESET_SAVE                                            :{BLACK}Sábháil
STR_SAVE_PRESET_SAVE_TOOLTIP                                    :{BLACK}Sábháil an réamhshocrú faoin ainm atá roghnaithe faoi láthair

# NewGRF parameters window
STR_NEWGRF_PARAMETERS_CAPTION                                   :{WHITE}Athraigh na paraiméadair NewGRF
STR_NEWGRF_PARAMETERS_CLOSE                                     :{BLACK}Dún
STR_NEWGRF_PARAMETERS_RESET                                     :{BLACK}Athshocraigh
STR_NEWGRF_PARAMETERS_RESET_TOOLTIP                             :{BLACK}Socraigh go mbeidh a réamhshocrú ag gach paraiméadair
STR_NEWGRF_PARAMETERS_DEFAULT_NAME                              :Paraiméadar{NUM}
STR_NEWGRF_PARAMETERS_SETTING                                   :{STRING}: {ORANGE}{STRING}
STR_NEWGRF_PARAMETERS_NUM_PARAM                                 :{LTBLUE}Líon na bparaiméadar: {ORANGE}{NUM}

# NewGRF inspect window
STR_NEWGRF_INSPECT_CAPTION                                      :{WHITE}Déan iniúchadh - {STRING}
STR_NEWGRF_INSPECT_PARENT_BUTTON                                :{BLACK}Máthair
STR_NEWGRF_INSPECT_PARENT_TOOLTIP                               :{BLACK}Déan iniúchadh ar an oibiacht de scóip na máthar

STR_NEWGRF_INSPECT_CAPTION_OBJECT_AT                            :{STRING} ag {HEX}
STR_NEWGRF_INSPECT_CAPTION_OBJECT_AT_OBJECT                     :Oibiacht
STR_NEWGRF_INSPECT_CAPTION_OBJECT_AT_RAIL_TYPE                  :Cineál iarnróid

STR_NEWGRF_INSPECT_QUERY_CAPTION                                :{WHITE}Athróg NewGRF paraiméadar 60+x (heicsidheachúil)

# Sprite aligner window
STR_SPRITE_ALIGNER_CAPTION                                      :{WHITE}Ag ailíniú sprite {COMMA} ({STRING})
STR_SPRITE_ALIGNER_NEXT_BUTTON                                  :{BLACK}An chéad sprite eile
STR_SPRITE_ALIGNER_NEXT_TOOLTIP                                 :{BLACK}Téigh chuig an chéad gnáth-sprite eile, ag scipeáil thar aon bhréag-sprite nó sprite athdhathaithe/clófhoirne agus ag timfhilleadh ag an deireadh
STR_SPRITE_ALIGNER_GOTO_BUTTON                                  :{BLACK}Téigh chuig sprite
STR_SPRITE_ALIGNER_GOTO_TOOLTIP                                 :{BLACK}Téigh chuig an sprite sonraithe. Más rud é nach gnáth-sprite atá ann, téigh ar aghaidh chuig an chéad gnáth-sprite eile
STR_SPRITE_ALIGNER_PREVIOUS_BUTTON                              :{BLACK}Sprite roimhe
STR_SPRITE_ALIGNER_PREVIOUS_TOOLTIP                             :{BLACK}Téigh ar aghaigh chuig an gnáth-sprite roimhe, ag scipeáil thar aon bhréag-sprite nó sprite athdathaithe/clófhoirne agus ag timfhilleadh ag an tús
STR_SPRITE_ALIGNER_SPRITE_TOOLTIP                               :{BLACK}Léiriú den sprite atá roghnaithe faoi láthair. Déantar neamhaird den ailíniú agus an sprite seo á tharraingt
STR_SPRITE_ALIGNER_MOVE_TOOLTIP                                 :{BLACK}Bog an sprid timpeall, ag athrú an seach-chur X agus Y. Ctrl+Cliceáil chun an sprid a bhogadh ocht n-aonad ag an am céanna

###length 2


STR_SPRITE_ALIGNER_RESET_BUTTON                                 :{BLACK}Athshocraigh coibhneasta
STR_SPRITE_ALIGNER_RESET_TOOLTIP                                :{BLACK}Athshocraigh na seach-chuir choibhneasta reatha
STR_SPRITE_ALIGNER_OFFSETS_ABS                                  :{BLACK}Seach-chur X: {NUM}, Seach-chur Y: {NUM} (Dearbh-shuíomh)
STR_SPRITE_ALIGNER_OFFSETS_REL                                  :{BLACK}Seach-chur X: {NUM}, Seach-chur Y: {NUM} (Coibhneasta)
STR_SPRITE_ALIGNER_PICKER_BUTTON                                :{BLACK}Roghnaigh sprite
STR_SPRITE_ALIGNER_PICKER_TOOLTIP                               :{BLACK}Roghnaigh sprite ó áit ar bith ar an scáileán

STR_SPRITE_ALIGNER_GOTO_CAPTION                                 :{WHITE}Téigh chuig sprite

# NewGRF (self) generated warnings/errors
STR_NEWGRF_ERROR_MSG_INFO                                       :{SILVER}{STRING}
STR_NEWGRF_ERROR_MSG_WARNING                                    :{RED}Rabhadh: {SILVER}{STRING}
STR_NEWGRF_ERROR_MSG_ERROR                                      :{RED}Earráid: {SILVER}{STRING}
STR_NEWGRF_ERROR_MSG_FATAL                                      :{RED}Marfach: {SILVER}{STRING}
STR_NEWGRF_ERROR_FATAL_POPUP                                    :{WHITE}Tharla earráid mharfach NewGRF:{}{STRING}
STR_NEWGRF_ERROR_POPUP                                          :{WHITE}Tharla earráid NewGRF:{}{STRING}
STR_NEWGRF_ERROR_VERSION_NUMBER                                 :Ní oibreoidh {1:STRING} leis an leagan de TTDPatch a thuairiscigh OpenTTD.
STR_NEWGRF_ERROR_DOS_OR_WINDOWS                                 :{1:STRING}: Is don leagan {STRING} de TTD é
STR_NEWGRF_ERROR_UNSET_SWITCH                                   :Tá {1:STRING} deartha le húsáid le {STRING}
STR_NEWGRF_ERROR_INVALID_PARAMETER                              :Paraiméadar neamhbhailí le haghaidh {1:STRING}: paraiméadar {STRING} ({NUM})
STR_NEWGRF_ERROR_LOAD_BEFORE                                    :Ní mór {1:STRING} a lódáil roimh {STRING}.
STR_NEWGRF_ERROR_LOAD_AFTER                                     :Ní mór {1:STRING} a lódáil tar éis {STRING}.
STR_NEWGRF_ERROR_OTTD_VERSION_NUMBER                            :{1:STRING}: Tá an leagan {STRING} nó níos fearr de OpenTTD de dhíth uaidh
STR_NEWGRF_ERROR_AFTER_TRANSLATED_FILE                          :an comhad GRF a bhí sé deartha a aistriú
STR_NEWGRF_ERROR_TOO_MANY_NEWGRFS_LOADED                        :Tá an iomarca NewGRF lódáilte.
STR_NEWGRF_ERROR_STATIC_GRF_CAUSES_DESYNC                       :D'fhéadfaí go mbeidh díshioncronú ann má dhéantar {1:STRING} a lódáil mar NewGRF statach le {STRING}.
STR_NEWGRF_ERROR_UNEXPECTED_SPRITE                              :Sprid nach rabhthas ag súil léi (sprid {3:NUM})
STR_NEWGRF_ERROR_UNKNOWN_PROPERTY                               :Airí Ghmíomhaíocht 0 anaithnid {4:HEX} (sprid {3:NUM})
STR_NEWGRF_ERROR_INVALID_ID                                     :Iarracht ID neamhbhailí a úsáid (sprid {3:NUM})
STR_NEWGRF_ERROR_CORRUPT_SPRITE                                 :{YELLOW}Tá sprite truaillithe in {STRING}. Taispeánfar gach sprite truaillithe mar chomhartha ceiste (?) dearg.
STR_NEWGRF_ERROR_MULTIPLE_ACTION_8                              :Tá iontrálacha iolraccha Ghníomhaíocht 8 ann (sprid {3:NUM})
STR_NEWGRF_ERROR_READ_BOUNDS                                    :Léadh tar éis deireadh an pseudo-sprid (sprid {3:NUM})
STR_NEWGRF_ERROR_GRM_FAILED                                     :Níl na hacmhainní GRF a iarradh ar fáil (sprid {3:NUM})
STR_NEWGRF_ERROR_FORCEFULLY_DISABLED                            :Bhí {1:STRING} díchumasaithe ag {2:STRING}
STR_NEWGRF_ERROR_INVALID_SPRITE_LAYOUT                          :Formáid neamhbhailí/anaithnid do leagan amach na spride (sprid {3:NUM})
STR_NEWGRF_ERROR_LIST_PROPERTY_TOO_LONG                         :An iomarca eilimintí i liosta luachanna an airí (sprít {3:NUM}, airí {4:HEX})
STR_NEWGRF_ERROR_INDPROD_CALLBACK                               :Aisghlach neamhbhailí le haghaidh táirgeadh tionscail (sprít {3:NUM}, "{2:STRING}")

# NewGRF related 'general' warnings
STR_NEWGRF_POPUP_CAUTION_CAPTION                                :{WHITE}Rabhadh!
STR_NEWGRF_CONFIRMATION_TEXT                                    :{YELLOW}Tá tú ar tí athruithe a dhéanamh ar chluiche atá ar rith. D'fhéadfadh sé go gclisfidh OpenTTD dá bharr. Ná seol isteach tuairiscí ar fhabhtanna maidir leis na ceisteanna seo.{}An bhfuil tú cinnte dearfa faoi seo?

STR_NEWGRF_DUPLICATE_GRFID                                      :{WHITE}Ní féidir comhad a chur leis: ID GRF dúbailte
STR_NEWGRF_COMPATIBLE_LOADED                                    :{ORANGE}Níor aimsíodh comhad a mheaitseálann (GRF comhoiriúnach lódáilte)
STR_NEWGRF_TOO_MANY_NEWGRFS                                     :{WHITE}Ní féidir cuir comhaid: Teorainn comhad NewGRF bainte amach

STR_NEWGRF_COMPATIBLE_LOAD_WARNING                              :{WHITE}Lódáladh GRF(anna) comhoiriúnacha do na comhaid atá ar lár
STR_NEWGRF_DISABLED_WARNING                                     :{WHITE}Díchumasaíodh na comha(i)d GRF atá ar lár
STR_NEWGRF_UNPAUSE_WARNING_TITLE                                :{YELLOW}Comha(i)d GRF ar lár
STR_NEWGRF_UNPAUSE_WARNING                                      :{WHITE}Is féidir go ndéanfar OpenTTD a thuairteáil má chuirtear deireadh leis an sos. Ná seol isteach tuairiscí ar fabhtanna le haghaidh tuairteálacha ina dhiaidh seo.{}An bhfuil tú cinnte gur mian leat deireadh a chur leis an sos?

# NewGRF status
STR_NEWGRF_LIST_NONE                                            :Ceann ar bith
###length 3
STR_NEWGRF_LIST_ALL_FOUND                                       :Gach comhad ann
STR_NEWGRF_LIST_COMPATIBLE                                      :{YELLOW}Aimsíodh comhaid comhoiriúnacha
STR_NEWGRF_LIST_MISSING                                         :{RED}Comhaid ar lár

# NewGRF 'it's broken' warnings
STR_NEWGRF_BROKEN                                               :{WHITE}Tá seans maith ann go mbeidh díshioncronú agus/nó tuairteálacha de thoradh ar iompar an NewGRF '{0:STRING}'.
STR_NEWGRF_BROKEN_POWERED_WAGON                                 :{WHITE}D'athraigh sé an staid vaigín cumhachtaithe le haghaidh '{1:ENGINE}' nuair nach bhfuil sé in iosta.
STR_NEWGRF_BROKEN_VEHICLE_LENGTH                                :{WHITE}D'athraigh sé fad na feithicle le haghaidh '{1:ENGINE}' nuair nach bhfuil sé laistigh d'iosta.
STR_NEWGRF_BROKEN_CAPACITY                                      :{WHITE}D'athraigh sé toilleadh na feithicle i gcomhair '{1:ENGINE}' nuair nach raibh sí laistigh d'iosta ná á hathfheistiú
STR_BROKEN_VEHICLE_LENGTH                                       :{WHITE}Tá fad neamhbhailí ag '{VEHICLE}' le '{COMPANY}'. Is dócha gur fadhbanna le NewGRFanna is cúis leis. Is féidir go ndíshioncronófar an cluiche nó go gclisfidh sé

STR_NEWGRF_BUGGY                                                :{WHITE}Cuireann an NewGRF '{0:STRING}' faisnéis mícheart ar fáil.
STR_NEWGRF_BUGGY_ARTICULATED_CARGO                              :{WHITE}Tá an fhaisnéis lastais/athfheistithe le haghaidh '{1:ENGINE}' difriúil ón liosta ceannacháin i ndiaidh tógála. B'fhéidir go dteipfidh uath-athnuachan/uath-ionadú athfheistiú i gceart dá bharr.
STR_NEWGRF_BUGGY_ENDLESS_PRODUCTION_CALLBACK                    :{WHITE}Chruthaigh '{1:STRING}' lúb éigríochta san aisghlaoch táirgeachta.
STR_NEWGRF_BUGGY_UNKNOWN_CALLBACK_RESULT                        :{WHITE}Tháinig toradh anaithnid/neamhbhailí {2:HEX} ón aisghlaoch {1:HEX}

# 'User removed essential NewGRFs'-placeholders for stuff without specs
STR_NEWGRF_INVALID_CARGO                                        :<lastas neamhbhailí>
STR_NEWGRF_INVALID_CARGO_ABBREV                                 :??
STR_NEWGRF_INVALID_CARGO_QUANTITY                               :{COMMA} de <lastas neamhbhailí>
STR_NEWGRF_INVALID_ENGINE                                       :<samhail feithicle neamhbhailí>
STR_NEWGRF_INVALID_INDUSTRYTYPE                                 :<tionscal neamhbhailí>

# Placeholders for other invalid stuff, e.g. vehicles that have gone (Game Script).
STR_INVALID_VEHICLE                                             :<feithicil neamhbhailí>

# NewGRF scanning window
STR_NEWGRF_SCAN_CAPTION                                         :{WHITE}NewGRFanna á scanadh
STR_NEWGRF_SCAN_MESSAGE                                         :{BLACK}NewGRFanna á scanadh. Ag brath ar an líon acu atá ann, seans go dtógfaidh sé tamall...
STR_NEWGRF_SCAN_STATUS                                          :{BLACK}Scanadh {NUM} NewGRF as líon measta {NUM} NewGRF{P "" anna anna anna anna}
STR_NEWGRF_SCAN_ARCHIVES                                        :Cartlanna á scanadh

# Sign list window
STR_SIGN_LIST_CAPTION                                           :{WHITE}Liosta Comhartaí - {COMMA} {P Ch Ch Ch gC C}omhartha
STR_SIGN_LIST_MATCH_CASE                                        :{BLACK}Meaitseáil an cás
STR_SIGN_LIST_MATCH_CASE_TOOLTIP                                :{BLACK}Scoránaigh idir an cás a mheaitseáil agus ainmneacha comharthaí á gcur i gcomparáid leis an teaghrán scagtha

# Sign window
STR_EDIT_SIGN_CAPTION                                           :{WHITE}Cuir téacs an chomhartha in eagar
STR_EDIT_SIGN_LOCATION_TOOLTIP                                  :{BLACK}Láraigh an príomhamharc ar shuíomh an chomhartha. Osclaítear amharc nua ar shuíomh an chomhartha le Ctrl+Cliceáil
STR_EDIT_SIGN_NEXT_SIGN_TOOLTIP                                 :{BLACK}Gabh chuig an chéad chomhartha eile
STR_EDIT_SIGN_PREVIOUS_SIGN_TOOLTIP                             :{BLACK}Gabh chuig an comhartha roimhe

STR_EDIT_SIGN_SIGN_OSKTITLE                                     :{BLACK}Iontráil ainm don chomhartha

# Town directory window
STR_TOWN_DIRECTORY_CAPTION                                      :{WHITE}Bailte
STR_TOWN_DIRECTORY_NONE                                         :{ORANGE}- Ceann ar bith -
STR_TOWN_DIRECTORY_TOWN                                         :{ORANGE}{TOWN}{BLACK} ({COMMA})
STR_TOWN_DIRECTORY_CITY                                         :{ORANGE}{TOWN}{YELLOW} (Cathair){BLACK} ({COMMA})
STR_TOWN_DIRECTORY_LIST_TOOLTIP                                 :{BLACK}Ainmneacha bailte - cliceáil ar ainm le go mbeidh an baile i lár an scáileán. Osclaítear amharc nua ar shuíomh an bhaile le Ctrl+Cliceáil
STR_TOWN_POPULATION                                             :{BLACK}Daonra domhanda: {COMMA}

# Town view window
STR_TOWN_VIEW_TOWN_CAPTION                                      :{WHITE}{TOWN}
STR_TOWN_VIEW_CITY_CAPTION                                      :{WHITE}{TOWN} (Cathair)
STR_TOWN_VIEW_POPULATION_HOUSES                                 :{BLACK}Daonra: {ORANGE}{COMMA}{BLACK}  Tithe: {ORANGE}{COMMA}
STR_TOWN_VIEW_CARGO_LAST_MONTH_MAX                              :{BLACK}{CARGO_LIST} an mhí seo caite: {ORANGE}{COMMA}{BLACK}  uasta: {ORANGE}{COMMA}
STR_TOWN_VIEW_CARGO_FOR_TOWNGROWTH                              :{BLACK}Lastas atá ag teastáil le go bhfásfaidh an baile:
STR_TOWN_VIEW_CARGO_FOR_TOWNGROWTH_REQUIRED_GENERAL             :{ORANGE}{STRING}{RED} ag teastáil
STR_TOWN_VIEW_CARGO_FOR_TOWNGROWTH_REQUIRED_WINTER              :{ORANGE}{STRING}{BLACK} ag teastáil sa Gheimhreadh
STR_TOWN_VIEW_CARGO_FOR_TOWNGROWTH_DELIVERED_GENERAL            :{ORANGE}{STRING}{GREEN} seachadta
STR_TOWN_VIEW_CARGO_FOR_TOWNGROWTH_REQUIRED                     :{ORANGE}{CARGO_TINY} / {CARGO_LONG}{RED} (fós ag teastáil)
STR_TOWN_VIEW_CARGO_FOR_TOWNGROWTH_DELIVERED                    :{ORANGE}{CARGO_TINY} / {CARGO_LONG}{GREEN} (seachadta)
STR_TOWN_VIEW_TOWN_GROWS_EVERY                                  :{BLACK}Fásann an baile gach {ORANGE}{COMMA}{BLACK}{NBSP}lá{P "" "" "" "" ""}
STR_TOWN_VIEW_TOWN_GROWS_EVERY_FUNDED                           :{BLACK}Fásann an baile gach {ORANGE}{COMMA}{BLACK}{NBSP}lá{P "" "" "" "" ""} (maoinithe)
STR_TOWN_VIEW_TOWN_GROW_STOPPED                                 :{BLACK}{RED}Níl{BLACK} an baile ag fás
STR_TOWN_VIEW_NOISE_IN_TOWN                                     :{BLACK}Teorainn torainn sa bhaile: {ORANGE}{COMMA}{BLACK}  uasmhéid: {ORANGE}{COMMA}
STR_TOWN_VIEW_CENTER_TOOLTIP                                    :{BLACK}Cuir suíomh an bhaile i lár an phríomh-amhairc. Osclaítar amharc nua ar shuíomh an bhaile le Ctrl+Cliceáil
STR_TOWN_VIEW_LOCAL_AUTHORITY_BUTTON                            :{BLACK}Údarás áitiúil
STR_TOWN_VIEW_LOCAL_AUTHORITY_TOOLTIP                           :{BLACK}Taispeáin faisnéís faoin údarás áitiúil
STR_TOWN_VIEW_RENAME_TOOLTIP                                    :{BLACK}Athraigh ainm an bhaile

STR_TOWN_VIEW_EXPAND_BUTTON                                     :{BLACK}Leathnaigh
STR_TOWN_VIEW_EXPAND_TOOLTIP                                    :{BLACK}Méadaigh méid an bhaile
STR_TOWN_VIEW_DELETE_BUTTON                                     :{BLACK}Scrios
STR_TOWN_VIEW_DELETE_TOOLTIP                                    :{BLACK}Scrios an baile seo go hiomlán

STR_TOWN_VIEW_RENAME_TOWN_BUTTON                                :Athainmnigh baile

# Town local authority window
STR_LOCAL_AUTHORITY_CAPTION                                     :{WHITE}Údarás áitiúil {TOWN}
STR_LOCAL_AUTHORITY_ZONE                                        :{BLACK}Crios
STR_LOCAL_AUTHORITY_ZONE_TOOLTIP                                :{BLACK}Taispeáin an limistéar laistigh de theorainneacha an údaráis áitiúil
STR_LOCAL_AUTHORITY_COMPANY_RATINGS                             :{BLACK}Rátálacha cuideachtaí iompair:
STR_LOCAL_AUTHORITY_COMPANY_RATING                              :{YELLOW}{COMPANY} {COMPANY_NUM}: {ORANGE}{STRING}
STR_LOCAL_AUTHORITY_ACTIONS_TITLE                               :{BLACK}Gníomhartha atá ar fáil:
STR_LOCAL_AUTHORITY_ACTIONS_TOOLTIP                             :{BLACK}Liosta de na rudaí is féidir a dhéanamh sa bhaile seo - cliceáil ar mhír le tuilleadh sonraí a fháil
STR_LOCAL_AUTHORITY_DO_IT_BUTTON                                :{BLACK}Déan é
STR_LOCAL_AUTHORITY_DO_IT_TOOLTIP                               :{BLACK}Déan an gníomh atá aibhsithe sa liosta thuas

###length 8
STR_LOCAL_AUTHORITY_ACTION_SMALL_ADVERTISING_CAMPAIGN           :Feachtas beag fógraíochta
STR_LOCAL_AUTHORITY_ACTION_MEDIUM_ADVERTISING_CAMPAIGN          :Feachtas meánach fógraíochta
STR_LOCAL_AUTHORITY_ACTION_LARGE_ADVERTISING_CAMPAIGN           :Feachtas mór fógraíochta
STR_LOCAL_AUTHORITY_ACTION_ROAD_RECONSTRUCTION                  :Tabhair maoiniú le bóithre áitiúla a thógáil
STR_LOCAL_AUTHORITY_ACTION_STATUE_OF_COMPANY                    :Tóg dealbh d'úinéir na cuideachta
STR_LOCAL_AUTHORITY_ACTION_NEW_BUILDINGS                        :Tabhair maoiniú d'fhoirgnimh nua
STR_LOCAL_AUTHORITY_ACTION_EXCLUSIVE_TRANSPORT                  :Ceannaigh cearta eisiacha iompair
STR_LOCAL_AUTHORITY_ACTION_BRIBE                                :Tabhair breab don údarás áitiúil

###length 8
STR_LOCAL_AUTHORITY_ACTION_TOOLTIP_SMALL_ADVERTISING            :{YELLOW}Cuir tús le feachtas beag áitiúil fógraíochta, chun tuilleadh paisinéirí agus lastais a mhealladh chuig do sheirbhísí iompair.{}Costas: {CURRENCY_LONG}
STR_LOCAL_AUTHORITY_ACTION_TOOLTIP_MEDIUM_ADVERTISING           :{YELLOW}Cuir tús le feachtas meánach áitiúil fógraíochta, chun tuilleadh paisinéirí agus lastais a mhealladh chuig do sheirbhísí iompair.{}Costas: {CURRENCY_LONG}
STR_LOCAL_AUTHORITY_ACTION_TOOLTIP_LARGE_ADVERTISING            :{YELLOW}Cuir tús le feachtas mór áitiúil fógraíochta, chun tuilleadh paisinéirí agus lastais a mhealladh chuig do sheirbhísí iompair.{}Costas: {CURRENCY_LONG}
STR_LOCAL_AUTHORITY_ACTION_TOOLTIP_ROAD_RECONSTRUCTION          :{YELLOW}Tabhair maoiniú chun atógáil a dhéanamh ar an líonra bóithre uirbeach. Cuirtear isteach go mór ar thrácht ar bhóithre ar feadh suas le 6 mhí.{}Costas: {CURRENCY_LONG}
STR_LOCAL_AUTHORITY_ACTION_TOOLTIP_STATUE_OF_COMPANY            :{YELLOW}Tóg dealbh le comóradh a dhéanamh ar do chuideachta.{}Costas: {CURRENCY_LONG}
STR_LOCAL_AUTHORITY_ACTION_TOOLTIP_NEW_BUILDINGS                :{YELLOW}Tabhair maoiniú chun foirgnimh tráchtála nua a thógáil sa bhaile.{}Costas: {CURRENCY_LONG}
STR_LOCAL_AUTHORITY_ACTION_TOOLTIP_EXCLUSIVE_TRANSPORT          :{YELLOW}Ceannaigh cearta eisiacha iompair ar feadh bliana sa bhaile seo. Ní cheadóidh údarás an bhaile do phaisinéirí agus lastas ach na stáisiúin atá agatsa a úsáid.{}Costas: {CURRENCY_LONG}
STR_LOCAL_AUTHORITY_ACTION_TOOLTIP_BRIBE                        :{YELLOW}Tabhair breab don údarás áitiúil chun do rátáil a mhéadú, leis an mbaol ann go mbeidh pionós trom ort má bheirtear ort.{}Costas: {CURRENCY_LONG}

# Goal window
STR_GOALS_CAPTION                                               :{WHITE}Spriocanna {COMPANY}
STR_GOALS_SPECTATOR_CAPTION                                     :{WHITE}Spriocanna Uilíocha
STR_GOALS_SPECTATOR                                             :Spriocanna Uilíocha
STR_GOALS_GLOBAL_BUTTON                                         :{BLACK}Domhanda
STR_GOALS_GLOBAL_BUTTON_HELPTEXT                                :{BLACK}Taispeáin na spriocanna uilíocha
STR_GOALS_COMPANY_BUTTON                                        :{BLACK}Cuideachta
STR_GOALS_COMPANY_BUTTON_HELPTEXT                               :{BLACK}Spriocanna na cuideachta a thaispeáint
STR_GOALS_TEXT                                                  :{ORANGE}{STRING}
STR_GOALS_NONE                                                  :{ORANGE}- Ceann ar bith -
STR_GOALS_PROGRESS                                              :{ORANGE}{STRING}
STR_GOALS_PROGRESS_COMPLETE                                     :{GREEN}{STRING}
STR_GOALS_TOOLTIP_CLICK_ON_SERVICE_TO_CENTER                    :{BLACK}Cliceáil ar an sprioc chun an príomhamharc a lárú ar an tionscal/baile/tíle. Ctrl+Cliceáil chun fuinneog amhairc nua a oscailt ar shuíomh an tionscail/an bhaile/na tíle

# Goal question window
STR_GOAL_QUESTION_CAPTION_QUESTION                              :{BLACK}Ceist
STR_GOAL_QUESTION_CAPTION_INFORMATION                           :{BLACK}Faisnéis
STR_GOAL_QUESTION_CAPTION_WARNING                               :{BLACK}Rabhadh
STR_GOAL_QUESTION_CAPTION_ERROR                                 :{YELLOW}Earráid

# Goal Question button list
###length 18
STR_GOAL_QUESTION_BUTTON_CANCEL                                 :Cuir ar ceal
STR_GOAL_QUESTION_BUTTON_OK                                     :OK
STR_GOAL_QUESTION_BUTTON_NO                                     :Níl
STR_GOAL_QUESTION_BUTTON_YES                                    :Tá
STR_GOAL_QUESTION_BUTTON_DECLINE                                :Diúltaigh
STR_GOAL_QUESTION_BUTTON_ACCEPT                                 :Glac leis
STR_GOAL_QUESTION_BUTTON_IGNORE                                 :Déan neamhaird de
STR_GOAL_QUESTION_BUTTON_RETRY                                  :Atriail
STR_GOAL_QUESTION_BUTTON_PREVIOUS                               :Roimhe
STR_GOAL_QUESTION_BUTTON_NEXT                                   :Ar aghaidh
STR_GOAL_QUESTION_BUTTON_STOP                                   :Stop
STR_GOAL_QUESTION_BUTTON_START                                  :Tosaigh
STR_GOAL_QUESTION_BUTTON_GO                                     :Téigh
STR_GOAL_QUESTION_BUTTON_CONTINUE                               :Lean ar aghaidh
STR_GOAL_QUESTION_BUTTON_RESTART                                :Atosaigh
STR_GOAL_QUESTION_BUTTON_POSTPONE                               :Cuir siar
STR_GOAL_QUESTION_BUTTON_SURRENDER                              :Géill
STR_GOAL_QUESTION_BUTTON_CLOSE                                  :Dún

# Subsidies window
STR_SUBSIDIES_CAPTION                                           :{WHITE}Fóirdheontais
STR_SUBSIDIES_OFFERED_TITLE                                     :{BLACK}Fóirdheontais le fáil do sheirbhísí chun:
STR_SUBSIDIES_OFFERED_FROM_TO                                   :{ORANGE}{STRING} a thabhairt ó {STRING} go {STRING}{YELLOW} (roimh {DATE_SHORT})
STR_SUBSIDIES_NONE                                              :{ORANGE}- Ceann ar bith -
STR_SUBSIDIES_SUBSIDISED_TITLE                                  :{BLACK}Seirbhísí a fhaigheann fóirdheontas:
STR_SUBSIDIES_SUBSIDISED_FROM_TO                                :{ORANGE}{STRING} a thabhairt ó {STRING} go {STRING}{YELLOW} ({COMPANY}{YELLOW}, go dtí {DATE_SHORT})
STR_SUBSIDIES_TOOLTIP_CLICK_ON_SERVICE_TO_CENTER                :{BLACK}Cliceáil ar sheirbhís chun an t-amharc a lárú ar thionscal/bhaile. Déantar amharc nua a oscailt ar shuíomh an tionscail/bhaile le Ctrl+Cliceáil

# Story book window
STR_STORY_BOOK_CAPTION                                          :{WHITE}Leabhar Scéalta {COMPANY}
STR_STORY_BOOK_SPECTATOR_CAPTION                                :{WHITE}Leabhar Scéalta Uilíoch
STR_STORY_BOOK_SPECTATOR                                        :Leabhar Scéalta Uilíoch
STR_STORY_BOOK_TITLE                                            :{YELLOW}{STRING}
STR_STORY_BOOK_GENERIC_PAGE_ITEM                                :Leathanach {NUM}
STR_STORY_BOOK_SEL_PAGE_TOOLTIP                                 :{BLACK}Léim chuig leathanach ar leith trína roghnú sa liosta anuas seo.
STR_STORY_BOOK_PREV_PAGE                                        :{BLACK}Roimhe
STR_STORY_BOOK_PREV_PAGE_TOOLTIP                                :{BLACK}Gabh chuig an leathanach roimhe
STR_STORY_BOOK_NEXT_PAGE                                        :{BLACK}Ar aghaidh
STR_STORY_BOOK_NEXT_PAGE_TOOLTIP                                :{BLACK}Gabh chuig an chéad leathanach eile
STR_STORY_BOOK_INVALID_GOAL_REF                                 :{RED}Tagairt neamhbhailí spriocanna

# Station list window
STR_STATION_LIST_TOOLTIP                                        :{BLACK}Ainmneacha na stáisiún - cliceáil ar ainm chun an t-amharc a lárú ar stáisiún. Osclaítear amharc nua ar shuíomh an stáisiúin le Ctrl+Cliceáil
STR_STATION_LIST_USE_CTRL_TO_SELECT_MORE                        :{BLACK}Coinnigh síos Ctrl le níos mó ná rud amháin a roghnú
STR_STATION_LIST_CAPTION                                        :{WHITE}{COMPANY} - {COMMA} Stáisiú{P "" "" "" "" ""}n
STR_STATION_LIST_STATION                                        :{YELLOW}{STATION} {STATION_FEATURES}
STR_STATION_LIST_WAYPOINT                                       :{YELLOW}{WAYPOINT}
STR_STATION_LIST_NONE                                           :{YELLOW}- Ceann ar bith -
STR_STATION_LIST_SELECT_ALL_FACILITIES                          :{BLACK}Roghnaigh gach áis
STR_STATION_LIST_SELECT_ALL_TYPES                               :{BLACK}Roghnaigh gach cineál lastais (lena n-áirítear lastas ar bith ag feitheamh)
STR_STATION_LIST_NO_WAITING_CARGO                               :{BLACK}Níl lastas de chineál ar bith ag fanacht

# Station view window
STR_STATION_VIEW_CAPTION                                        :{WHITE}{STATION} {STATION_FEATURES}
STR_STATION_VIEW_WAITING_CARGO                                  :{WHITE}{CARGO_LONG}
STR_STATION_VIEW_RESERVED                                       :{YELLOW}({CARGO_SHORT} forchoimeádta i gcomhair lódála)

STR_STATION_VIEW_ACCEPTS_BUTTON                                 :{BLACK}Glactar le
STR_STATION_VIEW_ACCEPTS_TOOLTIP                                :{BLACK}Taispeáin liosta den lastas a ghlactar leis
STR_STATION_VIEW_ACCEPTS_CARGO                                  :{BLACK}Glactar le: {WHITE}{CARGO_LIST}

STR_STATION_VIEW_EXCLUSIVE_RIGHTS_SELF                          :{BLACK}Tá cearta eisiacha iompair ag an stáisiún seo sa bhaile seo.
STR_STATION_VIEW_EXCLUSIVE_RIGHTS_COMPANY                       :{BLACK}Cheannaigh {YELLOW}{COMPANY}{BLACK} cearta eisiacha iompair sa bhaile seo..

STR_STATION_VIEW_RATINGS_BUTTON                                 :{BLACK}Rátálacha
STR_STATION_VIEW_RATINGS_TOOLTIP                                :{BLACK}Taispeáin rátálacha na stáisiún
STR_STATION_VIEW_SUPPLY_RATINGS_TITLE                           :{BLACK}Soláthar míosúil agus rátáil áitiúil:
STR_STATION_VIEW_CARGO_SUPPLY_RATING                            :{WHITE}{STRING}: {YELLOW}{COMMA} / {STRING} ({COMMA}%)

STR_STATION_VIEW_GROUP                                          :{BLACK}Grúpáil de réir
STR_STATION_VIEW_WAITING_STATION                                :Stáisiún: Ag fanacht
STR_STATION_VIEW_WAITING_AMOUNT                                 :Méid: Ag fanacht
STR_STATION_VIEW_PLANNED_STATION                                :Stáisiún: Beartaithe
STR_STATION_VIEW_PLANNED_AMOUNT                                 :Méid: Beartaithe
STR_STATION_VIEW_FROM                                           :{YELLOW}{CARGO_SHORT} ó {STATION}
STR_STATION_VIEW_VIA                                            :{YELLOW}{CARGO_SHORT} via {STATION}
STR_STATION_VIEW_TO                                             :{YELLOW}{CARGO_SHORT} chuig {STATION}
STR_STATION_VIEW_FROM_ANY                                       :{RED}{CARGO_SHORT} ó stáisiún anaithnid
STR_STATION_VIEW_TO_ANY                                         :{RED}{CARGO_SHORT} chuig stáisiún ar bith
STR_STATION_VIEW_VIA_ANY                                        :{RED}{CARGO_SHORT} via stáisiún ar bith
STR_STATION_VIEW_FROM_HERE                                      :{GREEN}{CARGO_SHORT} ón stáisiún seo
STR_STATION_VIEW_VIA_HERE                                       :{GREEN}{CARGO_SHORT} a stopann ag an stáisiún seo
STR_STATION_VIEW_TO_HERE                                        :{GREEN}{CARGO_SHORT} chuig an stáisiún seo
STR_STATION_VIEW_NONSTOP                                        :{YELLOW}{CARGO_SHORT} gan stad

STR_STATION_VIEW_GROUP_S_V_D                                    :Foinse-Via-Ceann scríbe
STR_STATION_VIEW_GROUP_S_D_V                                    :Foinse-Ceann scríbe-Via
STR_STATION_VIEW_GROUP_V_S_D                                    :Via-Foinse-Ceann scríbe
STR_STATION_VIEW_GROUP_V_D_S                                    :Via-Ceann scríbe-Foinse
STR_STATION_VIEW_GROUP_D_S_V                                    :Ceann scríbe-Foinse-Via
STR_STATION_VIEW_GROUP_D_V_S                                    :Ceann scríbe-Via-Foinse

###length 8
STR_CARGO_RATING_APPALLING                                      :Uafásach
STR_CARGO_RATING_VERY_POOR                                      :An-dona
STR_CARGO_RATING_POOR                                           :Go dona
STR_CARGO_RATING_MEDIOCRE                                       :Meánach
STR_CARGO_RATING_GOOD                                           :Go maith
STR_CARGO_RATING_VERY_GOOD                                      :An-mhaith
STR_CARGO_RATING_EXCELLENT                                      :Ar fheabhas
STR_CARGO_RATING_OUTSTANDING                                    :Go hiontach

STR_STATION_VIEW_CENTER_TOOLTIP                                 :{BLACK}Láraigh an príomhamharc ar shuíomh an stáisiúin. Osclaítear amharc nua ar shuíomh an stáisiúin le Ctrl+Cliceáil
STR_STATION_VIEW_RENAME_TOOLTIP                                 :{BLACK}Athraigh ainm an stásiúin

STR_STATION_VIEW_SCHEDULED_TRAINS_TOOLTIP                       :{BLACK}Taispeáin gach traein a bhfuil an stáisiún seo ar a sceideal
STR_STATION_VIEW_SCHEDULED_ROAD_VEHICLES_TOOLTIP                :{BLACK}Taispeáin gach feithicil bóthair a bhfuil an stáisiún seo ar a sceideal
STR_STATION_VIEW_SCHEDULED_AIRCRAFT_TOOLTIP                     :{BLACK}Taispeáin gach aerárthach a bhfuil an stáisiún seo ar a sceideal
STR_STATION_VIEW_SCHEDULED_SHIPS_TOOLTIP                        :{BLACK}Taispeáin gach long a bhfuil an stáisiún seo ar a sceideal

STR_STATION_VIEW_RENAME_STATION_CAPTION                         :Athainmnigh stáisiún/limistéar lódála

STR_STATION_VIEW_CLOSE_AIRPORT                                  :{BLACK}Dún an t-aerfort
STR_STATION_VIEW_CLOSE_AIRPORT_TOOLTIP                          :{BLACK}Cuir cosc ar aerárthaigh tuirlingt ag an aerfort seo

# Waypoint/buoy view window
STR_WAYPOINT_VIEW_CAPTION                                       :{WHITE}{WAYPOINT}
STR_WAYPOINT_VIEW_CENTER_TOOLTIP                                :{BLACK}Láraigh an príomhamharc ar shuíomh an phointe bealaigh. Osclaítear amharc nua ar shuíomh an phointe bealaigh le Ctrl+Cliceáil
STR_WAYPOINT_VIEW_CHANGE_WAYPOINT_NAME                          :{BLACK}Athraigh ainm an phointe bealaigh
STR_BUOY_VIEW_CENTER_TOOLTIP                                    :{BLACK}Láraigh an príomhamharc ar shuíomh an bhaoi. Osclaítear amharc nua ar shuíomh an bhaoi le Ctrl+Cliceáil
STR_BUOY_VIEW_CHANGE_BUOY_NAME                                  :{BLACK}Athraigh ainm an bhaoi

STR_EDIT_WAYPOINT_NAME                                          :{WHITE}Cuir ainm an phointe bealaigh in eagar

# Finances window
STR_FINANCES_CAPTION                                            :{WHITE}Airgeadas {COMPANY} {BLACK}{COMPANY_NUM}
STR_FINANCES_YEAR                                               :{WHITE}{NUM}

###length 3


###length 13
STR_FINANCES_SECTION_CONSTRUCTION                               :{GOLD}Tógáil
STR_FINANCES_SECTION_NEW_VEHICLES                               :{GOLD}Feithiclí Nua
STR_FINANCES_SECTION_TRAIN_RUNNING_COSTS                        :{GOLD}Costais Choinneála Traenacha
STR_FINANCES_SECTION_ROAD_VEHICLE_RUNNING_COSTS                 :{GOLD}Costais Choinneála Feithiclí Bóthair
STR_FINANCES_SECTION_AIRCRAFT_RUNNING_COSTS                     :{GOLD}Costais Choinneála Aerárthach
STR_FINANCES_SECTION_SHIP_RUNNING_COSTS                         :{GOLD}Costais Choinneála na Long
STR_FINANCES_SECTION_LOAN_INTEREST                              :{GOLD}Ús ar Iasacht
STR_FINANCES_SECTION_OTHER                                      :{GOLD}Eile

STR_FINANCES_NEGATIVE_INCOME                                    :{BLACK}-{CURRENCY_LONG}
STR_FINANCES_POSITIVE_INCOME                                    :{BLACK}+{CURRENCY_LONG}
STR_FINANCES_BANK_BALANCE_TITLE                                 :{WHITE}Iarmhéid Bainc
STR_FINANCES_LOAN_TITLE                                         :{WHITE}Iasacht
STR_FINANCES_MAX_LOAN                                           :{WHITE}Iasacht Uasta: {BLACK}{CURRENCY_LONG}
STR_FINANCES_TOTAL_CURRENCY                                     :{BLACK}{CURRENCY_LONG}
STR_FINANCES_BORROW_BUTTON                                      :{BLACK}Faigh {CURRENCY_LONG} ar iasacht
STR_FINANCES_BORROW_TOOLTIP                                     :{BLACK}Méadaigh méid na hiasachta. Ctrl+Cliceáil chun an oiread agus is féidir a fháil ar iasacht
STR_FINANCES_REPAY_BUTTON                                       :{BLACK}Aisíoc {CURRENCY_LONG}
STR_FINANCES_REPAY_TOOLTIP                                      :{BLACK}Aisíoc cuid den íosacht. Ctrl+Cliceáil chun an oiread agus is féidir den iasacht a aisíoc
STR_FINANCES_INFRASTRUCTURE_BUTTON                              :{BLACK}Bonneagar

# Company view
STR_COMPANY_VIEW_CAPTION                                        :{WHITE}{COMPANY} {BLACK}{COMPANY_NUM}
STR_COMPANY_VIEW_PRESIDENT_MANAGER_TITLE                        :{WHITE}{PRESIDENT_NAME}{}{GOLD}(Bainisteoir)

STR_COMPANY_VIEW_INAUGURATED_TITLE                              :{GOLD}Bunaithe: {WHITE}{NUM}
STR_COMPANY_VIEW_COLOUR_SCHEME_TITLE                            :{GOLD}Scéim Dathanna:
STR_COMPANY_VIEW_VEHICLES_TITLE                                 :{GOLD}Feithiclí:
STR_COMPANY_VIEW_TRAINS                                         :{WHITE}{COMMA} {P th th th dt t}raein
STR_COMPANY_VIEW_ROAD_VEHICLES                                  :{WHITE}{COMMA} {P fh fh fh bhf f}eithicil bóthair
STR_COMPANY_VIEW_AIRCRAFT                                       :{WHITE}{COMMA} {P "" "" "" n- ""}aerárthach
STR_COMPANY_VIEW_SHIPS                                          :{WHITE}{COMMA} {P "" "" "" "" ""}long
STR_COMPANY_VIEW_VEHICLES_NONE                                  :{WHITE}Ceann ar bith
STR_COMPANY_VIEW_COMPANY_VALUE                                  :{GOLD}Luach na cuideachta: {WHITE}{CURRENCY_LONG}
STR_COMPANY_VIEW_SHARES_OWNED_BY                                :{WHITE}(is le {1:COMPANY} {0:COMMA}%)
STR_COMPANY_VIEW_INFRASTRUCTURE                                 :{GOLD}Bonneagar:
STR_COMPANY_VIEW_INFRASTRUCTURE_RAIL                            :{WHITE}{COMMA} {P ph ph ph bp p}íosa iarnróid
STR_COMPANY_VIEW_INFRASTRUCTURE_ROAD                            :{WHITE}{COMMA} {P ph ph ph bp p}íosa bóthair
STR_COMPANY_VIEW_INFRASTRUCTURE_WATER                           :{WHITE}{COMMA} {P th th th dt t}íl uisce
STR_COMPANY_VIEW_INFRASTRUCTURE_STATION                         :{WHITE}{COMMA} {P th th th dt t}íl stáisiúin
STR_COMPANY_VIEW_INFRASTRUCTURE_AIRPORT                         :{WHITE}{COMMA} {P "" "" "" n- ""}aerfort
STR_COMPANY_VIEW_INFRASTRUCTURE_NONE                            :{WHITE}Rud ar bith

STR_COMPANY_VIEW_BUILD_HQ_BUTTON                                :{BLACK}Tóg CC
STR_COMPANY_VIEW_BUILD_HQ_TOOLTIP                               :{BLACK}Tóg ceanncheathrú na cuideachta
STR_COMPANY_VIEW_VIEW_HQ_BUTTON                                 :{BLACK}Breathanaigh ar CC
STR_COMPANY_VIEW_VIEW_HQ_TOOLTIP                                :{BLACK}Breathnaigh ar cheanncheathrú na cuideachta
STR_COMPANY_VIEW_RELOCATE_HQ                                    :{BLACK}Athlonnaigh an CC
STR_COMPANY_VIEW_RELOCATE_COMPANY_HEADQUARTERS                  :{BLACK}Tóg ceanncheathrú na cuideachta in áit eile ar chostas 1% de luach na cuideachta
STR_COMPANY_VIEW_INFRASTRUCTURE_BUTTON                          :{BLACK}Sonraí
STR_COMPANY_VIEW_INFRASTRUCTURE_TOOLTIP                         :{BLACK}Taispeáin líon mionsonraithe na bpíosaí bonneagair
STR_COMPANY_VIEW_GIVE_MONEY_BUTTON                              :{BLACK}Tabhair airgead
STR_COMPANY_VIEW_GIVE_MONEY_TOOLTIP                             :{BLACK}Tabhair airgead don chuideachta seo

STR_COMPANY_VIEW_NEW_FACE_BUTTON                                :{BLACK}Aghaigh Nua
STR_COMPANY_VIEW_NEW_FACE_TOOLTIP                               :{BLACK}Roghnaigh aghaidh nua don bhainisteoir
STR_COMPANY_VIEW_COLOUR_SCHEME_BUTTON                           :{BLACK}Scéim Dathanna
STR_COMPANY_VIEW_COLOUR_SCHEME_TOOLTIP                          :{BLACK}Athraigh libhré fheithiclí na cuideachta
STR_COMPANY_VIEW_COMPANY_NAME_BUTTON                            :{BLACK}Ainm na Cuideachta
STR_COMPANY_VIEW_COMPANY_NAME_TOOLTIP                           :{BLACK}Athraigh ainm na cuideachta
STR_COMPANY_VIEW_PRESIDENT_NAME_BUTTON                          :{BLACK}Ainm an Bhainisteora
STR_COMPANY_VIEW_PRESIDENT_NAME_TOOLTIP                         :{BLACK}Athraigh ainm an bhainisteora

STR_COMPANY_VIEW_BUY_SHARE_BUTTON                               :{BLACK}Ceannaigh sciar 25% sa chuideachta
STR_COMPANY_VIEW_SELL_SHARE_BUTTON                              :{BLACK}Díol sciar 25% sa chuideachta
STR_COMPANY_VIEW_BUY_SHARE_TOOLTIP                              :{BLACK}Ceannaigh sciar 25% sa chuideachta seo
STR_COMPANY_VIEW_SELL_SHARE_TOOLTIP                             :{BLACK}Díol sciar 25% sa chuideachta seo

STR_COMPANY_VIEW_COMPANY_NAME_QUERY_CAPTION                     :Ainm na Cuideachta
STR_COMPANY_VIEW_PRESIDENT_S_NAME_QUERY_CAPTION                 :Ainm an Bhainisteora
STR_COMPANY_VIEW_GIVE_MONEY_QUERY_CAPTION                       :Cuir isteach an méid airgid is mian leat a thabhairt

STR_BUY_COMPANY_MESSAGE                                         :{WHITE}Tá cuideachta iompair á lorg againn chun seilbh a ghlacadh ar ár gcuideachta.{}{}An bhfuil fonn ort seilbh a ghlacadh ar {COMPANY} ar chostas {CURRENCY_LONG}?

# Company infrastructure window
STR_COMPANY_INFRASTRUCTURE_VIEW_CAPTION                         :{WHITE}Bonneagar {COMPANY}
STR_COMPANY_INFRASTRUCTURE_VIEW_RAIL_SECT                       :{GOLD}Píosaí iarnróid:
STR_COMPANY_INFRASTRUCTURE_VIEW_SIGNALS                         :{WHITE}Comharthaí
STR_COMPANY_INFRASTRUCTURE_VIEW_ROAD_SECT                       :{GOLD}Píosaí bóthair:
STR_COMPANY_INFRASTRUCTURE_VIEW_TRAM_SECT                       :{GOLD}Píosaí tram:
STR_COMPANY_INFRASTRUCTURE_VIEW_WATER_SECT                      :{GOLD}Tíleanna uisce:
STR_COMPANY_INFRASTRUCTURE_VIEW_CANALS                          :{WHITE}Canálacha
STR_COMPANY_INFRASTRUCTURE_VIEW_STATION_SECT                    :{GOLD}Stáisiúin:
STR_COMPANY_INFRASTRUCTURE_VIEW_STATIONS                        :{WHITE}Tíleanna stáisiúin
STR_COMPANY_INFRASTRUCTURE_VIEW_AIRPORTS                        :{WHITE}Aerfoirt
STR_COMPANY_INFRASTRUCTURE_VIEW_TOTAL                           :{WHITE}{CURRENCY_LONG}/bl

# Industry directory
STR_INDUSTRY_DIRECTORY_CAPTION                                  :{WHITE}Tionscail
STR_INDUSTRY_DIRECTORY_NONE                                     :{ORANGE}- Ceann ar bith -
STR_INDUSTRY_DIRECTORY_ITEM_INFO                                :{BLACK}{CARGO_LONG}{STRING}{YELLOW} (Iompraíodh {COMMA}%){BLACK}
STR_INDUSTRY_DIRECTORY_ITEM_NOPROD                              :{ORANGE}{INDUSTRY}
STR_INDUSTRY_DIRECTORY_ITEM_PROD1                               :{ORANGE}{INDUSTRY} {STRING}
STR_INDUSTRY_DIRECTORY_ITEM_PROD2                               :{ORANGE}{INDUSTRY} {STRING}, {STRING}
STR_INDUSTRY_DIRECTORY_ITEM_PROD3                               :{ORANGE}{INDUSTRY} {STRING}, {STRING}, {STRING}
STR_INDUSTRY_DIRECTORY_ITEM_PRODMORE                            :{ORANGE}{INDUSTRY} {STRING}, {STRING}, {STRING} agus {NUM} sa bhreis...
STR_INDUSTRY_DIRECTORY_LIST_CAPTION                             :{BLACK}Ainmneacha na dtionscal - cliceáil ar ainm chun an príomh-amharc a lárú ar thionscal. Osclaítear amharc nua ar shuíomh an tionscail le Ctrl+Cliceáil
STR_INDUSTRY_DIRECTORY_ACCEPTED_CARGO_FILTER                    :{BLACK}Lastas a ghlactar leis: {SILVER}{STRING}
STR_INDUSTRY_DIRECTORY_PRODUCED_CARGO_FILTER                    :{BLACK}Lastas a tháirgtear: {SILVER}{STRING}
STR_INDUSTRY_DIRECTORY_FILTER_ALL_TYPES                         :Gach cineál lastais
STR_INDUSTRY_DIRECTORY_FILTER_NONE                              :Ceann ar bith

# Industry view
STR_INDUSTRY_VIEW_CAPTION                                       :{WHITE}{INDUSTRY}
STR_INDUSTRY_VIEW_PRODUCTION_LAST_MONTH_TITLE                   :{BLACK}Táirgeacht an mhí seo caite:
STR_INDUSTRY_VIEW_TRANSPORTED                                   :{YELLOW}{CARGO_LONG}{STRING}{BLACK} (iompraíodh {COMMA}%)
STR_INDUSTRY_VIEW_LOCATION_TOOLTIP                              :{BLACK}Láraigh an príomhamharc ar shuíomh an tionscail. Osclaítear amharc nua ar shuíomh an tionscail le Ctrl+Cliceáil
STR_INDUSTRY_VIEW_PRODUCTION_LEVEL                              :{BLACK}Leibhéal táirgeachta: {YELLOW}{COMMA}%
STR_INDUSTRY_VIEW_INDUSTRY_ANNOUNCED_CLOSURE                    :{YELLOW}D'fhógair an tionscal go ndúnfaidh sé gan mhoill!

STR_INDUSTRY_VIEW_REQUIRES_N_CARGO                              :{BLACK}Ag teastáil: {YELLOW}{STRING}{STRING}
STR_INDUSTRY_VIEW_PRODUCES_N_CARGO                              :{BLACK}Táirgtear: {YELLOW}{STRING}{STRING}
STR_INDUSTRY_VIEW_CARGO_LIST_EXTENSION                          :, {STRING}{STRING}

STR_INDUSTRY_VIEW_REQUIRES                                      :{BLACK}Ag teastáil:
STR_INDUSTRY_VIEW_ACCEPT_CARGO                                  :{YELLOW}{STRING}{BLACK}{3:STRING}
STR_INDUSTRY_VIEW_ACCEPT_CARGO_AMOUNT                           :{YELLOW}{STRING}{BLACK}: {CARGO_SHORT} ag fanacht{STRING}

STR_CONFIG_GAME_PRODUCTION                                      :{WHITE}Athraigh táirgeacht (iolra de 8, suas go 2040)
STR_CONFIG_GAME_PRODUCTION_LEVEL                                :{WHITE}Athraigh an ráta táirgeachta (céatadán, suas go 800%)

# Vehicle lists
###length VEHICLE_TYPES
STR_VEHICLE_LIST_TRAIN_CAPTION                                  :{WHITE}{STRING} - {COMMA} {P Th Th Th dT T}raein
STR_VEHICLE_LIST_ROAD_VEHICLE_CAPTION                           :{WHITE}{STRING} - {COMMA} {P Fh Fh Fh bhF F}eithicil Bóthair
STR_VEHICLE_LIST_SHIP_CAPTION                                   :{WHITE}{STRING} - {COMMA} {P "" "" "" "" ""}Long
STR_VEHICLE_LIST_AIRCRAFT_CAPTION                               :{WHITE}{STRING} - {COMMA} {P A A A nA A}erárthach

###length VEHICLE_TYPES
STR_VEHICLE_LIST_TRAIN_LIST_TOOLTIP                             :{BLACK}Traenacha - cliceáil ar thraein le faisnéis a fháil
STR_VEHICLE_LIST_ROAD_VEHICLE_TOOLTIP                           :{BLACK}Feithiclí bóthair - cliceáil ar fheithicil le faisnéis a fháil
STR_VEHICLE_LIST_SHIP_TOOLTIP                                   :{BLACK}Longa - Cliceáil ar long le faisnéis a fháil
STR_VEHICLE_LIST_AIRCRAFT_TOOLTIP                               :{BLACK}Aerárthaigh - cliceáil ar aerárthach le faisnéis a fháil

###length VEHICLE_TYPES
STR_VEHICLE_LIST_AVAILABLE_TRAINS                               :Traenacha atá ar fáil
STR_VEHICLE_LIST_AVAILABLE_ROAD_VEHICLES                        :Feithiclí atá le fáil
STR_VEHICLE_LIST_AVAILABLE_SHIPS                                :Longa atá le fáil
STR_VEHICLE_LIST_AVAILABLE_AIRCRAFT                             :Aerárthaigh atá le fáil

STR_VEHICLE_LIST_MANAGE_LIST                                    :{BLACK}Bainistigh liosta
STR_VEHICLE_LIST_MANAGE_LIST_TOOLTIP                            :{BLACK}Seol treoracha le gach feithicil sa liosta seo
STR_VEHICLE_LIST_REPLACE_VEHICLES                               :Athchuir feithiclí
STR_VEHICLE_LIST_SEND_FOR_SERVICING                             :Seol i gcomhair Seirbhísithe
STR_VEHICLE_LIST_PROFIT_THIS_YEAR_LAST_YEAR                     :{TINY_FONT}{BLACK}Brabús i mbliana: {CURRENCY_LONG} (anuraidh: {CURRENCY_LONG})

STR_VEHICLE_LIST_SEND_TRAIN_TO_DEPOT                            :Seol chuig Iosta
STR_VEHICLE_LIST_SEND_ROAD_VEHICLE_TO_DEPOT                     :Seol chuig Iosta
STR_VEHICLE_LIST_SEND_SHIP_TO_DEPOT                             :Seol chuig Iosta
STR_VEHICLE_LIST_SEND_AIRCRAFT_TO_HANGAR                        :Seol chuig Haingear

STR_VEHICLE_LIST_MASS_STOP_LIST_TOOLTIP                         :{BLACK}Cliceáil le gach feithicil sa liosta a stopadh
STR_VEHICLE_LIST_MASS_START_LIST_TOOLTIP                        :{BLACK}Cliceáil le gach feithicil sa liosta a thosú
STR_VEHICLE_LIST_AVAILABLE_ENGINES_TOOLTIP                      :{BLACK}Féach liosta de na dearthaí innill atá ar fáil don chineál feithicle seo.

STR_VEHICLE_LIST_SHARED_ORDERS_LIST_CAPTION                     :{WHITE}Orduithe comhroinnte de {COMMA} {P Fh Fh Fh bhF F}eithicil

# Group window
###length VEHICLE_TYPES
STR_GROUP_ALL_TRAINS                                            :Gach traein
STR_GROUP_ALL_ROAD_VEHICLES                                     :Gach feithicil bóthair
STR_GROUP_ALL_SHIPS                                             :Gach long
STR_GROUP_ALL_AIRCRAFTS                                         :Gach aerárthach

###length VEHICLE_TYPES
STR_GROUP_DEFAULT_TRAINS                                        :Traenacha nach bhfuil i ngrúpa
STR_GROUP_DEFAULT_ROAD_VEHICLES                                 :Feithiclí bóthair nach bhfuil i ngrúpa
STR_GROUP_DEFAULT_SHIPS                                         :Longa nach bhfuil i ngrúpa
STR_GROUP_DEFAULT_AIRCRAFTS                                     :Aerárthaigh nach bhfuil i ngrúpa

STR_GROUP_COUNT_WITH_SUBGROUP                                   :{TINY_FONT}{COMMA} (+{COMMA})

STR_GROUPS_CLICK_ON_GROUP_FOR_TOOLTIP                           :{BLACK}Grúpaí - cliceáil ar ghrúpa le gach feithicil sa ghrúpa seo a liostú
STR_GROUP_CREATE_TOOLTIP                                        :{BLACK}Cliceáil le grúpa a chruthú
STR_GROUP_DELETE_TOOLTIP                                        :{BLACK}Scrios an grúpa roghnaithe
STR_GROUP_RENAME_TOOLTIP                                        :{BLACK}Athainmnigh an grúpa roghnaithe
STR_GROUP_LIVERY_TOOLTIP                                        :{BLACK}Athraigh libhré an ghrúpa roghnaithe
STR_GROUP_REPLACE_PROTECTION_TOOLTIP                            :{BLACK}Cliceáil chun an grúpa seo a chosaint ón uathionadú uilíoch

STR_QUERY_GROUP_DELETE_CAPTION                                  :{WHITE}Scrios Grúpa
STR_GROUP_DELETE_QUERY_TEXT                                     :{WHITE}Am bhfuil tú cinnte gur mhaith leat an grúpa seo agus aon fhoghrúpaí a scriosadh??

STR_GROUP_ADD_SHARED_VEHICLE                                    :Cuir le feithiclí comhroinnte
STR_GROUP_REMOVE_ALL_VEHICLES                                   :Bain gach feithicil

STR_GROUP_RENAME_CAPTION                                        :{BLACK}Athainmnigh grúpa

STR_GROUP_PROFIT_THIS_YEAR                                      :Brabús i mbliana:
STR_GROUP_PROFIT_LAST_YEAR                                      :Brabús anuraidh:
STR_GROUP_OCCUPANCY                                             :Úsáid reatha:
STR_GROUP_OCCUPANCY_VALUE                                       :{NUM}%

# Build vehicle window
###length 4
STR_BUY_VEHICLE_TRAIN_RAIL_CAPTION                              :Feithiclí Iarnróid Nua
STR_BUY_VEHICLE_TRAIN_ELRAIL_CAPTION                            :Feithiclí Iarnróid Leictreacha Nua
STR_BUY_VEHICLE_TRAIN_MONORAIL_CAPTION                          :Feithiclí Aonráille Nua
STR_BUY_VEHICLE_TRAIN_MAGLEV_CAPTION                            :Feithiclí Maglev Nua

STR_BUY_VEHICLE_ROAD_VEHICLE_CAPTION                            :Feithiclí Bóthair Nua
STR_BUY_VEHICLE_TRAM_VEHICLE_CAPTION                            :Feithiclí Nua Tram

# Vehicle availability
###length VEHICLE_TYPES
STR_BUY_VEHICLE_TRAIN_ALL_CAPTION                               :Feithiclí Iarnróid Nua
STR_BUY_VEHICLE_ROAD_VEHICLE_ALL_CAPTION                        :Feithiclí Bóthair Nua
STR_BUY_VEHICLE_SHIP_CAPTION                                    :Longa Nua
STR_BUY_VEHICLE_AIRCRAFT_CAPTION                                :Aerárthaigh Nua

STR_PURCHASE_INFO_COST_WEIGHT                                   :{BLACK}Costas: {GOLD}{CURRENCY_LONG}{BLACK} Meáchan: {GOLD}{WEIGHT_SHORT}
STR_PURCHASE_INFO_COST_REFIT_WEIGHT                             :{BLACK}Costas: {GOLD}{CURRENCY_LONG}{BLACK} (Costas Athfheistithe: {GOLD}{CURRENCY_LONG}{BLACK}) Meáchan: {GOLD}{WEIGHT_SHORT}
STR_PURCHASE_INFO_SPEED_POWER                                   :{BLACK}Luas: {GOLD}{VELOCITY}{BLACK} Cumhacht: {GOLD}{POWER}
STR_PURCHASE_INFO_SPEED                                         :{BLACK}Luas: {GOLD}{VELOCITY}
STR_PURCHASE_INFO_SPEED_OCEAN                                   :{BLACK}Luas ar aigéan: {GOLD}{VELOCITY}
STR_PURCHASE_INFO_SPEED_CANAL                                   :{BLACK}Luas ar chanáil/abhainn: {GOLD}{VELOCITY}
STR_PURCHASE_INFO_RUNNINGCOST                                   :{BLACK}Costas Coinneála: {GOLD}{CURRENCY_LONG}/bl
STR_PURCHASE_INFO_CAPACITY                                      :{BLACK}Toilleadh: {GOLD}{CARGO_LONG} {STRING}
STR_PURCHASE_INFO_REFITTABLE                                    :(is féidir athfheistiú)
STR_PURCHASE_INFO_DESIGNED_LIFE                                 :{BLACK}Deartha: {GOLD}{NUM}{BLACK} Saolré: {GOLD}{COMMA} bliain
STR_PURCHASE_INFO_RELIABILITY                                   :{BLACK}Iontaofacht uasta: {GOLD}{COMMA}%
STR_PURCHASE_INFO_COST                                          :{BLACK}Costas: {GOLD}{CURRENCY_LONG}
STR_PURCHASE_INFO_COST_REFIT                                    :{BLACK}Costas: {GOLD}{CURRENCY_LONG}{BLACK} (Costas athfheistithe: {GOLD}{CURRENCY_LONG}{BLACK})
STR_PURCHASE_INFO_WEIGHT_CWEIGHT                                :{BLACK}Meáchan: {GOLD}{WEIGHT_SHORT} ({WEIGHT_SHORT})
STR_PURCHASE_INFO_COST_SPEED                                    :{BLACK}Costas: {GOLD}{CURRENCY_LONG}{BLACK} Luas: {GOLD}{VELOCITY}
STR_PURCHASE_INFO_COST_REFIT_SPEED                              :{BLACK}Costas: {GOLD}{CURRENCY_LONG}{BLACK} (Costas Athfheistithe: {GOLD}{CURRENCY_LONG}{BLACK}) Luas: {GOLD}{VELOCITY}
STR_PURCHASE_INFO_AIRCRAFT_CAPACITY                             :{BLACK}Toilleadh: {GOLD}{CARGO_LONG}, {CARGO_LONG}
STR_PURCHASE_INFO_PWAGPOWER_PWAGWEIGHT                          :{BLACK}Vaigíní faoi Chumhacht: {GOLD}+{POWER}{BLACK} Meáchan: {GOLD}+{WEIGHT_SHORT}
STR_PURCHASE_INFO_REFITTABLE_TO                                 :{BLACK}Is féidir athfheistiú go: {GOLD}{STRING}
STR_PURCHASE_INFO_ALL_TYPES                                     :Gach cineál lastais
STR_PURCHASE_INFO_NONE                                          :Rud ar bith
STR_PURCHASE_INFO_ENGINES_ONLY                                  :Innill amháin
STR_PURCHASE_INFO_ALL_BUT                                       :Gach rud seachas {CARGO_LIST}
STR_PURCHASE_INFO_MAX_TE                                        :{BLACK}Iarracht uasta tarraingthe: {GOLD}{FORCE}
STR_PURCHASE_INFO_AIRCRAFT_RANGE                                :{BLACK}Raon: {GOLD}{COMMA} tíl
STR_PURCHASE_INFO_AIRCRAFT_TYPE                                 :{BLACK}Cineál aerárthaigh: {GOLD}{STRING}

###length 3

###length VEHICLE_TYPES
STR_BUY_VEHICLE_TRAIN_LIST_TOOLTIP                              :{BLACK}Liosta chun feithicil traenach a roghnú - cliceáil ar fheithicil le faisnéis a fháil
STR_BUY_VEHICLE_ROAD_VEHICLE_LIST_TOOLTIP                       :{BLACK}Liosta chun feithicil bóthair a roghnú - cliceáil ar fheithicil le faisnéis a fháil
STR_BUY_VEHICLE_SHIP_LIST_TOOLTIP                               :{BLACK}Liosta chun long a roghnú - cliceáil ar long le faisnéis a fháil
STR_BUY_VEHICLE_AIRCRAFT_LIST_TOOLTIP                           :{BLACK}Liosta chun aerárthach a roghnú - cliceáil ar aerárthach le faisnéis a fháil

###length VEHICLE_TYPES
STR_BUY_VEHICLE_TRAIN_BUY_VEHICLE_BUTTON                        :{BLACK}Ceannaigh Feithicil
STR_BUY_VEHICLE_ROAD_VEHICLE_BUY_VEHICLE_BUTTON                 :{BLACK}Ceannaigh Feithicil
STR_BUY_VEHICLE_SHIP_BUY_VEHICLE_BUTTON                         :{BLACK}Ceannaigh Long
STR_BUY_VEHICLE_AIRCRAFT_BUY_VEHICLE_BUTTON                     :{BLACK}Ceannaigh Aerárthach

###length VEHICLE_TYPES
STR_BUY_VEHICLE_TRAIN_BUY_REFIT_VEHICLE_BUTTON                  :{BLACK}Ceannaigh agus Athfheistigh Feithicil
STR_BUY_VEHICLE_ROAD_VEHICLE_BUY_REFIT_VEHICLE_BUTTON           :{BLACK}Ceannaigh agus Athfheistigh Feithicil
STR_BUY_VEHICLE_SHIP_BUY_REFIT_VEHICLE_BUTTON                   :{BLACK}Ceannaigh agus Athfheistigh Long
STR_BUY_VEHICLE_AIRCRAFT_BUY_REFIT_VEHICLE_BUTTON               :{BLACK}Ceannaigh agus Athfheitigh Aerárthach

###length VEHICLE_TYPES
STR_BUY_VEHICLE_TRAIN_BUY_VEHICLE_TOOLTIP                       :{BLACK}Ceannaigh an fheithicil traenach aibhsithe
STR_BUY_VEHICLE_ROAD_VEHICLE_BUY_VEHICLE_TOOLTIP                :{BLACK}Ceannaigh an fheithicil bóthair aibhsithe
STR_BUY_VEHICLE_SHIP_BUY_VEHICLE_TOOLTIP                        :{BLACK}Ceannaigh an long aibhsithe
STR_BUY_VEHICLE_AIRCRAFT_BUY_VEHICLE_TOOLTIP                    :{BLACK}Ceannaigh an t-aerárthach aibhsithe

###length VEHICLE_TYPES
STR_BUY_VEHICLE_TRAIN_BUY_REFIT_VEHICLE_TOOLTIP                 :{BLACK}Ceannaigh agus athfheistigh an feithicil traenach aibhsithe. Le Shift+Cliceáil taispeántar an costas measta gan í a cheannach
STR_BUY_VEHICLE_ROAD_VEHICLE_BUY_REFIT_VEHICLE_TOOLTIP          :{BLACK}Ceannaigh agus athfheistigh an fheithicil bóthair aibhsithe. Le Shift+Cliceáil taispeántar an costas measta gan í a cheannach
STR_BUY_VEHICLE_SHIP_BUY_REFIT_VEHICLE_TOOLTIP                  :{BLACK}Ceannaigh agus athfheistigh an long aibhsithe. Le Shift+Cliceáil taispeántar an costas measta gan í a cheannach
STR_BUY_VEHICLE_AIRCRAFT_BUY_REFIT_VEHICLE_TOOLTIP              :{BLACK}Ceannaigh agus athfheistigh an t-aerárthach aibhsithe. Le Shift+Cliceáil taispeántar an costas measta gan é a cheannach

###length VEHICLE_TYPES
STR_BUY_VEHICLE_TRAIN_RENAME_BUTTON                             :{BLACK}Athainmnigh
STR_BUY_VEHICLE_ROAD_VEHICLE_RENAME_BUTTON                      :{BLACK}Athainmnigh
STR_BUY_VEHICLE_SHIP_RENAME_BUTTON                              :{BLACK}Athainmnigh
STR_BUY_VEHICLE_AIRCRAFT_RENAME_BUTTON                          :{BLACK}Athainmnigh

###length VEHICLE_TYPES
STR_BUY_VEHICLE_TRAIN_RENAME_TOOLTIP                            :{BLACK}Athainmnigh an cineál feithicle traenach
STR_BUY_VEHICLE_ROAD_VEHICLE_RENAME_TOOLTIP                     :{BLACK}Athainmnigh an cineál feithicle bóthair
STR_BUY_VEHICLE_SHIP_RENAME_TOOLTIP                             :{BLACK}Athainmnigh an cineál loinge
STR_BUY_VEHICLE_AIRCRAFT_RENAME_TOOLTIP                         :{BLACK}Athainmnigh an cineál aerárthaigh

###length VEHICLE_TYPES
STR_BUY_VEHICLE_TRAIN_HIDE_TOGGLE_BUTTON                        :{BLACK}Folaigh
STR_BUY_VEHICLE_ROAD_VEHICLE_HIDE_TOGGLE_BUTTON                 :{BLACK}Folaigh
STR_BUY_VEHICLE_SHIP_HIDE_TOGGLE_BUTTON                         :{BLACK}Folaigh
STR_BUY_VEHICLE_AIRCRAFT_HIDE_TOGGLE_BUTTON                     :{BLACK}Folaigh

###length VEHICLE_TYPES
STR_BUY_VEHICLE_TRAIN_SHOW_TOGGLE_BUTTON                        :{BLACK}Taispeáin
STR_BUY_VEHICLE_ROAD_VEHICLE_SHOW_TOGGLE_BUTTON                 :{BLACK}Taispeáin
STR_BUY_VEHICLE_SHIP_SHOW_TOGGLE_BUTTON                         :{BLACK}Taispeáin
STR_BUY_VEHICLE_AIRCRAFT_SHOW_TOGGLE_BUTTON                     :{BLACK}Taispeáin

###length VEHICLE_TYPES
STR_BUY_VEHICLE_TRAIN_HIDE_SHOW_TOGGLE_TOOLTIP                  :{BLACK}Athraigh idir an cineál feithicle traenacha a fholú nó a thaispeáint
STR_BUY_VEHICLE_ROAD_VEHICLE_HIDE_SHOW_TOGGLE_TOOLTIP           :{BLACK}Athraigh idir an cineál feithicle bóthair a fholú nó a thaispeáint
STR_BUY_VEHICLE_SHIP_HIDE_SHOW_TOGGLE_TOOLTIP                   :{BLACK}Athraigh idir an cineál loinge a fholú nó a thaispeáint
STR_BUY_VEHICLE_AIRCRAFT_HIDE_SHOW_TOGGLE_TOOLTIP               :{BLACK}Athraigh idir an cineál aerárthaigh a fholú nó a thaispeáint

###length VEHICLE_TYPES
STR_QUERY_RENAME_TRAIN_TYPE_CAPTION                             :{WHITE}Athainmnigh an cineál feithicle traenach
STR_QUERY_RENAME_ROAD_VEHICLE_TYPE_CAPTION                      :{WHITE}Athainmnigh an cineál feithicle bóthair
STR_QUERY_RENAME_SHIP_TYPE_CAPTION                              :{WHITE}Athainmnigh an cineál loinge
STR_QUERY_RENAME_AIRCRAFT_TYPE_CAPTION                          :{WHITE}Athainmnigh an cineál aerárthaigh

# Depot window
STR_DEPOT_CAPTION                                               :{WHITE}{DEPOT}

STR_DEPOT_RENAME_TOOLTIP                                        :{BLACK}Athraigh ainm iosta
STR_DEPOT_RENAME_DEPOT_CAPTION                                  :Athainmnigh iosta

STR_DEPOT_NO_ENGINE                                             :{BLACK}-
STR_DEPOT_VEHICLE_TOOLTIP                                       :{BLACK}{ENGINE}{STRING}
STR_DEPOT_VEHICLE_TOOLTIP_CHAIN                                 :{BLACK}{NUM} {P fh fh fh bhf f}eithicil{STRING}
STR_DEPOT_VEHICLE_TOOLTIP_CARGO                                 :{}{CARGO_LONG} ({CARGO_SHORT})

###length VEHICLE_TYPES
STR_DEPOT_TRAIN_LIST_TOOLTIP                                    :{BLACK}Traenacha - tarraing feithicil le cléchlicáil le cur leis an traein nó le baint de, deaschliceáil le haghaidh faisnéise. Coinnigh síos Ctrl agus cuirfear an dá rud i bhfeidhm ar an slabhra a leanas
STR_DEPOT_ROAD_VEHICLE_LIST_TOOLTIP                             :{BLACK}Feithiclí - deaschliceáil ar fheithicil le faisnéis a fháil
STR_DEPOT_SHIP_LIST_TOOLTIP                                     :{BLACK}Longa - deaschliceáil ar long le faisnéis a fháil
STR_DEPOT_AIRCRAFT_LIST_TOOLTIP                                 :{BLACK}Aerárthaigh - deaschliceáil ar aerárthach le faisnéis a fháil

###length VEHICLE_TYPES
STR_DEPOT_TRAIN_SELL_TOOLTIP                                    :{BLACK}Tarraing feithicil traenach anseo chun í a dhíol
STR_DEPOT_ROAD_VEHICLE_SELL_TOOLTIP                             :{BLACK}Tarraing feithicil bóthair anseo chun í a dhíol
STR_DEPOT_SHIP_SELL_TOOLTIP                                     :{BLACK}Tarraing long anseo chun í a dhíol
STR_DEPOT_AIRCRAFT_SELL_TOOLTIP                                 :{BLACK}Tarraing aerárthach anseo chun é a dhíol

###length VEHICLE_TYPES
STR_DEPOT_SELL_ALL_BUTTON_TRAIN_TOOLTIP                         :{BLACK}Díol gach traein san iosta seo
STR_DEPOT_SELL_ALL_BUTTON_ROAD_VEHICLE_TOOLTIP                  :{BLACK}Díol gach feithicil bóthair san iosta seo
STR_DEPOT_SELL_ALL_BUTTON_SHIP_TOOLTIP                          :{BLACK}Díol gach long san iosta seo
STR_DEPOT_SELL_ALL_BUTTON_AIRCRAFT_TOOLTIP                      :{BLACK}Díol gach aerárthach sa haingear

###length VEHICLE_TYPES
STR_DEPOT_AUTOREPLACE_TRAIN_TOOLTIP                             :{BLACK}Uathionadaigh gach traein san iosta
STR_DEPOT_AUTOREPLACE_ROAD_VEHICLE_TOOLTIP                      :{BLACK}Uathionadaigh gach feithicil bóthair san iosta
STR_DEPOT_AUTOREPLACE_SHIP_TOOLTIP                              :{BLACK}Uathionadaigh gach long san iosta
STR_DEPOT_AUTOREPLACE_AIRCRAFT_TOOLTIP                          :{BLACK}Uathionadaigh gach aerárthach sa haingear

###length VEHICLE_TYPES
STR_DEPOT_TRAIN_NEW_VEHICLES_BUTTON                             :{BLACK}Feithiclí Nua
STR_DEPOT_ROAD_VEHICLE_NEW_VEHICLES_BUTTON                      :{BLACK}Feithiclí Nua
STR_DEPOT_SHIP_NEW_VEHICLES_BUTTON                              :{BLACK}Longa Nua
STR_DEPOT_AIRCRAFT_NEW_VEHICLES_BUTTON                          :{BLACK}Aerárthaigh Nua

###length VEHICLE_TYPES
STR_DEPOT_TRAIN_NEW_VEHICLES_TOOLTIP                            :{BLACK}Ceannaigh feithicil traenach nua
STR_DEPOT_ROAD_VEHICLE_NEW_VEHICLES_TOOLTIP                     :{BLACK}Ceannaigh feithicil bóthair nua
STR_DEPOT_SHIP_NEW_VEHICLES_TOOLTIP                             :{BLACK}Ceannaigh long nua
STR_DEPOT_AIRCRAFT_NEW_VEHICLES_TOOLTIP                         :{BLACK}Ceannaigh aerárthach nua

###length VEHICLE_TYPES
STR_DEPOT_CLONE_TRAIN                                           :{BLACK}Clónáil Traein
STR_DEPOT_CLONE_ROAD_VEHICLE                                    :{BLACK}Clónáil Feithicil
STR_DEPOT_CLONE_SHIP                                            :{BLACK}Clónáil Long
STR_DEPOT_CLONE_AIRCRAFT                                        :{BLACK}Clónáil Aerárthach

###length VEHICLE_TYPES
STR_DEPOT_CLONE_TRAIN_DEPOT_INFO                                :{BLACK}Ceannóidh sé seo cóip de thraein lena n-áirítear gach vaigín. Cliceáil ar an gcnaipe seo agus ansin ar thraein laistigh nó lasmuigh den iosta. Déantar na horduithe a chomhroinnt le Ctrl+Cliceáil
STR_DEPOT_CLONE_ROAD_VEHICLE_DEPOT_INFO                         :{BLACK}Ceannóidh sé seo cóip d'fheithicil bóthair. Cliceáil ar an gcnaipe seo agus ansin ar fheithicil bóthair laistigh nó lasmuigh den iosta. Déantar na horduithe a chomhroinnt le Ctrl+Cliceáil
STR_DEPOT_CLONE_SHIP_DEPOT_INFO                                 :{BLACK}Ceannóidh sé seo cóip de long. Cliceáil ar an gcnaipe seo agus ansin ar long laistigh nó lasmuigh den iosta. Déantar na horduithe a chomhroinnt le Ctrl+Cliceáil
STR_DEPOT_CLONE_AIRCRAFT_INFO_HANGAR_WINDOW                     :{BLACK}Ceannóidh sé seo cóip d'aerárthach. Cliceáil ar an gcnaipe seo agus ansin ar aerárthach laistigh nó lasmuigh den iosta. Déantar na horduithe a chomhroinnt le Ctrl+Cliceáil

###length VEHICLE_TYPES
STR_DEPOT_TRAIN_LOCATION_TOOLTIP                                :{BLACK}Láraigh an príomhamharc ar shuíomh an iosta traenach. Osclaítear amharc nua ar shuíomh an iosta traenach le Ctrl+Cliceáil
STR_DEPOT_ROAD_VEHICLE_LOCATION_TOOLTIP                         :{BLACK}Láraigh an príomhamharc ar shuíomh an iosta feithiclí bóthair. Osclaítear amharc nua ar shuíomh an iosta feithiclí bóthair le Ctrl+Cliceáil
STR_DEPOT_SHIP_LOCATION_TOOLTIP                                 :{BLACK}Láraigh an príomhamharc ar shuíomh an iosta loinge. Osclaítear amharc nua ar shuíomh an iosta loinge le Ctrl+Cliceáil
STR_DEPOT_AIRCRAFT_LOCATION_TOOLTIP                             :{BLACK}Láraigh an príomhamharc ar shuíomh an haingir. Osclaítear amharc nua ar shuíomh an haingir le Ctrl+Cliceáil

###length VEHICLE_TYPES
STR_DEPOT_VEHICLE_ORDER_LIST_TRAIN_TOOLTIP                      :{BLACK}Faigh liosta de gach traein a bhfuil an t-iosta reatha ina n-orduithe
STR_DEPOT_VEHICLE_ORDER_LIST_ROAD_VEHICLE_TOOLTIP               :{BLACK}Faigh liosta de gach feithicil bóthair a bhfuil an t-iosta reatha ina n-orduithe
STR_DEPOT_VEHICLE_ORDER_LIST_SHIP_TOOLTIP                       :{BLACK}Faigh liosta de gach long a bhfuil an t-iosta reatha ina n-orduithe
STR_DEPOT_VEHICLE_ORDER_LIST_AIRCRAFT_TOOLTIP                   :{BLACK}Faigh liosta de gach aerárthach a bhfuil haingear ar bith san aerfort seo ina n-orduithe

###length VEHICLE_TYPES
STR_DEPOT_MASS_STOP_DEPOT_TRAIN_TOOLTIP                         :{BLACK}Cliceáil chun gach traein laistigh den iosta a stopadh
STR_DEPOT_MASS_STOP_DEPOT_ROAD_VEHICLE_TOOLTIP                  :{BLACK}Cliceáil chun gach feithicil bóthair laistigh den iosta a stopadh
STR_DEPOT_MASS_STOP_DEPOT_SHIP_TOOLTIP                          :{BLACK}Cliceáil chun gach long laistigh den iosta a stopadh
STR_DEPOT_MASS_STOP_HANGAR_TOOLTIP                              :{BLACK}Cliceáil chun gach aerárthach laistigh den haingear a stopadh

###length VEHICLE_TYPES
STR_DEPOT_MASS_START_DEPOT_TRAIN_TOOLTIP                        :{BLACK}Cliceáil chun gach traein laistigh den iosta a thosú
STR_DEPOT_MASS_START_DEPOT_ROAD_VEHICLE_TOOLTIP                 :{BLACK}Cliceáil chun gach feithicil bóthair laistaigh den iosta a thosú
STR_DEPOT_MASS_START_DEPOT_SHIP_TOOLTIP                         :{BLACK}Cliceáil chun gach long laistigh den iosta a thosú
STR_DEPOT_MASS_START_HANGAR_TOOLTIP                             :{BLACK}Cliceáil chun gach aerárthach laistigh den haingear a thosú

STR_DEPOT_DRAG_WHOLE_TRAIN_TO_SELL_TOOLTIP                      :{BLACK}Tarraing inneall traenach anseo chun an traein iomlán a dhíol
STR_DEPOT_SELL_CONFIRMATION_TEXT                                :{YELLOW}Tá tú ar tí gach feithicil san iosta a dhíol. An bhfuil tú cinnte?

# Engine preview window
STR_ENGINE_PREVIEW_CAPTION                                      :{WHITE}Teachtaireacht ó dhéantóir feithiclí
STR_ENGINE_PREVIEW_MESSAGE                                      :{GOLD}Táimid díreach tar éis {STRING} nua a dhearadh - an mbeadh suim agat úsáid eisiach a bhaint as ar feadh bliana, le go mbeimid in ann a fheiceáil mar a fheidhmíonn sé sula gcuirfimid ar fáil do chách é?

STR_ENGINE_PREVIEW_RAILROAD_LOCOMOTIVE                          :inneall gluaiste iarnróid
STR_ENGINE_PREVIEW_ELRAIL_LOCOMOTIVE                            :inneall gluaiste iarnróid leictrithe
STR_ENGINE_PREVIEW_MONORAIL_LOCOMOTIVE                          :inneall gluaiste aonráille
STR_ENGINE_PREVIEW_MAGLEV_LOCOMOTIVE                            :inneall gluaiste maglev

STR_ENGINE_PREVIEW_ROAD_VEHICLE                                 :feithicil bóthair
STR_ENGINE_PREVIEW_TRAM_VEHICLE                                 :feithicil trambhealaigh

STR_ENGINE_PREVIEW_AIRCRAFT                                     :aerárthach
STR_ENGINE_PREVIEW_SHIP                                         :long

STR_ENGINE_PREVIEW_COST_WEIGHT_SPEED_POWER                      :{BLACK}Costas {CURRENCY_LONG} Meáchan: {WEIGHT_SHORT}{}Luas: {VELOCITY}  Cumhacht: {POWER}{}Costas Coinneála {CURRENCY_LONG}/bl{}Toilleadh: {CARGO_LONG}
STR_ENGINE_PREVIEW_COST_WEIGHT_SPEED_POWER_MAX_TE               :{BLACK}Costas: {CURRENCY_LONG} Meáchan: {WEIGHT_SHORT}{}Luas: {VELOCITY}  Cumhacht: {POWER}  T.E. uasta: {6:FORCE}{}Costas Coinneála: {4:CURRENCY_LONG}/bl{}Toilleadh: {5:CARGO_LONG}
STR_ENGINE_PREVIEW_COST_MAX_SPEED_CAP_RUNCOST                   :{BLACK}Costas: {CURRENCY_LONG} Luas Uasta: {VELOCITY}{}Toilleadh: {CARGO_LONG}{}Costas Coinneála: {CURRENCY_LONG}/bl
STR_ENGINE_PREVIEW_COST_MAX_SPEED_TYPE_CAP_CAP_RUNCOST          :{BLACK}Costas: {CURRENCY_LONG} Luas Uasta: {VELOCITY}{}Cineál aerárthaigh: {STRING}{}Toilleadh: {CARGO_LONG}, {CARGO_LONG}{}Costas Coinneála: {CURRENCY_LONG}/bl
STR_ENGINE_PREVIEW_COST_MAX_SPEED_TYPE_CAP_RUNCOST              :{BLACK}Costas: {CURRENCY_LONG} Luas Uasta: {VELOCITY}{}Cineál aerárthaigh: {STRING}{}Capacity: {CARGO_LONG}{}Costas Coinneála: {CURRENCY_LONG}/bl
STR_ENGINE_PREVIEW_COST_MAX_SPEED_TYPE_RANGE_CAP_CAP_RUNCOST    :{BLACK}Costas: {CURRENCY_LONG} Luas Uasta: {VELOCITY}{}Cineál aerárthaigh: {STRING} Raon: {COMMA} tíl{}Toilleadh: {CARGO_LONG}, {CARGO_LONG}{}Costas Coinneála: {CURRENCY_LONG}/bl
STR_ENGINE_PREVIEW_COST_MAX_SPEED_TYPE_RANGE_CAP_RUNCOST        :{BLACK}Costas: {CURRENCY_LONG} Luas Uasta: {VELOCITY}{}Cineál aerárthaigh: {STRING} Raon: {COMMA} tíl{}Toilleadh: {CARGO_LONG}{}Costas Coinneála: {CURRENCY_LONG}/bl

# Autoreplace window
STR_REPLACE_VEHICLES_WHITE                                      :{WHITE}Ionadaigh{STRING} - {STRING}

STR_REPLACE_VEHICLE_VEHICLES_IN_USE                             :{YELLOW}Feithiclí atá in úsáid
STR_REPLACE_VEHICLE_VEHICLES_IN_USE_TOOLTIP                     :{BLACK}Colún le feithiclí ar leatsa iad
STR_REPLACE_VEHICLE_AVAILABLE_VEHICLES                          :{YELLOW}Feithiclí atá ar fáil
STR_REPLACE_VEHICLE_AVAILABLE_VEHICLES_TOOLTIP                  :{BLACK}Colún leis na feithiclí atá ar fáil chun ionadú a dhéanamh

###length VEHICLE_TYPES
STR_REPLACE_VEHICLE_TRAIN                                       :Traein
STR_REPLACE_VEHICLE_ROAD_VEHICLE                                :Feithicil Bóthair
STR_REPLACE_VEHICLE_SHIP                                        :Long
STR_REPLACE_VEHICLE_AIRCRAFT                                    :Aerárthach

STR_REPLACE_HELP_LEFT_ARRAY                                     :{BLACK}Roghnaigh an cineál innill le hathsholáthar
STR_REPLACE_HELP_RIGHT_ARRAY                                    :{BLACK}Roghnaigh an cineál nua innill is mian leat a úsáid in ionad an chineáil innill atá roghnaithe ar chlé

STR_REPLACE_VEHICLES_START                                      :{BLACK}Tosaigh ag athsholáthar Feithiclí
STR_REPLACE_VEHICLES_NOW                                        :Ionadaigh gach feithicil anois
STR_REPLACE_VEHICLES_WHEN_OLD                                   :Ionadaigh seanfheithiclí amháin
STR_REPLACE_HELP_START_BUTTON                                   :{BLACK}Brúigh le tús a chur leis an gcineál innill atá roghnaithe ar chlé a athsholáthar leis an gcineál innill atá roghnaithe ar dheis
STR_REPLACE_NOT_REPLACING                                       :{BLACK}Níl athsholáthar ar bun
STR_REPLACE_NOT_REPLACING_VEHICLE_SELECTED                      :{BLACK}Níl aon fheithicil roghnaithe
STR_REPLACE_REPLACING_WHEN_OLD                                  :{ENGINE} má tá sé sean
STR_REPLACE_VEHICLES_STOP                                       :{BLACK}Stad ag athsholáthar Feithiclí
STR_REPLACE_HELP_STOP_BUTTON                                    :{BLACK}Brúigh chun deireadh a chur le hathsholáthar den chineál innill atá roghnaithe ar chlé

STR_REPLACE_ENGINE_WAGON_SELECT_HELP                            :{BLACK}Athraigh idir na fuinneoga athsholáthair innill agus vaigíní
STR_REPLACE_ENGINES                                             :Innill
STR_REPLACE_WAGONS                                              :Vaigíní
STR_REPLACE_ALL_RAILTYPE                                        :Gach feithicil iarnróid
STR_REPLACE_ALL_ROADTYPE                                        :Gach feithicil bóthair

###length 2
STR_REPLACE_HELP_RAILTYPE                                       :{BLACK}Roghnaigh an cineál ráille is mian leat innill a athsholáthar air
STR_REPLACE_HELP_ROADTYPE                                       :{BLACK}Roghnaigh an cineál bóthair is mian leat na hinnill a ionadú air
###next-name-looks-similar

STR_REPLACE_HELP_REPLACE_INFO_TAB                               :{BLACK}Taispeántar cén inneall a dhéanfar an t-inneall atá roghnaithe ar chlé a athsholáthar leis, má dhéanfar é a athsholáthar
STR_REPLACE_RAIL_VEHICLES                                       :Feithiclí Iarnróid
STR_REPLACE_ELRAIL_VEHICLES                                     :Feithiclí Iarnróid Leictreacha
STR_REPLACE_MONORAIL_VEHICLES                                   :Feithiclí Aonráille
STR_REPLACE_MAGLEV_VEHICLES                                     :Feithiclí Maglev

STR_REPLACE_ROAD_VEHICLES                                       :Feithiclí Bóthair
STR_REPLACE_TRAM_VEHICLES                                       :Feithiclí Trambhealaigh

STR_REPLACE_REMOVE_WAGON                                        :{BLACK}Vaigíní a bhaint ({STRING}): {ORANGE}{STRING}
STR_REPLACE_REMOVE_WAGON_HELP                                   :{BLACK}Ceangail ar uath-athsholáthar fad na traenach a choinneáil mar an gcéanna trí vaigíní a bhaint (ag tosú ag an tosach), má tharlaíonn sé go mbeadh an traein níos faide tar éis an t-inneall a athsholáthar.
STR_REPLACE_REMOVE_WAGON_GROUP_HELP                             :{STRING}. Ctrl+Cliceáil chun é a chur i bhfeidhm i leith foghrúpaí freisin

# Vehicle view
STR_VEHICLE_VIEW_CAPTION                                        :{WHITE}{VEHICLE}

###length VEHICLE_TYPES
STR_VEHICLE_VIEW_TRAIN_CENTER_TOOLTIP                           :{BLACK}Láraigh an príomh-amharc ar shuíomh na traenach. Má chliceáltar faoi dhó, leanfar an traein sa phríomh-amharc. Le Ctrl+Cliceáil oscailtear amharc nua ag suíomh na traenach
STR_VEHICLE_VIEW_ROAD_VEHICLE_CENTER_TOOLTIP                    :{BLACK}Láraigh an príomh-amharc ar shuíomh na feithicle. Má chliceáltar faoi dhó, leanfar an fheithicil sa phríomh-amharc. Le Ctrl+Cliceáil oscailtear amharc nua ag suíomh na feithicle
STR_VEHICLE_VIEW_SHIP_CENTER_TOOLTIP                            :{BLACK}Láraigh an príomh-amharc ar shuíomh na loinge. Má chliceáltar faoi dhó, leanfar an long sa phríomh-amharc. Le Ctrl+Cliceáil oscailtear fuinneog amhairc nua ag suíomh na loinge
STR_VEHICLE_VIEW_AIRCRAFT_CENTER_TOOLTIP                        :{BLACK}Láraigh an príomh-amharc ar shuíomh an aerárthaigh. Má chliceáltar faoi dhó, leanfar an t-aerárthach sa phríomh-amharc. Le Ctrl+Cliceáil oscailtear amharc nua ag suíomh an aerárthaigh

###length VEHICLE_TYPES
STR_VEHICLE_VIEW_TRAIN_SEND_TO_DEPOT_TOOLTIP                    :{BLACK}Seol an traein chuig an iosta. Ní dhéanfar ach seirbhísiú le Ctrl+Cliceáil
STR_VEHICLE_VIEW_ROAD_VEHICLE_SEND_TO_DEPOT_TOOLTIP             :{BLACK}Seol an fheithicil chuig an iosta. Ní dhéanfar ach seirbhísiú le Ctrl+Cliceáil
STR_VEHICLE_VIEW_SHIP_SEND_TO_DEPOT_TOOLTIP                     :{BLACK}Seol an long chuig an iosta. Ní dhéanfar ach seirbhísiú le Ctrl+Cliceáil
STR_VEHICLE_VIEW_AIRCRAFT_SEND_TO_DEPOT_TOOLTIP                 :{BLACK}Seol an t-aerárthach chuig an haingear. Ní dhéanfar ach seirbhísiú le Ctrl+Cliceáil

###length VEHICLE_TYPES
STR_VEHICLE_VIEW_CLONE_TRAIN_INFO                               :{BLACK}Ceannófar cóip den traein lena n-áirítear gach vaigín. Déanfar na horduithe a chomhroinnt le Ctrl+Cliceáil
STR_VEHICLE_VIEW_CLONE_ROAD_VEHICLE_INFO                        :{BLACK}Ceannófar cóip den fheithicil bóthair. Déanfar na horduithe a chomhroinnt le Ctrl+Cliceáil
STR_VEHICLE_VIEW_CLONE_SHIP_INFO                                :{BLACK}Ceannófar cóip den long. Déanfar na horduithe a chomhroinnt le Ctrl+Cliceáil
STR_VEHICLE_VIEW_CLONE_AIRCRAFT_INFO                            :{BLACK}Ceannófar cóip den aerárthach. Déanfar na horduithe a chomhroinnt le Ctrl+Cliceáil

STR_VEHICLE_VIEW_TRAIN_IGNORE_SIGNAL_TOOLTIP                    :{BLACK}Leag ar an traein dul ar aghaidh gan fanacht ar an gcomhartha
STR_VEHICLE_VIEW_TRAIN_REVERSE_TOOLTIP                          :{BLACK}Aisiompaigh treo na traenach
STR_VEHICLE_VIEW_ROAD_VEHICLE_REVERSE_TOOLTIP                   :{BLACK}Cuir iallach ar an bhfeithicil casadh timpeall
STR_VEHICLE_VIEW_ORDER_LOCATION_TOOLTIP                         :{BLACK}Láraigh an príomhamharc ar cheann scríbe an ordaithe. Osclaítear amharc nua ar shuíomh cheann scríbe an ordaithe le Ctrl+Cliceáil

###length VEHICLE_TYPES
STR_VEHICLE_VIEW_TRAIN_REFIT_TOOLTIP                            :{BLACK}Athfheistigh traein le cineál lastais eile a iompar
STR_VEHICLE_VIEW_ROAD_VEHICLE_REFIT_TOOLTIP                     :{BLACK}Athfheistigh feithicil bóthair le cineál lastais eile a iompar
STR_VEHICLE_VIEW_SHIP_REFIT_TOOLTIP                             :{BLACK}Athfheistigh long le cineál lastais eile a iompar
STR_VEHICLE_VIEW_AIRCRAFT_REFIT_TOOLTIP                         :{BLACK}Athfheistigh aerárthach le cineál lastais eile a iompar

###length VEHICLE_TYPES
STR_VEHICLE_VIEW_TRAIN_ORDERS_TOOLTIP                           :{BLACK}Taispeáin orduithe na traenach. Ctrl+Cliceáil chun amchlár na traenach a thaispeáint
STR_VEHICLE_VIEW_ROAD_VEHICLE_ORDERS_TOOLTIP                    :{BLACK}Taispeáin orduithe na feithicle. Ctrl+Cliceáil chun amchlár na feithicle a thaispeáint
STR_VEHICLE_VIEW_SHIP_ORDERS_TOOLTIP                            :{BLACK}Taispeáin orduithe na loinge. Ctrl+Cliceáil chun amchlár na loinge a thaispeáint
STR_VEHICLE_VIEW_AIRCRAFT_ORDERS_TOOLTIP                        :{BLACK}Taispeáin orduithe an aerárthaigh. Ctrl+Cliceáil chun amchlár an aerárthaigh a thaispeáint

###length VEHICLE_TYPES
STR_VEHICLE_VIEW_TRAIN_SHOW_DETAILS_TOOLTIP                     :{BLACK}Taispeáin sonraí na traenach
STR_VEHICLE_VIEW_ROAD_VEHICLE_SHOW_DETAILS_TOOLTIP              :{BLACK}Taispeáin sonraí na feithicle bóthair
STR_VEHICLE_VIEW_SHIP_SHOW_DETAILS_TOOLTIP                      :{BLACK}Taispeáin sonraí na loinge
STR_VEHICLE_VIEW_AIRCRAFT_SHOW_DETAILS_TOOLTIP                  :{BLACK}Taispeáin sonraí an aerárthaigh

###length VEHICLE_TYPES
STR_VEHICLE_VIEW_TRAIN_STATUS_START_STOP_TOOLTIP                :{BLACK}A bhfuil ar siúl ag an traein faoi láthair - cliceáil chun an traein a stopadh/a thosú
STR_VEHICLE_VIEW_ROAD_VEHICLE_STATUS_START_STOP_TOOLTIP         :{BLACK}A bhfuil ar siúl ag an bhfeithicil reatha - cliceáil chun an fheithicil a stopadh/a thosú
STR_VEHICLE_VIEW_SHIP_STATE_STATUS_STOP_TOOLTIP                 :{BLACK}A bhfuil ar siúl ag an long faoi láthair - cliceáil chun an long a stopadh/a thosú
STR_VEHICLE_VIEW_AIRCRAFT_STATUS_START_STOP_TOOLTIP             :{BLACK}A bhfuil ar siúl ag an aerárthach faoi láthair - cliceáil chun an t-aerárthach a stopadh/a thosú

# Messages in the start stop button in the vehicle view
STR_VEHICLE_STATUS_LOADING_UNLOADING                            :{LTBLUE}Ag Lódáil / Dílódáil
STR_VEHICLE_STATUS_LEAVING                                      :{LTBLUE}Ag fágáil
STR_VEHICLE_STATUS_CRASHED                                      :{RED}Tuairteáilte!
STR_VEHICLE_STATUS_BROKEN_DOWN                                  :{RED}Briste síos
STR_VEHICLE_STATUS_STOPPED                                      :{RED}Stoptha
STR_VEHICLE_STATUS_TRAIN_STOPPING_VEL                           :{RED}Ag stopadh, {VELOCITY}
STR_VEHICLE_STATUS_TRAIN_NO_POWER                               :{RED}Gan chumhacht
STR_VEHICLE_STATUS_TRAIN_STUCK                                  :{ORANGE}Ag fanacht ar chosán saor
STR_VEHICLE_STATUS_AIRCRAFT_TOO_FAR                             :{ORANGE}Rófhada chuig an chéad cheann scríbe eile

STR_VEHICLE_STATUS_HEADING_FOR_STATION_VEL                      :{LTBLUE}Ag déanamh ar {STATION}, {VELOCITY}
STR_VEHICLE_STATUS_NO_ORDERS_VEL                                :{LTBLUE}Gan ordú, {VELOCITY}
STR_VEHICLE_STATUS_HEADING_FOR_WAYPOINT_VEL                     :{LTBLUE}Ag déanamh ar {WAYPOINT}, {VELOCITY}
STR_VEHICLE_STATUS_HEADING_FOR_DEPOT_VEL                        :{ORANGE}Ag dul chuig {DEPOT}, {VELOCITY}
STR_VEHICLE_STATUS_HEADING_FOR_DEPOT_SERVICE_VEL                :{LTBLUE}Seirbhís ag {DEPOT}, {VELOCITY}

STR_VEHICLE_STATUS_CANNOT_REACH_STATION_VEL                     :{LTBLUE}Ní féidir {STATION} a bhaint amach, {VELOCITY}
STR_VEHICLE_STATUS_CANNOT_REACH_WAYPOINT_VEL                    :{LTBLUE}Ní féidir {WAYPOINT} a bhaint amach, {VELOCITY}
STR_VEHICLE_STATUS_CANNOT_REACH_DEPOT_VEL                       :{ORANGE}Ní féidir {DEPOT} a bhaint amach, {VELOCITY}
STR_VEHICLE_STATUS_CANNOT_REACH_DEPOT_SERVICE_VEL               :{LTBLUE}Ní féidir {DEPOT} a bhaint amach, {VELOCITY}

# Vehicle stopped/started animations
###length 2
STR_VEHICLE_COMMAND_STOPPED_SMALL                               :{TINY_FONT}{RED}Stoptha
STR_VEHICLE_COMMAND_STOPPED                                     :{RED}Stoptha

###length 2
STR_VEHICLE_COMMAND_STARTED_SMALL                               :{TINY_FONT}{GREEN}Tosaithe
STR_VEHICLE_COMMAND_STARTED                                     :{GREEN}Tosaithe

# Vehicle details
STR_VEHICLE_DETAILS_CAPTION                                     :{WHITE}{VEHICLE} (Sonraí)

###length VEHICLE_TYPES
STR_VEHICLE_DETAILS_TRAIN_RENAME                                :{BLACK}Ainmnith traein
STR_VEHICLE_DETAILS_ROAD_VEHICLE_RENAME                         :{BLACK}Ainmnigh feithicil bóthair
STR_VEHICLE_DETAILS_SHIP_RENAME                                 :{BLACK}Ainmnigh long
STR_VEHICLE_DETAILS_AIRCRAFT_RENAME                             :{BLACK}Ainmnigh aerárthach

STR_VEHICLE_INFO_AGE_RUNNING_COST_YR                            :{BLACK}Aois: {LTBLUE}{STRING}{BLACK}   Costas le Rith: {LTBLUE}{CURRENCY_LONG}/bl
STR_VEHICLE_INFO_AGE                                            :{COMMA} {P bhliain bhliain bliana mbliana bliana} ({COMMA})
STR_VEHICLE_INFO_AGE_RED                                        :{RED}{COMMA} {P bhliain bhliain bliana mbliana bliana} ({COMMA})

STR_VEHICLE_INFO_MAX_SPEED                                      :{BLACK}Luas uasta: {LTBLUE}{VELOCITY}
STR_VEHICLE_INFO_MAX_SPEED_TYPE                                 :{BLACK}Luas Uasta: {LTBLUE}{VELOCITY} {BLACK}Cineál aerárthaigh: {LTBLUE}{STRING}
STR_VEHICLE_INFO_MAX_SPEED_TYPE_RANGE                           :{BLACK}Luas Uasta: {LTBLUE}{VELOCITY} {BLACK}Cineál aerárthaigh: {LTBLUE}{STRING} {BLACK}Raon: {LTBLUE}{COMMA} {P th th th dt t}íl
STR_VEHICLE_INFO_WEIGHT_POWER_MAX_SPEED                         :{BLACK}Meáchan: {LTBLUE}{WEIGHT_SHORT} {BLACK}Cumhacht: {LTBLUE}{POWER}{BLACK}Luas uasta: {LTBLUE}{VELOCITY}
STR_VEHICLE_INFO_WEIGHT_POWER_MAX_SPEED_MAX_TE                  :{BLACK}Meáchan: {LTBLUE}{WEIGHT_SHORT} {BLACK}Cumhacht: {LTBLUE}{POWER}{BLACK} Uas-luas: {LTBLUE}{VELOCITY} {BLACK}T.E. Uasta: {LTBLUE}{FORCE}

STR_VEHICLE_INFO_PROFIT_THIS_YEAR_LAST_YEAR                     :{BLACK}Brabús i mbliana: {LTBLUE}{CURRENCY_LONG} (anuraidh: {CURRENCY_LONG})
STR_VEHICLE_INFO_RELIABILITY_BREAKDOWNS                         :{BLACK}Iontaofacht: {LTBLUE}{COMMA}%  {BLACK}Líon na gcliseadh ón seirbhísiú deiridh: {LTBLUE}{COMMA}

STR_VEHICLE_INFO_BUILT_VALUE                                    :{LTBLUE}{ENGINE} {BLACK}Tógtha: {LTBLUE}{NUM}{BLACK} Luach: {LTBLUE}{CURRENCY_LONG}
STR_VEHICLE_INFO_NO_CAPACITY                                    :{BLACK}Lastas: {LTBLUE}Gan lastas{STRING}
STR_VEHICLE_INFO_CAPACITY                                       :{BLACK}Toileadh: {LTBLUE}{CARGO_LONG}{3:STRING}
STR_VEHICLE_INFO_CAPACITY_MULT                                  :{BLACK}Toilleadh: {LTBLUE}{CARGO_LONG}{3:STRING} (x{4:NUM})
STR_VEHICLE_INFO_CAPACITY_CAPACITY                              :{BLACK}Toilleadh: {LTBLUE}{CARGO_LONG}, {CARGO_LONG}{STRING}

STR_VEHICLE_INFO_FEEDER_CARGO_VALUE                             :{BLACK}Creidmheasanna Aistrithe: {LTBLUE}{CURRENCY_LONG}

STR_VEHICLE_DETAILS_SERVICING_INTERVAL_DAYS                     :{BLACK}Eatramh seirbhísithe: {LTBLUE}{COMMA}lá{BLACK}   Seirbhísiú deiridh: {LTBLUE}{DATE_LONG}
STR_VEHICLE_DETAILS_SERVICING_INTERVAL_PERCENT                  :{BLACK}Eatramh seirbhísithe: {LTBLUE}{COMMA}%{BLACK}   Seirbhísiú deiridh: {LTBLUE}{DATE_LONG}
STR_VEHICLE_DETAILS_INCREASE_SERVICING_INTERVAL_TOOLTIP         :{BLACK}Méadaigh an t-eatramh seirbhísithe de 10. Méadaítear an t-eatramh seirbhísithe de 5 le Ctrl+Cliceáil
STR_VEHICLE_DETAILS_DECREASE_SERVICING_INTERVAL_TOOLTIP         :{BLACK}Laghdaigh an t-eatramh seirbhísithe d 10. Laghdaítear an t-eatramh seirbhísithe de 5 le Ctrl+Cliceáil

STR_SERVICE_INTERVAL_DROPDOWN_TOOLTIP                           :{BLACK}Athraigh cineál eatramh seirbhísithe
STR_VEHICLE_DETAILS_DEFAULT                                     :Réamhshocrú
STR_VEHICLE_DETAILS_DAYS                                        :Laethanta
STR_VEHICLE_DETAILS_PERCENT                                     :Céatadán

###length VEHICLE_TYPES
STR_QUERY_RENAME_TRAIN_CAPTION                                  :{WHITE}Ainmnigh traein
STR_QUERY_RENAME_ROAD_VEHICLE_CAPTION                           :{WHITE}Ainmnigh feithicil bóthair
STR_QUERY_RENAME_SHIP_CAPTION                                   :{WHITE}Ainmnigh long
STR_QUERY_RENAME_AIRCRAFT_CAPTION                               :{WHITE}Ainmnigh aerárthach

# Extra buttons for train details windows
STR_VEHICLE_DETAILS_TRAIN_ENGINE_BUILT_AND_VALUE                :{LTBLUE}{ENGINE}{BLACK}   Tógtha: {LTBLUE}{NUM}{BLACK} Luach: {LTBLUE}{CURRENCY_LONG}
STR_VEHICLE_DETAILS_TRAIN_WAGON_VALUE                           :{LTBLUE}{ENGINE}{BLACK}   Luach: {LTBLUE}{CURRENCY_LONG}

STR_VEHICLE_DETAILS_TRAIN_TOTAL_CAPACITY_TEXT                   :{BLACK}Toilleadh iomlán lastais na traenach seo:
STR_VEHICLE_DETAILS_TRAIN_TOTAL_CAPACITY                        :{LTBLUE}- {CARGO_LONG} ({CARGO_SHORT})
STR_VEHICLE_DETAILS_TRAIN_TOTAL_CAPACITY_MULT                   :{LTBLUE}- {CARGO_LONG} ({CARGO_SHORT}) (x{NUM})

STR_VEHICLE_DETAILS_CARGO_EMPTY                                 :{LTBLUE}Folamh
STR_VEHICLE_DETAILS_CARGO_FROM                                  :{LTBLUE}{CARGO_LONG} ó {STATION}
STR_VEHICLE_DETAILS_CARGO_FROM_MULT                             :{LTBLUE}{CARGO_LONG} ó {STATION} (x{NUM})

STR_VEHICLE_DETAIL_TAB_CARGO                                    :{BLACK}Lastas
STR_VEHICLE_DETAILS_TRAIN_CARGO_TOOLTIP                         :{BLACK}Taispeáin sonraí faoin lastas atá á iompar
STR_VEHICLE_DETAIL_TAB_INFORMATION                              :{BLACK}Faisnéis
STR_VEHICLE_DETAILS_TRAIN_INFORMATION_TOOLTIP                   :{BLACK}Taispeáin sonraí na bhfeithiclí traenach
STR_VEHICLE_DETAIL_TAB_CAPACITIES                               :{BLACK}Toilleadh
STR_VEHICLE_DETAILS_TRAIN_CAPACITIES_TOOLTIP                    :{BLACK}Taispeáin an toilleadh do gach feithicil
STR_VEHICLE_DETAIL_TAB_TOTAL_CARGO                              :{BLACK}Lastas Iomlán
STR_VEHICLE_DETAILS_TRAIN_TOTAL_CARGO_TOOLTIP                   :{BLACK}Taispeántar toilleadh iomlán traenach, roinnte ina gcineálacha lastais

STR_VEHICLE_DETAILS_TRAIN_ARTICULATED_RV_CAPACITY               :{BLACK}Toilleadh: {LTBLUE}

# Vehicle refit
STR_REFIT_CAPTION                                               :{WHITE}{VEHICLE} (Athfeistigh)
STR_REFIT_TITLE                                                 :{GOLD}Roghnaigh an lastas le hiompar:
STR_REFIT_NEW_CAPACITY_COST_OF_REFIT                            :{BLACK}Toilleadh nua: {GOLD}{CARGO_LONG}{}{BLACK}Costas an aisfheistithe: {RED}{CURRENCY_LONG}
STR_REFIT_NEW_CAPACITY_INCOME_FROM_REFIT                        :{BLACK}Toilleadh nua: {GOLD}{CARGO_LONG}{}{BLACK}Ioncam ón athfheistiú: {GREEN}{CURRENCY_LONG}
STR_REFIT_NEW_CAPACITY_COST_OF_AIRCRAFT_REFIT                   :{BLACK}Toilleadh nua: {GOLD}{CARGO_LONG}, {GOLD}{CARGO_LONG}{}{BLACK}Costas athfheistithe: {RED}{CURRENCY_LONG}
STR_REFIT_NEW_CAPACITY_INCOME_FROM_AIRCRAFT_REFIT               :{BLACK}Toilleadh nua: {GOLD}{CARGO_LONG}, {GOLD}{CARGO_LONG}{}{BLACK}Ioncam ón athfheistiú: {GREEN}{CURRENCY_LONG}
STR_REFIT_SELECT_VEHICLES_TOOLTIP                               :{BLACK}Roghnaigh na feithiclí le hathfheistiú. Is féidir níos mó ná feithicil amháin a roghnú trí tharraingt leis an luch. Roghnófar an fheithicil iomlán má chliceáltar ar spás folamh. Roghnófar feithicil agus an slabhra ina dhiaidh le Ctrl+Cliceáil

###length VEHICLE_TYPES
STR_REFIT_TRAIN_LIST_TOOLTIP                                    :{BLACK}Roghnaigh an cineál lastais a iompróidh an traein
STR_REFIT_ROAD_VEHICLE_LIST_TOOLTIP                             :{BLACK}Roghnaigh an cineál lastais a iompróidh an fheithicil bóthair
STR_REFIT_SHIP_LIST_TOOLTIP                                     :{BLACK}Roghnaigh an cineál lastais a iompróidh an long
STR_REFIT_AIRCRAFT_LIST_TOOLTIP                                 :{BLACK}Roghnaigh an cineál lastais a iompróidh an t-aerárthach

###length VEHICLE_TYPES
STR_REFIT_TRAIN_REFIT_BUTTON                                    :{BLACK}Athfheistigh traein
STR_REFIT_ROAD_VEHICLE_REFIT_BUTTON                             :{BLACK}Athfheistigh feithicil bóthair
STR_REFIT_SHIP_REFIT_BUTTON                                     :{BLACK}Athfheistigh long
STR_REFIT_AIRCRAFT_REFIT_BUTTON                                 :{BLACK}Athfheistigh aerárthach

###length VEHICLE_TYPES
STR_REFIT_TRAIN_REFIT_TOOLTIP                                   :{BLACK}Athfheistigh traein chun an cineál lastais atá aibhsithe a iompar
STR_REFIT_ROAD_VEHICLE_REFIT_TOOLTIP                            :{BLACK}Athfheistigh feithicil bóthair chun an cineál lastais atá aibhsithe a iompar
STR_REFIT_SHIP_REFIT_TOOLTIP                                    :{BLACK}Athfheistigh long chun an cineál lastais atá aibhsithe a iompar
STR_REFIT_AIRCRAFT_REFIT_TOOLTIP                                :{BLACK}Athfheistigh aerárthach chun an cineál lastais atá aibhsithe a iompar

# Order view
STR_ORDERS_CAPTION                                              :{WHITE}{VEHICLE} (Orduithe)
STR_ORDERS_TIMETABLE_VIEW                                       :{BLACK}Amchlár
STR_ORDERS_TIMETABLE_VIEW_TOOLTIP                               :{BLACK}Athraigh chuig amharc an amchláir

STR_ORDERS_LIST_TOOLTIP                                         :{BLACK}Liosta na n-orduithe - cliceáil ar ordú chun é a aibhisiú. Is féidir scrollú chuig an stáisiún le Ctrl+Cliceáil
STR_ORDER_INDEX                                                 :{COMMA}:{NBSP}
STR_ORDER_TEXT                                                  :{STRING} {STRING} {STRING}

STR_ORDERS_END_OF_ORDERS                                        :- - Deireadh na nOrduithe - -
STR_ORDERS_END_OF_SHARED_ORDERS                                 :- - Deireadh na nOrduithe Comhroinnte - -

# Order bottom buttons
STR_ORDER_NON_STOP                                              :{BLACK}Gan stad
STR_ORDER_GO_TO                                                 :Gabh chuig
STR_ORDER_GO_NON_STOP_TO                                        :Gabh gan stad chuig
STR_ORDER_GO_VIA                                                :Gabh trí
STR_ORDER_GO_NON_STOP_VIA                                       :Gabh gan stad trí
STR_ORDER_TOOLTIP_NON_STOP                                      :{BLACK}Athraigh an chaoi a stoptar san ordú aibhsithe

STR_ORDER_TOGGLE_FULL_LOAD                                      :{BLACK}Lasta iomlán de lastas ar bith
STR_ORDER_DROP_LOAD_IF_POSSIBLE                                 :Lódáil má tá fáil air
STR_ORDER_DROP_FULL_LOAD_ALL                                    :Lasta iomlán de gach lastas
STR_ORDER_DROP_FULL_LOAD_ANY                                    :Lasta iomlán de lastas ar bith
STR_ORDER_DROP_NO_LOADING                                       :Ná lódáil
STR_ORDER_TOOLTIP_FULL_LOAD                                     :{BLACK}Athraigh an chaoi a lódáiltear san ordú aibhsithe

STR_ORDER_TOGGLE_UNLOAD                                         :{BLACK}Dílódáil gach rud
STR_ORDER_DROP_UNLOAD_IF_ACCEPTED                               :Dílódáil má ghlactar leis
STR_ORDER_DROP_UNLOAD                                           :Dílódáil gach rud
STR_ORDER_DROP_TRANSFER                                         :Aistrigh
STR_ORDER_DROP_NO_UNLOADING                                     :Ná dílódáil
STR_ORDER_TOOLTIP_UNLOAD                                        :{BLACK}Athraigh an chaoil a dílódáiltear san ordú aibhsithe

STR_ORDER_REFIT                                                 :{BLACK}Athfheistigh
STR_ORDER_REFIT_TOOLTIP                                         :{BLACK}Roghnaigh an cineál lastais le hathfheistiú chuig san ordú seo. Bainfear an t-ordú athfheistithe le Ctrl+Cliceáil
STR_ORDER_REFIT_AUTO                                            :{BLACK}Athfheistigh ag stáisiún
STR_ORDER_REFIT_AUTO_TOOLTIP                                    :{BLACK}Roghnaigh an cineál lastais a ndéanfar athfeistiú chuige san ordú seo. Ctrl+Cliceáil chun an t-ordú athfheistithe a bhaint. Ní dhéanfar athfheistiú ag stáisiún ach amháin má cheadaíonn an fheithicil sin
STR_ORDER_DROP_REFIT_AUTO                                       :Lastas seasta
STR_ORDER_DROP_REFIT_AUTO_ANY                                   :Lastas atá ar fáil

STR_ORDER_SERVICE                                               :{BLACK}Seirbhísigh
STR_ORDER_DROP_GO_ALWAYS_DEPOT                                  :Téigh i gcónaí
STR_ORDER_DROP_SERVICE_DEPOT                                    :Seirbhísigh más gá
STR_ORDER_DROP_HALT_DEPOT                                       :Stop
STR_ORDER_SERVICE_TOOLTIP                                       :{BLACK}Téigh thar an t-ordú seo ach amháin má theastaíonn seirbhísiú

STR_ORDER_CONDITIONAL_VARIABLE_TOOLTIP                          :{BLACK}Sonraí feithicle a bhunófar an léim air

# Conditional order variables, must follow order of OrderConditionVariable enum
###length 8
STR_ORDER_CONDITIONAL_LOAD_PERCENTAGE                           :Céatadán lódáilte
STR_ORDER_CONDITIONAL_RELIABILITY                               :Iontaofacht
STR_ORDER_CONDITIONAL_MAX_SPEED                                 :Luas uasta
STR_ORDER_CONDITIONAL_AGE                                       :Aois na feithicle (blianta)
STR_ORDER_CONDITIONAL_REQUIRES_SERVICE                          :Seirbhís ag teastáil
STR_ORDER_CONDITIONAL_UNCONDITIONALLY                           :I gcónaí
STR_ORDER_CONDITIONAL_REMAINING_LIFETIME                        :Saolré fágtha (blianta)
STR_ORDER_CONDITIONAL_MAX_RELIABILITY                           :Iontaofacht uasta
###next-name-looks-similar

STR_ORDER_CONDITIONAL_COMPARATOR_TOOLTIP                        :{BLACK}Conas sonraí na feithicle a chur i gcomparáid leis an luach a tugadh
STR_ORDER_CONDITIONAL_COMPARATOR_EQUALS                         :cothrom le
STR_ORDER_CONDITIONAL_COMPARATOR_NOT_EQUALS                     :gan a bheith cothrom le
STR_ORDER_CONDITIONAL_COMPARATOR_LESS_THAN                      :níos lú ná
STR_ORDER_CONDITIONAL_COMPARATOR_LESS_EQUALS                    :níos lú nó cothrom le
STR_ORDER_CONDITIONAL_COMPARATOR_MORE_THAN                      :níos mó ná
STR_ORDER_CONDITIONAL_COMPARATOR_MORE_EQUALS                    :níos mó nó cothrom le
STR_ORDER_CONDITIONAL_COMPARATOR_IS_TRUE                        :fíor
STR_ORDER_CONDITIONAL_COMPARATOR_IS_FALSE                       :bréagach

STR_ORDER_CONDITIONAL_VALUE_TOOLTIP                             :{BLACK}An luach a chuirfear sonraí na feithicle i gcomparáid leis
STR_ORDER_CONDITIONAL_VALUE_CAPT                                :{WHITE}Iontráil luach le comparáid a dhéanamh leis

STR_ORDERS_SKIP_BUTTON                                          :{BLACK}Téigh thar
STR_ORDERS_SKIP_TOOLTIP                                         :{BLACK}Téigh thar an t-ordú reatha, agus tosaigh ag an chéad cheann eile. Is féidir scipeáil chuig an ordú roghnaithe le Ctrl+Cliceáil

STR_ORDERS_DELETE_BUTTON                                        :{BLACK}Scrios
STR_ORDERS_DELETE_TOOLTIP                                       :{BLACK}Scrios an t-ordú aibhsithe
STR_ORDERS_DELETE_ALL_TOOLTIP                                   :{BLACK}Scrios gach ordú
STR_ORDERS_STOP_SHARING_BUTTON                                  :{BLACK}Cuir deireadh le comhroinnt
STR_ORDERS_STOP_SHARING_TOOLTIP                                 :{BLACK}Cuir deireadh le comhroinnt liosta na n-orduithe. Scriostar gach ordú don fheithicil seo chomh maith le Ctrl+Cliceáil

STR_ORDERS_GO_TO_BUTTON                                         :{BLACK}Gabh Chuig
STR_ORDER_GO_TO_NEAREST_DEPOT                                   :Gabh chuig an iosta is gaire
STR_ORDER_GO_TO_NEAREST_HANGAR                                  :Gabh chuig an haingear is gaire
STR_ORDER_CONDITIONAL                                           :Léim choinníollach ordaithe
STR_ORDER_SHARE                                                 :Comhroinn orduithe
STR_ORDERS_GO_TO_TOOLTIP                                        :{BLACK}Ionsáigh ordú nua roimh an ordú aibhsithe, nó cuir le deireadh an liosta é. Le Ctrl, beidh orduithe stáisiúin 'lasta iomlán de lastas ar bith', beidh orduithe do phointí bealaigh 'gan stad' agus beidh orduithe d'iostaí 'déan seirbhísiú'

STR_ORDERS_VEH_WITH_SHARED_ORDERS_LIST_TOOLTIP                  :{BLACK}Taispeáin gach feithicil a dhéanann an sceideal seo a chomhroinnt

# String parts to build the order string
STR_ORDER_GO_TO_WAYPOINT                                        :Gabh trí {WAYPOINT}
STR_ORDER_GO_NON_STOP_TO_WAYPOINT                               :Gabh gan stad trí {WAYPOINT}

STR_ORDER_SERVICE_AT                                            :Seirbhísigh ag
STR_ORDER_SERVICE_NON_STOP_AT                                   :Seirbhísigh gan stad ag

STR_ORDER_NEAREST_DEPOT                                         :is gaire
STR_ORDER_NEAREST_HANGAR                                        :an Haingear is gaire
###length 3
STR_ORDER_TRAIN_DEPOT                                           :Iosta Traenach
STR_ORDER_ROAD_VEHICLE_DEPOT                                    :Iosta Feithiclí Bóthair
STR_ORDER_SHIP_DEPOT                                            :Iosta Traenach
###next-name-looks-similar

STR_ORDER_GO_TO_NEAREST_DEPOT_FORMAT                            :{STRING} {STRING} {STRING}
STR_ORDER_GO_TO_DEPOT_FORMAT                                    :{STRING} {DEPOT}

STR_ORDER_REFIT_ORDER                                           :(Athfheistigh go {STRING})
STR_ORDER_REFIT_STOP_ORDER                                      :(Athfheistigh go {STRING} agus stop)
STR_ORDER_STOP_ORDER                                            :(Stop)

STR_ORDER_GO_TO_STATION                                         :{STRING} {STATION} {STRING}
STR_ORDER_GO_TO_STATION_CAN_T_USE_STATION                       :{PUSH_COLOUR}{RED}(Ní féidir an stáisiún a úsáid){POP_COLOUR} {STRING} {STATION} {STRING}

STR_ORDER_IMPLICIT                                              :(Uathoibríoch)

STR_ORDER_FULL_LOAD                                             :(Lasta iomlán)
STR_ORDER_FULL_LOAD_ANY                                         :(Lasta iomlán de lastas ar bith)
STR_ORDER_NO_LOAD                                               :(Ná lódáil)
STR_ORDER_UNLOAD                                                :(Dílódáil agus tóg lastas)
STR_ORDER_UNLOAD_FULL_LOAD                                      :(Dílódáil agus fan ar lasta iomlán)
STR_ORDER_UNLOAD_FULL_LOAD_ANY                                  :(Dílódáil agus fan ar lasta iomlán ar bith)
STR_ORDER_UNLOAD_NO_LOAD                                        :(Dílódáil agus fág folamh)
STR_ORDER_TRANSFER                                              :(Aistrigh agus tóg lastas)
STR_ORDER_TRANSFER_FULL_LOAD                                    :(Aistrigh agus fan ar lasta iomlán)
STR_ORDER_TRANSFER_FULL_LOAD_ANY                                :(Aistrigh agus fan ar lasta iomlán ar bith)
STR_ORDER_TRANSFER_NO_LOAD                                      :(Aistrigh agus fág folamh)
STR_ORDER_NO_UNLOAD                                             :(Ná dílódáil agus tóg lastas)
STR_ORDER_NO_UNLOAD_FULL_LOAD                                   :(Ná dílódáil agus fan ar lasta iomlán)
STR_ORDER_NO_UNLOAD_FULL_LOAD_ANY                               :(Ná dílódáil agus fan ar lasta iomlán ar bith)
STR_ORDER_NO_UNLOAD_NO_LOAD                                     :(Ná dílódáil agus ná lódáil)

STR_ORDER_AUTO_REFIT                                            :(Athfheistigh go {STRING})
STR_ORDER_FULL_LOAD_REFIT                                       :(Lastas iomlán le hathfheistiú go {STRING})
STR_ORDER_FULL_LOAD_ANY_REFIT                                   :(Lastas iomlán de lastas ar bith le hathfheistiú go {STRING})
STR_ORDER_UNLOAD_REFIT                                          :(Dílódáil agus tóg lastas le hathfheistiú go {STRING})
STR_ORDER_UNLOAD_FULL_LOAD_REFIT                                :(Dílódáil agus fan ar lastas iomlán le hathfheistiú go {STRING})
STR_ORDER_UNLOAD_FULL_LOAD_ANY_REFIT                            :(Dílódáil agus fan ar aon lód iomlán le hathfheistiú go {STRING})
STR_ORDER_TRANSFER_REFIT                                        :(Aistrigh agus tóg lastas le hathfheistiú go {STRING})
STR_ORDER_TRANSFER_FULL_LOAD_REFIT                              :(Aistrigh agus fan ar lód iomlán le hathfeistiú go {STRING})
STR_ORDER_TRANSFER_FULL_LOAD_ANY_REFIT                          :(Aistrigh agus fan ar aon lód iomlán le hathfheistiú go {STRING})
STR_ORDER_NO_UNLOAD_REFIT                                       :(Ná dílódáil agus tóg lastas le hathfeistiú go {STRING})
STR_ORDER_NO_UNLOAD_FULL_LOAD_REFIT                             :(Ná dílódáil agus fan ar lód iomlán le hathfheistiú go {STRING})
STR_ORDER_NO_UNLOAD_FULL_LOAD_ANY_REFIT                         :(Ná dílódáil agus fan ar aon lód iomlán le hathfeistiú go {STRING})

STR_ORDER_AUTO_REFIT_ANY                                        :lastas atá ar fáil

###length 3
STR_ORDER_STOP_LOCATION_NEAR_END                                :[taobh is gaire]
STR_ORDER_STOP_LOCATION_MIDDLE                                  :[lár]
STR_ORDER_STOP_LOCATION_FAR_END                                 :[taobh is faide]

STR_ORDER_OUT_OF_RANGE                                          :{RED} (Tá an chéad cheann scríbe eile as raon)

STR_ORDER_CONDITIONAL_UNCONDITIONAL                             :Léim chuig ordú {COMMA}
STR_ORDER_CONDITIONAL_NUM                                       :Léim chuig ordú {COMMA} nuair {STRING} {STRING} {COMMA}
STR_ORDER_CONDITIONAL_TRUE_FALSE                                :Léim chuig ordú {COMMA} nuair {STRING} {STRING}

STR_INVALID_ORDER                                               :{RED} (Ordú neamhbhailí)

# Time table window
STR_TIMETABLE_TITLE                                             :{WHITE}{VEHICLE} (Amchlár)
STR_TIMETABLE_ORDER_VIEW                                        :{BLACK}Orduithe
STR_TIMETABLE_ORDER_VIEW_TOOLTIP                                :{BLACK}Athraigh chuig amharc na n-orduithe

STR_TIMETABLE_TOOLTIP                                           :{BLACK}Amchlár - cliceáil ar ordú chun é a aibhsiú

STR_TIMETABLE_NO_TRAVEL                                         :Ná taisteal
STR_TIMETABLE_NOT_TIMETABLEABLE                                 :Taisteal (uathoibríoch; curtha ar an gclár ama ag an chéad ordú de láimh eile)
STR_TIMETABLE_TRAVEL_NOT_TIMETABLED                             :Taisteal (gan amchlár)
STR_TIMETABLE_TRAVEL_NOT_TIMETABLED_SPEED                       :Taisteal (gan amchlár) ag {2:VELOCITY} ar a mhéad
STR_TIMETABLE_TRAVEL_FOR                                        :Taisteal ar feadh {STRING}
STR_TIMETABLE_TRAVEL_FOR_SPEED                                  :Taisteal ar feadh {STRING} le {VELOCITY} ar a mhéad
STR_TIMETABLE_TRAVEL_FOR_ESTIMATED                              :Taisteal (ar feadh {STRING}, gan amchlár)
STR_TIMETABLE_TRAVEL_FOR_SPEED_ESTIMATED                        :Taisteal (ar feadh {STRING}, gan amchlár) ag {VELOCITY} ar a mhéad
STR_TIMETABLE_STAY_FOR_ESTIMATED                                :(fan ar feadh {STRING}, gan amchlár)
STR_TIMETABLE_AND_TRAVEL_FOR_ESTIMATED                          :(taisteal ar feadh {STRING}, gan amchlár)
STR_TIMETABLE_STAY_FOR                                          :agus fan ar feadh {STRING}
STR_TIMETABLE_AND_TRAVEL_FOR                                    :agus taisteal ar feadh {STRING}
STR_TIMETABLE_DAYS                                              :{COMMA} lá{P "" "" "" "" ""}
STR_TIMETABLE_TICKS                                             :{COMMA} {P th th th dt t}ic

STR_TIMETABLE_TOTAL_TIME                                        :{BLACK}Tógfaidh sé {STRING} an t-amchlár seo a chur i gcrích
STR_TIMETABLE_TOTAL_TIME_INCOMPLETE                             :{BLACK}Glacfaidh sé ar a laghad {STRING} chun an t-amhchlár seo a chur i gcrích (níl gach rud ar an amchlár)

STR_TIMETABLE_STATUS_ON_TIME                                    :{BLACK}Tá an fheithicil seo ag rith ar am faoi láthair
STR_TIMETABLE_STATUS_LATE                                       :{BLACK}Tá an fheithicil seo ag rith {STRING} mall faoi láthair
STR_TIMETABLE_STATUS_EARLY                                      :{BLACK}Tá an fheithicil seo ag rith {STRING} luath faoi láthair
STR_TIMETABLE_STATUS_NOT_STARTED                                :{BLACK}Níor thosaigh an t-amchlár seo fós
STR_TIMETABLE_STATUS_START_AT                                   :{BLACK}Tosóidh an t-amchlár seo ag {STRING}

STR_TIMETABLE_STARTING_DATE                                     :{BLACK}Dáta tosaigh
STR_TIMETABLE_STARTING_DATE_TOOLTIP                             :{BLACK}Roghnaigh dáta mar phointe tosaigh don amchlár seo. Ctrl+Cliceáil chun pointe tosaigh an amchlár a shocrú agus gach feithicil a chomhroinneann an t-ordú seo a dháileadh go cothrom bunaithe ar a hordú coibhneasta, fiú má tá amchlár iomlán ann don ordú sin

STR_TIMETABLE_CHANGE_TIME                                       :{BLACK}Athraigh Am
STR_TIMETABLE_WAIT_TIME_TOOLTIP                                 :{BLACK}Athraigh an méid ama ar chóir don ordú aibhsithe a thógáil

STR_TIMETABLE_CLEAR_TIME                                        :{BLACK}Glan Am
STR_TIMETABLE_CLEAR_TIME_TOOLTIP                                :{BLACK}Glan an méid ama don ordú aibhsithe

STR_TIMETABLE_CHANGE_SPEED                                      :{BLACK}Athraigh Teorainn Luais
STR_TIMETABLE_CHANGE_SPEED_TOOLTIP                              :{BLACK}Athraigh uas-luas taistil an ordaithe aibhsithe

STR_TIMETABLE_CLEAR_SPEED                                       :{BLACK}Glan Teorainn Luais
STR_TIMETABLE_CLEAR_SPEED_TOOLTIP                               :{BLACK}Glan uas-luas taistil an ordaithe aibhsithe

STR_TIMETABLE_RESET_LATENESS                                    :{BLACK}Athshocraigh an tAmadóir Moille
STR_TIMETABLE_RESET_LATENESS_TOOLTIP                            :{BLACK}Athshocraigh an t-amadóir moille, le go mbeidh an fheithicil ar am

STR_TIMETABLE_AUTOFILL                                          :{BLACK}Uathlíon
STR_TIMETABLE_AUTOFILL_TOOLTIP                                  :{BLACK}Líon an amchlár go huathoibríoch leis na luachanna ón gcéad aistear eile (Ctrl+Cliceáil chun iarracht a dhéanamh amanna feithimh a choinneáil)

STR_TIMETABLE_EXPECTED                                          :{BLACK}Ag súil leis
STR_TIMETABLE_SCHEDULED                                         :{BLACK}Sceidealta
STR_TIMETABLE_EXPECTED_TOOLTIP                                  :{BLACK}Athraigh idir an t-am a bhfuil súil leis agus an t-am sceidealta

STR_TIMETABLE_ARRIVAL_ABBREVIATION                              :I:
STR_TIMETABLE_DEPARTURE_ABBREVIATION                            :F:


# Date window (for timetable)
STR_DATE_CAPTION                                                :{WHITE}Socraigh dáta
STR_DATE_SET_DATE                                               :{BLACK}Socraigh dáta
STR_DATE_SET_DATE_TOOLTIP                                       :{BLACK}Úsáid an dáta roghnaithe mar dáta tosaigh don amchlár
STR_DATE_DAY_TOOLTIP                                            :{BLACK}Roghnaigh lá
STR_DATE_MONTH_TOOLTIP                                          :{BLACK}Roghnaigh mí
STR_DATE_YEAR_TOOLTIP                                           :{BLACK}Roghnaigh bliain


# AI debug window
STR_AI_DEBUG                                                    :{WHITE}Dífhabhtú AI/Scripteanna Cluiche
STR_AI_DEBUG_NAME_AND_VERSION                                   :{BLACK}{STRING} (v{NUM})
STR_AI_DEBUG_NAME_TOOLTIP                                       :{BLACK}Ainm na scripte
STR_AI_DEBUG_SETTINGS                                           :{BLACK}Socruithe an AI
STR_AI_DEBUG_SETTINGS_TOOLTIP                                   :{BLACK}Athraigh socruithe an AI
STR_AI_DEBUG_RELOAD                                             :{BLACK}Athlódáil an AI
STR_AI_DEBUG_RELOAD_TOOLTIP                                     :{BLACK}Maraigh an AI, athlódáil an script agus atosaigh an AI
STR_AI_DEBUG_BREAK_STR_ON_OFF_TOOLTIP                           :{BLACK}Cumasaigh/díchumasaigh briseadh nuair is ionann teachtaireacht loga an AI agus teaghrán an bhriste
STR_AI_DEBUG_BREAK_ON_LABEL                                     :{BLACK}Briseadh ar:
STR_AI_DEBUG_BREAK_STR_OSKTITLE                                 :{BLACK}Briseadh air
STR_AI_DEBUG_BREAK_STR_TOOLTIP                                  :{BLACK}Nuair a bheidh teachtaireacht loga AI mar an gcéanna leis an teaghrán seo, cuirtear an cluiche ar sos.
STR_AI_DEBUG_MATCH_CASE                                         :{BLACK}Meaitseáil an cás
STR_AI_DEBUG_MATCH_CASE_TOOLTIP                                 :{BLACK}Déan scoránú idir an cás a mheaitseáil agus teachtaireachtaí loga an AI á gcur i gcomparáid le teaghrán an bhriste
STR_AI_DEBUG_CONTINUE                                           :{BLACK}Lean ar aghaidh
STR_AI_DEBUG_CONTINUE_TOOLTIP                                   :{BLACK}Cuir deireadh leis an sos agus lean leis an AI
STR_AI_DEBUG_SELECT_AI_TOOLTIP                                  :{BLACK}Amharc ar aschur dífhabhtaithe an AI seo
STR_AI_GAME_SCRIPT                                              :{BLACK}Script Cluiche
STR_AI_GAME_SCRIPT_TOOLTIP                                      :{BLACK}Seiceáil loga na Scripte Cluiche

STR_ERROR_AI_NO_AI_FOUND                                        :Níor aimsíodh AI feiliúnach le lódáil.{}Is AI caoch é an AI seo agus ní dhéanfaidh sé aon rud.{}Is féidir leat roinnt AI a íoslódáil leis an gcóras 'Inneachar Ar Líne'..
STR_ERROR_AI_PLEASE_REPORT_CRASH                                :{WHITE}Thuairteáil ceann de na AIanna atá ar rith. Déan é seo a thuairisciú d'údar an AI le do thoil, le seat scáileáin den Fhuinneog Dífhabhtaithe AI ag gabháil leis.
STR_ERROR_AI_DEBUG_SERVER_ONLY                                  :{YELLOW}Níl an fhuinneog Dífhabhtú AI ar fáil ach don fhreastalaí amháin

# AI configuration window
STR_AI_CONFIG_GAMELIST_TOOLTIP                                  :{BLACK}An Script Cluiche a lódálfar sa chéad chluiche eile
STR_AI_CONFIG_AILIST_TOOLTIP                                    :{BLACK}Na AInna a lódálfar sa chéad chluiche eile
STR_AI_CONFIG_HUMAN_PLAYER                                      :Imreoir Daonna
STR_AI_CONFIG_RANDOM_AI                                         :AI Randamach
STR_AI_CONFIG_NONE                                              :(ceann ar bith)
STR_AI_CONFIG_MAX_COMPETITORS                                   :{LTBLUE}Uaslíon na n-iomaitheoirí: {ORANGE}{COMMA}

STR_AI_CONFIG_MOVE_UP                                           :{BLACK}Bog Suas
STR_AI_CONFIG_MOVE_UP_TOOLTIP                                   :{BLACK}Bog an AI roghnaithe suas an liosta
STR_AI_CONFIG_MOVE_DOWN                                         :{BLACK}Bog Síos
STR_AI_CONFIG_MOVE_DOWN_TOOLTIP                                 :{BLACK}Bog an AI roghnaithe síos sa liosta

STR_AI_CONFIG_GAMESCRIPT                                        :{SILVER}Script Cluiche
STR_AI_CONFIG_AI                                                :{SILVER}AInna

STR_AI_CONFIG_CHANGE_AI                                         :AI
STR_AI_CONFIG_CHANGE_GAMESCRIPT                                 :Script Cluiche
STR_AI_CONFIG_CHANGE_TOOLTIP                                    :{BLACK}Lódáil script eile
STR_AI_CONFIG_CONFIGURE                                         :{BLACK}Cumraigh
STR_AI_CONFIG_CONFIGURE_TOOLTIP                                 :{BLACK}Cumraigh paraiméadair an AI

# Available AIs window
STR_AI_LIST_CAPTION                                             :{WHITE}{STRING} atá ar fáil
STR_AI_LIST_CAPTION_AI                                          :AInna
STR_AI_LIST_CAPTION_GAMESCRIPT                                  :Scripteanna Cluichí
STR_AI_LIST_TOOLTIP                                             :{BLACK}Cliceáil chun AI a roghnú

STR_AI_LIST_AUTHOR                                              :{LTBLUE}Údar: {ORANGE}{STRING}
STR_AI_LIST_VERSION                                             :{LTBLUE}Leagan: {ORANGE}{NUM}
STR_AI_LIST_URL                                                 :{LTBLUE}URL: {ORANGE}{STRING}

STR_AI_LIST_ACCEPT                                              :{BLACK}Glac leis
STR_AI_LIST_ACCEPT_TOOLTIP                                      :{BLACK}Roghnaigh an AI aibhsithe
STR_AI_LIST_CANCEL                                              :{BLACK}Cuir ar ceal
STR_AI_LIST_CANCEL_TOOLTIP                                      :{BLACK}Ná hathraigh an AI

STR_SCREENSHOT_CAPTION                                          :{WHITE}Seat scáileáin a thógáil
STR_SCREENSHOT_SCREENSHOT                                       :{BLACK}Gnáth-seat scáileáin
STR_SCREENSHOT_ZOOMIN_SCREENSHOT                                :{BLACK}Seat scáileáin zúmáilte isteach go hiomlán
STR_SCREENSHOT_DEFAULTZOOM_SCREENSHOT                           :{BLACK}Seat scáileáin le zúmáil réamhshocraithe
STR_SCREENSHOT_WORLD_SCREENSHOT                                 :{BLACK}Seat scáileáin den léarscáil iomlán
STR_SCREENSHOT_HEIGHTMAP_SCREENSHOT                             :{BLACK}Seat scáileáin den mhapa airde
STR_SCREENSHOT_MINIMAP_SCREENSHOT                               :{BLACK}Seat scáileáin den mhion-léarscáil

# AI Parameters
STR_AI_SETTINGS_CAPTION_AI                                      :AI
STR_AI_SETTINGS_CLOSE                                           :{BLACK}Dún
STR_AI_SETTINGS_RESET                                           :{BLACK}Athshocraigh
STR_AI_SETTINGS_SETTING                                         :{STRING}: {ORANGE}{STRING}
STR_AI_SETTINGS_START_DELAY                                     :Líon na laethanta a thógfaidh sé chun an AI seo a thosú tar éis an ceann roimhe (a bheag nó a mhór): {ORANGE}{STRING}


# Textfile window
STR_TEXTFILE_WRAP_TEXT                                          :{WHITE}Timthriall téacs
STR_TEXTFILE_WRAP_TEXT_TOOLTIP                                  :{BLACK}Timthriall téacs na fuinneoige sa chaoi go mbeidh sé ar fad ann gan gá duit scrollú
STR_TEXTFILE_VIEW_README                                        :{BLACK}Amharc ar léigh mé
STR_TEXTFILE_VIEW_CHANGELOG                                     :{BLACK}Loga na n-athruithe
STR_TEXTFILE_VIEW_LICENCE                                       :{BLACK}Ceadúnas
###length 3
STR_TEXTFILE_README_CAPTION                                     :{WHITE}{STRING} léigh mé de {STRING}
STR_TEXTFILE_CHANGELOG_CAPTION                                  :{WHITE}{STRING} loga athruithe de {STRING}
STR_TEXTFILE_LICENCE_CAPTION                                    :{WHITE}{STRING} ceadúnas de {STRING}


# Vehicle loading indicators
STR_PERCENT_UP_SMALL                                            :{TINY_FONT}{WHITE}{NUM}%{UP_ARROW}
STR_PERCENT_UP                                                  :{WHITE}{NUM}%{UP_ARROW}
STR_PERCENT_DOWN_SMALL                                          :{TINY_FONT}{WHITE}{NUM}%{DOWN_ARROW}
STR_PERCENT_DOWN                                                :{WHITE}{NUM}%{DOWN_ARROW}
STR_PERCENT_UP_DOWN_SMALL                                       :{TINY_FONT}{WHITE}{NUM}%{UP_ARROW}{DOWN_ARROW}
STR_PERCENT_UP_DOWN                                             :{WHITE}{NUM}%{UP_ARROW}{DOWN_ARROW}
STR_PERCENT_NONE_SMALL                                          :{TINY_FONT}{WHITE}{NUM}%
STR_PERCENT_NONE                                                :{WHITE}{NUM}%

# Income 'floats'
STR_INCOME_FLOAT_COST_SMALL                                     :{TINY_FONT}{RED}Costas: {CURRENCY_LONG}
STR_INCOME_FLOAT_COST                                           :{RED}Costas: {CURRENCY_LONG}
STR_INCOME_FLOAT_INCOME_SMALL                                   :{TINY_FONT}{GREEN}Ioncam: {CURRENCY_LONG}
STR_INCOME_FLOAT_INCOME                                         :{GREEN}Ioncam: {CURRENCY_LONG}
STR_FEEDER_TINY                                                 :{TINY_FONT}{YELLOW}Aistrigh: {CURRENCY_LONG}
STR_FEEDER                                                      :{YELLOW}Aistrigh: {CURRENCY_LONG}
STR_FEEDER_INCOME_TINY                                          :{TINY_FONT}{YELLOW}Aistriú: {CURRENCY_LONG}{WHITE} / {GREEN}Ioncam: {CURRENCY_LONG}
STR_FEEDER_INCOME                                               :{YELLOW}Aistriú: {CURRENCY_LONG}{WHITE} / {GREEN}Ioncam: {CURRENCY_LONG}
STR_FEEDER_COST_TINY                                            :{TINY_FONT}{YELLOW}Aistriú: {CURRENCY_LONG}{WHITE} / {RED}Costas: {CURRENCY_LONG}
STR_FEEDER_COST                                                 :{YELLOW}Aistriú: {CURRENCY_LONG}{WHITE} / {RED}Costas: {CURRENCY_LONG}
STR_MESSAGE_ESTIMATED_COST                                      :{WHITE}Costas Measta: {CURRENCY_LONG}
STR_MESSAGE_ESTIMATED_INCOME                                    :{WHITE}Ioncam Measta: {CURRENCY_LONG}

# Saveload messages
STR_ERROR_SAVE_STILL_IN_PROGRESS                                :{WHITE}Fós ag sábháil,{}fan go mbeidh sé críochnaithe!
STR_ERROR_AUTOSAVE_FAILED                                       :{WHITE}Theip ar uathshábháil
STR_ERROR_UNABLE_TO_READ_DRIVE                                  :{BLACK}Ní féidir an tiomántán a léamh
STR_ERROR_GAME_SAVE_FAILED                                      :{WHITE}Theip ar Shábháil Cluiche{}{STRING}
STR_ERROR_UNABLE_TO_DELETE_FILE                                 :{WHITE}Ní féidir comhad a scriosadh
STR_ERROR_GAME_LOAD_FAILED                                      :{WHITE}Theip ar Lódáil Cluiche{}{STRING}
STR_GAME_SAVELOAD_ERROR_BROKEN_INTERNAL_ERROR                   :Earráid inmheánach: {STRING}
STR_GAME_SAVELOAD_ERROR_BROKEN_SAVEGAME                         :Cluiche sábháilte briste - {STRING}
STR_GAME_SAVELOAD_ERROR_TOO_NEW_SAVEGAME                        :Rinneadh an cluiche sábháilte le leagan níos nuaí
STR_GAME_SAVELOAD_ERROR_FILE_NOT_READABLE                       :Níl an comhad inléite
STR_GAME_SAVELOAD_ERROR_FILE_NOT_WRITEABLE                      :Níl an comhad inscríofa
STR_GAME_SAVELOAD_ERROR_DATA_INTEGRITY_CHECK_FAILED             :Theip ar seiceáil sláine na sonraí
STR_GAME_SAVELOAD_ERROR_PATCHPACK                               :Rinneadh an cluiche sábháilte le leagan a modhnaíodh
STR_GAME_SAVELOAD_NOT_AVAILABLE                                 :<níl sé ar fáil>
STR_WARNING_LOADGAME_REMOVED_TRAMS                              :{WHITE}Sábháladh an cluiche i leagan gan tacaíocht do thramanna. Baineadh gach tram.

# Map generation messages
STR_ERROR_COULD_NOT_CREATE_TOWN                                 :{WHITE}Tobscoireadh den chruthú léarscáile...{}... níl aon suíomh oiriúnach do bhailte
STR_ERROR_NO_TOWN_IN_SCENARIO                                   :{WHITE}... níl aon bhaile sa scéal seo

STR_ERROR_PNGMAP                                                :{WHITE}Ní féidir tírdhreach a lódáil ó PNG...
STR_ERROR_PNGMAP_FILE_NOT_FOUND                                 :{WHITE}... níor aimsíodh an comhad.
STR_ERROR_PNGMAP_IMAGE_TYPE                                     :{WHITE}... níorbh fhéidir an cineál íomhá a thiontú. íomhá PNG 8 nó 24 giotán ag teastáil.
STR_ERROR_PNGMAP_MISC                                           :{WHITE}... chuaigh rud éigin mícheart, sin a bhfuil le rá. Ár leithscéal. (gach seans go bhfuil comhad truaillithe)

STR_ERROR_BMPMAP                                                :{WHITE}Ní féidir tírdhreach a lódáil ó BMP...
STR_ERROR_BMPMAP_IMAGE_TYPE                                     :{WHITE}... níorbh fhéidir an cineál íomhá a thiontú.

STR_ERROR_HEIGHTMAP_TOO_LARGE                                   :{WHITE}... tá an íomhá rómhór

STR_WARNING_HEIGHTMAP_SCALE_CAPTION                             :{WHITE}Rabhadh faoin scála
STR_WARNING_HEIGHTMAP_SCALE_MESSAGE                             :{YELLOW}Ní mholtar duit méid na léarscáile foinsí a athrú an iomarca. Lean leis an nginiúint?

# Soundset messages
STR_WARNING_FALLBACK_SOUNDSET                                   :{WHITE}Níor aimsíodh ach sraith fuaimeanna tacachumais. Má tá fuaimeanna uait, suiteáil sraith fuaimeanna sa chóras íoslódála inneachair.

# Screenshot related messages
STR_WARNING_SCREENSHOT_SIZE_CAPTION                             :{WHITE}Seat scáileán ollmhór
STR_WARNING_SCREENSHOT_SIZE_MESSAGE                             :{YELLOW}Beidh taifeach {COMMA} x {COMMA} pictilín ag an seat scáileáin. D'fhéadfadh sé go dtógfaidh sé píosa an seat scáileáin a thógáil. An mian leat leanúint ar aghaidh?

STR_MESSAGE_HEIGHTMAP_SUCCESSFULLY                              :{WHITE}Sábháladh an léarscáil airde mar '{STRING}'. Is é {NUM} an airde atá ag an mbeann is airde
STR_MESSAGE_SCREENSHOT_SUCCESSFULLY                             :{WHITE}Sábháladh an seat scáileáin mar '{STRING}'
STR_ERROR_SCREENSHOT_FAILED                                     :{WHITE}Theip ar an seat scáileáin!

# Error message titles
STR_ERROR_MESSAGE_CAPTION                                       :{YELLOW}Teachtaireacht
STR_ERROR_MESSAGE_CAPTION_OTHER_COMPANY                         :{YELLOW}Teachtaireacht ó {STRING}

# Generic construction errors
STR_ERROR_OFF_EDGE_OF_MAP                                       :{WHITE}Thar taobh na léarscáile
STR_ERROR_TOO_CLOSE_TO_EDGE_OF_MAP                              :{WHITE}Roghearr do thaobh na léarscáile
STR_ERROR_NOT_ENOUGH_CASH_REQUIRES_CURRENCY                     :{WHITE}Níl a ndóthain airgead agat - {CURRENCY_LONG} ag teastáil
STR_ERROR_FLAT_LAND_REQUIRED                                    :{WHITE}Tá talamh réidh ag teastáil
STR_ERROR_LAND_SLOPED_IN_WRONG_DIRECTION                        :{WHITE}Tá fána na talún sa treo mícheart
STR_ERROR_CAN_T_DO_THIS                                         :{WHITE}Ní féidir é seo a dhéanamh...
STR_ERROR_BUILDING_MUST_BE_DEMOLISHED                           :{WHITE}Ní mór an foirgneamh a leagan ar dtús
STR_ERROR_CAN_T_CLEAR_THIS_AREA                                 :{WHITE}Ní féidir an limistéar seo a ghlanadh...
STR_ERROR_SITE_UNSUITABLE                                       :{WHITE}... níl an suíomh oiriúnach
STR_ERROR_ALREADY_BUILT                                         :{WHITE}... tógtha cheana féin
STR_ERROR_OWNED_BY                                              :{WHITE}... is le {STRING} é
STR_ERROR_AREA_IS_OWNED_BY_ANOTHER                              :{WHITE}... is le cuideachta eile an limistéar
STR_ERROR_TERRAFORM_LIMIT_REACHED                               :{WHITE}... baineadh an teorainn tírdhreachaithe amach
STR_ERROR_CLEARING_LIMIT_REACHED                                :{WHITE}... baineadh teorainn glanta na dtíleanna amach
STR_ERROR_TREE_PLANT_LIMIT_REACHED                              :{WHITE}... teorainn chun crainnte a chur bainte amach
STR_ERROR_NAME_MUST_BE_UNIQUE                                   :{WHITE}Caithfidh ainm uathúil a bheith ann
STR_ERROR_GENERIC_OBJECT_IN_THE_WAY                             :{WHITE}Tá {1:STRING} sa bhealach
STR_ERROR_NOT_ALLOWED_WHILE_PAUSED                              :{WHITE}Ní cheadaítear é seo le linn sosa

# Local authority errors
STR_ERROR_LOCAL_AUTHORITY_REFUSES_TO_ALLOW_THIS                 :{WHITE}Ní cheadaíonn údarás áitiúil {TOWN} é seo
STR_ERROR_LOCAL_AUTHORITY_REFUSES_AIRPORT                       :{WHITE}Diúltaíonn údarás áitiúil {TOWN} cead a thabhairt chun aerfort eile a thógáil sa bhaile seo
STR_ERROR_LOCAL_AUTHORITY_REFUSES_NOISE                         :{WHITE}Diúltaíonn údarás áitiúil {TOWN} cead don aerfort mar gheall ar imní faoi thorann
STR_ERROR_BRIBE_FAILED                                          :{WHITE}Fuair cigire réigiúnach amach faoin iarracht a rinne tú breab a thabhairt

# Levelling errors
STR_ERROR_CAN_T_RAISE_LAND_HERE                                 :{WHITE}Ní féidir talamh a ardú anseo...
STR_ERROR_CAN_T_LOWER_LAND_HERE                                 :{WHITE}Ní féidir talamh a ísliú anseo...
STR_ERROR_CAN_T_LEVEL_LAND_HERE                                 :{WHITE}Ní féidir talamh a chothromú anseo...
STR_ERROR_EXCAVATION_WOULD_DAMAGE                               :{WHITE}Dhéanfadh an tochailt damáiste don tollán
STR_ERROR_ALREADY_AT_SEA_LEVEL                                  :{WHITE}... ag leibhéal na farraige cheana féin
STR_ERROR_TOO_HIGH                                              :{WHITE}... ró-ard
STR_ERROR_ALREADY_LEVELLED                                      :{WHITE}... tá sé réidh cheana féin
STR_ERROR_BRIDGE_TOO_HIGH_AFTER_LOWER_LAND                      :{WHITE}Ina dhiaidh sin bheadh an droichead os a chionn ró-ard.

# Company related errors
STR_ERROR_CAN_T_CHANGE_COMPANY_NAME                             :{WHITE}Ní féidir ainm na cuideachta a athrú...
STR_ERROR_CAN_T_CHANGE_PRESIDENT                                :{WHITE}Ní féidir ainm an bhainisteora a athrú...

STR_ERROR_MAXIMUM_PERMITTED_LOAN                                :{WHITE}... is é uasmhéid na hiasachta a cheadaítear ná {CURRENCY_LONG}
STR_ERROR_CAN_T_BORROW_ANY_MORE_MONEY                           :{WHITE}Ní féidir a thuilleadh airgid a fháil ar iasacht...
STR_ERROR_LOAN_ALREADY_REPAYED                                  :{WHITE}... níl aon iasacht le haisíoc
STR_ERROR_CURRENCY_REQUIRED                                     :{WHITE}... {CURRENCY_LONG} ag teastáil
STR_ERROR_CAN_T_REPAY_LOAN                                      :{WHITE}Ní féidir an iasacht a aisíoc...
STR_ERROR_INSUFFICIENT_FUNDS                                    :{WHITE}Ní féidir airgead a thabhairt uait atá ar iasacht ón mbanc...
STR_ERROR_CAN_T_GIVE_MONEY                                      :{WHITE}Ní féidir airgead a thabhairt uait chuig an gcuideachta seo...
STR_ERROR_CAN_T_BUY_COMPANY                                     :{WHITE}Ní féidir an chuideachta a cheannach...
STR_ERROR_CAN_T_BUILD_COMPANY_HEADQUARTERS                      :{WHITE}Ní féidir ceanncheathrú na cuideachta a thógáil...
STR_ERROR_CAN_T_BUY_25_SHARE_IN_THIS                            :{WHITE}Ní féidir sciar 25% a cheannach sa chuideachta seo...
STR_ERROR_CAN_T_SELL_25_SHARE_IN                                :{WHITE}Ní féidir sciar 25% a dhíol sa chuideachta seo...
STR_ERROR_PROTECTED                                             :{WHITE}Níl an chuideachta seo sean go leor le scaireanna a thrádáil fós...

# Town related errors
STR_ERROR_CAN_T_GENERATE_TOWN                                   :{WHITE}Ní féidir baile ar bith a thógáil
STR_ERROR_CAN_T_RENAME_TOWN                                     :{WHITE}Ní féidir an baile a athainmniú...
STR_ERROR_CAN_T_FOUND_TOWN_HERE                                 :{WHITE}Ní féidir baile a bhunú anseo...
STR_ERROR_CAN_T_EXPAND_TOWN                                     :{WHITE}Ní féidir an baile a fhairsingiú...
STR_ERROR_TOO_CLOSE_TO_EDGE_OF_MAP_SUB                          :{WHITE}... roghearr to thaobh na léarscáile
STR_ERROR_TOO_CLOSE_TO_ANOTHER_TOWN                             :{WHITE}... roghearr do bhaile eile
STR_ERROR_TOO_MANY_TOWNS                                        :{WHITE}... an iomarca bailte
STR_ERROR_NO_SPACE_FOR_TOWN                                     :{WHITE}... níl a thuilleadh spáis ar an léarscáil
STR_ERROR_TOWN_EXPAND_WARN_NO_ROADS                             :{WHITE}Ní thógfaidh an baile seo bóithre. Is féidir leat tógáil bóithre a chumasú in Ardsocruithe->Geilleagar->Bailte.
STR_ERROR_ROAD_WORKS_IN_PROGRESS                                :{WHITE}Tá oibreacha bóthair ar bun
STR_ERROR_TOWN_CAN_T_DELETE                                     :{WHITE}Ní féidir an baile seo a scriosadh...{}Ní féidir stáisiún nó iosta atá ag tagairt don bhaile nó do thíle atá faoi úinéireacht an bhaile a bhaint
STR_ERROR_STATUE_NO_SUITABLE_PLACE                              :{WHITE}... níl aon suíomh oiriúnach do dhealbh i lár an bhaile seo

# Industry related errors
STR_ERROR_TOO_MANY_INDUSTRIES                                   :{WHITE}... an iomarca tionscal
STR_ERROR_CAN_T_GENERATE_INDUSTRIES                             :{WHITE}Ní féidir tionscail a chruthú...
STR_ERROR_CAN_T_BUILD_HERE                                      :{WHITE}Ní féidir {STRING} a thógáil anseo...
STR_ERROR_CAN_T_CONSTRUCT_THIS_INDUSTRY                         :{WHITE}Ní féidir an cineál tionscail seo a thógáil anseo...
STR_ERROR_INDUSTRY_TOO_CLOSE                                    :{WHITE}... roghearr do thionscal eile
STR_ERROR_MUST_FOUND_TOWN_FIRST                                 :{WHITE}... is gá baile a bhunú ar dtús
STR_ERROR_ONLY_ONE_ALLOWED_PER_TOWN                             :{WHITE}... ní cheadaítear ach ceann amháin in aghaidh an bhaile
STR_ERROR_CAN_ONLY_BE_BUILT_IN_TOWNS_WITH_POPULATION_OF_1200    :{WHITE}... ní féidir é a thógáil ach i mbailte a bhfuil daonra de 1200 ar a laghad iontu
STR_ERROR_CAN_ONLY_BE_BUILT_IN_RAINFOREST                       :{WHITE}... ní féidir é a thógáil ach i limistéar foraois bháistí
STR_ERROR_CAN_ONLY_BE_BUILT_IN_DESERT                           :{WHITE}... ní féidir é a thógáil ach i limistéar fásaigh
STR_ERROR_CAN_ONLY_BE_BUILT_IN_TOWNS                            :{WHITE}... ní féidir é a thógáil ach i mbailte
STR_ERROR_CAN_ONLY_BE_BUILT_NEAR_TOWN_CENTER                    :{WHITE}... ní féidir é a thógáil ach i lár na mbailte
STR_ERROR_CAN_ONLY_BE_BUILT_IN_LOW_AREAS                        :{WHITE}... ní féidir é a thógáil ach i gceantar íseal
STR_ERROR_CAN_ONLY_BE_POSITIONED                                :{WHITE}... ní féidir é a chur ach in aice le taobhanna na léarscáile
STR_ERROR_FOREST_CAN_ONLY_BE_PLANTED                            :{WHITE}... ní féidir foraois a chur ach taobh thuas den líne sneachta amháin
STR_ERROR_CAN_ONLY_BE_BUILT_ABOVE_SNOW_LINE                     :{WHITE}... ní féidir iad a thógáil ach os cionn na líne sneachta
STR_ERROR_CAN_ONLY_BE_BUILT_BELOW_SNOW_LINE                     :{WHITE}... ní féidir iad a thógáil ach faoin líne sneachta

STR_ERROR_NO_SUITABLE_PLACES_FOR_INDUSTRIES                     :{WHITE}Ní raibh aon áit oiriúnach i gcomhair tionscail '{STRING}'
STR_ERROR_NO_SUITABLE_PLACES_FOR_INDUSTRIES_EXPLANATION         :{WHITE}Athraigh na paraiméadair don ghiniúint léarscáile chun léarscáil níos fearr a fháil

# Station construction related errors
STR_ERROR_CAN_T_BUILD_RAILROAD_STATION                          :{WHITE}Ní féidir stáisiún iarnróid a thógáil anseo...
STR_ERROR_CAN_T_BUILD_BUS_STATION                               :{WHITE}Ní féidir stáisiún busanna a thógáil...
STR_ERROR_CAN_T_BUILD_TRUCK_STATION                             :{WHITE}Ní féidir stáisiún leoraithe a thógáil...
STR_ERROR_CAN_T_BUILD_PASSENGER_TRAM_STATION                    :{WHITE}Ní féidir stáisiún tramanna paisinéirí a thógáil anseo...
STR_ERROR_CAN_T_BUILD_CARGO_TRAM_STATION                        :{WHITE}Ní féidir stáisiún tramanna lastais a thógáil anseo...
STR_ERROR_CAN_T_BUILD_DOCK_HERE                                 :{WHITE}Ní féidir dug a thógáil anseo...
STR_ERROR_CAN_T_BUILD_AIRPORT_HERE                              :{WHITE}Ní féidir aerfort a thógáil anseo...

STR_ERROR_ADJOINS_MORE_THAN_ONE_EXISTING                        :{WHITE}Tá sé taobh le níos mó ná stáisiún/limistéar lódála amháin eile atá ann cheana
STR_ERROR_STATION_TOO_SPREAD_OUT                                :{WHITE}... tá an stáisiún ró-leata amach
STR_ERROR_TOO_MANY_STATIONS_LOADING                             :{WHITE}An iomarca stáisiún/limistéar lódála
STR_ERROR_TOO_MANY_STATION_SPECS                                :{WHITE}An iomarca codanna stáisiún iarnróid
STR_ERROR_TOO_MANY_BUS_STOPS                                    :{WHITE}An iomarca stadanna bus
STR_ERROR_TOO_MANY_TRUCK_STOPS                                  :{WHITE}An iomarca stáisiúin leoraithe
STR_ERROR_TOO_CLOSE_TO_ANOTHER_DOCK                             :{WHITE}Roghearr do dug eile
STR_ERROR_TOO_CLOSE_TO_ANOTHER_AIRPORT                          :{WHITE}Roghearr d'aerfort eile
STR_ERROR_CAN_T_RENAME_STATION                                  :{WHITE}Ní féidir an stáisiún a athainmniú...
STR_ERROR_DRIVE_THROUGH_ON_TOWN_ROAD                            :{WHITE}... seo bóthair faoi úinéireacht an bhaile
STR_ERROR_DRIVE_THROUGH_DIRECTION                               :{WHITE}... tá an bóthair ag dul sa treo mícheart
STR_ERROR_DRIVE_THROUGH_CORNER                                  :{WHITE}... ní féidir cúinní a bheith ag stadanna tiomáin tríd
STR_ERROR_DRIVE_THROUGH_JUNCTION                                :{WHITE}... ní féidir acomhal a bheith ag stadanna tiomáin tríd

# Station destruction related errors
STR_ERROR_CAN_T_REMOVE_PART_OF_STATION                          :{WHITE}Ní féidir cuid den stáisiún a bhaint...
STR_ERROR_MUST_REMOVE_RAILWAY_STATION_FIRST                     :{WHITE}Ní mór an stáisiún iarnróid a bhaint ar dtús
STR_ERROR_CAN_T_REMOVE_BUS_STATION                              :{WHITE}Ní féidir an stáisiún busanna a bhaint...
STR_ERROR_CAN_T_REMOVE_TRUCK_STATION                            :{WHITE}Ní féidir an stáisiún leoraithe a bhaint...
STR_ERROR_CAN_T_REMOVE_PASSENGER_TRAM_STATION                   :{WHITE}Ní féidir an stáisiún tramanna paisinéirí a bhaint...
STR_ERROR_CAN_T_REMOVE_CARGO_TRAM_STATION                       :{WHITE}Ní féidir an stáisiún tramanna lastais a bhaint...
STR_ERROR_MUST_REMOVE_ROAD_STOP_FIRST                           :{WHITE}Ní mór an stad bóthair a bhaint ar dtús
STR_ERROR_THERE_IS_NO_STATION                                   :{WHITE}... níl aon stáisiún anseo

STR_ERROR_MUST_DEMOLISH_RAILROAD                                :{WHITE}Ní mór an stáisiún iarnróid a leagan ar dtús
STR_ERROR_MUST_DEMOLISH_BUS_STATION_FIRST                       :{WHITE}Ní mór an stáisiún busanna a leagan ar dtús
STR_ERROR_MUST_DEMOLISH_TRUCK_STATION_FIRST                     :{WHITE}Ní mór an stáisiún leoraithe a leagan ar dtús
STR_ERROR_MUST_DEMOLISH_PASSENGER_TRAM_STATION_FIRST            :{WHITE}Ní mór an stáisiún tramanna paisinéirí a leagan ar dtús
STR_ERROR_MUST_DEMOLISH_CARGO_TRAM_STATION_FIRST                :{WHITE}Ní mór an stáisiún tramanna lastais a leagan ar dtús
STR_ERROR_MUST_DEMOLISH_DOCK_FIRST                              :{WHITE}Ní mór an dug a leagan ar dtús
STR_ERROR_MUST_DEMOLISH_AIRPORT_FIRST                           :{WHITE}Ní mór an t-aerfort a leagan ar dtús

# Waypoint related errors
STR_ERROR_WAYPOINT_ADJOINS_MORE_THAN_ONE_EXISTING               :{WHITE}Tá sé taobh le níos mó ná pointe bealaigh amháin eile atá ann cheana
STR_ERROR_TOO_CLOSE_TO_ANOTHER_WAYPOINT                         :{WHITE}Roghearr do phointe bealaigh eile

STR_ERROR_CAN_T_BUILD_TRAIN_WAYPOINT                            :{WHITE}Ní féidir pointe bealaigh traenach a thógáil anseo...
STR_ERROR_CAN_T_POSITION_BUOY_HERE                              :{WHITE}Ní féidir baoi a chur anseo...
STR_ERROR_CAN_T_CHANGE_WAYPOINT_NAME                            :{WHITE}Ní féidir ainm an phointe bealaigh a athrú...

STR_ERROR_CAN_T_REMOVE_TRAIN_WAYPOINT                           :{WHITE}Ní féidir an pointe bealaigh traenach a bhaint anseo...
STR_ERROR_MUST_REMOVE_RAILWAYPOINT_FIRST                        :{WHITE}Ní mór an pointe bealaigh iarnróid a bhait ar dtús
STR_ERROR_BUOY_IN_THE_WAY                                       :{WHITE}... tá baoi sa mbealach
STR_ERROR_BUOY_IS_IN_USE                                        :{WHITE}... tá an baoi in úsáid ag cuideachta eile!

# Depot related errors
STR_ERROR_CAN_T_BUILD_TRAIN_DEPOT                               :{WHITE}Ní féidir iosta traenacha a thógáil anseo...
STR_ERROR_CAN_T_BUILD_ROAD_DEPOT                                :{WHITE}Ní féidir iosta feithiclí bóthair a thógáil anseo...
STR_ERROR_CAN_T_BUILD_TRAM_DEPOT                                :{WHITE}Ní féidir iosta tramfheithiclí a thógáil anseo...
STR_ERROR_CAN_T_BUILD_SHIP_DEPOT                                :{WHITE}Ní féidir iosta long a thógáil anseo...

STR_ERROR_CAN_T_RENAME_DEPOT                                    :{WHITE}Ní féidir an t-iosta a athainmniú...

STR_ERROR_TRAIN_MUST_BE_STOPPED_INSIDE_DEPOT                    :{WHITE}... ní mór go mbeadh sé stoptha in iosta
STR_ERROR_ROAD_VEHICLE_MUST_BE_STOPPED_INSIDE_DEPOT             :{WHITE}... ní mór go mbeadh sé stoptha in iosta
STR_ERROR_SHIP_MUST_BE_STOPPED_INSIDE_DEPOT                     :{WHITE}... ní mór dó a bheith stoptha in iosta
STR_ERROR_AIRCRAFT_MUST_BE_STOPPED_INSIDE_HANGAR                :{WHITE}... ní mór dó a bheith stoptha i haingear

STR_ERROR_TRAINS_CAN_ONLY_BE_ALTERED_INSIDE_A_DEPOT             :{WHITE}Ní féidir traenacha a athrú ach amháin nuair atá siad in iosta
STR_ERROR_TRAIN_TOO_LONG                                        :{WHITE}Tá an traein rófhada
STR_ERROR_CAN_T_REVERSE_DIRECTION_RAIL_VEHICLE                  :{WHITE}Ní féidir treo na feithicle a aisiompú...
STR_ERROR_CAN_T_REVERSE_DIRECTION_RAIL_VEHICLE_MULTIPLE_UNITS   :{WHITE}... tá níos mó ná aonad amháin ann
STR_ERROR_INCOMPATIBLE_RAIL_TYPES                               :Cineálacha ráillí neamh-chomhoiriúnacha

STR_ERROR_CAN_T_MOVE_VEHICLE                                    :{WHITE}Ní féidir feithicil a bhogadh...
STR_ERROR_REAR_ENGINE_FOLLOW_FRONT                              :{WHITE}Leanfaidh an t-inneall cúil an ceann atá chun tosaigh i gcónaí
STR_ERROR_UNABLE_TO_FIND_ROUTE_TO                               :{WHITE}Ní féidir bealach a aimsiú chuig iosta áitiúil
STR_ERROR_UNABLE_TO_FIND_LOCAL_DEPOT                            :{WHITE}Ní féidir iosta a aimsiú i gcóngar

STR_ERROR_DEPOT_WRONG_DEPOT_TYPE                                :Cineál iosta mícheart

# Autoreplace related errors
STR_ERROR_TRAIN_TOO_LONG_AFTER_REPLACEMENT                      :{WHITE}Tá {VEHICLE} rófhada tar éis athsholáthair
STR_ERROR_AUTOREPLACE_NOTHING_TO_DO                             :{WHITE}Níor cuireadh aon riail uathionadú/athnuachan i bhfeidhm.
STR_ERROR_AUTOREPLACE_MONEY_LIMIT                               :(teorainn airgid)
STR_ERROR_AUTOREPLACE_INCOMPATIBLE_CARGO                        :{WHITE}Ní féidir leis an bhfeithicil nua {STRING} a iompar
STR_ERROR_AUTOREPLACE_INCOMPATIBLE_REFIT                        :{WHITE}Ní féidir le feithicil nua athfheistiú a dhéanamh in ordú {NUM}

# Rail construction errors
STR_ERROR_IMPOSSIBLE_TRACK_COMBINATION                          :{WHITE}Comhcheangal ráillí dodhéanta
STR_ERROR_MUST_REMOVE_SIGNALS_FIRST                             :{WHITE}Ní mór na comharthaí a bhaint ar dtús
STR_ERROR_NO_SUITABLE_RAILROAD_TRACK                            :{WHITE}Níl ráillí iarnróid feiliúnacha ann
STR_ERROR_MUST_REMOVE_RAILROAD_TRACK                            :{WHITE}Ní mór na ráillí iarnróid a bhaint ar dtús
STR_ERROR_CROSSING_ON_ONEWAY_ROAD                               :{WHITE}Is bóthar aonbhealaigh nó blocáilte é
STR_ERROR_CROSSING_DISALLOWED_RAIL                              :{WHITE}Ní cheadaítear crosairí comhréidh don chineál ráille seo
STR_ERROR_CROSSING_DISALLOWED_ROAD                              :{WHITE}Ní cheadaítear crosairí comhréidh don chineál bóthair seo
STR_ERROR_CAN_T_BUILD_SIGNALS_HERE                              :{WHITE}Ní féidir comharthaí a thógáil anseo...
STR_ERROR_CAN_T_BUILD_RAILROAD_TRACK                            :{WHITE}Ní féidir ráillí iarnróid a thógáil anseo...
STR_ERROR_CAN_T_REMOVE_RAILROAD_TRACK                           :{WHITE}Ní féidir ráillí iarnróid a bhaint as seo...
STR_ERROR_CAN_T_REMOVE_SIGNALS_FROM                             :{WHITE}Ní féidir comharthaí a bhaint as seo...
STR_ERROR_SIGNAL_CAN_T_CONVERT_SIGNALS_HERE                     :{WHITE}Ní féidir comharthaí a thiontú anseo...
STR_ERROR_THERE_IS_NO_RAILROAD_TRACK                            :{WHITE}... níl aon ráille iarnróid ann
STR_ERROR_THERE_ARE_NO_SIGNALS                                  :{WHITE}... níl aon chomhartha ann

STR_ERROR_CAN_T_CONVERT_RAIL                                    :{WHITE}Ní féidir an cineál ráillí a thiontú anseo...

# Road construction errors
STR_ERROR_MUST_REMOVE_ROAD_FIRST                                :{WHITE}Ní mór an bóthair a bhaint ar dtús
STR_ERROR_ONEWAY_ROADS_CAN_T_HAVE_JUNCTION                      :{WHITE}... ní féidir acomhail a bheith ag bóithre aonbhealaigh
STR_ERROR_CAN_T_BUILD_ROAD_HERE                                 :{WHITE}Ní féidir bóthair a thógáil anseo...
STR_ERROR_CAN_T_BUILD_TRAMWAY_HERE                              :{WHITE}Ní féidir trambhealach a thógáil anseo...
STR_ERROR_CAN_T_REMOVE_ROAD_FROM                                :{WHITE}Ní féidir bóthair a bhaint as seo...
STR_ERROR_CAN_T_REMOVE_TRAMWAY_FROM                             :{WHITE}Ní féidir trambhealach a bhaint as seo...
STR_ERROR_THERE_IS_NO_ROAD                                      :{WHITE}... níl aon bhóthar ann
STR_ERROR_THERE_IS_NO_TRAMWAY                                   :{WHITE}... níl aon trambhealach ann
STR_ERROR_CAN_T_CONVERT_ROAD                                    :{WHITE}Ní féidir an cineál bóthair a thiontú anseo...
STR_ERROR_CAN_T_CONVERT_TRAMWAY                                 :{WHITE}Ní féidir an cineál tram a thiontú anseo...
STR_ERROR_NO_SUITABLE_ROAD                                      :{WHITE}Níl aon bhóthar oiriúnach ann
STR_ERROR_NO_SUITABLE_TRAMWAY                                   :{WHITE}Níl aon trambhealach oiriúnach

# Waterway construction errors
STR_ERROR_CAN_T_BUILD_CANALS                                    :{WHITE}Ní féidir canálacha a thógáil anseo...
STR_ERROR_CAN_T_BUILD_LOCKS                                     :{WHITE}Ní féidir loic a thógáil anseo...
STR_ERROR_CAN_T_PLACE_RIVERS                                    :{WHITE}Ní féidir aibhneacha a chur anseo...
STR_ERROR_MUST_BE_BUILT_ON_WATER                                :{WHITE}... ní mór é a thógáil ar uisce
STR_ERROR_CAN_T_BUILD_ON_WATER                                  :{WHITE}... ní féidir tógáil ar uisce
STR_ERROR_CAN_T_BUILD_ON_SEA                                    :{WHITE}... ní féidir tógáil ar an bhfarraige mhór
STR_ERROR_CAN_T_BUILD_ON_CANAL                                  :{WHITE}... ní féidir tógáil ar chanáil
STR_ERROR_CAN_T_BUILD_ON_RIVER                                  :{WHITE}... Nil tu abalta togadh ar an uise
STR_ERROR_MUST_DEMOLISH_CANAL_FIRST                             :{WHITE}Ní mór canáil a scriosadh ar dtús
STR_ERROR_CAN_T_BUILD_AQUEDUCT_HERE                             :{WHITE}Ní féidir uiscerian a thógáil anseo...

# Tree related errors
STR_ERROR_TREE_ALREADY_HERE                                     :{WHITE}... crann anseo cheana féin
STR_ERROR_TREE_WRONG_TERRAIN_FOR_TREE_TYPE                      :{WHITE}... tír-raon mícheart do chrann den chineál sin
STR_ERROR_CAN_T_PLANT_TREE_HERE                                 :{WHITE}Ní féidir crann a chur anseo...

# Bridge related errors
STR_ERROR_CAN_T_BUILD_BRIDGE_HERE                               :{WHITE}Ní féidir droichead a thógáil anseo...
STR_ERROR_MUST_DEMOLISH_BRIDGE_FIRST                            :{WHITE}Ní mór droichead a leagadh ar dtús
STR_ERROR_CAN_T_START_AND_END_ON                                :{WHITE}Ní féidir tosú agus críochnú san áit céanna
STR_ERROR_BRIDGEHEADS_NOT_SAME_HEIGHT                           :{WHITE}Níl cinn an droichid ag an leibhéal céanna
STR_ERROR_BRIDGE_TOO_LOW_FOR_TERRAIN                            :{WHITE}Tá an droichead ró-íseal don tír-raon
STR_ERROR_BRIDGE_TOO_HIGH_FOR_TERRAIN                           :{WHITE}Tá an droichead ró-ard don tír-raon seo.
STR_ERROR_START_AND_END_MUST_BE_IN                              :{WHITE}Ní mór an tús agus an deireadh a bheith i líne
STR_ERROR_ENDS_OF_BRIDGE_MUST_BOTH                              :{WHITE}... ní mór go mbeadh an dá thaobh den droichead ar thalamh
STR_ERROR_BRIDGE_TOO_LONG                                       :{WHITE}... droichead rófhada
STR_ERROR_BRIDGE_THROUGH_MAP_BORDER                             :{WHITE}Bheadh deireadh an droichid taobh amuigh den léarscáil

# Tunnel related errors
STR_ERROR_CAN_T_BUILD_TUNNEL_HERE                               :{WHITE}Ní féidir tollán a thógáil anseo...
STR_ERROR_SITE_UNSUITABLE_FOR_TUNNEL                            :{WHITE}Níl an suíomh oiriúnach do bhealach isteach tolláin
STR_ERROR_MUST_DEMOLISH_TUNNEL_FIRST                            :{WHITE}Ní mór tollán a scriosadh ar dtús
STR_ERROR_ANOTHER_TUNNEL_IN_THE_WAY                             :{WHITE}Tá tollán eile sa bhealach
STR_ERROR_TUNNEL_THROUGH_MAP_BORDER                             :{WHITE}Bheadh deireadh an tollán taobh amuigh den léarscáil
STR_ERROR_UNABLE_TO_EXCAVATE_LAND                               :{WHITE}Ní féidir an talamh a thochailt don taobh eile den tollán
STR_ERROR_TUNNEL_TOO_LONG                                       :{WHITE}... tollán rófhada

# Object related errors
STR_ERROR_TOO_MANY_OBJECTS                                      :{WHITE}... an iomarca oibiachtaí
STR_ERROR_CAN_T_BUILD_OBJECT                                    :{WHITE}Ní féidir an oibiacht a thógáil...
STR_ERROR_OBJECT_IN_THE_WAY                                     :{WHITE}Tá rud sa bhealach
STR_ERROR_COMPANY_HEADQUARTERS_IN                               :{WHITE}... tá ceanncheathrú na cuideachta sa bhealach
STR_ERROR_CAN_T_PURCHASE_THIS_LAND                              :{WHITE}Ní féidir leat an píosa talún seo a cheannach...
STR_ERROR_YOU_ALREADY_OWN_IT                                    :{WHITE}... is leatsa é cheana féin!

# Group related errors
STR_ERROR_GROUP_CAN_T_CREATE                                    :{WHITE}Ní féidir an grúpa a chruthú...
STR_ERROR_GROUP_CAN_T_DELETE                                    :{WHITE}Ní féidir an grúpa seo a scriosadh...
STR_ERROR_GROUP_CAN_T_RENAME                                    :{WHITE}Ní féidir an grúpa a athainmniú...
STR_ERROR_GROUP_CAN_T_SET_PARENT                                :{WHITE}Ní féidir máthairghrúpa a shocrú...
STR_ERROR_GROUP_CAN_T_SET_PARENT_RECURSION                      :{WHITE}... ní cheadaítear lúba in ordlathas an ghrúpa
STR_ERROR_GROUP_CAN_T_REMOVE_ALL_VEHICLES                       :{WHITE}Ní féidir gach feithicil a bhaint ón ngrúpa seo...
STR_ERROR_GROUP_CAN_T_ADD_VEHICLE                               :{WHITE}Ní féidir an fheithicil a chur leis an ngrúpa seo...
STR_ERROR_GROUP_CAN_T_ADD_SHARED_VEHICLE                        :{WHITE}Ní féidir feithiclí comhroinnte a chur le grúpa...

# Generic vehicle errors

###length VEHICLE_TYPES
STR_ERROR_TRAIN_IN_THE_WAY                                      :{WHITE}Traein sa mbealach
STR_ERROR_ROAD_VEHICLE_IN_THE_WAY                               :{WHITE}Feithicil bóthair sa mbealach
STR_ERROR_SHIP_IN_THE_WAY                                       :{WHITE}Long sa mbealach
STR_ERROR_AIRCRAFT_IN_THE_WAY                                   :{WHITE}Aerárthach sa mbealach

###length VEHICLE_TYPES
STR_ERROR_RAIL_VEHICLE_NOT_AVAILABLE                            :{WHITE}Níl an fheiticil ar fáil
STR_ERROR_ROAD_VEHICLE_NOT_AVAILABLE                            :{WHITE}Níl an fheithicil ar fáil
STR_ERROR_SHIP_NOT_AVAILABLE                                    :{WHITE}Níl an long ar fáil
STR_ERROR_AIRCRAFT_NOT_AVAILABLE                                :{WHITE}Níl an t-aerárthach ar fáil

###length VEHICLE_TYPES
STR_ERROR_CAN_T_REFIT_TRAIN                                     :{WHITE}Ní féidir an traein a athfheistiú...
STR_ERROR_CAN_T_REFIT_ROAD_VEHICLE                              :{WHITE}Ní féidir an fheithicil bóthair a athfheistiú...
STR_ERROR_CAN_T_REFIT_SHIP                                      :{WHITE}Ní féidir an long a athfheistiú...
STR_ERROR_CAN_T_REFIT_AIRCRAFT                                  :{WHITE}Ní féidir an t-aerárthach a athfheistiú...

###length VEHICLE_TYPES
STR_ERROR_CAN_T_RENAME_TRAIN                                    :{WHITE}Ní féidir an traein a ainmniú...
STR_ERROR_CAN_T_RENAME_ROAD_VEHICLE                             :{WHITE}Ní féidir an fheithicil bóthair a ainmniú...
STR_ERROR_CAN_T_RENAME_SHIP                                     :{WHITE}Ní féidir an long a ainmniú...
STR_ERROR_CAN_T_RENAME_AIRCRAFT                                 :{WHITE}Ní féidir an t-aerárthach a ainmniú...

###length VEHICLE_TYPES
STR_ERROR_CAN_T_STOP_START_TRAIN                                :{WHITE}Ní féidir an traein a thosú/stopadh...
STR_ERROR_CAN_T_STOP_START_ROAD_VEHICLE                         :{WHITE}Ní féidir an fheithicil bóthair a thosú/stopadh...
STR_ERROR_CAN_T_STOP_START_SHIP                                 :{WHITE}Ní féidir an long a thosú/stopadh...
STR_ERROR_CAN_T_STOP_START_AIRCRAFT                             :{WHITE}Ní féidir an t-aerárthach a thosú/stopadh...

###length VEHICLE_TYPES
STR_ERROR_CAN_T_SEND_TRAIN_TO_DEPOT                             :{WHITE}Ní féidir an traein a chur chuig iosta...
STR_ERROR_CAN_T_SEND_ROAD_VEHICLE_TO_DEPOT                      :{WHITE}Ní féidir an fheithicil bóthair a chur chuig iosta...
STR_ERROR_CAN_T_SEND_SHIP_TO_DEPOT                              :{WHITE}Ní féidir an long a chur chuig iosta...
STR_ERROR_CAN_T_SEND_AIRCRAFT_TO_HANGAR                         :{WHITE}Ní féidir an t-aerárthach a chur chuig haingear...

###length VEHICLE_TYPES
STR_ERROR_CAN_T_BUY_TRAIN                                       :{WHITE}Ní féidir an fheithicil iarnróid a cheannach...
STR_ERROR_CAN_T_BUY_ROAD_VEHICLE                                :{WHITE}Ní féidir an fheithicil bóthair a cheannach...
STR_ERROR_CAN_T_BUY_SHIP                                        :{WHITE}Ní féidir an long a cheannach...
STR_ERROR_CAN_T_BUY_AIRCRAFT                                    :{WHITE}Ní féidir an t-aerárthach a cheannach...

###length VEHICLE_TYPES
STR_ERROR_CAN_T_RENAME_TRAIN_TYPE                               :{WHITE}Ní féidir an cineál feithicle traenach a athainmniú...
STR_ERROR_CAN_T_RENAME_ROAD_VEHICLE_TYPE                        :{WHITE}Ní féidir an cineál feithicle bóthair a athainmniú...
STR_ERROR_CAN_T_RENAME_SHIP_TYPE                                :{WHITE}Ní féidir an cineál loing a athainmniú...
STR_ERROR_CAN_T_RENAME_AIRCRAFT_TYPE                            :{WHITE}Ní féidir an cineál aerárthaigh a athainmniú...

###length VEHICLE_TYPES
STR_ERROR_CAN_T_SELL_TRAIN                                      :{WHITE}Ní féidir an fheithicil iarnróid a dhíol...
STR_ERROR_CAN_T_SELL_ROAD_VEHICLE                               :{WHITE}Ní féidir an fheithicil bóthair a dhíol...
STR_ERROR_CAN_T_SELL_SHIP                                       :{WHITE}Ní féidir an long a dhíol...
STR_ERROR_CAN_T_SELL_AIRCRAFT                                   :{WHITE}Ní féidir an t-aerárthach a dhíol...

STR_ERROR_TOO_MANY_VEHICLES_IN_GAME                             :{WHITE}An iomarca feithiclí sa chluiche
STR_ERROR_CAN_T_CHANGE_SERVICING                                :{WHITE}Ní féidir an t-eatramh seirbhísithe a athrú...

STR_ERROR_VEHICLE_IS_DESTROYED                                  :{WHITE}... tá an fheithicil scriosta


STR_ERROR_NO_VEHICLES_AVAILABLE_AT_ALL                          :{WHITE}Ní bheidh aon fheithicil ar fáil ar chor ar bith
STR_ERROR_NO_VEHICLES_AVAILABLE_AT_ALL_EXPLANATION              :{WHITE}Athraigh do chumraíocht NewGRF
STR_ERROR_NO_VEHICLES_AVAILABLE_YET                             :{WHITE}Níl aon fheithicil ar fáil fós
STR_ERROR_NO_VEHICLES_AVAILABLE_YET_EXPLANATION                 :{WHITE}Tosaigh cluiche nua ó {DATE_SHORT} ar aghaidh nó úsáid NewGRF lena gcuirtear feithiclí luath ar fáil

# Specific vehicle errors
STR_ERROR_CAN_T_MAKE_TRAIN_PASS_SIGNAL                          :{WHITE}Ní féidir iallach a chur ar thraein dul thar comhartha agus contúirt ann...
STR_ERROR_CAN_T_REVERSE_DIRECTION_TRAIN                         :{WHITE}Ní féidir treo na traenach a aisiompú...
STR_ERROR_TRAIN_START_NO_POWER                                  :Níl aon chumhacht ag an traein

STR_ERROR_CAN_T_MAKE_ROAD_VEHICLE_TURN                          :{WHITE}Ní féidir iallach a chur ar fheithicil bóthair casadh timpeall...

STR_ERROR_AIRCRAFT_IS_IN_FLIGHT                                 :{WHITE}Tá an t-aerárthach i mbun eitilte

# Order related errors
STR_ERROR_NO_MORE_SPACE_FOR_ORDERS                              :{WHITE}Níl a thuilleadh spáis ann d'orduithe
STR_ERROR_TOO_MANY_ORDERS                                       :{WHITE}An iomarca orduithe
STR_ERROR_CAN_T_INSERT_NEW_ORDER                                :{WHITE}Ní féidir ordú nua a chur isteach...
STR_ERROR_CAN_T_DELETE_THIS_ORDER                               :{WHITE}Ní féidir an t-ordú seo a scriosadh...
STR_ERROR_CAN_T_MODIFY_THIS_ORDER                               :{WHITE}Ní féidir an t-ordú seo a athrú...
STR_ERROR_CAN_T_MOVE_THIS_ORDER                                 :{WHITE}Ní féidir an t-ordú seo a bhogadh...
STR_ERROR_CAN_T_SKIP_ORDER                                      :{WHITE}Ní féidir an t-ordú reatha a scipeáil...
STR_ERROR_CAN_T_SKIP_TO_ORDER                                   :{WHITE}Ní féidir scipeáil chuig an ordú roghnaith...
STR_ERROR_CAN_T_COPY_SHARE_ORDER                                :{WHITE}... ní féidir leis an bhfeithicil dul chuig gach stáisiún
STR_ERROR_CAN_T_ADD_ORDER                                       :{WHITE}... ní féidir leis an bhfeithicil dul chuig an stáisiún sin
STR_ERROR_CAN_T_ADD_ORDER_SHARED                                :{WHITE}... ní féidir le feithicil a bhfuil an t-ordú seo á chomhroinnt aige dul chuig an stáisiún sin

STR_ERROR_CAN_T_SHARE_ORDER_LIST                                :{WHITE}Ní féidir liosta orduithe a chomhroinnt...
STR_ERROR_CAN_T_STOP_SHARING_ORDER_LIST                         :{WHITE}Ní féidir comhroinnt liosta na n-orduithe a stopadh...
STR_ERROR_CAN_T_COPY_ORDER_LIST                                 :{WHITE}Ní féidir liosta orduithe a chóipeáil...
STR_ERROR_TOO_FAR_FROM_PREVIOUS_DESTINATION                     :{WHITE}... rófhada ón gceann scríbe roimhe seo
STR_ERROR_AIRCRAFT_NOT_ENOUGH_RANGE                             :{WHITE}... níl raon fada go leor ag an aerárthach

# Timetable related errors
STR_ERROR_CAN_T_TIMETABLE_VEHICLE                               :{WHITE}Ní féidir amchlár a thabhairt d'fheithicil...
STR_ERROR_TIMETABLE_ONLY_WAIT_AT_STATIONS                       :{WHITE}Ní féidir le feithiclí fanacht ach ag stáisiúin.
STR_ERROR_TIMETABLE_NOT_STOPPING_HERE                           :{WHITE}Níl an fheithicil seo ag stopadh ag an stáisiún seo.

# Sign related errors
STR_ERROR_TOO_MANY_SIGNS                                        :{WHITE}... an iomarca comharthaí
STR_ERROR_CAN_T_PLACE_SIGN_HERE                                 :{WHITE}Ní féidir comhartha a chur anseo...
STR_ERROR_CAN_T_CHANGE_SIGN_NAME                                :{WHITE}Ní féidir ainm an chomhartha a athrú...
STR_ERROR_CAN_T_DELETE_SIGN                                     :{WHITE}Ní féidir an comhartha a scriosadh...

# Translatable comment for OpenTTD's desktop shortcut
###external 1
STR_DESKTOP_SHORTCUT_COMMENT                                    :Cluiche ionsamhlúcháin bunaithe ar Transport Tycoon Deluxe

# Translatable descriptions in media/baseset/*.ob* files
###external 10
STR_BASEGRAPHICS_DOS_DESCRIPTION                                :Grafaicí bunaidhTransport Tycoon Deluxe, eagrán DOS.
STR_BASEGRAPHICS_DOS_DE_DESCRIPTION                             :Grafaicí bunaidhTransport Tycoon Deluxe, eagrán DOS (Gearmánach).
STR_BASEGRAPHICS_WIN_DESCRIPTION                                :Grafaicí bunaidhTransport Tycoon Deluxe, eagrán Windows.
STR_BASESOUNDS_DOS_DESCRIPTION                                  :Fuaimeanna bunaidh Transport Tycoon Deluxe, eagrán DOS.
STR_BASESOUNDS_WIN_DESCRIPTION                                  :Fuaimeanna bunaidh Transport Tycoon Deluxe, eagrán Windows.
STR_BASESOUNDS_NONE_DESCRIPTION                                 :Pacáiste fuaimeanna gan aon fhuaimeanna ann.
STR_BASEMUSIC_WIN_DESCRIPTION                                   :Ceol bunaidh Transport Tycoon Deluxe, eagrán Windows.
STR_BASEMUSIC_DOS_DESCRIPTION                                   :Ceol bunaidh Transport Tycoon Deluxe, eagrán DOS.
STR_BASEMUSIC_TTO_DESCRIPTION                                   :Ceol bunaidh Transport Tycoon (Bunaidh/Eagarthóir an Domhain), eagrán DOS
STR_BASEMUSIC_NONE_DESCRIPTION                                  :Pacáiste ceoil gan aon cheol iarbhír ann.

##id 0x2000
# Town building names
STR_TOWN_BUILDING_NAME_TALL_OFFICE_BLOCK_1                      :Bloc oifigí ard
STR_TOWN_BUILDING_NAME_OFFICE_BLOCK_1                           :Bloc oifigí
STR_TOWN_BUILDING_NAME_SMALL_BLOCK_OF_FLATS_1                   :Bloc beag d'árasán
STR_TOWN_BUILDING_NAME_CHURCH_1                                 :Séipéal
STR_TOWN_BUILDING_NAME_LARGE_OFFICE_BLOCK_1                     :Bloc oifigí mór
STR_TOWN_BUILDING_NAME_TOWN_HOUSES_1                            :Tithe cathrach
STR_TOWN_BUILDING_NAME_HOTEL_1                                  :Óstán
STR_TOWN_BUILDING_NAME_STATUE_1                                 :Dealbh
STR_TOWN_BUILDING_NAME_FOUNTAIN_1                               :Scairdeán
STR_TOWN_BUILDING_NAME_PARK_1                                   :Páirc
STR_TOWN_BUILDING_NAME_OFFICE_BLOCK_2                           :Bloc oifigí
STR_TOWN_BUILDING_NAME_SHOPS_AND_OFFICES_1                      :Siopaí agus oifigí
STR_TOWN_BUILDING_NAME_MODERN_OFFICE_BUILDING_1                 :Foirgneamh oifige nua-aimseartha
STR_TOWN_BUILDING_NAME_WAREHOUSE_1                              :Stóras
STR_TOWN_BUILDING_NAME_OFFICE_BLOCK_3                           :Bloc oifigí
STR_TOWN_BUILDING_NAME_STADIUM_1                                :Staid
STR_TOWN_BUILDING_NAME_OLD_HOUSES_1                             :Seantithe
STR_TOWN_BUILDING_NAME_COTTAGES_1                               :Teachíní
STR_TOWN_BUILDING_NAME_HOUSES_1                                 :Tithe
STR_TOWN_BUILDING_NAME_FLATS_1                                  :Árasáin
STR_TOWN_BUILDING_NAME_TALL_OFFICE_BLOCK_2                      :Bloc oifigí ard
STR_TOWN_BUILDING_NAME_SHOPS_AND_OFFICES_2                      :Siopaí agu oifigí
STR_TOWN_BUILDING_NAME_SHOPS_AND_OFFICES_3                      :Siopaí agus oifigí
STR_TOWN_BUILDING_NAME_THEATER_1                                :Amharclann
STR_TOWN_BUILDING_NAME_STADIUM_2                                :Staid
STR_TOWN_BUILDING_NAME_OFFICES_1                                :Oifigí
STR_TOWN_BUILDING_NAME_HOUSES_2                                 :Tithe
STR_TOWN_BUILDING_NAME_CINEMA_1                                 :Pictiúrlann
STR_TOWN_BUILDING_NAME_SHOPPING_MALL_1                          :Ionad Siopadóireachta
STR_TOWN_BUILDING_NAME_IGLOO_1                                  :Ioglú
STR_TOWN_BUILDING_NAME_TEPEES_1                                 :Típíonna
STR_TOWN_BUILDING_NAME_TEAPOT_HOUSE_1                           :Teach Taephota
STR_TOWN_BUILDING_NAME_PIGGY_BANK_1                             :Muicín Taisce

##id 0x4800
# industry names
STR_INDUSTRY_NAME_COAL_MINE                                     :Mianach Guail
STR_INDUSTRY_NAME_POWER_STATION                                 :Stáisiún Cumhachta
STR_INDUSTRY_NAME_SAWMILL                                       :Muileann Sábhadóireachta
STR_INDUSTRY_NAME_FOREST                                        :Foraois
STR_INDUSTRY_NAME_OIL_REFINERY                                  :Scaglann Ola
STR_INDUSTRY_NAME_OIL_RIG                                       :Rige Ola
STR_INDUSTRY_NAME_FACTORY                                       :Monarcha
STR_INDUSTRY_NAME_PRINTING_WORKS                                :Oibreacha Clódóireachta
STR_INDUSTRY_NAME_STEEL_MILL                                    :Muileann Cruaiche
STR_INDUSTRY_NAME_FARM                                          :Feirm
STR_INDUSTRY_NAME_COPPER_ORE_MINE                               :Mianach Mian Chopair
STR_INDUSTRY_NAME_OIL_WELLS                                     :Toibreacha Ola
STR_INDUSTRY_NAME_BANK                                          :Banc
STR_INDUSTRY_NAME_FOOD_PROCESSING_PLANT                         :Monarcha Próiseála Bia
STR_INDUSTRY_NAME_PAPER_MILL                                    :Muileann Páipéir
STR_INDUSTRY_NAME_GOLD_MINE                                     :Mianach Óir
STR_INDUSTRY_NAME_BANK_TROPIC_ARCTIC                            :Banc
STR_INDUSTRY_NAME_DIAMOND_MINE                                  :Mianach Diamant
STR_INDUSTRY_NAME_IRON_ORE_MINE                                 :Mianach Iarnmhéine
STR_INDUSTRY_NAME_FRUIT_PLANTATION                              :Fáschoill Torthaí
STR_INDUSTRY_NAME_RUBBER_PLANTATION                             :Fáschoill Rubair
STR_INDUSTRY_NAME_WATER_SUPPLY                                  :Soláthar Uisce
STR_INDUSTRY_NAME_WATER_TOWER                                   :Túr Uisce
STR_INDUSTRY_NAME_FACTORY_2                                     :Monarcha
STR_INDUSTRY_NAME_FARM_2                                        :Feirm
STR_INDUSTRY_NAME_LUMBER_MILL                                   :Muileann Adhmaid
STR_INDUSTRY_NAME_COTTON_CANDY_FOREST                           :Foraois Scamaill Siúcra
STR_INDUSTRY_NAME_CANDY_FACTORY                                 :Monarcha Milseán
STR_INDUSTRY_NAME_BATTERY_FARM                                  :Feirm Ceallraí
STR_INDUSTRY_NAME_COLA_WELLS                                    :Toibreacha Cóla
STR_INDUSTRY_NAME_TOY_SHOP                                      :Siopa Bréagán
STR_INDUSTRY_NAME_TOY_FACTORY                                   :Monarcha Bréagán
STR_INDUSTRY_NAME_PLASTIC_FOUNTAINS                             :Scairdeáin Plaisteach
STR_INDUSTRY_NAME_FIZZY_DRINK_FACTORY                           :Monarcha Deochanna Súilíneacha
STR_INDUSTRY_NAME_BUBBLE_GENERATOR                              :Gineadóir Súilíní
STR_INDUSTRY_NAME_TOFFEE_QUARRY                                 :Cairéal Taifí
STR_INDUSTRY_NAME_SUGAR_MINE                                    :Mianach Siúcra

############ WARNING, using range 0x6000 for strings that are stored in the savegame
############ These strings may never get a new id, or savegames will break!

##id 0x6000
STR_SV_EMPTY                                                    :
STR_SV_UNNAMED                                                  :Gan ainm
STR_SV_TRAIN_NAME                                               :Traein #{COMMA}
STR_SV_ROAD_VEHICLE_NAME                                        :Feithicil Bóthair #{COMMA}
STR_SV_SHIP_NAME                                                :Long #{COMMA}
STR_SV_AIRCRAFT_NAME                                            :Aerárthach #{COMMA}

###length 27
STR_SV_STNAME                                                   :{STRING}
STR_SV_STNAME_NORTH                                             :{STRING} Thuaidh
STR_SV_STNAME_SOUTH                                             :{STRING} Theas
STR_SV_STNAME_EAST                                              :{STRING} Thoir
STR_SV_STNAME_WEST                                              :{STRING} Thiar
STR_SV_STNAME_CENTRAL                                           :{STRING} Láir
STR_SV_STNAME_TRANSFER                                          :Aistriú {STRING}
STR_SV_STNAME_HALT                                              :Áit Stoptha {STRING}
STR_SV_STNAME_VALLEY                                            :Gleann {STRING}
STR_SV_STNAME_HEIGHTS                                           :Arda {STRING}
STR_SV_STNAME_WOODS                                             :Coillte {STRING}
STR_SV_STNAME_LAKESIDE                                          :{STRING} Cois Locha
STR_SV_STNAME_EXCHANGE                                          :Malartán {STRING}
STR_SV_STNAME_AIRPORT                                           :Aerfort {STRING}
STR_SV_STNAME_OILFIELD                                          :Olacheantar {STRING}
STR_SV_STNAME_MINES                                             :Mianaigh {STRING}
STR_SV_STNAME_DOCKS                                             :Duganna {STRING}
STR_SV_STNAME_BUOY                                              :{STRING}
STR_SV_STNAME_WAYPOINT                                          :{STRING}
##id 0x6020
STR_SV_STNAME_ANNEXE                                            :For-Stáisiún {STRING}
STR_SV_STNAME_SIDINGS                                           :Slioslach {STRING}
STR_SV_STNAME_BRANCH                                            :Brainse {STRING}
STR_SV_STNAME_UPPER                                             :{STRING} Uachtarach
STR_SV_STNAME_LOWER                                             :{STRING} Íochtarach
STR_SV_STNAME_HELIPORT                                          :Héileaport {STRING}
STR_SV_STNAME_FOREST                                            :Foraois {STRING}
STR_SV_STNAME_FALLBACK                                          :Stáisiún {STRING} #{NUM}

############ end of savegame specific region!

##id 0x8000
###length 116
# Vehicle names
STR_VEHICLE_NAME_TRAIN_ENGINE_RAIL_KIRBY_PAUL_TANK_STEAM        :Kirby Paul Tank (Gal)
STR_VEHICLE_NAME_TRAIN_ENGINE_RAIL_MJS_250_DIESEL               :MJS 250 (Díosal)
STR_VEHICLE_NAME_TRAIN_ENGINE_RAIL_PLODDYPHUT_CHOO_CHOO         :Choo-Choo Ploddyphut
STR_VEHICLE_NAME_TRAIN_ENGINE_RAIL_POWERNAUT_CHOO_CHOO          :Choo-Choo Powernaut
STR_VEHICLE_NAME_TRAIN_ENGINE_RAIL_MIGHTYMOVER_CHOO_CHOO        :Choo-Choo MightyMover
STR_VEHICLE_NAME_TRAIN_ENGINE_RAIL_PLODDYPHUT_DIESEL            :Ploddyphut Díosail
STR_VEHICLE_NAME_TRAIN_ENGINE_RAIL_POWERNAUT_DIESEL             :Powernaut Díosail
STR_VEHICLE_NAME_TRAIN_ENGINE_RAIL_WILLS_2_8_0_STEAM            :Wills 2-8-0 (Gal)
STR_VEHICLE_NAME_TRAIN_ENGINE_RAIL_CHANEY_JUBILEE_STEAM         :Chaney 'Jubilee' (Gal)
STR_VEHICLE_NAME_TRAIN_ENGINE_RAIL_GINZU_A4_STEAM               :Ginzu 'A4' (Gal)
STR_VEHICLE_NAME_TRAIN_ENGINE_RAIL_SH_8P_STEAM                  :SH '8P' (Gal)
STR_VEHICLE_NAME_TRAIN_ENGINE_RAIL_MANLEY_MOREL_DMU_DIESEL      :Manley-Morel DMU (Díosal)
STR_VEHICLE_NAME_TRAIN_ENGINE_RAIL_DASH_DIESEL                  :'Dash' (Díosal)
STR_VEHICLE_NAME_TRAIN_ENGINE_RAIL_SH_HENDRY_25_DIESEL          :SH/Hendry '25' (Díosal)
STR_VEHICLE_NAME_TRAIN_ENGINE_RAIL_UU_37_DIESEL                 :UU '37' (Díosal)
STR_VEHICLE_NAME_TRAIN_ENGINE_RAIL_FLOSS_47_DIESEL              :Floss '47' (Díosal)
STR_VEHICLE_NAME_TRAIN_ENGINE_RAIL_CS_4000_DIESEL               :CS 4000 (Díosal)
STR_VEHICLE_NAME_TRAIN_ENGINE_RAIL_CS_2400_DIESEL               :CS 2400 (Díosal)
STR_VEHICLE_NAME_TRAIN_ENGINE_RAIL_CENTENNIAL_DIESEL            :Centennial (Díosal)
STR_VEHICLE_NAME_TRAIN_ENGINE_RAIL_KELLING_3100_DIESEL          :Kelling 3100 (Díosal)
STR_VEHICLE_NAME_TRAIN_ENGINE_RAIL_TURNER_TURBO_DIESEL          :Turner Turbo (Díosal)
STR_VEHICLE_NAME_TRAIN_ENGINE_RAIL_MJS_1000_DIESEL              :MJS 1000 (Díosal)
STR_VEHICLE_NAME_TRAIN_ENGINE_RAIL_SH_125_DIESEL                :SH '125' (Díosal)
STR_VEHICLE_NAME_TRAIN_ENGINE_RAIL_SH_30_ELECTRIC               :SH '30' (Leictreach)
STR_VEHICLE_NAME_TRAIN_ENGINE_RAIL_SH_40_ELECTRIC               :SH '40' (Leictreach)
STR_VEHICLE_NAME_TRAIN_ENGINE_RAIL_T_I_M_ELECTRIC               :'T.I.M.' (Leictreach)
STR_VEHICLE_NAME_TRAIN_ENGINE_RAIL_ASIASTAR_ELECTRIC            :'AsiaStar' (Leictreach)
STR_VEHICLE_NAME_TRAIN_WAGON_RAIL_PASSENGER_CAR                 :Caráiste Paisinéirí
STR_VEHICLE_NAME_TRAIN_WAGON_RAIL_MAIL_VAN                      :Veain Poist
STR_VEHICLE_NAME_TRAIN_WAGON_RAIL_COAL_CAR                      :Trucail Guail
STR_VEHICLE_NAME_TRAIN_WAGON_RAIL_OIL_TANKER                    :Tancaer Ola
STR_VEHICLE_NAME_TRAIN_WAGON_RAIL_LIVESTOCK_VAN                 :Veain Beo-stoic
STR_VEHICLE_NAME_TRAIN_WAGON_RAIL_GOODS_VAN                     :Veain Earraí
STR_VEHICLE_NAME_TRAIN_WAGON_RAIL_GRAIN_HOPPER                  :Crannóg Arbhair
STR_VEHICLE_NAME_TRAIN_WAGON_RAIL_WOOD_TRUCK                    :Trucail Adhmaid
STR_VEHICLE_NAME_TRAIN_WAGON_RAIL_IRON_ORE_HOPPER               :Crannóg Iarnmhéine
STR_VEHICLE_NAME_TRAIN_WAGON_RAIL_STEEL_TRUCK                   :Trucail Cruaiche
STR_VEHICLE_NAME_TRAIN_WAGON_RAIL_ARMORED_VAN                   :Veain Armúrtha
STR_VEHICLE_NAME_TRAIN_WAGON_RAIL_FOOD_VAN                      :Veain Bia
STR_VEHICLE_NAME_TRAIN_WAGON_RAIL_PAPER_TRUCK                   :Trucail Páipéir
STR_VEHICLE_NAME_TRAIN_WAGON_RAIL_COPPER_ORE_HOPPER             :Crannóg Mian Chopair
STR_VEHICLE_NAME_TRAIN_WAGON_RAIL_WATER_TANKER                  :Tancaer Uisce
STR_VEHICLE_NAME_TRAIN_WAGON_RAIL_FRUIT_TRUCK                   :Trucail Torthaí
STR_VEHICLE_NAME_TRAIN_WAGON_RAIL_RUBBER_TRUCK                  :Trucail Rubair
STR_VEHICLE_NAME_TRAIN_WAGON_RAIL_SUGAR_TRUCK                   :Trucail Siúcra
STR_VEHICLE_NAME_TRAIN_WAGON_RAIL_COTTON_CANDY_HOPPER           :Crannóg Scamaill Siúcra
STR_VEHICLE_NAME_TRAIN_WAGON_RAIL_TOFFEE_HOPPER                 :Crannóg Taifí
STR_VEHICLE_NAME_TRAIN_WAGON_RAIL_BUBBLE_VAN                    :Veain Súilíní
STR_VEHICLE_NAME_TRAIN_WAGON_RAIL_COLA_TANKER                   :Tancaer Cóla
STR_VEHICLE_NAME_TRAIN_WAGON_RAIL_CANDY_VAN                     :Veain Milseán
STR_VEHICLE_NAME_TRAIN_WAGON_RAIL_TOY_VAN                       :Veain Bréagán
STR_VEHICLE_NAME_TRAIN_WAGON_RAIL_BATTERY_TRUCK                 :Trucail Ceallraí
STR_VEHICLE_NAME_TRAIN_WAGON_RAIL_FIZZY_DRINK_TRUCK             :Trucail Deochanna Súilíneacha
STR_VEHICLE_NAME_TRAIN_WAGON_RAIL_PLASTIC_TRUCK                 :Trucail Plaisteach
STR_VEHICLE_NAME_TRAIN_ENGINE_MONORAIL_X2001_ELECTRIC           :'X2001' (Leictreach)
STR_VEHICLE_NAME_TRAIN_ENGINE_MONORAIL_MILLENNIUM_Z1_ELECTRIC   :'Z1 Mílaoise' (Leictreach)
STR_VEHICLE_NAME_TRAIN_ENGINE_MONORAIL_WIZZOWOW_Z99             :Wizzowow Z99
STR_VEHICLE_NAME_TRAIN_WAGON_MONORAIL_PASSENGER_CAR             :Caráiste Paisinéirí
STR_VEHICLE_NAME_TRAIN_WAGON_MONORAIL_MAIL_VAN                  :Veain Poist
STR_VEHICLE_NAME_TRAIN_WAGON_MONORAIL_COAL_CAR                  :Trucail Guail
STR_VEHICLE_NAME_TRAIN_WAGON_MONORAIL_OIL_TANKER                :Tancaer Ola
STR_VEHICLE_NAME_TRAIN_WAGON_MONORAIL_LIVESTOCK_VAN             :Veain Beo-stoic
STR_VEHICLE_NAME_TRAIN_WAGON_MONORAIL_GOODS_VAN                 :Veain Earraí
STR_VEHICLE_NAME_TRAIN_WAGON_MONORAIL_GRAIN_HOPPER              :Crannóg Arbhair
STR_VEHICLE_NAME_TRAIN_WAGON_MONORAIL_WOOD_TRUCK                :Trucail Adhmaid
STR_VEHICLE_NAME_TRAIN_WAGON_MONORAIL_IRON_ORE_HOPPER           :Crannóg Iarnmhéine
STR_VEHICLE_NAME_TRAIN_WAGON_MONORAIL_STEEL_TRUCK               :Trucail Cruaiche
STR_VEHICLE_NAME_TRAIN_WAGON_MONORAIL_ARMORED_VAN               :Veain Armúrtha
STR_VEHICLE_NAME_TRAIN_WAGON_MONORAIL_FOOD_VAN                  :Veain Bia
STR_VEHICLE_NAME_TRAIN_WAGON_MONORAIL_PAPER_TRUCK               :Trucail Páipéir
STR_VEHICLE_NAME_TRAIN_WAGON_MONORAIL_COPPER_ORE_HOPPER         :Crannóg Mian Chopair
STR_VEHICLE_NAME_TRAIN_WAGON_MONORAIL_WATER_TANKER              :Tancaer Uisce
STR_VEHICLE_NAME_TRAIN_WAGON_MONORAIL_FRUIT_TRUCK               :Trucail Torthaí
STR_VEHICLE_NAME_TRAIN_WAGON_MONORAIL_RUBBER_TRUCK              :Trucail Rubair
STR_VEHICLE_NAME_TRAIN_WAGON_MONORAIL_SUGAR_TRUCK               :Trucail Siúcra
STR_VEHICLE_NAME_TRAIN_WAGON_MONORAIL_COTTON_CANDY_HOPPER       :Crannóg Scamaill Siúcra
STR_VEHICLE_NAME_TRAIN_WAGON_MONORAIL_TOFFEE_HOPPER             :Crannóg Taifí
STR_VEHICLE_NAME_TRAIN_WAGON_MONORAIL_BUBBLE_VAN                :Veain Súilíní
STR_VEHICLE_NAME_TRAIN_WAGON_MONORAIL_COLA_TANKER               :Tancaer Cóla
STR_VEHICLE_NAME_TRAIN_WAGON_MONORAIL_CANDY_VAN                 :Veain Milseán
STR_VEHICLE_NAME_TRAIN_WAGON_MONORAIL_TOY_VAN                   :Veain Bréagán
STR_VEHICLE_NAME_TRAIN_WAGON_MONORAIL_BATTERY_TRUCK             :Trucail Ceallraí
STR_VEHICLE_NAME_TRAIN_WAGON_MONORAIL_FIZZY_DRINK_TRUCK         :Trucail Deochanna Súilíneacha
STR_VEHICLE_NAME_TRAIN_WAGON_MONORAIL_PLASTIC_TRUCK             :Trucail Plaisteach
STR_VEHICLE_NAME_TRAIN_ENGINE_MAGLEV_LEV1_LEVIATHAN_ELECTRIC    :Leibh1 'Leviathan' (Leictreach)
STR_VEHICLE_NAME_TRAIN_ENGINE_MAGLEV_LEV2_CYCLOPS_ELECTRIC      :Leibh2 'Cioclóp' (Leictreach)
STR_VEHICLE_NAME_TRAIN_ENGINE_MAGLEV_LEV3_PEGASUS_ELECTRIC      :Leibh4 'Peigeasas' (Leictreach)
STR_VEHICLE_NAME_TRAIN_ENGINE_MAGLEV_LEV4_CHIMAERA_ELECTRIC     :Leibh4 'Ciméara' (Leictreach)
STR_VEHICLE_NAME_TRAIN_ENGINE_MAGLEV_WIZZOWOW_ROCKETEER         :Roicéadóir Wizzowow
STR_VEHICLE_NAME_TRAIN_WAGON_MAGLEV_PASSENGER_CAR               :Caráiste Paisinéirí
STR_VEHICLE_NAME_TRAIN_WAGON_MAGLEV_MAIL_VAN                    :Veain Poist
STR_VEHICLE_NAME_TRAIN_WAGON_MAGLEV_COAL_CAR                    :Trucail Guail
STR_VEHICLE_NAME_TRAIN_WAGON_MAGLEV_OIL_TANKER                  :Tancaer Ola
STR_VEHICLE_NAME_TRAIN_WAGON_MAGLEV_LIVESTOCK_VAN               :Veain Beo-stoic
STR_VEHICLE_NAME_TRAIN_WAGON_MAGLEV_GOODS_VAN                   :Veain Earraí
STR_VEHICLE_NAME_TRAIN_WAGON_MAGLEV_GRAIN_HOPPER                :Crannóg Arbhair
STR_VEHICLE_NAME_TRAIN_WAGON_MAGLEV_WOOD_TRUCK                  :Trucail Adhmaid
STR_VEHICLE_NAME_TRAIN_WAGON_MAGLEV_IRON_ORE_HOPPER             :Crannóg Iarnmhéine
STR_VEHICLE_NAME_TRAIN_WAGON_MAGLEV_STEEL_TRUCK                 :Trucail Cruaiche
STR_VEHICLE_NAME_TRAIN_WAGON_MAGLEV_ARMORED_VAN                 :Veain Armúrtha
STR_VEHICLE_NAME_TRAIN_WAGON_MAGLEV_FOOD_VAN                    :Veain Bia
STR_VEHICLE_NAME_TRAIN_WAGON_MAGLEV_PAPER_TRUCK                 :Trucail Páipéir
STR_VEHICLE_NAME_TRAIN_WAGON_MAGLEV_COPPER_ORE_HOPPER           :Crannóg Mian Chopair
STR_VEHICLE_NAME_TRAIN_WAGON_MAGLEV_WATER_TANKER                :Tancaer Uisce
STR_VEHICLE_NAME_TRAIN_WAGON_MAGLEV_FRUIT_TRUCK                 :Trucail Torthaí
STR_VEHICLE_NAME_TRAIN_WAGON_MAGLEV_RUBBER_TRUCK                :Trucail Rubair
STR_VEHICLE_NAME_TRAIN_WAGON_MAGLEV_SUGAR_TRUCK                 :Trucail Siúcra
STR_VEHICLE_NAME_TRAIN_WAGON_MAGLEV_COTTON_CANDY_HOPPER         :Crannóg Scamaill Siúcra
STR_VEHICLE_NAME_TRAIN_WAGON_MAGLEV_TOFFEE_HOPPER               :Crannóg Taifí
STR_VEHICLE_NAME_TRAIN_WAGON_MAGLEV_BUBBLE_VAN                  :Veain Súilíní
STR_VEHICLE_NAME_TRAIN_WAGON_MAGLEV_COLA_TANKER                 :Tancaer Cóla
STR_VEHICLE_NAME_TRAIN_WAGON_MAGLEV_CANDY_VAN                   :Veain Milseán
STR_VEHICLE_NAME_TRAIN_WAGON_MAGLEV_TOY_VAN                     :Veain Bréagán
STR_VEHICLE_NAME_TRAIN_WAGON_MAGLEV_BATTERY_TRUCK               :Trucail Ceallraí
STR_VEHICLE_NAME_TRAIN_WAGON_MAGLEV_FIZZY_DRINK_TRUCK           :Trucail Deochanna Súilíneacha
STR_VEHICLE_NAME_TRAIN_WAGON_MAGLEV_PLASTIC_TRUCK               :Trucail Plaisteach

###length 88
STR_VEHICLE_NAME_ROAD_VEHICLE_MPS_REGAL_BUS                     :Bus 'Regal' MPS
STR_VEHICLE_NAME_ROAD_VEHICLE_HEREFORD_LEOPARD_BUS              :Bus 'Liopard' Hereford
STR_VEHICLE_NAME_ROAD_VEHICLE_FOSTER_BUS                        :Bus Foster
STR_VEHICLE_NAME_ROAD_VEHICLE_FOSTER_MKII_SUPERBUS              :Ollbhus Foster MkII
STR_VEHICLE_NAME_ROAD_VEHICLE_PLODDYPHUT_MKI_BUS                :Bus Ploddyphut MkI
STR_VEHICLE_NAME_ROAD_VEHICLE_PLODDYPHUT_MKII_BUS               :Bus Ploddyphut MkII
STR_VEHICLE_NAME_ROAD_VEHICLE_PLODDYPHUT_MKIII_BUS              :Bus Ploddyphut MkIII
STR_VEHICLE_NAME_ROAD_VEHICLE_BALOGH_COAL_TRUCK                 :Trucail Guail Balogh
STR_VEHICLE_NAME_ROAD_VEHICLE_UHL_COAL_TRUCK                    :Trucail Guail Uhl
STR_VEHICLE_NAME_ROAD_VEHICLE_DW_COAL_TRUCK                     :Trucail Guail DW
STR_VEHICLE_NAME_ROAD_VEHICLE_MPS_MAIL_TRUCK                    :Trucail Poist MPS
STR_VEHICLE_NAME_ROAD_VEHICLE_REYNARD_MAIL_TRUCK                :Trucail Poist Reynard
STR_VEHICLE_NAME_ROAD_VEHICLE_PERRY_MAIL_TRUCK                  :Trucail Poist Perry
STR_VEHICLE_NAME_ROAD_VEHICLE_MIGHTYMOVER_MAIL_TRUCK            :Trucail Poist MightyMover
STR_VEHICLE_NAME_ROAD_VEHICLE_POWERNAUGHT_MAIL_TRUCK            :Trucail Poist Powernaught
STR_VEHICLE_NAME_ROAD_VEHICLE_WIZZOWOW_MAIL_TRUCK               :Trucail Poist Wizzowow
STR_VEHICLE_NAME_ROAD_VEHICLE_WITCOMBE_OIL_TANKER               :Tancaer Ola Witcombe
STR_VEHICLE_NAME_ROAD_VEHICLE_FOSTER_OIL_TANKER                 :Tancaer Ola Foster
STR_VEHICLE_NAME_ROAD_VEHICLE_PERRY_OIL_TANKER                  :Tancaer Ola Perry
STR_VEHICLE_NAME_ROAD_VEHICLE_TALBOTT_LIVESTOCK_VAN             :Veain Beo-stoic Talbott
STR_VEHICLE_NAME_ROAD_VEHICLE_UHL_LIVESTOCK_VAN                 :Veain Beo-stoic Uhl
STR_VEHICLE_NAME_ROAD_VEHICLE_FOSTER_LIVESTOCK_VAN              :Veain Beo-stoic Foster
STR_VEHICLE_NAME_ROAD_VEHICLE_BALOGH_GOODS_TRUCK                :Trucail Earraí Balogh
STR_VEHICLE_NAME_ROAD_VEHICLE_CRAIGHEAD_GOODS_TRUCK             :Trucail Earraí Craighead
STR_VEHICLE_NAME_ROAD_VEHICLE_GOSS_GOODS_TRUCK                  :Trucail Earraí Goss
STR_VEHICLE_NAME_ROAD_VEHICLE_HEREFORD_GRAIN_TRUCK              :Trucail Arbhair Hereford
STR_VEHICLE_NAME_ROAD_VEHICLE_THOMAS_GRAIN_TRUCK                :Trucail Arbhair Thomas
STR_VEHICLE_NAME_ROAD_VEHICLE_GOSS_GRAIN_TRUCK                  :Trucail Arbhair Goss
STR_VEHICLE_NAME_ROAD_VEHICLE_WITCOMBE_WOOD_TRUCK               :Trucail Adhmaid Witcombe
STR_VEHICLE_NAME_ROAD_VEHICLE_FOSTER_WOOD_TRUCK                 :Trucail Adhmaid Foster
STR_VEHICLE_NAME_ROAD_VEHICLE_MORELAND_WOOD_TRUCK               :Trucail Adhmaid Moreland
STR_VEHICLE_NAME_ROAD_VEHICLE_MPS_IRON_ORE_TRUCK                :Trucail Iarnmhéine MPS
STR_VEHICLE_NAME_ROAD_VEHICLE_UHL_IRON_ORE_TRUCK                :Trucail Iarnmhéine Uhl
STR_VEHICLE_NAME_ROAD_VEHICLE_CHIPPY_IRON_ORE_TRUCK             :Trucail Iarnmhéine Chippy
STR_VEHICLE_NAME_ROAD_VEHICLE_BALOGH_STEEL_TRUCK                :Trucail Cruaiche Balogh
STR_VEHICLE_NAME_ROAD_VEHICLE_UHL_STEEL_TRUCK                   :Trucail Cruaiche Uhl
STR_VEHICLE_NAME_ROAD_VEHICLE_KELLING_STEEL_TRUCK               :Trucail Cruaiche Kelling
STR_VEHICLE_NAME_ROAD_VEHICLE_BALOGH_ARMORED_TRUCK              :Trucail Armúrtha Balogh
STR_VEHICLE_NAME_ROAD_VEHICLE_UHL_ARMORED_TRUCK                 :Trucail Armúrtha Uhl
STR_VEHICLE_NAME_ROAD_VEHICLE_FOSTER_ARMORED_TRUCK              :Trucail Armúrtha Foster
STR_VEHICLE_NAME_ROAD_VEHICLE_FOSTER_FOOD_VAN                   :Veain Bia Foster
STR_VEHICLE_NAME_ROAD_VEHICLE_PERRY_FOOD_VAN                    :Veain Bia Perry
STR_VEHICLE_NAME_ROAD_VEHICLE_CHIPPY_FOOD_VAN                   :Veain Bia Chippy
STR_VEHICLE_NAME_ROAD_VEHICLE_UHL_PAPER_TRUCK                   :Trucail Páipéir Uhl
STR_VEHICLE_NAME_ROAD_VEHICLE_BALOGH_PAPER_TRUCK                :Trucail Páipéir Balogh
STR_VEHICLE_NAME_ROAD_VEHICLE_MPS_PAPER_TRUCK                   :Trucail Páipéir MPS
STR_VEHICLE_NAME_ROAD_VEHICLE_MPS_COPPER_ORE_TRUCK              :Trucail Mian Chopair MPS
STR_VEHICLE_NAME_ROAD_VEHICLE_UHL_COPPER_ORE_TRUCK              :Trucail Mian Chopair Uhl
STR_VEHICLE_NAME_ROAD_VEHICLE_GOSS_COPPER_ORE_TRUCK             :Trucail Mian Chopair Goss
STR_VEHICLE_NAME_ROAD_VEHICLE_UHL_WATER_TANKER                  :Tancaer Uisce Uhl
STR_VEHICLE_NAME_ROAD_VEHICLE_BALOGH_WATER_TANKER               :Tancaer Uisce Balogh
STR_VEHICLE_NAME_ROAD_VEHICLE_MPS_WATER_TANKER                  :Tancaer Uisce MPS
STR_VEHICLE_NAME_ROAD_VEHICLE_BALOGH_FRUIT_TRUCK                :Trucail Torthaí Balogh
STR_VEHICLE_NAME_ROAD_VEHICLE_UHL_FRUIT_TRUCK                   :Trucail Torthaí Uhl
STR_VEHICLE_NAME_ROAD_VEHICLE_KELLING_FRUIT_TRUCK               :Trucail Torthaí Kelling
STR_VEHICLE_NAME_ROAD_VEHICLE_BALOGH_RUBBER_TRUCK               :Trucail Rubair Balogh
STR_VEHICLE_NAME_ROAD_VEHICLE_UHL_RUBBER_TRUCK                  :Trucail Rubair Uhl
STR_VEHICLE_NAME_ROAD_VEHICLE_RMT_RUBBER_TRUCK                  :Trucail Rubair RMT
STR_VEHICLE_NAME_ROAD_VEHICLE_MIGHTYMOVER_SUGAR_TRUCK           :Trucail Siúcra MightyMover
STR_VEHICLE_NAME_ROAD_VEHICLE_POWERNAUGHT_SUGAR_TRUCK           :Trucail Siúcra Powernaught
STR_VEHICLE_NAME_ROAD_VEHICLE_WIZZOWOW_SUGAR_TRUCK              :Trucail Siúchra Wizzowow
STR_VEHICLE_NAME_ROAD_VEHICLE_MIGHTYMOVER_COLA_TRUCK            :Trucail Cóla MightyMover
STR_VEHICLE_NAME_ROAD_VEHICLE_POWERNAUGHT_COLA_TRUCK            :Trucail Cóla Powernaught
STR_VEHICLE_NAME_ROAD_VEHICLE_WIZZOWOW_COLA_TRUCK               :Trucail Cóla Wizzowow
STR_VEHICLE_NAME_ROAD_VEHICLE_MIGHTYMOVER_COTTON_CANDY          :Trucail Scamaill Siúcra MightyMover
STR_VEHICLE_NAME_ROAD_VEHICLE_POWERNAUGHT_COTTON_CANDY          :Trucail Scamaill Siúcra Powernaught
STR_VEHICLE_NAME_ROAD_VEHICLE_WIZZOWOW_COTTON_CANDY_TRUCK       :Trucail Scamaill Siúcra Wizzowow
STR_VEHICLE_NAME_ROAD_VEHICLE_MIGHTYMOVER_TOFFEE_TRUCK          :Trucail Taifí MightyMover
STR_VEHICLE_NAME_ROAD_VEHICLE_POWERNAUGHT_TOFFEE_TRUCK          :Trucail Taifí Powernaught
STR_VEHICLE_NAME_ROAD_VEHICLE_WIZZOWOW_TOFFEE_TRUCK             :Trucail Taifí Wizzowow
STR_VEHICLE_NAME_ROAD_VEHICLE_MIGHTYMOVER_TOY_VAN               :Veain Bréagán MightyMover
STR_VEHICLE_NAME_ROAD_VEHICLE_POWERNAUGHT_TOY_VAN               :Veain Milseán Powernaught
STR_VEHICLE_NAME_ROAD_VEHICLE_WIZZOWOW_TOY_VAN                  :Veain Bréagán Wizzowow
STR_VEHICLE_NAME_ROAD_VEHICLE_MIGHTYMOVER_CANDY_TRUCK           :Trucail Milseán MightyMover
STR_VEHICLE_NAME_ROAD_VEHICLE_POWERNAUGHT_CANDY_TRUCK           :Trucail Milseán Powernaught
STR_VEHICLE_NAME_ROAD_VEHICLE_WIZZOWOW_CANDY_TRUCK              :Trucail Milseán Wizzowow
STR_VEHICLE_NAME_ROAD_VEHICLE_MIGHTYMOVER_BATTERY_TRUCK         :Trucail Ceallraí MightyMover
STR_VEHICLE_NAME_ROAD_VEHICLE_POWERNAUGHT_BATTERY_TRUCK         :Trucail Ceallraí Powernaught
STR_VEHICLE_NAME_ROAD_VEHICLE_WIZZOWOW_BATTERY_TRUCK            :Trucail Ceallraí Wizzowow
STR_VEHICLE_NAME_ROAD_VEHICLE_MIGHTYMOVER_FIZZY_DRINK           :Trucail Deochanna Súilíneacha MightyMover
STR_VEHICLE_NAME_ROAD_VEHICLE_POWERNAUGHT_FIZZY_DRINK           :Trucail Deochanna Súilíneacha Powernaught
STR_VEHICLE_NAME_ROAD_VEHICLE_WIZZOWOW_FIZZY_DRINK_TRUCK        :Trucail Deochanna Súilíneacha Wizzowow
STR_VEHICLE_NAME_ROAD_VEHICLE_MIGHTYMOVER_PLASTIC_TRUCK         :Trucail do Phlaisteach MightyMover
STR_VEHICLE_NAME_ROAD_VEHICLE_POWERNAUGHT_PLASTIC_TRUCK         :Trucail do Phlaisteach Powernaught
STR_VEHICLE_NAME_ROAD_VEHICLE_WIZZOWOW_PLASTIC_TRUCK            :Trucail do Phlaisteach Wizzowow
STR_VEHICLE_NAME_ROAD_VEHICLE_MIGHTYMOVER_BUBBLE_TRUCK          :Trucail Súilíní MightyMover
STR_VEHICLE_NAME_ROAD_VEHICLE_POWERNAUGHT_BUBBLE_TRUCK          :Trucail Súilíní Powernaught
STR_VEHICLE_NAME_ROAD_VEHICLE_WIZZOWOW_BUBBLE_TRUCK             :Trucail Súilíní Wizzowow

###length 11
STR_VEHICLE_NAME_SHIP_MPS_OIL_TANKER                            :Tancaer Ola MPS
STR_VEHICLE_NAME_SHIP_CS_INC_OIL_TANKER                         :Tancaer Ola CS-Inc.
STR_VEHICLE_NAME_SHIP_MPS_PASSENGER_FERRY                       :Bád Farantóireachta MPS
STR_VEHICLE_NAME_SHIP_FFP_PASSENGER_FERRY                       :Bád Farantóireachta FFP
STR_VEHICLE_NAME_SHIP_BAKEWELL_300_HOVERCRAFT                   :Sciorrárthach Bakewell 300
STR_VEHICLE_NAME_SHIP_CHUGGER_CHUG_PASSENGER                    :Bád Farantóireachta Chugger-Chug
STR_VEHICLE_NAME_SHIP_SHIVERSHAKE_PASSENGER_FERRY               :Bád Farantóireachta Shivershake
STR_VEHICLE_NAME_SHIP_YATE_CARGO_SHIP                           :Lastlong Yate
STR_VEHICLE_NAME_SHIP_BAKEWELL_CARGO_SHIP                       :Lastlong Bakewell
STR_VEHICLE_NAME_SHIP_MIGHTYMOVER_CARGO_SHIP                    :Lastlong MightyMover
STR_VEHICLE_NAME_SHIP_POWERNAUT_CARGO_SHIP                      :Lastlong Powernaut

###length 41
STR_VEHICLE_NAME_AIRCRAFT_SAMPSON_U52                           :Sampson U52
STR_VEHICLE_NAME_AIRCRAFT_COLEMAN_COUNT                         :Coleman Count
STR_VEHICLE_NAME_AIRCRAFT_FFP_DART                              :FFP Dart
STR_VEHICLE_NAME_AIRCRAFT_YATE_HAUGAN                           :Yate Haugan
STR_VEHICLE_NAME_AIRCRAFT_BAKEWELL_COTSWALD_LB_3                :Bakewell Cotswald LB-3
STR_VEHICLE_NAME_AIRCRAFT_BAKEWELL_LUCKETT_LB_8                 :Bakewell Luckett LB-8
STR_VEHICLE_NAME_AIRCRAFT_BAKEWELL_LUCKETT_LB_9                 :Bakewell Luckett LB-9
STR_VEHICLE_NAME_AIRCRAFT_BAKEWELL_LUCKETT_LB80                 :Bakewell Luckett LB80
STR_VEHICLE_NAME_AIRCRAFT_BAKEWELL_LUCKETT_LB_10                :Bakewell Luckett LB-10
STR_VEHICLE_NAME_AIRCRAFT_BAKEWELL_LUCKETT_LB_11                :Bakewell Luckett LB-11
STR_VEHICLE_NAME_AIRCRAFT_YATE_AEROSPACE_YAC_1_11               :Aeraspás Yate YAC 1-11
STR_VEHICLE_NAME_AIRCRAFT_DARWIN_100                            :Darwin 100
STR_VEHICLE_NAME_AIRCRAFT_DARWIN_200                            :Darwin 200
STR_VEHICLE_NAME_AIRCRAFT_DARWIN_300                            :Darwin 300
STR_VEHICLE_NAME_AIRCRAFT_DARWIN_400                            :Darwin 400
STR_VEHICLE_NAME_AIRCRAFT_DARWIN_500                            :Darwin 500
STR_VEHICLE_NAME_AIRCRAFT_DARWIN_600                            :Darwin 600
STR_VEHICLE_NAME_AIRCRAFT_GURU_GALAXY                           :Guru Galaxy
STR_VEHICLE_NAME_AIRCRAFT_AIRTAXI_A21                           :Aerthacsaí A21
STR_VEHICLE_NAME_AIRCRAFT_AIRTAXI_A31                           :Aerthacsaí A31
STR_VEHICLE_NAME_AIRCRAFT_AIRTAXI_A32                           :Aerthacsaí A32
STR_VEHICLE_NAME_AIRCRAFT_AIRTAXI_A33                           :Aerthacsaí A33
STR_VEHICLE_NAME_AIRCRAFT_YATE_AEROSPACE_YAE46                  :Aeraspás Yate YAe46
STR_VEHICLE_NAME_AIRCRAFT_DINGER_100                            :Dinger 100
STR_VEHICLE_NAME_AIRCRAFT_AIRTAXI_A34_1000                      :Aerthacsaí A34-1000
STR_VEHICLE_NAME_AIRCRAFT_YATE_Z_SHUTTLE                        :Z-Tointeáil Yate
STR_VEHICLE_NAME_AIRCRAFT_KELLING_K1                            :Kelling K1
STR_VEHICLE_NAME_AIRCRAFT_KELLING_K6                            :Kelling K6
STR_VEHICLE_NAME_AIRCRAFT_KELLING_K7                            :Kelling K7
STR_VEHICLE_NAME_AIRCRAFT_DARWIN_700                            :Darwin 700
STR_VEHICLE_NAME_AIRCRAFT_FFP_HYPERDART_2                       :FFP Hyperdart 2
STR_VEHICLE_NAME_AIRCRAFT_DINGER_200                            :Dinger 200
STR_VEHICLE_NAME_AIRCRAFT_DINGER_1000                           :Dinger 1000
STR_VEHICLE_NAME_AIRCRAFT_PLODDYPHUT_100                        :Ploddyphut 100
STR_VEHICLE_NAME_AIRCRAFT_PLODDYPHUT_500                        :Ploddyphut 500
STR_VEHICLE_NAME_AIRCRAFT_FLASHBANG_X1                          :Flashbang X1
STR_VEHICLE_NAME_AIRCRAFT_JUGGERPLANE_M1                        :Juggerplane M1
STR_VEHICLE_NAME_AIRCRAFT_FLASHBANG_WIZZER                      :Flashbang Wizzer
STR_VEHICLE_NAME_AIRCRAFT_TRICARIO_HELICOPTER                   :Héileacaptar Tricario
STR_VEHICLE_NAME_AIRCRAFT_GURU_X2_HELICOPTER                    :Héileacaptar Guru X2
STR_VEHICLE_NAME_AIRCRAFT_POWERNAUT_HELICOPTER                  :Héileacaptar Powernaut

##id 0x8800
# Formatting of some strings
STR_FORMAT_DATE_TINY                                            :{STRING}-{STRING}-{NUM}
STR_FORMAT_DATE_SHORT                                           :{STRING} {NUM}
STR_FORMAT_DATE_LONG                                            :{STRING} {STRING} {NUM}
STR_FORMAT_DATE_ISO                                             :{2:NUM}-{1:STRING}-{0:STRING}

STR_FORMAT_COMPANY_NUM                                          :(Cuideachta {COMMA})
STR_FORMAT_GROUP_NAME                                           :Grúpa {COMMA}
STR_FORMAT_GROUP_VEHICLE_NAME                                   :{GROUP} #{COMMA}
STR_FORMAT_INDUSTRY_NAME                                        :{1:STRING} {0:TOWN}

###length 2
STR_FORMAT_BUOY_NAME                                            :Baoi {TOWN}
STR_FORMAT_BUOY_NAME_SERIAL                                     :Baoi {TOWN} #{COMMA}

###length 2
STR_FORMAT_WAYPOINT_NAME                                        :Pointe bealaigh {TOWN}
STR_FORMAT_WAYPOINT_NAME_SERIAL                                 :Pointe bealaigh {TOWN} #{COMMA}

###length 6
STR_FORMAT_DEPOT_NAME_TRAIN                                     :Iosta Traenacha {TOWN}
STR_FORMAT_DEPOT_NAME_TRAIN_SERIAL                              :Iosta Traenacha {TOWN} #{COMMA}
STR_FORMAT_DEPOT_NAME_ROAD_VEHICLE                              :Iosta Feithiclí Bóthair {TOWN}
STR_FORMAT_DEPOT_NAME_ROAD_VEHICLE_SERIAL                       :Iosta Feithiclí Bóthair {TOWN} #{COMMA}
STR_FORMAT_DEPOT_NAME_SHIP                                      :Iosta Long {TOWN}
STR_FORMAT_DEPOT_NAME_SHIP_SERIAL                               :Iosta Long {TOWN} #{COMMA}
###next-name-looks-similar

STR_FORMAT_DEPOT_NAME_AIRCRAFT                                  :Haingear {STATION}
# _SERIAL version of AIRACRAFT doesn't exist

STR_UNKNOWN_STATION                                             :stáisiún anaithnid
STR_DEFAULT_SIGN_NAME                                           :Comhartha
STR_COMPANY_SOMEONE                                             :duine éigean

STR_SAVEGAME_NAME_DEFAULT                                       :{COMPANY}, {STRING}
STR_SAVEGAME_NAME_SPECTATOR                                     :Duine ag féachaint, {1:STRING}

# Viewport strings
STR_VIEWPORT_TOWN_POP                                           :{WHITE}{TOWN} ({COMMA})
STR_VIEWPORT_TOWN                                               :{WHITE}{TOWN}
STR_VIEWPORT_TOWN_TINY_BLACK                                    :{TINY_FONT}{BLACK}{TOWN}
STR_VIEWPORT_TOWN_TINY_WHITE                                    :{TINY_FONT}{WHITE}{TOWN}

STR_VIEWPORT_SIGN_SMALL_BLACK                                   :{TINY_FONT}{BLACK}{SIGN}
STR_VIEWPORT_SIGN_SMALL_WHITE                                   :{TINY_FONT}{WHITE}{SIGN}

STR_VIEWPORT_STATION                                            :{STATION} {STATION_FEATURES}
STR_VIEWPORT_STATION_TINY                                       :{TINY_FONT}{STATION}

STR_VIEWPORT_WAYPOINT                                           :{WAYPOINT}
STR_VIEWPORT_WAYPOINT_TINY                                      :{TINY_FONT}{WAYPOINT}

# Simple strings to get specific types of data
STR_COMPANY_NAME                                                :{COMPANY}
STR_COMPANY_NAME_COMPANY_NUM                                    :{COMPANY} {COMPANY_NUM}
STR_DEPOT_NAME                                                  :{DEPOT}
STR_ENGINE_NAME                                                 :{ENGINE}
STR_HIDDEN_ENGINE_NAME                                          :{ENGINE} (folaithe)
STR_GROUP_NAME                                                  :{GROUP}
STR_INDUSTRY_NAME                                               :{INDUSTRY}
STR_PRESIDENT_NAME                                              :{PRESIDENT_NAME}
STR_SIGN_NAME                                                   :{SIGN}
STR_STATION_NAME                                                :{STATION}
STR_TOWN_NAME                                                   :{TOWN}
STR_VEHICLE_NAME                                                :{VEHICLE}
STR_WAYPOINT_NAME                                               :{WAYPOINT}

STR_JUST_CARGO                                                  :{CARGO_LONG}
STR_JUST_CHECKMARK                                              :{CHECKMARK}
STR_JUST_COMMA                                                  :{COMMA}
STR_JUST_CURRENCY_SHORT                                         :{CURRENCY_SHORT}
STR_JUST_CURRENCY_LONG                                          :{CURRENCY_LONG}
STR_JUST_CARGO_LIST                                             :{CARGO_LIST}
STR_JUST_INT                                                    :{NUM}
STR_JUST_DATE_TINY                                              :{DATE_TINY}
STR_JUST_DATE_SHORT                                             :{DATE_SHORT}
STR_JUST_DATE_LONG                                              :{DATE_LONG}
STR_JUST_DATE_ISO                                               :{DATE_ISO}
STR_JUST_STRING                                                 :{STRING}
STR_JUST_STRING_STRING                                          :{STRING}{STRING}
STR_JUST_RAW_STRING                                             :{STRING}
STR_JUST_BIG_RAW_STRING                                         :{BIG_FONT}{STRING}

# Slightly 'raw' stringcodes with colour or size
STR_BLACK_COMMA                                                 :{BLACK}{COMMA}
STR_TINY_BLACK_COMA                                             :{TINY_FONT}{BLACK}{COMMA}
STR_TINY_COMMA                                                  :{TINY_FONT}{COMMA}
STR_BLUE_COMMA                                                  :{BLUE}{COMMA}
STR_RED_COMMA                                                   :{RED}{COMMA}
STR_WHITE_COMMA                                                 :{WHITE}{COMMA}
STR_TINY_BLACK_DECIMAL                                          :{TINY_FONT}{BLACK}{DECIMAL}
STR_COMPANY_MONEY                                               :{WHITE}{CURRENCY_LONG}
STR_BLACK_DATE_LONG                                             :{BLACK}{DATE_LONG}
STR_WHITE_DATE_LONG                                             :{WHITE}{DATE_LONG}
STR_SHORT_DATE                                                  :{WHITE}{DATE_TINY}
STR_DATE_LONG_SMALL                                             :{TINY_FONT}{BLACK}{DATE_LONG}
STR_TINY_GROUP                                                  :{TINY_FONT}{GROUP}
STR_BLACK_INT                                                   :{BLACK}{NUM}
STR_ORANGE_INT                                                  :{ORANGE}{NUM}
STR_WHITE_SIGN                                                  :{WHITE}{SIGN}
STR_TINY_BLACK_STATION                                          :{TINY_FONT}{BLACK}{STATION}
STR_BLACK_STRING                                                :{BLACK}{STRING}
STR_BLACK_RAW_STRING                                            :{BLACK}{STRING}
STR_ORANGE_STRING                                               :{ORANGE}{STRING}
STR_LTBLUE_STRING                                               :{LTBLUE}{STRING}
STR_WHITE_STRING                                                :{WHITE}{STRING}
STR_ORANGE_STRING1_WHITE                                        :{ORANGE}{STRING}{WHITE}
STR_ORANGE_STRING1_LTBLUE                                       :{ORANGE}{STRING}{LTBLUE}
STR_TINY_BLACK_HEIGHT                                           :{TINY_FONT}{BLACK}{HEIGHT}
STR_TINY_BLACK_VEHICLE                                          :{TINY_FONT}{BLACK}{VEHICLE}
STR_TINY_RIGHT_ARROW                                            :{TINY_FONT}{RIGHT_ARROW}

STR_BLACK_1                                                     :{BLACK}1
STR_BLACK_2                                                     :{BLACK}2
STR_BLACK_3                                                     :{BLACK}3
STR_BLACK_4                                                     :{BLACK}4
STR_BLACK_5                                                     :{BLACK}5
STR_BLACK_6                                                     :{BLACK}6
STR_BLACK_7                                                     :{BLACK}7

STR_TRAIN                                                       :{BLACK}{TRAIN}
STR_BUS                                                         :{BLACK}{BUS}
STR_LORRY                                                       :{BLACK}{LORRY}
STR_PLANE                                                       :{BLACK}{PLANE}
STR_SHIP                                                        :{BLACK}{SHIP}

STR_TOOLBAR_RAILTYPE_VELOCITY                                   :{STRING} ({VELOCITY})

# Android strings<|MERGE_RESOLUTION|>--- conflicted
+++ resolved
@@ -964,39 +964,6 @@
 STR_GAME_OPTIONS_CURRENCY_INR                                   :Rúipí na hIndia (INR)
 STR_GAME_OPTIONS_CURRENCY_IDR                                   :Rupiah na hIndinéise (IDR)
 STR_GAME_OPTIONS_CURRENCY_MYR                                   :Ringgit na Malaeisia (MYR)
-<<<<<<< HEAD
-
-###length 2
-STR_GAME_OPTIONS_ROAD_VEHICLES_DROPDOWN_LEFT                    :Tiomáin ar chlé
-STR_GAME_OPTIONS_ROAD_VEHICLES_DROPDOWN_RIGHT                   :Tiomáin ar dheis
-
-STR_GAME_OPTIONS_TOWN_NAMES_FRAME                               :{BLACK}Ainmneacha na mbailte:
-STR_GAME_OPTIONS_TOWN_NAMES_DROPDOWN_TOOLTIP                    :{BLACK}Roghnaigh stíl d'ainmneacha na mbailte
-
-###length 21
-STR_GAME_OPTIONS_TOWN_NAME_ORIGINAL_ENGLISH                     :Béarla (Bunaidh)
-STR_GAME_OPTIONS_TOWN_NAME_FRENCH                               :Fraincis
-STR_GAME_OPTIONS_TOWN_NAME_GERMAN                               :Gearmáinis
-STR_GAME_OPTIONS_TOWN_NAME_ADDITIONAL_ENGLISH                   :Béarla (Breise)
-STR_GAME_OPTIONS_TOWN_NAME_LATIN_AMERICAN                       :Meiriceá Laidineach
-STR_GAME_OPTIONS_TOWN_NAME_SILLY                                :Áiféiseach
-STR_GAME_OPTIONS_TOWN_NAME_SWEDISH                              :Sualainnis
-STR_GAME_OPTIONS_TOWN_NAME_DUTCH                                :Ollainnis
-STR_GAME_OPTIONS_TOWN_NAME_FINNISH                              :Fionlainnis
-STR_GAME_OPTIONS_TOWN_NAME_POLISH                               :Polainnis
-STR_GAME_OPTIONS_TOWN_NAME_SLOVAK                               :Slováicis
-STR_GAME_OPTIONS_TOWN_NAME_NORWEGIAN                            :Ioruais
-STR_GAME_OPTIONS_TOWN_NAME_HUNGARIAN                            :Ungárach
-STR_GAME_OPTIONS_TOWN_NAME_AUSTRIAN                             :Ostarach
-STR_GAME_OPTIONS_TOWN_NAME_ROMANIAN                             :Rómánach
-STR_GAME_OPTIONS_TOWN_NAME_CZECH                                :Seiceach
-STR_GAME_OPTIONS_TOWN_NAME_SWISS                                :Eilvéiseach
-STR_GAME_OPTIONS_TOWN_NAME_DANISH                               :Danmhargach
-STR_GAME_OPTIONS_TOWN_NAME_TURKISH                              :Turcach
-STR_GAME_OPTIONS_TOWN_NAME_ITALIAN                              :Iodálach
-STR_GAME_OPTIONS_TOWN_NAME_CATALAN                              :Catalónach
-=======
->>>>>>> 5e227886
 
 STR_GAME_OPTIONS_AUTOSAVE_FRAME                                 :{BLACK}Uathshábháil
 STR_GAME_OPTIONS_AUTOSAVE_DROPDOWN_TOOLTIP                      :{BLACK}Roghnaigh eatramh idir uathshábhálacha an chluiche
@@ -1029,24 +996,8 @@
 STR_GAME_OPTIONS_VIDEO_VSYNC_TOOLTIP                            :{BLACK}Cuir tic sa bhosca seo chun v-shioncronú (v-sync) a úsáid ar an scáileán. Má athraítear an socrú seo, ní chuirfear i bhfeidhm é ach tar éis an cluiche a atosú. Ní oibríonn seo ach amháin má tá luasghéarú crua-earraí cumasaithe
 
 
-<<<<<<< HEAD
-STR_GAME_OPTIONS_GUI_ZOOM_DROPDOWN_AUTO                         :(uath-aimsiú)
-STR_GAME_OPTIONS_GUI_ZOOM_DROPDOWN_NORMAL                       :Gnáth
-STR_GAME_OPTIONS_GUI_ZOOM_DROPDOWN_2X_ZOOM                      :Méid dúbailte
-STR_GAME_OPTIONS_GUI_ZOOM_DROPDOWN_4X_ZOOM                      :Méid 4x
-=======
->>>>>>> 5e227886
-
-STR_GAME_OPTIONS_FONT_ZOOM                                      :{BLACK}Méid na clófhoirne
-STR_GAME_OPTIONS_FONT_ZOOM_DROPDOWN_TOOLTIP                     :{BLACK}Roghnaigh méid na clófhoirne don chomhéadan a úsáidfear
-
-<<<<<<< HEAD
-STR_GAME_OPTIONS_FONT_ZOOM_DROPDOWN_AUTO                        :(uath-aimsiú)
-STR_GAME_OPTIONS_FONT_ZOOM_DROPDOWN_NORMAL                      :Gnáthmhéid
-STR_GAME_OPTIONS_FONT_ZOOM_DROPDOWN_2X_ZOOM                     :Méid dúbailte
-STR_GAME_OPTIONS_FONT_ZOOM_DROPDOWN_4X_ZOOM                     :4x
-=======
->>>>>>> 5e227886
+
+
 
 STR_GAME_OPTIONS_GRAPHICS                                       :{BLACK}Grafaicí
 
