--- conflicted
+++ resolved
@@ -1026,21 +1026,12 @@
 
 STR_NEWS_OFFER_OF_SUBSIDY_EXPIRED                               :{BIG_FONT}{BLACK}Субсидія більше не пропонується:{}{}Перевезення {STRING.r} з {STRING} до {STRING}
 STR_NEWS_SUBSIDY_WITHDRAWN_SERVICE                              :{BIG_FONT}{BLACK}Субсидію скасовано:{}{}Перевезення {STRING.r} з {STRING.r} до {STRING.r}
-<<<<<<< HEAD
-STR_NEWS_SERVICE_SUBSIDY_OFFERED                                :{BIG_FONT}{BLACK}Пропонується субсидія:{}{}компанії, яка першою привезе {STRING.z} з {STRING} до {STRING} платитимуть субсидію впродовж {NUM} рок{P у ів ів}!
-###length 4
-STR_NEWS_SERVICE_SUBSIDY_AWARDED_HALF                           :{BIG_FONT}{BLACK}Субсидію надано {STRING}!{}{}Перевезення {STRING.r} з {STRING} до {STRING} принесе додатково 50% впродовж {NUM} рок{P у ів ів}!
-STR_NEWS_SERVICE_SUBSIDY_AWARDED_DOUBLE                         :{BIG_FONT}{BLACK}Субсидію надано {STRING}!{}{}Перевезення {STRING.r} з {STRING} до {STRING} принесе вдвічі більше прибутків впродовж {NUM} рок{P у ів ів}!
-STR_NEWS_SERVICE_SUBSIDY_AWARDED_TRIPLE                         :{BIG_FONT}{BLACK}Субсидію надано {STRING}!{}{}Перевезення {STRING.r} з {STRING} до {STRING} принесе втричі більше прибутків впродовж {NUM} рок{P у ів ів}!
-STR_NEWS_SERVICE_SUBSIDY_AWARDED_QUADRUPLE                      :{BIG_FONT}{BLACK}Субсидію надано {STRING}!{}{}Перевезення {STRING.r} з {STRING} до {STRING} принесе вчетверо більше прибутків впродовж {NUM} рок{P у ів ів}!
-=======
 STR_NEWS_SERVICE_SUBSIDY_OFFERED                                :{BIG_FONT}{BLACK}Пропонується субсидія:{}{}компанії, яка першою привезе вантаж {STRING} з {STRING} до {STRING} платитимуть субсидію впродовж {NUM} рок{P у ів ів}!
 ###length 4
 STR_NEWS_SERVICE_SUBSIDY_AWARDED_HALF                           :{BIG_FONT}{BLACK}Субсидію надано компанії {STRING}!{}{}Перевезення вантажу {STRING} з {STRING} до {STRING} принесе додатково 50% впродовж {NUM} рок{P у ів ів}!
 STR_NEWS_SERVICE_SUBSIDY_AWARDED_DOUBLE                         :{BIG_FONT}{BLACK}Субсидію надано {STRING}!{}{}Перевезення вантажу {STRING} з {STRING} до {STRING} принесе вдвічі більше прибутків впродовж {NUM} рок{P у ів ів}!
 STR_NEWS_SERVICE_SUBSIDY_AWARDED_TRIPLE                         :{BIG_FONT}{BLACK}Субсидію надано {STRING}!{}{}Перевезення вантажу {STRING} з {STRING} до {STRING} принесе втричі більше прибутків впродовж {NUM} рок{P у ів ів}!
 STR_NEWS_SERVICE_SUBSIDY_AWARDED_QUADRUPLE                      :{BIG_FONT}{BLACK}Субсидію надано {STRING}!{}{}Перевезення вантажу {STRING} з {STRING} до {STRING} принесе вчетверо більше прибутків впродовж {NUM} рок{P у ів ів}!
->>>>>>> 5e227886
 
 STR_NEWS_ROAD_REBUILDING                                        :{BIG_FONT}{BLACK}Транспортний безлад у місті {TOWN}!{}{}Реконструкція доріг, фінансована компанією {STRING} принесе транспорту незручності протягом 6 місяців!
 STR_NEWS_EXCLUSIVE_RIGHTS_TITLE                                 :{BIG_FONT}{BLACK}Транспортна монополія!
@@ -1102,39 +1093,6 @@
 STR_GAME_OPTIONS_CURRENCY_IDR                                   :Індонезійська рупія (IDR)
 STR_GAME_OPTIONS_CURRENCY_MYR                                   :Малайзійський рингіт (MYR)
 
-<<<<<<< HEAD
-###length 2
-STR_GAME_OPTIONS_ROAD_VEHICLES_DROPDOWN_LEFT                    :лівосторонній рух
-STR_GAME_OPTIONS_ROAD_VEHICLES_DROPDOWN_RIGHT                   :правосторонній рух
-
-STR_GAME_OPTIONS_TOWN_NAMES_FRAME                               :{BLACK}Назви міст:
-STR_GAME_OPTIONS_TOWN_NAMES_DROPDOWN_TOOLTIP                    :{BLACK}Виберіть стиль назв міст
-
-###length 21
-STR_GAME_OPTIONS_TOWN_NAME_ORIGINAL_ENGLISH                     :Англійські (оригінальні)
-STR_GAME_OPTIONS_TOWN_NAME_FRENCH                               :Французькі
-STR_GAME_OPTIONS_TOWN_NAME_GERMAN                               :Німецькі
-STR_GAME_OPTIONS_TOWN_NAME_ADDITIONAL_ENGLISH                   :Англійські (додаткові)
-STR_GAME_OPTIONS_TOWN_NAME_LATIN_AMERICAN                       :Латиноамериканські
-STR_GAME_OPTIONS_TOWN_NAME_SILLY                                :Кумедні
-STR_GAME_OPTIONS_TOWN_NAME_SWEDISH                              :Шведські
-STR_GAME_OPTIONS_TOWN_NAME_DUTCH                                :Нідерландські
-STR_GAME_OPTIONS_TOWN_NAME_FINNISH                              :Фінські
-STR_GAME_OPTIONS_TOWN_NAME_POLISH                               :Польські
-STR_GAME_OPTIONS_TOWN_NAME_SLOVAK                               :Словацькі
-STR_GAME_OPTIONS_TOWN_NAME_NORWEGIAN                            :Норвезькі
-STR_GAME_OPTIONS_TOWN_NAME_HUNGARIAN                            :Угорські
-STR_GAME_OPTIONS_TOWN_NAME_AUSTRIAN                             :Австрійські
-STR_GAME_OPTIONS_TOWN_NAME_ROMANIAN                             :Румунські
-STR_GAME_OPTIONS_TOWN_NAME_CZECH                                :Чеські
-STR_GAME_OPTIONS_TOWN_NAME_SWISS                                :Швейцарські
-STR_GAME_OPTIONS_TOWN_NAME_DANISH                               :Данські
-STR_GAME_OPTIONS_TOWN_NAME_TURKISH                              :Турецькі
-STR_GAME_OPTIONS_TOWN_NAME_ITALIAN                              :Італійські
-STR_GAME_OPTIONS_TOWN_NAME_CATALAN                              :Каталонські
-
-=======
->>>>>>> 5e227886
 STR_GAME_OPTIONS_AUTOSAVE_FRAME                                 :{BLACK}Автозбереження
 STR_GAME_OPTIONS_AUTOSAVE_DROPDOWN_TOOLTIP                      :{BLACK}Виберіть період автозбереження гри
 
