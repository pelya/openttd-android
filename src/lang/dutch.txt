--- conflicted
+++ resolved
@@ -478,12 +478,6 @@
 STR_ABOUT_MENU_TOGGLE_CONSOLE                                   :Console in-uitschakelen
 STR_ABOUT_MENU_AI_DEBUG                                         :Probleemoplossing AI/spelscript
 STR_ABOUT_MENU_SCREENSHOT                                       :Schermfoto
-<<<<<<< HEAD
-STR_ABOUT_MENU_ZOOMIN_SCREENSHOT                                :Ingezoomde schermfoto
-STR_ABOUT_MENU_DEFAULTZOOM_SCREENSHOT                           :Schermfoto met standaardzoom
-STR_ABOUT_MENU_GIANT_SCREENSHOT                                 :Schermfoto van de hele kaart
-=======
->>>>>>> a499e9ac
 STR_ABOUT_MENU_SHOW_FRAMERATE                                   :Framesnelheid weergeven
 STR_ABOUT_MENU_ABOUT_OPENTTD                                    :Over 'OpenTTD'
 STR_ABOUT_MENU_SPRITE_ALIGNER                                   :Sprite-uitlijner
@@ -5152,42 +5146,4 @@
 STR_PLANE                                                       :{BLACK}{PLANE}
 STR_SHIP                                                        :{BLACK}{SHIP}
 
-STR_TOOLBAR_RAILTYPE_VELOCITY                                   :{STRING} ({VELOCITY})
-
-# Android strings
-STR_ABOUT_MENU_TUTORIAL                                         :{BLACK}Studieles
-STR_SMALLMAP_TOOLTIP_SHOW_LEGEND                                :{BLACK}Kaartlegenda weergeven / beschrijving van kaartpictogrammen
-STR_CONFIG_SETTING_VERTICAL_TOOLBAR                             :Verticale werkbalk: {STRING}
-STR_CONFIG_SETTING_VERTICAL_TOOLBAR_HELPTEXT                    :De hoofdwerkbalk is onderverdeeld in twee verticale werkbalken aan de zijkanten van het scherm
-STR_CONFIG_SETTING_COMPACT_VERTICAL_TOOLBAR                     :Compacte verticale werkblak: {STRING}
-STR_CONFIG_SETTING_COMPACT_VERTICAL_TOOLBAR_HELPTEXT            :Geen knop 'Werkbalk wisselen' in de verticale werkbalk, maar meer submenu's
-STR_CONFIG_SETTING_BUTTON_SIZE                                  :{BLACK}Knopgrootte
-STR_CONFIG_SETTING_BUTTON_SIZE_TOOLTIP                          :{BLACK}Grootte van alle bedieningselementen
-STR_CONFIG_SETTING_FONT_SIZE                                    :{BLACK}Lettertypegrootte
-STR_CONFIG_SETTING_FONT_SIZE_TOOLTIP                            :{BLACK}Grootte van alle spellettertypen
-STR_CONFIG_SETTING_BUILD_CONFIRMATION                           :Handelingen bevestigen: {STRING}
-STR_CONFIG_SETTING_BUILD_CONFIRMATION_HELPTEXT                  :Bevestigingsdialoogvenster weergeven bij het bouwen van wegen en stations
-STR_CONFIG_SETTING_WINDOWS_TITLEBARS                            :{BLACK}Titelbalken
-STR_CONFIG_SETTING_WINDOWS_TITLEBARS_HELPTEXT                   :{BLACK}Titelbalken op alle vensters weergeven of verbergen om ruimte te besparen
-STR_CONFIG_SETTING_WINDOWS_DECORATIONS                          :Vensterdecoraties: {STRING}
-STR_CONFIG_SETTING_WINDOWS_DECORATIONS_HELPTEXT                 :Versieringen op de vensterranden
-STR_CONFIG_SETTING_VIDEO_8BPP                                   :{BLACK}8 bits
-STR_CONFIG_SETTING_VIDEO_8BPP_HELPTEXT                          :{BLACK}Stel de video-kleurdiepte in op 8 bits per pixel, deze videomodus ondersteunt bewegend water
-STR_CONFIG_SETTING_VIDEO_16BPP                                  :{BLACK}16 bits
-STR_CONFIG_SETTING_VIDEO_16BPP_HELPTEXT                         :{BLACK}Stel de video-kleurdiepte in op 16 bits per pixel, herstart noodzakelijk, deze videomodus ondersteunt geen bewegend water
-STR_CONFIG_SETTING_VIDEO_24BPP                                  :{BLACK}24 bits
-STR_CONFIG_SETTING_VIDEO_24BPP_HELPTEXT                         :{BLACK}Stel de video-kleurdiepte in op 24 bits per pixel, deze videomodus ondersteunt bewegend water
-STR_TABLET_CLOSE_TOOLTIP                                        :{BLACK}Alle open vensters sluiten (behalve vastgezette)
-STR_TABLET_SHIFT_TOOLTIP                                        :{BLACK}Druk hierop voor een schatting van de kosten van een handeling
-STR_TABLET_CTRL_TOOLTIP                                         :{BLACK}Gebruik dit voor handelingen waarvoor de toets 'CTRL' wordt gebruikt
-STR_TUTORIAL_WINDOW_TITLE                                       :{BLACK}Studievideo's
-STR_TUTORIAL_WINDOW_TOOLTIP                                     :{BLACK}Een videospeler openen om studievideo's te bekijken
-STR_TUTORIAL_ROADS_AND_STATIONS                                 :{BLACK}Wegen en stations bouwen, voertuigen kopen
-STR_TUTORIAL_RAILWAYS                                           :{BLACK}Spoorwegen en treinen
-STR_TUTORIAL_ROAD_VEHICLES                                      :{BLACK}Wegvoertuigen
-STR_TUTORIAL_SHIPS                                              :{BLACK}Schepen en dokken
-STR_TUTORIAL_CARGO                                              :{BLACK}Typen vracht
-STR_SAVELOAD_LOAD_NETWORK_BUTTON                                :{BLACK}Laden vanaf netwerk
-STR_SAVELOAD_LOAD_NETWORK_TOOLTIP                               :{BLACK}Een spel laden uit de netwerkopslag
-STR_SAVELOAD_SAVE_NETWORK_BUTTON                                :{BLACK}Opslaan naar netwerk
-STR_SAVELOAD_SAVE_NETWORK_TOOLTIP                               :{BLACK}Reservekopie van het spel maken op de netwerkopslag+STR_TOOLBAR_RAILTYPE_VELOCITY                                   :{STRING} ({VELOCITY})