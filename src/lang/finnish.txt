##name Finnish
##ownname Suomi
##isocode fi_FI
##plural 0
##textdir ltr
##digitsep .
##digitsepcur .
##decimalsep ,
##winlangid 0x040b
##grflangid 0x35


# This file is part of OpenTTD.
# OpenTTD is free software; you can redistribute it and/or modify it under the terms of the GNU General Public License as published by the Free Software Foundation, version 2.
# OpenTTD is distributed in the hope that it will be useful, but WITHOUT ANY WARRANTY; without even the implied warranty of MERCHANTABILITY or FITNESS FOR A PARTICULAR PURPOSE.
# See the GNU General Public License for more details. You should have received a copy of the GNU General Public License along with OpenTTD. If not, see <http://www.gnu.org/licenses/>.


##id 0x0000
STR_NULL                                                        :
STR_EMPTY                                                       :
STR_UNDEFINED                                                   :(määrittelemätön merkkijono)
STR_JUST_NOTHING                                                :Ei mitään

# Cargo related strings
# Plural cargo name
STR_CARGO_PLURAL_NOTHING                                        :
STR_CARGO_PLURAL_PASSENGERS                                     :Matkustajia
STR_CARGO_PLURAL_COAL                                           :Kivihiiltä
STR_CARGO_PLURAL_MAIL                                           :Postia
STR_CARGO_PLURAL_OIL                                            :Öljyä
STR_CARGO_PLURAL_LIVESTOCK                                      :Karjaa
STR_CARGO_PLURAL_GOODS                                          :Tavaroita
STR_CARGO_PLURAL_GRAIN                                          :Viljaa
STR_CARGO_PLURAL_WOOD                                           :Raakapuuta
STR_CARGO_PLURAL_IRON_ORE                                       :Rautamalmia
STR_CARGO_PLURAL_STEEL                                          :Terästä
STR_CARGO_PLURAL_VALUABLES                                      :Arvotavaroita
STR_CARGO_PLURAL_COPPER_ORE                                     :Kuparimalmia
STR_CARGO_PLURAL_MAIZE                                          :Maissia
STR_CARGO_PLURAL_FRUIT                                          :Hedelmiä
STR_CARGO_PLURAL_DIAMONDS                                       :Jalokiviä
STR_CARGO_PLURAL_FOOD                                           :Ruokaa
STR_CARGO_PLURAL_PAPER                                          :Paperia
STR_CARGO_PLURAL_GOLD                                           :Kultaa
STR_CARGO_PLURAL_WATER                                          :Vettä
STR_CARGO_PLURAL_WHEAT                                          :Vehnää
STR_CARGO_PLURAL_RUBBER                                         :Kumia
STR_CARGO_PLURAL_SUGAR                                          :Sokeria
STR_CARGO_PLURAL_TOYS                                           :Leluja
STR_CARGO_PLURAL_CANDY                                          :Karkkia
STR_CARGO_PLURAL_COLA                                           :Limsaa
STR_CARGO_PLURAL_COTTON_CANDY                                   :Hattaraa
STR_CARGO_PLURAL_BUBBLES                                        :Kuplia
STR_CARGO_PLURAL_TOFFEE                                         :Toffeeta
STR_CARGO_PLURAL_BATTERIES                                      :Paristoja
STR_CARGO_PLURAL_PLASTIC                                        :Muovia
STR_CARGO_PLURAL_FIZZY_DRINKS                                   :Sihijuomaa

# Singular cargo name
STR_CARGO_SINGULAR_NOTHING                                      :
STR_CARGO_SINGULAR_PASSENGER                                    :Matkustaja
STR_CARGO_SINGULAR_COAL                                         :Kivihiili
STR_CARGO_SINGULAR_MAIL                                         :Posti
STR_CARGO_SINGULAR_OIL                                          :Öljy
STR_CARGO_SINGULAR_LIVESTOCK                                    :Karja
STR_CARGO_SINGULAR_GOODS                                        :Tavara
STR_CARGO_SINGULAR_GRAIN                                        :Vilja
STR_CARGO_SINGULAR_WOOD                                         :Raakapuu
STR_CARGO_SINGULAR_IRON_ORE                                     :Rautamalmi
STR_CARGO_SINGULAR_STEEL                                        :Teräs
STR_CARGO_SINGULAR_VALUABLES                                    :Arvotavara
STR_CARGO_SINGULAR_COPPER_ORE                                   :Kuparimalmi
STR_CARGO_SINGULAR_MAIZE                                        :Maissi
STR_CARGO_SINGULAR_FRUIT                                        :Hedelmä
STR_CARGO_SINGULAR_DIAMOND                                      :Jalokivi
STR_CARGO_SINGULAR_FOOD                                         :Ruoka
STR_CARGO_SINGULAR_PAPER                                        :Paperi
STR_CARGO_SINGULAR_GOLD                                         :Kulta
STR_CARGO_SINGULAR_WATER                                        :Vesi
STR_CARGO_SINGULAR_WHEAT                                        :Vehnä
STR_CARGO_SINGULAR_RUBBER                                       :Kumi
STR_CARGO_SINGULAR_SUGAR                                        :Sokeri
STR_CARGO_SINGULAR_TOY                                          :Lelu
STR_CARGO_SINGULAR_CANDY                                        :Karkki
STR_CARGO_SINGULAR_COLA                                         :Limsa
STR_CARGO_SINGULAR_COTTON_CANDY                                 :Hattara
STR_CARGO_SINGULAR_BUBBLE                                       :Kupla
STR_CARGO_SINGULAR_TOFFEE                                       :Toffee
STR_CARGO_SINGULAR_BATTERY                                      :Paristo
STR_CARGO_SINGULAR_PLASTIC                                      :Muovi
STR_CARGO_SINGULAR_FIZZY_DRINK                                  :Sihijuoma

# Quantity of cargo
STR_QUANTITY_NOTHING                                            :
STR_QUANTITY_PASSENGERS                                         :{COMMA}{NBSP}matkustaja{P "" a}
STR_QUANTITY_COAL                                               :{WEIGHT_LONG} kivihiiltä
STR_QUANTITY_MAIL                                               :{COMMA}{NBSP}säkki{P "" ä} postia
STR_QUANTITY_OIL                                                :{VOLUME_LONG} öljyä
STR_QUANTITY_LIVESTOCK                                          :{COMMA}{NBSP}erä{P "" ä} karjaa
STR_QUANTITY_GOODS                                              :{COMMA}{NBSP}laatikko{P "" a} tavaraa
STR_QUANTITY_GRAIN                                              :{WEIGHT_LONG} viljaa
STR_QUANTITY_WOOD                                               :{WEIGHT_LONG} raakapuuta
STR_QUANTITY_IRON_ORE                                           :{WEIGHT_LONG} rautamalmia
STR_QUANTITY_STEEL                                              :{WEIGHT_LONG} terästä
STR_QUANTITY_VALUABLES                                          :{COMMA}{NBSP}säkki{P "" ä} arvotavaraa
STR_QUANTITY_COPPER_ORE                                         :{WEIGHT_LONG} kuparimalmia
STR_QUANTITY_MAIZE                                              :{WEIGHT_LONG} maissia
STR_QUANTITY_FRUIT                                              :{WEIGHT_LONG} hedelmiä
STR_QUANTITY_DIAMONDS                                           :{COMMA}{NBSP}säkki{P "" ä} timantteja
STR_QUANTITY_FOOD                                               :{WEIGHT_LONG} ruokaa
STR_QUANTITY_PAPER                                              :{WEIGHT_LONG} paperia
STR_QUANTITY_GOLD                                               :{COMMA}{NBSP}säkki{P "" ä} kultaa
STR_QUANTITY_WATER                                              :{VOLUME_LONG} vettä
STR_QUANTITY_WHEAT                                              :{WEIGHT_LONG} vehnää
STR_QUANTITY_RUBBER                                             :{VOLUME_LONG} kumia
STR_QUANTITY_SUGAR                                              :{WEIGHT_LONG} sokeria
STR_QUANTITY_TOYS                                               :{COMMA}{NBSP}lelu{P "" a}
STR_QUANTITY_SWEETS                                             :{COMMA}{NBSP}säkki{P "" ä} karkkia
STR_QUANTITY_COLA                                               :{VOLUME_LONG} limsaa
STR_QUANTITY_CANDYFLOSS                                         :{WEIGHT_LONG} hattaraa
STR_QUANTITY_BUBBLES                                            :{COMMA} kupla{P "" a}
STR_QUANTITY_TOFFEE                                             :{WEIGHT_LONG} toffeeta
STR_QUANTITY_BATTERIES                                          :{COMMA} paristo{P "" a}
STR_QUANTITY_PLASTIC                                            :{VOLUME_LONG} muovia
STR_QUANTITY_FIZZY_DRINKS                                       :{COMMA} sihijuoma{P "" a}
STR_QUANTITY_N_A                                                :-

# Two letter abbreviation of cargo name
STR_ABBREV_NOTHING                                              :
STR_ABBREV_PASSENGERS                                           :{TINY_FONT}MA
STR_ABBREV_COAL                                                 :{TINY_FONT}HL
STR_ABBREV_MAIL                                                 :{TINY_FONT}PO
STR_ABBREV_OIL                                                  :{TINY_FONT}ÖL
STR_ABBREV_LIVESTOCK                                            :{TINY_FONT}KA
STR_ABBREV_GOODS                                                :{TINY_FONT}TA
STR_ABBREV_GRAIN                                                :{TINY_FONT}VL
STR_ABBREV_WOOD                                                 :{TINY_FONT}PU
STR_ABBREV_IRON_ORE                                             :{TINY_FONT}RM
STR_ABBREV_STEEL                                                :{TINY_FONT}TR
STR_ABBREV_VALUABLES                                            :{TINY_FONT}AT
STR_ABBREV_COPPER_ORE                                           :{TINY_FONT}KM
STR_ABBREV_MAIZE                                                :{TINY_FONT}MS
STR_ABBREV_FRUIT                                                :{TINY_FONT}HE
STR_ABBREV_DIAMONDS                                             :{TINY_FONT}TI
STR_ABBREV_FOOD                                                 :{TINY_FONT}RU
STR_ABBREV_PAPER                                                :{TINY_FONT}PA
STR_ABBREV_GOLD                                                 :{TINY_FONT}KU
STR_ABBREV_WATER                                                :{TINY_FONT}VS
STR_ABBREV_WHEAT                                                :{TINY_FONT}VH
STR_ABBREV_RUBBER                                               :{TINY_FONT}KI
STR_ABBREV_SUGAR                                                :{TINY_FONT}SK
STR_ABBREV_TOYS                                                 :{TINY_FONT}LL
STR_ABBREV_SWEETS                                               :{TINY_FONT}KR
STR_ABBREV_COLA                                                 :{TINY_FONT}LM
STR_ABBREV_CANDYFLOSS                                           :{TINY_FONT}HT
STR_ABBREV_BUBBLES                                              :{TINY_FONT}KP
STR_ABBREV_TOFFEE                                               :{TINY_FONT}TF
STR_ABBREV_BATTERIES                                            :{TINY_FONT}PT
STR_ABBREV_PLASTIC                                              :{TINY_FONT}MV
STR_ABBREV_FIZZY_DRINKS                                         :{TINY_FONT}SJ
STR_ABBREV_NONE                                                 :{TINY_FONT}EI
STR_ABBREV_ALL                                                  :{TINY_FONT}KAIKKI

# 'Mode' of transport for cargoes
STR_PASSENGERS                                                  :{COMMA}{NBSP}matkustaja{P "" a}
STR_BAGS                                                        :{COMMA}{NBSP}säkki{P "" ä}
STR_TONS                                                        :{COMMA}{NBSP}tonni{P "" a}
STR_LITERS                                                      :{COMMA}{NBSP}litra{P "" a}
STR_ITEMS                                                       :{COMMA}{NBSP}erä{P "" ä}
STR_CRATES                                                      :{COMMA}{NBSP}laatikko{P "" a}

# Colours, do not shuffle
STR_COLOUR_DARK_BLUE                                            :Tummansininen
STR_COLOUR_PALE_GREEN                                           :Vaaleanvihreä
STR_COLOUR_PINK                                                 :Vaaleanpunainen
STR_COLOUR_YELLOW                                               :Keltainen
STR_COLOUR_RED                                                  :Punainen
STR_COLOUR_LIGHT_BLUE                                           :Vaaleansininen
STR_COLOUR_GREEN                                                :Vihreä
STR_COLOUR_DARK_GREEN                                           :Tummanvihreä
STR_COLOUR_BLUE                                                 :Sininen
STR_COLOUR_CREAM                                                :Kerma
STR_COLOUR_MAUVE                                                :Malvanvärinen
STR_COLOUR_PURPLE                                               :Violetti
STR_COLOUR_ORANGE                                               :Oranssi
STR_COLOUR_BROWN                                                :Ruskea
STR_COLOUR_GREY                                                 :Harmaa
STR_COLOUR_WHITE                                                :Valkoinen
STR_COLOUR_RANDOM                                               :Satunnainen
STR_COLOUR_DEFAULT                                              :Oletus

# Units used in OpenTTD
STR_UNITS_VELOCITY_IMPERIAL                                     :{COMMA}{NBSP}mph
STR_UNITS_VELOCITY_METRIC                                       :{COMMA}{NBSP}km/h
STR_UNITS_VELOCITY_SI                                           :{COMMA}{NBSP}m/s

STR_UNITS_POWER_IMPERIAL                                        :{COMMA}{NBSP}hv
STR_UNITS_POWER_METRIC                                          :{COMMA}{NBSP}hv
STR_UNITS_POWER_SI                                              :{COMMA}{NBSP}kW

STR_UNITS_WEIGHT_SHORT_IMPERIAL                                 :{COMMA}{NBSP}t
STR_UNITS_WEIGHT_SHORT_METRIC                                   :{COMMA}{NBSP}t
STR_UNITS_WEIGHT_SHORT_SI                                       :{COMMA}{NBSP}kg

STR_UNITS_WEIGHT_LONG_IMPERIAL                                  :{COMMA}{NBSP}tonni{P "" a}
STR_UNITS_WEIGHT_LONG_METRIC                                    :{COMMA}{NBSP}tonni{P "" a}
STR_UNITS_WEIGHT_LONG_SI                                        :{COMMA}{NBSP}kg

STR_UNITS_VOLUME_SHORT_IMPERIAL                                 :{COMMA}{NBSP}gal
STR_UNITS_VOLUME_SHORT_METRIC                                   :{COMMA}{NBSP}l
STR_UNITS_VOLUME_SHORT_SI                                       :{COMMA}{NBSP}m³

STR_UNITS_VOLUME_LONG_IMPERIAL                                  :{COMMA}{NBSP}gallona{P "" a}
STR_UNITS_VOLUME_LONG_METRIC                                    :{COMMA}{NBSP}litra{P "" a}
STR_UNITS_VOLUME_LONG_SI                                        :{COMMA}{NBSP}m³

STR_UNITS_FORCE_IMPERIAL                                        :{COMMA}{NBSP}lbf
STR_UNITS_FORCE_METRIC                                          :{COMMA}{NBSP}kgf
STR_UNITS_FORCE_SI                                              :{COMMA}{NBSP}kN

STR_UNITS_HEIGHT_IMPERIAL                                       :{COMMA}{NBSP}ft
STR_UNITS_HEIGHT_METRIC                                         :{COMMA}{NBSP}m
STR_UNITS_HEIGHT_SI                                             :{COMMA}{NBSP}m

# Common window strings
STR_LIST_FILTER_TITLE                                           :{BLACK}Suodatinteksti:
STR_LIST_FILTER_OSKTITLE                                        :{BLACK}Syötä suodatinteksti
STR_LIST_FILTER_TOOLTIP                                         :{BLACK}Syötä avainsana suodattaaksesi listan

STR_TOOLTIP_GROUP_ORDER                                         :{BLACK}Valitse ryhmittelyjärjestys
STR_TOOLTIP_SORT_ORDER                                          :{BLACK}Valitse järjestys (laskeva/nouseva)
STR_TOOLTIP_SORT_CRITERIA                                       :{BLACK}Valitse järjestyskriteeri
STR_TOOLTIP_FILTER_CRITERIA                                     :{BLACK}Valitse suodatuskriteerit
STR_BUTTON_SORT_BY                                              :{BLACK}Lajittele
STR_BUTTON_LOCATION                                             :{BLACK}Sijainti
STR_BUTTON_RENAME                                               :{BLACK}Nimeä uudelleen
STR_BUTTON_CATCHMENT                                            :{BLACK}Vaikutusalue
STR_TOOLTIP_CATCHMENT                                           :{BLACK}Valitse, näytetäänkö vaikutusalue

STR_TOOLTIP_CLOSE_WINDOW                                        :{BLACK}Sulje ikkuna
STR_TOOLTIP_WINDOW_TITLE_DRAG_THIS                              :{BLACK}Ikkunan otsake – siirrä ikkunaa vetämällä tästä
STR_TOOLTIP_SHADE                                               :{BLACK}Pienennä ikkuna – näytä vain otsikko
STR_TOOLTIP_DEBUG                                               :{BLACK}Näytä NewGRF-vianmääritystiedot
STR_TOOLTIP_DEFSIZE                                             :{BLACK}Palauta ikkunan oletuskoko. Ctrl+Klik tallentaa nykyisen koon oletukseksi
STR_TOOLTIP_STICKY                                              :{BLACK}Aseta ikkuna säilymään "Sulje kaikki ikkunat" -napista huolimatta. Ctrl+Klik tallentaa tilan oletukseksi
STR_TOOLTIP_RESIZE                                              :{BLACK}Napsauta ja vedä muuttaaksesi tämän ikkunan kokoa
STR_TOOLTIP_TOGGLE_LARGE_SMALL_WINDOW                           :{BLACK}Suurenna/pienennä ikkuna
STR_TOOLTIP_VSCROLL_BAR_SCROLLS_LIST                            :{BLACK}Vierityspalkki – luettelon vieritys ylös/alas
STR_TOOLTIP_HSCROLL_BAR_SCROLLS_LIST                            :{BLACK}Vierityspalkki – luettelon vieritys vasemmalle/oikealle
STR_TOOLTIP_DEMOLISH_BUILDINGS_ETC                              :{BLACK}Tuhoa rakennuksia jne. ruudulta. Ctrl valitsee alueen vinottain. Shift vaihtaa tuhoamistilan ja kustannusarvion välillä

# Show engines button
STR_SHOW_HIDDEN_ENGINES_VEHICLE_TRAIN                           :{BLACK}Näytä piilotetut
STR_SHOW_HIDDEN_ENGINES_VEHICLE_ROAD_VEHICLE                    :{BLACK}Näytä piilotetut
STR_SHOW_HIDDEN_ENGINES_VEHICLE_SHIP                            :{BLACK}Näytä piilotetut
STR_SHOW_HIDDEN_ENGINES_VEHICLE_AIRCRAFT                        :{BLACK}Näytä piilotetut

STR_SHOW_HIDDEN_ENGINES_VEHICLE_TRAIN_TOOLTIP                   :{BLACK}Kun otat tämän käyttöön, myös piilotetut junat näytetään
STR_SHOW_HIDDEN_ENGINES_VEHICLE_ROAD_VEHICLE_TOOLTIP            :{BLACK}Kun otat tämän käyttöön, myös piilotetut ajoneuvot näytetään
STR_SHOW_HIDDEN_ENGINES_VEHICLE_SHIP_TOOLTIP                    :{BLACK}Kun otat tämän käyttöön, myös piilotetut laivat näytetään
STR_SHOW_HIDDEN_ENGINES_VEHICLE_AIRCRAFT_TOOLTIP                :{BLACK}Kun otat tämän käyttöön, myös piilotetut ilma-alukset näytetään

# Query window
STR_BUTTON_DEFAULT                                              :{BLACK}Oletus
STR_BUTTON_CANCEL                                               :{BLACK}Peruuta
STR_BUTTON_OK                                                   :{BLACK}OK
STR_WARNING_PASSWORD_SECURITY                                   :{YELLOW}Varoitus: Palvelimen ylläpitäjät saattavat nähdä kaiken tähän kirjoittamasi.

# On screen keyboard window
STR_OSK_KEYBOARD_LAYOUT                                         :§1234567890+´ qwertyuiopå¨asdfghjklöä' zxcvbnm,.- .
STR_OSK_KEYBOARD_LAYOUT_CAPS                                    :½!"#¤%&/()=?` QWERTYUIOPÅ^ASDFGHJKLÖÄ* ZXCVBNM;:_ .

# Measurement tooltip
STR_MEASURE_LENGTH                                              :{BLACK}Pituus: {NUM}
STR_MEASURE_AREA                                                :{BLACK}Pinta-ala: {NUM} x {NUM}
STR_MEASURE_LENGTH_HEIGHTDIFF                                   :{BLACK}Pituus: {NUM}{}Korkeusero: {HEIGHT}
STR_MEASURE_AREA_HEIGHTDIFF                                     :{BLACK}Pinta-ala: {NUM} x {NUM}{}Korkeusero: {HEIGHT}


# These are used in buttons
STR_SORT_BY_CAPTION_NAME                                        :{BLACK}Nimi
STR_SORT_BY_CAPTION_DATE                                        :{BLACK}Päiväys
# These are used in dropdowns
STR_SORT_BY_NAME                                                :Nimi
STR_SORT_BY_PRODUCTION                                          :Tuotto
STR_SORT_BY_TYPE                                                :Tyyppi
STR_SORT_BY_TRANSPORTED                                         :Kuljetettu
STR_SORT_BY_NUMBER                                              :Numero
STR_SORT_BY_PROFIT_LAST_YEAR                                    :Tuotto viime vuonna
STR_SORT_BY_PROFIT_THIS_YEAR                                    :Tuotto tänä vuonna
STR_SORT_BY_AGE                                                 :Ikä
STR_SORT_BY_RELIABILITY                                         :Toimintavarmuus
STR_SORT_BY_TOTAL_CAPACITY_PER_CARGOTYPE                        :Kokonaiskapasiteetti/rahtityyppi
STR_SORT_BY_MAX_SPEED                                           :Huippunopeus
STR_SORT_BY_MODEL                                               :Malli
STR_SORT_BY_VALUE                                               :Arvo
STR_SORT_BY_LENGTH                                              :Pituus
STR_SORT_BY_LIFE_TIME                                           :Jäljelläoleva elinikä
STR_SORT_BY_TIMETABLE_DELAY                                     :Aikataulun viive
STR_SORT_BY_FACILITY                                            :Asematyyppi
STR_SORT_BY_WAITING_TOTAL                                       :Odottava rahti yhteensä
STR_SORT_BY_WAITING_AVAILABLE                                   :Saatavilla oleva odottava rahti
STR_SORT_BY_RATING_MAX                                          :Korkein rahtiluokitus
STR_SORT_BY_RATING_MIN                                          :Matalin rahtiluokitus
STR_SORT_BY_ENGINE_ID                                           :EngineID (perinteinen lajittelu)
STR_SORT_BY_COST                                                :Hinta
STR_SORT_BY_POWER                                               :Teho
STR_SORT_BY_TRACTIVE_EFFORT                                     :Vetovoima
STR_SORT_BY_INTRO_DATE                                          :Julkaisupäivä
STR_SORT_BY_RUNNING_COST                                        :Käyttökustannukset
STR_SORT_BY_POWER_VS_RUNNING_COST                               :Teho-hyötysuhde
STR_SORT_BY_CARGO_CAPACITY                                      :Rahtikapasiteetti
STR_SORT_BY_RANGE                                               :Toimintasäde
STR_SORT_BY_POPULATION                                          :Asukasluku
STR_SORT_BY_RATING                                              :Arvio

# Tooltips for the main toolbar
STR_TOOLBAR_TOOLTIP_PAUSE_GAME                                  :{BLACK}Tauko
STR_TOOLBAR_TOOLTIP_FORWARD                                     :{BLACK}Nopeuta peliä
STR_TOOLBAR_TOOLTIP_OPTIONS                                     :{BLACK}Asetukset
STR_TOOLBAR_TOOLTIP_SAVE_GAME_ABANDON_GAME                      :{BLACK}Tallenna peli, hylkää peli, sulje
STR_TOOLBAR_TOOLTIP_DISPLAY_MAP                                 :{BLACK}Näytä kartta, lisänäkymä ja kylttilista
STR_TOOLBAR_TOOLTIP_DISPLAY_TOWN_DIRECTORY                      :{BLACK}Näytä kuntahakemisto
STR_TOOLBAR_TOOLTIP_DISPLAY_SUBSIDIES                           :{BLACK}Näytä tukitarjoukset
STR_TOOLBAR_TOOLTIP_DISPLAY_LIST_OF_COMPANY_STATIONS            :{BLACK}Näytä luettelo yhtiön asemista
STR_TOOLBAR_TOOLTIP_DISPLAY_COMPANY_FINANCES                    :{BLACK}Näytä yhtiön taloustiedot
STR_TOOLBAR_TOOLTIP_DISPLAY_COMPANY_GENERAL                     :{BLACK}Näytä yhtiön yleiset tiedot
STR_TOOLBAR_TOOLTIP_DISPLAY_STORY_BOOK                          :{BLACK}Näytä yhtiöhistoria
STR_TOOLBAR_TOOLTIP_DISPLAY_GOALS_LIST                          :{BLACK}Näytä tavoitteet
STR_TOOLBAR_TOOLTIP_DISPLAY_GRAPHS                              :{BLACK}Näytä kuvaajat
STR_TOOLBAR_TOOLTIP_DISPLAY_COMPANY_LEAGUE                      :{BLACK}Näytä yhtiökilpataulukko
STR_TOOLBAR_TOOLTIP_FUND_CONSTRUCTION_OF_NEW                    :{BLACK}Rahoita uuden teollisuuden rakentamista ja näytä teollisuushakemisto
STR_TOOLBAR_TOOLTIP_DISPLAY_LIST_OF_COMPANY_TRAINS              :{BLACK}Näytä luettelo yhtiön junista. Ctrl+Klik avaa ryhmä/kulkuneuvolistan
STR_TOOLBAR_TOOLTIP_DISPLAY_LIST_OF_COMPANY_ROAD_VEHICLES       :{BLACK}Näytä luettelo yhtiön ajoneuvoista. Ctrl+Klik avaa ryhmä/kulkuneuvoikkunan
STR_TOOLBAR_TOOLTIP_DISPLAY_LIST_OF_COMPANY_SHIPS               :{BLACK}Näytä luettelo yhtiön laivoista. Ctrl+Klik avaa ryhmä/kulkuneuvoikkunan
STR_TOOLBAR_TOOLTIP_DISPLAY_LIST_OF_COMPANY_AIRCRAFT            :{BLACK}Näytä luettelo yhtiön ilma-aluksista. Ctrl+Klik avaa ryhmä/kulkuneuvoikkunan
STR_TOOLBAR_TOOLTIP_ZOOM_THE_VIEW_IN                            :{BLACK}Lähennä näkymää
STR_TOOLBAR_TOOLTIP_ZOOM_THE_VIEW_OUT                           :{BLACK}Loitonna näkymää
STR_TOOLBAR_TOOLTIP_BUILD_RAILROAD_TRACK                        :{BLACK}Rakenna rautateitä
STR_TOOLBAR_TOOLTIP_BUILD_ROADS                                 :{BLACK}Rakenna teitä
STR_TOOLBAR_TOOLTIP_BUILD_TRAMWAYS                              :{BLACK}Rakenna raitioteitä
STR_TOOLBAR_TOOLTIP_BUILD_SHIP_DOCKS                            :{BLACK}Rakenna satamia
STR_TOOLBAR_TOOLTIP_BUILD_AIRPORTS                              :{BLACK}Rakenna lentokenttiä
STR_TOOLBAR_TOOLTIP_LANDSCAPING                                 :{BLACK}Avaa maastonmuokkaustyökalupalkki maan kohottamiseen/madaltamiseen, puiden istuttamiseen, jne.
STR_TOOLBAR_TOOLTIP_SHOW_SOUND_MUSIC_WINDOW                     :{BLACK}Näytä ääni- ja musiikkiasetukset
STR_TOOLBAR_TOOLTIP_SHOW_LAST_MESSAGE_NEWS                      :{BLACK}Näytä viimeisin viesti/uutisraportti, näytä viestiasetukset
STR_TOOLBAR_TOOLTIP_LAND_BLOCK_INFORMATION                      :{BLACK}Maa-aluetiedot, konsoli, skriptin virheenjäljitys, kuvankaappaukset, tietoja OpenTTD:stä
STR_TOOLBAR_TOOLTIP_SWITCH_TOOLBAR                              :{BLACK}Vaihda työkalupalkkeja

# Extra tooltips for the scenario editor toolbar
STR_SCENEDIT_TOOLBAR_TOOLTIP_SAVE_SCENARIO_LOAD_SCENARIO        :{BLACK}Tallenna skenaario, lataa skenaario, sulje skenaariomuokkain, lopeta
STR_SCENEDIT_TOOLBAR_OPENTTD                                    :{YELLOW}OpenTTD
STR_SCENEDIT_TOOLBAR_SCENARIO_EDITOR                            :{YELLOW}Skenaariomuokkain
STR_SCENEDIT_TOOLBAR_TOOLTIP_MOVE_THE_STARTING_DATE_BACKWARD    :{BLACK}Siirrä aloituspäivää vuodella taaksepäin
STR_SCENEDIT_TOOLBAR_TOOLTIP_MOVE_THE_STARTING_DATE_FORWARD     :{BLACK}Siirrä aloituspäivää vuodella eteenpäin
STR_SCENEDIT_TOOLBAR_TOOLTIP_SET_DATE                           :{BLACK}Aseta aloitusvuosi napsauttamalla
STR_SCENEDIT_TOOLBAR_TOOLTIP_DISPLAY_MAP_TOWN_DIRECTORY         :{BLACK}Näytä kartta, kuntahakemisto
STR_SCENEDIT_TOOLBAR_LANDSCAPE_GENERATION                       :{BLACK}Maaston luonti
STR_SCENEDIT_TOOLBAR_TOWN_GENERATION                            :{BLACK}Kuntien luonti
STR_SCENEDIT_TOOLBAR_INDUSTRY_GENERATION                        :{BLACK}Teollisuuden luonti
STR_SCENEDIT_TOOLBAR_ROAD_CONSTRUCTION                          :{BLACK}Tienrakennus
STR_SCENEDIT_TOOLBAR_TRAM_CONSTRUCTION                          :{BLACK}Raitiotien rakentaminen
STR_SCENEDIT_TOOLBAR_PLANT_TREES                                :{BLACK}Istuta puita. Shift vaihtaa istutustilan ja kustannusarvion välillä
STR_SCENEDIT_TOOLBAR_PLACE_SIGN                                 :{BLACK}Sijoita kyltti
STR_SCENEDIT_TOOLBAR_PLACE_OBJECT                               :{BLACK}Sijoita objekti. Shift vaihtaa rakennustilan ja kustannusarvion välillä

############ range for SE file menu starts
STR_SCENEDIT_FILE_MENU_SAVE_SCENARIO                            :Tallenna skenaario
STR_SCENEDIT_FILE_MENU_LOAD_SCENARIO                            :Lataa skenaario
STR_SCENEDIT_FILE_MENU_SAVE_HEIGHTMAP                           :Tallenna korkeuskartta
STR_SCENEDIT_FILE_MENU_LOAD_HEIGHTMAP                           :Lataa korkeuskartta
STR_SCENEDIT_FILE_MENU_QUIT_EDITOR                              :Sulje skenaariomuokkain
STR_SCENEDIT_FILE_MENU_SEPARATOR                                :
STR_SCENEDIT_FILE_MENU_QUIT                                     :Lopeta
############ range for SE file menu starts

############ range for settings menu starts
STR_SETTINGS_MENU_GAME_OPTIONS                                  :Pelin valinnat
STR_SETTINGS_MENU_CONFIG_SETTINGS_TREE                          :Asetukset
STR_SETTINGS_MENU_SCRIPT_SETTINGS                               :Tekoälyn/peliskriptin asetukset
STR_SETTINGS_MENU_NEWGRF_SETTINGS                               :NewGRF-asetukset
STR_SETTINGS_MENU_TRANSPARENCY_OPTIONS                          :Läpinäkyvyysasetukset
STR_SETTINGS_MENU_TOWN_NAMES_DISPLAYED                          :Kuntien nimet näkyvissä
STR_SETTINGS_MENU_STATION_NAMES_DISPLAYED                       :Asemien nimet näkyvissä
STR_SETTINGS_MENU_WAYPOINTS_DISPLAYED                           :Reittipisteitten nimet näkyvissä
STR_SETTINGS_MENU_SIGNS_DISPLAYED                               :Kyltit näkyvissä
STR_SETTINGS_MENU_SHOW_COMPETITOR_SIGNS                         :Vastustajien kyltit ja nimet näkyvissä
STR_SETTINGS_MENU_FULL_ANIMATION                                :Täysi animointi
STR_SETTINGS_MENU_FULL_DETAIL                                   :Kaikki yksityiskohdat
STR_SETTINGS_MENU_TRANSPARENT_BUILDINGS                         :Läpinäkyvät rakennukset
STR_SETTINGS_MENU_TRANSPARENT_SIGNS                             :Läpinäkyvät kyltit
############ range ends here

############ range for file menu starts
STR_FILE_MENU_SAVE_GAME                                         :Tallenna peli
STR_FILE_MENU_LOAD_GAME                                         :Lataa peli
STR_FILE_MENU_QUIT_GAME                                         :Lopeta peli
STR_FILE_MENU_SEPARATOR                                         :
STR_FILE_MENU_EXIT                                              :Sulje
############ range ends here

# map menu
STR_MAP_MENU_MAP_OF_WORLD                                       :Maailmankartta
STR_MAP_MENU_EXTRA_VIEW_PORT                                    :Lisänäkymä
STR_MAP_MENU_LINGRAPH_LEGEND                                    :Rahtivirran selitys
STR_MAP_MENU_SIGN_LIST                                          :Kylttilista

############ range for town menu starts
STR_TOWN_MENU_TOWN_DIRECTORY                                    :Kuntahakemisto
STR_TOWN_MENU_FOUND_TOWN                                        :Perusta kunta
############ range ends here

############ range for subsidies menu starts
STR_SUBSIDIES_MENU_SUBSIDIES                                    :Tuet
############ range ends here

############ range for graph menu starts
STR_GRAPH_MENU_OPERATING_PROFIT_GRAPH                           :Liikevoitto
STR_GRAPH_MENU_INCOME_GRAPH                                     :Tulot
STR_GRAPH_MENU_DELIVERED_CARGO_GRAPH                            :Kuljetettu rahti
STR_GRAPH_MENU_PERFORMANCE_HISTORY_GRAPH                        :Suoritehistoria
STR_GRAPH_MENU_COMPANY_VALUE_GRAPH                              :Yhtiön arvo
STR_GRAPH_MENU_CARGO_PAYMENT_RATES                              :Rahtitaksat
############ range ends here

############ range for company league menu starts
STR_GRAPH_MENU_COMPANY_LEAGUE_TABLE                             :Yhtiökilpataulukko
STR_GRAPH_MENU_DETAILED_PERFORMANCE_RATING                      :Suoritearviointi
STR_GRAPH_MENU_HIGHSCORE                                        :Pistetaulukko
############ range ends here

############ range for industry menu starts
STR_INDUSTRY_MENU_INDUSTRY_DIRECTORY                            :Teollisuushakemisto
STR_INDUSTRY_MENU_INDUSTRY_CHAIN                                :Teollisuusketjut
STR_INDUSTRY_MENU_FUND_NEW_INDUSTRY                             :Rakenna uutta teollisuutta
############ range ends here

############ range for railway construction menu starts
STR_RAIL_MENU_RAILROAD_CONSTRUCTION                             :Rautatien rakentaminen
STR_RAIL_MENU_ELRAIL_CONSTRUCTION                               :Sähköradan rakentaminen
STR_RAIL_MENU_MONORAIL_CONSTRUCTION                             :Yksiraiteisen rakentaminen
STR_RAIL_MENU_MAGLEV_CONSTRUCTION                               :Maglevin rakentaminen
############ range ends here

############ range for road construction menu starts
STR_ROAD_MENU_ROAD_CONSTRUCTION                                 :Tien rakentaminen
STR_ROAD_MENU_TRAM_CONSTRUCTION                                 :Raitiotien rakentaminen
############ range ends here

############ range for waterways construction menu starts
STR_WATERWAYS_MENU_WATERWAYS_CONSTRUCTION                       :Vesireittien rakentaminen
############ range ends here

############ range for airport construction menu starts
STR_AIRCRAFT_MENU_AIRPORT_CONSTRUCTION                          :Lentokentän rakentaminen
############ range ends here

############ range for landscaping menu starts
STR_LANDSCAPING_MENU_LANDSCAPING                                :Maastonmuokkaus
STR_LANDSCAPING_MENU_PLANT_TREES                                :Istuta puita
STR_LANDSCAPING_MENU_PLACE_SIGN                                 :Aseta kyltti
############ range ends here

############ range for music menu starts
STR_TOOLBAR_SOUND_MUSIC                                         :Ääni/musiikki
############ range ends here

############ range for message menu starts
STR_NEWS_MENU_LAST_MESSAGE_NEWS_REPORT                          :Viimeisin viesti/uutisraportti
STR_NEWS_MENU_MESSAGE_HISTORY_MENU                              :Viestihistoria
STR_NEWS_MENU_DELETE_ALL_MESSAGES                               :Poista kaikki viestit
############ range ends here

############ range for about menu starts
STR_ABOUT_MENU_LAND_BLOCK_INFO                                  :Maa-alueen tiedot
STR_ABOUT_MENU_SEPARATOR                                        :
STR_ABOUT_MENU_TOGGLE_CONSOLE                                   :Konsoli
STR_ABOUT_MENU_AI_DEBUG                                         :Tekoälyn/peliskriptin virheenjäljitys
STR_ABOUT_MENU_SCREENSHOT                                       :Kuvakaappaus
STR_ABOUT_MENU_SHOW_FRAMERATE                                   :Näytä kuvataajuus
STR_ABOUT_MENU_ABOUT_OPENTTD                                    :Tietoja OpenTTD:stä
STR_ABOUT_MENU_SPRITE_ALIGNER                                   :Sprite-kohdistaja
STR_ABOUT_MENU_TOGGLE_BOUNDING_BOXES                            :Reunat päälle/pois
STR_ABOUT_MENU_TOGGLE_DIRTY_BLOCKS                              :Likaisten ruutujen värjäys päälle/pois
############ range ends here

############ range for ordinal numbers used for the place in the highscore window
STR_ORDINAL_NUMBER_1ST                                          :1.
STR_ORDINAL_NUMBER_2ND                                          :2.
STR_ORDINAL_NUMBER_3RD                                          :3.
STR_ORDINAL_NUMBER_4TH                                          :4.
STR_ORDINAL_NUMBER_5TH                                          :5.
STR_ORDINAL_NUMBER_6TH                                          :6.
STR_ORDINAL_NUMBER_7TH                                          :7.
STR_ORDINAL_NUMBER_8TH                                          :8.
STR_ORDINAL_NUMBER_9TH                                          :9.
STR_ORDINAL_NUMBER_10TH                                         :10.
STR_ORDINAL_NUMBER_11TH                                         :11.
STR_ORDINAL_NUMBER_12TH                                         :12.
STR_ORDINAL_NUMBER_13TH                                         :13.
STR_ORDINAL_NUMBER_14TH                                         :14.
STR_ORDINAL_NUMBER_15TH                                         :15.
############ range for ordinal numbers ends

############ range for days starts
STR_DAY_NUMBER_1ST                                              :1.
STR_DAY_NUMBER_2ND                                              :2.
STR_DAY_NUMBER_3RD                                              :3.
STR_DAY_NUMBER_4TH                                              :4.
STR_DAY_NUMBER_5TH                                              :5.
STR_DAY_NUMBER_6TH                                              :6.
STR_DAY_NUMBER_7TH                                              :7.
STR_DAY_NUMBER_8TH                                              :8.
STR_DAY_NUMBER_9TH                                              :9.
STR_DAY_NUMBER_10TH                                             :10.
STR_DAY_NUMBER_11TH                                             :11.
STR_DAY_NUMBER_12TH                                             :12.
STR_DAY_NUMBER_13TH                                             :13.
STR_DAY_NUMBER_14TH                                             :14.
STR_DAY_NUMBER_15TH                                             :15.
STR_DAY_NUMBER_16TH                                             :16.
STR_DAY_NUMBER_17TH                                             :17.
STR_DAY_NUMBER_18TH                                             :18.
STR_DAY_NUMBER_19TH                                             :19.
STR_DAY_NUMBER_20TH                                             :20.
STR_DAY_NUMBER_21ST                                             :21.
STR_DAY_NUMBER_22ND                                             :22.
STR_DAY_NUMBER_23RD                                             :23.
STR_DAY_NUMBER_24TH                                             :24.
STR_DAY_NUMBER_25TH                                             :25.
STR_DAY_NUMBER_26TH                                             :26.
STR_DAY_NUMBER_27TH                                             :27.
STR_DAY_NUMBER_28TH                                             :28.
STR_DAY_NUMBER_29TH                                             :29.
STR_DAY_NUMBER_30TH                                             :30.
STR_DAY_NUMBER_31ST                                             :31.
############ range for days ends

############ range for months starts
STR_MONTH_ABBREV_JAN                                            :{NBSP}1.
STR_MONTH_ABBREV_FEB                                            :{NBSP}2.
STR_MONTH_ABBREV_MAR                                            :{NBSP}3.
STR_MONTH_ABBREV_APR                                            :{NBSP}4.
STR_MONTH_ABBREV_MAY                                            :{NBSP}5.
STR_MONTH_ABBREV_JUN                                            :{NBSP}6.
STR_MONTH_ABBREV_JUL                                            :{NBSP}7.
STR_MONTH_ABBREV_AUG                                            :{NBSP}8.
STR_MONTH_ABBREV_SEP                                            :{NBSP}9.
STR_MONTH_ABBREV_OCT                                            :10.
STR_MONTH_ABBREV_NOV                                            :11.
STR_MONTH_ABBREV_DEC                                            :12.

STR_MONTH_JAN                                                   :Tammikuu
STR_MONTH_FEB                                                   :Helmikuu
STR_MONTH_MAR                                                   :Maaliskuu
STR_MONTH_APR                                                   :Huhtikuu
STR_MONTH_MAY                                                   :Toukokuu
STR_MONTH_JUN                                                   :Kesäkuu
STR_MONTH_JUL                                                   :Heinäkuu
STR_MONTH_AUG                                                   :Elokuu
STR_MONTH_SEP                                                   :Syyskuu
STR_MONTH_OCT                                                   :Lokakuu
STR_MONTH_NOV                                                   :Marraskuu
STR_MONTH_DEC                                                   :Joulukuu
############ range for months ends

# Graph window
STR_GRAPH_KEY_BUTTON                                            :{BLACK}Selite
STR_GRAPH_KEY_TOOLTIP                                           :{BLACK}Näytä kuvaajan selite
STR_GRAPH_X_LABEL_MONTH                                         :{TINY_FONT}{STRING}{} {STRING}
STR_GRAPH_X_LABEL_MONTH_YEAR                                    :{TINY_FONT}{STRING}{} {STRING}{}{NUM}
STR_GRAPH_Y_LABEL                                               :{TINY_FONT}{STRING}
STR_GRAPH_Y_LABEL_NUMBER                                        :{TINY_FONT}{COMMA}

STR_GRAPH_OPERATING_PROFIT_CAPTION                              :{WHITE}Liikevoittokuvaaja
STR_GRAPH_INCOME_CAPTION                                        :{WHITE}Tulokuvaaja
STR_GRAPH_CARGO_DELIVERED_CAPTION                               :{WHITE}Rahtia kuljetettu (yksikköä)
STR_GRAPH_COMPANY_PERFORMANCE_RATINGS_CAPTION                   :{WHITE}Yhtiön suoritearvio (enimmäisarvio=1000)
STR_GRAPH_COMPANY_VALUES_CAPTION                                :{WHITE}Yhtiöiden arvot

STR_GRAPH_CARGO_PAYMENT_RATES_CAPTION                           :{WHITE}Rahtitaksat
STR_GRAPH_CARGO_PAYMENT_RATES_X_LABEL                           :{TINY_FONT}{BLACK}Päivää kauttakulussa
STR_GRAPH_CARGO_PAYMENT_RATES_TITLE                             :{TINY_FONT}{BLACK}Maksu 10 yksikön (tai 10 000 litran) rahdin kuljettamisesta 20 ruudun päähän
STR_GRAPH_CARGO_ENABLE_ALL                                      :{TINY_FONT}{BLACK}Ota kaikki käyttöön
STR_GRAPH_CARGO_DISABLE_ALL                                     :{TINY_FONT}{BLACK}Poista kaikki käytöstä
STR_GRAPH_CARGO_TOOLTIP_ENABLE_ALL                              :{BLACK}Näytä kaikki rahdit rahtitaksojen kaaviossa
STR_GRAPH_CARGO_TOOLTIP_DISABLE_ALL                             :{BLACK}Älä näytä mitään rahteja rahtitaksojen kaaviossa
STR_GRAPH_CARGO_PAYMENT_TOGGLE_CARGO                            :{BLACK}Rahtityypin kuvaaja päälle/pois
STR_GRAPH_CARGO_PAYMENT_CARGO                                   :{TINY_FONT}{BLACK}{STRING}

STR_GRAPH_PERFORMANCE_DETAIL_TOOLTIP                            :{BLACK}Näytä tarkat suorituskykyarviot

# Graph key window
STR_GRAPH_KEY_CAPTION                                           :{WHITE}Selite yhtiön kuvaajiin
STR_GRAPH_KEY_COMPANY_SELECTION_TOOLTIP                         :{BLACK}Napsauta tätä vaihtaaksesi yhtiön merkinnän kuvaajassa päälle/pois

# Company league window
STR_COMPANY_LEAGUE_TABLE_CAPTION                                :{WHITE}Yhtiökilpataulukko
STR_COMPANY_LEAGUE_COMPANY_NAME                                 :{ORANGE}{COMPANY} {BLACK}{COMPANY_NUM} ”{STRING}”
STR_COMPANY_LEAGUE_PERFORMANCE_TITLE_ENGINEER                   :Veturinkuljettaja
STR_COMPANY_LEAGUE_PERFORMANCE_TITLE_TRAFFIC_MANAGER            :Liikennepäällikkö
STR_COMPANY_LEAGUE_PERFORMANCE_TITLE_TRANSPORT_COORDINATOR      :Kuljetusjohtaja
STR_COMPANY_LEAGUE_PERFORMANCE_TITLE_ROUTE_SUPERVISOR           :Reittisuunnittelija
STR_COMPANY_LEAGUE_PERFORMANCE_TITLE_DIRECTOR                   :Johtaja
STR_COMPANY_LEAGUE_PERFORMANCE_TITLE_CHIEF_EXECUTIVE            :Osastopäällikkö
STR_COMPANY_LEAGUE_PERFORMANCE_TITLE_CHAIRMAN                   :Puheenjohtaja
STR_COMPANY_LEAGUE_PERFORMANCE_TITLE_PRESIDENT                  :Pääjohtaja
STR_COMPANY_LEAGUE_PERFORMANCE_TITLE_TYCOON                     :Pohatta

# Performance detail window
STR_PERFORMANCE_DETAIL                                          :{WHITE}Yksityiskohtainen suoritearvio
STR_PERFORMANCE_DETAIL_KEY                                      :{BLACK}Yksityiskohta
STR_PERFORMANCE_DETAIL_AMOUNT_CURRENCY                          :{BLACK}({CURRENCY_SHORT}/{CURRENCY_SHORT})
STR_PERFORMANCE_DETAIL_AMOUNT_INT                               :{BLACK}({COMMA}/{COMMA})
STR_PERFORMANCE_DETAIL_PERCENT                                  :{WHITE}{NUM}%
STR_PERFORMANCE_DETAIL_SELECT_COMPANY_TOOLTIP                   :{BLACK}Näytä tietoja tästä yhtiöstä
############ Those following lines need to be in this order!!
STR_PERFORMANCE_DETAIL_VEHICLES                                 :{BLACK}Kulkuneuvot:
STR_PERFORMANCE_DETAIL_STATIONS                                 :{BLACK}Asemia:
STR_PERFORMANCE_DETAIL_MIN_PROFIT                               :{BLACK}Vähimmäistuotto:
STR_PERFORMANCE_DETAIL_MIN_INCOME                               :{BLACK}Vähimmäistulo:
STR_PERFORMANCE_DETAIL_MAX_INCOME                               :{BLACK}Enimmäistulo:
STR_PERFORMANCE_DETAIL_DELIVERED                                :{BLACK}Kuljetettu:
STR_PERFORMANCE_DETAIL_CARGO                                    :{BLACK}Rahti:
STR_PERFORMANCE_DETAIL_MONEY                                    :{BLACK}Raha:
STR_PERFORMANCE_DETAIL_LOAN                                     :{BLACK}Laina:
STR_PERFORMANCE_DETAIL_TOTAL                                    :{BLACK}Yhteensä:
############ End of order list
<<<<<<< HEAD
STR_PERFORMANCE_DETAIL_VEHICLES_TOOLTIP                         :{BLACK}Liikennevälineiden määrä. Tähän kuuluvat ajoneuvot, junat, laivat ja lentokoneet
=======
STR_PERFORMANCE_DETAIL_VEHICLES_TOOLTIP                         :{BLACK}Kulkuveuvojen määrä. Tähän kuuluvat ajoneuvot, junat, laivat ja ilma-alukset
>>>>>>> a499e9ac
STR_PERFORMANCE_DETAIL_STATIONS_TOOLTIP                         :{BLACK}Asemien osien määrä. Kaikki osat asemista (esim. rautatieasema, bussipysäkki, lentokenttä) lasketaan, vaikka ne olisivat yhdistettynä yhdeksi asemaksi
STR_PERFORMANCE_DETAIL_MIN_PROFIT_TOOLTIP                       :{BLACK}Vähätuottoisimman kulkuneuvon tulo (kaikkien yli 2 vuotta vanhojen kulkuneuvojen)
STR_PERFORMANCE_DETAIL_MIN_INCOME_TOOLTIP                       :{BLACK}Viimeisen 12 neljänneksen vähätuottoisimman kuun käteistuoton määrä
STR_PERFORMANCE_DETAIL_MAX_INCOME_TOOLTIP                       :{BLACK}Viimeisen 12 neljänneksen korkeatuottoisimman kuun käteistuoton määrä
STR_PERFORMANCE_DETAIL_DELIVERED_TOOLTIP                        :{BLACK}Viimeisen neljän neljänneksen kuljetetun rahdin määrä
STR_PERFORMANCE_DETAIL_CARGO_TOOLTIP                            :{BLACK}Viimeisen neljänneksen kuljetetun rahdin tyyppi
STR_PERFORMANCE_DETAIL_MONEY_TOOLTIP                            :{BLACK}Käteisvarat
STR_PERFORMANCE_DETAIL_LOAN_TOOLTIP                             :{BLACK}Tämän yhtiön ottaman lainan määrä
STR_PERFORMANCE_DETAIL_TOTAL_TOOLTIP                            :{BLACK}Summa kaikista mahdollisista pisteistä

# Music window
STR_MUSIC_JAZZ_JUKEBOX_CAPTION                                  :{WHITE}Jazz-jukeboksi
STR_MUSIC_PLAYLIST_ALL                                          :{TINY_FONT}{BLACK}Kaikki
STR_MUSIC_PLAYLIST_OLD_STYLE                                    :{TINY_FONT}{BLACK}Vanha tyyli
STR_MUSIC_PLAYLIST_NEW_STYLE                                    :{TINY_FONT}{BLACK}Uusi tyyli
STR_MUSIC_PLAYLIST_EZY_STREET                                   :{TINY_FONT}{BLACK}Ezy Street
STR_MUSIC_PLAYLIST_CUSTOM_1                                     :{TINY_FONT}{BLACK}Oma 1
STR_MUSIC_PLAYLIST_CUSTOM_2                                     :{TINY_FONT}{BLACK}Oma 2
STR_MUSIC_MUSIC_VOLUME                                          :{TINY_FONT}{BLACK}Musiikin voimakkuus
STR_MUSIC_EFFECTS_VOLUME                                        :{TINY_FONT}{BLACK}Äänitehosteiden voimakkuus
STR_MUSIC_TRACK_NONE                                            :{TINY_FONT}{DKGREEN}--
STR_MUSIC_TRACK_DIGIT                                           :{TINY_FONT}{DKGREEN}{ZEROFILL_NUM}
STR_MUSIC_TITLE_NONE                                            :{TINY_FONT}{DKGREEN}------
STR_MUSIC_TITLE_NOMUSIC                                         :{TINY_FONT}{DKGREEN}Musiikkia ei ole saatavilla
STR_MUSIC_TITLE_NAME                                            :{TINY_FONT}{DKGREEN}"{STRING}"
STR_MUSIC_TRACK                                                 :{TINY_FONT}{BLACK}Raita
STR_MUSIC_XTITLE                                                :{TINY_FONT}{BLACK}Nimi
STR_MUSIC_SHUFFLE                                               :{TINY_FONT}{BLACK}Sekoita
STR_MUSIC_PROGRAM                                               :{TINY_FONT}{BLACK}Soittolista
STR_MUSIC_TOOLTIP_SKIP_TO_PREVIOUS_TRACK                        :{BLACK}Hyppää edelliseen raitaan
STR_MUSIC_TOOLTIP_SKIP_TO_NEXT_TRACK_IN_SELECTION               :{BLACK}Hyppää seuraavaan raitaan
STR_MUSIC_TOOLTIP_STOP_PLAYING_MUSIC                            :{BLACK}Pysäytä musiikki
STR_MUSIC_TOOLTIP_START_PLAYING_MUSIC                           :{BLACK}Aloita musiikki
STR_MUSIC_TOOLTIP_DRAG_SLIDERS_TO_SET_MUSIC                     :{BLACK}Aseta liukusäätimillä sopiva äänenvoimakkuus musiikille ja tehosteille
STR_MUSIC_TOOLTIP_SELECT_ALL_TRACKS_PROGRAM                     :{BLACK}Valitse ”kaikki raidat”
STR_MUSIC_TOOLTIP_SELECT_OLD_STYLE_MUSIC                        :{BLACK}Valitse ”vanhan tyylin musiikki”
STR_MUSIC_TOOLTIP_SELECT_NEW_STYLE_MUSIC                        :{BLACK}Valitse ”uuden tyylin musiikki”
STR_MUSIC_TOOLTIP_SELECT_EZY_STREET_STYLE                       :{BLACK}Valitse ”Ezy Street” -tyylin musiikki
STR_MUSIC_TOOLTIP_SELECT_CUSTOM_1_USER_DEFINED                  :{BLACK}Valitse ”oma 1” (käyttäjän määritettävissä)
STR_MUSIC_TOOLTIP_SELECT_CUSTOM_2_USER_DEFINED                  :{BLACK}Valitse ”oma 2” (käyttäjän määritettävissä)
STR_MUSIC_TOOLTIP_TOGGLE_PROGRAM_SHUFFLE                        :{BLACK}Sekoittaminen päälle/pois
STR_MUSIC_TOOLTIP_SHOW_MUSIC_TRACK_SELECTION                    :{BLACK}Näytä musiikkiraitojen valintaikkuna

# Playlist window
STR_PLAYLIST_MUSIC_SELECTION_SETNAME                            :{WHITE}Soittolista – ”{STRING}”
STR_PLAYLIST_TRACK_NAME                                         :{TINY_FONT}{LTBLUE}{ZEROFILL_NUM} "{STRING}"
STR_PLAYLIST_TRACK_INDEX                                        :{TINY_FONT}{BLACK}Raita
STR_PLAYLIST_PROGRAM                                            :{TINY_FONT}{BLACK}Soittolista – ”{STRING}”
STR_PLAYLIST_CLEAR                                              :{TINY_FONT}{BLACK}Tyhjennä
STR_PLAYLIST_CHANGE_SET                                         :{BLACK}Vaihda kokoelma
STR_PLAYLIST_TOOLTIP_CLEAR_CURRENT_PROGRAM_CUSTOM1              :{BLACK}Tyhjennä nykyinen soittolista (vain Oma1 tai Oma2)
STR_PLAYLIST_TOOLTIP_CHANGE_SET                                 :{BLACK}Valitse toinen asennettu kokoelma musiikkivalikoimaksesi
STR_PLAYLIST_TOOLTIP_CLICK_TO_ADD_TRACK                         :{BLACK}Valitse musiikkiraita lisätäksesi sen nykyiseen soittolistaan (vain Oma1 tai Oma2).
STR_PLAYLIST_TOOLTIP_CLICK_TO_REMOVE_TRACK                      :{BLACK}Poista musiikkiraita nykyseiltä soittolistalta napsauttamalla (ainoastaan Custom1 tai Custom2)

# Highscore window
STR_HIGHSCORE_TOP_COMPANIES_WHO_REACHED                         :{BIG_FONT}{BLACK}Parhaat yhtiöt, jotka saavuttivat vuoden {NUM}
STR_HIGHSCORE_TOP_COMPANIES_NETWORK_GAME                        :{BIG_FONT}{BLACK}Yhtiökilpailutaulukko vuonna {NUM}
STR_HIGHSCORE_POSITION                                          :{BIG_FONT}{BLACK}{COMMA}.
STR_HIGHSCORE_PERFORMANCE_TITLE_BUSINESSMAN                     :Liikemies
STR_HIGHSCORE_PERFORMANCE_TITLE_ENTREPRENEUR                    :Yrittäjä
STR_HIGHSCORE_PERFORMANCE_TITLE_INDUSTRIALIST                   :Teollisuusmies
STR_HIGHSCORE_PERFORMANCE_TITLE_CAPITALIST                      :Kapitalisti
STR_HIGHSCORE_PERFORMANCE_TITLE_MAGNATE                         :Magnaatti
STR_HIGHSCORE_PERFORMANCE_TITLE_MOGUL                           :Moguli
STR_HIGHSCORE_PERFORMANCE_TITLE_TYCOON_OF_THE_CENTURY           :Vuosisadan pohatta
STR_HIGHSCORE_NAME                                              :{PRESIDENT_NAME}, {COMPANY}
STR_HIGHSCORE_STATS                                             :{BIG_FONT}”{STRING}”   ({COMMA})
STR_HIGHSCORE_COMPANY_ACHIEVES_STATUS                           :{BIG_FONT}{BLACK}{COMPANY} saavuttaa arvon ”{STRING}”!
STR_HIGHSCORE_PRESIDENT_OF_COMPANY_ACHIEVES_STATUS              :{BIG_FONT}{WHITE}{PRESIDENT_NAME} yhtiöstä {COMPANY} saavuttaa arvon ”{STRING}”!

# Smallmap window
STR_SMALLMAP_CAPTION                                            :{WHITE}Kartta – {STRING}

STR_SMALLMAP_TYPE_CONTOURS                                      :Korkeuserot
STR_SMALLMAP_TYPE_VEHICLES                                      :Kulkuneuvot
STR_SMALLMAP_TYPE_INDUSTRIES                                    :Teollisuus
STR_SMALLMAP_TYPE_ROUTEMAP                                      :Rahtivirta
STR_SMALLMAP_TYPE_ROUTES                                        :Reitit
STR_SMALLMAP_TYPE_VEGETATION                                    :Kasvillisuus
STR_SMALLMAP_TYPE_OWNERS                                        :Omistajat
STR_SMALLMAP_TOOLTIP_SHOW_LAND_CONTOURS_ON_MAP                  :{BLACK}Näytä korkeuserot kartalla
STR_SMALLMAP_TOOLTIP_SHOW_VEHICLES_ON_MAP                       :{BLACK}Näytä liikennevälineet kartalla
STR_SMALLMAP_TOOLTIP_SHOW_INDUSTRIES_ON_MAP                     :{BLACK}Näytä teollisuuslaitokset kartalla
STR_SMALLMAP_TOOLTIP_SHOW_LINK_STATS_ON_MAP                     :{BLACK}Näytä rahtivirta kartalla
STR_SMALLMAP_TOOLTIP_SHOW_TRANSPORT_ROUTES_ON                   :{BLACK}Näytä kuljetusreitit kartalla
STR_SMALLMAP_TOOLTIP_SHOW_VEGETATION_ON_MAP                     :{BLACK}Näytä kasvillisuus kartalla
STR_SMALLMAP_TOOLTIP_SHOW_LAND_OWNERS_ON_MAP                    :{BLACK}Näytä maanomistajat kartalla
STR_SMALLMAP_TOOLTIP_INDUSTRY_SELECTION                         :{BLACK}Napsauta teollisuustyyppiä näyttääksesi sen. Ctrl+Klik näyttää valitun tyypin. Ctrl+Klik uudestaan näyttää kaikki teollisuustyypit
STR_SMALLMAP_TOOLTIP_COMPANY_SELECTION                          :{BLACK}Napsauta yhtiötä näyttääksesi sen omaisuuden. Ctrl+Klik näyttää ainoastaan valitun yhtiön. Ctrl+Klik uudestaan näyttää kaikki yhtiöt
STR_SMALLMAP_TOOLTIP_CARGO_SELECTION                            :{BLACK}Napsauta rahtia näyttääksesi tai piilottaaksesi sen. Ctrl+Klik piilottaa kaikki paitsi valitun rahdin. Ctrl+Klik uudelleen palauttaa kaikki rahdit näkyviin

STR_SMALLMAP_LEGENDA_ROADS                                      :{TINY_FONT}{BLACK}Tiet
STR_SMALLMAP_LEGENDA_RAILROADS                                  :{TINY_FONT}{BLACK}Rautatiet
STR_SMALLMAP_LEGENDA_STATIONS_AIRPORTS_DOCKS                    :{TINY_FONT}{BLACK}Asemat/lentokentät/satamat
STR_SMALLMAP_LEGENDA_BUILDINGS_INDUSTRIES                       :{TINY_FONT}{BLACK}Rakennukset/Teollisuus
STR_SMALLMAP_LEGENDA_VEHICLES                                   :{TINY_FONT}{BLACK}Kulkuneuvot
STR_SMALLMAP_LEGENDA_TRAINS                                     :{TINY_FONT}{BLACK}Junat
STR_SMALLMAP_LEGENDA_ROAD_VEHICLES                              :{TINY_FONT}{BLACK}Ajoneuvot
STR_SMALLMAP_LEGENDA_SHIPS                                      :{TINY_FONT}{BLACK}Laivat
STR_SMALLMAP_LEGENDA_AIRCRAFT                                   :{TINY_FONT}{BLACK}Ilma-alukset
STR_SMALLMAP_LEGENDA_TRANSPORT_ROUTES                           :{TINY_FONT}{BLACK}Kuljetusreitit
STR_SMALLMAP_LEGENDA_FOREST                                     :{TINY_FONT}{BLACK}Metsä
STR_SMALLMAP_LEGENDA_RAILROAD_STATION                           :{TINY_FONT}{BLACK}Rautatieasema
STR_SMALLMAP_LEGENDA_TRUCK_LOADING_BAY                          :{TINY_FONT}{BLACK}Lastauslaituri
STR_SMALLMAP_LEGENDA_BUS_STATION                                :{TINY_FONT}{BLACK}Linja-autoasema
STR_SMALLMAP_LEGENDA_AIRPORT_HELIPORT                           :{TINY_FONT}{BLACK}Lento-/helikopterikenttä
STR_SMALLMAP_LEGENDA_DOCK                                       :{TINY_FONT}{BLACK}Satama
STR_SMALLMAP_LEGENDA_ROUGH_LAND                                 :{TINY_FONT}{BLACK}Kumpuilevaa maata
STR_SMALLMAP_LEGENDA_GRASS_LAND                                 :{TINY_FONT}{BLACK}Ruohikkoa
STR_SMALLMAP_LEGENDA_BARE_LAND                                  :{TINY_FONT}{BLACK}Paljasta maata
STR_SMALLMAP_LEGENDA_FIELDS                                     :{TINY_FONT}{BLACK}Peltoja
STR_SMALLMAP_LEGENDA_TREES                                      :{TINY_FONT}{BLACK}Puita
STR_SMALLMAP_LEGENDA_ROCKS                                      :{TINY_FONT}{BLACK}Kiviä
STR_SMALLMAP_LEGENDA_WATER                                      :{TINY_FONT}{BLACK}Vettä
STR_SMALLMAP_LEGENDA_NO_OWNER                                   :{TINY_FONT}{BLACK}Ei omistajaa
STR_SMALLMAP_LEGENDA_TOWNS                                      :{TINY_FONT}{BLACK}Taajamia
STR_SMALLMAP_LEGENDA_INDUSTRIES                                 :{TINY_FONT}{BLACK}Teollisuutta
STR_SMALLMAP_LEGENDA_DESERT                                     :{TINY_FONT}{BLACK}Autiomaata
STR_SMALLMAP_LEGENDA_SNOW                                       :{TINY_FONT}{BLACK}Lunta

STR_SMALLMAP_TOOLTIP_TOGGLE_TOWN_NAMES_ON_OFF                   :{BLACK}Näytä kuntien nimet kartalla
STR_SMALLMAP_CENTER                                             :{BLACK}Keskitä pieni kartta tähän paikkaan
STR_SMALLMAP_INDUSTRY                                           :{TINY_FONT}{STRING} ({NUM})
STR_SMALLMAP_LINKSTATS                                          :{TINY_FONT}{STRING}
STR_SMALLMAP_COMPANY                                            :{TINY_FONT}{COMPANY}
STR_SMALLMAP_TOWN                                               :{TINY_FONT}{WHITE}{TOWN}
STR_SMALLMAP_DISABLE_ALL                                        :{BLACK}Kaikki pois päältä
STR_SMALLMAP_ENABLE_ALL                                         :{BLACK}Kaikki päälle
STR_SMALLMAP_SHOW_HEIGHT                                        :{BLACK}Näytä korkeus
STR_SMALLMAP_TOOLTIP_DISABLE_ALL_INDUSTRIES                     :{BLACK}Älä näytä teollisuutta kartalla
STR_SMALLMAP_TOOLTIP_ENABLE_ALL_INDUSTRIES                      :{BLACK}Näytä kaikki teollisuus kartalla
STR_SMALLMAP_TOOLTIP_SHOW_HEIGHT                                :{BLACK}Valitse, näytetäänkö korkeuskartta
STR_SMALLMAP_TOOLTIP_DISABLE_ALL_COMPANIES                      :{BLACK}Älä näytä yhtiöiden omaisuutta kartalla
STR_SMALLMAP_TOOLTIP_ENABLE_ALL_COMPANIES                       :{BLACK}Näytä kaikki yhtiöiden omaisuus kartalla
STR_SMALLMAP_TOOLTIP_DISABLE_ALL_CARGOS                         :{BLACK}Älä näytä mitään rahtia kartalla
STR_SMALLMAP_TOOLTIP_ENABLE_ALL_CARGOS                          :{BLACK}Näytä kaikki rahdit kartalla

# Status bar messages
STR_STATUSBAR_TOOLTIP_SHOW_LAST_NEWS                            :{BLACK}Näytä viimeisin viesti tai uutisraportti
STR_STATUSBAR_COMPANY_NAME                                      :{SILVER}- -  {COMPANY}  - -
STR_STATUSBAR_PAUSED                                            :{YELLOW}*  *  TAUKO  *  *
STR_STATUSBAR_AUTOSAVE                                          :{RED}AUTOMAATTITALLENNUS
STR_STATUSBAR_SAVING_GAME                                       :{RED}*  *  TALLENNETAAN PELIÄ  *  *

# News message history
STR_MESSAGE_HISTORY                                             :{WHITE}Viestihistoria
STR_MESSAGE_HISTORY_TOOLTIP                                     :{BLACK}Lista viimeisimmistä uutisviesteistä
STR_MESSAGE_NEWS_FORMAT                                         :{STRING}  –  {STRING}

STR_NEWS_MESSAGE_CAPTION                                        :{WHITE}Viesti
STR_NEWS_CUSTOM_ITEM                                            :{BIG_FONT}{BLACK}{STRING}

STR_NEWS_FIRST_TRAIN_ARRIVAL                                    :{BIG_FONT}{BLACK}Asukkaat juhlivat . . .{}Ensimmäinen juna saapuu asemalle {STATION}!
STR_NEWS_FIRST_BUS_ARRIVAL                                      :{BIG_FONT}{BLACK}Asukkaat juhlivat . . .{}{STATION} vastaanottaa ensimmäisen linja-auton!
STR_NEWS_FIRST_TRUCK_ARRIVAL                                    :{BIG_FONT}{BLACK}Asukkaat juhlivat . . .{}{STATION} vastaanottaa ensimmäisen kuorma-auton!
STR_NEWS_FIRST_PASSENGER_TRAM_ARRIVAL                           :{BIG_FONT}{BLACK}Asukkaat juhlivat . . .{}{STATION} vastaanottaa ensimmäisen raitiovaunun!
STR_NEWS_FIRST_CARGO_TRAM_ARRIVAL                               :{BIG_FONT}{BLACK}Asukkaat juhlivat . . .{}{STATION} vastaanottaa ensimmäisen rahtiraitiovaunun!
STR_NEWS_FIRST_SHIP_ARRIVAL                                     :{BIG_FONT}{BLACK}Asukkaat juhlivat . . .{}{STATION} vastaanottaa ensimmäisen laivan!
STR_NEWS_FIRST_AIRCRAFT_ARRIVAL                                 :{BIG_FONT}{BLACK}Asukkaat juhlivat . . .{}{STATION} vastaanottaa ensimmäisen lentokoneen!

STR_NEWS_TRAIN_CRASH                                            :{BIG_FONT}{BLACK}Junaonnettomuus!{}{COMMA} kuollut törmäyksen jälkeisessä tulipallossa
STR_NEWS_ROAD_VEHICLE_CRASH_DRIVER                              :{BIG_FONT}{BLACK}Tasoristeysturma!{}Kuljettaja kuollut junan ja auton törmäyksen jälkeisessä tulipallossa
STR_NEWS_ROAD_VEHICLE_CRASH                                     :{BIG_FONT}{BLACK}Tasoristeysturma!{}{COMMA} kuoli junan ja auton törmäyksen jälkeisessä tulipallossa
STR_NEWS_AIRCRAFT_CRASH                                         :{BIG_FONT}{BLACK}Lento-onnettomuus!{}{1:STATION}: {0:COMMA} kuollut tulipallossa
STR_NEWS_PLANE_CRASH_OUT_OF_FUEL                                :{BIG_FONT}{BLACK}Lento-onnettomuus!{}Polttoaineen loppuminen johti {COMMA} ihmisen kuolemaan tulipallossa

STR_NEWS_DISASTER_ZEPPELIN                                      :{BIG_FONT}{BLACK}{STATION}: Ilmalaivaonnettomuus!
STR_NEWS_DISASTER_SMALL_UFO                                     :{BIG_FONT}{BLACK}Ajoneuvo tuhoutui törmäyksessä UFO:n kanssa!
STR_NEWS_DISASTER_AIRPLANE_OIL_REFINERY                         :{BIG_FONT}{BLACK}{TOWN}: Öljynjalostamon räjähdys!
STR_NEWS_DISASTER_HELICOPTER_FACTORY                            :{BIG_FONT}{BLACK}{TOWN}: Tehdas tuhoutunut epäilyttävissä olosuhteissa!
STR_NEWS_DISASTER_BIG_UFO                                       :{BIG_FONT}{BLACK}{TOWN}: ”UFO” laskeutuu!
STR_NEWS_DISASTER_COAL_MINE_SUBSIDENCE                          :{BIG_FONT}{BLACK}{TOWN}: Hiilikaivoksen sortuma aiheuttaa tuhoa!
STR_NEWS_DISASTER_FLOOD_VEHICLE                                 :{BIG_FONT}{BLACK}Tulvia!{}Ainakin {COMMA} kadoksissa tai oletettavasti menehtynyt tappavassa tulvassa!

STR_NEWS_COMPANY_IN_TROUBLE_TITLE                               :{BIG_FONT}{BLACK}Kuljetusyhtiö vaikeuksissa!
STR_NEWS_COMPANY_IN_TROUBLE_DESCRIPTION                         :{BIG_FONT}{BLACK}{STRING} myydään tai julistetaan konkurssiin, ellei suorituskyky lisäänny pian!
STR_NEWS_COMPANY_MERGER_TITLE                                   :{BIG_FONT}{BLACK}Kuljetusyhtiöiden sulautuminen!
STR_NEWS_COMPANY_MERGER_DESCRIPTION                             :{BIG_FONT}{BLACK}{STRING} on myyty yhtiölle {STRING} hintaan {CURRENCY_LONG}!
STR_NEWS_COMPANY_BANKRUPT_TITLE                                 :{BIG_FONT}{BLACK}Konkurssi!
STR_NEWS_COMPANY_BANKRUPT_DESCRIPTION                           :{BIG_FONT}{BLACK}{STRING} on suljettu velkojien toimesta ja kaikki omaisuus on myyty pois!
STR_NEWS_COMPANY_LAUNCH_TITLE                                   :{BIG_FONT}{BLACK}Uusi kuljetusyhtiö perustettu!
STR_NEWS_COMPANY_LAUNCH_DESCRIPTION                             :{BIG_FONT}{BLACK}{STRING} aloittaa rakentamisen kunnassa {TOWN}!
STR_NEWS_MERGER_TAKEOVER_TITLE                                  :{BIG_FONT}{BLACK}{1:STRING} on ottanut haltuunsa yhtiön {0:STRING}!
STR_PRESIDENT_NAME_MANAGER                                      :{BLACK}{PRESIDENT_NAME}{}(pääjohtaja)

STR_NEWS_NEW_TOWN                                               :{BLACK}{BIG_FONT}{STRING} rahoitti uuden kunnan, {TOWN}, rakentamista!
STR_NEWS_NEW_TOWN_UNSPONSORED                                   :{BLACK}{BIG_FONT}Uusi kunta {TOWN} perustettu!

STR_NEWS_INDUSTRY_CONSTRUCTION                                  :{BIG_FONT}{BLACK}Uusi {STRING} rakennetaan paikkakunnalle {TOWN}!
STR_NEWS_INDUSTRY_PLANTED                                       :{BIG_FONT}{BLACK}Uusi {STRING} istutetaan paikkakunnalle {TOWN}!

STR_NEWS_INDUSTRY_CLOSURE_GENERAL                               :{BIG_FONT}{BLACK}{STRING}: alasajo aloitetaan välittömästi!
STR_NEWS_INDUSTRY_CLOSURE_SUPPLY_PROBLEMS                       :{BIG_FONT}{BLACK}{STRING}: toimitusongelmista johtuen sulkeminen uhkaavan lähellä!
STR_NEWS_INDUSTRY_CLOSURE_LACK_OF_TREES                         :{BIG_FONT}{BLACK}{STRING}: puiden puutteesta johtuen sulkeminen uhkaavan lähellä!

STR_NEWS_EURO_INTRODUCTION                                      :{BIG_FONT}{BLACK}Euroopan unionin talous- ja rahaliitto!{}{}Euro otetaan käyttöön maan ainoaksi valuutaksi päivittäisiin liiketapahtumiin!
STR_NEWS_BEGIN_OF_RECESSION                                     :{BIG_FONT}{BLACK}Maailmanlaajuinen laskukausi!{}{}Rahoitusasiantuntijat pelkäävät pahinta talouden laskiessa!
STR_NEWS_END_OF_RECESSION                                       :{BIG_FONT}{BLACK}Laskukausi ohi!{}{}Kaupankäynnin käänne parempaan lisää luottamusta teollisuuteen talouden vahvistuessa!

STR_NEWS_INDUSTRY_PRODUCTION_INCREASE_GENERAL                   :{BIG_FONT}{BLACK}{INDUSTRY}: tuotantoa lisätään!
STR_NEWS_INDUSTRY_PRODUCTION_INCREASE_COAL                      :{BIG_FONT}{BLACK}{INDUSTRY}: uusi hiilijuonne löytynyt!{}Tuotannon odotetaan kaksinkertaistuvan!
STR_NEWS_INDUSTRY_PRODUCTION_INCREASE_OIL                       :{BIG_FONT}{BLACK}{INDUSTRY}: uusia öljyvaroja löydetty!{}Tuotannon odotetaan kaksinkertaistuvan!
STR_NEWS_INDUSTRY_PRODUCTION_INCREASE_FARM                      :{BIG_FONT}{BLACK}{INDUSTRY}: viljelytapoja parannettu! Tuotannon odotetaan kaksinkertaistuvan!
STR_NEWS_INDUSTRY_PRODUCTION_INCREASE_SMOOTH                    :{BIG_FONT}{BLACK}{1:INDUSTRY} tuottaa {0:STRING} {2:COMMA}{NBSP}% entistä enemmän!
STR_NEWS_INDUSTRY_PRODUCTION_DECREASE_GENERAL                   :{BIG_FONT}{BLACK}{INDUSTRY}: tuotanto vähenee 50{NBSP}%:lla.
STR_NEWS_INDUSTRY_PRODUCTION_DECREASE_FARM                      :{BIG_FONT}{BLACK}{INDUSTRY}: hyönteisparvet aiheuttavat tuhoa!{}Tuotanto vähenee 50{NBSP}%:lla.
STR_NEWS_INDUSTRY_PRODUCTION_DECREASE_SMOOTH                    :{BIG_FONT}{BLACK}{1:INDUSTRY} tuottaa {0:STRING} {2:COMMA}{NBSP}% entistä vähemmän!

STR_NEWS_TRAIN_IS_WAITING                                       :{WHITE}{VEHICLE} odottaa veturitallilla
STR_NEWS_ROAD_VEHICLE_IS_WAITING                                :{WHITE}{VEHICLE} odottaa varikolla
STR_NEWS_SHIP_IS_WAITING                                        :{WHITE}{VEHICLE} odottaa telakalla
STR_NEWS_AIRCRAFT_IS_WAITING                                    :{WHITE}{VEHICLE} odottaa lentokonehallissa

# Order review system / warnings
STR_NEWS_VEHICLE_HAS_TOO_FEW_ORDERS                             :{WHITE}Kulkuneuvolla {VEHICLE} on liian vähän käskyjä
STR_NEWS_VEHICLE_HAS_VOID_ORDER                                 :{WHITE}Kulkuneuvolla {VEHICLE} on virheellinen käsky
STR_NEWS_VEHICLE_HAS_DUPLICATE_ENTRY                            :{WHITE}Kulkuneuvolla {VEHICLE} on toistuvia käskyjä
STR_NEWS_VEHICLE_HAS_INVALID_ENTRY                              :{WHITE}Kulkuneuvon {VEHICLE} käskyissä on virheellinen asema
STR_NEWS_PLANE_USES_TOO_SHORT_RUNWAY                            :{WHITE}Kulkuneuvon {VEHICLE} käskyissä on lentokenttä, jonka kiitorata on liian lyhyt

STR_NEWS_VEHICLE_IS_GETTING_OLD                                 :{WHITE}{VEHICLE} on tulossa vanhaksi
STR_NEWS_VEHICLE_IS_GETTING_VERY_OLD                            :{WHITE}{VEHICLE} on tulossa hyvin vanhaksi
STR_NEWS_VEHICLE_IS_GETTING_VERY_OLD_AND                        :{WHITE}{VEHICLE} on tulossa hyvin vanhaksi ja on uusimisen tarpeessa
STR_NEWS_TRAIN_IS_STUCK                                         :{WHITE}{VEHICLE} ei löydä reittiä päämäärään
STR_NEWS_VEHICLE_IS_LOST                                        :{WHITE}{VEHICLE} on eksynyt
STR_NEWS_VEHICLE_IS_UNPROFITABLE                                :{WHITE}Kulkuneuvon {VEHICLE} tulos viime vuonna oli {CURRENCY_LONG}
STR_NEWS_AIRCRAFT_DEST_TOO_FAR                                  :{WHITE}{VEHICLE} ei pääse seuraavaan määränpäähän koska se on toimintasäteen ulkopuolella

STR_NEWS_ORDER_REFIT_FAILED                                     :{WHITE}Korvauksen epäonnistuminen pysäytti kulkuneuvon {VEHICLE}
STR_NEWS_VEHICLE_AUTORENEW_FAILED                               :{WHITE}Automaattinen korvaus epäonnistui kulkuneuvolle {VEHICLE}{}{STRING}

STR_NEWS_NEW_VEHICLE_NOW_AVAILABLE                              :{BIG_FONT}{BLACK}Uusi {STRING} on nyt saatavilla!
STR_NEWS_NEW_VEHICLE_TYPE                                       :{BIG_FONT}{BLACK}{ENGINE}
STR_NEWS_NEW_VEHICLE_NOW_AVAILABLE_WITH_TYPE                    :{BLACK}Uusi {STRING} on nyt saatavilla! – {ENGINE}
<<<<<<< HEAD
=======

STR_NEWS_SHOW_VEHICLE_GROUP_TOOLTIP                             :{BLACK}Avaa ryhmäikkuna kulkuneuvon ryhmään kohdistettuna
>>>>>>> a499e9ac

STR_NEWS_STATION_NO_LONGER_ACCEPTS_CARGO                        :{WHITE}{STATION} ei ota enää vastaan {STRING}.
STR_NEWS_STATION_NO_LONGER_ACCEPTS_CARGO_OR_CARGO               :{WHITE}{STATION} ei ota enää vastaan {STRING} tai {STRING}.
STR_NEWS_STATION_NOW_ACCEPTS_CARGO                              :{WHITE}{STATION} ottaa nyt vastaan {STRING}.
STR_NEWS_STATION_NOW_ACCEPTS_CARGO_AND_CARGO                    :{WHITE}{STATION} ottaa nyt vastaan {STRING} ja {STRING}.

STR_NEWS_OFFER_OF_SUBSIDY_EXPIRED                               :{BIG_FONT}{BLACK}Tukitarjous päättynyt:{}{}{STRING} välillä {STRING} - {STRING} ei voi enää saada tukea
STR_NEWS_SUBSIDY_WITHDRAWN_SERVICE                              :{BIG_FONT}{BLACK}Tuki vedetty pois:{}{}{STRING} kuljetuspalvelu välille {STRING}-{STRING} ei ole enää tuettu
STR_NEWS_SERVICE_SUBSIDY_OFFERED                                :{BIG_FONT}{BLACK}Tuki tarjottu:{}{}Ensimmäinen {STRING}kuljetus välillä {STRING} – {STRING} saa vuoden mittaisen tuen paikallisviranomaisilta!
STR_NEWS_SERVICE_SUBSIDY_AWARDED_HALF                           :{BIG_FONT}{BLACK}Tuki myönnetty yhtiölle {STRING}!{}{}{STRING}kuljetus välillä {STRING}-{STRING} tuottaa 50{NBSP}% enemmän seuraavan vuoden ajan!
STR_NEWS_SERVICE_SUBSIDY_AWARDED_DOUBLE                         :{BIG_FONT}{BLACK}Tuki myönnetty yhtiölle {STRING}!{}{}{STRING}kuljetus välillä {STRING}-{STRING} tuottaa tuplaten seuraavan vuoden ajan!
STR_NEWS_SERVICE_SUBSIDY_AWARDED_TRIPLE                         :{BIG_FONT}{BLACK}Tuki myönnetty yhtiölle {STRING}!{}{}{STRING}kuljetus välillä {STRING}-{STRING} tuottaa kolminkertaisesti seuraavan vuoden ajan!
STR_NEWS_SERVICE_SUBSIDY_AWARDED_QUADRUPLE                      :{BIG_FONT}{BLACK}Tuki myönnetty yhtiölle {STRING}!{}{}{STRING}kuljetus välillä {STRING}-{STRING} tuottaa nelinkertaisesti seuraavan vuoden ajan!

STR_NEWS_ROAD_REBUILDING                                        :{BIG_FONT}{BLACK}{TOWN}: liikennekaaos!{}{}{STRING} rahoittaa katujen kunnostuksen; autoilijoille odotettavissa kuusi kuukautta kurjuutta!
STR_NEWS_EXCLUSIVE_RIGHTS_TITLE                                 :{BIG_FONT}{BLACK}Kuljetusmonopoli!
STR_NEWS_EXCLUSIVE_RIGHTS_DESCRIPTION                           :{BIG_FONT}{BLACK}{TOWN} ja {STRING} allekirjoittavat sopimuksen vuoden pituisesta kuljetusyksinoikeudesta!

# Extra view window
STR_EXTRA_VIEW_PORT_TITLE                                       :{WHITE}Näkymä {COMMA}
STR_EXTRA_VIEW_MOVE_VIEW_TO_MAIN                                :{BLACK}Päänäkymästä tähän
STR_EXTRA_VIEW_MOVE_VIEW_TO_MAIN_TT                             :{BLACK}Kopioi päänäkymän sijainti tähän näkymään
STR_EXTRA_VIEW_MOVE_MAIN_TO_VIEW                                :{BLACK}Vaihda päänäkymää
STR_EXTRA_VIEW_MOVE_MAIN_TO_VIEW_TT                             :{BLACK}Siirrä päänäkymää tämän näkymän sijaintiin

# Game options window
STR_GAME_OPTIONS_CAPTION                                        :{WHITE}Pelin valinnat
STR_GAME_OPTIONS_CURRENCY_UNITS_FRAME                           :{BLACK}Rahayksikkö
STR_GAME_OPTIONS_CURRENCY_UNITS_DROPDOWN_TOOLTIP                :{BLACK}Rahayksikön valinta

############ start of currency region
STR_GAME_OPTIONS_CURRENCY_GBP                                   :Englannin punta (GBP)
STR_GAME_OPTIONS_CURRENCY_USD                                   :Yhdysvaltain dollari (USD)
STR_GAME_OPTIONS_CURRENCY_EUR                                   :Euro (EUR)
STR_GAME_OPTIONS_CURRENCY_JPY                                   :Japanin jeni (JPY)
STR_GAME_OPTIONS_CURRENCY_ATS                                   :Itävallan šillinki (ATS)
STR_GAME_OPTIONS_CURRENCY_BEF                                   :Belgian frangi (BEF)
STR_GAME_OPTIONS_CURRENCY_CHF                                   :Sveitsin frangi (CHF)
STR_GAME_OPTIONS_CURRENCY_CZK                                   :Tšekin koruna (CZK)
STR_GAME_OPTIONS_CURRENCY_DEM                                   :Saksan markka (DEM)
STR_GAME_OPTIONS_CURRENCY_DKK                                   :Tanskan kruunu (DKK)
STR_GAME_OPTIONS_CURRENCY_ESP                                   :Espanjan peseta (ESP)
STR_GAME_OPTIONS_CURRENCY_FIM                                   :Suomen markka (FIM)
STR_GAME_OPTIONS_CURRENCY_FRF                                   :Ranskan frangi (FRF)
STR_GAME_OPTIONS_CURRENCY_GRD                                   :Kreikan drakma (GRD)
STR_GAME_OPTIONS_CURRENCY_HUF                                   :Unkarin forintti (HUF)
STR_GAME_OPTIONS_CURRENCY_ISK                                   :Islannin kruunu (ISK)
STR_GAME_OPTIONS_CURRENCY_ITL                                   :Italian liira (ITL)
STR_GAME_OPTIONS_CURRENCY_NLG                                   :Hollannin guldeni (NLG)
STR_GAME_OPTIONS_CURRENCY_NOK                                   :Norjan kruunu (NOK)
STR_GAME_OPTIONS_CURRENCY_PLN                                   :Puolan złoty (PLN)
STR_GAME_OPTIONS_CURRENCY_RON                                   :Romanian leu (RON)
STR_GAME_OPTIONS_CURRENCY_RUR                                   :Venäjän rupla (RUR)
STR_GAME_OPTIONS_CURRENCY_SIT                                   :Slovenian tolari (SIT)
STR_GAME_OPTIONS_CURRENCY_SEK                                   :Ruotsin kruunu (SEK)
STR_GAME_OPTIONS_CURRENCY_TRY                                   :Turkin liira (TRY)
STR_GAME_OPTIONS_CURRENCY_SKK                                   :Slovakian koruna (SKK)
STR_GAME_OPTIONS_CURRENCY_BRL                                   :Brasilian reali (BRL)
STR_GAME_OPTIONS_CURRENCY_EEK                                   :Viron kruunu (EEK)
STR_GAME_OPTIONS_CURRENCY_LTL                                   :Liettuan liti (LTL)
STR_GAME_OPTIONS_CURRENCY_KRW                                   :Etelä-Korean won (KRW)
STR_GAME_OPTIONS_CURRENCY_ZAR                                   :Etelä-Afrikan randi (ZAR)
STR_GAME_OPTIONS_CURRENCY_CUSTOM                                :Oma...
STR_GAME_OPTIONS_CURRENCY_GEL                                   :Georgian lari (GEL)
STR_GAME_OPTIONS_CURRENCY_IRR                                   :Iranin rial (IRR)
STR_GAME_OPTIONS_CURRENCY_RUB                                   :Uusi Venäjän rupla (RUB)
STR_GAME_OPTIONS_CURRENCY_MXN                                   :Meksikon peso (MXN)
STR_GAME_OPTIONS_CURRENCY_NTD                                   :Uusi Taiwanin dollari (TWD)
STR_GAME_OPTIONS_CURRENCY_CNY                                   :Kiinan renminbi (CNY)
STR_GAME_OPTIONS_CURRENCY_HKD                                   :Hongkongin dollari (HKD)
############ end of currency region

STR_GAME_OPTIONS_ROAD_VEHICLES_FRAME                            :{BLACK}Kulkuneuvot
STR_GAME_OPTIONS_ROAD_VEHICLES_DROPDOWN_TOOLTIP                 :{BLACK}Valitse kummalla puolella tietä ajetaan
STR_GAME_OPTIONS_ROAD_VEHICLES_DROPDOWN_LEFT                    :Vasemmanpuolinen liikenne
STR_GAME_OPTIONS_ROAD_VEHICLES_DROPDOWN_RIGHT                   :Oikeanpuolinen liikenne

STR_GAME_OPTIONS_TOWN_NAMES_FRAME                               :{BLACK}Kuntien nimet
STR_GAME_OPTIONS_TOWN_NAMES_DROPDOWN_TOOLTIP                    :{BLACK}Valitse kuntien nimien tyyli

############ start of townname region
STR_GAME_OPTIONS_TOWN_NAME_ORIGINAL_ENGLISH                     :Englantilainen
STR_GAME_OPTIONS_TOWN_NAME_FRENCH                               :Ranskalainen
STR_GAME_OPTIONS_TOWN_NAME_GERMAN                               :Saksalainen
STR_GAME_OPTIONS_TOWN_NAME_ADDITIONAL_ENGLISH                   :Englantilainen 2
STR_GAME_OPTIONS_TOWN_NAME_LATIN_AMERICAN                       :Latinalaisamerikkalainen
STR_GAME_OPTIONS_TOWN_NAME_SILLY                                :Hassu
STR_GAME_OPTIONS_TOWN_NAME_SWEDISH                              :Ruotsalainen
STR_GAME_OPTIONS_TOWN_NAME_DUTCH                                :Hollantilainen
STR_GAME_OPTIONS_TOWN_NAME_FINNISH                              :Suomalainen
STR_GAME_OPTIONS_TOWN_NAME_POLISH                               :Puolalainen
STR_GAME_OPTIONS_TOWN_NAME_SLOVAK                               :Slovakialainen
STR_GAME_OPTIONS_TOWN_NAME_NORWEGIAN                            :Norjalainen
STR_GAME_OPTIONS_TOWN_NAME_HUNGARIAN                            :Unkarilainen
STR_GAME_OPTIONS_TOWN_NAME_AUSTRIAN                             :Itävaltalainen
STR_GAME_OPTIONS_TOWN_NAME_ROMANIAN                             :Romanialainen
STR_GAME_OPTIONS_TOWN_NAME_CZECH                                :Tšekkiläinen
STR_GAME_OPTIONS_TOWN_NAME_SWISS                                :Sveitsiläinen
STR_GAME_OPTIONS_TOWN_NAME_DANISH                               :Tanskalainen
STR_GAME_OPTIONS_TOWN_NAME_TURKISH                              :Turkkilainen
STR_GAME_OPTIONS_TOWN_NAME_ITALIAN                              :Italialainen
STR_GAME_OPTIONS_TOWN_NAME_CATALAN                              :Katalonialainen
############ end of townname region

STR_GAME_OPTIONS_AUTOSAVE_FRAME                                 :{BLACK}Automaattitallennus
STR_GAME_OPTIONS_AUTOSAVE_DROPDOWN_TOOLTIP                      :{BLACK}Valitse aikaväli automaattisille pelitallennuksille

############ start of autosave dropdown
STR_GAME_OPTIONS_AUTOSAVE_DROPDOWN_OFF                          :Pois
STR_GAME_OPTIONS_AUTOSAVE_DROPDOWN_EVERY_1_MONTH                :Kuukausittain
STR_GAME_OPTIONS_AUTOSAVE_DROPDOWN_EVERY_3_MONTHS               :Joka 3. kuukausi
STR_GAME_OPTIONS_AUTOSAVE_DROPDOWN_EVERY_6_MONTHS               :Joka 6. kuukausi
STR_GAME_OPTIONS_AUTOSAVE_DROPDOWN_EVERY_12_MONTHS              :Kerran vuodessa
############ end of autosave dropdown

STR_GAME_OPTIONS_LANGUAGE                                       :{BLACK}Kieli
STR_GAME_OPTIONS_LANGUAGE_TOOLTIP                               :{BLACK}Valitse käyttöliittymän kieli

STR_GAME_OPTIONS_FULLSCREEN                                     :{BLACK}Koko näyttö
STR_GAME_OPTIONS_FULLSCREEN_TOOLTIP                             :{BLACK}Valitse tämä pelataksesi kokoruututilassa

STR_GAME_OPTIONS_RESOLUTION                                     :{BLACK}Näytön tarkkuus
STR_GAME_OPTIONS_RESOLUTION_TOOLTIP                             :{BLACK}Valitse käytettävä näytön tarkkuus
STR_GAME_OPTIONS_RESOLUTION_OTHER                               :muu

STR_GAME_OPTIONS_GUI_ZOOM_FRAME                                 :{BLACK}Käyttöliittymän koko
STR_GAME_OPTIONS_GUI_ZOOM_DROPDOWN_TOOLTIP                      :{BLACK}Valitse käyttöliittymäelementtien koko

STR_GAME_OPTIONS_GUI_ZOOM_DROPDOWN_NORMAL                       :Tavallinen
STR_GAME_OPTIONS_GUI_ZOOM_DROPDOWN_2X_ZOOM                      :Kaksinkertainen
STR_GAME_OPTIONS_GUI_ZOOM_DROPDOWN_4X_ZOOM                      :Nelinkertainen

STR_GAME_OPTIONS_FONT_ZOOM                                      :{BLACK}Kirjasinkoko
STR_GAME_OPTIONS_FONT_ZOOM_DROPDOWN_TOOLTIP                     :{BLACK}Valitse käyttöliittymän kirjasinkoko

STR_GAME_OPTIONS_FONT_ZOOM_DROPDOWN_NORMAL                      :Normaali
STR_GAME_OPTIONS_FONT_ZOOM_DROPDOWN_2X_ZOOM                     :Kaksinkertainen koko
STR_GAME_OPTIONS_FONT_ZOOM_DROPDOWN_4X_ZOOM                     :Nelinkertainen koko

STR_GAME_OPTIONS_BASE_GRF                                       :{BLACK}Perusgrafiikat
STR_GAME_OPTIONS_BASE_GRF_TOOLTIP                               :{BLACK}Valitse käytettävät perusgrafiikat
STR_GAME_OPTIONS_BASE_GRF_STATUS                                :{RED}{NUM} puuttuva{P "" a}/korruptoitunut{P "" ta} tiedosto{P "" a}
STR_GAME_OPTIONS_BASE_GRF_DESCRIPTION_TOOLTIP                   :{BLACK}Lisätietoja perusgrafiikoista

STR_GAME_OPTIONS_BASE_SFX                                       :{BLACK}Perusäänet
STR_GAME_OPTIONS_BASE_SFX_TOOLTIP                               :{BLACK}Valitse käytettävät perusäänet
STR_GAME_OPTIONS_BASE_SFX_DESCRIPTION_TOOLTIP                   :{BLACK}Lisätietoja perusäänistä

STR_GAME_OPTIONS_BASE_MUSIC                                     :{BLACK}Musiikkipaketti
STR_GAME_OPTIONS_BASE_MUSIC_TOOLTIP                             :{BLACK}Valitse käytettävä musiikkipaketti
STR_GAME_OPTIONS_BASE_MUSIC_STATUS                              :{RED}{NUM} korruptoitun{P ut utta} tiedosto{P "" a}
STR_GAME_OPTIONS_BASE_MUSIC_DESCRIPTION_TOOLTIP                 :{BLACK}Lisätietoja musiikkipaketista

STR_ERROR_RESOLUTION_LIST_FAILED                                :{WHITE}Tuettujen näyttötarkkuuksien hakeminen epäonnistui
STR_ERROR_FULLSCREEN_FAILED                                     :{WHITE}Täyskuvatila ei toimi

# Custom currency window

STR_CURRENCY_WINDOW                                             :{WHITE}Oma valuutta
STR_CURRENCY_EXCHANGE_RATE                                      :{LTBLUE}Vaihtokurssi: {ORANGE}{CURRENCY_LONG} = £ {COMMA}
STR_CURRENCY_DECREASE_EXCHANGE_RATE_TOOLTIP                     :{BLACK}Pienennä vaihtokurssia verrattuna puntaan (£)
STR_CURRENCY_INCREASE_EXCHANGE_RATE_TOOLTIP                     :{BLACK}Suurenna vaihtokurssia verrattuna puntaan (£)
STR_CURRENCY_SET_EXCHANGE_RATE_TOOLTIP                          :{BLACK}Aseta vaihtokurssi valuutallesi verrattuna puntaan (£)

STR_CURRENCY_SEPARATOR                                          :{LTBLUE}Välimerkki: {ORANGE}{STRING}
STR_CURRENCY_SET_CUSTOM_CURRENCY_SEPARATOR_TOOLTIP              :{BLACK}Valitse välimerkki valuutallesi

STR_CURRENCY_PREFIX                                             :{LTBLUE}Etuliite: {ORANGE}{STRING}
STR_CURRENCY_SET_CUSTOM_CURRENCY_PREFIX_TOOLTIP                 :{BLACK}Valitse alkuliite valuutallesi
STR_CURRENCY_SUFFIX                                             :{LTBLUE}Jälkiliite: {ORANGE}{STRING}
STR_CURRENCY_SET_CUSTOM_CURRENCY_SUFFIX_TOOLTIP                 :{BLACK}Valitse jälkiliite valuutallesi

STR_CURRENCY_SWITCH_TO_EURO                                     :{LTBLUE}Vaihda euroon: {ORANGE}{NUM}
STR_CURRENCY_SWITCH_TO_EURO_NEVER                               :{LTBLUE}Vaihda euroon: {ORANGE}ei koskaan
STR_CURRENCY_SET_CUSTOM_CURRENCY_TO_EURO_TOOLTIP                :{BLACK}Valitse vuosi euroon siirtymiselle
STR_CURRENCY_DECREASE_CUSTOM_CURRENCY_TO_EURO_TOOLTIP           :{BLACK}Vaihda euroon aikaisemmin
STR_CURRENCY_INCREASE_CUSTOM_CURRENCY_TO_EURO_TOOLTIP           :{BLACK}Vaihda euroon myöhemmin

STR_CURRENCY_PREVIEW                                            :{LTBLUE}Esikatselu: {ORANGE}{CURRENCY_LONG}
STR_CURRENCY_CUSTOM_CURRENCY_PREVIEW_TOOLTIP                    :{BLACK}10 000 puntaa (£) valuutassasi
STR_CURRENCY_CHANGE_PARAMETER                                   :{BLACK}Vaihda oman valuutan parametria.

STR_DIFFICULTY_LEVEL_SETTING_MAXIMUM_NO_COMPETITORS             :{LTBLUE}Vastustajien enimmäismäärä: {ORANGE}{COMMA}

STR_NONE                                                        :Ei mitään
STR_FUNDING_ONLY                                                :Vain rahoitetut
STR_MINIMAL                                                     :Minimi
STR_NUM_VERY_LOW                                                :Erittäin alhainen
STR_NUM_LOW                                                     :Matala
STR_NUM_NORMAL                                                  :Normaali
STR_NUM_HIGH                                                    :Korkea
STR_NUM_CUSTOM                                                  :Oma
STR_NUM_CUSTOM_NUMBER                                           :Oma ({NUM})

STR_VARIETY_NONE                                                :Ei yhtään
STR_VARIETY_VERY_LOW                                            :Erittäin vähän
STR_VARIETY_LOW                                                 :Vähän
STR_VARIETY_MEDIUM                                              :Keskisuuri
STR_VARIETY_HIGH                                                :Korkea
STR_VARIETY_VERY_HIGH                                           :Erittäin korkea

STR_AI_SPEED_VERY_SLOW                                          :Hyvin hidas
STR_AI_SPEED_SLOW                                               :Hidas
STR_AI_SPEED_MEDIUM                                             :Keskitaso
STR_AI_SPEED_FAST                                               :Nopea
STR_AI_SPEED_VERY_FAST                                          :Hyvin nopea

STR_SEA_LEVEL_VERY_LOW                                          :Hyvin matala
STR_SEA_LEVEL_LOW                                               :Matala
STR_SEA_LEVEL_MEDIUM                                            :Keskitaso
STR_SEA_LEVEL_HIGH                                              :Korkea
STR_SEA_LEVEL_CUSTOM                                            :Oma
STR_SEA_LEVEL_CUSTOM_PERCENTAGE                                 :Oma ({NUM}{NBSP}%)

STR_RIVERS_NONE                                                 :Ei yhtään
STR_RIVERS_FEW                                                  :Vähän
STR_RIVERS_MODERATE                                             :Keskisuuri
STR_RIVERS_LOT                                                  :Monia

STR_DISASTER_NONE                                               :Ei mitään
STR_DISASTER_REDUCED                                            :Vähennetty
STR_DISASTER_NORMAL                                             :Tavallinen

STR_SUBSIDY_X1_5                                                :x1.5
STR_SUBSIDY_X2                                                  :x2
STR_SUBSIDY_X3                                                  :x3
STR_SUBSIDY_X4                                                  :x4

STR_TERRAIN_TYPE_VERY_FLAT                                      :Hyvin tasainen
STR_TERRAIN_TYPE_FLAT                                           :Tasainen
STR_TERRAIN_TYPE_HILLY                                          :Kukkulainen
STR_TERRAIN_TYPE_MOUNTAINOUS                                    :Vuoristoinen
STR_TERRAIN_TYPE_ALPINIST                                       :Vuorikiipeilijä

STR_CITY_APPROVAL_PERMISSIVE                                    :Salliva
STR_CITY_APPROVAL_TOLERANT                                      :Suvaitseva
STR_CITY_APPROVAL_HOSTILE                                       :Vihamielinen

STR_WARNING_NO_SUITABLE_AI                                      :{WHITE}Ei soveltuvia tekoälyjä saatavilla...{}Voit ladata tekoälyjä ”online-sisältö” -palvelulla

# Settings tree window
STR_CONFIG_SETTING_TREE_CAPTION                                 :{WHITE}Asetukset
STR_CONFIG_SETTING_FILTER_TITLE                                 :{BLACK}Suodatinteksti:
STR_CONFIG_SETTING_EXPAND_ALL                                   :{BLACK}Avaa kaikki
STR_CONFIG_SETTING_COLLAPSE_ALL                                 :{BLACK}Sulje kaikki
STR_CONFIG_SETTING_NO_EXPLANATION_AVAILABLE_HELPTEXT            :(selitystä ei saatavilla)
STR_CONFIG_SETTING_DEFAULT_VALUE                                :{LTBLUE}Oletusarvo: {ORANGE}{STRING}
STR_CONFIG_SETTING_TYPE                                         :{LTBLUE}Asetuksen tyyppi: {ORANGE}{STRING}
STR_CONFIG_SETTING_TYPE_CLIENT                                  :Yleinen asetus (ei tallenneta tallennuksiin; vaikuttaa kaikkiin peleihin)
STR_CONFIG_SETTING_TYPE_GAME_MENU                               :Pelin asetus (tallennetaan tallenteisiin; vaikuttaa vain uusiin peleihin)
STR_CONFIG_SETTING_TYPE_GAME_INGAME                             :Pelin asetus (tallennetaan tallenteeseen; vaikuttaa vain nykyiseen peliin)
STR_CONFIG_SETTING_TYPE_COMPANY_MENU                            :Yhtiön asetus (tallennetaan tallenteisiin; vaikuttaa vain uusiin peleihin)
STR_CONFIG_SETTING_TYPE_COMPANY_INGAME                          :Yhtiön asetus (tallennetaan tallennukseen; vaikuttaa vain nykyiseen yhtiöön)

STR_CONFIG_SETTING_RESTRICT_CATEGORY                            :{BLACK}Kategoria:
STR_CONFIG_SETTING_RESTRICT_TYPE                                :{BLACK}Tyyppi:
STR_CONFIG_SETTING_RESTRICT_DROPDOWN_HELPTEXT                   :{BLACK}Rajaa alla olevaa listaa ennalta määritellyillä suodattimilla
STR_CONFIG_SETTING_RESTRICT_BASIC                               :Perus (näytä vain tärkeät asetukset)
STR_CONFIG_SETTING_RESTRICT_ADVANCED                            :Kehittynyt (näytä useimmat asetukset)
STR_CONFIG_SETTING_RESTRICT_ALL                                 :Edistynyt (näytä kaikki asetukset, oudotkin)
STR_CONFIG_SETTING_RESTRICT_CHANGED_AGAINST_DEFAULT             :Asetukset, joiden arvo poikkeaa oletusarvosta
STR_CONFIG_SETTING_RESTRICT_CHANGED_AGAINST_NEW                 :Asetukset, joiden arvo poikkeaa uusille peleille määritellystä arvosta

STR_CONFIG_SETTING_TYPE_DROPDOWN_HELPTEXT                       :{BLACK}Rajaa alla olevaa listaa näyttämään vain tietyt asetustyypit
STR_CONFIG_SETTING_TYPE_DROPDOWN_ALL                            :Kaikki asetustyypit
STR_CONFIG_SETTING_TYPE_DROPDOWN_CLIENT                         :Paikalliset asetukset (ei tallenneta pelitallenteisiin; vaikuttavat kaikkiin peleihin)
STR_CONFIG_SETTING_TYPE_DROPDOWN_GAME_MENU                      :Pelin asetukset (tallennetaan pelitallenteisiin; vaikuttavat vain uusiin peleihin)
STR_CONFIG_SETTING_TYPE_DROPDOWN_GAME_INGAME                    :Pelin asetukset (tallennetaan pelitallenteeseen; vaikuttavat vain nykyiseen peliin)
STR_CONFIG_SETTING_TYPE_DROPDOWN_COMPANY_MENU                   :Yhtiön asetukset (tallennetaan pelitallenteisiin; vaikuttavat vain uusiin peleihin)
STR_CONFIG_SETTING_TYPE_DROPDOWN_COMPANY_INGAME                 :Yhtiön asetukset (tallennetaan pelitallenteeseen; vaikuttavat ainoastaan nykyiseen yhtiöön)
STR_CONFIG_SETTING_CATEGORY_HIDES                               :{BLACK}Näytä kaikki tulokset muuttamalla{}{SILVER}Kategoriaksi {WHITE}{STRING}
STR_CONFIG_SETTING_TYPE_HIDES                                   :{BLACK}Näytä kaikki hakutulokset muuttamalla{}{SILVER}Tyypiksi {WHITE}Kaikki asetustyypit
STR_CONFIG_SETTING_CATEGORY_AND_TYPE_HIDES                      :{BLACK}Näytä kaikki tulokset muuttamalla{}{SILVER}Kategoriaksi {WHITE}{STRING} {BLACK}ja {SILVER}Tyypiksi {WHITE}Kaikki asetustyypit
STR_CONFIG_SETTINGS_NONE                                        :{WHITE}- Ei mitään -

STR_CONFIG_SETTING_OFF                                          :pois
STR_CONFIG_SETTING_ON                                           :päällä
STR_CONFIG_SETTING_DISABLED                                     :Pois käytöstä

STR_CONFIG_SETTING_COMPANIES_OFF                                :Pois
STR_CONFIG_SETTING_COMPANIES_OWN                                :Oma yhtiö
STR_CONFIG_SETTING_COMPANIES_ALL                                :Kaikki yhtiöt

STR_CONFIG_SETTING_NONE                                         :Ei yhtään
STR_CONFIG_SETTING_ORIGINAL                                     :Alkuperäinen
STR_CONFIG_SETTING_REALISTIC                                    :Realistinen

STR_CONFIG_SETTING_HORIZONTAL_POS_LEFT                          :vasemmalla
STR_CONFIG_SETTING_HORIZONTAL_POS_CENTER                        :keskellä
STR_CONFIG_SETTING_HORIZONTAL_POS_RIGHT                         :oikealla

STR_CONFIG_SETTING_MAXIMUM_INITIAL_LOAN                         :Suurin mahdollinen laina alussa: {STRING}
STR_CONFIG_SETTING_MAXIMUM_INITIAL_LOAN_HELPTEXT                :Suurin mahdollinen yhtiön ottama laina (ottamatta huomioon inflaatiota)
STR_CONFIG_SETTING_INTEREST_RATE                                :Korko: {STRING}
STR_CONFIG_SETTING_INTEREST_RATE_HELPTEXT                       :Lainan korko; ohjaa myös inflaatiota mikäli käytössä
STR_CONFIG_SETTING_RUNNING_COSTS                                :Käyttökustannukset: {STRING}
STR_CONFIG_SETTING_RUNNING_COSTS_HELPTEXT                       :Määritä kulkuneuvojen sekä infrastruktuurin ylläpito- ja käyttökustannusten taso
STR_CONFIG_SETTING_CONSTRUCTION_SPEED                           :Rakennusnopeus: {STRING}
STR_CONFIG_SETTING_CONSTRUCTION_SPEED_HELPTEXT                  :Rajoita tekoälyn rakennustoimien määrää
STR_CONFIG_SETTING_VEHICLE_BREAKDOWNS                           :Kulkuneuvojen hajoaminen: {STRING}
STR_CONFIG_SETTING_VEHICLE_BREAKDOWNS_HELPTEXT                  :Määritä, kuinka usein puutteellisesti huolletut ajoneuvot voivat hajota
STR_CONFIG_SETTING_SUBSIDY_MULTIPLIER                           :Tukikerroin: {STRING}
STR_CONFIG_SETTING_SUBSIDY_MULTIPLIER_HELPTEXT                  :Määritä kuinka paljon tuetuista yhteyksistä maksetaan
STR_CONFIG_SETTING_CONSTRUCTION_COSTS                           :Rakennuskustannukset: {STRING}
STR_CONFIG_SETTING_CONSTRUCTION_COSTS_HELPTEXT                  :Määritä rakennus- ja ostokustannusten taso
STR_CONFIG_SETTING_RECESSIONS                                   :Lamat: {STRING}
STR_CONFIG_SETTING_RECESSIONS_HELPTEXT                          :Mikäli käytössä, muutaman vuoden välein saattaa ilmaantua taloudellinen lama. Laman aikana kaikki tuotanto on huomattavasti alhaisempaa (palautuu normaalille tasolle laman päätyttyä)
STR_CONFIG_SETTING_TRAIN_REVERSING                              :Estä junien kääntyminen asemilla: {STRING}
STR_CONFIG_SETTING_TRAIN_REVERSING_HELPTEXT                     :Mikäli käytössä, junat eivät käänny läpiajettavilla asemilla vaikka kääntymisen jälkeen saatavilla olisi lyhempi reitti
STR_CONFIG_SETTING_DISASTERS                                    :Onnettomuudet: {STRING}
STR_CONFIG_SETTING_DISASTERS_HELPTEXT                           :Ottaa käyttöön onnettomuudet jotka saattavat ajoittain estää tai tuhota liikennettä tai infrastruktuuria
STR_CONFIG_SETTING_CITY_APPROVAL                                :Valtuuston asenne alueiden uudelleenjärjestelyyn: {STRING}
STR_CONFIG_SETTING_CITY_APPROVAL_HELPTEXT                       :Valitse, kuinka paljon yhtiöiden aiheuttama melu ja ympäristövahingot vaikuttavat niiden arvioihin sekä tuleviin rakennustoimiin alueella

STR_CONFIG_SETTING_MAX_HEIGHTLEVEL                              :Kartan suurin sallittu korkeus: {STRING}
STR_CONFIG_SETTING_MAX_HEIGHTLEVEL_HELPTEXT                     :Määritä suurin sallittu korkeus vuorille
STR_CONFIG_SETTING_TOO_HIGH_MOUNTAIN                            :{WHITE}Tämä arvo ei kelpaa kartan suurimmaksi sallituksi korkeudeksi, sillä kartalla on ainakin yksi sitä korkeampi vuori
STR_CONFIG_SETTING_AUTOSLOPE                                    :Salli maaston muokkaaminen rakennusten, raiteiden jne. juurella: {STRING}
STR_CONFIG_SETTING_AUTOSLOPE_HELPTEXT                           :Sallii maaston muokkaamisen rakennusten ja ratojen alta tuhoamatta niitä
STR_CONFIG_SETTING_CATCHMENT                                    :Realistisemman kokoiset vaikutusalueet: {STRING}
STR_CONFIG_SETTING_CATCHMENT_HELPTEXT                           :Erityyppisillä asemilla ja lentokentillä on eri kokoiset vaikutusalueet
<<<<<<< HEAD
=======
STR_CONFIG_SETTING_SERVE_NEUTRAL_INDUSTRIES                     :Yhtiöiden asemat voivat palvella laitoksia, joilla on omat asemat: {STRING}
STR_CONFIG_SETTING_SERVE_NEUTRAL_INDUSTRIES_HELPTEXT            :Mikäli käytössä, asemilla valmiiksi varustettuja teollisuuslaitoksia (kuten öljylauttoja) voivat palvella myös yhtiöiden lähistölle rakentamat asemat. Mikäli pois käytöstä, tällaisia laitoksia voivat palvella vain niiden omat asemat. Lähistöllä olevat yhtiöiden asemat eivät tällöin voi palvella näitä laitoksia, eivätkä laitosten asemat palvele muita kuin näitä laitoksia
>>>>>>> a499e9ac
STR_CONFIG_SETTING_EXTRADYNAMITE                                :Kunnan omistamien teiden, siltojen ja tunneleiden raivaaminen sallittu: {STRING}
STR_CONFIG_SETTING_EXTRADYNAMITE_HELPTEXT                       :Tekee kuntien omistaman infrastruktuurin ja rakennusten tuhoamisesta helpompaa
STR_CONFIG_SETTING_TRAIN_LENGTH                                 :Junien maksimipituus: {STRING}
STR_CONFIG_SETTING_TRAIN_LENGTH_HELPTEXT                        :Määrittää junien suurimman sallitun pituuden
STR_CONFIG_SETTING_TILE_LENGTH                                  :{COMMA} ruutu{P 0 "" a}
STR_CONFIG_SETTING_SMOKE_AMOUNT                                 :Kulkuneuvon savun/kipinöiden määrä: {STRING}
STR_CONFIG_SETTING_SMOKE_AMOUNT_HELPTEXT                        :Määrittää kuinka paljon savua tai kipinöitä kulkuneuvot saavat aikaan
STR_CONFIG_SETTING_TRAIN_ACCELERATION_MODEL                     :Junien kiihdytysmalli: {STRING}
STR_CONFIG_SETTING_TRAIN_ACCELERATION_MODEL_HELPTEXT            :Valitsee junien käyttämän fysiikkamallin. "Alkuperäinen" malli hidastaa junia mäissä tasapuolisesti. "Realistinen" malli hidastaa junia mäissä ja mutkissa junan ominaisuuksista riippuen
STR_CONFIG_SETTING_ROAD_VEHICLE_ACCELERATION_MODEL              :Ajoneuvojen kiihdytysmalli: {STRING}
STR_CONFIG_SETTING_ROAD_VEHICLE_ACCELERATION_MODEL_HELPTEXT     :Valitsee ajoneuvojen käyttämän fysiikkamallin. "Alkuperäinen" malli hidastaa ajoneuvoja mäissä tasapuolisesta. "Realistinen" malli hidastaa ajoneuvoja mäissä niiden ominaisuuksista riippuen
STR_CONFIG_SETTING_TRAIN_SLOPE_STEEPNESS                        :Mäkien jyrkkyys junille: {STRING}
STR_CONFIG_SETTING_TRAIN_SLOPE_STEEPNESS_HELPTEXT               :Mäkien jyrkkyys junille. Korkeammat arvot tekevät mäkien nousemisesta vaikeampaa
STR_CONFIG_SETTING_PERCENTAGE                                   :{COMMA}{NBSP}%
STR_CONFIG_SETTING_ROAD_VEHICLE_SLOPE_STEEPNESS                 :Mäkien jyrkkyys ajoneuvoille: {STRING}
STR_CONFIG_SETTING_ROAD_VEHICLE_SLOPE_STEEPNESS_HELPTEXT        :Mäkien jyrkkyys ajoneuvoille. Korkeammat arvot tekevät mäkien nousemisesta vaikeampaa
STR_CONFIG_SETTING_FORBID_90_DEG                                :90 asteen käännökset kielletty junilta: {STRING}
STR_CONFIG_SETTING_FORBID_90_DEG_HELPTEXT                       :90 asteen käännöksiä esiintyy kun vaakasuuntaista rataa seuraa pystysuuntainen rata viereisellä ruudulla, tämä vaatii junan kääntymään 90 astetta ruutujen reunalla normaalin 45 asteen sijasta.
STR_CONFIG_SETTING_DISTANT_JOIN_STATIONS                        :Salli ei-vierekkäisten asemien yhdistäminen: {STRING}
STR_CONFIG_SETTING_DISTANT_JOIN_STATIONS_HELPTEXT               :Mahdollistaa aseman osien rakentamisen vaikka ne eivät olisi kosketuksissa olemassaoleviin aseman osiin. Vaatii Ctrl-näppäimen painamisen rakennettaessa
STR_CONFIG_SETTING_INFLATION                                    :Inflaatio: {STRING}
STR_CONFIG_SETTING_INFLATION_HELPTEXT                           :Ota talouden inflaatio käyttöön. Mikäli käytössä, hinnat nousevat hieman nopeammin kuin kuljetusmaksut
STR_CONFIG_SETTING_MAX_BRIDGE_LENGTH                            :Suurin sallittu sillan pituus: {STRING}
STR_CONFIG_SETTING_MAX_BRIDGE_LENGTH_HELPTEXT                   :Suurin sallittu pituus siltoja rakennettaessa
STR_CONFIG_SETTING_MAX_BRIDGE_HEIGHT                            :Suurin sallittu siltojen korkeus: {STRING}
STR_CONFIG_SETTING_MAX_BRIDGE_HEIGHT_HELPTEXT                   :Suurin sallittu korkeus siltojen rakentamiselle
STR_CONFIG_SETTING_MAX_TUNNEL_LENGTH                            :Suurin sallittu tunnelin pituus: {STRING}
STR_CONFIG_SETTING_MAX_TUNNEL_LENGTH_HELPTEXT                   :Suurin sallittu pituus tunneleita rakennettaessa
STR_CONFIG_SETTING_RAW_INDUSTRY_CONSTRUCTION_METHOD             :Manuaalinen raakateollisuuden rakentamistapa: {STRING}
STR_CONFIG_SETTING_RAW_INDUSTRY_CONSTRUCTION_METHOD_HELPTEXT    :Ensisijaisten teollisuuslaitosten rahoitustapa. ”Ei mitään” tarkoittaa, että rahoitus ei ole mahdollista; ”koekaivaus” tarkoittaa, että rahoitus on mahdollista, mutta teollisuuslaitos rakennetaan sattumanvaraiselle paikalle kartalla tai rakennus epäonnistuu; ”kuten muut tehtaat” tarkoittaa, että rakentaminen onnistuu kuten kaikkien muidenkin teollisuuslaitosten kohdalla
STR_CONFIG_SETTING_RAW_INDUSTRY_CONSTRUCTION_METHOD_NONE        :Ei mikään
STR_CONFIG_SETTING_RAW_INDUSTRY_CONSTRUCTION_METHOD_NORMAL      :Kuten muut tehtaat
STR_CONFIG_SETTING_RAW_INDUSTRY_CONSTRUCTION_METHOD_PROSPECTING :Koekaivaus
STR_CONFIG_SETTING_INDUSTRY_PLATFORM                            :Teollisuutta ympäröivä tasainen maasto: {STRING}
STR_CONFIG_SETTING_INDUSTRY_PLATFORM_HELPTEXT                   :Teollisuuslaitosten ympärillä oleva tasainen maasto. Tämä varmistaa että teollisuuslaitosten ympärillä on tyhjää tilaa esimerkiksi ratojen ja asemien rakantamiseen
STR_CONFIG_SETTING_MULTIPINDTOWN                                :Kunnassa voi olla useita samanlaisia teollisuustyyppejä: {STRING}
STR_CONFIG_SETTING_MULTIPINDTOWN_HELPTEXT                       :Normaalisti kunta ei halua enempää kuin yhden kutakin teollisuuslaitostyyppiä. Tämän asetuksen ollessa käytössä kunnat sallivat useampien samaa tyyppiä olevien teollisuuslaitosten rakentamisen
STR_CONFIG_SETTING_SIGNALSIDE                                   :Näytä opastimet: {STRING}
STR_CONFIG_SETTING_SIGNALSIDE_HELPTEXT                          :Valitse kummalle puolelle rataa opastimet rakennetaan
STR_CONFIG_SETTING_SIGNALSIDE_LEFT                              :Vasemmalla puolella
STR_CONFIG_SETTING_SIGNALSIDE_DRIVING_SIDE                      :Ajokaistan puolella
STR_CONFIG_SETTING_SIGNALSIDE_RIGHT                             :Oikealla puolella
STR_CONFIG_SETTING_SHOWFINANCES                                 :Näytä rahoitusikkuna vuoden lopussa: {STRING}
STR_CONFIG_SETTING_SHOWFINANCES_HELPTEXT                        :Mikäli käytössä, rahoitusikkuna näytetään jokaisen vuoden lopussa yhtiön taloudellisen tilanteen seurannan helpottamiseksi
STR_CONFIG_SETTING_NONSTOP_BY_DEFAULT                           :Uudet käskyt ovat oletusarvoisesti ilman välipysähdyksiä: {STRING}
STR_CONFIG_SETTING_NONSTOP_BY_DEFAULT_HELPTEXT                  :Normaalisti kulkuneuvo pysähtyy jokaisella läpikulkemallaan asemalla. Mikäli tämä asetus on käytössä kulkuneuvot eivät pysähdy ajaessaan asemien läpi. Huomioi, että tämä asetus määrittää oletusarvoisen toiminnon uusille kulkuneuvoille. Asetusta voidaan muuttaa erikseen kunkin kulkuneuvon kohdalla
STR_CONFIG_SETTING_STOP_LOCATION                                :Uudet junien käskyt pysäyttävät junan aseman {STRING}
STR_CONFIG_SETTING_STOP_LOCATION_HELPTEXT                       :Paikka, johon juna pysähtyy oletuksena asemalla. ”Alkuun” tarkoittaa, että junan viimeinen vaunu pysähtyy laiturin alkuun; ”keskelle” tarkoittaa junan pysähtymistä keskelle laituria; ja ”loppuun” tarkoittaa, että veturi pysähtyy laiturin päähän. Huomaa, että tämä asetus määrittää vain oletusarvon uusille määräyksille. Yksittäisten määräysten kohdalla käyttäytymistä voi muuttaa tästä asetuksesta huolimatta
STR_CONFIG_SETTING_STOP_LOCATION_NEAR_END                       :alkuun
STR_CONFIG_SETTING_STOP_LOCATION_MIDDLE                         :keskelle
STR_CONFIG_SETTING_STOP_LOCATION_FAR_END                        :loppuun
STR_CONFIG_SETTING_AUTOSCROLL                                   :Vieritä ikkunaa, kun hiiri osuu reunaan: {STRING}
STR_CONFIG_SETTING_AUTOSCROLL_HELPTEXT                          :Mikäli käytössä, näkymät siirtyvät hiiren ollessa lähellä ikkunan reunaa
STR_CONFIG_SETTING_AUTOSCROLL_DISABLED                          :Pois käytöstä
STR_CONFIG_SETTING_AUTOSCROLL_MAIN_VIEWPORT_FULLSCREEN          :Päänäkymässä, vain koko ruudun tilassa
STR_CONFIG_SETTING_AUTOSCROLL_MAIN_VIEWPORT                     :Päänäkymässä
STR_CONFIG_SETTING_AUTOSCROLL_EVERY_VIEWPORT                    :Kaikissa näkymissä
STR_CONFIG_SETTING_BRIBE                                        :Salli viranomaisten lahjominen: {STRING}
STR_CONFIG_SETTING_BRIBE_HELPTEXT                               :Salli yhtiöiden yrittää paikallisviranomaisten lahjontaa. Jos lahjontayritys paljastuu, yhtiö ei voi toimia kunnassa kuuteen kuukauteen
STR_CONFIG_SETTING_ALLOW_EXCLUSIVE                              :Salli kuljetusyksinoikeuksien ostaminen: {STRING}
STR_CONFIG_SETTING_ALLOW_EXCLUSIVE_HELPTEXT                     :Jos yhtiö ostaa kuljetusyksinoikeudet kuntaan, vastustajien matkustaja- ja rahtiasemat eivät vastaanota rahtia vuoden ajan
STR_CONFIG_SETTING_ALLOW_FUND_BUILDINGS                         :Salli rakennusten rahoittaminen: {STRING}
STR_CONFIG_SETTING_ALLOW_FUND_BUILDINGS_HELPTEXT                :Sallii yhtiöiden rahoittaa uusien talojen rakentamista kunnissa
STR_CONFIG_SETTING_ALLOW_FUND_ROAD                              :Salli paikallisen tieverkon uudelleenrakentamisen rahoitus: {STRING}
STR_CONFIG_SETTING_ALLOW_FUND_ROAD_HELPTEXT                     :Sallii yhtiöiden rahoittaa kuntien tieverkon uudelleenrakentamista tieliikenteen häiritsemiseksi
STR_CONFIG_SETTING_ALLOW_GIVE_MONEY                             :Salli rahan lähettäminen muille yhtiöille: {STRING}
STR_CONFIG_SETTING_ALLOW_GIVE_MONEY_HELPTEXT                    :Sallii rahan siirtämisen yhtiöiden välillä moninpelitilassa
STR_CONFIG_SETTING_FREIGHT_TRAINS                               :Rahdin painokerroin raskaiden junien simulointia varten: {STRING}
STR_CONFIG_SETTING_FREIGHT_TRAINS_HELPTEXT                      :Määritä rahdin kuljettamisen vaikutus junissa. Korkeammat arvot tekevät rahdin kuljettamisesta raskaampaa junille, erityisesti mäissä
STR_CONFIG_SETTING_PLANE_SPEED                                  :Lentokoneiden nopeuskerroin: {STRING}
STR_CONFIG_SETTING_PLANE_SPEED_HELPTEXT                         :Määritä lentokoneiden suhteellinen nopeus verrattuna toisiin kulkuneuvotyyppeihin, jotta vähennetään ilma-alusksilla tehtyjen kuljetusten tuottoa
STR_CONFIG_SETTING_PLANE_SPEED_VALUE                            :1 / {COMMA}
STR_CONFIG_SETTING_PLANE_CRASHES                                :Lento-onnettomuuksien määrä: {STRING}
STR_CONFIG_SETTING_PLANE_CRASHES_HELPTEXT                       :Määrittää lento-onnettomuuksien todennäköisyyden.{}¹ Isot lentokoneet voivat kuitenkin aina tuhoutua pienille lentokentille laskeutuessaan.
STR_CONFIG_SETTING_PLANE_CRASHES_NONE                           :Ei yhtään¹
STR_CONFIG_SETTING_PLANE_CRASHES_REDUCED                        :Vähennetty
STR_CONFIG_SETTING_PLANE_CRASHES_NORMAL                         :Tavallinen
STR_CONFIG_SETTING_STOP_ON_TOWN_ROAD                            :Läpiajettavat pysäkit kuntien omistamille teille: {STRING}
STR_CONFIG_SETTING_STOP_ON_TOWN_ROAD_HELPTEXT                   :Sallii pysäkkien rakentamisen kuntien omistamille teille
STR_CONFIG_SETTING_STOP_ON_COMPETITOR_ROAD                      :Salli läpiajettavat pysäkit kilpailijoiden omistamilla teillä: {STRING}
STR_CONFIG_SETTING_STOP_ON_COMPETITOR_ROAD_HELPTEXT             :Salli pysäkkien rakentaminen toisten yhtiöiden omistamille teille
STR_CONFIG_SETTING_DYNAMIC_ENGINES_EXISTING_VEHICLES            :{WHITE}Tätä asetusta ei voi muuttaa, kun kulkuneuvoja on olemassa
STR_CONFIG_SETTING_INFRASTRUCTURE_MAINTENANCE                   :Infrastruktuurin huoltokustannukset: {STRING}
STR_CONFIG_SETTING_INFRASTRUCTURE_MAINTENANCE_HELPTEXT          :Mikäli käytössä, infrastruktuurista aiheutuu huoltokuluja. Kulut kasvavat suhteettomasti verkon kokoon nähden, täten ne vaikuttavat suurempiin yhtiöihin enemmän kuin pieniin

STR_CONFIG_SETTING_COMPANY_STARTING_COLOUR                      :Yhtiön väri alussa: {STRING}
STR_CONFIG_SETTING_COMPANY_STARTING_COLOUR_HELPTEXT             :Valitse yhtiön aloitusväri

STR_CONFIG_SETTING_NEVER_EXPIRE_AIRPORTS                        :Lentokentät eivät vanhene: {STRING}
STR_CONFIG_SETTING_NEVER_EXPIRE_AIRPORTS_HELPTEXT               :Mikäli käytössä, kaikki lentokenttätyypit ovat saatavilla ikuisesti niiden julkistamisen jälkeen

STR_CONFIG_SETTING_WARN_LOST_VEHICLE                            :Varoita, jos kulkuneuvo on eksynyt: {STRING}
STR_CONFIG_SETTING_WARN_LOST_VEHICLE_HELPTEXT                   :Lähetä viesti, jos kulkuneuvo ei löydä reittiä määränpäähänsä
STR_CONFIG_SETTING_ORDER_REVIEW                                 :Tarkista kulkuneuvojen pysähdykset: {STRING}
STR_CONFIG_SETTING_ORDER_REVIEW_HELPTEXT                        :Mikäli käytössä, kulkuneuvojen määräykset tarkistetaan väliajoin ja havaituista ongelmista ilmoitetaan uutisviestillä
STR_CONFIG_SETTING_ORDER_REVIEW_OFF                             :Ei
STR_CONFIG_SETTING_ORDER_REVIEW_EXDEPOT                         :Kyllä, mutta ei pysäytetyille
STR_CONFIG_SETTING_ORDER_REVIEW_ON                              :Kaikille kulkuneuvoille
STR_CONFIG_SETTING_WARN_INCOME_LESS                             :Varoita, jos kulkuneuvon tulos on negatiivinen: {STRING}
STR_CONFIG_SETTING_WARN_INCOME_LESS_HELPTEXT                    :Mikäli käytössä, uutisviesti lähetetään, jos kulkuneuvo ei ole tuottanut rahaa viimeisen kalenterivuoden aikana
STR_CONFIG_SETTING_NEVER_EXPIRE_VEHICLES                        :Kulkuneuvot eivät vanhene: {STRING}
STR_CONFIG_SETTING_NEVER_EXPIRE_VEHICLES_HELPTEXT               :Mikäli käytössä, kaikki kulkuneuvot ovat saatavilla ikuisesti niiden julkistamisen jälkeen
STR_CONFIG_SETTING_AUTORENEW_VEHICLE                            :Uudista kulkuneuvo automaattisesti, kun se vanhenee: {STRING}
STR_CONFIG_SETTING_AUTORENEW_VEHICLE_HELPTEXT                   :Mikäli käytössä, lähellä käyttöikänsä loppua oleva kulkuneuvo korvataan automaattisesti
STR_CONFIG_SETTING_AUTORENEW_MONTHS                             :Uudista automaattisesti {STRING}
STR_CONFIG_SETTING_AUTORENEW_MONTHS_HELPTEXT                    :Suhteellinen ikä, jonka jälkeen kulkuneuvo voidaan uudistaa automaattisesti
STR_CONFIG_SETTING_AUTORENEW_MONTHS_VALUE_BEFORE                :{COMMA} kuukau{P 0 tta tta} ennen kulkuneuvon käyttöiän loppua
STR_CONFIG_SETTING_AUTORENEW_MONTHS_VALUE_AFTER                 :{COMMA} kuukau{P 0 si tta} jälkeen kulkuneuvon käyttöiän lopun
STR_CONFIG_SETTING_AUTORENEW_MONEY                              :Vähimmäisrahamäärä kulkuneuvon automaattiseen uudistukseen: {STRING}
STR_CONFIG_SETTING_AUTORENEW_MONEY_HELPTEXT                     :Pienin rahamäärä, joka on oltava pankissa ennen kulkuneuvojen automaattista uudistamista
STR_CONFIG_SETTING_ERRMSG_DURATION                              :Virheilmoitusten näyttöaika: {STRING}
STR_CONFIG_SETTING_ERRMSG_DURATION_HELPTEXT                     :Aika virheilmoitusten näyttämiseen punaisessa ikkunassa. Huomaa, että jotkut (kriittiset) virheilmoitukset eivät sulkeudu automaattisesti tämän ajan jälkeen, vaan ne on suljettava käsin
STR_CONFIG_SETTING_ERRMSG_DURATION_VALUE                        :{COMMA} sekunti{P 0 "" a}
STR_CONFIG_SETTING_HOVER_DELAY                                  :Näytä työkaluvihjeet: {STRING}
STR_CONFIG_SETTING_HOVER_DELAY_HELPTEXT                         :Viive ennen työkaluvihjeen näyttämistä, kun hiiren kursoria pidetään käyttöliittymäelementin päällä. Vaihtoehtoisesti työkaluvihjeen saa myös näkymiin painamalla hiiren oikeata painiketta, kun arvoksi on määritetty 0.
STR_CONFIG_SETTING_HOVER_DELAY_VALUE                            :Pidä hiirtä päällä {COMMA} millisekunti{P 0 "" a}
STR_CONFIG_SETTING_HOVER_DELAY_DISABLED                         :Hiiren oikea painike
STR_CONFIG_SETTING_POPULATION_IN_LABEL                          :Näytä kunnan asukasluku kunnan nimen yhteydessä: {STRING}
STR_CONFIG_SETTING_POPULATION_IN_LABEL_HELPTEXT                 :Näytä kuntien asukasluvut kartalla
STR_CONFIG_SETTING_GRAPH_LINE_THICKNESS                         :Viivojen paksuus kuvaajissa: {STRING}
STR_CONFIG_SETTING_GRAPH_LINE_THICKNESS_HELPTEXT                :Viivan leveys kuvaajissa. Ohut viiva on tarkasti luettavissa kun taas paksumpi viiva on helpompi nähdä ja sen värit ovat helpommin havaittavissa
STR_CONFIG_SETTING_SHOW_NEWGRF_NAME                             :Näytä NewGRF:n nimi kulkuneuvoikkunassa: {STRING}
STR_CONFIG_SETTING_SHOW_NEWGRF_NAME_HELPTEXT                    :Lisää kulkuneuvovalikoimaikkunaan rivin, joka kertoo mistä NewGRF:stä valittu kulkuneuvo on peräisin.

STR_CONFIG_SETTING_LANDSCAPE                                    :Maasto: {STRING}
STR_CONFIG_SETTING_LANDSCAPE_HELPTEXT                           :Maasto vaikuttaa useisiin pelin peruselementteihin, kuten rahtiin ja kuntien kasvuedellytyksiin. NewGRF:t ja peliskriptit voivat kuitenkin vaikuttaa tarkemmin pelin kulkuun
STR_CONFIG_SETTING_LAND_GENERATOR                               :Maastogeneraattori: {STRING}
STR_CONFIG_SETTING_LAND_GENERATOR_HELPTEXT                      :Alkuperäinen maastonluoja riippuu perusgrafiikkapaketista ja luo ennalta määritettyjä maastonmuotoja. TerraGenesis luo maastoa Perlin-kohinan perusteella ja mahdollistaa asetusten tarkemman määrittelyn
STR_CONFIG_SETTING_LAND_GENERATOR_ORIGINAL                      :Alkuperäinen
STR_CONFIG_SETTING_LAND_GENERATOR_TERRA_GENESIS                 :TerraGenesis
STR_CONFIG_SETTING_TERRAIN_TYPE                                 :Maaston tyyppi: {STRING}
STR_CONFIG_SETTING_TERRAIN_TYPE_HELPTEXT                        :(Vain TerraGenesis) Maaston mäkisyys
STR_CONFIG_SETTING_INDUSTRY_DENSITY                             :Teollisuuden määrä: {STRING}
STR_CONFIG_SETTING_INDUSTRY_DENSITY_HELPTEXT                    :Määritä, kuinka paljon teollisuutta tulisi luoda ja millä tasolla teollisuuden tulisi pysytellä pelin aikana
STR_CONFIG_SETTING_OIL_REF_EDGE_DISTANCE                        :Suurin sallittu etäisyys kartan reunoilta öljyteollisuudelle: {STRING}
STR_CONFIG_SETTING_OIL_REF_EDGE_DISTANCE_HELPTEXT               :Öljynjalostamojen ja öljylauttojen suurin etäisyys kartan reunasta. Saarikartoilla tämä takaa sen, että ne ovat lähellä rannikkoa. Yli 256 ruudun kartoilla tätä arvoa suurennetaan suhteessa kartan kokoon.
STR_CONFIG_SETTING_SNOWLINE_HEIGHT                              :Lumirajan korkeus: {STRING}
STR_CONFIG_SETTING_SNOWLINE_HEIGHT_HELPTEXT                     :Määritä, millä korkeudella lumiraja on pohjoisessa maastotyypissä. Lumi vaikuttaa teollisuuslaitosten luontiin sekä kuntien kasvuedellytyksiin
STR_CONFIG_SETTING_ROUGHNESS_OF_TERRAIN                         :Maaston epätasaisuus: {STRING}
STR_CONFIG_SETTING_ROUGHNESS_OF_TERRAIN_HELPTEXT                :(Vain TerraGenesis) Määritä mäkien tiheys: Tasaisessa maastossa mäet ovat laajempia ja niitä on vähemmän. Epätasaisessa maastossa on enemmän mäkiä, mikä voi saada maaston näyttämään itseään toistavalta
STR_CONFIG_SETTING_ROUGHNESS_OF_TERRAIN_VERY_SMOOTH             :Erittäin tasainen
STR_CONFIG_SETTING_ROUGHNESS_OF_TERRAIN_SMOOTH                  :Tasainen
STR_CONFIG_SETTING_ROUGHNESS_OF_TERRAIN_ROUGH                   :Epätasainen
STR_CONFIG_SETTING_ROUGHNESS_OF_TERRAIN_VERY_ROUGH              :Erittäin epätasainen
STR_CONFIG_SETTING_VARIETY                                      :Maaston vaihtelu: {STRING}
STR_CONFIG_SETTING_VARIETY_HELPTEXT                             :(Vain TerraGenesis) Valitse, onko kartalla sekä vuoristoisia että tasaisia alueita. Koska tämä asetus tekee maastosta tasaisempaa, muut asetukset tulisi määrittää vuoristoisiksi
STR_CONFIG_SETTING_RIVER_AMOUNT                                 :Jokien määrä: {STRING}
STR_CONFIG_SETTING_RIVER_AMOUNT_HELPTEXT                        :Valitse, kuinka paljon jokia luodaan
STR_CONFIG_SETTING_TREE_PLACER                                  :Puiden sijoittelualgoritmi: {STRING}
STR_CONFIG_SETTING_TREE_PLACER_HELPTEXT                         :Määritä puiden jakautuminen kartalla: ”Alkuperäinen” istuttaa puita tasaisesti ympäri karttaa, ”parannettu” istuttaa niitä ryhmiin
STR_CONFIG_SETTING_TREE_PLACER_NONE                             :Ei mitään
STR_CONFIG_SETTING_TREE_PLACER_ORIGINAL                         :Alkuperäinen
STR_CONFIG_SETTING_TREE_PLACER_IMPROVED                         :Parannettu
STR_CONFIG_SETTING_ROAD_SIDE                                    :Ajoneuvot: {STRING}
STR_CONFIG_SETTING_ROAD_SIDE_HELPTEXT                           :Valitse ajokaista
STR_CONFIG_SETTING_HEIGHTMAP_ROTATION                           :Korkeuskartan pyöritys:{STRING}
STR_CONFIG_SETTING_HEIGHTMAP_ROTATION_COUNTER_CLOCKWISE         :Vastapäivään
STR_CONFIG_SETTING_HEIGHTMAP_ROTATION_CLOCKWISE                 :Myötäpäivään
STR_CONFIG_SETTING_SE_FLAT_WORLD_HEIGHT                         :Litteälle maisemalle annettava korkeus: {STRING}
STR_CONFIG_SETTING_EDGES_NOT_EMPTY                              :{WHITE}Yksi tai useampi ruutu pohjoisreunalla ei ole tyhjä
STR_CONFIG_SETTING_EDGES_NOT_WATER                              :{WHITE}Yksi tai useampi ruutu jollakin reunalla ei ole vettä

STR_CONFIG_SETTING_STATION_SPREAD                               :Suurin sallittu aseman levittäytyneisyys: {STRING}
STR_CONFIG_SETTING_STATION_SPREAD_HELPTEXT                      :Suurin sallittu alue jolle yhden aseman osat voivat sijoittua. Huomioi, että suuret arvot hidastavat peliä
STR_CONFIG_SETTING_SERVICEATHELIPAD                             :Huolla helikopterit helikopterialustoilla automaattisesti: {STRING}
STR_CONFIG_SETTING_SERVICEATHELIPAD_HELPTEXT                    :Huolla helikopterit jokaisella laskeutumiskerralla vaikka lentokentällä ei olisi varikkoa
STR_CONFIG_SETTING_LINK_TERRAFORM_TOOLBAR                       :Kiinnitä maastonmuokkauspalkki rakentamistyökalupalkkeihin: {STRING}
STR_CONFIG_SETTING_LINK_TERRAFORM_TOOLBAR_HELPTEXT              :Avaa maastonmuokkaustyökalupalkki kun rakennustyökalupalkki avataan
STR_CONFIG_SETTING_SMALLMAP_LAND_COLOUR                         :Kartassa käytettävä maan väri: {STRING}
STR_CONFIG_SETTING_SMALLMAP_LAND_COLOUR_HELPTEXT                :Maaston väri kartassa
STR_CONFIG_SETTING_SMALLMAP_LAND_COLOUR_GREEN                   :Vihreä
STR_CONFIG_SETTING_SMALLMAP_LAND_COLOUR_DARK_GREEN              :Tummanvihreä
STR_CONFIG_SETTING_SMALLMAP_LAND_COLOUR_VIOLET                  :Violetti
STR_CONFIG_SETTING_SCROLLMODE                                   :Näkymän vieritystapa: {STRING}
STR_CONFIG_SETTING_SCROLLMODE_HELPTEXT                          :Toiminta karttaa vieritettäessä
STR_CONFIG_SETTING_SCROLLMODE_DEFAULT                           :Siirrä näkymää hiiren oikealla painikkeella, hiiren sijainti lukiten
STR_CONFIG_SETTING_SCROLLMODE_RMB_LOCKED                        :Siirrä karttaa hiiren oikealla painikkeella, hiiren sijainti lukiten
STR_CONFIG_SETTING_SCROLLMODE_RMB                               :Siirrä karttaa hiiren oikealla painikkeella
STR_CONFIG_SETTING_SCROLLMODE_LMB                               :Siirrä karttaa hiiren vasemmalla painikkeella
STR_CONFIG_SETTING_SMOOTH_SCROLLING                             :Näkymän tasainen vieritys: {STRING}
STR_CONFIG_SETTING_SMOOTH_SCROLLING_HELPTEXT                    :Hallitse miten päänäkymä siirtyy valittuun paikkaan karttaa klikattaessa tai käytettäessä komentoa joka muuttaa näkymän sijaintia. Mikäli käytössä, päänäkymä siirtyy uuteen sijaintiin pehmeäesti, muutoin se hyppää suoraan valittuun sijaintiin
STR_CONFIG_SETTING_MEASURE_TOOLTIP                              :Näytä mittauksen työkaluvihje, kun käytetään rakennustyökaluja: {STRING}
STR_CONFIG_SETTING_MEASURE_TOOLTIP_HELPTEXT                     :Näytä etäisyydet ja korkeuserot vedettäessä rakennustoimintojen aikana
STR_CONFIG_SETTING_LIVERIES                                     :Näytä kulkuneuvotyypille ominaiset tunnukset: {STRING}
STR_CONFIG_SETTING_LIVERIES_HELPTEXT                            :Hallitse kulkuneuvokohtaisten tunnusten käyttöä (yhtiökohtaisten tunnusten sijaan)
STR_CONFIG_SETTING_LIVERIES_NONE                                :Ei yhtään
STR_CONFIG_SETTING_LIVERIES_OWN                                 :Oma yhtiö
STR_CONFIG_SETTING_LIVERIES_ALL                                 :Kaikki yhtiöt
STR_CONFIG_SETTING_PREFER_TEAMCHAT                              :Suosi ryhmäkeskustelua <ENTER>-näppäimellä: {STRING}
STR_CONFIG_SETTING_PREFER_TEAMCHAT_HELPTEXT                     :Vaihtaa yhtiön sisäisen ja julkisen keskustelun näppäintä <ENTER> ja <Ctrl+ENTER> välillä
STR_CONFIG_SETTING_SCROLLWHEEL_SCROLLING                        :Hiiren rullan toiminta: {STRING}
STR_CONFIG_SETTING_SCROLLWHEEL_SCROLLING_HELPTEXT               :Salli näkymän siirtäminen kaksiulotteisilla hiiren rullilla
STR_CONFIG_SETTING_SCROLLWHEEL_ZOOM                             :kartan lähentäminen/loitontaminen
STR_CONFIG_SETTING_SCROLLWHEEL_SCROLL                           :kartan vieritys
STR_CONFIG_SETTING_SCROLLWHEEL_OFF                              :ei käytössä
STR_CONFIG_SETTING_SCROLLWHEEL_MULTIPLIER                       :Rullan nopeus: {STRING}
STR_CONFIG_SETTING_SCROLLWHEEL_MULTIPLIER_HELPTEXT              :Määritä hiiren rullan herkkyys näkymää siirrettäessä
STR_CONFIG_SETTING_OSK_ACTIVATION                               :Virtuaalinäppäimistö: {STRING}
STR_CONFIG_SETTING_OSK_ACTIVATION_HELPTEXT                      :Valitse tapa, jolla virtuaalinäppäimistö avataan syötettäessä tekstiä kun käytössä on ainoastaan osoitinlaite. Tämä on tarkoitettu pienille laitteille, joissa ei ole fyysistä näppäimistöä
STR_CONFIG_SETTING_OSK_ACTIVATION_DISABLED                      :Pois käytöstä
STR_CONFIG_SETTING_OSK_ACTIVATION_DOUBLE_CLICK                  :Kaksoisnapsautus
STR_CONFIG_SETTING_OSK_ACTIVATION_SINGLE_CLICK_FOCUS            :Yksi napsautus (kun kohdistettuna)
STR_CONFIG_SETTING_OSK_ACTIVATION_SINGLE_CLICK                  :Yksi napsautus (välitön)

STR_CONFIG_SETTING_RIGHT_MOUSE_BTN_EMU                          :Oikean painikkeen emulointi: {STRING}
STR_CONFIG_SETTING_RIGHT_MOUSE_BTN_EMU_HELPTEXT                 :Valitse, miten hiiren oikean painikkeen painalluksia emuloidaan
STR_CONFIG_SETTING_RIGHT_MOUSE_BTN_EMU_COMMAND                  :Command
STR_CONFIG_SETTING_RIGHT_MOUSE_BTN_EMU_CONTROL                  :Ctrl+Klik
STR_CONFIG_SETTING_RIGHT_MOUSE_BTN_EMU_OFF                      :Pois

STR_CONFIG_SETTING_RIGHT_MOUSE_WND_CLOSE                        :Sulje ikkuna hiiren oikealla painikkeella napsauttamalla: {STRING}
STR_CONFIG_SETTING_RIGHT_MOUSE_WND_CLOSE_HELPTEXT               :Ikkunat sulkeutuvat, kun niitä napsautetaan hiiren oikealla painikkeella. Tämä korvaa tavallisesti näkyvän työkaluvihjeen!

STR_CONFIG_SETTING_AUTOSAVE                                     :Automaattitallennus: {STRING}
STR_CONFIG_SETTING_AUTOSAVE_HELPTEXT                            :Valitse aikaväli automaattisille pelitallennuksille

STR_CONFIG_SETTING_DATE_FORMAT_IN_SAVE_NAMES                    :Käytä {STRING} päivämäärämuotoa tallennettujen pelien niminä
STR_CONFIG_SETTING_DATE_FORMAT_IN_SAVE_NAMES_HELPTEXT           :Pelitallenteiden tiedostonimissä käytettävä päivämäärän muoto
STR_CONFIG_SETTING_DATE_FORMAT_IN_SAVE_NAMES_LONG               :pitkää (31. joulu 2008)
STR_CONFIG_SETTING_DATE_FORMAT_IN_SAVE_NAMES_SHORT              :lyhyttä (31.12.2008)
STR_CONFIG_SETTING_DATE_FORMAT_IN_SAVE_NAMES_ISO                :ISO- (2008-12-31)

STR_CONFIG_SETTING_PAUSE_ON_NEW_GAME                            :Uusi peli alkaa pysäytettynä: {STRING}
STR_CONFIG_SETTING_PAUSE_ON_NEW_GAME_HELPTEXT                   :Mikäli käytössä, peli pysäytetään automaattisesti uuden pelin alussa, mahdollistaen esimerkiksi kartan tarkemman tutkimisen
STR_CONFIG_SETTING_COMMAND_PAUSE_LEVEL                          :Salli pelin ollessa pysäytettynä: {STRING}
STR_CONFIG_SETTING_COMMAND_PAUSE_LEVEL_HELPTEXT                 :Valitse käytössä olevat toiminnot pelin ollessa pysäytettynä
STR_CONFIG_SETTING_COMMAND_PAUSE_LEVEL_NO_ACTIONS               :Ei mitään toimintoja
STR_CONFIG_SETTING_COMMAND_PAUSE_LEVEL_ALL_NON_CONSTRUCTION     :Kaikki ei-rakennustoiminnot
STR_CONFIG_SETTING_COMMAND_PAUSE_LEVEL_ALL_NON_LANDSCAPING      :Kaikki paitsi maastonmuokkaustoiminnot
STR_CONFIG_SETTING_COMMAND_PAUSE_LEVEL_ALL_ACTIONS              :Kaikki toiminnot
STR_CONFIG_SETTING_ADVANCED_VEHICLE_LISTS                       :Käytä ryhmiä kulkuneuvolistassa: {STRING}
STR_CONFIG_SETTING_ADVANCED_VEHICLE_LISTS_HELPTEXT              :Salli kehittyneiden kulkuneuvolistojen käyttö kulkuneuvojen ryhmittelyssä
STR_CONFIG_SETTING_LOADING_INDICATORS                           :Lastausilmaisimet: {STRING}
STR_CONFIG_SETTING_LOADING_INDICATORS_HELPTEXT                  :Määritä näytetäänkö lastausilmaisimet kulkuneuvojen yläpuolella lastatessa ja purettaessa rahtia
STR_CONFIG_SETTING_TIMETABLE_IN_TICKS                           :Näytä aikataulu askelina päivien sijaan: {STRING}
STR_CONFIG_SETTING_TIMETABLE_IN_TICKS_HELPTEXT                  :Näytä aikataulun ajat päivien sijasta askelina
STR_CONFIG_SETTING_TIMETABLE_SHOW_ARRIVAL_DEPARTURE             :Näytä saapuminen ja lähtö aikatauluissa: {STRING}
STR_CONFIG_SETTING_TIMETABLE_SHOW_ARRIVAL_DEPARTURE_HELPTEXT    :Näytä odotetut saapumis- ja lähtemisajat aikatauluissa
STR_CONFIG_SETTING_QUICKGOTO                                    :Nopea kulkuneuvon käskyjen luominen: {STRING}
STR_CONFIG_SETTING_QUICKGOTO_HELPTEXT                           :Valitse ”mene”-kursori kun määräysikkuna avataan
STR_CONFIG_SETTING_DEFAULT_RAIL_TYPE                            :Oletusraidetyyppi: {STRING}
STR_CONFIG_SETTING_DEFAULT_RAIL_TYPE_HELPTEXT                   :Ratatyyppi, joka valitaan pelin aloittamisen jälkeen: ”ensimmäinen saatavilla oleva” valitsee vanhimman ratatyypin, ”viimeisin saatavilla oleva” valitsee uusimman ratatyypin, ja ”eniten käytetty” valitsee eniten käytetyn ratatyypin
STR_CONFIG_SETTING_DEFAULT_RAIL_TYPE_FIRST                      :Ensimmäinen
STR_CONFIG_SETTING_DEFAULT_RAIL_TYPE_LAST                       :Viimeinen
STR_CONFIG_SETTING_DEFAULT_RAIL_TYPE_MOST_USED                  :Yleisin
STR_CONFIG_SETTING_SHOW_TRACK_RESERVATION                       :Näytä reittivaraukset raiteilla: {STRING}
STR_CONFIG_SETTING_SHOW_TRACK_RESERVATION_HELPTEXT              :Värjää varatut rataosuudet eri värillä. Tämä auttaa opastimien ja risteysten vianetsinnässä
STR_CONFIG_SETTING_PERSISTENT_BUILDINGTOOLS                     :Pidä rakennustyökalut aktiivisina käytön jälkeen: {STRING}
STR_CONFIG_SETTING_PERSISTENT_BUILDINGTOOLS_HELPTEXT            :Pidä siltojen, tunneleiden, jne. rakennustyökalut käytössä käytön jälkeen
STR_CONFIG_SETTING_EXPENSES_LAYOUT                              :Ryhmitä kulut yhtiön rahoitusikkunassa: {STRING}
STR_CONFIG_SETTING_EXPENSES_LAYOUT_HELPTEXT                     :Määritä asettelu yhtiön rahoitusikkunalle

STR_CONFIG_SETTING_SOUND_TICKER                                 :Uutiset: {STRING}
STR_CONFIG_SETTING_SOUND_TICKER_HELPTEXT                        :Toista ääni tiivistetyille uutisviesteille
STR_CONFIG_SETTING_SOUND_NEWS                                   :Sanomalehti: {STRING}
STR_CONFIG_SETTING_SOUND_NEWS_HELPTEXT                          :Toista ääni sanomalehden ilmestyessä
STR_CONFIG_SETTING_SOUND_NEW_YEAR                               :Vuoden loppu: {STRING}
STR_CONFIG_SETTING_SOUND_NEW_YEAR_HELPTEXT                      :Toista ääni vuoden lopussa verrattaessa yhtiön tulosta edelliseen vuoteen
STR_CONFIG_SETTING_SOUND_CONFIRM                                :Rakentaminen: {STRING}
STR_CONFIG_SETTING_SOUND_CONFIRM_HELPTEXT                       :Toista ääni onnistuneen rakennus- tai muun toiminnon jälkeen
STR_CONFIG_SETTING_SOUND_CLICK                                  :Painikkeiden napsautus: {STRING}
STR_CONFIG_SETTING_SOUND_CLICK_HELPTEXT                         :Piippaa painikkeita napsauttaessa
STR_CONFIG_SETTING_SOUND_DISASTER                               :Vahingot/onnettomuudet: {STRING}
STR_CONFIG_SETTING_SOUND_DISASTER_HELPTEXT                      :Toista vahinkojen ja onnettomuuksien äänet
STR_CONFIG_SETTING_SOUND_VEHICLE                                :Kulkuneuvot: {STRING}
STR_CONFIG_SETTING_SOUND_VEHICLE_HELPTEXT                       :Toista kulkuneuvojen äänet
STR_CONFIG_SETTING_SOUND_AMBIENT                                :Ympäristö: {STRING}
STR_CONFIG_SETTING_SOUND_AMBIENT_HELPTEXT                       :Toista ympäristön, kuten maaston, teollisuuden ja taajamien äänet

STR_CONFIG_SETTING_DISABLE_UNSUITABLE_BUILDING                  :Poista käytöstä infrastruktuurin rakennus kun sopivia kulkuneuvoja ei ole saatavilla: {STRING}
STR_CONFIG_SETTING_DISABLE_UNSUITABLE_BUILDING_HELPTEXT         :Mikäli käytössä, infrastruktuuri on saatavilla vain jos sille on saatavilla kulkuneuvoja, välttäen ajan ja rahan tuhlaamisen infrastruktuuriin, jota ei voida käyttää
STR_CONFIG_SETTING_MAX_TRAINS                                   :Suurin sallittu junien määrä yhtiötä kohden: {STRING}
STR_CONFIG_SETTING_MAX_TRAINS_HELPTEXT                          :Yhtiön suurin sallittu junien määrä
STR_CONFIG_SETTING_MAX_ROAD_VEHICLES                            :Suurin sallittu ajoneuvojen määrä yhtiötä kohden: {STRING}
STR_CONFIG_SETTING_MAX_ROAD_VEHICLES_HELPTEXT                   :Yhtiön suurin sallittu ajoneuvojen määrä
STR_CONFIG_SETTING_MAX_AIRCRAFT                                 :Suurin sallittu ilma-alusten määrä yhtiötä kohden: {STRING}
STR_CONFIG_SETTING_MAX_AIRCRAFT_HELPTEXT                        :Yhtiön suurin sallittu ilma-alusten määrä
STR_CONFIG_SETTING_MAX_SHIPS                                    :Suurin sallittu laivojen määrä yhtiötä kohden: {STRING}
STR_CONFIG_SETTING_MAX_SHIPS_HELPTEXT                           :Yhtiön suurin sallittu laivojen määrä

STR_CONFIG_SETTING_AI_BUILDS_TRAINS                             :Tietokoneella ei ole junia: {STRING}
STR_CONFIG_SETTING_AI_BUILDS_TRAINS_HELPTEXT                    :Mikäli käytössä, junien rakentaminen ei ole mahdollista tietokonepelaajille
STR_CONFIG_SETTING_AI_BUILDS_ROAD_VEHICLES                      :Tietokoneella ei ole ajoneuvoja: {STRING}
STR_CONFIG_SETTING_AI_BUILDS_ROAD_VEHICLES_HELPTEXT             :Mikäli käytössä, ajoneuvojen rakentaminen ei ole mahdollista tietokonepelaajille
STR_CONFIG_SETTING_AI_BUILDS_AIRCRAFT                           :Tietokoneella ei ole ilma-aluksia: {STRING}
STR_CONFIG_SETTING_AI_BUILDS_AIRCRAFT_HELPTEXT                  :Mikäli käytössä, ilma-alusten rakentaminen ei ole mahdollista tietokonepelaajille
STR_CONFIG_SETTING_AI_BUILDS_SHIPS                              :Tietokoneella ei ole laivoja: {STRING}
STR_CONFIG_SETTING_AI_BUILDS_SHIPS_HELPTEXT                     :Mikäli käytössä, laivojen rakentaminen ei ole mahdollista tietokonepelaajille

STR_CONFIG_SETTING_AI_PROFILE                                   :Oletusarvoinen asetusprofiili: {STRING}
STR_CONFIG_SETTING_AI_PROFILE_HELPTEXT                          :Valitse, mitä asetusprofiilia käytetään sattumanvaraisille tekoälyille tai alkuarvoille lisättäessä uutta tekoälyä tai peliskriptiä
STR_CONFIG_SETTING_AI_PROFILE_EASY                              :Helppo
STR_CONFIG_SETTING_AI_PROFILE_MEDIUM                            :Keskitaso
STR_CONFIG_SETTING_AI_PROFILE_HARD                              :Vaikea

STR_CONFIG_SETTING_AI_IN_MULTIPLAYER                            :Salli tekoälyt moninpelissä: {STRING}
STR_CONFIG_SETTING_AI_IN_MULTIPLAYER_HELPTEXT                   :Sallii tietokonepelaajien osallistumisen moninpeleihin
STR_CONFIG_SETTING_SCRIPT_MAX_OPCODES                           :#opcodet ennen skriptin pysäyttämistä: {STRING}
STR_CONFIG_SETTING_SCRIPT_MAX_OPCODES_HELPTEXT                  :Suurin sallittu määrä laskutoimituksia, jonka skripti voi suorittaa yhden vuoron aikana
STR_CONFIG_SETTING_SCRIPT_MAX_MEMORY                            :Skriptikohtainen muistinkäyttö enintään: {STRING}
STR_CONFIG_SETTING_SCRIPT_MAX_MEMORY_HELPTEXT                   :Kuinka paljon muistia yksittäinen skripti saa käyttää, ennen kuin se pakotetaan lopettamaan. Jos kartta on iso, tätä arvoa voi joutua suurentamaan.
STR_CONFIG_SETTING_SCRIPT_MAX_MEMORY_VALUE                      :{COMMA} MiB

STR_CONFIG_SETTING_SERVINT_ISPERCENT                            :Huoltovälit ovat prosentteina: {STRING}
STR_CONFIG_SETTING_SERVINT_ISPERCENT_HELPTEXT                   :Määritä, aiheuttaako edellisestä huollosta kulunut aika vai luotettavuuden laskeminen kulkuneuvon huoltamisen
STR_CONFIG_SETTING_SERVINT_TRAINS                               :Junien oletushuoltoväli: {STRING}
STR_CONFIG_SETTING_SERVINT_TRAINS_HELPTEXT                      :Määritä oletushuoltoväli uusille junille, mikäli kulkuneuvolle ei ole määritelty erillistä huoltoväliä
STR_CONFIG_SETTING_SERVINT_VALUE                                :{COMMA}{NBSP}päivä{P 0 "" ä}/%
STR_CONFIG_SETTING_SERVINT_DISABLED                             :Pois käytöstä
STR_CONFIG_SETTING_SERVINT_ROAD_VEHICLES                        :Ajoneuvojen oletushuoltoväli: {STRING}
STR_CONFIG_SETTING_SERVINT_ROAD_VEHICLES_HELPTEXT               :Määritä oletushuoltoväli uusille ajoneuvoille, mikäli kulkuneuvolle ei ole määritelty erillistä huoltoväliä
STR_CONFIG_SETTING_SERVINT_AIRCRAFT                             :Lentokoneiden oletushuoltoväli: {STRING}
STR_CONFIG_SETTING_SERVINT_AIRCRAFT_HELPTEXT                    :Määritä oletushuoltoväli uusille lentokoneille, mikäli kulkuneuvolle ei ole määritelty erillistä huoltoväliä
STR_CONFIG_SETTING_SERVINT_SHIPS                                :Laivojen oletushuoltoväli: {STRING}
STR_CONFIG_SETTING_SERVINT_SHIPS_HELPTEXT                       :Määritä oletushuoltoväli uusille laivoille, mikäli kulkuneuvolle ei ole määritelty erillistä huoltoväliä
STR_CONFIG_SETTING_NOSERVICE                                    :Poista huollot käytöstä kun kulkuneuvojen rikkoutuminen on poistettu käytöstä: {STRING}
STR_CONFIG_SETTING_NOSERVICE_HELPTEXT                           :Mikäli käytössä, kulkuneuvoja ei huolleta, jos ne eivät voi rikkoutua
STR_CONFIG_SETTING_WAGONSPEEDLIMITS                             :Ota käyttöön vaunujen nopeusrajoitukset: {STRING}
STR_CONFIG_SETTING_WAGONSPEEDLIMITS_HELPTEXT                    :Mikäli käytössä, vaunujen nopeusrajoitusta käytetään junan maksiminopeuden määrittämisessä
STR_CONFIG_SETTING_DISABLE_ELRAILS                              :Poista sähköradat käytöstä: {STRING}
STR_CONFIG_SETTING_DISABLE_ELRAILS_HELPTEXT                     :Mikäli käytössä, sähköveturit toimivat ei-sähköistetyillä radoilla

STR_CONFIG_SETTING_NEWS_ARRIVAL_FIRST_VEHICLE_OWN               :Ensimmäinen kulkuneuvo saapuu pelaajan asemalle: {STRING}
STR_CONFIG_SETTING_NEWS_ARRIVAL_FIRST_VEHICLE_OWN_HELPTEXT      :Näytä sanomalehti ensimmäisen kulkuneuvon saapuessa pelaajan uudelle asemalle
STR_CONFIG_SETTING_NEWS_ARRIVAL_FIRST_VEHICLE_OTHER             :Ensimmäinen kulkuneuvo saapuu kilpailijan asemalle.: {STRING}
STR_CONFIG_SETTING_NEWS_ARRIVAL_FIRST_VEHICLE_OTHER_HELPTEXT    :Näytä sanomalehti ensimmäisen kulkuneuvon saapuessa kilpailijan uudelle asemalle
STR_CONFIG_SETTING_NEWS_ACCIDENTS_DISASTERS                     :Vahingot/onnettomuudet: {STRING}
STR_CONFIG_SETTING_NEWS_ACCIDENTS_DISASTERS_HELPTEXT            :Näytä sanomalehti vahingon tai onnettomuuden sattuessa
STR_CONFIG_SETTING_NEWS_COMPANY_INFORMATION                     :Yhtiön tiedot: {STRING}
STR_CONFIG_SETTING_NEWS_COMPANY_INFORMATION_HELPTEXT            :Näytä sanomalehti kun uusi yhtiö aloittaa toimintansa tai kun jokin yhtiö on lähellä konkurssia
STR_CONFIG_SETTING_NEWS_INDUSTRY_OPEN                           :Uutta teollisuutta: {STRING}
STR_CONFIG_SETTING_NEWS_INDUSTRY_OPEN_HELPTEXT                  :Näytä sanomalehti uusien teollisuuslaitosten avautuessa
STR_CONFIG_SETTING_NEWS_INDUSTRY_CLOSE                          :Lakkautettavaa teollisuutta: {STRING}
STR_CONFIG_SETTING_NEWS_INDUSTRY_CLOSE_HELPTEXT                 :Näytä sanomalehti teollisuuslaitosten sulkeutuessa
STR_CONFIG_SETTING_NEWS_ECONOMY_CHANGES                         :Talouden muutokset: {STRING}
STR_CONFIG_SETTING_NEWS_ECONOMY_CHANGES_HELPTEXT                :Näytä sanomalehti taloustilanteen muuttuessa
STR_CONFIG_SETTING_NEWS_INDUSTRY_CHANGES_COMPANY                :Tuotantomuutokset laitoksissa, joita yhtiö palvelee: {STRING}
STR_CONFIG_SETTING_NEWS_INDUSTRY_CHANGES_COMPANY_HELPTEXT       :Näytä sanomalehti tuotannon muuttuessa teollisuudessa, jota oma yhtiö palvelee
STR_CONFIG_SETTING_NEWS_INDUSTRY_CHANGES_OTHER                  :Tuotantomuutokset laitoksissa, joita kilpailija(t) palvelevat: {STRING}
STR_CONFIG_SETTING_NEWS_INDUSTRY_CHANGES_OTHER_HELPTEXT         :Näytä sanomalehti tuotannon muuttuessa teollisuudessa, jota kilpaileva yhtiö palvelee
STR_CONFIG_SETTING_NEWS_INDUSTRY_CHANGES_UNSERVED               :Muita muutoksia tuotannossa: {STRING}
STR_CONFIG_SETTING_NEWS_INDUSTRY_CHANGES_UNSERVED_HELPTEXT      :Näytä sanomalehti tuotannon muuttuessa teollisuudessa, jota oma tai kilpaileva yhtiö ei palvele
STR_CONFIG_SETTING_NEWS_ADVICE                                  :Neuvoja / tietoa yhtiön kulkuneuvoista: {STRING}
STR_CONFIG_SETTING_NEWS_ADVICE_HELPTEXT                         :Näytä viesti kulkuneuvon vaatiessa huomiota
STR_CONFIG_SETTING_NEWS_NEW_VEHICLES                            :Uudet kulkuneuvot: {STRING}
STR_CONFIG_SETTING_NEWS_NEW_VEHICLES_HELPTEXT                   :Näytä sanomalehti kun saatavilla on uusi kulkuneuvotyyppi
STR_CONFIG_SETTING_NEWS_CHANGES_ACCEPTANCE                      :Rahdin vastaanottamisen muutokset: {STRING}
STR_CONFIG_SETTING_NEWS_CHANGES_ACCEPTANCE_HELPTEXT             :Näytä viesti kun asemat muuttavat hyväksymäänsä rahtia
STR_CONFIG_SETTING_NEWS_SUBSIDIES                               :Tuet: {STRING}
STR_CONFIG_SETTING_NEWS_SUBSIDIES_HELPTEXT                      :Näytä sanomalehti tukiin liittyvistä tapahtumista
STR_CONFIG_SETTING_NEWS_GENERAL_INFORMATION                     :Yleistä tietoa: {STRING}
STR_CONFIG_SETTING_NEWS_GENERAL_INFORMATION_HELPTEXT            :Näytä sanomalehti yleisille tapahtumille, kuten kuljetusyksinoikeuksien ostamiselle tai tieverkon uusimiselle

STR_CONFIG_SETTING_NEWS_MESSAGES_OFF                            :Pois
STR_CONFIG_SETTING_NEWS_MESSAGES_SUMMARY                        :Tiivistelmä
STR_CONFIG_SETTING_NEWS_MESSAGES_FULL                           :Täysi

STR_CONFIG_SETTING_COLOURED_NEWS_YEAR                           :Värilliset uutiset ilmestyvät: {STRING}
STR_CONFIG_SETTING_COLOURED_NEWS_YEAR_HELPTEXT                  :Vuosi, jonka jälkeen sanomalehdet ovat värillisiä. Ennen tätä vuotta sanomalehdet käyttävät mustavalkoisia kuvia
STR_CONFIG_SETTING_STARTING_YEAR                                :Aloitusvuosi: {STRING}
STR_CONFIG_SETTING_ENDING_YEAR                                  :Pistelaskun päättymisvuosi: {STRING}
STR_CONFIG_SETTING_ENDING_YEAR_HELPTEXT                         :Pelin päättymisvuosi pisteiden laskemista varten. Tämän vuoden lopussa talletetaan yhtiön pistemäärä ja näytetään ennätysluettelo; pelaajat voivat jatkaa pelaamista tämän jälkeenkin.{}Jos päättymisvuosi on ennen alkamisvuotta, ennätyksiä ei näytetä koskaan.
STR_CONFIG_SETTING_ENDING_YEAR_VALUE                            :{NUM}
STR_CONFIG_SETTING_ENDING_YEAR_ZERO                             :Ei koskaan
STR_CONFIG_SETTING_SMOOTH_ECONOMY                               :Tasainen talous (enemmän pieniä muutoksia): {STRING}
STR_CONFIG_SETTING_SMOOTH_ECONOMY_HELPTEXT                      :Mikäli käytössä, teollisuuden tuotanto muuttuu useammin ja vähemmän kerrallaan. Tällä asetuksella ei ole yleensä vaikutusta mikäli teollisuustyypit ovat NewGRF:n tarjoamia
STR_CONFIG_SETTING_ALLOW_SHARES                                 :Salli toisten yhtiöiden osakkeiden ostaminen: {STRING}
STR_CONFIG_SETTING_ALLOW_SHARES_HELPTEXT                        :Mikäli käytössä, toisten yhtiöiden osakkeiden ostaminen ja myyminen on mahdollista. Osakkeet ovat saatavilla vain yhtiöille, jotka ovat saavuttaneet tietyn iän
STR_CONFIG_SETTING_MIN_YEARS_FOR_SHARES                         :Yhtiön vähimmäisikä osakekaupoille: {STRING}
STR_CONFIG_SETTING_MIN_YEARS_FOR_SHARES_HELPTEXT                :Aseta yhtiölle vähimmäisikä, jonka jälkeen muut voivat ostaa ja myydä yhtiön osakkeita.
STR_CONFIG_SETTING_FEEDER_PAYMENT_SHARE                         :Syöttöjärjestelmään maksettavan tuoton osuus: {STRING}
STR_CONFIG_SETTING_FEEDER_PAYMENT_SHARE_HELPTEXT                :Osuus tuotosta, joka annetaan välittäjille syöttöjärjestelmissä
STR_CONFIG_SETTING_DRAG_SIGNALS_DENSITY                         :Opastimien väli vedettäessä: {STRING}
STR_CONFIG_SETTING_DRAG_SIGNALS_DENSITY_HELPTEXT                :Määrittää etäisyyden opastimien välillä seuraavaan esteeseen saakka (opastin, risteys) opastimia vedettäessä
STR_CONFIG_SETTING_DRAG_SIGNALS_DENSITY_VALUE                   :{COMMA} ruutu{P 0 "" a}
STR_CONFIG_SETTING_DRAG_SIGNALS_FIXED_DISTANCE                  :Pidä opastimien etäisyys vakiona vedettäessä: {STRING}
STR_CONFIG_SETTING_DRAG_SIGNALS_FIXED_DISTANCE_HELPTEXT         :Valitse käyttäytyminen vedettäessä opastimia Ctrl-näppäin pohjassa. Mikäli pois käytöstä, opastimia rakennetaan siltojen ja tunnelien ympärille pitkien opastimista vapaiden alueiden välttämiseksi. Mikäli käytössä, opastimia rakennetaan n ruudun välein, tehden vierekkäisten ratojen opastimien kohdistamisesta helpompaa
STR_CONFIG_SETTING_SEMAPHORE_BUILD_BEFORE_DATE                  :Rakenna ensisijaisesti siipiopastimia ennen vuotta: {STRING}
STR_CONFIG_SETTING_SEMAPHORE_BUILD_BEFORE_DATE_HELPTEXT         :Valitse vuosi jonka jälkeen käytetään valo-opastimia. Ennen tätä vuotta käytetään siipiopastimia (joilla on sama toiminnallisuus mutta eri ulkonäkö)
STR_CONFIG_SETTING_ENABLE_SIGNAL_GUI                            :Käytä graafista opastinkäyttöliittymää: {STRING}
STR_CONFIG_SETTING_ENABLE_SIGNAL_GUI_HELPTEXT                   :Näytä ikkuna opastintyypin valitsemiseksi ikkunattoman Ctrl-näppäimen avulla tapahtuvan rakentamisen sijaan
STR_CONFIG_SETTING_DEFAULT_SIGNAL_TYPE                          :Oletusarvoinen opastintyyppi: {STRING}
STR_CONFIG_SETTING_DEFAULT_SIGNAL_TYPE_HELPTEXT                 :Oletuksena käytettävä opastintyyppi
STR_CONFIG_SETTING_DEFAULT_SIGNAL_NORMAL                        :Suojastusopastimet
STR_CONFIG_SETTING_DEFAULT_SIGNAL_PBS                           :Reittiopastimet
STR_CONFIG_SETTING_DEFAULT_SIGNAL_PBSOWAY                       :Yksisuuntaiset reittiopastimet
STR_CONFIG_SETTING_CYCLE_SIGNAL_TYPES                           :Vaihda opastintyyppien välillä: {STRING}
STR_CONFIG_SETTING_CYCLE_SIGNAL_TYPES_HELPTEXT                  :Valitse, mitkä opastintyypit ovat käytössä painettaessa Ctrl-näppäintä opastimia rakennettaessa
STR_CONFIG_SETTING_CYCLE_SIGNAL_NORMAL                          :Vain suojastusopastimet
STR_CONFIG_SETTING_CYCLE_SIGNAL_PBS                             :Vain reittiopastimet
STR_CONFIG_SETTING_CYCLE_SIGNAL_ALL                             :Kaikki

STR_CONFIG_SETTING_TOWN_LAYOUT                                  :Uusissa kunnissa käytettävä tiekaava: {STRING}
STR_CONFIG_SETTING_TOWN_LAYOUT_HELPTEXT                         :Kuntien käyttämä tieverkon kaava
STR_CONFIG_SETTING_TOWN_LAYOUT_DEFAULT                          :Alkuperäinen
STR_CONFIG_SETTING_TOWN_LAYOUT_BETTER_ROADS                     :Parempia teitä
STR_CONFIG_SETTING_TOWN_LAYOUT_2X2_GRID                         :2×2-ruudukko
STR_CONFIG_SETTING_TOWN_LAYOUT_3X3_GRID                         :3×3-ruudukko
STR_CONFIG_SETTING_TOWN_LAYOUT_RANDOM                           :Satunnainen
STR_CONFIG_SETTING_ALLOW_TOWN_ROADS                             :Kunnat saavat rakentaa teitä: {STRING}
STR_CONFIG_SETTING_ALLOW_TOWN_ROADS_HELPTEXT                    :Salli kuntien rakentaa teitä kasvaessaan. Mikäli pois käytöstä, kunnat eivät voi rakentaa teitä itse
STR_CONFIG_SETTING_ALLOW_TOWN_LEVEL_CROSSINGS                   :Kunnat saavat rakentaa tasoristeyksiä: {STRING}
STR_CONFIG_SETTING_ALLOW_TOWN_LEVEL_CROSSINGS_HELPTEXT          :Mikäli käytössä, kunnat voivat rakentaa tasoristeyksiä
STR_CONFIG_SETTING_NOISE_LEVEL                                  :Käytä kuntien hallitsemaa melutasoa lentokentille: {STRING}
STR_CONFIG_SETTING_NOISE_LEVEL_HELPTEXT                         :Mikäli pois käytöstä, kunnassa voi olla kaksi lentokentää. Mikäli käytössä, lentokenttien määrä kunnassa rajoittuu kunnan melurajan mukaan. Meluraja riippuu asukasluvusta ja lentokentän koosta sekä etäisyydestä
STR_CONFIG_SETTING_TOWN_FOUNDING                                :Kuntien perustaminen pelissä: {STRING}
STR_CONFIG_SETTING_TOWN_FOUNDING_HELPTEXT                       :Mikäli käytössä, pelaajat voivat perustaa uusia kuntia
STR_CONFIG_SETTING_TOWN_FOUNDING_FORBIDDEN                      :Kielletty
STR_CONFIG_SETTING_TOWN_FOUNDING_ALLOWED                        :Sallittu
STR_CONFIG_SETTING_TOWN_FOUNDING_ALLOWED_CUSTOM_LAYOUT          :Sallittu, oma tiekaava
<<<<<<< HEAD
=======
STR_CONFIG_SETTING_TOWN_CARGOGENMODE                            :Taajamarahdin luonti: {STRING}
STR_CONFIG_SETTING_TOWN_CARGOGENMODE_HELPTEXT                   :Talojen tuottaman rahdin määrä suhteessa kunnan asukaslukuun.{}Neliöllinen kasvu: Kaksinkertainen asukasmäärä tuottaa matkustajia nelinkertaisesti.{}Lineaarinen kasvu: Kaksinkertainen asukasmäärä tuottaa matkustajia kaksinkertaisesti.
STR_CONFIG_SETTING_TOWN_CARGOGENMODE_ORIGINAL                   :Neliöllinen (alkuperäinen)
STR_CONFIG_SETTING_TOWN_CARGOGENMODE_BITCOUNT                   :Lineaarinen
>>>>>>> a499e9ac

STR_CONFIG_SETTING_EXTRA_TREE_PLACEMENT                         :Puiden istutus pelissä: {STRING}
STR_CONFIG_SETTING_EXTRA_TREE_PLACEMENT_HELPTEXT                :Määrittää puiden sattumanvaraisen luomisen. Tämä voi vaikuttaa teollisuuslaitoksiin jotka ovat riippuvaisia puiden kasvamisesta, esimerkiksi sahat
STR_CONFIG_SETTING_EXTRA_TREE_PLACEMENT_NONE                    :Ei ollenkaan {RED}(rikkoo sahan)
STR_CONFIG_SETTING_EXTRA_TREE_PLACEMENT_RAINFOREST              :Vain sademetsiin
STR_CONFIG_SETTING_EXTRA_TREE_PLACEMENT_ALL                     :Kaikkialle

STR_CONFIG_SETTING_TOOLBAR_POS                                  :Päätyökalupalkin sijainti: {STRING}
STR_CONFIG_SETTING_TOOLBAR_POS_HELPTEXT                         :Ruudun yläreunassa olevan työkalupalkin sijainti vaakasuunnassa
STR_CONFIG_SETTING_STATUSBAR_POS                                :Tilarivin sijainti: {STRING}
STR_CONFIG_SETTING_STATUSBAR_POS_HELPTEXT                       :Ruudun alareunassa olevan tilapalkin sijanti vaakasuunnassa
STR_CONFIG_SETTING_SNAP_RADIUS                                  :Ikkunoiden kiinnittymisetäisyys: {STRING}
STR_CONFIG_SETTING_SNAP_RADIUS_HELPTEXT                         :Ikkunoiden välinen etäisyys ennen niiden kohdistamista toistensa kanssa
STR_CONFIG_SETTING_SNAP_RADIUS_VALUE                            :{COMMA} pikseli{P 0 "" ä}
STR_CONFIG_SETTING_SNAP_RADIUS_DISABLED                         :Pois käytöstä
STR_CONFIG_SETTING_SOFT_LIMIT                                   :Suurin sallittu ei-säilyvien ikkunoiden lukumäärä: {STRING}
STR_CONFIG_SETTING_SOFT_LIMIT_HELPTEXT                          :Suurin sallittu ei-säilyvien ikkunoiden määrä ennen vanhojen ikkunoiden sulkemista uusien ikkunoiden tieltä
STR_CONFIG_SETTING_SOFT_LIMIT_VALUE                             :{COMMA}
STR_CONFIG_SETTING_SOFT_LIMIT_DISABLED                          :pois käytöstä
STR_CONFIG_SETTING_ZOOM_MIN                                     :Suurin sallittu suurennustaso: {STRING}
STR_CONFIG_SETTING_ZOOM_MIN_HELPTEXT                            :Suurin mahdollinen lähennystaso näkymille. Huomioi, että suuret lähennystasot vaativat enemmän muistia
STR_CONFIG_SETTING_ZOOM_MAX                                     :Suurin sallittu pienennystaso: {STRING}
STR_CONFIG_SETTING_ZOOM_MAX_HELPTEXT                            :Pienin mahdollinen lähennystaso näkymille. Pienet lähennystasot voivat aiheuttaa suorituskykyongelmia
STR_CONFIG_SETTING_ZOOM_LVL_MIN                                 :4x
STR_CONFIG_SETTING_ZOOM_LVL_IN_2X                               :2x
STR_CONFIG_SETTING_ZOOM_LVL_NORMAL                              :Tavallinen
STR_CONFIG_SETTING_ZOOM_LVL_OUT_2X                              :2x
STR_CONFIG_SETTING_ZOOM_LVL_OUT_4X                              :4x
STR_CONFIG_SETTING_ZOOM_LVL_OUT_8X                              :8x
STR_CONFIG_SETTING_TOWN_GROWTH                                  :Kuntien kasvunopeus: {STRING}
STR_CONFIG_SETTING_TOWN_GROWTH_HELPTEXT                         :Kunnan kasvunopeus
STR_CONFIG_SETTING_TOWN_GROWTH_NONE                             :Ei kasvua
STR_CONFIG_SETTING_TOWN_GROWTH_SLOW                             :Hidas
STR_CONFIG_SETTING_TOWN_GROWTH_NORMAL                           :Tavallinen
STR_CONFIG_SETTING_TOWN_GROWTH_FAST                             :Nopea
STR_CONFIG_SETTING_TOWN_GROWTH_VERY_FAST                        :Erittäin nopea
STR_CONFIG_SETTING_LARGER_TOWNS                                 :Kaupunkien osuus: {STRING}
STR_CONFIG_SETTING_LARGER_TOWNS_HELPTEXT                        :Kaupunkien määrä: kaupungit ovat isompia jo alussa ja kasvavat nopeammin kuin muut kunnat
STR_CONFIG_SETTING_LARGER_TOWNS_VALUE                           :1 / {COMMA}
STR_CONFIG_SETTING_LARGER_TOWNS_DISABLED                        :Ei yhtään
STR_CONFIG_SETTING_CITY_SIZE_MULTIPLIER                         :Kasvukerroin alussa: {STRING}
STR_CONFIG_SETTING_CITY_SIZE_MULTIPLIER_HELPTEXT                :Kaupunkien keskimääräinen koko suhteessa muihin kuntiin pelin alussa

STR_CONFIG_SETTING_LINKGRAPH_INTERVAL                           :Päivitä rahdin jakautuminen {STRING}{NBSP}päivän välein
STR_CONFIG_SETTING_LINKGRAPH_INTERVAL_HELPTEXT                  :Yhteyskuvaajan uudelleenlaskujen välinen aika. Kukin uudelleenlasku laskee yhden kuvaajan komponentin. Tämä tarkoittaa sitä, että koko kuvaajaa ei lasketa uudelleen määrittämäsi ajan välein, vaan ainoastaan yksi komponentti. Mitä lyhyemmäksi määrität asetuksen, sitä enemmän prosessoriaikaa komponentin laskemiseen vaaditaan. Mitä pidemmäksi määrität sen, sitä pidempi aika kuluu, kunnes rahdin jakaminen alkaa uusilla reiteillä.
STR_CONFIG_SETTING_LINKGRAPH_TIME                               :Käytä {STRING}{NBSP}päivä{P 0:2 "" ä} rahtijakauman päivittämiseen
STR_CONFIG_SETTING_LINKGRAPH_TIME_HELPTEXT                      :Jokaisen yhteyskuvaajan komponentin uudelleenlaskemiseen käytettävä aika. Uudelleenlaskun alkaessa käynnistetään uusi säie, jonka annetaan toimia näin monta päivää. Mitä lyhyemmäksi määrität tämän, sitä todennäköisempää on, että säie ei ole valmis ajoissa. Tällöin peli pysähtyy kunnes lasku on suoritettu loppuun (peli pätkii). Mitä pidemmäksi määrität asetuksen, sitä pitempään rahdin jakauman päivittämiseen kuluu aikaa reittien muuttuessa.
STR_CONFIG_SETTING_DISTRIBUTION_MANUAL                          :manuaalinen
STR_CONFIG_SETTING_DISTRIBUTION_ASYMMETRIC                      :epäsymmetrinen
STR_CONFIG_SETTING_DISTRIBUTION_SYMMETRIC                       :symmetrinen
STR_CONFIG_SETTING_DISTRIBUTION_PAX                             :Matkustajien jakautuminen: {STRING}
STR_CONFIG_SETTING_DISTRIBUTION_PAX_HELPTEXT                    :"symmetrinen" tarkoittaa, että suunnilleen sama määrä matkustajia kulkee asemalta A asemalle B kuin asemalta B asemalle A. "epäsymmetrinen" tarkoittaa, että eri suuntiin voi kulkea eriävä määrä matkustajia. "manuaalinen" tarkoittaa, että automaattinen rahdin jakautuminen on pois käytöstä matkustajilla.
STR_CONFIG_SETTING_DISTRIBUTION_MAIL                            :Postin jakautuminen: {STRING}
STR_CONFIG_SETTING_DISTRIBUTION_MAIL_HELPTEXT                   :"symmetrinen" tarkoittaa, että suunnilleen sama määrä postia lähetetään asemalta A asemalle B kuin asemalta B asemalle A. "epäsymmetrinen" tarkoittaa, että eri suuntiin voidaan lähettää eriävä määrä postia. "manuaalinen" tarkoittaa, että automaattinen rahdin jakautuminen on pois käytöstä postilla.
STR_CONFIG_SETTING_DISTRIBUTION_ARMOURED                        :Arvokuljetusten jakautuminen: {STRING}
STR_CONFIG_SETTING_DISTRIBUTION_ARMOURED_HELPTEXT               :Arvokuljetuksiin kuuluvat arvotavarat lauhkeassa ilmastossa, timantit subtrooppisessa ilmastossa ja kulta pohjoisessa ilmastossa. NewGRF:t voivat kuitenkin muuttaa näitä rahteja. "symmetrinen" tarkoittaa, että suunnilleen sama määrä rahtia lähetetään asemalta A asemalle B kuin asemalta B asemalle A. "epäsymmetrinen" tarkoittaa, että eri suuntiin voidaan lähettää eriävä määrä rahtia. "manuaalinen" tarkoittaa, että automaattinen rahdin jakautuminen on poistettu käytöstä rahdilta. Suositeltavia asetuksia ovat "epäsymmetrinen" tai "manuaalinen" pelattaessa pohjoisessa ilmastossa, sillä pankit eivät lähetä kultaa takaisin kaivoksille. Lauhkeassa ja subtrooppisessa ilmastossa pelatessa voidaan myös valita "symmetrinen", sillä pankit lähettävät arvotavaroita takaisin alkuperäiselle pankille.
STR_CONFIG_SETTING_DISTRIBUTION_DEFAULT                         :Muiden rahtityyppien jakautuminen: {STRING}
STR_CONFIG_SETTING_DISTRIBUTION_DEFAULT_HELPTEXT                :"epäsymmetrinen" tarkoittaa, että eri suuntiin voidaan lähettää eriäviä määriä rahtia. "manuaalinen" tarkoittaa, että automaattinen jakautuminen ei ole käytössä rahdille.
STR_CONFIG_SETTING_LINKGRAPH_ACCURACY                           :Jakautumisen tarkkuus: {STRING}
STR_CONFIG_SETTING_LINKGRAPH_ACCURACY_HELPTEXT                  :Mitä suuremmaksi tämä asetus on määritetty, sitä enemmän prosessoriaikaa yhteyskuvaajan laskemiseen kuluu. Mikäli tähän kuluu liian paljon aikaa, saatat havaita pelin nykimistä. Jos arvo on määritetty liian pieneksi, jakauman laskeminen ei ole tarkka ja rahtia ei välttämättä lähetetä odotetuille asemille.
STR_CONFIG_SETTING_DEMAND_DISTANCE                              :Välimatkan vaikutus kysyntään: {STRING}
STR_CONFIG_SETTING_DEMAND_DISTANCE_HELPTEXT                     :Mikäli asetuksen arvo on määritelty suuremmaksi kuin 0, alkuperäisen aseman A ja mahdollisen määränpään B välimatkalla on vaikutus A:sta B:hen lähetetyn rahdin määrään. Mitä kauempana B on A:sta, sitä vähemmän rahtia lähetetään. Mitä suuremmaksi tämä asetus on määritetty, sitä vähemmän rahtia lähetetään kaukana oleville ja enemmän lähellä oleville asemille.
STR_CONFIG_SETTING_DEMAND_SIZE                                  :Palautettavan rahdin määrä symmetrisessä tilassa: {STRING}
STR_CONFIG_SETTING_DEMAND_SIZE_HELPTEXT                         :Mikäli asetuksen arvoksi on määritetty alle 100{NBSP}%, symmetrinen jakauma toimii enemmän epäsymmetrisen jakauman tavoin, ja vähemmän rahtia pakotetaan lähetettäväksi takaisin alkuperäiselle asemalle. Jos arvoksi määritetään 0{NBSP}%, symmetrinen jakauma toimii täysin epäsymmetrisen jakauman tavoin.
STR_CONFIG_SETTING_SHORT_PATH_SATURATION                        :Lyhyiden reittien kuormittuminen ennen vapaampien reittien käyttämistä: {STRING}
STR_CONFIG_SETTING_SHORT_PATH_SATURATION_HELPTEXT               :Kahden aseman välillä on usein useita reittejä. Lyhintä reittiä käytetään ensisijaisesti, toiseksi lyhintä ensimmäisen kuormittuessa ja niin edelleen. Kuormitus määritellään arvioidun kapasiteetin ja suunnitellun käytön mukaan. Kaikkien reittien ollessa kuormittuneita reittejä aletaan ylikuormittaa, suurimman kapasiteetin omaavista reiteista aloittaen. Algoritmi ei kuitenkaan aina arvioi kapasiteettia oikein. Tämä asetus mahdollistaa reitin kuormitustason määrittämisen ennen seuraavan reitin käyttämistä. Määritä arvoksi vähemmän kuin 100{NBSP}% välttääksesi ylikuormittuneita asemia, jos kapasiteetti yliarvioidaan.

STR_CONFIG_SETTING_LOCALISATION_UNITS_VELOCITY                  :Nopeuden yksikkö: {STRING}
STR_CONFIG_SETTING_LOCALISATION_UNITS_VELOCITY_HELPTEXT         :Kun käyttöliittymässä näytetään nopeus, näytä se valittua yksikköä käyttäen
STR_CONFIG_SETTING_LOCALISATION_UNITS_VELOCITY_IMPERIAL         :Brittiläinen (mph)
STR_CONFIG_SETTING_LOCALISATION_UNITS_VELOCITY_METRIC           :Metrinen (km/h)
STR_CONFIG_SETTING_LOCALISATION_UNITS_VELOCITY_SI               :SI (m/s)

STR_CONFIG_SETTING_LOCALISATION_UNITS_POWER                     :Kulkuneuvon tehon yksikkö: {STRING}
STR_CONFIG_SETTING_LOCALISATION_UNITS_POWER_HELPTEXT            :Kun käyttöliittymässä näytetään kulkuneuvon teho, näytä se valittua yksikköä käyttäen
STR_CONFIG_SETTING_LOCALISATION_UNITS_POWER_IMPERIAL            :Brittiläinen (hp)
STR_CONFIG_SETTING_LOCALISATION_UNITS_POWER_METRIC              :Metrinen (hp)
STR_CONFIG_SETTING_LOCALISATION_UNITS_POWER_SI                  :SI (kW)

STR_CONFIG_SETTING_LOCALISATION_UNITS_WEIGHT                    :Painon yksikkö: {STRING}
STR_CONFIG_SETTING_LOCALISATION_UNITS_WEIGHT_HELPTEXT           :Kun käyttöliittymässä näytetään paino, näytä se valittua yksikköä käyttäen
STR_CONFIG_SETTING_LOCALISATION_UNITS_WEIGHT_IMPERIAL           :Brittiläinen (lyhyt t/tonni)
STR_CONFIG_SETTING_LOCALISATION_UNITS_WEIGHT_METRIC             :Metrinen (t/tonni)
STR_CONFIG_SETTING_LOCALISATION_UNITS_WEIGHT_SI                 :SI (kg)

STR_CONFIG_SETTING_LOCALISATION_UNITS_VOLUME                    :Tilavuuden yksikkö: {STRING}
STR_CONFIG_SETTING_LOCALISATION_UNITS_VOLUME_HELPTEXT           :Kun käyttöliittymässä näytetään tilavuus, näytä se valittua yksikköä käyttäen
STR_CONFIG_SETTING_LOCALISATION_UNITS_VOLUME_IMPERIAL           :Brittiläinen (gal)
STR_CONFIG_SETTING_LOCALISATION_UNITS_VOLUME_METRIC             :Metrinen (l)
STR_CONFIG_SETTING_LOCALISATION_UNITS_VOLUME_SI                 :SI (m³)

STR_CONFIG_SETTING_LOCALISATION_UNITS_FORCE                     :Vetovoiman yksikkö: {STRING}
STR_CONFIG_SETTING_LOCALISATION_UNITS_FORCE_HELPTEXT            :Kun käyttöliittymässä näytetään vetovoima, näytä se valittua yksikköä käyttäen
STR_CONFIG_SETTING_LOCALISATION_UNITS_FORCE_IMPERIAL            :Brittiläinen (lbf)
STR_CONFIG_SETTING_LOCALISATION_UNITS_FORCE_METRIC              :Metrinen (kgf)
STR_CONFIG_SETTING_LOCALISATION_UNITS_FORCE_SI                  :SI (kN)

STR_CONFIG_SETTING_LOCALISATION_UNITS_HEIGHT                    :Korkeuden yksikkö: {STRING}
STR_CONFIG_SETTING_LOCALISATION_UNITS_HEIGHT_HELPTEXT           :Kun käyttöliittymässä näytetään korkeus, näytä se valittua yksikköä käyttäen
STR_CONFIG_SETTING_LOCALISATION_UNITS_HEIGHT_IMPERIAL           :Brittiläinen (ft)
STR_CONFIG_SETTING_LOCALISATION_UNITS_HEIGHT_METRIC             :Metrinen (m)
STR_CONFIG_SETTING_LOCALISATION_UNITS_HEIGHT_SI                 :SI (m)

STR_CONFIG_SETTING_LOCALISATION                                 :{ORANGE}Mittayksiköt ja päivämäärät
STR_CONFIG_SETTING_GRAPHICS                                     :{ORANGE}Grafiikka
STR_CONFIG_SETTING_SOUND                                        :{ORANGE}Ääni
STR_CONFIG_SETTING_INTERFACE                                    :{ORANGE}Käyttöliittymä
STR_CONFIG_SETTING_INTERFACE_GENERAL                            :{ORANGE}Yleinen
STR_CONFIG_SETTING_INTERFACE_VIEWPORTS                          :{ORANGE}Näkymät
STR_CONFIG_SETTING_INTERFACE_CONSTRUCTION                       :{ORANGE}Rakentaminen
STR_CONFIG_SETTING_ADVISORS                                     :{ORANGE}Uutiset / Neuvonantajat
STR_CONFIG_SETTING_COMPANY                                      :{ORANGE}Yhtiö
STR_CONFIG_SETTING_ACCOUNTING                                   :{ORANGE}Talous
STR_CONFIG_SETTING_VEHICLES                                     :{ORANGE}Kulkuneuvot
STR_CONFIG_SETTING_VEHICLES_PHYSICS                             :{ORANGE}Fysiikka
STR_CONFIG_SETTING_VEHICLES_ROUTING                             :{ORANGE}Reititys
STR_CONFIG_SETTING_LIMITATIONS                                  :{ORANGE}Rajoitukset
STR_CONFIG_SETTING_ACCIDENTS                                    :{ORANGE}Onnettomuudet
STR_CONFIG_SETTING_GENWORLD                                     :{ORANGE}Maailman luominen
STR_CONFIG_SETTING_ENVIRONMENT                                  :{ORANGE}Ympäristö
STR_CONFIG_SETTING_ENVIRONMENT_AUTHORITIES                      :{ORANGE}Viranomaiset
STR_CONFIG_SETTING_ENVIRONMENT_TOWNS                            :{ORANGE}Kunnat
STR_CONFIG_SETTING_ENVIRONMENT_INDUSTRIES                       :{ORANGE}Laitokset
STR_CONFIG_SETTING_ENVIRONMENT_CARGODIST                        :{ORANGE}Rahdin jakautuminen
STR_CONFIG_SETTING_AI                                           :{ORANGE}Kilpailijat
STR_CONFIG_SETTING_AI_NPC                                       :{ORANGE}Tietokonepelaajat

STR_CONFIG_SETTING_PATHFINDER_NPF                               :NPF
STR_CONFIG_SETTING_PATHFINDER_YAPF_RECOMMENDED                  :YAPF {BLUE}(Suositeltu)

STR_CONFIG_SETTING_PATHFINDER_FOR_TRAINS                        :Junien käyttämä reitinetsijä: {STRING}
STR_CONFIG_SETTING_PATHFINDER_FOR_TRAINS_HELPTEXT               :Junien käyttämä reitinetsijä
STR_CONFIG_SETTING_PATHFINDER_FOR_ROAD_VEHICLES                 :Ajoneuvojen käyttämä reitinetsijä: {STRING}
STR_CONFIG_SETTING_PATHFINDER_FOR_ROAD_VEHICLES_HELPTEXT        :Ajoneuvojen käyttämä reitinetsijä
STR_CONFIG_SETTING_PATHFINDER_FOR_SHIPS                         :Laivojen käyttämä reitinetsijä: {STRING}
STR_CONFIG_SETTING_PATHFINDER_FOR_SHIPS_HELPTEXT                :Laivojen käyttämä reitinetsijä
STR_CONFIG_SETTING_REVERSE_AT_SIGNALS                           :Automaattinen kääntyminen opastimilla: {STRING}
STR_CONFIG_SETTING_REVERSE_AT_SIGNALS_HELPTEXT                  :Sallii junien kääntymisen opastimen edessä pitkän odotusajan jälkeen

STR_CONFIG_SETTING_QUERY_CAPTION                                :{WHITE}Muuta asetusarvo

# Config errors
STR_CONFIG_ERROR                                                :{WHITE}Virhe asetustiedostossa...
STR_CONFIG_ERROR_ARRAY                                          :{WHITE}... virhe taulukossa ”{STRING}”
STR_CONFIG_ERROR_INVALID_VALUE                                  :{WHITE}... epäkelpo arvo ”{STRING}” asetuksella ”{STRING}”
STR_CONFIG_ERROR_TRAILING_CHARACTERS                            :{WHITE}... ylimääräisiä merkkejä asetuksen ”{STRING}” perässä
STR_CONFIG_ERROR_DUPLICATE_GRFID                                :{WHITE}... jätetään huomiotta NewGRF ”{STRING}”: sama GRF ID kuin NewGRF:ssä ”{STRING}”
STR_CONFIG_ERROR_INVALID_GRF                                    :{WHITE}... jätetään huomiotta epäkelpo NewGRF ”{STRING}”: {STRING}
STR_CONFIG_ERROR_INVALID_GRF_NOT_FOUND                          :ei löydetty
STR_CONFIG_ERROR_INVALID_GRF_UNSAFE                             :ei turvallinen staattiseen käyttöön
STR_CONFIG_ERROR_INVALID_GRF_SYSTEM                             :järjestelmä-NewGRF
STR_CONFIG_ERROR_INVALID_GRF_INCOMPATIBLE                       :epäyhteensopiva tämän OpenTTD-version kanssa
STR_CONFIG_ERROR_INVALID_GRF_UNKNOWN                            :tuntematon
STR_CONFIG_ERROR_INVALID_SAVEGAME_COMPRESSION_LEVEL             :{WHITE}... pakkaustaso ”{STRING}” on kelvoton
STR_CONFIG_ERROR_INVALID_SAVEGAME_COMPRESSION_ALGORITHM         :{WHITE}... pelitallennemuoto ”{STRING}” ei ole saatavilla. Palataan muotoon ”{STRING}”
STR_CONFIG_ERROR_INVALID_BASE_GRAPHICS_NOT_FOUND                :{WHITE}... ohitetaan perusgrafiikkapaketti ”{STRING}”: ei löydetty
STR_CONFIG_ERROR_INVALID_BASE_SOUNDS_NOT_FOUND                  :{WHITE}... ohitetaan äänipaketti ”{STRING}”: ei löydetty
STR_CONFIG_ERROR_INVALID_BASE_MUSIC_NOT_FOUND                   :{WHITE}... ohitetaan musiikkipaketti ”{STRING}”: ei löydetty
STR_CONFIG_ERROR_OUT_OF_MEMORY                                  :{WHITE}Muisti lopussa
STR_CONFIG_ERROR_SPRITECACHE_TOO_BIG                            :{WHITE}{BYTES} sprite-välimuistin varaaminen epäonnistui. Sprite-välimuistin kooksi valittiin {BYTES}. Tämä heikentää OpenTTD:n suorituskykyä. Vähentääksesi muistivaatimuksia voit kokeilla poistaa käytöstä 32bpp-grafiikat ja/tai lähennystasoja

# Intro window
STR_INTRO_CAPTION                                               :{WHITE}OpenTTD {REV}

STR_INTRO_NEW_GAME                                              :{BLACK}Uusi peli
STR_INTRO_LOAD_GAME                                             :{BLACK}Lataa peli
STR_INTRO_PLAY_SCENARIO                                         :{BLACK}Lataa skenaario
STR_INTRO_PLAY_HEIGHTMAP                                        :{BLACK}Lataa korkeuskartta
STR_INTRO_SCENARIO_EDITOR                                       :{BLACK}Skenaariomuokkain
STR_INTRO_MULTIPLAYER                                           :{BLACK}Moninpeli

STR_INTRO_GAME_OPTIONS                                          :{BLACK}Pelin valinnat
STR_INTRO_HIGHSCORE                                             :{BLACK}Pistetaulukko
STR_INTRO_CONFIG_SETTINGS_TREE                                  :{BLACK}Asetukset
STR_INTRO_NEWGRF_SETTINGS                                       :{BLACK}NewGRF-asetukset
STR_INTRO_ONLINE_CONTENT                                        :{BLACK}Tarkista online-sisältö
STR_INTRO_SCRIPT_SETTINGS                                       :{BLACK}Tekoälyn/peliskriptin asetukset
STR_INTRO_QUIT                                                  :{BLACK}Sulje

STR_INTRO_TOOLTIP_NEW_GAME                                      :{BLACK}Aloita uusi peli. Ctrl+Klik ohittaa kartan asetukset
STR_INTRO_TOOLTIP_LOAD_GAME                                     :{BLACK}Lataa tallennettu peli
STR_INTRO_TOOLTIP_PLAY_HEIGHTMAP                                :{BLACK}Aloita uusi peli, käyttäen korkeuskarttaa maastona
STR_INTRO_TOOLTIP_PLAY_SCENARIO                                 :{BLACK}Aloita uusi peli käyttäen omaa skenaariota
STR_INTRO_TOOLTIP_SCENARIO_EDITOR                               :{BLACK}Luo oma pelimaailma/skenaario
STR_INTRO_TOOLTIP_MULTIPLAYER                                   :{BLACK}Aloita moninpeli

STR_INTRO_TOOLTIP_TEMPERATE                                     :{BLACK}Valitse lauhkea maastotyyppi
STR_INTRO_TOOLTIP_SUB_ARCTIC_LANDSCAPE                          :{BLACK}Valitse pohjoinen maastotyyppi
STR_INTRO_TOOLTIP_SUB_TROPICAL_LANDSCAPE                        :{BLACK}Valitse subtrooppinen maastotyyppi
STR_INTRO_TOOLTIP_TOYLAND_LANDSCAPE                             :{BLACK}Valitse lelumaan maastotyyppi

STR_INTRO_TOOLTIP_GAME_OPTIONS                                  :{BLACK}Näytä pelin valinnat
STR_INTRO_TOOLTIP_HIGHSCORE                                     :{BLACK}Näytä pistetaulukko
STR_INTRO_TOOLTIP_CONFIG_SETTINGS_TREE                          :{BLACK}Näytä asetukset
STR_INTRO_TOOLTIP_NEWGRF_SETTINGS                               :{BLACK}Näytä NewGRF-asetukset
STR_INTRO_TOOLTIP_ONLINE_CONTENT                                :{BLACK}Tarkista uutta ja päivitettyä sisältöä ladattavaksi
STR_INTRO_TOOLTIP_SCRIPT_SETTINGS                               :{BLACK}Näytä tekoäly/peliskriptiasetukset
STR_INTRO_TOOLTIP_QUIT                                          :{BLACK}Lopeta OpenTTD

STR_INTRO_BASESET                                               :{BLACK}Valitusta perusgrafiikkapaketista puuttuu {NUM} sprite{P "" ä}. Tarkista, onko sille päivityksiä.
STR_INTRO_TRANSLATION                                           :{BLACK}Tästä käännöksestä puuttuu {NUM} merkkijono{P "" a}. Auta tekemään OpenTTD:stä parempi ryhtymällä kääntäjäksi. Lisätietoja readme.txt:ssä.

# Quit window
STR_QUIT_CAPTION                                                :{WHITE}Sulje
STR_QUIT_ARE_YOU_SURE_YOU_WANT_TO_EXIT_OPENTTD                  :{YELLOW}Suljetaanko peli ja palataan {STRING}-järjestelmään?
STR_QUIT_YES                                                    :{BLACK}Kyllä
STR_QUIT_NO                                                     :{BLACK}Ei

# Supported OSes
STR_OSNAME_WINDOWS                                              :Windows
STR_OSNAME_UNIX                                                 :Unix
STR_OSNAME_OSX                                                  :OS{NBSP}X
STR_OSNAME_HAIKU                                                :Haiku
STR_OSNAME_OS2                                                  :OS/2
STR_OSNAME_SUNOS                                                :SunOS

# Abandon game
STR_ABANDON_GAME_CAPTION                                        :{WHITE}Pelin lopetus
STR_ABANDON_GAME_QUERY                                          :{YELLOW}Lopetetaanko peli?
STR_ABANDON_SCENARIO_QUERY                                      :{YELLOW}Lopetetaanko skenaario?

# Cheat window
STR_CHEATS                                                      :{WHITE}Huijaukset
STR_CHEATS_TOOLTIP                                              :{BLACK}Valintaruudut osoittavat, oletko käyttänyt huijausta aiemmin
STR_CHEATS_WARNING                                              :{BLACK}Varoitus! Olet juuri pettämässä kanssakilpailijoitasi. Pidä mielessä, että tällainen häväistys pidetään mielessä ikuisuuden ajan
STR_CHEAT_MONEY                                                 :{LTBLUE}Anna lisää rahaa: {CURRENCY_LONG}
STR_CHEAT_CHANGE_COMPANY                                        :{LTBLUE}Hallinnassa oleva yhtiö: {ORANGE}{COMMA}
STR_CHEAT_EXTRA_DYNAMITE                                        :{LTBLUE}Taikapuskutraktori (poista teollisuutta, liikuttamattomia kohteita): {ORANGE}{STRING}
STR_CHEAT_CROSSINGTUNNELS                                       :{LTBLUE}Tunnelit voivat mennä ristiin: {ORANGE}{STRING}
STR_CHEAT_NO_JETCRASH                                           :{LTBLUE}Suihkukoneet eivät syöksy (usein) pienille lentokentille: {ORANGE}{STRING}
STR_CHEAT_EDIT_MAX_HL                                           :{LTBLUE}Muuta suurinta sallittua kartan korkeutta: {ORANGE}{NUM}
STR_CHEAT_EDIT_MAX_HL_QUERY_CAPT                                :{WHITE}Muuta suurinta sallittua vuorten korkeutta
STR_CHEAT_SWITCH_CLIMATE_TEMPERATE_LANDSCAPE                    :lauhkea maasto
STR_CHEAT_SWITCH_CLIMATE_SUB_ARCTIC_LANDSCAPE                   :pohjoinen maasto
STR_CHEAT_SWITCH_CLIMATE_SUB_TROPICAL_LANDSCAPE                 :subtrooppinen maasto
STR_CHEAT_SWITCH_CLIMATE_TOYLAND_LANDSCAPE                      :Lelumaan maasto
STR_CHEAT_CHANGE_DATE                                           :{LTBLUE}Muuta päiväystä: {ORANGE}{DATE_SHORT}
STR_CHEAT_CHANGE_DATE_QUERY_CAPT                                :{WHITE}Muuta nykyistä vuotta
STR_CHEAT_SETUP_PROD                                            :{LTBLUE}Salli tuotantomäärien muuttaminen: {ORANGE}{STRING}

# Livery window
STR_LIVERY_CAPTION                                              :{WHITE}{COMPANY}: Väriteema

STR_LIVERY_GENERAL_TOOLTIP                                      :{BLACK}Näytä yleiset väriteemat
STR_LIVERY_TRAIN_TOOLTIP                                        :{BLACK}Näytä junien väriteemat
STR_LIVERY_ROAD_VEHICLE_TOOLTIP                                 :{BLACK}Näytä tieajoneuvojen väriteemat
STR_LIVERY_SHIP_TOOLTIP                                         :{BLACK}Näytä laivojen väriteemat
STR_LIVERY_AIRCRAFT_TOOLTIP                                     :{BLACK}Näytä ilma-alusten väriteemat
STR_LIVERY_PRIMARY_TOOLTIP                                      :{BLACK}Valitse valitulle teemalle ensisijainen väri. Ctrl+Klik asettaa tämän värin jokaiselle teemalle
STR_LIVERY_SECONDARY_TOOLTIP                                    :{BLACK}Valitse valitulle teemalle toissijainen väri. Ctrl+Klik asettaa tämän värin jokaiselle teemalle
STR_LIVERY_PANEL_TOOLTIP                                        :{BLACK}Valitse muutettava väriteema, tai valitse useita Ctrl pohjassa. Paina valintalaatikkoa valitaksesi teeman

STR_LIVERY_DEFAULT                                              :Normaalit tunnusvärit
STR_LIVERY_STEAM                                                :Höyryveturi
STR_LIVERY_DIESEL                                               :Dieselveturi
STR_LIVERY_ELECTRIC                                             :Sähköveturi
STR_LIVERY_MONORAIL                                             :Yksiraiteisen veturi
STR_LIVERY_MAGLEV                                               :Maglev-veturi
STR_LIVERY_DMU                                                  :DMU
STR_LIVERY_EMU                                                  :EMU
STR_LIVERY_PASSENGER_WAGON_STEAM                                :Matkustajavaunu (höyry)
STR_LIVERY_PASSENGER_WAGON_DIESEL                               :Matkustajavaunu (diesel)
STR_LIVERY_PASSENGER_WAGON_ELECTRIC                             :Matkustajavaunu (sähkö)
STR_LIVERY_PASSENGER_WAGON_MONORAIL                             :Matkustajavaunu (yksiraiteinen)
STR_LIVERY_PASSENGER_WAGON_MAGLEV                               :Matkustajavaunu (Maglev)
STR_LIVERY_FREIGHT_WAGON                                        :Tavaravaunu
STR_LIVERY_BUS                                                  :Linja-auto
STR_LIVERY_TRUCK                                                :Kuorma-auto
STR_LIVERY_PASSENGER_SHIP                                       :Matkustajalautta
STR_LIVERY_FREIGHT_SHIP                                         :Rahtilaiva
STR_LIVERY_HELICOPTER                                           :Helikopteri
STR_LIVERY_SMALL_PLANE                                          :Pieni lentokone
STR_LIVERY_LARGE_PLANE                                          :Suuri lentokone
STR_LIVERY_PASSENGER_TRAM                                       :Raitiovaunu
STR_LIVERY_FREIGHT_TRAM                                         :Raitiotavaravaunu

# Face selection window
STR_FACE_CAPTION                                                :{WHITE}Kasvojen valinta
STR_FACE_CANCEL_TOOLTIP                                         :{BLACK}Peruuta uusien kasvojen valinta
STR_FACE_OK_TOOLTIP                                             :{BLACK}Hyväksy uusien kasvojen valinta
STR_FACE_RANDOM                                                 :{BLACK}Satunnainen

STR_FACE_MALE_BUTTON                                            :{BLACK}Mies
STR_FACE_MALE_TOOLTIP                                           :{BLACK}Valitse miehen kasvot
STR_FACE_FEMALE_BUTTON                                          :{BLACK}Nainen
STR_FACE_FEMALE_TOOLTIP                                         :{BLACK}Valitse naisen kasvot
STR_FACE_NEW_FACE_BUTTON                                        :{BLACK}Uudet kasvot
STR_FACE_NEW_FACE_TOOLTIP                                       :{BLACK}Luo satunnaiset kasvot
STR_FACE_ADVANCED                                               :{BLACK}Monipuolinen
STR_FACE_ADVANCED_TOOLTIP                                       :{BLACK}Monipuolisempi kasvojenvalitsin
STR_FACE_SIMPLE                                                 :{BLACK}Yksinkertainen
STR_FACE_SIMPLE_TOOLTIP                                         :{BLACK}Yksinkertainen kasvojenvalitsin
STR_FACE_LOAD                                                   :{BLACK}Lataa
STR_FACE_LOAD_TOOLTIP                                           :{BLACK}Lataa suosikkikasvot
STR_FACE_LOAD_DONE                                              :{WHITE}Suosikkikasvosi on ladattu OpenTTD:n kokoonpanotiedostosta.
STR_FACE_FACECODE                                               :{BLACK}Pelaajan kasvojen nro
STR_FACE_FACECODE_TOOLTIP                                       :{BLACK}Tarkastele ja/tai aseta johtajan kasvojen numero
STR_FACE_FACECODE_CAPTION                                       :{WHITE}Tarkastele ja/tai aseta johtajan kasvojen numero
STR_FACE_FACECODE_SET                                           :{WHITE}Uusi kasvojen numerokoodi on asetettu
STR_FACE_FACECODE_ERR                                           :{WHITE}Johtajan kasvojen numeroa ei voitu asettaa – arvon on oltava numeerinen arvo väliltä 0–4 294 967 295!
STR_FACE_SAVE                                                   :{BLACK}Tallenna
STR_FACE_SAVE_TOOLTIP                                           :{BLACK}Tallenna suosikkikasvot
STR_FACE_SAVE_DONE                                              :{WHITE}Nämä kasvot tallennetaan suosikkikasvoiksesi OpenTTD:n kokoonpanotiedostoon.
STR_FACE_EUROPEAN                                               :{BLACK}Eurooppalainen
STR_FACE_SELECT_EUROPEAN                                        :{BLACK}Valitse eurooppalaisia kasvoja
STR_FACE_AFRICAN                                                :{BLACK}Afrikkalainen
STR_FACE_SELECT_AFRICAN                                         :{BLACK}Valitse afrikkalaisia kasvoja
STR_FACE_YES                                                    :Kyllä
STR_FACE_NO                                                     :Ei
STR_FACE_MOUSTACHE_EARRING_TOOLTIP                              :{BLACK}Käytä viiksiä tai korvakorua
STR_FACE_HAIR                                                   :Hiukset:
STR_FACE_HAIR_TOOLTIP                                           :{BLACK}Vaihda hiukset
STR_FACE_EYEBROWS                                               :Kulmakarvat:
STR_FACE_EYEBROWS_TOOLTIP                                       :{BLACK}Vaihda kulmakarvat
STR_FACE_EYECOLOUR                                              :Silmien väri:
STR_FACE_EYECOLOUR_TOOLTIP                                      :{BLACK}Vaihda silmien väri
STR_FACE_GLASSES                                                :Silmälasit:
STR_FACE_GLASSES_TOOLTIP                                        :{BLACK}Käytä silmälaseja
STR_FACE_GLASSES_TOOLTIP_2                                      :{BLACK}Vaihda silmälasit
STR_FACE_NOSE                                                   :Nenä:
STR_FACE_NOSE_TOOLTIP                                           :{BLACK}Vaihda nenä
STR_FACE_LIPS                                                   :Huulet:
STR_FACE_MOUSTACHE                                              :Viikset:
STR_FACE_LIPS_MOUSTACHE_TOOLTIP                                 :{BLACK}Vaihda huulet tai viikset
STR_FACE_CHIN                                                   :Leuka:
STR_FACE_CHIN_TOOLTIP                                           :{BLACK}Vaihda leuka
STR_FACE_JACKET                                                 :Takki:
STR_FACE_JACKET_TOOLTIP                                         :{BLACK}Vaihda takki
STR_FACE_COLLAR                                                 :Kaulus:
STR_FACE_COLLAR_TOOLTIP                                         :{BLACK}Vaihda kaulus
STR_FACE_TIE                                                    :Solmio:
STR_FACE_EARRING                                                :Korvakoru:
STR_FACE_TIE_EARRING_TOOLTIP                                    :{BLACK}Vaihda solmio tai korvakoru

# Network server list
STR_NETWORK_SERVER_LIST_CAPTION                                 :{WHITE}Moninpeli
STR_NETWORK_SERVER_LIST_ADVERTISED                              :{BLACK}Mainostettu
STR_NETWORK_SERVER_LIST_ADVERTISED_TOOLTIP                      :{BLACK}Valitse mainostettu (internet) tai ei-mainostettu (paikallisverkko, LAN) peli
STR_NETWORK_SERVER_LIST_ADVERTISED_NO                           :Ei
STR_NETWORK_SERVER_LIST_ADVERTISED_YES                          :Kyllä
STR_NETWORK_SERVER_LIST_PLAYER_NAME                             :{BLACK}Pelaajan nimi
STR_NETWORK_SERVER_LIST_ENTER_NAME_TOOLTIP                      :{BLACK}Pelaajat tunnistetaan ja erotetaan toisistaan nimien avulla

STR_NETWORK_SERVER_LIST_GAME_NAME                               :{BLACK}Nimi
STR_NETWORK_SERVER_LIST_GAME_NAME_TOOLTIP                       :{BLACK}Pelin nimi
STR_NETWORK_SERVER_LIST_GENERAL_ONLINE                          :{BLACK}{COMMA}/{COMMA} – {COMMA}/{COMMA}
STR_NETWORK_SERVER_LIST_CLIENTS_CAPTION                         :{BLACK}Pelaajia
STR_NETWORK_SERVER_LIST_CLIENTS_CAPTION_TOOLTIP                 :{BLACK}Pelaajia online / pelaajia maks.{}Yhtiöitä online / yhtiöitä maks.
STR_NETWORK_SERVER_LIST_MAP_SIZE_SHORT                          :{BLACK}{COMMA}x{COMMA}
STR_NETWORK_SERVER_LIST_MAP_SIZE_CAPTION                        :{BLACK}Kartan koko
STR_NETWORK_SERVER_LIST_MAP_SIZE_CAPTION_TOOLTIP                :{BLACK}Kartan koko{}Valitse lajitellaksesi koon mukaan
STR_NETWORK_SERVER_LIST_DATE_CAPTION                            :{BLACK}Päiväys
STR_NETWORK_SERVER_LIST_DATE_CAPTION_TOOLTIP                    :{BLACK}Nykyinen päivämäärä
STR_NETWORK_SERVER_LIST_YEARS_CAPTION                           :{BLACK}Vuosia
STR_NETWORK_SERVER_LIST_YEARS_CAPTION_TOOLTIP                   :{BLACK}Pelin kesto{}vuosina
STR_NETWORK_SERVER_LIST_INFO_ICONS_TOOLTIP                      :{BLACK}Kieli, palvelimen versio, jne.

STR_NETWORK_SERVER_LIST_CLICK_GAME_TO_SELECT                    :{BLACK}Napsauta peliä luettelossa valitaksesi
STR_NETWORK_SERVER_LIST_LAST_JOINED_SERVER                      :{BLACK}Edellinen palvelin:
STR_NETWORK_SERVER_LIST_CLICK_TO_SELECT_LAST                    :{BLACK}Valitse edellinen palvelin, jolla pelasit

STR_NETWORK_SERVER_LIST_GAME_INFO                               :{SILVER}PELITIEDOT
STR_NETWORK_SERVER_LIST_CLIENTS                                 :{SILVER}Pelaajat: {WHITE}{COMMA} / {COMMA} – {COMMA} / {COMMA}
STR_NETWORK_SERVER_LIST_LANGUAGE                                :{SILVER}Kieli: {WHITE}{STRING}
STR_NETWORK_SERVER_LIST_LANDSCAPE                               :{SILVER}Maasto: {WHITE}{STRING}
STR_NETWORK_SERVER_LIST_MAP_SIZE                                :{SILVER}Kartan koko: {WHITE}{COMMA}x{COMMA}
STR_NETWORK_SERVER_LIST_SERVER_VERSION                          :{SILVER}Palvelimen versio: {WHITE}{STRING}
STR_NETWORK_SERVER_LIST_SERVER_ADDRESS                          :{SILVER}Palvelimen osoite: {WHITE}{STRING}
STR_NETWORK_SERVER_LIST_START_DATE                              :{SILVER}Aloitusvuosi: {WHITE}{DATE_SHORT}
STR_NETWORK_SERVER_LIST_CURRENT_DATE                            :{SILVER}Päivämäärä: {WHITE}{DATE_SHORT}
STR_NETWORK_SERVER_LIST_PASSWORD                                :{SILVER}Salasanasuojattu!
STR_NETWORK_SERVER_LIST_SERVER_OFFLINE                          :{SILVER}PALVELIN KIINNI
STR_NETWORK_SERVER_LIST_SERVER_FULL                             :{SILVER}PALVELIN TÄYNNÄ
STR_NETWORK_SERVER_LIST_VERSION_MISMATCH                        :{SILVER}VERSIO EI TÄSMÄÄ
STR_NETWORK_SERVER_LIST_GRF_MISMATCH                            :{SILVER}NEWGRF-ASETUKSET EIVÄT TÄSMÄÄ

STR_NETWORK_SERVER_LIST_JOIN_GAME                               :{BLACK}Liity peliin
STR_NETWORK_SERVER_LIST_REFRESH                                 :{BLACK}Päivitä
STR_NETWORK_SERVER_LIST_REFRESH_TOOLTIP                         :{BLACK}Päivitä palvelintiedot

STR_NETWORK_SERVER_LIST_FIND_SERVER                             :{BLACK}Etsi palvelin
STR_NETWORK_SERVER_LIST_FIND_SERVER_TOOLTIP                     :{BLACK}Etsi palvelin verkosta
STR_NETWORK_SERVER_LIST_ADD_SERVER                              :{BLACK}Lisää palvelin
STR_NETWORK_SERVER_LIST_ADD_SERVER_TOOLTIP                      :{BLACK}Lisää palvelin listaan, joka käydään läpi aina uusia pelejä haettaessa
STR_NETWORK_SERVER_LIST_START_SERVER                            :{BLACK}Käynnistä palvelin
STR_NETWORK_SERVER_LIST_START_SERVER_TOOLTIP                    :{BLACK}Käynnistä oma palvelin

STR_NETWORK_SERVER_LIST_PLAYER_NAME_OSKTITLE                    :{BLACK}Kirjoita nimesi
STR_NETWORK_SERVER_LIST_ENTER_IP                                :{BLACK}Syötä palvelimen IP-osoite

# Start new multiplayer server
STR_NETWORK_START_SERVER_CAPTION                                :{WHITE}Aloita uusi peli

STR_NETWORK_START_SERVER_NEW_GAME_NAME                          :{BLACK}Pelin nimi:
STR_NETWORK_START_SERVER_NEW_GAME_NAME_TOOLTIP                  :{BLACK}Nimi näytetään muille pelaajille moninpelivalikossa
STR_NETWORK_START_SERVER_SET_PASSWORD                           :{BLACK}Aseta salasana
STR_NETWORK_START_SERVER_PASSWORD_TOOLTIP                       :{BLACK}Jos peliin ei halua ulkopuolisia, voi sen suojata salasanalla

STR_NETWORK_START_SERVER_UNADVERTISED                           :Ei
STR_NETWORK_START_SERVER_ADVERTISED                             :Kyllä
STR_NETWORK_START_SERVER_CLIENTS_SELECT                         :{BLACK}{NUM} asiakas{P "" ta}
STR_NETWORK_START_SERVER_NUMBER_OF_CLIENTS                      :{BLACK}Pelaajien enimmäismäärä:
STR_NETWORK_START_SERVER_NUMBER_OF_CLIENTS_TOOLTIP              :{BLACK}Pelaajien enimmäismäärä. Pelissä voi olla myös vähemmän pelaajia
STR_NETWORK_START_SERVER_COMPANIES_SELECT                       :{BLACK}{NUM} yhtiö{P "" tä}
STR_NETWORK_START_SERVER_NUMBER_OF_COMPANIES                    :{BLACK}Yhtiöiden enimmäismäärä:
STR_NETWORK_START_SERVER_NUMBER_OF_COMPANIES_TOOLTIP            :{BLACK}Rajoita yhtiöiden määrää palvelimella
STR_NETWORK_START_SERVER_SPECTATORS_SELECT                      :{BLACK}{NUM} katsoja{P "" a}
STR_NETWORK_START_SERVER_NUMBER_OF_SPECTATORS                   :{BLACK}Katsojien enimmäismäärä:
STR_NETWORK_START_SERVER_NUMBER_OF_SPECTATORS_TOOLTIP           :{BLACK}Rajoita katsojien määrää palvelimella
STR_NETWORK_START_SERVER_LANGUAGE_SPOKEN                        :{BLACK}Puhuttu kieli:
STR_NETWORK_START_SERVER_LANGUAGE_TOOLTIP                       :{BLACK}Toiset pelaajat tietävät tästä, mitä kieltä palvelimella puhutaan

STR_NETWORK_START_SERVER_NEW_GAME_NAME_OSKTITLE                 :{BLACK}Syötä nimi verkkopelille

# Network game languages
############ Leave those lines in this order!!
STR_NETWORK_LANG_ANY                                            :mikä tahansa
STR_NETWORK_LANG_ENGLISH                                        :englanti
STR_NETWORK_LANG_GERMAN                                         :saksa
STR_NETWORK_LANG_FRENCH                                         :ranska
STR_NETWORK_LANG_BRAZILIAN                                      :brasilianportugali
STR_NETWORK_LANG_BULGARIAN                                      :bulgaria
STR_NETWORK_LANG_CHINESE                                        :kiina
STR_NETWORK_LANG_CZECH                                          :tšekki
STR_NETWORK_LANG_DANISH                                         :tanska
STR_NETWORK_LANG_DUTCH                                          :hollanti
STR_NETWORK_LANG_ESPERANTO                                      :esperanto
STR_NETWORK_LANG_FINNISH                                        :suomi
STR_NETWORK_LANG_HUNGARIAN                                      :unkari
STR_NETWORK_LANG_ICELANDIC                                      :islanti
STR_NETWORK_LANG_ITALIAN                                        :italia
STR_NETWORK_LANG_JAPANESE                                       :japani
STR_NETWORK_LANG_KOREAN                                         :korea
STR_NETWORK_LANG_LITHUANIAN                                     :liettua
STR_NETWORK_LANG_NORWEGIAN                                      :norja
STR_NETWORK_LANG_POLISH                                         :puola
STR_NETWORK_LANG_PORTUGUESE                                     :portugali
STR_NETWORK_LANG_ROMANIAN                                       :romania
STR_NETWORK_LANG_RUSSIAN                                        :venäjä
STR_NETWORK_LANG_SLOVAK                                         :slovakia
STR_NETWORK_LANG_SLOVENIAN                                      :sloveeni
STR_NETWORK_LANG_SPANISH                                        :espanja
STR_NETWORK_LANG_SWEDISH                                        :ruotsi
STR_NETWORK_LANG_TURKISH                                        :turkki
STR_NETWORK_LANG_UKRAINIAN                                      :ukraina
STR_NETWORK_LANG_AFRIKAANS                                      :afrikaans
STR_NETWORK_LANG_CROATIAN                                       :kroatia
STR_NETWORK_LANG_CATALAN                                        :katalaani
STR_NETWORK_LANG_ESTONIAN                                       :viro
STR_NETWORK_LANG_GALICIAN                                       :galego
STR_NETWORK_LANG_GREEK                                          :kreikka
STR_NETWORK_LANG_LATVIAN                                        :latvia
############ End of leave-in-this-order

# Network game lobby
STR_NETWORK_GAME_LOBBY_CAPTION                                  :{WHITE}Moninpeliaula

STR_NETWORK_GAME_LOBBY_PREPARE_TO_JOIN                          :{BLACK}Valmistautuu yhdistämään: {ORANGE}{STRING}
STR_NETWORK_GAME_LOBBY_COMPANY_LIST_TOOLTIP                     :{BLACK}Lista pelissä olevista yhtiöistä. Voit joko liittyä yhteen tai perustaa omasi

STR_NETWORK_GAME_LOBBY_COMPANY_INFO                             :{SILVER}YHTIÖN TIEDOT
STR_NETWORK_GAME_LOBBY_COMPANY_NAME                             :{SILVER}Yhtiön nimi: {WHITE}{STRING}
STR_NETWORK_GAME_LOBBY_INAUGURATION_YEAR                        :{SILVER}Perustettu: {WHITE}{NUM}
STR_NETWORK_GAME_LOBBY_VALUE                                    :{SILVER}Yhtiön arvo: {WHITE}{CURRENCY_LONG}
STR_NETWORK_GAME_LOBBY_CURRENT_BALANCE                          :{SILVER}Nykyinen kate: {WHITE}{CURRENCY_LONG}
STR_NETWORK_GAME_LOBBY_LAST_YEARS_INCOME                        :{SILVER}Viime vuoden tulot: {WHITE}{CURRENCY_LONG}
STR_NETWORK_GAME_LOBBY_PERFORMANCE                              :{SILVER}Suorite: {WHITE}{NUM}

STR_NETWORK_GAME_LOBBY_VEHICLES                                 :{SILVER}Kulkuneuvot: {WHITE}{NUM} {TRAIN}, {NUM} {LORRY}, {NUM} {BUS}, {NUM} {SHIP}, {NUM} {PLANE}
STR_NETWORK_GAME_LOBBY_STATIONS                                 :{SILVER}Asemat: {WHITE}{NUM} {TRAIN}, {NUM} {LORRY}, {NUM} {BUS}, {NUM} {SHIP}, {NUM} {PLANE}
STR_NETWORK_GAME_LOBBY_PLAYERS                                  :{SILVER}Pelaajat: {WHITE}{STRING}

STR_NETWORK_GAME_LOBBY_NEW_COMPANY                              :{BLACK}Uusi yhtiö
STR_NETWORK_GAME_LOBBY_NEW_COMPANY_TOOLTIP                      :{BLACK}Perusta uusi yhtiö
STR_NETWORK_GAME_LOBBY_SPECTATE_GAME                            :{BLACK}Seuraa peliä
STR_NETWORK_GAME_LOBBY_SPECTATE_GAME_TOOLTIP                    :{BLACK}Seuraa pelin kulkua
STR_NETWORK_GAME_LOBBY_JOIN_COMPANY                             :{BLACK}Liity yhtiöön
STR_NETWORK_GAME_LOBBY_JOIN_COMPANY_TOOLTIP                     :{BLACK}Auta tämän yhtiön hallinnassa

# Network connecting window
STR_NETWORK_CONNECTING_CAPTION                                  :{WHITE}Yhdistetään...

############ Leave those lines in this order!!
STR_NETWORK_CONNECTING_1                                        :{BLACK}(1/6) Yhdistetään...
STR_NETWORK_CONNECTING_2                                        :{BLACK}(2/6) Valtuutetaan...
STR_NETWORK_CONNECTING_3                                        :{BLACK}(3/6) Odotetaan...
STR_NETWORK_CONNECTING_4                                        :{BLACK}(4/6) Ladataan karttaa...
STR_NETWORK_CONNECTING_5                                        :{BLACK}(5/6) Käsitellään dataa...
STR_NETWORK_CONNECTING_6                                        :{BLACK}(6/6) Rekisteröidään...

STR_NETWORK_CONNECTING_SPECIAL_1                                :{BLACK}Haetaan pelitiedot...
STR_NETWORK_CONNECTING_SPECIAL_2                                :{BLACK}Haetaan yhtiötiedot...
############ End of leave-in-this-order
STR_NETWORK_CONNECTING_WAITING                                  :{BLACK}{NUM} pelaaja{P "" a} jonossa
STR_NETWORK_CONNECTING_DOWNLOADING_1                            :{BLACK}{BYTES} ladattu
STR_NETWORK_CONNECTING_DOWNLOADING_2                            :{BLACK}{BYTES} / {BYTES} ladattu

STR_NETWORK_CONNECTION_DISCONNECT                               :{BLACK}Pura yhteys

STR_NETWORK_NEED_GAME_PASSWORD_CAPTION                          :{WHITE}Palvelin on suojattu. Anna salasana
STR_NETWORK_NEED_COMPANY_PASSWORD_CAPTION                       :{WHITE}Yhtiö on suojattu. Anna salasana
STR_NETWORK_COMPANY_LIST_CLIENT_LIST_CAPTION                    :{WHITE}Asiakaslista

# Network company list added strings
STR_NETWORK_COMPANY_LIST_CLIENT_LIST                            :Asiakaslista
STR_NETWORK_COMPANY_LIST_SPECTATE                               :Katsele
STR_NETWORK_COMPANY_LIST_NEW_COMPANY                            :Uusi yhtiö

# Network client list
STR_NETWORK_CLIENTLIST_KICK                                     :Potkaise
STR_NETWORK_CLIENTLIST_BAN                                      :Kiellä
STR_NETWORK_CLIENTLIST_GIVE_MONEY                               :Anna rahaa
STR_NETWORK_CLIENTLIST_SPEAK_TO_ALL                             :Puhu kaikille
STR_NETWORK_CLIENTLIST_SPEAK_TO_COMPANY                         :Puhu yhtiölle
STR_NETWORK_CLIENTLIST_SPEAK_TO_CLIENT                          :Yksityinen viesti

STR_NETWORK_SERVER                                              :Palvelin
STR_NETWORK_CLIENT                                              :Pelaaja
STR_NETWORK_SPECTATORS                                          :Katsojat

STR_NETWORK_GIVE_MONEY_CAPTION                                  :{WHITE}Syötä rahamäärä, jonka haluat antaa

# Network set password
STR_COMPANY_PASSWORD_CANCEL                                     :{BLACK}Älä tallenna syötettyä salasanaa
STR_COMPANY_PASSWORD_OK                                         :{BLACK}Anna yhtiölle uusi salasana
STR_COMPANY_PASSWORD_CAPTION                                    :{WHITE}Yhtiön salasana
STR_COMPANY_PASSWORD_MAKE_DEFAULT                               :{BLACK}Yhtiön oletussalasana
STR_COMPANY_PASSWORD_MAKE_DEFAULT_TOOLTIP                       :{BLACK}Käytä tätä yhtiön salasanaa oletuksena uusissa yhtiöissä

# Network company info join/password
STR_COMPANY_VIEW_JOIN                                           :{BLACK}Liity
STR_COMPANY_VIEW_JOIN_TOOLTIP                                   :{BLACK}Liity ja pelaa tässä yhtiössä
STR_COMPANY_VIEW_PASSWORD                                       :{BLACK}Salasana
STR_COMPANY_VIEW_PASSWORD_TOOLTIP                               :{BLACK}Salasanalla voit suojata yhtiösi, jotta kukaan vieras ei pääse liittymään
STR_COMPANY_VIEW_SET_PASSWORD                                   :{BLACK}Aseta yhtiön salasana

# Network chat
STR_NETWORK_CHAT_SEND                                           :{BLACK}Lähetä
STR_NETWORK_CHAT_COMPANY_CAPTION                                :[Joukkue] :
STR_NETWORK_CHAT_CLIENT_CAPTION                                 :[Yksityinen] {STRING}:
STR_NETWORK_CHAT_ALL_CAPTION                                    :[Kaikki] :

STR_NETWORK_CHAT_COMPANY                                        :[Joukkue] {STRING}: {WHITE}{STRING}
STR_NETWORK_CHAT_TO_COMPANY                                     :[Joukkue] {STRING}: {WHITE}{STRING}
STR_NETWORK_CHAT_CLIENT                                         :[Yksityinen] {STRING}: {WHITE}{STRING}
STR_NETWORK_CHAT_TO_CLIENT                                      :[Yksityinen] {STRING}: {WHITE}{STRING}
STR_NETWORK_CHAT_ALL                                            :[Kaikki] {STRING}: {WHITE}{STRING}
STR_NETWORK_CHAT_OSKTITLE                                       :{BLACK}Syötä teksti verkkokeskustelua varten

# Network messages
STR_NETWORK_ERROR_NOTAVAILABLE                                  :{WHITE}Verkkolaitteita ei löytynyt
STR_NETWORK_ERROR_NOSERVER                                      :{WHITE}Verkkopelejä ei löytynyt
STR_NETWORK_ERROR_NOCONNECTION                                  :{WHITE}Palvelin ei vastannut pyyntöön
STR_NETWORK_ERROR_NEWGRF_MISMATCH                               :{WHITE}Yhteyden muodostaminen epäonnistui NewGRF-virheen vuoksi
STR_NETWORK_ERROR_DESYNC                                        :{WHITE}Verkkopelin tahdistus epäonnistui
STR_NETWORK_ERROR_LOSTCONNECTION                                :{WHITE}Verkkopeliyhteys katkesi
STR_NETWORK_ERROR_SAVEGAMEERROR                                 :{WHITE}Palvelimen pelitallennetta ei voi ladata
STR_NETWORK_ERROR_SERVER_START                                  :{WHITE}Palvelinta ei voitu käynnistää
STR_NETWORK_ERROR_CLIENT_START                                  :{WHITE}Yhdistäminen ei onnistunut
STR_NETWORK_ERROR_TIMEOUT                                       :{WHITE}Yhteys #{NUM} aikakatkaistiin
STR_NETWORK_ERROR_SERVER_ERROR                                  :{WHITE}Protokollavirhe tapahtui ja yhteys suljettiin
STR_NETWORK_ERROR_WRONG_REVISION                                :{WHITE}Tämän asiakkaan versio ei vastaa palvelimen versiota
STR_NETWORK_ERROR_WRONG_PASSWORD                                :{WHITE}Väärä salasana
STR_NETWORK_ERROR_SERVER_FULL                                   :{WHITE}Palvelin on täynnä
STR_NETWORK_ERROR_SERVER_BANNED                                 :{WHITE}Sinut on kielletty palvelimelta
STR_NETWORK_ERROR_KICKED                                        :{WHITE}Sinut potkittiin pihalle palvelimelta
STR_NETWORK_ERROR_CHEATER                                       :{WHITE}Huijaaminen ei ole sallittua tällä palvelimella
STR_NETWORK_ERROR_TOO_MANY_COMMANDS                             :{WHITE}Lähetit liian monta komentoa palvelimelle
STR_NETWORK_ERROR_TIMEOUT_PASSWORD                              :{WHITE}Käytit liian paljon aikaa salasanan syöttämiseen
STR_NETWORK_ERROR_TIMEOUT_COMPUTER                              :{WHITE}Tietokoneesi on liian hidas pysyäkseen palvelimen tahdissa
STR_NETWORK_ERROR_TIMEOUT_MAP                                   :{WHITE}Kartan lataus kesti liian kauan
STR_NETWORK_ERROR_TIMEOUT_JOIN                                  :{WHITE}Palvelimelle liittyminen kesti liian kauan

############ Leave those lines in this order!!
STR_NETWORK_ERROR_CLIENT_GENERAL                                :yleinen virhe
STR_NETWORK_ERROR_CLIENT_DESYNC                                 :tahdistusvirhe
STR_NETWORK_ERROR_CLIENT_SAVEGAME                               :karttaa ei voitu ladata
STR_NETWORK_ERROR_CLIENT_CONNECTION_LOST                        :yhteys katkesi
STR_NETWORK_ERROR_CLIENT_PROTOCOL_ERROR                         :protokollavirhe
STR_NETWORK_ERROR_CLIENT_NEWGRF_MISMATCH                        :NewGRF-virhe
STR_NETWORK_ERROR_CLIENT_NOT_AUTHORIZED                         :ei valtuutettu
STR_NETWORK_ERROR_CLIENT_NOT_EXPECTED                           :vastaanotettiin viallinen tai odottamaton paketti
STR_NETWORK_ERROR_CLIENT_WRONG_REVISION                         :väärä revisio
STR_NETWORK_ERROR_CLIENT_NAME_IN_USE                            :nimi on jo käytössä
STR_NETWORK_ERROR_CLIENT_WRONG_PASSWORD                         :väärä salasana
STR_NETWORK_ERROR_CLIENT_COMPANY_MISMATCH                       :väärä company-id DoCommandissa
STR_NETWORK_ERROR_CLIENT_KICKED                                 :palvelin potki pihalle
STR_NETWORK_ERROR_CLIENT_CHEATER                                :yritti käyttää huijausta
STR_NETWORK_ERROR_CLIENT_SERVER_FULL                            :palvelin täynnä
STR_NETWORK_ERROR_CLIENT_TOO_MANY_COMMANDS                      :lähetti liian monta komentoa
STR_NETWORK_ERROR_CLIENT_TIMEOUT_PASSWORD                       :salasanaa ei vastaanotettu ajoissa
STR_NETWORK_ERROR_CLIENT_TIMEOUT_COMPUTER                       :yleinen aikakatkaisu
STR_NETWORK_ERROR_CLIENT_TIMEOUT_MAP                            :kartan lataaminen kesti liian kauan
STR_NETWORK_ERROR_CLIENT_TIMEOUT_JOIN                           :kartan käsittely kesti liian kauan
############ End of leave-in-this-order

STR_NETWORK_ERROR_CLIENT_GUI_LOST_CONNECTION_CAPTION            :{WHITE}Mahdollinen yhteyden menetys
STR_NETWORK_ERROR_CLIENT_GUI_LOST_CONNECTION                    :{WHITE}Viimeisen {NUM} sekunnin{P "" ""} aikana palvelimelta ei ole vastaanotettu tietoja

# Network related errors
STR_NETWORK_SERVER_MESSAGE                                      :*** {1:STRING}
############ Leave those lines in this order!!
STR_NETWORK_SERVER_MESSAGE_GAME_PAUSED                          :Peli pysäytetty ({STRING})
STR_NETWORK_SERVER_MESSAGE_GAME_STILL_PAUSED_1                  :Peli yhä pysäytetty ({STRING})
STR_NETWORK_SERVER_MESSAGE_GAME_STILL_PAUSED_2                  :Peli yhä pysäytetty ({STRING}, {STRING})
STR_NETWORK_SERVER_MESSAGE_GAME_STILL_PAUSED_3                  :Peli yhä pysäytetty ({STRING}, {STRING}, {STRING})
STR_NETWORK_SERVER_MESSAGE_GAME_STILL_PAUSED_4                  :Peli yhä pysäytetty ({STRING}, {STRING}, {STRING}, {STRING})
STR_NETWORK_SERVER_MESSAGE_GAME_UNPAUSED                        :Peliä jatketaan ({STRING})
STR_NETWORK_SERVER_MESSAGE_GAME_REASON_NOT_ENOUGH_PLAYERS       :pelaajien määrä
STR_NETWORK_SERVER_MESSAGE_GAME_REASON_CONNECTING_CLIENTS       :yhdistäviä pelaajia
STR_NETWORK_SERVER_MESSAGE_GAME_REASON_MANUAL                   :manuaalinen
STR_NETWORK_SERVER_MESSAGE_GAME_REASON_GAME_SCRIPT              :peliskripti
############ End of leave-in-this-order
STR_NETWORK_MESSAGE_CLIENT_LEAVING                              :poistutaan
STR_NETWORK_MESSAGE_CLIENT_JOINED                               :*** {STRING} on liittynyt peliin
STR_NETWORK_MESSAGE_CLIENT_JOINED_ID                            :*** {STRING} liittyi peliin (Asiakas #{2:NUM})
STR_NETWORK_MESSAGE_CLIENT_COMPANY_JOIN                         :*** {STRING} on liittynyt yhtiöön #{2:NUM}
STR_NETWORK_MESSAGE_CLIENT_COMPANY_SPECTATE                     :*** {STRING} on liittynyt katselijoihin
STR_NETWORK_MESSAGE_CLIENT_COMPANY_NEW                          :*** {STRING} on aloittanut uuden yhtiön (#{2:NUM})
STR_NETWORK_MESSAGE_CLIENT_LEFT                                 :*** {STRING} on poistunut pelistä ({2:STRING})
STR_NETWORK_MESSAGE_NAME_CHANGE                                 :*** {STRING} on muuttanut nimekseen {STRING}
STR_NETWORK_MESSAGE_GIVE_MONEY                                  :*** {STRING} antoi yhtiöllesi {2:CURRENCY_LONG}
STR_NETWORK_MESSAGE_GAVE_MONEY_AWAY                             :*** Annoit yhtiölle {1:STRING} {2:CURRENCY_LONG}
STR_NETWORK_MESSAGE_SERVER_SHUTDOWN                             :{WHITE}Palvelin sulki istunnon
STR_NETWORK_MESSAGE_SERVER_REBOOT                               :{WHITE}Palvelin käynnistyy uudelleen...{}Odota, ole hyvä...

# Content downloading window
STR_CONTENT_TITLE                                               :{WHITE}Sisällön lataus
STR_CONTENT_TYPE_CAPTION                                        :{BLACK}Tyyppi
STR_CONTENT_TYPE_CAPTION_TOOLTIP                                :{BLACK}Sisällön tyyppi
STR_CONTENT_NAME_CAPTION                                        :{BLACK}Nimi
STR_CONTENT_NAME_CAPTION_TOOLTIP                                :{BLACK}Sisällön nimi
STR_CONTENT_MATRIX_TOOLTIP                                      :{BLACK}Katso lisätiedot napsauttamalla riviä{}Valitse ladattavaksi valintaruutua napsauttamalla
STR_CONTENT_SELECT_ALL_CAPTION                                  :{BLACK}Valitse kaikki
STR_CONTENT_SELECT_ALL_CAPTION_TOOLTIP                          :{BLACK}Merkitse kaikki sisältö ladattavaksi
STR_CONTENT_SELECT_UPDATES_CAPTION                              :{BLACK}Valitse päivitykset
STR_CONTENT_SELECT_UPDATES_CAPTION_TOOLTIP                      :{BLACK}Valitse kaikki sisältö, joka on päivitys nykyiseen sisältöön, ladattavaksi
STR_CONTENT_UNSELECT_ALL_CAPTION                                :{BLACK}Poista valinnat
STR_CONTENT_UNSELECT_ALL_CAPTION_TOOLTIP                        :{BLACK}Merkitse kaikki sisältö ei-ladattavaksi
STR_CONTENT_SEARCH_EXTERNAL                                     :{BLACK}Etsi ulkopuolisilta verkkosivuilta
STR_CONTENT_SEARCH_EXTERNAL_TOOLTIP                             :{BLACK}Etsi OpenTTD:n ulkopuolisilta verkkosivuilta sisältöä, jota ei ole saatavilla OpenTTD:n sisältöpalvelussa
STR_CONTENT_SEARCH_EXTERNAL_DISCLAIMER_CAPTION                  :{WHITE}Olet poistumassa OpenTTD:stä!
STR_CONTENT_SEARCH_EXTERNAL_DISCLAIMER                          :{WHITE}Ulkopuolisilta verkkosivuilta ladattaessa käyttöehdot voivat vaihdella.{}Sinun on noudatettava ulkopuolisen sivuston ohjeita sisällön asentamiseksi OpenTTD:hen.{}Haluatko jatkaa?
STR_CONTENT_FILTER_TITLE                                        :{BLACK}Avainsana/nimi suodatus:
STR_CONTENT_OPEN_URL                                            :{BLACK}Vieraile verkkosivulla
STR_CONTENT_OPEN_URL_TOOLTIP                                    :{BLACK}Vieraile sisällön verkkosivulla
STR_CONTENT_DOWNLOAD_CAPTION                                    :{BLACK}Lataa
STR_CONTENT_DOWNLOAD_CAPTION_TOOLTIP                            :{BLACK}Aloita valitun sisällön lataaminen
STR_CONTENT_TOTAL_DOWNLOAD_SIZE                                 :{SILVER}Latausten koko: {WHITE}{BYTES}
STR_CONTENT_DETAIL_TITLE                                        :{SILVER}TIETOA SISÄLLÖSTÄ
STR_CONTENT_DETAIL_SUBTITLE_UNSELECTED                          :{SILVER}Et ole valinnut tätä ladattavaksi
STR_CONTENT_DETAIL_SUBTITLE_SELECTED                            :{SILVER}Olet valinnut tämän ladattavaksi
STR_CONTENT_DETAIL_SUBTITLE_AUTOSELECTED                        :{SILVER}Tämä vaatimus on valittu ladattavaksi
STR_CONTENT_DETAIL_SUBTITLE_ALREADY_HERE                        :{SILVER}Sinulla on jo tämä
STR_CONTENT_DETAIL_SUBTITLE_DOES_NOT_EXIST                      :{SILVER}Tämä sisältö on tuntematon, ja sitä ei voida ladata OpenTTD:ssä
STR_CONTENT_DETAIL_UPDATE                                       :{SILVER}Tämä korvaa sisällön {STRING}
STR_CONTENT_DETAIL_NAME                                         :{SILVER}Nimi: {WHITE}{STRING}
STR_CONTENT_DETAIL_VERSION                                      :{SILVER}Versio: {WHITE}{STRING}
STR_CONTENT_DETAIL_DESCRIPTION                                  :{SILVER}Kuvaus: {WHITE}{STRING}
STR_CONTENT_DETAIL_URL                                          :{SILVER}URL: {WHITE}{STRING}
STR_CONTENT_DETAIL_TYPE                                         :{SILVER}Tyyppi: {WHITE}{STRING}
STR_CONTENT_DETAIL_FILESIZE                                     :{SILVER}Latauksen koko: {WHITE}{BYTES}
STR_CONTENT_DETAIL_SELECTED_BECAUSE_OF                          :{SILVER}Valittu seuraavan takia: {WHITE}{STRING}
STR_CONTENT_DETAIL_DEPENDENCIES                                 :{SILVER}Vaatimukset: {WHITE}{STRING}
STR_CONTENT_DETAIL_TAGS                                         :{SILVER}Avainsanat: {WHITE}{STRING}
STR_CONTENT_NO_ZLIB                                             :{WHITE}OpenTTD on käännetty ilman "zlib"-tukea...
STR_CONTENT_NO_ZLIB_SUB                                         :{WHITE}... sisällön lataus ei ole mahdollista!

# Order of these is important!
STR_CONTENT_TYPE_BASE_GRAPHICS                                  :Perusgrafiikat
STR_CONTENT_TYPE_NEWGRF                                         :NewGRF
STR_CONTENT_TYPE_AI                                             :Tekoäly
STR_CONTENT_TYPE_AI_LIBRARY                                     :Tekoälykirjasto
STR_CONTENT_TYPE_SCENARIO                                       :Skenaario
STR_CONTENT_TYPE_HEIGHTMAP                                      :Korkeuskartta
STR_CONTENT_TYPE_BASE_SOUNDS                                    :Perusäänet
STR_CONTENT_TYPE_BASE_MUSIC                                     :Musiikkipaketti
STR_CONTENT_TYPE_GAME_SCRIPT                                    :Peliskripti
STR_CONTENT_TYPE_GS_LIBRARY                                     :Skriptikirjasto

# Content downloading progress window
STR_CONTENT_DOWNLOAD_TITLE                                      :{WHITE}Ladataan sisältöä...
STR_CONTENT_DOWNLOAD_INITIALISE                                 :{WHITE}Pyydetään tiedostoja...
STR_CONTENT_DOWNLOAD_FILE                                       :{WHITE}Ladataan {STRING} ({NUM}/{NUM})
STR_CONTENT_DOWNLOAD_COMPLETE                                   :{WHITE}Lataus valmis
STR_CONTENT_DOWNLOAD_PROGRESS_SIZE                              :{WHITE}{BYTES}/{BYTES} ladattu ({NUM} %)

# Content downloading error messages
STR_CONTENT_ERROR_COULD_NOT_CONNECT                             :{WHITE}Ei voitu yhdistää sisältöpalvelimeen...
STR_CONTENT_ERROR_COULD_NOT_DOWNLOAD                            :{WHITE}Lataus epäonnistui...
STR_CONTENT_ERROR_COULD_NOT_DOWNLOAD_CONNECTION_LOST            :{WHITE}... yhteys katkesi
STR_CONTENT_ERROR_COULD_NOT_DOWNLOAD_FILE_NOT_WRITABLE          :{WHITE}... tiedostoa ei voitu kirjoittaa
STR_CONTENT_ERROR_COULD_NOT_EXTRACT                             :{WHITE}Ei voitu purkaa ladattua tiedostoa

STR_MISSING_GRAPHICS_SET_CAPTION                                :{WHITE}Puuttuvat grafiikat
STR_MISSING_GRAPHICS_SET_MESSAGE                                :{BLACK}OpenTTD vaatii toimiakseen grafiikat, mutta niitä ei löydetty. Sallitaanko grafiikoiden lataus ja asennus?
STR_MISSING_GRAPHICS_YES_DOWNLOAD                               :{BLACK}Kyllä, lataa grafiiikat
STR_MISSING_GRAPHICS_NO_QUIT                                    :{BLACK}Ei, sulje OpenTTD

# Transparency settings window
STR_TRANSPARENCY_CAPTION                                        :{WHITE}Läpinäkyvyysasetukset
STR_TRANSPARENT_SIGNS_TOOLTIP                                   :{BLACK}Muuta kylttien läpinäkyvyyttä. Ctrl+Klik lukitaksesi
STR_TRANSPARENT_TREES_TOOLTIP                                   :{BLACK}Muuta puiden läpinäkyvyyttä. Ctrl+Klik lukitaksesi
STR_TRANSPARENT_HOUSES_TOOLTIP                                  :{BLACK}Muuta talojen läpinäkyvyyttä. Ctrl+Klik lukitaksesi
STR_TRANSPARENT_INDUSTRIES_TOOLTIP                              :{BLACK}Muuta teollisuuden läpinäkyvyyttä. Ctrl+Klik lukitaksesi
STR_TRANSPARENT_BUILDINGS_TOOLTIP                               :{BLACK}Muuta asemien, varikoiden, reittipisteiden ja sähkölinjojen läpinäkyvyyttä. Ctrl+Klik lukitaksesi
STR_TRANSPARENT_BRIDGES_TOOLTIP                                 :{BLACK}Muuta siltojen läpinäkyvyyttä. Ctrl+Klik lukitaksesi
STR_TRANSPARENT_STRUCTURES_TOOLTIP                              :{BLACK}Muuta rakenteiden, kuten majakoiden ja antennien, läpinäkyvyyttä. Ctrl+Klik lukitaksesi
STR_TRANSPARENT_CATENARY_TOOLTIP                                :{BLACK}Muuta sähköradan johtimien läpinäkyvyyttä. Ctrl+Klik lukitaksesi
STR_TRANSPARENT_LOADING_TOOLTIP                                 :{BLACK}Muuta lastausilmaisimien läpinäkyvyyttä. Ctrl+Klik lukitaksesi
STR_TRANSPARENT_INVISIBLE_TOOLTIP                               :{BLACK}Tee kohteista läpinäkyvyyden sijaan näkymättömiä

# Linkgraph legend window
STR_LINKGRAPH_LEGEND_CAPTION                                    :{BLACK}Rahtivirran selitys
STR_LINKGRAPH_LEGEND_ALL                                        :{BLACK}Kaikki
STR_LINKGRAPH_LEGEND_NONE                                       :{BLACK}Ei mitään
STR_LINKGRAPH_LEGEND_SELECT_COMPANIES                           :{BLACK}Valitse näytettävät yhtiöt
STR_LINKGRAPH_LEGEND_COMPANY_TOOLTIP                            :{BLACK}{STRING}{}{COMPANY}

# Linkgraph legend window and linkgraph legend in smallmap
STR_LINKGRAPH_LEGEND_UNUSED                                     :{TINY_FONT}{BLACK}käyttämätön
STR_LINKGRAPH_LEGEND_SATURATED                                  :{TINY_FONT}{BLACK}sopiva
STR_LINKGRAPH_LEGEND_OVERLOADED                                 :{TINY_FONT}{BLACK}kuormittunut

# Base for station construction window(s)
STR_STATION_BUILD_COVERAGE_AREA_TITLE                           :{BLACK}Vaikutusalueen korostus
STR_STATION_BUILD_COVERAGE_OFF                                  :{BLACK}pois
STR_STATION_BUILD_COVERAGE_ON                                   :{BLACK}päällä
STR_STATION_BUILD_COVERAGE_AREA_OFF_TOOLTIP                     :{BLACK}Älä korosta ehdotetun tontin vaikutusaluetta
STR_STATION_BUILD_COVERAGE_AREA_ON_TOOLTIP                      :{BLACK}Korosta ehdotetun tontin vaikutusalue
STR_STATION_BUILD_ACCEPTS_CARGO                                 :{BLACK}Vastaanottaa: {GOLD}{CARGO_LIST}
STR_STATION_BUILD_SUPPLIES_CARGO                                :{BLACK}Tuottaa: {GOLD}{CARGO_LIST}

# Join station window
STR_JOIN_STATION_CAPTION                                        :{WHITE}Liitä asema
STR_JOIN_STATION_CREATE_SPLITTED_STATION                        :{YELLOW}Rakenna erillinen asema

STR_JOIN_WAYPOINT_CAPTION                                       :{WHITE}Liitä reittipiste
STR_JOIN_WAYPOINT_CREATE_SPLITTED_WAYPOINT                      :{YELLOW}Rakenna erillinen reittipiste

# Rail construction toolbar
STR_RAIL_TOOLBAR_RAILROAD_CONSTRUCTION_CAPTION                  :Rautatien rakentaminen
STR_RAIL_TOOLBAR_ELRAIL_CONSTRUCTION_CAPTION                    :Sähköradan rakentaminen
STR_RAIL_TOOLBAR_MONORAIL_CONSTRUCTION_CAPTION                  :Yksiraiteisen rakentaminen
STR_RAIL_TOOLBAR_MAGLEV_CONSTRUCTION_CAPTION                    :Maglevin rakentaminen

STR_RAIL_TOOLBAR_TOOLTIP_BUILD_RAILROAD_TRACK                   :{BLACK}Rakenna rautateitä. Ctrl vaihtaa rakennus-/poistotilan välillä. Shift vaihtaa rakennustilan ja kustannusarvion välillä
STR_RAIL_TOOLBAR_TOOLTIP_BUILD_AUTORAIL                         :{BLACK}Rakenna rautatietä automaattisesti valittuun suuntaan. Ctrl vaihtaa rakennus-/poistotilan välillä. Shift vaihtaa rakennustilan ja kustannusarvion välillä
STR_RAIL_TOOLBAR_TOOLTIP_BUILD_TRAIN_DEPOT_FOR_BUILDING         :{BLACK}Rakenna veturitalli (junien ostamista ja huoltoa varten). Shift vaihtaa rakennustilan ja kustannusarvion välillä
STR_RAIL_TOOLBAR_TOOLTIP_CONVERT_RAIL_TO_WAYPOINT               :{BLACK}Muunna raide reittipisteeksi. Ctrl liittää reittipisteet. Shift vaihtaa muuntotilan ja kustannusarvion välillä
STR_RAIL_TOOLBAR_TOOLTIP_BUILD_RAILROAD_STATION                 :{BLACK}Rakenna rautatieasema. Ctrl liittää asemat. Shift vaihtaa rakennustilan ja kustannusarvion välillä
STR_RAIL_TOOLBAR_TOOLTIP_BUILD_RAILROAD_SIGNALS                 :{BLACK}Rakenna opastimia. Ctrl vaihtaa joko siipiopastimet tai valo-opastimet{}Vetäminen rakentaa opastimia suoralle rautatielle. Ctrl rakentaa opastimia seuraavaan risteykseen saakka{}Ctrl+Click avaa opastimenvalintaikkunan. Shift vaihtaa rakennustilan ja kustannusarvion välillä
STR_RAIL_TOOLBAR_TOOLTIP_BUILD_RAILROAD_BRIDGE                  :{BLACK}Rakenna rautatiesilta. Shift vaihtaa rakennustilan ja kustannusarvion välillä
STR_RAIL_TOOLBAR_TOOLTIP_BUILD_RAILROAD_TUNNEL                  :{BLACK}Rakenna rautatietunneli. Shift vaihtaa rakennustilan ja kustannusarvion välillä
STR_RAIL_TOOLBAR_TOOLTIP_TOGGLE_BUILD_REMOVE_FOR                :{BLACK}Rautatien, opastimien, reittipisteiden ja asemien rakentaminen/poisto päälle/pois. Pidä pohjassa Ctrl-näppäintä poistaaksesi myös aseman tai reittipisteen alla olevat raiteet
STR_RAIL_TOOLBAR_TOOLTIP_CONVERT_RAIL                           :{BLACK}Muunna/päivitä raidetyyppi. Shift vaihtaa muuntotilan ja kustannusarvion välillä

STR_RAIL_NAME_RAILROAD                                          :Rautatie
STR_RAIL_NAME_ELRAIL                                            :Sähköistetty rautatie
STR_RAIL_NAME_MONORAIL                                          :Yksiraiteinen
STR_RAIL_NAME_MAGLEV                                            :Maglev-rata

# Rail depot construction window
STR_BUILD_DEPOT_TRAIN_ORIENTATION_CAPTION                       :{WHITE}Veturitallin suunta
STR_BUILD_DEPOT_TRAIN_ORIENTATION_TOOLTIP                       :{BLACK}Valitse veturitallin suunta

# Rail waypoint construction window
STR_WAYPOINT_CAPTION                                            :{WHITE}Reittipiste
STR_WAYPOINT_GRAPHICS_TOOLTIP                                   :{BLACK}Valitse reittipisteen tyyppi

# Rail station construction window
STR_STATION_BUILD_RAIL_CAPTION                                  :{WHITE}Rautatieaseman valinta
STR_STATION_BUILD_ORIENTATION                                   :{BLACK}Suunta
STR_STATION_BUILD_RAILROAD_ORIENTATION_TOOLTIP                  :{BLACK}Valitse rautatieaseman suunta
STR_STATION_BUILD_NUMBER_OF_TRACKS                              :{BLACK}Raiteiden lukumäärä
STR_STATION_BUILD_NUMBER_OF_TRACKS_TOOLTIP                      :{BLACK}Valitse asemalaiturien määrä rautatieasemalle
STR_STATION_BUILD_PLATFORM_LENGTH                               :{BLACK}Asemalaiturin pituus
STR_STATION_BUILD_PLATFORM_LENGTH_TOOLTIP                       :{BLACK}Valitse rautatieaseman pituus
STR_STATION_BUILD_DRAG_DROP                                     :{BLACK}Vedä ja pudota
STR_STATION_BUILD_DRAG_DROP_TOOLTIP                             :{BLACK}Rakenna asema vetämällä ja pudottamalla

STR_STATION_BUILD_STATION_CLASS_TOOLTIP                         :{BLACK}Valitse asemaluokka
STR_STATION_BUILD_STATION_TYPE_TOOLTIP                          :{BLACK}Valitse asematyyppi

STR_STATION_CLASS_DFLT                                          :Oletusasema
STR_STATION_CLASS_WAYP                                          :Reittipisteet

# Signal window
STR_BUILD_SIGNAL_CAPTION                                        :{WHITE}Opastimien valinta
STR_BUILD_SIGNAL_SEMAPHORE_NORM_TOOLTIP                         :{BLACK}Suojastusopastin (siipiopastin){}Kaikkein alkeellisin opastin, joka sallii vain yhden junan samalla osuudella kerrallaan
STR_BUILD_SIGNAL_SEMAPHORE_ENTRY_TOOLTIP                        :{BLACK}Tulo-opastin (siipiopastin){}Näyttää vihreää aina, kun yksi tai useampi seuraavista poistumisopastimista näyttää vihreää. Muutoin se näyttää punaista
STR_BUILD_SIGNAL_SEMAPHORE_EXIT_TOOLTIP                         :{BLACK}Poistumisopastin (siipiopastin){}Käyttäytyy samalla tavalla kuin suojastusopastin, mutta on välttämätön oikean valon näyttämiseen tulo- ja yhdistelmäopastimissa
STR_BUILD_SIGNAL_SEMAPHORE_COMBO_TOOLTIP                        :{BLACK}Yhdistelmäopastin (siipiopastin){}Yhdistelmäopastin toimii yhtä aikaa tulo- ja poistumisopastimena. Tämän avulla on mahdollista luoda suuria "opastinpuita"
STR_BUILD_SIGNAL_SEMAPHORE_PBS_TOOLTIP                          :{BLACK}Reittiopastin (siipiopastin){}Reittiopastin varmistaa junille turvallisen reitin ja siten mahdollistaa useampien junien yhtäaikaisen liikenteen moniraiteisissa risteyksissä. Tavalliset reittiopastimet voi ohittaa takakautta
STR_BUILD_SIGNAL_SEMAPHORE_PBS_OWAY_TOOLTIP                     :{BLACK}Yksisuuntainen reittiopastin (siipiopastin){}Reittiopastin varmistaa junille turvallisen reitin ja siten mahdollistaa useampien junien yhtäaikaisen liikenteen moniraiteisissa risteyksissä. Yksisuuntaisia opastimia ei voi ohittaa takakautta
STR_BUILD_SIGNAL_ELECTRIC_NORM_TOOLTIP                          :{BLACK}Suojastusopastin (valo-opastin){}Kaikkein alkeellisin opastin, joka sallii vain yhden junan osuudella kerrallaan
STR_BUILD_SIGNAL_ELECTRIC_ENTRY_TOOLTIP                         :{BLACK}Tulo-opastin (valo-opastin){}Näyttää vihreää aina, kun yksi tai useampi seuraavista poistumisopastimista näyttää vihreää. Muutoin se näyttää punaista
STR_BUILD_SIGNAL_ELECTRIC_EXIT_TOOLTIP                          :{BLACK}Poistumisopastin (valo-opastin){}Käyttäytyy samalla tavalla kuin suojastusopastin, mutta on välttämätön oikean valon näyttämiseen tulo- ja yhdistelmäopastimissa
STR_BUILD_SIGNAL_ELECTRIC_COMBO_TOOLTIP                         :{BLACK}Yhdistelmäopastin (valo-opastin){}Yhdistelmäopastin toimii yhtä aikaa tulo- ja poistumisopastimena. Tämän avulla on mahdollista luoda suuria "opastinpuita"
STR_BUILD_SIGNAL_ELECTRIC_PBS_TOOLTIP                           :{BLACK}Reittiopastin (valo-opastin){}Reittiopastin varmistaa junille turvallisen reitin ja siten mahdollistaa useampien junien yhtäaikaisen liikenteen moniraiteisissa risteyksissä. Tavalliset reittiopastimet voi ohittaa takakautta
STR_BUILD_SIGNAL_ELECTRIC_PBS_OWAY_TOOLTIP                      :{BLACK}Yksisuuntainen reittiopastin (valo-opastin){}Reittiopastin varmistaa junille turvallisen reitin ja siten mahdollistaa useampien junien yhtäaikaisen liikenteen moniraiteisissa risteyksissä. Yksisuuntaisia opastimia ei voi ohittaa takakautta
STR_BUILD_SIGNAL_CONVERT_TOOLTIP                                :{BLACK}Opastinten muuntaminen{}Kun tämä on valittu, olemassaolevan opastimen napsauttaminen muuntaa siitä valituntyyppisen ja -muotoisen. Ctrl+Klik vaihtaa nykyistä opastimen muotoa. Shift+Klik näyttää muuntamisen kustannusarvion
STR_BUILD_SIGNAL_DRAG_SIGNALS_DENSITY_TOOLTIP                   :{BLACK}Opastimien väli vetämällä lisättäessä
STR_BUILD_SIGNAL_DRAG_SIGNALS_DENSITY_DECREASE_TOOLTIP          :{BLACK}Pienennä opastimien väliä vetämällä lisättäessä
STR_BUILD_SIGNAL_DRAG_SIGNALS_DENSITY_INCREASE_TOOLTIP          :{BLACK}Suurenna opastimien väliä vetämällä lisättäessä

# Bridge selection window
STR_SELECT_RAIL_BRIDGE_CAPTION                                  :{WHITE}Valitse rautatiesilta
STR_SELECT_ROAD_BRIDGE_CAPTION                                  :{WHITE}Valitse maantiesilta
STR_SELECT_BRIDGE_SELECTION_TOOLTIP                             :{BLACK}Sillan valinta – napsauta valittua siltaa rakentaaksesi sen
STR_SELECT_BRIDGE_INFO                                          :{GOLD}{STRING},{} {VELOCITY} {WHITE}{CURRENCY_LONG}
STR_SELECT_BRIDGE_SCENEDIT_INFO                                 :{GOLD}{STRING},{} {VELOCITY}
STR_BRIDGE_NAME_SUSPENSION_STEEL                                :Riippusilta, terästä
STR_BRIDGE_NAME_GIRDER_STEEL                                    :Palkki, terästä
STR_BRIDGE_NAME_CANTILEVER_STEEL                                :Ulokepalkki, terästä
STR_BRIDGE_NAME_SUSPENSION_CONCRETE                             :Riippusilta, betonia
STR_BRIDGE_NAME_WOODEN                                          :Puuta
STR_BRIDGE_NAME_CONCRETE                                        :Betonia
STR_BRIDGE_NAME_TUBULAR_STEEL                                   :Putkirakenne, terästä
STR_BRIDGE_TUBULAR_SILICON                                      :Putkirakenne, piitä


# Road construction toolbar
STR_ROAD_TOOLBAR_ROAD_CONSTRUCTION_CAPTION                      :{WHITE}Tien rakentaminen
STR_ROAD_TOOLBAR_TRAM_CONSTRUCTION_CAPTION                      :{WHITE}Raitiotien rakentaminen
STR_ROAD_TOOLBAR_TOOLTIP_BUILD_ROAD_SECTION                     :{BLACK}Rakenna tieosuus. Ctrl vaihtaa rakennus-/poistotilan välillä. Shift vaihtaa rakennustilan ja kustannusarvion välillä
STR_ROAD_TOOLBAR_TOOLTIP_BUILD_TRAMWAY_SECTION                  :{BLACK}Rakenna raitiotietä. Ctrl vaihtaa rakennus-/poistotilan välillä. Shift vaihtaa rakennustilan ja kustannusarvion välillä
STR_ROAD_TOOLBAR_TOOLTIP_BUILD_AUTOROAD                         :{BLACK}Rakenna tieosuus automaattisesti valittuun suuntaan. Ctrl vaihtaa rakennus-/poistotilan välillä. Shift vaihtaa rakennustilan ja kustannusarvion välillä
STR_ROAD_TOOLBAR_TOOLTIP_BUILD_AUTOTRAM                         :{BLACK}Rakenna raitiotieosuus automaattisesti valittuun suuntaan. Ctrl vaihtaa rakennus-/poistotilan välillä. Shift vaihtaa rakennustilan ja kustannusarvion välillä
STR_ROAD_TOOLBAR_TOOLTIP_BUILD_ROAD_VEHICLE_DEPOT               :{BLACK}Rakenna autovarikko (ajoneuvojen ostamista ja huoltoa varten). Shift vaihtaa rakennustilan ja kustannusarvion välillä
STR_ROAD_TOOLBAR_TOOLTIP_BUILD_TRAM_VEHICLE_DEPOT               :{BLACK}Rakenna raitiotievarikko (vaunujen ostamiseen ja korjaamiseen). Shift vaihtaa rakennustilan ja kustannusarvion välillä
STR_ROAD_TOOLBAR_TOOLTIP_BUILD_BUS_STATION                      :{BLACK}Rakenna linja-autoasema. Ctrl liittää asemat. Shift vaihtaa rakennustilan ja kustannusarvion välillä
STR_ROAD_TOOLBAR_TOOLTIP_BUILD_PASSENGER_TRAM_STATION           :{BLACK}Rakenna raitiotien matkustaja-asema. Ctrl liittää asemat. Shift vaihtaa rakennustilan ja kustannusarvion välillä
STR_ROAD_TOOLBAR_TOOLTIP_BUILD_TRUCK_LOADING_BAY                :{BLACK}Rakenna lastauslaituri. Ctrl liittää asemat. Shift vaihtaa rakennustilan ja kustannusarvion välillä
STR_ROAD_TOOLBAR_TOOLTIP_BUILD_CARGO_TRAM_STATION               :{BLACK}Rakenna raitiotien rahtiasema. Ctrl liittää asemat. Shift vaihtaa rakennustilan ja kustannusarvion välillä
STR_ROAD_TOOLBAR_TOOLTIP_TOGGLE_ONE_WAY_ROAD                    :{BLACK}Ota yksisuuntaiset tiet käyttöön/pois käytöstä
STR_ROAD_TOOLBAR_TOOLTIP_BUILD_ROAD_BRIDGE                      :{BLACK}Rakenna maantiesilta. Shift vaihtaa rakennustilan ja kustannusarvion välillä
STR_ROAD_TOOLBAR_TOOLTIP_BUILD_TRAMWAY_BRIDGE                   :{BLACK}Rakenna raitiotiesilta. Shift vaihtaa rakennustilan ja kustannusarvion välillä
STR_ROAD_TOOLBAR_TOOLTIP_BUILD_ROAD_TUNNEL                      :{BLACK}Rakenna maantietunneli. Shift vaihtaa rakennustilan ja kustannusarvion välillä
STR_ROAD_TOOLBAR_TOOLTIP_BUILD_TRAMWAY_TUNNEL                   :{BLACK}Rakenna raitiotietunneli. Shift vaihtaa rakennustilan ja kustannusarvion välillä
STR_ROAD_TOOLBAR_TOOLTIP_TOGGLE_BUILD_REMOVE_FOR_ROAD           :{BLACK}Tien rakentaminen/siirtäminen päälle/pois
STR_ROAD_TOOLBAR_TOOLTIP_TOGGLE_BUILD_REMOVE_FOR_TRAMWAYS       :{BLACK}Vaihda raitiotien rakentamisen ja purkamisen välillä
STR_ROAD_TOOLBAR_TOOLTIP_CONVERT_ROAD                           :{BLACK}Muunna tai päivitä tien tyyppi. Shift vaihtaa muuntotilan ja kustannusarvion välillä
STR_ROAD_TOOLBAR_TOOLTIP_CONVERT_TRAM                           :{BLACK}Muunna tai päivitä raitiotien tyyppi. Shift vaihtaa muuntotilan ja kustannusarvion välillä

STR_ROAD_NAME_ROAD                                              :Tie
STR_ROAD_NAME_TRAM                                              :Raitiotie

# Road depot construction window
STR_BUILD_DEPOT_ROAD_ORIENTATION_CAPTION                        :{WHITE}Autovarikon suunta
STR_BUILD_DEPOT_ROAD_ORIENTATION_SELECT_TOOLTIP                 :{BLACK}Valitse autovarikon suunta
STR_BUILD_DEPOT_TRAM_ORIENTATION_CAPTION                        :{WHITE}Raitiotievarikon suunta
STR_BUILD_DEPOT_TRAM_ORIENTATION_SELECT_TOOLTIP                 :{BLACK}Valitse raitiotievarikon suunta

# Road vehicle station construction window
STR_STATION_BUILD_BUS_ORIENTATION                               :{WHITE}Linja-autoaseman suunta
STR_STATION_BUILD_BUS_ORIENTATION_TOOLTIP                       :{BLACK}Valitse linja-autoaseman suunta
STR_STATION_BUILD_TRUCK_ORIENTATION                             :{WHITE}Lastauslaiturin suunta
STR_STATION_BUILD_TRUCK_ORIENTATION_TOOLTIP                     :{BLACK}Valitse lastauslaiturin suunta
STR_STATION_BUILD_PASSENGER_TRAM_ORIENTATION                    :{WHITE}Aseman suunta
STR_STATION_BUILD_PASSENGER_TRAM_ORIENTATION_TOOLTIP            :{BLACK}Valitse aseman suunta
STR_STATION_BUILD_CARGO_TRAM_ORIENTATION                        :{WHITE}Rahtiaseman suunta
STR_STATION_BUILD_CARGO_TRAM_ORIENTATION_TOOLTIP                :{BLACK}Valitse rahtiaseman suunta

# Waterways toolbar (last two for SE only)
STR_WATERWAYS_TOOLBAR_CAPTION                                   :{WHITE}Vesireittien rakentaminen
STR_WATERWAYS_TOOLBAR_CAPTION_SE                                :{WHITE}Vesireitit
STR_WATERWAYS_TOOLBAR_BUILD_CANALS_TOOLTIP                      :{BLACK}Rakenna kanavia. Shift vaihtaa rakennustilan ja kustannusarvion välillä
STR_WATERWAYS_TOOLBAR_BUILD_LOCKS_TOOLTIP                       :{BLACK}Rakenna sulku. Shift vaihtaa rakennustilan ja kustannusarvion välillä
STR_WATERWAYS_TOOLBAR_BUILD_DEPOT_TOOLTIP                       :{BLACK}Rakenna telakka (laivojen ostamista ja huoltamista varten). Shift vaihtaa rakennustilan ja kustannusarvion välillä
STR_WATERWAYS_TOOLBAR_BUILD_DOCK_TOOLTIP                        :{BLACK}Rakenna satama. Ctrl liittää asemat. Shift vaihtaa rakennustilan ja kustannusarvion välillä
STR_WATERWAYS_TOOLBAR_BUOY_TOOLTIP                              :{BLACK}Sijoita poiju, jota voi käyttää reittipisteenä. Shift vaihtaa rakennustilan ja kustannusarvion välillä
STR_WATERWAYS_TOOLBAR_BUILD_AQUEDUCT_TOOLTIP                    :{BLACK}Rakenna akvedukti. Shift vaihtaa rakennustilan ja kustannusarvion välillä
STR_WATERWAYS_TOOLBAR_CREATE_LAKE_TOOLTIP                       :{BLACK}Määrittele vesialue.{}Tee kanava, paitsi jos Ctrl on painettuna merenpinnalla. Tällöin meri laajenee ympäristöön
STR_WATERWAYS_TOOLBAR_CREATE_RIVER_TOOLTIP                      :{BLACK}Sijoita jokia

# Ship depot construction window
STR_DEPOT_BUILD_SHIP_CAPTION                                    :{WHITE}Telakan suunta
STR_DEPOT_BUILD_SHIP_ORIENTATION_TOOLTIP                        :{BLACK}Valitse telakan suunta

# Dock construction window
STR_STATION_BUILD_DOCK_CAPTION                                  :{WHITE}Satama

# Airport toolbar
STR_TOOLBAR_AIRCRAFT_CAPTION                                    :{WHITE}Lentokentät
STR_TOOLBAR_AIRCRAFT_BUILD_AIRPORT_TOOLTIP                      :{BLACK}Rakenna lentokenttä. Ctrl liittää asemat. Shift vaihtaa rakennustilan ja kustannusarvion välillä

# Airport construction window
STR_STATION_BUILD_AIRPORT_CAPTION                               :{WHITE}Lentokentän valinta
STR_STATION_BUILD_AIRPORT_TOOLTIP                               :{BLACK}Valitse lentokentän koko ja tyyppi
STR_STATION_BUILD_AIRPORT_CLASS_LABEL                           :{BLACK}Lentokentän luokka
STR_STATION_BUILD_AIRPORT_LAYOUT_NAME                           :{BLACK}Kaava {NUM}

STR_AIRPORT_SMALL                                               :Pieni
STR_AIRPORT_CITY                                                :Kaupunki
STR_AIRPORT_METRO                                               :Suurkaupungin
STR_AIRPORT_INTERNATIONAL                                       :Kansainvälinen
STR_AIRPORT_COMMUTER                                            :Lähiliikenne
STR_AIRPORT_INTERCONTINENTAL                                    :Mannertenvälinen
STR_AIRPORT_HELIPORT                                            :Helikopterikenttä
STR_AIRPORT_HELIDEPOT                                           :Helikopterihalli
STR_AIRPORT_HELISTATION                                         :Helikopteriasema

STR_AIRPORT_CLASS_SMALL                                         :Pienet lentokentät
STR_AIRPORT_CLASS_LARGE                                         :Isot lentokentät
STR_AIRPORT_CLASS_HUB                                           :Keskuslentokenttä
STR_AIRPORT_CLASS_HELIPORTS                                     :Helikopterikentät

STR_STATION_BUILD_NOISE                                         :{BLACK}Aiheutettu melu: {GOLD}{COMMA}

# Landscaping toolbar
STR_LANDSCAPING_TOOLBAR                                         :{WHITE}Maastonmuokkaus
STR_LANDSCAPING_TOOLTIP_LOWER_A_CORNER_OF_LAND                  :{BLACK}Laske ruudun kulmaa. Vetäminen laskee ensimmäistä valittua kulmaa ja tasoittaa valitun alueen kulman korkeudelle. Ctrl valitsee alueen vinottain. Shift vaihtaa muokkaustilan ja kustannusarvion välillä
STR_LANDSCAPING_TOOLTIP_RAISE_A_CORNER_OF_LAND                  :{BLACK}Nosta ruudun kulmaa. Vetäminen nostaa ensimmäistä valittua kulmaa ja tasoittaa valitun alueen kulman korkeudelle. Ctrl valitsee alueen vinottain. Shift vaihtaa muokkaustilan ja kustannusarvion välillä
STR_LANDSCAPING_LEVEL_LAND_TOOLTIP                              :{BLACK}Tasoita maata ensimmäisen valitun kulman korkeudelle. Ctrl valitsee alueen vinottain. Shift vaihtaa muokkaustilan ja kustannusarvion välillä
STR_LANDSCAPING_TOOLTIP_PURCHASE_LAND                           :{BLACK}Osta maata tulevaa käyttöä varten. Shift vaihtaa ostotilan ja kustannusarvion välillä

# Object construction window
STR_OBJECT_BUILD_CAPTION                                        :{WHITE}Objektin valinta
STR_OBJECT_BUILD_TOOLTIP                                        :{BLACK}Valitse rakennettava objekti. Shift vaihtaa rakennustilan ja kustannusarvion välillä
STR_OBJECT_BUILD_CLASS_TOOLTIP                                  :{BLACK}Valitse rakennettavan objektin luokka
STR_OBJECT_BUILD_PREVIEW_TOOLTIP                                :{BLACK}Objektin esikatselu
STR_OBJECT_BUILD_SIZE                                           :{BLACK}Koko: {GOLD}{NUM} × {NUM} ruutua

STR_OBJECT_CLASS_LTHS                                           :Majakat
STR_OBJECT_CLASS_TRNS                                           :Lähettimet

# Tree planting window (last two for SE only)
STR_PLANT_TREE_CAPTION                                          :{WHITE}Puita
STR_PLANT_TREE_TOOLTIP                                          :{BLACK}Valitse istutettava puutyyppi. Jos ruudussa on jo puu, tämä lisää uusia puita riippumatta valitun puun tyypistä
STR_TREES_RANDOM_TYPE                                           :{BLACK}Sattumanvaraisia puita
STR_TREES_RANDOM_TYPE_TOOLTIP                                   :{BLACK}Aseta sattumanvaraisia puita. Shift vaihtaa istutustilan ja kustannusarvion välillä
STR_TREES_RANDOM_TREES_BUTTON                                   :{BLACK}Satunnaisia puita.
STR_TREES_RANDOM_TREES_TOOLTIP                                  :{BLACK}Istuta puita satunnaisesti maastoon

# Land generation window (SE)
STR_TERRAFORM_TOOLBAR_LAND_GENERATION_CAPTION                   :{WHITE}Maanrakennus
STR_TERRAFORM_TOOLTIP_PLACE_ROCKY_AREAS_ON_LANDSCAPE            :{BLACK}Sijoita kallioisia alueita maastoon
STR_TERRAFORM_TOOLTIP_DEFINE_DESERT_AREA                        :{BLACK}Määrittele aavikon alue.{}Pidä Ctrl-nappia pohjassa poistaaksesi sitä
STR_TERRAFORM_TOOLTIP_INCREASE_SIZE_OF_LAND_AREA                :{BLACK}Suurenna madallettavan/korotettavan maa-alueen kokoa
STR_TERRAFORM_TOOLTIP_DECREASE_SIZE_OF_LAND_AREA                :{BLACK}Pienennä madallettavan/korotettavan maa-alueen kokoa
STR_TERRAFORM_TOOLTIP_GENERATE_RANDOM_LAND                      :{BLACK}Luo satunnainen maasto
STR_TERRAFORM_SE_NEW_WORLD                                      :{BLACK}Luo uusi skenaario
STR_TERRAFORM_RESET_LANDSCAPE                                   :{BLACK}Nollaa maasto
STR_TERRAFORM_RESET_LANDSCAPE_TOOLTIP                           :{BLACK}Poista kaikki yhtiöiden omistamat tontit kartalta

STR_QUERY_RESET_LANDSCAPE_CAPTION                               :{WHITE}Nollaa maasto
STR_RESET_LANDSCAPE_CONFIRMATION_TEXT                           :{WHITE}Haluatko varmasti poistaa kaikki yhtiön omistamat tontit?

# Town generation window (SE)
STR_FOUND_TOWN_CAPTION                                          :{WHITE}Luo kuntia
STR_FOUND_TOWN_NEW_TOWN_BUTTON                                  :{BLACK}Uusi kunta
STR_FOUND_TOWN_NEW_TOWN_TOOLTIP                                 :{BLACK}Perusta uusi kunta. Shift+Klik näyttää vain kustannusarvion
STR_FOUND_TOWN_RANDOM_TOWN_BUTTON                               :{BLACK}Satunnainen kunta
STR_FOUND_TOWN_RANDOM_TOWN_TOOLTIP                              :{BLACK}Perusta kunta satunnaiseen paikkaan
STR_FOUND_TOWN_MANY_RANDOM_TOWNS                                :{BLACK}Monta satunnaista kuntaa
STR_FOUND_TOWN_RANDOM_TOWNS_TOOLTIP                             :{BLACK}Täytä kartta satunnaisesti sijoitetuilla kunnilla

STR_FOUND_TOWN_NAME_TITLE                                       :{YELLOW}Kunnan nimi:
STR_FOUND_TOWN_NAME_EDITOR_TITLE                                :{BLACK}Syötä kunnan nimi
STR_FOUND_TOWN_NAME_EDITOR_HELP                                 :{BLACK}Syötä kunnan nimi napsauttamalla
STR_FOUND_TOWN_NAME_RANDOM_BUTTON                               :{BLACK}Satunnainen nimi
STR_FOUND_TOWN_NAME_RANDOM_TOOLTIP                              :{BLACK}Arvo uusi satunnainen nimi

STR_FOUND_TOWN_INITIAL_SIZE_TITLE                               :{YELLOW}Kunnan koko:
STR_FOUND_TOWN_INITIAL_SIZE_SMALL_BUTTON                        :{BLACK}Pieni
STR_FOUND_TOWN_INITIAL_SIZE_MEDIUM_BUTTON                       :{BLACK}Keskisuuri
STR_FOUND_TOWN_INITIAL_SIZE_LARGE_BUTTON                        :{BLACK}Suuri
STR_FOUND_TOWN_SIZE_RANDOM                                      :{BLACK}Sattumanvarainen
STR_FOUND_TOWN_INITIAL_SIZE_TOOLTIP                             :{BLACK}Valitse kunnan koko
STR_FOUND_TOWN_CITY                                             :{BLACK}Kaupunki
STR_FOUND_TOWN_CITY_TOOLTIP                                     :{BLACK}Kaupungit kasvavat nopeammin kuin tavalliset kunnat{}Asetuksista riippuen, ne ovat suurempia perustettaessa

STR_FOUND_TOWN_ROAD_LAYOUT                                      :{YELLOW}Kunnan tiekaava:
STR_FOUND_TOWN_SELECT_TOWN_ROAD_LAYOUT                          :{BLACK}Valitse tiekaava tälle kunnalle
STR_FOUND_TOWN_SELECT_LAYOUT_ORIGINAL                           :{BLACK}Alkuperäinen
STR_FOUND_TOWN_SELECT_LAYOUT_BETTER_ROADS                       :{BLACK}Parempia teitä
STR_FOUND_TOWN_SELECT_LAYOUT_2X2_GRID                           :{BLACK}2×2-ruudukko
STR_FOUND_TOWN_SELECT_LAYOUT_3X3_GRID                           :{BLACK}3×3-ruudukko
STR_FOUND_TOWN_SELECT_LAYOUT_RANDOM                             :{BLACK}Sattumanvarainen

# Fund new industry window
STR_FUND_INDUSTRY_CAPTION                                       :{WHITE}Rakenna uutta teollisuutta
STR_FUND_INDUSTRY_SELECTION_TOOLTIP                             :{BLACK}Valitse tehdas listasta
STR_FUND_INDUSTRY_MANY_RANDOM_INDUSTRIES                        :Monta satunnaista teollisuusaluetta
STR_FUND_INDUSTRY_MANY_RANDOM_INDUSTRIES_TOOLTIP                :{BLACK}Sijoita teollisuuslaitokset satunnaisesti
STR_FUND_INDUSTRY_INDUSTRY_BUILD_COST                           :{BLACK}Kustannus: {YELLOW}{CURRENCY_LONG}
STR_FUND_INDUSTRY_PROSPECT_NEW_INDUSTRY                         :{BLACK}Koekaivaus
STR_FUND_INDUSTRY_BUILD_NEW_INDUSTRY                            :{BLACK}Rakenna
STR_FUND_INDUSTRY_FUND_NEW_INDUSTRY                             :{BLACK}Perusta

# Industry cargoes window
STR_INDUSTRY_CARGOES_INDUSTRY_CAPTION                           :{WHITE}Teollisuusketju teollisuudelle {STRING}
STR_INDUSTRY_CARGOES_CARGO_CAPTION                              :{WHITE}Teollisuusketju rahdille {STRING}
STR_INDUSTRY_CARGOES_PRODUCERS                                  :{WHITE}Tuottavia teollisuuksia
STR_INDUSTRY_CARGOES_CUSTOMERS                                  :{WHITE}Hyväksyviä teollisuuksia
STR_INDUSTRY_CARGOES_HOUSES                                     :{WHITE}Taloja
STR_INDUSTRY_CARGOES_INDUSTRY_TOOLTIP                           :{BLACK}Napsauta teollisuutta nähdäksesi sen tuottajat ja kuluttajat
STR_INDUSTRY_CARGOES_CARGO_TOOLTIP                              :{BLACK}{STRING}{}Napsauta rahtia nähdäksesi sen tuottajat ja kuluttajat
STR_INDUSTRY_DISPLAY_CHAIN                                      :{BLACK}Näytä ketju
STR_INDUSTRY_DISPLAY_CHAIN_TOOLTIP                              :{BLACK}Näytä rahdin tuottajat ja hyväksyvät teollisuudet
STR_INDUSTRY_CARGOES_NOTIFY_SMALLMAP                            :{BLACK}Yhdistä karttaan
STR_INDUSTRY_CARGOES_NOTIFY_SMALLMAP_TOOLTIP                    :{BLACK}Valitse näytetyt teollisuudet kartalla
STR_INDUSTRY_CARGOES_SELECT_CARGO                               :{BLACK}Valitse rahti
STR_INDUSTRY_CARGOES_SELECT_CARGO_TOOLTIP                       :{BLACK}Valitse rahti, jonka haluat näyttää
STR_INDUSTRY_CARGOES_SELECT_INDUSTRY                            :{BLACK}Valitse teollisuus
STR_INDUSTRY_CARGOES_SELECT_INDUSTRY_TOOLTIP                    :{BLACK}Valitse teollisuus, jonka haluat näyttää

# Land area window
STR_LAND_AREA_INFORMATION_CAPTION                               :{WHITE}Maa-aluetiedot
STR_LAND_AREA_INFORMATION_COST_TO_CLEAR_N_A                     :{BLACK}Raivaamisen hinta: {LTBLUE}-
STR_LAND_AREA_INFORMATION_COST_TO_CLEAR                         :{BLACK}Raivaamisen hinta: {RED}{CURRENCY_LONG}
STR_LAND_AREA_INFORMATION_REVENUE_WHEN_CLEARED                  :{BLACK}Tulo kun tyhjennetty: {LTBLUE}{CURRENCY_LONG}
STR_LAND_AREA_INFORMATION_OWNER_N_A                             :-
STR_LAND_AREA_INFORMATION_OWNER                                 :{BLACK}Omistaja: {LTBLUE}{STRING}
STR_LAND_AREA_INFORMATION_ROAD_OWNER                            :{BLACK}Tien omistaja: {LTBLUE}{STRING}
STR_LAND_AREA_INFORMATION_TRAM_OWNER                            :{BLACK}Raitiotien omistaja: {LTBLUE}{STRING}
STR_LAND_AREA_INFORMATION_RAIL_OWNER                            :{BLACK}Rautatien omistaja: {LTBLUE}{STRING}
STR_LAND_AREA_INFORMATION_LOCAL_AUTHORITY                       :{BLACK}Kunta: {LTBLUE}{STRING}
STR_LAND_AREA_INFORMATION_LOCAL_AUTHORITY_NONE                  :Ei mitään
STR_LAND_AREA_INFORMATION_LANDINFO_COORDS                       :{BLACK}Koordinaatit: {LTBLUE}{NUM} x {NUM} x {NUM} ({STRING})
STR_LAND_AREA_INFORMATION_BUILD_DATE                            :{BLACK}Rakennettu: {LTBLUE}{DATE_LONG}
STR_LAND_AREA_INFORMATION_STATION_CLASS                         :{BLACK}Aseman luokka: {LTBLUE}{STRING}
STR_LAND_AREA_INFORMATION_STATION_TYPE                          :{BLACK}Aseman tyyppi: {LTBLUE}{STRING}
STR_LAND_AREA_INFORMATION_AIRPORT_CLASS                         :{BLACK}Lentokentän luokka: {LTBLUE}{STRING}
STR_LAND_AREA_INFORMATION_AIRPORT_NAME                          :{BLACK}Lentokentän nimi: {LTBLUE}{STRING}
STR_LAND_AREA_INFORMATION_AIRPORTTILE_NAME                      :{BLACK}Lentokentän ruudun nimi: {LTBLUE}{STRING}
STR_LAND_AREA_INFORMATION_NEWGRF_NAME                           :{BLACK}NewGRF: {LTBLUE}{STRING}
STR_LAND_AREA_INFORMATION_CARGO_ACCEPTED                        :{BLACK}Vastaanottaa rahtia: {LTBLUE}
STR_LAND_AREA_INFORMATION_CARGO_EIGHTS                          :({COMMA}/8 {STRING})
STR_LANG_AREA_INFORMATION_RAIL_TYPE                             :{BLACK}Raidetyyppi: {LTBLUE}{STRING}
STR_LANG_AREA_INFORMATION_ROAD_TYPE                             :{BLACK}Tien tyyppi: {LTBLUE}{STRING}
STR_LANG_AREA_INFORMATION_TRAM_TYPE                             :{BLACK}Raitiotien tyyppi: {LTBLUE}{STRING}
STR_LANG_AREA_INFORMATION_RAIL_SPEED_LIMIT                      :{BLACK}Radan nopeusrajoitus: {LTBLUE}{VELOCITY}
STR_LANG_AREA_INFORMATION_ROAD_SPEED_LIMIT                      :{BLACK}Tien nopeusrajoitus: {LTBLUE}{VELOCITY}
STR_LANG_AREA_INFORMATION_TRAM_SPEED_LIMIT                      :{BLACK}Raitiotien nopeusrajoitus: {LTBLUE}{VELOCITY}

# Description of land area of different tiles
STR_LAI_CLEAR_DESCRIPTION_ROCKS                                 :Kalliota
STR_LAI_CLEAR_DESCRIPTION_ROUGH_LAND                            :Epätasaista maata
STR_LAI_CLEAR_DESCRIPTION_BARE_LAND                             :Paljasta maata
STR_LAI_CLEAR_DESCRIPTION_GRASS                                 :Ruohikkoa
STR_LAI_CLEAR_DESCRIPTION_FIELDS                                :Peltoja
STR_LAI_CLEAR_DESCRIPTION_SNOW_COVERED_LAND                     :Lumen peittämää maata
STR_LAI_CLEAR_DESCRIPTION_DESERT                                :Aavikkoa

STR_LAI_RAIL_DESCRIPTION_TRACK                                  :Rautatie
STR_LAI_RAIL_DESCRIPTION_TRACK_WITH_NORMAL_SIGNALS              :Rautatie suojastusopastimilla
STR_LAI_RAIL_DESCRIPTION_TRACK_WITH_PRESIGNALS                  :Rautatie tulo-opastimilla
STR_LAI_RAIL_DESCRIPTION_TRACK_WITH_EXITSIGNALS                 :Rautatie poistumisopastimilla
STR_LAI_RAIL_DESCRIPTION_TRACK_WITH_COMBOSIGNALS                :Rautatie yhdistelmäopastimilla
STR_LAI_RAIL_DESCRIPTION_TRACK_WITH_PBSSIGNALS                  :Rautatie reittiopastimilla
STR_LAI_RAIL_DESCRIPTION_TRACK_WITH_NOENTRYSIGNALS              :Rautatie yksisuuntaisilla reittiopastimilla
STR_LAI_RAIL_DESCRIPTION_TRACK_WITH_NORMAL_PRESIGNALS           :Rautatie suojastus- ja tulo-opastimilla
STR_LAI_RAIL_DESCRIPTION_TRACK_WITH_NORMAL_EXITSIGNALS          :Rautatie suojastus- ja poistumisopastimilla
STR_LAI_RAIL_DESCRIPTION_TRACK_WITH_NORMAL_COMBOSIGNALS         :Rautatie suojastus- ja yhdistelmäopastimilla
STR_LAI_RAIL_DESCRIPTION_TRACK_WITH_NORMAL_PBSSIGNALS           :Rautatie suojastus- ja reittiopastimilla
STR_LAI_RAIL_DESCRIPTION_TRACK_WITH_NORMAL_NOENTRYSIGNALS       :Rautatie suojastus- ja yksisuuntaisilla reittiopastimilla
STR_LAI_RAIL_DESCRIPTION_TRACK_WITH_PRE_EXITSIGNALS             :Rautatie tulo- ja poistumisopastimilla
STR_LAI_RAIL_DESCRIPTION_TRACK_WITH_PRE_COMBOSIGNALS            :Rautatie tulo- ja yhdistelmäopastimilla
STR_LAI_RAIL_DESCRIPTION_TRACK_WITH_PRE_PBSSIGNALS              :Rautatie tulo- ja reittiopastimilla
STR_LAI_RAIL_DESCRIPTION_TRACK_WITH_PRE_NOENTRYSIGNALS          :Rautatie tulo- ja yksisuuntaisilla reittiopastimilla
STR_LAI_RAIL_DESCRIPTION_TRACK_WITH_EXIT_COMBOSIGNALS           :Rautatie poistumis- ja yhdistelmäopastimilla
STR_LAI_RAIL_DESCRIPTION_TRACK_WITH_EXIT_PBSSIGNALS             :Rautatie poistumis- ja reittiopastimilla
STR_LAI_RAIL_DESCRIPTION_TRACK_WITH_EXIT_NOENTRYSIGNALS         :Rautatie poistumis- ja yksisuuntaisilla opastimilla
STR_LAI_RAIL_DESCRIPTION_TRACK_WITH_COMBO_PBSSIGNALS            :Rautatie yhdistelmä- ja reittiopastimilla
STR_LAI_RAIL_DESCRIPTION_TRACK_WITH_COMBO_NOENTRYSIGNALS        :Rautatie yhdistelmä- ja yksisuuntaisilla opastimilla
STR_LAI_RAIL_DESCRIPTION_TRACK_WITH_PBS_NOENTRYSIGNALS          :Rautatie reitti- ja yksisuuntaisilla opastimilla
STR_LAI_RAIL_DESCRIPTION_TRAIN_DEPOT                            :Veturitalli

STR_LAI_ROAD_DESCRIPTION_ROAD                                   :Tie
STR_LAI_ROAD_DESCRIPTION_ROAD_WITH_STREETLIGHTS                 :Tie katuvaloilla
STR_LAI_ROAD_DESCRIPTION_TREE_LINED_ROAD                        :Puilla reunustettu tie
STR_LAI_ROAD_DESCRIPTION_ROAD_VEHICLE_DEPOT                     :Autovarikko
STR_LAI_ROAD_DESCRIPTION_ROAD_RAIL_LEVEL_CROSSING               :Tasoristeys
STR_LAI_ROAD_DESCRIPTION_TRAMWAY                                :Raitiotie

# Houses come directly from their building names
STR_LAI_TOWN_INDUSTRY_DESCRIPTION_UNDER_CONSTRUCTION            :{STRING} (rakennusvaiheessa)

STR_LAI_TREE_NAME_TREES                                         :Puita
STR_LAI_TREE_NAME_RAINFOREST                                    :Sademetsää
STR_LAI_TREE_NAME_CACTUS_PLANTS                                 :Kaktuksia

STR_LAI_STATION_DESCRIPTION_RAILROAD_STATION                    :Rautatieasema
STR_LAI_STATION_DESCRIPTION_AIRCRAFT_HANGAR                     :Lentokonehalli
STR_LAI_STATION_DESCRIPTION_AIRPORT                             :Lentokenttä
STR_LAI_STATION_DESCRIPTION_TRUCK_LOADING_AREA                  :Lastauslaituri
STR_LAI_STATION_DESCRIPTION_BUS_STATION                         :Linja-autoasema
STR_LAI_STATION_DESCRIPTION_SHIP_DOCK                           :Satama
STR_LAI_STATION_DESCRIPTION_BUOY                                :Poiju
STR_LAI_STATION_DESCRIPTION_WAYPOINT                            :Reittipiste

STR_LAI_WATER_DESCRIPTION_WATER                                 :Vettä
STR_LAI_WATER_DESCRIPTION_CANAL                                 :Kanaali
STR_LAI_WATER_DESCRIPTION_LOCK                                  :Sulku
STR_LAI_WATER_DESCRIPTION_RIVER                                 :Joki
STR_LAI_WATER_DESCRIPTION_COAST_OR_RIVERBANK                    :Rannikko tai joentörmä
STR_LAI_WATER_DESCRIPTION_SHIP_DEPOT                            :Telakka

# Industries come directly from their industry names

STR_LAI_TUNNEL_DESCRIPTION_RAILROAD                             :Rautatietunneli
STR_LAI_TUNNEL_DESCRIPTION_ROAD                                 :Maantietunneli

STR_LAI_BRIDGE_DESCRIPTION_RAIL_SUSPENSION_STEEL                :Teräksinen rautatieriippusilta
STR_LAI_BRIDGE_DESCRIPTION_RAIL_GIRDER_STEEL                    :Teräksinen rautatiepalkkisilta
STR_LAI_BRIDGE_DESCRIPTION_RAIL_CANTILEVER_STEEL                :Teräksinen rautatieulokepalkkisilta
STR_LAI_BRIDGE_DESCRIPTION_RAIL_SUSPENSION_CONCRETE             :Vahvennettu betoninen rautatieriippusilta
STR_LAI_BRIDGE_DESCRIPTION_RAIL_WOODEN                          :Puinen rautatiesilta
STR_LAI_BRIDGE_DESCRIPTION_RAIL_CONCRETE                        :Betoninen rautatiesilta
STR_LAI_BRIDGE_DESCRIPTION_RAIL_TUBULAR_STEEL                   :Putkirakenteinen rautatiesilta

STR_LAI_BRIDGE_DESCRIPTION_ROAD_SUSPENSION_STEEL                :Teräksinen maantieriippusilta
STR_LAI_BRIDGE_DESCRIPTION_ROAD_GIRDER_STEEL                    :Teräksinen maantiepalkkisilta
STR_LAI_BRIDGE_DESCRIPTION_ROAD_CANTILEVER_STEEL                :Teräksinen maantieulokepalkkisilta
STR_LAI_BRIDGE_DESCRIPTION_ROAD_SUSPENSION_CONCRETE             :Vahvennettu betoninen maantieriippusilta
STR_LAI_BRIDGE_DESCRIPTION_ROAD_WOODEN                          :Puinen maantiesilta
STR_LAI_BRIDGE_DESCRIPTION_ROAD_CONCRETE                        :Betoninen maantiesilta
STR_LAI_BRIDGE_DESCRIPTION_ROAD_TUBULAR_STEEL                   :Putkirakenteinen maantiesilta

STR_LAI_BRIDGE_DESCRIPTION_AQUEDUCT                             :Akvedukti

STR_LAI_OBJECT_DESCRIPTION_TRANSMITTER                          :Lähetin
STR_LAI_OBJECT_DESCRIPTION_LIGHTHOUSE                           :Majakka
STR_LAI_OBJECT_DESCRIPTION_COMPANY_HEADQUARTERS                 :Yhtiön päärakennus
STR_LAI_OBJECT_DESCRIPTION_COMPANY_OWNED_LAND                   :Yhtiön omistamaa maata

# About OpenTTD window
STR_ABOUT_OPENTTD                                               :{WHITE}Tietoja OpenTTD:stä
STR_ABOUT_ORIGINAL_COPYRIGHT                                    :{BLACK}Alkuperäiset oikeudet {COPYRIGHT} 1995 Chris Sawyer, kaikki oikeudet pidätetään
STR_ABOUT_VERSION                                               :{BLACK}OpenTTD-versio {REV}
STR_ABOUT_COPYRIGHT_OPENTTD                                     :{BLACK}OpenTTD {COPYRIGHT} 2002-2019 The OpenTTD team

# Framerate display window
STR_FRAMERATE_CAPTION                                           :{WHITE}Kuvataajuus
STR_FRAMERATE_CAPTION_SMALL                                     :{STRING}{WHITE} ({DECIMAL}×)
STR_FRAMERATE_RATE_GAMELOOP                                     :{BLACK}Simulaationopeus: {STRING}
STR_FRAMERATE_RATE_GAMELOOP_TOOLTIP                             :{BLACK}Simuloitujen peliaskelten määrä sekunnissa
STR_FRAMERATE_RATE_BLITTER                                      :{BLACK}Grafiikan kuvataajuus: {STRING}
STR_FRAMERATE_RATE_BLITTER_TOOLTIP                              :{BLACK}Piirrettyjen kuvien määrä sekunnissa
STR_FRAMERATE_SPEED_FACTOR                                      :{BLACK}Pelin nykyinen nopeuskerroin: {DECIMAL}×
STR_FRAMERATE_SPEED_FACTOR_TOOLTIP                              :{BLACK}Pelin tämänhetkinen nopeus verrattuna normaalilla simulaationopeudella odotettavissa olevaan
STR_FRAMERATE_CURRENT                                           :{WHITE}Nykyinen
STR_FRAMERATE_AVERAGE                                           :{WHITE}Keskiarvo
<<<<<<< HEAD
=======
STR_FRAMERATE_MEMORYUSE                                         :{WHITE}Muisti
>>>>>>> a499e9ac
STR_FRAMERATE_DATA_POINTS                                       :{BLACK}Data perustuu {COMMA} mittaukseen
STR_FRAMERATE_MS_GOOD                                           :{LTBLUE}{DECIMAL} ms
STR_FRAMERATE_MS_WARN                                           :{YELLOW}{DECIMAL} ms
STR_FRAMERATE_MS_BAD                                            :{RED}{DECIMAL} ms
STR_FRAMERATE_FPS_GOOD                                          :{LTBLUE}{DECIMAL} kuvaa/s
STR_FRAMERATE_FPS_WARN                                          :{YELLOW}{DECIMAL} kuvaa/s
STR_FRAMERATE_FPS_BAD                                           :{RED}{DECIMAL} kuvaa/s
<<<<<<< HEAD
=======
STR_FRAMERATE_BYTES_GOOD                                        :{LTBLUE}{BYTES}
STR_FRAMERATE_BYTES_WARN                                        :{YELLOW}{BYTES}
STR_FRAMERATE_BYTES_BAD                                         :{RED}{BYTES}
>>>>>>> a499e9ac
STR_FRAMERATE_GRAPH_MILLISECONDS                                :{TINY_FONT}{COMMA} ms
STR_FRAMERATE_GRAPH_SECONDS                                     :{TINY_FONT}{COMMA} s
############ Leave those lines in this order!!
STR_FRAMERATE_GAMELOOP                                          :{BLACK}Pelisilmukka yhteensä:
STR_FRAMERATE_GL_ECONOMY                                        :{BLACK}  Rahdin käsittely:
STR_FRAMERATE_GL_TRAINS                                         :{BLACK}  Juna-askeleet:
STR_FRAMERATE_GL_ROADVEHS                                       :{BLACK}  Ajoneuvoaskeleet:
STR_FRAMERATE_GL_SHIPS                                          :{BLACK}  Laiva-askeleet:
STR_FRAMERATE_GL_AIRCRAFT                                       :{BLACK}  Ilma-alusaskeleet:
STR_FRAMERATE_GL_LANDSCAPE                                      :{BLACK}  Maailma-askeleet:
STR_FRAMERATE_GL_LINKGRAPH                                      :{BLACK}  Yhteyskuvaajan viive:
STR_FRAMERATE_DRAWING                                           :{BLACK}Grafiikan hahmonnus:
STR_FRAMERATE_DRAWING_VIEWPORTS                                 :{BLACK}  Maailmanäkymät:
STR_FRAMERATE_VIDEO                                             :{BLACK}Videolähtö:
STR_FRAMERATE_SOUND                                             :{BLACK}Äänen miksaus:
STR_FRAMERATE_ALLSCRIPTS                                        :{BLACK}  Peliskriptit/tekoälyt yht.:
STR_FRAMERATE_GAMESCRIPT                                        :{BLACK}   Peliskripti:
STR_FRAMERATE_AI                                                :{BLACK}   Tekoäly {NUM} {STRING}
############ End of leave-in-this-order
############ Leave those lines in this order!!
STR_FRAMETIME_CAPTION_GAMELOOP                                  :Pelisilmukka
STR_FRAMETIME_CAPTION_GL_ECONOMY                                :Rahdin käsittely
STR_FRAMETIME_CAPTION_GL_TRAINS                                 :Juna-askeleet
STR_FRAMETIME_CAPTION_GL_ROADVEHS                               :Ajoneuvoaskeleet
STR_FRAMETIME_CAPTION_GL_SHIPS                                  :Laiva-askeleet
STR_FRAMETIME_CAPTION_GL_AIRCRAFT                               :Ilma-alusaskeleet
STR_FRAMETIME_CAPTION_GL_LANDSCAPE                              :Maailma-askeleet
STR_FRAMETIME_CAPTION_GL_LINKGRAPH                              :Yhteyskuvaajan viive
STR_FRAMETIME_CAPTION_DRAWING                                   :Grafiikan hahmonnus
STR_FRAMETIME_CAPTION_DRAWING_VIEWPORTS                         :Maailmanäkymän hahmonnus
STR_FRAMETIME_CAPTION_VIDEO                                     :Videolähtö
STR_FRAMETIME_CAPTION_SOUND                                     :Äänen miksaus
STR_FRAMETIME_CAPTION_ALLSCRIPTS                                :Peliskriptit ja tekoälyt yht.
STR_FRAMETIME_CAPTION_GAMESCRIPT                                :Peliskripti
STR_FRAMETIME_CAPTION_AI                                        :Tekoäly {NUM} {STRING}
############ End of leave-in-this-order


# Save/load game/scenario
STR_SAVELOAD_SAVE_CAPTION                                       :{WHITE}Tallenna peli
STR_SAVELOAD_LOAD_CAPTION                                       :{WHITE}Lataa peli
STR_SAVELOAD_SAVE_SCENARIO                                      :{WHITE}Tallenna skenaario
STR_SAVELOAD_LOAD_SCENARIO                                      :{WHITE}Lataa skenaario
STR_SAVELOAD_LOAD_HEIGHTMAP                                     :{WHITE}Lataa korkeuskartta
STR_SAVELOAD_SAVE_HEIGHTMAP                                     :{WHITE}Tallenna korkeuskartta
STR_SAVELOAD_HOME_BUTTON                                        :{BLACK}Siirry tallennusten oletuskansioon napsauttamalla tätä
STR_SAVELOAD_BYTES_FREE                                         :{BLACK}{BYTES} vapaana
STR_SAVELOAD_LIST_TOOLTIP                                       :{BLACK}Lista asemista, hakemistoista ja tallennetuista peleistä
STR_SAVELOAD_EDITBOX_TOOLTIP                                    :{BLACK}Valittu nimi pelitallenteelle
STR_SAVELOAD_DELETE_BUTTON                                      :{BLACK}Poista
STR_SAVELOAD_DELETE_TOOLTIP                                     :{BLACK}Poista valittu pelitallenne
STR_SAVELOAD_SAVE_BUTTON                                        :{BLACK}Tallenna
STR_SAVELOAD_SAVE_TOOLTIP                                       :{BLACK}Tallenna nykyinen peli käyttäen valittua nimeä
STR_SAVELOAD_LOAD_BUTTON                                        :{BLACK}Lataa
STR_SAVELOAD_LOAD_TOOLTIP                                       :{BLACK}Lataa valittu peli
STR_SAVELOAD_LOAD_HEIGHTMAP_TOOLTIP                             :{BLACK}Lataa valittu korkeuskartta
STR_SAVELOAD_DETAIL_CAPTION                                     :{BLACK}Tietoja pelistä
STR_SAVELOAD_DETAIL_NOT_AVAILABLE                               :{BLACK}Tietoja ei ole saatavilla
STR_SAVELOAD_DETAIL_COMPANY_INDEX                               :{SILVER}{COMMA}: {WHITE}{STRING}
STR_SAVELOAD_DETAIL_GRFSTATUS                                   :{SILVER}NewGRF: {WHITE}{STRING}
STR_SAVELOAD_FILTER_TITLE                                       :{BLACK}Suodatinteksti:
STR_SAVELOAD_OVERWRITE_TITLE                                    :{WHITE}Tiedosto on jo olemassa
STR_SAVELOAD_OVERWRITE_WARNING                                  :{YELLOW}Haluatko varmasti korvata olemassaolevan tiedoston?

STR_SAVELOAD_OSKTITLE                                           :{BLACK}Syötä nimi tallennustiedostolle

# World generation
STR_MAPGEN_WORLD_GENERATION_CAPTION                             :{WHITE}Maailman luominen
STR_MAPGEN_MAPSIZE                                              :{BLACK}Kartan koko:
STR_MAPGEN_MAPSIZE_TOOLTIP                                      :{BLACK}Valitse kartan koko ruutuina. Saatavilla olevien ruutujen määrä on hieman alhaisempi
STR_MAPGEN_BY                                                   :{BLACK}×
STR_MAPGEN_NUMBER_OF_TOWNS                                      :{BLACK}Kuntien määrä:
STR_MAPGEN_DATE                                                 :{BLACK}Päivämäärä:
STR_MAPGEN_NUMBER_OF_INDUSTRIES                                 :{BLACK}Teollisuuden määrä:
STR_MAPGEN_MAX_HEIGHTLEVEL                                      :{BLACK}Suurin sallittu kartan korkeus:
STR_MAPGEN_MAX_HEIGHTLEVEL_UP                                   :{BLACK}Kasvata suurinta sallittua vuorten korkeutta yhdellä
STR_MAPGEN_MAX_HEIGHTLEVEL_DOWN                                 :{BLACK}Vähennä suurinta sallittua vuorten korkeutta yhdellä
STR_MAPGEN_SNOW_LINE_HEIGHT                                     :{BLACK}Lumirajan korkeus:
STR_MAPGEN_SNOW_LINE_UP                                         :{BLACK}Siirrä lumirajaa yksi taso ylöspäin
STR_MAPGEN_SNOW_LINE_DOWN                                       :{BLACK}Siirrä lumirajaa yksi taso alaspäin
STR_MAPGEN_LAND_GENERATOR                                       :{BLACK}Maastogeneraattori:
STR_MAPGEN_TREE_PLACER                                          :{BLACK}Puiden algoritmi:
STR_MAPGEN_TERRAIN_TYPE                                         :{BLACK}Maaston tyyppi:
STR_MAPGEN_QUANTITY_OF_SEA_LAKES                                :{BLACK}Merenpinta:
STR_MAPGEN_QUANTITY_OF_RIVERS                                   :{BLACK}Joet:
STR_MAPGEN_SMOOTHNESS                                           :{BLACK}Tasaisuus:
STR_MAPGEN_VARIETY                                              :{BLACK}Vaihtelu:
STR_MAPGEN_GENERATE                                             :{WHITE}Generoi

# Strings for map borders at game generation
STR_MAPGEN_BORDER_TYPE                                          :{BLACK}Kartan reunat:
STR_MAPGEN_NORTHWEST                                            :{BLACK}Luode
STR_MAPGEN_NORTHEAST                                            :{BLACK}Koillinen
STR_MAPGEN_SOUTHEAST                                            :{BLACK}Kaakko
STR_MAPGEN_SOUTHWEST                                            :{BLACK}Lounas
STR_MAPGEN_BORDER_FREEFORM                                      :{BLACK}Vapaa
STR_MAPGEN_BORDER_WATER                                         :{BLACK}Vesi
STR_MAPGEN_BORDER_RANDOM                                        :{BLACK}Sattumanvarainen
STR_MAPGEN_BORDER_RANDOMIZE                                     :{BLACK}Sattumanvarainen
STR_MAPGEN_BORDER_MANUAL                                        :{BLACK}Manuaalinen

STR_MAPGEN_HEIGHTMAP_ROTATION                                   :{BLACK}Korkeuskartan kierto:
STR_MAPGEN_HEIGHTMAP_NAME                                       :{BLACK}Korkeuskartan nimi:
STR_MAPGEN_HEIGHTMAP_SIZE_LABEL                                 :{BLACK}Koko:
STR_MAPGEN_HEIGHTMAP_SIZE                                       :{ORANGE}{NUM} x {NUM}

STR_MAPGEN_MAX_HEIGHTLEVEL_QUERY_CAPT                           :{WHITE}Muuta suurinta sallittua kartan korkeutta
STR_MAPGEN_SNOW_LINE_QUERY_CAPT                                 :{WHITE}Vaihda lumirajan korkeutta
STR_MAPGEN_START_DATE_QUERY_CAPT                                :{WHITE}Vaihda aloitusvuosi

# SE Map generation
STR_SE_MAPGEN_CAPTION                                           :{WHITE}Skenaarion tyyppi
STR_SE_MAPGEN_FLAT_WORLD                                        :{WHITE}Tasainen maa
STR_SE_MAPGEN_FLAT_WORLD_TOOLTIP                                :{BLACK}Luo tasainen maa
STR_SE_MAPGEN_RANDOM_LAND                                       :{WHITE}Satunnainen maa
STR_SE_MAPGEN_FLAT_WORLD_HEIGHT                                 :{BLACK}Tasaisen maan korkeus:
STR_SE_MAPGEN_FLAT_WORLD_HEIGHT_DOWN                            :{BLACK}Siirrä tasaista maata yksi alaspäin
STR_SE_MAPGEN_FLAT_WORLD_HEIGHT_UP                              :{BLACK}Siirrä tasaista maata yksi ylöspäin

STR_SE_MAPGEN_FLAT_WORLD_HEIGHT_QUERY_CAPT                      :{WHITE}Vaihda tasaisen maan korkeutta

# Map generation progress
STR_GENERATION_WORLD                                            :{WHITE}Maailmaa luodaan...
STR_GENERATION_ABORT                                            :{BLACK}Peruuta
STR_GENERATION_ABORT_CAPTION                                    :{WHITE}Keskeytä maailman luominen
STR_GENERATION_ABORT_MESSAGE                                    :{YELLOW}Haluatko varmasti keskeyttää maan luomisen?
STR_GENERATION_PROGRESS                                         :{WHITE}{NUM}{NBSP}% valmiina
STR_GENERATION_PROGRESS_NUM                                     :{BLACK}{NUM} / {NUM}
STR_GENERATION_WORLD_GENERATION                                 :{BLACK}Maailman luominen
STR_GENERATION_RIVER_GENERATION                                 :{BLACK}Jokien luominen
STR_GENERATION_TREE_GENERATION                                  :{BLACK}Puiden luominen
STR_GENERATION_OBJECT_GENERATION                                :{BLACK}Siirtämättömän luominen
STR_GENERATION_CLEARING_TILES                                   :{BLACK}Karun ja kivisen alueen luominen
STR_GENERATION_SETTINGUP_GAME                                   :{BLACK}Valmistellaan peliä
STR_GENERATION_PREPARING_TILELOOP                               :{BLACK}Ajetaan tile-loop
STR_GENERATION_PREPARING_SCRIPT                                 :{BLACK}Suoritetaan skriptiä
STR_GENERATION_PREPARING_GAME                                   :{BLACK}Valmistellaan peliä

# NewGRF settings
STR_NEWGRF_SETTINGS_CAPTION                                     :{WHITE}NewGRF-asetukset
STR_NEWGRF_SETTINGS_INFO_TITLE                                  :{WHITE}Tarkat NewGRF-tiedot
STR_NEWGRF_SETTINGS_ACTIVE_LIST                                 :{WHITE}Käytössä olevat NewGRF-tiedostot
STR_NEWGRF_SETTINGS_INACTIVE_LIST                               :{WHITE}Pois käytöstä olevat NewGRF-tiedostot
STR_NEWGRF_SETTINGS_SELECT_PRESET                               :{ORANGE}Valitse valmislista:
STR_NEWGRF_FILTER_TITLE                                         :{ORANGE}Suodatinteksti:
STR_NEWGRF_SETTINGS_PRESET_LIST_TOOLTIP                         :{BLACK}Lataa valittu valmislista
STR_NEWGRF_SETTINGS_PRESET_SAVE                                 :{BLACK}Tallenna valmislistaksi
STR_NEWGRF_SETTINGS_PRESET_SAVE_TOOLTIP                         :{BLACK}Tallenna nykyinen lista valmislistaksi
STR_NEWGRF_SETTINGS_PRESET_SAVE_QUERY                           :{BLACK}Syötä nimi valmislistalle
STR_NEWGRF_SETTINGS_PRESET_DELETE                               :{BLACK}Poista valmislista
STR_NEWGRF_SETTINGS_PRESET_DELETE_TOOLTIP                       :{BLACK}Poista valittu valmislista
STR_NEWGRF_SETTINGS_ADD                                         :{BLACK}Lisää
STR_NEWGRF_SETTINGS_ADD_FILE_TOOLTIP                            :{BLACK}Lisää valittu NewGRF-tiedosto listalle
STR_NEWGRF_SETTINGS_RESCAN_FILES                                :{BLACK}Päivitä
STR_NEWGRF_SETTINGS_RESCAN_FILES_TOOLTIP                        :{BLACK}Päivitä saatavilla olevien NewGRF-tiedostojen lista
STR_NEWGRF_SETTINGS_REMOVE                                      :{BLACK}Poista
STR_NEWGRF_SETTINGS_REMOVE_TOOLTIP                              :{BLACK}Poista valittu NewGRF-tiedosto listalta
STR_NEWGRF_SETTINGS_MOVEUP                                      :{BLACK}Siirrä ylös
STR_NEWGRF_SETTINGS_MOVEUP_TOOLTIP                              :{BLACK}Siirrä valittua NewGRF-tiedostoa listassa ylöspäin
STR_NEWGRF_SETTINGS_MOVEDOWN                                    :{BLACK}Siirrä alas
STR_NEWGRF_SETTINGS_MOVEDOWN_TOOLTIP                            :{BLACK}Siirrä valittua NewGRF-tiedostoa listassa alaspäin
STR_NEWGRF_SETTINGS_UPGRADE                                     :{BLACK}Päivitä
STR_NEWGRF_SETTINGS_UPGRADE_TOOLTIP                             :{BLACK}Päivitä NewGRF-tiedostot joista on asennettuna uudempi versio
STR_NEWGRF_SETTINGS_FILE_TOOLTIP                                :{BLACK}Lista asennetuista NewGRF-tiedostoista

STR_NEWGRF_SETTINGS_SET_PARAMETERS                              :{BLACK}Aseta parametrit
STR_NEWGRF_SETTINGS_SHOW_PARAMETERS                             :{BLACK}Näytä parametrit
STR_NEWGRF_SETTINGS_TOGGLE_PALETTE                              :{BLACK}Käytä eri palettia
STR_NEWGRF_SETTINGS_TOGGLE_PALETTE_TOOLTIP                      :{BLACK}Käytä valitun NewGRF:n kanssa eri palettia.{}Tee näin, jos tämän NewGRF:n grafiikat näkyvät pelissä vaaleanpunaisina
STR_NEWGRF_SETTINGS_APPLY_CHANGES                               :{BLACK}Ota käyttöön

STR_NEWGRF_SETTINGS_FIND_MISSING_CONTENT_BUTTON                 :{BLACK}Etsi puuttuvaa sisältöä online-palvelusta
STR_NEWGRF_SETTINGS_FIND_MISSING_CONTENT_TOOLTIP                :{BLACK}Tarkista löytyykö puuttuvaa sisältöä online-palvelusta

STR_NEWGRF_SETTINGS_FILENAME                                    :{BLACK}Tiedostonimi: {SILVER}{STRING}
STR_NEWGRF_SETTINGS_GRF_ID                                      :{BLACK}GRF ID: {SILVER}{STRING}
STR_NEWGRF_SETTINGS_VERSION                                     :{BLACK}Versio: {SILVER}{NUM}
STR_NEWGRF_SETTINGS_MIN_VERSION                                 :{BLACK}Pienin yhteensopiva versio: {SILVER}{NUM}
STR_NEWGRF_SETTINGS_MD5SUM                                      :{BLACK}MD5-summa: {SILVER}{STRING}
STR_NEWGRF_SETTINGS_PALETTE                                     :{BLACK}Paletti: {SILVER}{STRING}
STR_NEWGRF_SETTINGS_PALETTE_DEFAULT                             :Oletus (D)
STR_NEWGRF_SETTINGS_PALETTE_DEFAULT_32BPP                       :Oletus (D) / 32 bpp
STR_NEWGRF_SETTINGS_PALETTE_LEGACY                              :Perinteinen (W)
STR_NEWGRF_SETTINGS_PALETTE_LEGACY_32BPP                        :Perinteinen (W) / 32 bpp
STR_NEWGRF_SETTINGS_PARAMETER                                   :{BLACK}Parametrit: {SILVER}{STRING}
STR_NEWGRF_SETTINGS_PARAMETER_NONE                              :Ei mitään

STR_NEWGRF_SETTINGS_NO_INFO                                     :{BLACK}Ei tietoa
STR_NEWGRF_SETTINGS_NOT_FOUND                                   :{RED}Sopivaa tiedostoa ei löydy
STR_NEWGRF_SETTINGS_DISABLED                                    :{RED}Ei käytössä
STR_NEWGRF_SETTINGS_INCOMPATIBLE                                :{RED}Epäyhteensopiva tämän OpenTTD-version kanssa

# NewGRF save preset window
STR_SAVE_PRESET_CAPTION                                         :{WHITE}Tallenna valmislistaksi
STR_SAVE_PRESET_LIST_TOOLTIP                                    :{BLACK}Luettelo saatavilla olevista valmislistoista, valitse yksi kopioitavaksi alla olevaan tallenteeseen
STR_SAVE_PRESET_TITLE                                           :{BLACK}Syötä nimi valmislistalle
STR_SAVE_PRESET_EDITBOX_TOOLTIP                                 :{BLACK}Valittu nimi tallennettavalle valmislistalle
STR_SAVE_PRESET_CANCEL                                          :{BLACK}Peruuta
STR_SAVE_PRESET_CANCEL_TOOLTIP                                  :{BLACK}Älä muuta valmislistaa
STR_SAVE_PRESET_SAVE                                            :{BLACK}Tallenna
STR_SAVE_PRESET_SAVE_TOOLTIP                                    :{BLACK}Tallenna valmislista valitulle nimelle

# NewGRF parameters window
STR_NEWGRF_PARAMETERS_CAPTION                                   :{WHITE}Muuta NewGRF-parametrejä
STR_NEWGRF_PARAMETERS_CLOSE                                     :{BLACK}Sulje
STR_NEWGRF_PARAMETERS_RESET                                     :{BLACK}Palauta
STR_NEWGRF_PARAMETERS_RESET_TOOLTIP                             :{BLACK}Aseta kaikki parametrit oletusarvoihin
STR_NEWGRF_PARAMETERS_DEFAULT_NAME                              :Parametri {NUM}
STR_NEWGRF_PARAMETERS_SETTING                                   :{STRING}: {ORANGE}{STRING}
STR_NEWGRF_PARAMETERS_NUM_PARAM                                 :{LTBLUE}Parametrien määrä: {ORANGE}{NUM}

# NewGRF inspect window
STR_NEWGRF_INSPECT_CAPTION                                      :{WHITE}Tutki – {STRING}
STR_NEWGRF_INSPECT_PARENT_BUTTON                                :{BLACK}Vanhempi
STR_NEWGRF_INSPECT_PARENT_TOOLTIP                               :{BLACK}Tutki vanhemman kohdetta

STR_NEWGRF_INSPECT_CAPTION_OBJECT_AT                            :{STRING} sijainnissa {HEX}
STR_NEWGRF_INSPECT_CAPTION_OBJECT_AT_OBJECT                     :Objekti
STR_NEWGRF_INSPECT_CAPTION_OBJECT_AT_RAIL_TYPE                  :Rautatien tyyppi

STR_NEWGRF_INSPECT_QUERY_CAPTION                                :{WHITE}NewGRF muuttujan 60+x parametri (heksadesimaali)

# Sprite aligner window
STR_SPRITE_ALIGNER_CAPTION                                      :{WHITE}Kohdistetaan spriteä {COMMA} ({STRING})
STR_SPRITE_ALIGNER_NEXT_BUTTON                                  :{BLACK}Seuraava sprite
STR_SPRITE_ALIGNER_NEXT_TOOLTIP                                 :{BLACK}Mene seuraavaan tavalliseen spriteen ja hyppää yli pseudo-/uudelleenväritetyt/fontti- spritet ja mene alkuun kun päästään viimeiseen
STR_SPRITE_ALIGNER_GOTO_BUTTON                                  :{BLACK}Mene spriteen
STR_SPRITE_ALIGNER_GOTO_TOOLTIP                                 :{BLACK}Mene valittuun spriteen. Jos sprite ei ole tavallinen, jatka seuraavaan tavalliseen spriteen
STR_SPRITE_ALIGNER_PREVIOUS_BUTTON                              :{BLACK}Edelinen sprite
STR_SPRITE_ALIGNER_PREVIOUS_TOOLTIP                             :{BLACK}Jatka edelliseen tavalliseen spriteen ja hyppää yli kaikki pseudo-/uudelleenväritetyt/fontti- spritet ja mene loppuun kun päästään ensimmäiseen
STR_SPRITE_ALIGNER_SPRITE_TOOLTIP                               :{BLACK}Valitun spriten näyttö. Sijaintia ei huomioida spriteä piirrettäessä
STR_SPRITE_ALIGNER_MOVE_TOOLTIP                                 :{BLACK}Liikuta spriteä ympäriinsä, muuttaen X- ja Y-sijainteja. Ctrl+Klik siirtää spriteä kahdeksan yksikköä kerralla
STR_SPRITE_ALIGNER_RESET_BUTTON                                 :{BLACK}Nollaa suhteelliset
STR_SPRITE_ALIGNER_RESET_TOOLTIP                                :{BLACK}Nollaa suhteelliset erotukset
STR_SPRITE_ALIGNER_OFFSETS_ABS                                  :{BLACK}X-erotus: {NUM}, Y-erotus: {NUM} (absoluuttinen)
STR_SPRITE_ALIGNER_OFFSETS_REL                                  :{BLACK}X-erotus: {NUM}, Y-erotus: {NUM} (suhteellinen)
STR_SPRITE_ALIGNER_PICKER_BUTTON                                :{BLACK}Valitse sprite
STR_SPRITE_ALIGNER_PICKER_TOOLTIP                               :{BLACK}Valitse sprite ruudulta

STR_SPRITE_ALIGNER_GOTO_CAPTION                                 :{WHITE}Mene spriteen

# NewGRF (self) generated warnings/errors
STR_NEWGRF_ERROR_MSG_INFO                                       :{SILVER}{STRING}
STR_NEWGRF_ERROR_MSG_WARNING                                    :{RED}Varoitus: {SILVER}{STRING}
STR_NEWGRF_ERROR_MSG_ERROR                                      :{RED}Virhe: {SILVER}{STRING}
STR_NEWGRF_ERROR_MSG_FATAL                                      :{RED}Virhe: {SILVER}{STRING}
STR_NEWGRF_ERROR_FATAL_POPUP                                    :{WHITE}Vakava NewGRF-virhe on tapahtunut:{}{STRING}
STR_NEWGRF_ERROR_VERSION_NUMBER                                 :{1:STRING} ei toimi OpenTTD:n ilmoittaman TTDPatch-version kanssa
STR_NEWGRF_ERROR_DOS_OR_WINDOWS                                 :{1:STRING} on TTD:n {STRING}-versiota varten
STR_NEWGRF_ERROR_UNSET_SWITCH                                   :{1:STRING} ja {STRING} on suunniteltu toimimaan yhdessä
STR_NEWGRF_ERROR_INVALID_PARAMETER                              :Virheellinen parametri: {1:STRING}: {STRING} ({NUM})
STR_NEWGRF_ERROR_LOAD_BEFORE                                    :{1:STRING} tulee ladata ennen kuin {STRING}
STR_NEWGRF_ERROR_LOAD_AFTER                                     :{1:STRING} tulee ladata {STRING} jälkeen
STR_NEWGRF_ERROR_OTTD_VERSION_NUMBER                            :{1:STRING} vaatii OpenTTD:n version {STRING} tai uudemman
STR_NEWGRF_ERROR_AFTER_TRANSLATED_FILE                          :GRF-tiedosto, jonka se muuntaa
STR_NEWGRF_ERROR_TOO_MANY_NEWGRFS_LOADED                        :Liian monta NewGRF:ää on ladattu
STR_NEWGRF_ERROR_STATIC_GRF_CAUSES_DESYNC                       :NewGRF:n {1:STRING} lataaminen staattisena NewGRF:nä {STRING}:n kanssa saattaa aiheuttaa nykimistä
STR_NEWGRF_ERROR_UNEXPECTED_SPRITE                              :Odottamaton sprite (sprite {3:NUM})
STR_NEWGRF_ERROR_UNKNOWN_PROPERTY                               :Tuntematon Action 0-ominaisuus {4:HEX} (sprite {3:NUM})
STR_NEWGRF_ERROR_INVALID_ID                                     :Yritys käyttää virheellistä ID:tä (sprite {3:NUM})
STR_NEWGRF_ERROR_CORRUPT_SPRITE                                 :{YELLOW}{STRING} sisältää korruptoituneen spriten. Kaikki korruptoituneet spritet näkyvät punaisina kysymysmerkkeinä (?)
STR_NEWGRF_ERROR_MULTIPLE_ACTION_8                              :Sisältää useita Action 8-merkintöjä (sprite {3:NUM})
STR_NEWGRF_ERROR_READ_BOUNDS                                    :Luku pseudo-spriten ohi (sprite {3:NUM})
STR_NEWGRF_ERROR_GRM_FAILED                                     :Pyydetyt GRF-resurssit eivät ole saatavilla (sprite {3:NUM})
STR_NEWGRF_ERROR_FORCEFULLY_DISABLED                            :{2:STRING} poisti käytöstä NewGRF:n {1:STRING}
STR_NEWGRF_ERROR_INVALID_SPRITE_LAYOUT                          :Virheellinen/tuntematon spriten asettelumuoto (sprite {3:NUM})
STR_NEWGRF_ERROR_LIST_PROPERTY_TOO_LONG                         :Liian monta elementtiä ominaisuusarvolistassa (sprite {3:NUM}, ominaisuus {4:HEX})
STR_NEWGRF_ERROR_INDPROD_CALLBACK                               :Virhe teollisuuden tuotannon takaisinkutsussa (sprite {3:NUM}, "{2:STRING}")

# NewGRF related 'general' warnings
STR_NEWGRF_POPUP_CAUTION_CAPTION                                :{WHITE}Varoitus!
STR_NEWGRF_CONFIRMATION_TEXT                                    :{YELLOW}Olet tekemässä muutoksia käynnissä olevaan peliin. OpenTTD voi kaatua tai nykyinen pelitilanne rikkoutua. Älä tee virheraportteja tästä johtuvista ongelmista.{}Oletko aivan varma?

STR_NEWGRF_DUPLICATE_GRFID                                      :{WHITE}Ei voi lisätä tiedostoa: duplicate GRF ID
STR_NEWGRF_COMPATIBLE_LOADED                                    :{ORANGE}Sopivaa tiedostoa ei löytynyt (korvaava GRF ladattu)
STR_NEWGRF_TOO_MANY_NEWGRFS                                     :{WHITE}Tiedostoa ei voida lisätä: NewGRF-tiedostojen raja saavutettu

STR_NEWGRF_COMPATIBLE_LOAD_WARNING                              :{WHITE}Yhteensopivat GRF:t ladattu puuttuvien tiedostojen korvaamiseksi
STR_NEWGRF_DISABLED_WARNING                                     :{WHITE}Puuttuvat GRF-tiedostot on poistettu käytöstä
STR_NEWGRF_UNPAUSE_WARNING_TITLE                                :{YELLOW}Puuttuva(t) GRF-tiedosto(t)
STR_NEWGRF_UNPAUSE_WARNING                                      :{WHITE}Taukotilasta poistuminen saattaa kaataa OpenTTD:n. Älä lähetä virheraportteja tämänjälkeisistä kaatumisista.{}Haluatko todella poistua taukotilasta?

# NewGRF status
STR_NEWGRF_LIST_NONE                                            :Ei mitään
STR_NEWGRF_LIST_ALL_FOUND                                       :Kaikki tiedostot saatavilla
STR_NEWGRF_LIST_COMPATIBLE                                      :{YELLOW}Löydettiin yhteensopivia tiedostoja
STR_NEWGRF_LIST_MISSING                                         :{RED}Puuttuvia tiedostoja

# NewGRF 'it's broken' warnings
STR_NEWGRF_BROKEN                                               :{WHITE}NewGRF:n ”{0:STRING}” käytös aiheuttaa todennäköisesti nykimistä ja/tai kaatumisia
STR_NEWGRF_BROKEN_POWERED_WAGON                                 :{WHITE}Se muutti yksikön ”{1:ENGINE}” vetävän vaunun tilaa tallin ulkopuolella
STR_NEWGRF_BROKEN_VEHICLE_LENGTH                                :{WHITE}Se muutti kulkuneuvon ”{1:ENGINE}” pituutta varikon ulkopuolella
STR_NEWGRF_BROKEN_CAPACITY                                      :{WHITE}Se muutti kulkuneuvon ”{1:ENGINE}” kapasiteettia, vaikka kulkuneuvo ei ollut varikolla tai uudelleensovitettavana
STR_BROKEN_VEHICLE_LENGTH                                       :{WHITE}Yhtiölle ”{1:COMPANY}” kuuluvan junan ”{0:VEHICLE}” pituus on virheellinen. Tämä johtuu luultavasti NewGRF:ien ongelmista. Peli saattaa nykiä tai kaatua

STR_NEWGRF_BUGGY                                                :{WHITE}NewGRF ”{0:STRING}” antaa väärää tietoa
STR_NEWGRF_BUGGY_ARTICULATED_CARGO                              :{WHITE}Kulkuneuvon ”{1:ENGINE}” rahti-/uudelleensovitustiedot ovat toiset kuin ostolistassa rakentamisen jälkeen. Tämä voi johtaa uudelleensovituksen epäonnistumiseen, kun kulkuneuvo uudistetaan tai korvataan automaattisesti
STR_NEWGRF_BUGGY_ENDLESS_PRODUCTION_CALLBACK                    :{WHITE}”{1:STRING}” aiheutti ikuisen silmukan tuotannon takaisinkutsussa
STR_NEWGRF_BUGGY_UNKNOWN_CALLBACK_RESULT                        :{WHITE}Callback-funktio {1:HEX} palautti tuntemattoman/kelvottoman tuloksen {2:HEX}
STR_NEWGRF_BUGGY_INVALID_CARGO_PRODUCTION_CALLBACK              :{WHITE}”{1:STRING}” palautti virheellisen rahtityypin tuotannon takaisinkutsun kohdassa {2:HEX}

# 'User removed essential NewGRFs'-placeholders for stuff without specs
STR_NEWGRF_INVALID_CARGO                                        :<virheellinen rahti>
STR_NEWGRF_INVALID_CARGO_ABBREV                                 :??
STR_NEWGRF_INVALID_CARGO_QUANTITY                               :{COMMA} <virheellistä rahtia>
STR_NEWGRF_INVALID_ENGINE                                       :<virheellinen kulkuneuvo>
STR_NEWGRF_INVALID_INDUSTRYTYPE                                 :<virheellinen teollisuus>

# Placeholders for other invalid stuff, e.g. vehicles that have gone (Game Script).
STR_INVALID_VEHICLE                                             :<virheellinen kulkuneuvo>

# NewGRF scanning window
STR_NEWGRF_SCAN_CAPTION                                         :{WHITE}Skannataan NewGRF-tiedostoja
STR_NEWGRF_SCAN_MESSAGE                                         :{BLACK}Skannataan NewGRF-tiedostoja. Tiedostojen määrästä riippuen riippuen tässä voi kestää hetki...
STR_NEWGRF_SCAN_STATUS                                          :{BLACK}{NUM} NewGRF{P "" ää} skannattu. Arvioitu kokonaismäärä {NUM} NewGRF{P "" ää}
STR_NEWGRF_SCAN_ARCHIVES                                        :Skannataan arkistoja

# Sign list window
STR_SIGN_LIST_CAPTION                                           :{WHITE}Kylttilista – {COMMA} kyltti{P "" ä}
STR_SIGN_LIST_MATCH_CASE                                        :{BLACK}Kirjainkoon täsmäys
STR_SIGN_LIST_MATCH_CASE_TOOLTIP                                :{BLACK}Kytke kirjainkoon täsmäys kun verrataan kylttien nimiä suodatintekstiin

# Sign window
STR_EDIT_SIGN_CAPTION                                           :{WHITE}Muokkaa kyltin tekstiä.
STR_EDIT_SIGN_NEXT_SIGN_TOOLTIP                                 :{BLACK}Siirry seuraavaan kylttiin
STR_EDIT_SIGN_PREVIOUS_SIGN_TOOLTIP                             :{BLACK}Siirry edelliseen kylttiin

STR_EDIT_SIGN_SIGN_OSKTITLE                                     :{BLACK}Syötä kyltin nimi

# Town directory window
STR_TOWN_DIRECTORY_CAPTION                                      :{WHITE}Kunnat
STR_TOWN_DIRECTORY_NONE                                         :{ORANGE}- Ei mitään -
STR_TOWN_DIRECTORY_TOWN                                         :{ORANGE}{TOWN}{BLACK} ({COMMA})
STR_TOWN_DIRECTORY_CITY                                         :{ORANGE}{TOWN}{YELLOW} (kaupunki){BLACK} ({COMMA})
STR_TOWN_DIRECTORY_LIST_TOOLTIP                                 :{BLACK}Kuntien nimet – keskitä päänäkymä kuntaan napsauttamalla nimeä. Ctrl+Klik avaa uuden näkymäikkunan kunnan sijaintiin
STR_TOWN_POPULATION                                             :{BLACK}Maailman asukasluku: {COMMA}

# Town view window
STR_TOWN_VIEW_TOWN_CAPTION                                      :{WHITE}{TOWN}
STR_TOWN_VIEW_CITY_CAPTION                                      :{WHITE}{TOWN} (kaupunki)
STR_TOWN_VIEW_POPULATION_HOUSES                                 :{BLACK}Asukasluku: {ORANGE}{COMMA}{BLACK}  Taloja: {ORANGE}{COMMA}
STR_TOWN_VIEW_CARGO_LAST_MONTH_MAX                              :{BLACK}{CARGO_LIST} viime kuussa: {ORANGE}{COMMA}{BLACK}  enimmillään: {ORANGE}{COMMA}
STR_TOWN_VIEW_CARGO_FOR_TOWNGROWTH                              :{BLACK}Kunnan kasvuun tarvittava rahti:
STR_TOWN_VIEW_CARGO_FOR_TOWNGROWTH_REQUIRED_GENERAL             :{ORANGE}{STRING}{RED} vaadittu
STR_TOWN_VIEW_CARGO_FOR_TOWNGROWTH_REQUIRED_WINTER              :{ORANGE}{STRING}{BLACK} vaaditaan talvella
STR_TOWN_VIEW_CARGO_FOR_TOWNGROWTH_DELIVERED_GENERAL            :{ORANGE}{STRING}{GREEN} kuljetettu
STR_TOWN_VIEW_CARGO_FOR_TOWNGROWTH_REQUIRED                     :{ORANGE}{CARGO_TINY} / {CARGO_LONG}{RED} (tarvitaan lisää)
STR_TOWN_VIEW_CARGO_FOR_TOWNGROWTH_DELIVERED                    :{ORANGE}{CARGO_TINY} / {CARGO_LONG}{GREEN} (kuljetettu)
STR_TOWN_VIEW_TOWN_GROWS_EVERY                                  :{BLACK}Kunta kasvaa {ORANGE}{COMMA}{BLACK}{NBSP}päivän{P "" ""} välein
STR_TOWN_VIEW_TOWN_GROWS_EVERY_FUNDED                           :{BLACK}Kunta kasvaa {ORANGE}{COMMA}{BLACK}{NBSP}päivän{P "" ""} välein (rahoitettu)
STR_TOWN_VIEW_TOWN_GROW_STOPPED                                 :{BLACK}Kunta {RED}ei{BLACK} kasva
STR_TOWN_VIEW_NOISE_IN_TOWN                                     :{BLACK}Meluraja kunnassa: {ORANGE}{COMMA}{BLACK}  maks.: {ORANGE}{COMMA}
STR_TOWN_VIEW_CENTER_TOOLTIP                                    :{BLACK}Keskitä näkymä kunnan sijaintiin. Ctrl+Klik avaa uuden näkymäikkunan kunnan sijaintiin
STR_TOWN_VIEW_LOCAL_AUTHORITY_BUTTON                            :{BLACK}Viranomaiset
STR_TOWN_VIEW_LOCAL_AUTHORITY_TOOLTIP                           :{BLACK}Näytä tietoja paikallisviranomaisista
STR_TOWN_VIEW_RENAME_TOOLTIP                                    :{BLACK}Vaihda kunnan nimeä.

STR_TOWN_VIEW_EXPAND_BUTTON                                     :{BLACK}Laajenna
STR_TOWN_VIEW_EXPAND_TOOLTIP                                    :{BLACK}Laajenna kuntaa
STR_TOWN_VIEW_DELETE_BUTTON                                     :{BLACK}Poista
STR_TOWN_VIEW_DELETE_TOOLTIP                                    :{BLACK}Poista tämä kunta kokonaan.

STR_TOWN_VIEW_RENAME_TOWN_BUTTON                                :Nimeä kunta

# Town local authority window
STR_LOCAL_AUTHORITY_CAPTION                                     :{WHITE}{TOWN}: viranomaiset
STR_LOCAL_AUTHORITY_ZONE                                        :{BLACK}Alue
STR_LOCAL_AUTHORITY_ZONE_TOOLTIP                                :{BLACK}Näytä paikallisviranomaisten hallinnoiman alueen raja
STR_LOCAL_AUTHORITY_COMPANY_RATINGS                             :{BLACK}Kuljetusyhtiön arvioinnit:
STR_LOCAL_AUTHORITY_COMPANY_RATING                              :{YELLOW}{COMPANY} {COMPANY_NUM}: {ORANGE}{STRING}
STR_LOCAL_AUTHORITY_ACTIONS_TITLE                               :{BLACK}Toiminnot:
STR_LOCAL_AUTHORITY_ACTIONS_TOOLTIP                             :{BLACK}Luettelo kunnassa tehtävistä asioista – napsauta kohdetta saadaksesi lisätietoja
STR_LOCAL_AUTHORITY_DO_IT_BUTTON                                :{BLACK}Sijoita
STR_LOCAL_AUTHORITY_DO_IT_TOOLTIP                               :{BLACK}Suorita valittu toiminto.

STR_LOCAL_AUTHORITY_ACTION_SMALL_ADVERTISING_CAMPAIGN           :Pieni mainoskampanja
STR_LOCAL_AUTHORITY_ACTION_MEDIUM_ADVERTISING_CAMPAIGN          :Keskikokoinen mainoskampanja
STR_LOCAL_AUTHORITY_ACTION_LARGE_ADVERTISING_CAMPAIGN           :Suuri mainoskampanja
STR_LOCAL_AUTHORITY_ACTION_ROAD_RECONSTRUCTION                  :Rahoita paikallisen tieverkon uudelleenrakennusta
STR_LOCAL_AUTHORITY_ACTION_STATUE_OF_COMPANY                    :Rakenna yhtiön omistajan patsas
STR_LOCAL_AUTHORITY_ACTION_NEW_BUILDINGS                        :Rahoita uusia rakennuksia
STR_LOCAL_AUTHORITY_ACTION_EXCLUSIVE_TRANSPORT                  :Osta yksinoikeudet kuljetuksiin
STR_LOCAL_AUTHORITY_ACTION_BRIBE                                :Lahjo viranomaisia

STR_LOCAL_AUTHORITY_ACTION_TOOLTIP_SMALL_ADVERTISING            :{YELLOW}Käynnistä pieni mainoskampanja hoikutellaksesi lisää matkustajia ja rahtia kuljetuspalveluihisi.{}Kustannus: {CURRENCY_LONG}
STR_LOCAL_AUTHORITY_ACTION_TOOLTIP_MEDIUM_ADVERTISING           :{YELLOW}Käynnistä keskikokoinen mainoskampanja houkutellaksesi lisää matkustajia ja rahtia kuljetuspalveluihisi.{}Kustannus: {CURRENCY_LONG}
STR_LOCAL_AUTHORITY_ACTION_TOOLTIP_LARGE_ADVERTISING            :{YELLOW}Käynnistä suuri mainoskampanja hoikutellaksesi lisää matkustajia ja rahtia kuljetuspalveluihisi.{}Kustannus: {CURRENCY_LONG}
STR_LOCAL_AUTHORITY_ACTION_TOOLTIP_ROAD_RECONSTRUCTION          :{YELLOW}Rahoita tieverkon uudelleenrakentamista. Aiheuttaa huomattavaa häiriötä tieliikenteessä jopa kuuden kuukauden ajan.{}Kustannus: {CURRENCY_LONG}
STR_LOCAL_AUTHORITY_ACTION_TOOLTIP_STATUE_OF_COMPANY            :{YELLOW}Rakenna patsas yhtiösi kunniaksi.{}Kustannus: {CURRENCY_LONG}
STR_LOCAL_AUTHORITY_ACTION_TOOLTIP_NEW_BUILDINGS                :{YELLOW}Rahoita uusien liikerakennusten rakentamista kunnassa.{}Kustannus: {CURRENCY_LONG}
STR_LOCAL_AUTHORITY_ACTION_TOOLTIP_EXCLUSIVE_TRANSPORT          :{YELLOW}Osta vuoden yksinoikeudet kunnan liikennöintiin. Paikallisviranomaiset eivät salli muiden yhtiöiden kuljettaa matkustajia ja rahtia.{}Kustannus: {CURRENCY_LONG}
STR_LOCAL_AUTHORITY_ACTION_TOOLTIP_BRIBE                        :{YELLOW}Lahjo viranomaisia lisätäksesi arviotasi; rangaistus voi olla kuitenkin suuri, jos jäät kiinni.{}Kustannus: {CURRENCY_LONG}

# Goal window
STR_GOALS_CAPTION                                               :{WHITE}{COMPANY} Tavoitteet
STR_GOALS_SPECTATOR_CAPTION                                     :{WHITE}Maailmanlaajuiset tavoitteet
STR_GOALS_SPECTATOR                                             :Maailmanlaajuiset tavoitteet
STR_GOALS_GLOBAL_TITLE                                          :{BLACK}Maailmanlaajuiset tavoitteet:
STR_GOALS_TEXT                                                  :{ORANGE}{STRING}
STR_GOALS_NONE                                                  :{ORANGE}- Ei mitään -
STR_GOALS_SPECTATOR_NONE                                        :{ORANGE}- Ei saatavilla -
STR_GOALS_PROGRESS                                              :{ORANGE}{STRING}
STR_GOALS_PROGRESS_COMPLETE                                     :{GREEN}{STRING}
STR_GOALS_COMPANY_TITLE                                         :{BLACK}Yhtiön tavoitteet:
STR_GOALS_TOOLTIP_CLICK_ON_SERVICE_TO_CENTER                    :{BLACK}Keskitä päänäkymä laitokseen/kuntaan/ruutuun napsauttamalla tavoitetta. Ctrl+Klik avaa uuden näkymän laitoksen/kunnan/ruudun sijaintiin

# Goal question window
STR_GOAL_QUESTION_CAPTION_QUESTION                              :Kysymys
STR_GOAL_QUESTION_CAPTION_INFORMATION                           :Tietoa
STR_GOAL_QUESTION_CAPTION_WARNING                               :Varoitus
STR_GOAL_QUESTION_CAPTION_ERROR                                 :Virhe

############ Start of Goal Question button list
STR_GOAL_QUESTION_BUTTON_CANCEL                                 :Peruuta
STR_GOAL_QUESTION_BUTTON_OK                                     :OK
STR_GOAL_QUESTION_BUTTON_NO                                     :Ei
STR_GOAL_QUESTION_BUTTON_YES                                    :Kyllä
STR_GOAL_QUESTION_BUTTON_DECLINE                                :Kieltäydy
STR_GOAL_QUESTION_BUTTON_ACCEPT                                 :Hyväksy
STR_GOAL_QUESTION_BUTTON_IGNORE                                 :Jätä huomiotta
STR_GOAL_QUESTION_BUTTON_RETRY                                  :Yritä uudelleen
STR_GOAL_QUESTION_BUTTON_PREVIOUS                               :Edellinen
STR_GOAL_QUESTION_BUTTON_NEXT                                   :Seuraava
STR_GOAL_QUESTION_BUTTON_STOP                                   :Pysäytä
STR_GOAL_QUESTION_BUTTON_START                                  :Aloita
STR_GOAL_QUESTION_BUTTON_GO                                     :Mene
STR_GOAL_QUESTION_BUTTON_CONTINUE                               :Jatka
STR_GOAL_QUESTION_BUTTON_RESTART                                :Aloita uudelleen
STR_GOAL_QUESTION_BUTTON_POSTPONE                               :Lykkää myöhemmäksi
STR_GOAL_QUESTION_BUTTON_SURRENDER                              :Luovuta
STR_GOAL_QUESTION_BUTTON_CLOSE                                  :Sulje
############ End of Goal Question button list

# Subsidies window
STR_SUBSIDIES_CAPTION                                           :{WHITE}Tuet
STR_SUBSIDIES_OFFERED_TITLE                                     :{BLACK}Tarjotut tuet:
STR_SUBSIDIES_OFFERED_FROM_TO                                   :{ORANGE}{STRING} välille {STRING}-{STRING}{YELLOW} ({DATE_SHORT})
STR_SUBSIDIES_NONE                                              :{ORANGE}- Ei mitään -
STR_SUBSIDIES_SUBSIDISED_TITLE                                  :{BLACK}Käytetyt tuet:
STR_SUBSIDIES_SUBSIDISED_FROM_TO                                :{ORANGE}{STRING} välille {STRING}-{STRING}{YELLOW} ({COMPANY}{YELLOW}, {DATE_SHORT} asti)
STR_SUBSIDIES_TOOLTIP_CLICK_ON_SERVICE_TO_CENTER                :{BLACK}Napsauta palvelua keskittääksesi päänäkymän teollisuuteen/kuntaan. Ctrl+Klik avaa uuden näkymäikkunan teollisuuden/kunnan sijaintiin

# Story book window
STR_STORY_BOOK_CAPTION                                          :{WHITE}{COMPANY}: historia
STR_STORY_BOOK_SPECTATOR_CAPTION                                :{WHITE}Yleinen yhtiöhistoria
STR_STORY_BOOK_SPECTATOR                                        :Yleinen yhtiöhistoria
STR_STORY_BOOK_TITLE                                            :{YELLOW}{STRING}
STR_STORY_BOOK_GENERIC_PAGE_ITEM                                :Sivu {NUM}
STR_STORY_BOOK_SEL_PAGE_TOOLTIP                                 :{BLACK}Siirry tietylle sivulle valitsemalla se tästä valikosta
STR_STORY_BOOK_PREV_PAGE                                        :{BLACK}Edellinen
STR_STORY_BOOK_PREV_PAGE_TOOLTIP                                :{BLACK}Siirry edelliselle sivulle
STR_STORY_BOOK_NEXT_PAGE                                        :{BLACK}Seuraava
STR_STORY_BOOK_NEXT_PAGE_TOOLTIP                                :{BLACK}Siirry seuraavalle sivulle
STR_STORY_BOOK_INVALID_GOAL_REF                                 :{RED}Virheellinen viittaus tavoitteeseen

# Station list window
STR_STATION_LIST_TOOLTIP                                        :{BLACK}Asemien nimet – napsauta nimeä keskittääksesi päänäkymän asemaan. Ctrl+Klik avaa uuden näkymäikkunan aseman sijaintiin
STR_STATION_LIST_USE_CTRL_TO_SELECT_MORE                        :{BLACK}Pidä Ctrl-näppäin painettuna valitaksesi useamman kuin yhden vaihtoehdon
STR_STATION_LIST_CAPTION                                        :{WHITE}{COMPANY} – {COMMA} asema{P "" a}
STR_STATION_LIST_STATION                                        :{YELLOW}{STATION} {STATION_FEATURES}
STR_STATION_LIST_WAYPOINT                                       :{YELLOW}{WAYPOINT}
STR_STATION_LIST_NONE                                           :{YELLOW}- Ei mitään -
STR_STATION_LIST_SELECT_ALL_FACILITIES                          :{BLACK}Valitse kaikki laitteet
STR_STATION_LIST_SELECT_ALL_TYPES                               :{BLACK}Valitse kaikki lastityypit (myös odottava lasti)
STR_STATION_LIST_NO_WAITING_CARGO                               :{BLACK}Minkäänlaista lastia ei ole odottamassa

# Station view window
STR_STATION_VIEW_CAPTION                                        :{WHITE}{STATION} {STATION_FEATURES}
STR_STATION_VIEW_WAITING_CARGO                                  :{WHITE}{CARGO_LONG}
STR_STATION_VIEW_EN_ROUTE_FROM                                  :{YELLOW}({CARGO_SHORT} asemalta {STATION})
STR_STATION_VIEW_RESERVED                                       :{YELLOW}({CARGO_SHORT} varattu ladattavaksi)

STR_STATION_VIEW_ACCEPTS_BUTTON                                 :{BLACK}Ottaa vastaan
STR_STATION_VIEW_ACCEPTS_TOOLTIP                                :{BLACK}Näytä luettelo vastaanotettavasta rahdista
STR_STATION_VIEW_ACCEPTS_CARGO                                  :{BLACK}Vastaanottaa: {WHITE}{CARGO_LIST}

STR_STATION_VIEW_EXCLUSIVE_RIGHTS_SELF                          :{BLACK}Tällä asemalla on kuljetusyksinoikeus tässä kunnassa.
STR_STATION_VIEW_EXCLUSIVE_RIGHTS_COMPANY                       :{YELLOW}{COMPANY}{BLACK} osti tämän kunnan kuljetusyksinoikeuden.

STR_STATION_VIEW_RATINGS_BUTTON                                 :{BLACK}Arviot
STR_STATION_VIEW_RATINGS_TOOLTIP                                :{BLACK}Näytä aseman arviot
STR_STATION_VIEW_SUPPLY_RATINGS_TITLE                           :{BLACK}Kuukausittainen tarjonta ja paikallinen arvio:
STR_STATION_VIEW_CARGO_SUPPLY_RATING                            :{WHITE}{STRING}: {YELLOW}{COMMA} / {STRING} ({COMMA}{NBSP}%)

STR_STATION_VIEW_GROUP                                          :{BLACK}Järjestä
STR_STATION_VIEW_WAITING_STATION                                :Asema: Odottaa
STR_STATION_VIEW_WAITING_AMOUNT                                 :Määrä: Odottaa
STR_STATION_VIEW_PLANNED_STATION                                :Asema: Suunniteltu
STR_STATION_VIEW_PLANNED_AMOUNT                                 :Määrä: Suunniteltu
STR_STATION_VIEW_FROM                                           :{YELLOW}{CARGO_SHORT} asemalta {STATION}
STR_STATION_VIEW_VIA                                            :{YELLOW}{CARGO_SHORT} aseman {STATION} kautta
STR_STATION_VIEW_TO                                             :{YELLOW}{CARGO_SHORT} asemalle {STATION}
STR_STATION_VIEW_FROM_ANY                                       :{RED}{CARGO_SHORT} tuntemattomalta asemalta
STR_STATION_VIEW_TO_ANY                                         :{RED}{CARGO_SHORT} mille tahansa asemalle
STR_STATION_VIEW_VIA_ANY                                        :{RED}{CARGO_SHORT} minkä tahansa aseman kautta
STR_STATION_VIEW_FROM_HERE                                      :{GREEN}{CARGO_SHORT} tältä asemalta
STR_STATION_VIEW_VIA_HERE                                       :{GREEN}{CARGO_SHORT} pysähtyy tällä asemalla
STR_STATION_VIEW_TO_HERE                                        :{GREEN}{CARGO_SHORT} tälle asemalle
STR_STATION_VIEW_NONSTOP                                        :{YELLOW}{CARGO_SHORT} pysähtymättä

STR_STATION_VIEW_GROUP_S_V_D                                    :Lähde-Kautta-Päämäärä
STR_STATION_VIEW_GROUP_S_D_V                                    :Lähde-Päämäärä-Kautta
STR_STATION_VIEW_GROUP_V_S_D                                    :Kautta-Lähde-Päämäärä
STR_STATION_VIEW_GROUP_V_D_S                                    :Kautta-Päämäärä-Lähde
STR_STATION_VIEW_GROUP_D_S_V                                    :Päämäärä-Lähde-Kautta
STR_STATION_VIEW_GROUP_D_V_S                                    :Päämäärä-Kautta-Lähde

############ range for rating starts
STR_CARGO_RATING_APPALLING                                      :Tyrmistyttävä
STR_CARGO_RATING_VERY_POOR                                      :Hyvin kehno
STR_CARGO_RATING_POOR                                           :Kehno
STR_CARGO_RATING_MEDIOCRE                                       :Keskinkertainen
STR_CARGO_RATING_GOOD                                           :Hyvä
STR_CARGO_RATING_VERY_GOOD                                      :Erittäin hyvä
STR_CARGO_RATING_EXCELLENT                                      :Mainio
STR_CARGO_RATING_OUTSTANDING                                    :Loistava
############ range for rating ends

STR_STATION_VIEW_CENTER_TOOLTIP                                 :{BLACK}Keskitä näkymä aseman sijaintiin. Ctrl+Klik avaa uuden näkymäikkunan aseman sijaintiin
STR_STATION_VIEW_RENAME_TOOLTIP                                 :{BLACK}Muuta aseman nimi

STR_STATION_VIEW_SCHEDULED_TRAINS_TOOLTIP                       :{BLACK}Näytä kaikki junat, joilla on tämä asema käskyissään
STR_STATION_VIEW_SCHEDULED_ROAD_VEHICLES_TOOLTIP                :{BLACK}Näytä kaikki ajoneuvot, joilla on tämä asema käskyissään.
STR_STATION_VIEW_SCHEDULED_AIRCRAFT_TOOLTIP                     :{BLACK}Näytä kaikki lentokoneet, joilla on tämä asema käskyissään
STR_STATION_VIEW_SCHEDULED_SHIPS_TOOLTIP                        :{BLACK}Näytä kaikki laivat, joilla on tämä asema käskyissään

STR_STATION_VIEW_RENAME_STATION_CAPTION                         :Nimeä asema/lastausalue

STR_STATION_VIEW_CLOSE_AIRPORT                                  :{BLACK}Sulje lentokenttä
STR_STATION_VIEW_CLOSE_AIRPORT_TOOLTIP                          :{BLACK}Estä ilma-aluksia laskeutumasta tälle lentokentälle

# Waypoint/buoy view window
STR_WAYPOINT_VIEW_CAPTION                                       :{WHITE}{WAYPOINT}
STR_WAYPOINT_VIEW_CENTER_TOOLTIP                                :{BLACK}Keskitä ruutu reittipisteen sijaintiin. Ctrl+Klik avaa uuden näkymäikkunan reittipisteen sijaintiin
STR_WAYPOINT_VIEW_CHANGE_WAYPOINT_NAME                          :{BLACK}Muuta reittipisteen nimeä
STR_BUOY_VIEW_CENTER_TOOLTIP                                    :{BLACK}Keskitä ruutu poijun sijaintiin. Ctrl+Klik avaa uuden näkymäikkunan poijun sijaintiin
STR_BUOY_VIEW_CHANGE_BUOY_NAME                                  :{BLACK}Vaihda poijun nimeä

STR_EDIT_WAYPOINT_NAME                                          :{WHITE}Muokkaa reittipisteen nimeä

# Finances window
STR_FINANCES_CAPTION                                            :{WHITE}Talous, {COMPANY} {BLACK}{COMPANY_NUM}
STR_FINANCES_EXPENDITURE_INCOME_TITLE                           :{WHITE}Menot/tulot
STR_FINANCES_YEAR                                               :{WHITE}{NUM}
STR_FINANCES_SECTION_CONSTRUCTION                               :{GOLD}Rakentaminen
STR_FINANCES_SECTION_NEW_VEHICLES                               :{GOLD}Uudet kulkuneuvot
STR_FINANCES_SECTION_TRAIN_RUNNING_COSTS                        :{GOLD}Junien käyttökustannukset
STR_FINANCES_SECTION_ROAD_VEHICLE_RUNNING_COSTS                 :{GOLD}Ajoneuvojen käyttökustannukset
STR_FINANCES_SECTION_AIRCRAFT_RUNNING_COSTS                     :{GOLD}Ilma-alusten käyttökustannukset
STR_FINANCES_SECTION_SHIP_RUNNING_COSTS                         :{GOLD}Laivojen käyttökustannukset
STR_FINANCES_SECTION_PROPERTY_MAINTENANCE                       :{GOLD}Omaisuudenhallinta
STR_FINANCES_SECTION_TRAIN_INCOME                               :{GOLD}Junien tulot
STR_FINANCES_SECTION_ROAD_VEHICLE_INCOME                        :{GOLD}Ajoneuvojen tulot
STR_FINANCES_SECTION_AIRCRAFT_INCOME                            :{GOLD}Ilma-alusten tulot
STR_FINANCES_SECTION_SHIP_INCOME                                :{GOLD}Laivojen tulot
STR_FINANCES_SECTION_LOAN_INTEREST                              :{GOLD}Lainan korko
STR_FINANCES_SECTION_OTHER                                      :{GOLD}Muuta
STR_FINANCES_NEGATIVE_INCOME                                    :{BLACK}-{CURRENCY_LONG}
STR_FINANCES_POSITIVE_INCOME                                    :{BLACK}+{CURRENCY_LONG}
STR_FINANCES_TOTAL_CAPTION                                      :{WHITE}Yhteensä:
STR_FINANCES_BANK_BALANCE_TITLE                                 :{WHITE}Tilin saldo
STR_FINANCES_LOAN_TITLE                                         :{WHITE}Laina
STR_FINANCES_MAX_LOAN                                           :{WHITE}Laina enintään: {BLACK}{CURRENCY_LONG}
STR_FINANCES_TOTAL_CURRENCY                                     :{BLACK}{CURRENCY_LONG}
STR_FINANCES_BORROW_BUTTON                                      :{BLACK}Nosta lainaa {CURRENCY_LONG}
STR_FINANCES_BORROW_TOOLTIP                                     :{BLACK}Ota lisää lainaa. Ctrl+Klik nostaa lainaa niin paljon kuin mahdollista
STR_FINANCES_REPAY_BUTTON                                       :{BLACK}Lyhennä lainaa {CURRENCY_LONG}
STR_FINANCES_REPAY_TOOLTIP                                      :{BLACK}Lyhennä lainaa. Ctrl+Klik lyhentää lainaa niin paljon kuin mahdollista
STR_FINANCES_INFRASTRUCTURE_BUTTON                              :{BLACK}Infrastruktuuri

# Company view
STR_COMPANY_VIEW_CAPTION                                        :{WHITE}{COMPANY} {BLACK}{COMPANY_NUM}
STR_COMPANY_VIEW_PRESIDENT_MANAGER_TITLE                        :{WHITE}{PRESIDENT_NAME}{}{GOLD}(pääjohtaja)

STR_COMPANY_VIEW_INAUGURATED_TITLE                              :{GOLD}Avattu: {WHITE}{NUM}
STR_COMPANY_VIEW_COLOUR_SCHEME_TITLE                            :{GOLD}Väriteema:
STR_COMPANY_VIEW_VEHICLES_TITLE                                 :{GOLD}Kulkuneuvot:
STR_COMPANY_VIEW_TRAINS                                         :{WHITE}{COMMA} juna{P "" a}
STR_COMPANY_VIEW_ROAD_VEHICLES                                  :{WHITE}{COMMA} ajoneuvo{P "" a}
STR_COMPANY_VIEW_AIRCRAFT                                       :{WHITE}{COMMA} ilma-alus{P "" ta}
STR_COMPANY_VIEW_SHIPS                                          :{WHITE}{COMMA} laiva{P "" a}
STR_COMPANY_VIEW_VEHICLES_NONE                                  :{WHITE}Ei mitään
STR_COMPANY_VIEW_COMPANY_VALUE                                  :{GOLD}Yhtiön arvo: {WHITE}{CURRENCY_LONG}
STR_COMPANY_VIEW_SHARES_OWNED_BY                                :{WHITE}({COMMA}{NBSP}%:n omistus: {COMPANY})
STR_COMPANY_VIEW_INFRASTRUCTURE                                 :{GOLD}Infrastruktuuri:
STR_COMPANY_VIEW_INFRASTRUCTURE_RAIL                            :{WHITE}{COMMA} rautatiepala{P "" a}
STR_COMPANY_VIEW_INFRASTRUCTURE_ROAD                            :{WHITE}{COMMA} tiepala{P "" a}
STR_COMPANY_VIEW_INFRASTRUCTURE_WATER                           :{WHITE}{COMMA} vesiruutu{P "" a}
STR_COMPANY_VIEW_INFRASTRUCTURE_STATION                         :{WHITE}{COMMA} asemaruutu{P "" a}
STR_COMPANY_VIEW_INFRASTRUCTURE_AIRPORT                         :{WHITE}{COMMA} lentokenttä{P "" ä}
STR_COMPANY_VIEW_INFRASTRUCTURE_NONE                            :{WHITE}Ei mitään

STR_COMPANY_VIEW_BUILD_HQ_BUTTON                                :{BLACK}Rakenna päämaja
STR_COMPANY_VIEW_BUILD_HQ_TOOLTIP                               :{BLACK}Rakenna yhtiön päämaja
STR_COMPANY_VIEW_VIEW_HQ_BUTTON                                 :{BLACK}Näytä päämaja
STR_COMPANY_VIEW_VIEW_HQ_TOOLTIP                                :{BLACK}Näytä yhtiön päämaja
STR_COMPANY_VIEW_RELOCATE_HQ                                    :{BLACK}Siirrä päämaja
STR_COMPANY_VIEW_RELOCATE_COMPANY_HEADQUARTERS                  :{BLACK}Rakenna yhtiön päärakennus muualle, kustannus 1{NBSP}% yhtiön arvosta. Shift+Klik näyttää kustannusarvion sijoittamatta päärakennusta uudelleen
STR_COMPANY_VIEW_INFRASTRUCTURE_BUTTON                          :{BLACK}Yksityiskohdat
STR_COMPANY_VIEW_INFRASTRUCTURE_TOOLTIP                         :{BLACK}Näytä tarkka infrastruktuurin määrä

STR_COMPANY_VIEW_NEW_FACE_BUTTON                                :{BLACK}Uudet kasvot
STR_COMPANY_VIEW_NEW_FACE_TOOLTIP                               :{BLACK}Valitse uudet kasvot pääjohtajalle
STR_COMPANY_VIEW_COLOUR_SCHEME_BUTTON                           :{BLACK}Väriteema
STR_COMPANY_VIEW_COLOUR_SCHEME_TOOLTIP                          :{BLACK}Muuta yhtiön kulkuneuvojen väritystä
STR_COMPANY_VIEW_COMPANY_NAME_BUTTON                            :{BLACK}Yhtiön nimi
STR_COMPANY_VIEW_COMPANY_NAME_TOOLTIP                           :{BLACK}Muuta yhtiön nimeä
STR_COMPANY_VIEW_PRESIDENT_NAME_BUTTON                          :{BLACK}Pääjohtajan nimi
STR_COMPANY_VIEW_PRESIDENT_NAME_TOOLTIP                         :{BLACK}Muuta pääjohtajan nimeä

STR_COMPANY_VIEW_BUY_SHARE_BUTTON                               :{BLACK}Osta 25{NBSP}%:n osuus yhtiöstä
STR_COMPANY_VIEW_SELL_SHARE_BUTTON                              :{BLACK}Myy 25{NBSP}%:n osuus yhtiöstä
STR_COMPANY_VIEW_BUY_SHARE_TOOLTIP                              :{BLACK}Osta 25{NBSP}%:n osuus tästä yhtiöstä. Shift+Klik näyttää kustannusarvion ostamatta osuuksia
STR_COMPANY_VIEW_SELL_SHARE_TOOLTIP                             :{BLACK}Myy 25{NBSP}%:n osuus tästä yhtiöstä. Shift+Klik näyttää tuottoarvion myymättä osuuksia

STR_COMPANY_VIEW_COMPANY_NAME_QUERY_CAPTION                     :Yhtiön nimi
STR_COMPANY_VIEW_PRESIDENT_S_NAME_QUERY_CAPTION                 :Pääjohtajan nimi

STR_BUY_COMPANY_MESSAGE                                         :{WHITE}Etsimme kuljetusyhtiötä, joka ottaisi haltuunsa yhtiömme{}{}Haluatko ostaa yhtiön {COMPANY} hintaan {CURRENCY_LONG}?

# Company infrastructure window
STR_COMPANY_INFRASTRUCTURE_VIEW_CAPTION                         :{WHITE}{COMPANY}: Infrastruktuuri
STR_COMPANY_INFRASTRUCTURE_VIEW_RAIL_SECT                       :{GOLD}Rautatiepalat:
STR_COMPANY_INFRASTRUCTURE_VIEW_SIGNALS                         :{WHITE}Opastimet
STR_COMPANY_INFRASTRUCTURE_VIEW_ROAD_SECT                       :{GOLD}Teiden palat:
STR_COMPANY_INFRASTRUCTURE_VIEW_TRAM_SECT                       :{GOLD}Raitiotiepalat:
STR_COMPANY_INFRASTRUCTURE_VIEW_WATER_SECT                      :{GOLD}Vesiruudut:
STR_COMPANY_INFRASTRUCTURE_VIEW_CANALS                          :{WHITE}Kanavat
STR_COMPANY_INFRASTRUCTURE_VIEW_STATION_SECT                    :{GOLD}Asemat:
STR_COMPANY_INFRASTRUCTURE_VIEW_STATIONS                        :{WHITE}Asemaruudut
STR_COMPANY_INFRASTRUCTURE_VIEW_AIRPORTS                        :{WHITE}Lentokentät
STR_COMPANY_INFRASTRUCTURE_VIEW_TOTAL                           :{WHITE}{CURRENCY_LONG}/vuosi

# Industry directory
STR_INDUSTRY_DIRECTORY_CAPTION                                  :{WHITE}Teollisuusala
STR_INDUSTRY_DIRECTORY_NONE                                     :{ORANGE}- Ei mitään -
<<<<<<< HEAD
STR_INDUSTRY_DIRECTORY_ITEM                                     :{ORANGE}{INDUSTRY}{BLACK} ({CARGO_LONG}{STRING}){YELLOW} ({COMMA}{NBSP}% kuljetettu)
STR_INDUSTRY_DIRECTORY_ITEM_TWO                                 :{ORANGE}{INDUSTRY}{BLACK} ({CARGO_LONG}{STRING}/{CARGO_LONG}{STRING}){YELLOW} ({COMMA}{NBSP}% / {COMMA}{NBSP}% kuljetettu)
=======
STR_INDUSTRY_DIRECTORY_ITEM_INFO                                :{BLACK}{CARGO_LONG}{STRING}{YELLOW} ({COMMA}% kuljetettu){BLACK}
>>>>>>> a499e9ac
STR_INDUSTRY_DIRECTORY_ITEM_NOPROD                              :{ORANGE}{INDUSTRY}
STR_INDUSTRY_DIRECTORY_ITEM_PROD1                               :{ORANGE}{INDUSTRY} {STRING}
STR_INDUSTRY_DIRECTORY_ITEM_PROD2                               :{ORANGE}{INDUSTRY} {STRING}, {STRING}
STR_INDUSTRY_DIRECTORY_ITEM_PROD3                               :{ORANGE}{INDUSTRY} {STRING}, {STRING}, {STRING}
STR_INDUSTRY_DIRECTORY_ITEM_PRODMORE                            :{ORANGE}{INDUSTRY} {STRING}, {STRING}, {STRING} ja {NUM} muuta
STR_INDUSTRY_DIRECTORY_LIST_CAPTION                             :{BLACK}Teollisuusmuotojen nimet - kohdista päänäkymä teollisuuslaitokseen napsauttamalla nimeä. Ctrl+Klik avaa uuden näkymäikkunan teollisuuslaitoksen sijaintiin
STR_INDUSTRY_DIRECTORY_ACCEPTED_CARGO_FILTER                    :{BLACK}Vastaanotettava rahti: {SILVER}{STRING}
STR_INDUSTRY_DIRECTORY_PRODUCED_CARGO_FILTER                    :{BLACK}Tuotettu rahti: {SILVER}{STRING}
STR_INDUSTRY_DIRECTORY_FILTER_ALL_TYPES                         :Kaikki rahtityypit
STR_INDUSTRY_DIRECTORY_FILTER_NONE                              :Ei mitään

# Industry view
STR_INDUSTRY_VIEW_CAPTION                                       :{WHITE}{INDUSTRY}
STR_INDUSTRY_VIEW_PRODUCTION_LAST_MONTH_TITLE                   :{BLACK}Tuotto viime kuussa:
STR_INDUSTRY_VIEW_TRANSPORTED                                   :{YELLOW}{CARGO_LONG}{STRING}{BLACK} ({COMMA}{NBSP}% kuljetettu)
STR_INDUSTRY_VIEW_LOCATION_TOOLTIP                              :{BLACK}Keskitä päänäkymä teollisuuden sijaintiin. Ctrl+Klik avaa uuden näkymäikkunan teollisuuden sijaintiin
STR_INDUSTRY_VIEW_PRODUCTION_LEVEL                              :{BLACK}Tuotantotaso: {YELLOW}{COMMA}{NBSP}%
STR_INDUSTRY_VIEW_INDUSTRY_ANNOUNCED_CLOSURE                    :{YELLOW}Teollisuuslaitos ilmoittaa pikaisesta sulkeutumisestaan!

STR_INDUSTRY_VIEW_REQUIRES_N_CARGO                              :{BLACK}Tarvitsee: {YELLOW}{STRING}{STRING}
STR_INDUSTRY_VIEW_PRODUCES_N_CARGO                              :{BLACK}Tuottaa: {YELLOW}{STRING}{STRING}
STR_INDUSTRY_VIEW_CARGO_LIST_EXTENSION                          :, {STRING}{STRING}

STR_INDUSTRY_VIEW_REQUIRES                                      :{BLACK}Tarvitsee:
STR_INDUSTRY_VIEW_ACCEPT_CARGO                                  :{YELLOW}{STRING}{BLACK}{3:STRING}
STR_INDUSTRY_VIEW_ACCEPT_CARGO_AMOUNT                           :{YELLOW}{STRING}{BLACK}: {CARGO_SHORT} odottamassa{STRING}

STR_CONFIG_GAME_PRODUCTION                                      :{WHITE}Muokkaa tuotantoa (8:n kerroin, 2040 asti)
STR_CONFIG_GAME_PRODUCTION_LEVEL                                :{WHITE}Muuta tuotantotasoa (prosentteina, 800{NBSP}% asti)

# Vehicle lists
STR_VEHICLE_LIST_TRAIN_CAPTION                                  :{WHITE}{STRING} - {COMMA} juna{P "" a}
STR_VEHICLE_LIST_ROAD_VEHICLE_CAPTION                           :{WHITE}{STRING} - {COMMA} ajoneuvo{P "" a}
STR_VEHICLE_LIST_SHIP_CAPTION                                   :{WHITE}{STRING} - {COMMA} laiva{P "" a}
STR_VEHICLE_LIST_AIRCRAFT_CAPTION                               :{WHITE}{STRING} - {COMMA} ilma-alus{P "" ta}

STR_VEHICLE_LIST_TRAIN_LIST_TOOLTIP                             :{BLACK}Junat – napsauta junaa saadaksesi tietoja
STR_VEHICLE_LIST_ROAD_VEHICLE_TOOLTIP                           :{BLACK}Ajoneuvot – napsauta ajoneuvoa saadaksesi tietoja
STR_VEHICLE_LIST_SHIP_TOOLTIP                                   :{BLACK}Laivat – napsauta laivaa saadaksesi tietoja
STR_VEHICLE_LIST_AIRCRAFT_TOOLTIP                               :{BLACK}Lentokoneet – napsauta lentokonetta saadaksesi tietoja

STR_VEHICLE_LIST_PROFIT_THIS_YEAR_LAST_YEAR                     :{TINY_FONT}{BLACK}Tuotto tänä vuonna: {CURRENCY_LONG} (viime vuonna: {CURRENCY_LONG})

STR_VEHICLE_LIST_AVAILABLE_TRAINS                               :Käytettävissä olevat junat
STR_VEHICLE_LIST_AVAILABLE_ROAD_VEHICLES                        :Käytettävissä olevat ajoneuvot
STR_VEHICLE_LIST_AVAILABLE_SHIPS                                :Käytettävissä olevat laivat
STR_VEHICLE_LIST_AVAILABLE_AIRCRAFT                             :Käytettävissä olevat ilma-alukset
STR_VEHICLE_LIST_AVAILABLE_ENGINES_TOOLTIP                      :{BLACK}Näytä lista saatavilla olevista moottorityypeistä tälle kulkuneuvotyypille

STR_VEHICLE_LIST_MANAGE_LIST                                    :{BLACK}Muokkaa listaa
STR_VEHICLE_LIST_MANAGE_LIST_TOOLTIP                            :{BLACK}Ohjaa kaikkia listan kulkuneuvoja
<<<<<<< HEAD
STR_VEHICLE_LIST_REPLACE_VEHICLES                               :Korvaa liikennevälineitä
=======
STR_VEHICLE_LIST_REPLACE_VEHICLES                               :Korvaa kulkuneuvoja
>>>>>>> a499e9ac
STR_VEHICLE_LIST_SEND_FOR_SERVICING                             :Lähetä huoltoon

STR_VEHICLE_LIST_SEND_TRAIN_TO_DEPOT                            :Lähetä varikolle
STR_VEHICLE_LIST_SEND_ROAD_VEHICLE_TO_DEPOT                     :Lähetä varikolle
STR_VEHICLE_LIST_SEND_SHIP_TO_DEPOT                             :Lähetä telakalle
STR_VEHICLE_LIST_SEND_AIRCRAFT_TO_HANGAR                        :Lähetä varikolle

STR_VEHICLE_LIST_MASS_STOP_LIST_TOOLTIP                         :{BLACK}Pysäytä kaikki listalla olevat kulkuneuvot napsauttamalla
STR_VEHICLE_LIST_MASS_START_LIST_TOOLTIP                        :{BLACK}Käynnistä kaikki listalla olevat ajoneuvot napsauttamalla

STR_VEHICLE_LIST_SHARED_ORDERS_LIST_CAPTION                     :{WHITE}{COMMA} kulkuneuvon jaetut käskyt

# Group window
STR_GROUP_ALL_TRAINS                                            :Kaikki junat
STR_GROUP_ALL_ROAD_VEHICLES                                     :Kaikki ajoneuvot
STR_GROUP_ALL_SHIPS                                             :Kaikki laivat
STR_GROUP_ALL_AIRCRAFTS                                         :Kaikki ilma-alukset

STR_GROUP_DEFAULT_TRAINS                                        :Muut junat
STR_GROUP_DEFAULT_ROAD_VEHICLES                                 :Muut ajoneuvot
STR_GROUP_DEFAULT_SHIPS                                         :Muut laivat
STR_GROUP_DEFAULT_AIRCRAFTS                                     :Muut ilma-alukset

STR_GROUP_COUNT_WITH_SUBGROUP                                   :{TINY_FONT}{COMMA} (+{COMMA})

STR_GROUPS_CLICK_ON_GROUP_FOR_TOOLTIP                           :{BLACK}Ryhmät – napsauta ryhmää nähdäksesi kaikki kulkuneuvot tässä ryhmässä. Järjestä ryhmiä vetämällä ja pudottamalla.
STR_GROUP_CREATE_TOOLTIP                                        :{BLACK}Luo ryhmä
STR_GROUP_DELETE_TOOLTIP                                        :{BLACK}Poista valittu ryhmä
STR_GROUP_RENAME_TOOLTIP                                        :{BLACK}Nimeä valittu ryhmä
STR_GROUP_LIVERY_TOOLTIP                                        :{BLACK}Muuta valitun ryhmän väritystä
STR_GROUP_REPLACE_PROTECTION_TOOLTIP                            :{BLACK}Poista ryhmä automaattisesti korvattavien joukosta

STR_QUERY_GROUP_DELETE_CAPTION                                  :{WHITE}Poista ryhmä
STR_GROUP_DELETE_QUERY_TEXT                                     :{WHITE}Haluatko varmasti poistaa tämän ryhmän ja sen alaryhmät?

STR_GROUP_ADD_SHARED_VEHICLE                                    :Lisää jaettuja kulkuneuvoja
STR_GROUP_REMOVE_ALL_VEHICLES                                   :Poista kaikki kulkuneuvot

STR_GROUP_RENAME_CAPTION                                        :{BLACK}Nimeä ryhmä

STR_GROUP_PROFIT_THIS_YEAR                                      :Tuotto tänä vuonna:
STR_GROUP_PROFIT_LAST_YEAR                                      :Tuotto viime vuonna:
STR_GROUP_OCCUPANCY                                             :Nykyinen käyttö:
STR_GROUP_OCCUPANCY_VALUE                                       :{NUM} %

# Build vehicle window
STR_BUY_VEHICLE_TRAIN_RAIL_CAPTION                              :Uudet junat
STR_BUY_VEHICLE_TRAIN_ELRAIL_CAPTION                            :Uusi sähköjuna
STR_BUY_VEHICLE_TRAIN_MONORAIL_CAPTION                          :Uusi yksiraidejuna
STR_BUY_VEHICLE_TRAIN_MAGLEV_CAPTION                            :Uusi Maglev-juna

STR_BUY_VEHICLE_ROAD_VEHICLE_CAPTION                            :Uudet ajoneuvot
STR_BUY_VEHICLE_TRAM_VEHICLE_CAPTION                            :Uudet raitiovaunut

############ range for vehicle availability starts
STR_BUY_VEHICLE_TRAIN_ALL_CAPTION                               :Uudet junat
STR_BUY_VEHICLE_ROAD_VEHICLE_ALL_CAPTION                        :Uudet ajoneuvot
STR_BUY_VEHICLE_SHIP_CAPTION                                    :Uudet laivat
STR_BUY_VEHICLE_AIRCRAFT_CAPTION                                :Uusi ilma-alus
############ range for vehicle availability ends

STR_PURCHASE_INFO_COST_WEIGHT                                   :{BLACK}Hinta: {GOLD}{CURRENCY_LONG}{BLACK} Paino: {GOLD}{WEIGHT_SHORT}
STR_PURCHASE_INFO_COST_REFIT_WEIGHT                             :{BLACK}Hinta: {GOLD}{CURRENCY_LONG}{BLACK} (Sovituskustannus: {GOLD}{CURRENCY_LONG}{BLACK}) Paino: {GOLD}{WEIGHT_SHORT}
STR_PURCHASE_INFO_SPEED_POWER                                   :{BLACK}Nopeus: {GOLD}{VELOCITY}{BLACK} Teho: {GOLD}{POWER}
STR_PURCHASE_INFO_SPEED                                         :{BLACK}Nopeus: {GOLD}{VELOCITY}
STR_PURCHASE_INFO_SPEED_OCEAN                                   :{BLACK}Nopeus merellä: {GOLD}{VELOCITY}
STR_PURCHASE_INFO_SPEED_CANAL                                   :{BLACK}Nopeus kanaalissa/joella: {GOLD}{VELOCITY}
STR_PURCHASE_INFO_RUNNINGCOST                                   :{BLACK}Käyttökustannus: {GOLD}{CURRENCY_LONG}/vuosi
STR_PURCHASE_INFO_CAPACITY                                      :{BLACK}Kapasiteetti: {GOLD}{CARGO_LONG} {STRING}
STR_PURCHASE_INFO_REFITTABLE                                    :(sovitettava)
STR_PURCHASE_INFO_DESIGNED_LIFE                                 :{BLACK}Suunniteltu: {GOLD}{NUM}{BLACK} Elinikä: {GOLD}{COMMA} vuo{P si tta}
STR_PURCHASE_INFO_RELIABILITY                                   :{BLACK}Enimmäisluotettavuus: {GOLD}{COMMA}{NBSP}%
STR_PURCHASE_INFO_COST                                          :{BLACK}Hinta: {GOLD}{CURRENCY_LONG}
STR_PURCHASE_INFO_COST_REFIT                                    :{BLACK}Hinta: {GOLD}{CURRENCY_LONG}{BLACK} (Sovituskustannus: {GOLD}{CURRENCY_LONG}{BLACK})
STR_PURCHASE_INFO_WEIGHT_CWEIGHT                                :{BLACK}Paino: {GOLD}{WEIGHT_SHORT} ({WEIGHT_SHORT})
STR_PURCHASE_INFO_COST_SPEED                                    :{BLACK}Hinta: {GOLD}{CURRENCY_LONG}{BLACK} Nopeus: {GOLD}{VELOCITY}
STR_PURCHASE_INFO_COST_REFIT_SPEED                              :{BLACK}Hinta: {GOLD}{CURRENCY_LONG}{BLACK} (Sovituskustannus: {GOLD}{CURRENCY_LONG}{BLACK}) Nopeus: {GOLD}{VELOCITY}
STR_PURCHASE_INFO_AIRCRAFT_CAPACITY                             :{BLACK}Kapasiteetti: {GOLD}{CARGO_LONG}, {CARGO_LONG}
STR_PURCHASE_INFO_PWAGPOWER_PWAGWEIGHT                          :{BLACK}Moottoroidut vaunut: {GOLD}+{POWER}{BLACK} Paino: {GOLD}+{WEIGHT_SHORT}
STR_PURCHASE_INFO_REFITTABLE_TO                                 :{BLACK}Sovitettavissa: {GOLD}{STRING}
STR_PURCHASE_INFO_ALL_TYPES                                     :Kaikki rahtityypit
STR_PURCHASE_INFO_NONE                                          :Ei mitään
STR_PURCHASE_INFO_ALL_BUT                                       :Kaikki paitsi {CARGO_LIST}
STR_PURCHASE_INFO_MAX_TE                                        :{BLACK}Suurin vetovoima: {GOLD}{FORCE}
STR_PURCHASE_INFO_AIRCRAFT_RANGE                                :{BLACK}Toimintasäde: {GOLD}{COMMA} ruutua
STR_PURCHASE_INFO_AIRCRAFT_TYPE                                 :{BLACK}Ilma-alustyyppi: {GOLD}{STRING}

STR_BUY_VEHICLE_TRAIN_LIST_TOOLTIP                              :{BLACK}Junien valintaluettelo. Lisää tietoja junaa napsauttamalla. Ctrl+Klik näyttää tai piilottaa kulkuneuvon tyypin
STR_BUY_VEHICLE_ROAD_VEHICLE_LIST_TOOLTIP                       :{BLACK}Ajoneuvojen valintaluettelo. Napsauta ajoneuvoa saadaksesi lisää tietoja. Ctrl+Klik näyttää tai piilottaa ajoneuvon tyypin
STR_BUY_VEHICLE_SHIP_LIST_TOOLTIP                               :{BLACK}Laivojen valintaluettelo. Napsauta laivaa saadaksesi lisää tietoja. Ctrl+Klik näyttää tai piilottaa laivan tyypin
STR_BUY_VEHICLE_AIRCRAFT_LIST_TOOLTIP                           :{BLACK}Ilma-alusten valintaluettelo. Napsauta ilma-alusta saadaksesi lisää tietoja. Ctrl+Klik näyttää tai piilottaa ilma-aluksen tyypin

STR_BUY_VEHICLE_TRAIN_BUY_VEHICLE_BUTTON                        :{BLACK}Osta yksikkö
STR_BUY_VEHICLE_ROAD_VEHICLE_BUY_VEHICLE_BUTTON                 :{BLACK}Osta ajoneuvo
STR_BUY_VEHICLE_SHIP_BUY_VEHICLE_BUTTON                         :{BLACK}Osta laiva
STR_BUY_VEHICLE_AIRCRAFT_BUY_VEHICLE_BUTTON                     :{BLACK}Osta ilma-alus

STR_BUY_VEHICLE_TRAIN_BUY_REFIT_VEHICLE_BUTTON                  :{BLACK}Osta ja sovita yksikkö
STR_BUY_VEHICLE_ROAD_VEHICLE_BUY_REFIT_VEHICLE_BUTTON           :{BLACK}Osta ja sovita ajoneuvo
STR_BUY_VEHICLE_SHIP_BUY_REFIT_VEHICLE_BUTTON                   :{BLACK}Osta ja sovita laiva
STR_BUY_VEHICLE_AIRCRAFT_BUY_REFIT_VEHICLE_BUTTON               :{BLACK}Osta ja sovita ilma-alus

STR_BUY_VEHICLE_TRAIN_BUY_VEHICLE_TOOLTIP                       :{BLACK}Osta valittu yksikkö. Shift+Klik näyttää kustannusarvion ostamatta
STR_BUY_VEHICLE_ROAD_VEHICLE_BUY_VEHICLE_TOOLTIP                :{BLACK}Osta valittu ajoneuvo. Shift+Klik näyttää kustannusarvion ostamatta
STR_BUY_VEHICLE_SHIP_BUY_VEHICLE_TOOLTIP                        :{BLACK}Osta valittu laiva. Shift+Klik näyttää kustannusarvion ostamatta
STR_BUY_VEHICLE_AIRCRAFT_BUY_VEHICLE_TOOLTIP                    :{BLACK}Osta korostettu ilma-alus. Shift+Klik näyttää kustannusarvion ostamatta

STR_BUY_VEHICLE_TRAIN_BUY_REFIT_VEHICLE_TOOLTIP                 :{BLACK}Osta ja sovita valittu yksikkö. Shift+Klik näyttää kustannusarvion ostamatta
STR_BUY_VEHICLE_ROAD_VEHICLE_BUY_REFIT_VEHICLE_TOOLTIP          :{BLACK}Osta ja sovita valittu ajoneuvo. Shift+Klik näyttää kustannusarvion ostamatta
STR_BUY_VEHICLE_SHIP_BUY_REFIT_VEHICLE_TOOLTIP                  :{BLACK}Osta ja sovita valittu laiva. Shift+Klik näyttää kustannusarvion ostamatta
STR_BUY_VEHICLE_AIRCRAFT_BUY_REFIT_VEHICLE_TOOLTIP              :{BLACK}Osta ja sovita valittu ilma-alus. Shift+Klik näyttää kustannusarvion ostamatta

STR_BUY_VEHICLE_TRAIN_RENAME_BUTTON                             :{BLACK}Nimeä
STR_BUY_VEHICLE_ROAD_VEHICLE_RENAME_BUTTON                      :{BLACK}Nimeä
STR_BUY_VEHICLE_SHIP_RENAME_BUTTON                              :{BLACK}Nimeä
STR_BUY_VEHICLE_AIRCRAFT_RENAME_BUTTON                          :{BLACK}Nimeä

STR_BUY_VEHICLE_TRAIN_RENAME_TOOLTIP                            :{BLACK}Nimeä yksikön tyyppi uudelleen
STR_BUY_VEHICLE_ROAD_VEHICLE_RENAME_TOOLTIP                     :{BLACK}Nimeä ajoneuvon tyyppi uudelleen
STR_BUY_VEHICLE_SHIP_RENAME_TOOLTIP                             :{BLACK}Nimeä laivatyyppi uudelleen
STR_BUY_VEHICLE_AIRCRAFT_RENAME_TOOLTIP                         :{BLACK}Nimeä lentokonetyyppi uudelleen

STR_BUY_VEHICLE_TRAIN_HIDE_TOGGLE_BUTTON                        :{BLACK}Piilota
STR_BUY_VEHICLE_ROAD_VEHICLE_HIDE_TOGGLE_BUTTON                 :{BLACK}Piilota
STR_BUY_VEHICLE_SHIP_HIDE_TOGGLE_BUTTON                         :{BLACK}Piilota
STR_BUY_VEHICLE_AIRCRAFT_HIDE_TOGGLE_BUTTON                     :{BLACK}Piilota

STR_BUY_VEHICLE_TRAIN_SHOW_TOGGLE_BUTTON                        :{BLACK}Näytä
STR_BUY_VEHICLE_ROAD_VEHICLE_SHOW_TOGGLE_BUTTON                 :{BLACK}Näytä
STR_BUY_VEHICLE_SHIP_SHOW_TOGGLE_BUTTON                         :{BLACK}Näytä
STR_BUY_VEHICLE_AIRCRAFT_SHOW_TOGGLE_BUTTON                     :{BLACK}Näytä

STR_BUY_VEHICLE_TRAIN_HIDE_SHOW_TOGGLE_TOOLTIP                  :{BLACK}Näytä tai piilota junan tyyppi
STR_BUY_VEHICLE_ROAD_VEHICLE_HIDE_SHOW_TOGGLE_TOOLTIP           :{BLACK}Näytä tai piilota ajoneuvon tyyppi
STR_BUY_VEHICLE_SHIP_HIDE_SHOW_TOGGLE_TOOLTIP                   :{BLACK}Näytä tai piilota laivan tyyppi
STR_BUY_VEHICLE_AIRCRAFT_HIDE_SHOW_TOGGLE_TOOLTIP               :{BLACK}Näytä tai piilota ilma-aluksen tyyppi

STR_QUERY_RENAME_TRAIN_TYPE_CAPTION                             :{WHITE}Nimeä juna(vaunu)n tyyppi uudelleen
STR_QUERY_RENAME_ROAD_VEHICLE_TYPE_CAPTION                      :{WHITE}Nimeä ajoneuvon tyyppi uudelleen
STR_QUERY_RENAME_SHIP_TYPE_CAPTION                              :{WHITE}Nimeä laivatyyppi uudelleen
STR_QUERY_RENAME_AIRCRAFT_TYPE_CAPTION                          :{WHITE}Nimeä ilma-alustyyppi uudelleen

# Depot window
STR_DEPOT_CAPTION                                               :{WHITE}{DEPOT}

STR_DEPOT_RENAME_TOOLTIP                                        :{BLACK}Vaihda varikon nimi
STR_DEPOT_RENAME_DEPOT_CAPTION                                  :Nimeä varikko

STR_DEPOT_NO_ENGINE                                             :{BLACK}-
STR_DEPOT_VEHICLE_TOOLTIP                                       :{BLACK}{ENGINE}{STRING}
STR_DEPOT_VEHICLE_TOOLTIP_CHAIN                                 :{BLACK}{NUM} kulkuneuvo{P "" a}{STRING}
STR_DEPOT_VEHICLE_TOOLTIP_CARGO                                 :{}{CARGO_LONG} ({CARGO_SHORT})

STR_DEPOT_TRAIN_LIST_TOOLTIP                                    :{BLACK}Junat - vedä kulkuneuvoa vasemmalla hiiren painikkella lisätäksesi/poistaaksesi junasta, oikealla painikkeella lisätietoja. Pidä pohjassa Ctrl-näppäintä toteuttaaksesi molemmat toiminnot seuraavaan ketjuun
STR_DEPOT_ROAD_VEHICLE_LIST_TOOLTIP                             :{BLACK}Ajoneuvot – napsauta ajoneuvoa oikealla hiiren painikkeella saadaksesi tietoja
STR_DEPOT_SHIP_LIST_TOOLTIP                                     :{BLACK}Laivat – napsauta laivaa oikealla hiiren painikkeella saadaksesi tietoja.
STR_DEPOT_AIRCRAFT_LIST_TOOLTIP                                 :{BLACK}Lentokoneet – napsauta lentokonetta oikealla hiiren painikkeella saadaksesi tietoja

STR_DEPOT_TRAIN_SELL_TOOLTIP                                    :{BLACK}Vedä yksikkö tähän myydäksesi sen
STR_DEPOT_ROAD_VEHICLE_SELL_TOOLTIP                             :{BLACK}Vedä ajoneuvo tähän myydäksesi sen
STR_DEPOT_SHIP_SELL_TOOLTIP                                     :{BLACK}Vedä laiva tähän myydäksesi sen
STR_DEPOT_AIRCRAFT_SELL_TOOLTIP                                 :{BLACK}Vedä lentokone tähän myydäksesi sen

STR_DEPOT_DRAG_WHOLE_TRAIN_TO_SELL_TOOLTIP                      :{BLACK}Vedä junan veturi tähän myydäksesi koko junan

STR_DEPOT_SELL_ALL_BUTTON_TRAIN_TOOLTIP                         :{BLACK}Myy kaikki veturitallilla olevat junat
STR_DEPOT_SELL_ALL_BUTTON_ROAD_VEHICLE_TOOLTIP                  :{BLACK}Myy kaikki varikolla olevat ajoneuvot
STR_DEPOT_SELL_ALL_BUTTON_SHIP_TOOLTIP                          :{BLACK}Myy kaikki telakalla olevat laivat
STR_DEPOT_SELL_ALL_BUTTON_AIRCRAFT_TOOLTIP                      :{BLACK}Myy kaikki hallissa olevat ilma-alukset

STR_DEPOT_AUTOREPLACE_TRAIN_TOOLTIP                             :{BLACK}Korvaa kaikki veturitallilla olevat junat automaattisesti
STR_DEPOT_AUTOREPLACE_ROAD_VEHICLE_TOOLTIP                      :{BLACK}Korvaa kaikki varikolla olevat ajoneuvot automaattisesti
STR_DEPOT_AUTOREPLACE_SHIP_TOOLTIP                              :{BLACK}Korvaa kaikki telakalla olevat laivat automaattisesti
STR_DEPOT_AUTOREPLACE_AIRCRAFT_TOOLTIP                          :{BLACK}Korvaa kaikki hallissa olevat lentokoneet automaattisesti

STR_DEPOT_TRAIN_NEW_VEHICLES_BUTTON                             :{BLACK}Uudet kulkuneuvot
STR_DEPOT_ROAD_VEHICLE_NEW_VEHICLES_BUTTON                      :{BLACK}Uudet ajoneuvot
STR_DEPOT_SHIP_NEW_VEHICLES_BUTTON                              :{BLACK}Uudet laivat
STR_DEPOT_AIRCRAFT_NEW_VEHICLES_BUTTON                          :{BLACK}Uudet lentokoneet

STR_DEPOT_TRAIN_NEW_VEHICLES_TOOLTIP                            :{BLACK}Osta uusi yksikkö
STR_DEPOT_ROAD_VEHICLE_NEW_VEHICLES_TOOLTIP                     :{BLACK}Osta uusi ajoneuvo
STR_DEPOT_SHIP_NEW_VEHICLES_TOOLTIP                             :{BLACK}Osta uusi laiva
STR_DEPOT_AIRCRAFT_NEW_VEHICLES_TOOLTIP                         :{BLACK}Osta uusi ilma-alus

STR_DEPOT_CLONE_TRAIN                                           :{BLACK}Kloonaa juna
STR_DEPOT_CLONE_ROAD_VEHICLE                                    :{BLACK}Kloonaa ajoneuvo
STR_DEPOT_CLONE_SHIP                                            :{BLACK}Kloonaa laiva
STR_DEPOT_CLONE_AIRCRAFT                                        :{BLACK}Kloonaa ilma-alus

STR_DEPOT_CLONE_TRAIN_DEPOT_INFO                                :{BLACK}Tämä ostaa kopion junasta ja kaikista sen vaunuista. Napsauta tätä painiketta ja sen jälkeen junaa varikon sisä- tai ulkopuolella. Ctrl+Klik jakaa komennot. Shift+Klik näyttää kustannusarvion ostamatta kopiota
STR_DEPOT_CLONE_ROAD_VEHICLE_DEPOT_INFO                         :{BLACK}Tämä ostaa kopion ajoneuvosta. Napsauta tätä painiketta ja sen jälkeen ajoneuvoa varikon sisä- tai ulkopuolella. Ctrl+Klik jakaa komennot. Shift+Klik näyttää kustannusarvion ostamatta kopiota
STR_DEPOT_CLONE_SHIP_DEPOT_INFO                                 :{BLACK}Tämä ostaa kopion laivasta. Napsauta tätä painiketta ja sen jälkeen laivaa telakan sisä- tai ulkopuolella. Ctrl+Klik jakaa komennot. Shift+Klik näyttää kustannusarvion ostamatta kopiota
STR_DEPOT_CLONE_AIRCRAFT_INFO_HANGAR_WINDOW                     :{BLACK}Tämä ostaa kopion lentokoneesta. Napsauta tätä painiketta ja sen jälkeen lentokonetta lentokonehallin sisä- tai ulkopuolella. Ctrl+Klik jakaa komennot. Shift+Klik näyttää kustannusarvion ostamatta kopiota

STR_DEPOT_TRAIN_LOCATION_TOOLTIP                                :{BLACK}Keskitä näkymä veturitallin sijaintiin. Ctrl+Klik avaa uuden näkymäikkunan veturitallin sijaintiin
STR_DEPOT_ROAD_VEHICLE_LOCATION_TOOLTIP                         :{BLACK}Keskitä päänäkymä varikon sijaintiin. Ctrl+Klik avaa uuden näkymäikkunan varikon sijaintiin
STR_DEPOT_SHIP_LOCATION_TOOLTIP                                 :{BLACK}Keskitä näkymä telakan sijaintiin. Ctrl+Klik avaa uuden näkymäikkunan telekan sijaintiin
STR_DEPOT_AIRCRAFT_LOCATION_TOOLTIP                             :{BLACK}Keskitä näkymä lentokonehallin sijaintiin. Ctrl+Klik avaa uuden näkymäikkunan lentokonehallin sijaintiin

STR_DEPOT_VEHICLE_ORDER_LIST_TRAIN_TOOLTIP                      :{BLACK}Näytä tällä asemalla olevien junien käskyt
STR_DEPOT_VEHICLE_ORDER_LIST_ROAD_VEHICLE_TOOLTIP               :{BLACK}Näytä tässä terminaalissa olevien ajoneuvojen käskyt
STR_DEPOT_VEHICLE_ORDER_LIST_SHIP_TOOLTIP                       :{BLACK}Näytä tässä terminaalissa olevien laivojen käskyt
STR_DEPOT_VEHICLE_ORDER_LIST_AIRCRAFT_TOOLTIP                   :{BLACK}Näytä tämän lentokentän ilma-alusten käskyistä hallista riippumatta

STR_DEPOT_MASS_STOP_DEPOT_TRAIN_TOOLTIP                         :{BLACK}Pysäytä kaikki veturitallilla olevat junat napsauttamalla
STR_DEPOT_MASS_STOP_DEPOT_ROAD_VEHICLE_TOOLTIP                  :{BLACK}Pysäytä kaikki varikolla olevat ajoneuvot napsauttamalla
STR_DEPOT_MASS_STOP_DEPOT_SHIP_TOOLTIP                          :{BLACK}Pysäytä kaikki telakalla olevat laivat napsauttamalla
STR_DEPOT_MASS_STOP_HANGAR_TOOLTIP                              :{BLACK}Pysäytä kaikki hallissa olevat ilma-alukset napsauttamalla

STR_DEPOT_MASS_START_DEPOT_TRAIN_TOOLTIP                        :{BLACK}Käynnistä kaikki veturitallilla olevat junat napsauttamalla
STR_DEPOT_MASS_START_DEPOT_ROAD_VEHICLE_TOOLTIP                 :{BLACK}Käynnistä kaikki varikolla olevat ajoneuvot napsauttamalla
STR_DEPOT_MASS_START_DEPOT_SHIP_TOOLTIP                         :{BLACK}Käynnistä kaikki telakalla olevat laivat napsauttamalla
STR_DEPOT_MASS_START_HANGAR_TOOLTIP                             :{BLACK}Käynnistä kaikki hallissa olevat ilma-alukset napsauttamalla

STR_DEPOT_SELL_CONFIRMATION_TEXT                                :{YELLOW}Olet myymässä kaikki varikon kulkuneuvot. Oletko varma?

# Engine preview window
STR_ENGINE_PREVIEW_CAPTION                                      :{WHITE}Viesti kulkuneuvovalmistajalta
STR_ENGINE_PREVIEW_MESSAGE                                      :{GOLD}Olemme juuri suunnitelleet uuden {STRING} – oletteko kiinnostunut vuoden yksinoikeutetusta kokeilusta, jotta näemme miten tuote suoriutuu ennen kuin julkistamme sen yleiseen käyttöön?
<<<<<<< HEAD
=======

>>>>>>> a499e9ac
STR_ENGINE_PREVIEW_RAILROAD_LOCOMOTIVE                          :veturin
STR_ENGINE_PREVIEW_ELRAIL_LOCOMOTIVE                            :sähköradan veturi
STR_ENGINE_PREVIEW_MONORAIL_LOCOMOTIVE                          :yksiraiteisen veturin
STR_ENGINE_PREVIEW_MAGLEV_LOCOMOTIVE                            :maglev-veturin

STR_ENGINE_PREVIEW_ROAD_VEHICLE                                 :ajoneuvon
STR_ENGINE_PREVIEW_TRAM_VEHICLE                                 :raitiovaunun

STR_ENGINE_PREVIEW_AIRCRAFT                                     :ilma-aluksen
STR_ENGINE_PREVIEW_SHIP                                         :laivan

STR_ENGINE_PREVIEW_COST_WEIGHT_SPEED_POWER                      :{BLACK}Hinta: {CURRENCY_LONG} Paino: {WEIGHT_SHORT}{}Nopeus: {VELOCITY}  Teho: {POWER}{}Käyttökustannukset: {CURRENCY_LONG}/vuosi{}Kapasiteetti: {CARGO_LONG}
STR_ENGINE_PREVIEW_COST_WEIGHT_SPEED_POWER_MAX_TE               :{BLACK}Hinta: {CURRENCY_LONG} Paino: {WEIGHT_SHORT}{}Nopeus: {VELOCITY}  Teho: {POWER}  Maks. vetovoima: {6:FORCE}{}Käyttökustannukset: {4:CURRENCY_LONG}/v{}Kapasiteetti: {5:CARGO_LONG}
STR_ENGINE_PREVIEW_COST_MAX_SPEED_CAP_RUNCOST                   :{BLACK}Hinta: {CURRENCY_LONG} Maks. nopeus: {VELOCITY}{}Kapasiteetti: {CARGO_LONG}{}Käyttökustannukset: {CURRENCY_LONG}/v
STR_ENGINE_PREVIEW_COST_MAX_SPEED_TYPE_CAP_CAP_RUNCOST          :{BLACK}Hinta: {CURRENCY_LONG} Maks. nopeus: {VELOCITY}{}Ilma-alustyyppi: {STRING}{}Kapasiteetti: {CARGO_LONG}, {CARGO_LONG}{}Käyttökustannukset: {CURRENCY_LONG}/v
STR_ENGINE_PREVIEW_COST_MAX_SPEED_TYPE_CAP_RUNCOST              :{BLACK}Hinta: {CURRENCY_LONG} Maks. nopeus: {VELOCITY}{}Ilma-alustyyppi: {STRING}{}Kapasiteetti: {CARGO_LONG}{}Käyttökustannukset: {CURRENCY_LONG}/v
STR_ENGINE_PREVIEW_COST_MAX_SPEED_TYPE_RANGE_CAP_CAP_RUNCOST    :{BLACK}Hinta: {CURRENCY_LONG} Maks. nopeus: {VELOCITY}{}Ilma-alustyyppi: {STRING} Toimintamatka: {COMMA} ruutua{}Kapasiteetti: {CARGO_LONG}, {CARGO_LONG}{}Käyttökustannukset: {CURRENCY_LONG}/v
STR_ENGINE_PREVIEW_COST_MAX_SPEED_TYPE_RANGE_CAP_RUNCOST        :{BLACK}Hinta: {CURRENCY_LONG} Maks. nopeus: {VELOCITY}{}Ilma-alustyyppi: {STRING} Toimintamatka: {COMMA} ruutua{}Kapasiteetti: {CARGO_LONG}{}Käyttökustannukset: {CURRENCY_LONG}/v

# Autoreplace window
STR_REPLACE_VEHICLES_WHITE                                      :{WHITE}Korvaa {STRING} – {STRING}
STR_REPLACE_VEHICLE_TRAIN                                       :junia
STR_REPLACE_VEHICLE_ROAD_VEHICLE                                :ajoneuvoja
STR_REPLACE_VEHICLE_SHIP                                        :laivoja
STR_REPLACE_VEHICLE_AIRCRAFT                                    :lentokoneita

STR_REPLACE_VEHICLE_VEHICLES_IN_USE                             :{YELLOW}Käytössä olevat kulkuneuvot
STR_REPLACE_VEHICLE_VEHICLES_IN_USE_TOOLTIP                     :{BLACK}Sarake kulkuneuvoille, jotka omistat
STR_REPLACE_VEHICLE_AVAILABLE_VEHICLES                          :{YELLOW}Saatavilla olevat kulkuneuvot
STR_REPLACE_VEHICLE_AVAILABLE_VEHICLES_TOOLTIP                  :{BLACK}Sarake kulkuneuvoille, jotka voidaan uudistaa

STR_REPLACE_HELP_LEFT_ARRAY                                     :{BLACK}Valitse korvattava veturityyppi.
STR_REPLACE_HELP_RIGHT_ARRAY                                    :{BLACK}Valitse vasemmalla näkyvän veturityypinn korvaava uusi veturityyppi.

STR_REPLACE_VEHICLES_START                                      :{BLACK}Aloita kulkuneuvojen korvaaminen
<<<<<<< HEAD
STR_REPLACE_VEHICLES_NOW                                        :Korvaa kaikki liikennevälineet nyt
STR_REPLACE_VEHICLES_WHEN_OLD                                   :Korvaa vain vanhat liikennevälineet
=======
STR_REPLACE_VEHICLES_NOW                                        :Korvaa kaikki kulkuneuvot heti
STR_REPLACE_VEHICLES_WHEN_OLD                                   :Korvaa vain vanhat kulkuneuvot
>>>>>>> a499e9ac
STR_REPLACE_HELP_START_BUTTON                                   :{BLACK}Napsauta aloittaaksesi vasemmalta valitun veturityypin korvauksen oikealta valitulla veturityypillä.
STR_REPLACE_NOT_REPLACING                                       :{BLACK}Ei korvata
STR_REPLACE_NOT_REPLACING_VEHICLE_SELECTED                      :{BLACK}Ei kulkuneuvoa valittuna
STR_REPLACE_REPLACING_WHEN_OLD                                  :{ENGINE} kun vanha
STR_REPLACE_VEHICLES_STOP                                       :{BLACK}Lopeta kulkuneuvojen korvaaminen
STR_REPLACE_HELP_STOP_BUTTON                                    :{BLACK}Napsauta pysäyttääksesi vasemmalta valitun veturityypin korvauksen.

STR_REPLACE_ENGINE_WAGON_SELECT_HELP                            :{BLACK}Vaihda toiseen korvausikkunaan
STR_REPLACE_ENGINES                                             :Veturit
STR_REPLACE_WAGONS                                              :Vaunut
STR_REPLACE_ALL_RAILTYPE                                        :Kaikki junat
STR_REPLACE_ALL_ROADTYPE                                        :Kaikki ajoneuvot

STR_REPLACE_HELP_RAILTYPE                                       :{BLACK}Valitse rautatietyyppi, jolle veturikorvaukset tehdään.
STR_REPLACE_HELP_ROADTYPE                                       :{BLACK}Valitse tien tyyppi, jolle ajoneuvojen korvaukset tehdään
STR_REPLACE_HELP_REPLACE_INFO_TAB                               :{BLACK}Näyttää, millä vasemmalta valittu veturi korvataan, jos millään.
STR_REPLACE_RAIL_VEHICLES                                       :Junat
STR_REPLACE_ELRAIL_VEHICLES                                     :Sähköjunat
STR_REPLACE_MONORAIL_VEHICLES                                   :Yksiraiteiset
STR_REPLACE_MAGLEV_VEHICLES                                     :Maglev-junat

STR_REPLACE_ROAD_VEHICLES                                       :Ajoneuvot
STR_REPLACE_TRAM_VEHICLES                                       :Raitiovaunut

STR_REPLACE_REMOVE_WAGON                                        :{BLACK}Vaunun poisto: {ORANGE}{STRING}
STR_REPLACE_REMOVE_WAGON_HELP                                   :{BLACK}Automaattikorvauksessa junapituus pidetään samana poistamalla vaunuja (edestä) jos veturi pidentäisi junaa

# Vehicle view
STR_VEHICLE_VIEW_CAPTION                                        :{WHITE}{VEHICLE}

STR_VEHICLE_VIEW_TRAIN_LOCATION_TOOLTIP                         :{BLACK}Keskitä näkymä junan sijaintiin. Ctrl+Klik seuraa junaa näkymässä
STR_VEHICLE_VIEW_ROAD_VEHICLE_LOCATION_TOOLTIP                  :{BLACK}Keskitä näkymä ajoneuvon sijaintiin. Ctrl+Klik seuraa ajoneuvoa päänäkymässä
STR_VEHICLE_VIEW_SHIP_LOCATION_TOOLTIP                          :{BLACK}Keskitä näkymä laivan sijaintiin. Ctrl+Click seuraa laivaa näkymässä
STR_VEHICLE_VIEW_AIRCRAFT_LOCATION_TOOLTIP                      :{BLACK}Keskitä näkymä ilma-aluksen sijaintiin. Ctrl+Klik seuraa ilma-alusta päänäkymässä

STR_VEHICLE_VIEW_TRAIN_SEND_TO_DEPOT_TOOLTIP                    :{BLACK}Lähetä juna veturitalliin. Ctrl+Klik suorittaa vain huollon
STR_VEHICLE_VIEW_ROAD_VEHICLE_SEND_TO_DEPOT_TOOLTIP             :{BLACK}Lähetä ajoneuvo varikolle. Ctrl+Klik suorittaa vain huollon
STR_VEHICLE_VIEW_SHIP_SEND_TO_DEPOT_TOOLTIP                     :{BLACK}Lähetä laiva telakalle. Ctrl+Klik suorittaa vain huollon
STR_VEHICLE_VIEW_AIRCRAFT_SEND_TO_DEPOT_TOOLTIP                 :{BLACK}Lähetä ilma-alus lentokonehalliin. Ctrl+Klik suorittaa vain huollon

STR_VEHICLE_VIEW_CLONE_TRAIN_INFO                               :{BLACK}Tämä ostaa kopion junasta vaunuineen. Ctrl+Klik jakaa komennot. Shift+Klik näyttää kustannusarvion ostamatta kopiota
STR_VEHICLE_VIEW_CLONE_ROAD_VEHICLE_INFO                        :{BLACK}Tämä ostaa kopion ajoneuvosta. Ctrl+Klik jakaa komennot. Shift+Klik näyttää kustannusarvion ostamatta kopiota
STR_VEHICLE_VIEW_CLONE_SHIP_INFO                                :{BLACK}Tämä ostaa kopion laivasta. Ctrl+Klik jakaa komennot. Shift+Klik näyttää kustannusarvion ostamatta kopiota
STR_VEHICLE_VIEW_CLONE_AIRCRAFT_INFO                            :{BLACK}Tämä ostaa kopion lentokoneesta. Ctrl+Klik jakaa komennot. Shift+Klik näyttää kustannusarvion ostamatta kopiota

STR_VEHICLE_VIEW_TRAIN_IGNORE_SIGNAL_TOOLTIP                    :{BLACK}Anna junalle lupa ohittaa punainen opastin

STR_VEHICLE_VIEW_TRAIN_REFIT_TOOLTIP                            :{BLACK}Sovita juna kuljettamaan muuta rahtityyppiä
STR_VEHICLE_VIEW_ROAD_VEHICLE_REFIT_TOOLTIP                     :{BLACK}Muuta ajoneuvo kuljettamaan muuta rahtityyppiä
STR_VEHICLE_VIEW_SHIP_REFIT_TOOLTIP                             :{BLACK}Sovita laiva eri rahtityypille
<<<<<<< HEAD
STR_VEHICLE_VIEW_AIRCRAFT_REFIT_TOOLTIP                         :{BLACK}Sovita lentokone eri rahtityypille.
=======
STR_VEHICLE_VIEW_AIRCRAFT_REFIT_TOOLTIP                         :{BLACK}Sovita ilma-alus kuljettamaan eri rahtityyppiä
>>>>>>> a499e9ac

STR_VEHICLE_VIEW_TRAIN_REVERSE_TOOLTIP                          :{BLACK}Käännä junan suunta
STR_VEHICLE_VIEW_ROAD_VEHICLE_REVERSE_TOOLTIP                   :{BLACK}Pakota ajoneuvo kääntymään ympäri

STR_VEHICLE_VIEW_TRAIN_ORDERS_TOOLTIP                           :{BLACK}Näytä junan käskyt. Ctrl+Klik näyttää junan aikataulun
STR_VEHICLE_VIEW_ROAD_VEHICLE_ORDERS_TOOLTIP                    :{BLACK}Näytä ajoneuvon käskyt. Ctrl+Klik näyttää ajoneuvon aikataulun
STR_VEHICLE_VIEW_SHIP_ORDERS_TOOLTIP                            :{BLACK}Näytä laivan käskyt. Ctrl+Click näyttää laivan aikataulun
STR_VEHICLE_VIEW_AIRCRAFT_ORDERS_TOOLTIP                        :{BLACK}Näytä ilma-aluksen käskyt. Ctrl+Klik näyttää ilma-aluksen aikataulun

STR_VEHICLE_VIEW_TRAIN_SHOW_DETAILS_TOOLTIP                     :{BLACK}Näytä junan tiedot
STR_VEHICLE_VIEW_ROAD_VEHICLE_SHOW_DETAILS_TOOLTIP              :{BLACK}Näytä ajoneuvon tiedot
STR_VEHICLE_VIEW_SHIP_SHOW_DETAILS_TOOLTIP                      :{BLACK}Näytä laivan tiedot
<<<<<<< HEAD
STR_VEHICLE_VIEW_AIRCRAFT_SHOW_DETAILS_TOOLTIP                  :{BLACK}Näytä lentokoneen tiedot.
=======
STR_VEHICLE_VIEW_AIRCRAFT_SHOW_DETAILS_TOOLTIP                  :{BLACK}Näytä ilma-aluksen tiedot
>>>>>>> a499e9ac

STR_VEHICLE_VIEW_TRAIN_STATE_START_STOP_TOOLTIP                 :{BLACK}Valitun junan toiminnot – napsauta pysäyttääksesi/käynnistääksesi junan. Ctrl+Klik vierittääksesi kohteeseen
STR_VEHICLE_VIEW_ROAD_VEHICLE_STATE_START_STOP_TOOLTIP          :{BLACK}Nykyisen ajoneuvon toiminnot – napsauta pysäyttääksesi/käynnistääksesi ajoneuvon. Ctrl+Klik vierittääksesi kohteeseen
STR_VEHICLE_VIEW_SHIP_STATE_START_STOP_TOOLTIP                  :{BLACK}Nykyisen laivat toiminnot – napsauta pysäyttääksesi/käynnistääksesi laivan. Ctrl+Klik vierittääksesi kohteeseen
STR_VEHICLE_VIEW_AIRCRAFT_STATE_START_STOP_TOOLTIP              :{BLACK}Nykyisen lentokoneen toiminnot – napsauta pysäyttääksesi/käynnistääksesi lentokoneen. Ctrl+Klik vierittääksesi kohteeseen

# Messages in the start stop button in the vehicle view
STR_VEHICLE_STATUS_LOADING_UNLOADING                            :{LTBLUE}Lastataan/puretaan
STR_VEHICLE_STATUS_LEAVING                                      :{LTBLUE}Poistuu
STR_VEHICLE_STATUS_CRASHED                                      :{RED}Kolaroitu!
STR_VEHICLE_STATUS_BROKEN_DOWN                                  :{RED}Hajonnut
STR_VEHICLE_STATUS_STOPPED                                      :{RED}Pysäytetty
STR_VEHICLE_STATUS_TRAIN_STOPPING_VEL                           :{RED}Pysähtyy, {VELOCITY}
STR_VEHICLE_STATUS_TRAIN_NO_POWER                               :{RED}Ei virtaa
STR_VEHICLE_STATUS_TRAIN_STUCK                                  :{ORANGE}Odottaa vapaata reittiä
STR_VEHICLE_STATUS_AIRCRAFT_TOO_FAR                             :{ORANGE}Seuraava määränpää liian kaukana

STR_VEHICLE_STATUS_HEADING_FOR_STATION_VEL                      :{LTBLUE}Suuntana {STATION}, {VELOCITY}
STR_VEHICLE_STATUS_NO_ORDERS_VEL                                :{LTBLUE}Ei pysähdyksiä, {VELOCITY}
STR_VEHICLE_STATUS_HEADING_FOR_WAYPOINT_VEL                     :{LTBLUE}Kohde: {WAYPOINT}, {VELOCITY}
STR_VEHICLE_STATUS_HEADING_FOR_DEPOT_VEL                        :{ORANGE}Suuntana {DEPOT}, {VELOCITY}
STR_VEHICLE_STATUS_HEADING_FOR_DEPOT_SERVICE_VEL                :{LTBLUE}Huolto kohteessa {DEPOT}, {VELOCITY}

# Vehicle stopped/started animations
STR_VEHICLE_COMMAND_STOPPED_SMALL                               :{TINY_FONT}{RED}Pysäytetty
STR_VEHICLE_COMMAND_STOPPED                                     :{RED}Pysäytetty
STR_VEHICLE_COMMAND_STARTED_SMALL                               :{TINY_FONT}{GREEN}Käynnistetty
STR_VEHICLE_COMMAND_STARTED                                     :{GREEN}Käynnistetty

# Vehicle details
STR_VEHICLE_DETAILS_CAPTION                                     :{WHITE}{VEHICLE} (yksityiskohdat)
STR_VEHICLE_NAME_BUTTON                                         :{BLACK}Nimi

STR_VEHICLE_DETAILS_TRAIN_RENAME                                :{BLACK}Nimeä juna
STR_VEHICLE_DETAILS_ROAD_VEHICLE_RENAME                         :{BLACK}Nimeä ajoneuvo
STR_VEHICLE_DETAILS_SHIP_RENAME                                 :{BLACK}Nimeä laiva
STR_VEHICLE_DETAILS_AIRCRAFT_RENAME                             :{BLACK}Nimeä ilma-alus

STR_VEHICLE_INFO_AGE_RUNNING_COST_YR                            :{BLACK}Ikä: {LTBLUE}{STRING}{BLACK}   Käyttökustannukset: {LTBLUE}{CURRENCY_LONG}/yr
# The next two need to stay in this order
STR_VEHICLE_INFO_AGE                                            :{COMMA} vuo{P si tta} ({COMMA})
STR_VEHICLE_INFO_AGE_RED                                        :{RED}{COMMA} vuo{P si tta} ({COMMA})

STR_VEHICLE_INFO_MAX_SPEED                                      :{BLACK}Huippunopeus: {LTBLUE}{VELOCITY}
STR_VEHICLE_INFO_MAX_SPEED_TYPE                                 :{BLACK}Huippunopeus: {LTBLUE}{VELOCITY} {BLACK}Ilma-alustyyppi: {LTBLUE}{STRING}
STR_VEHICLE_INFO_MAX_SPEED_TYPE_RANGE                           :{BLACK}Huippunopeus: {LTBLUE}{VELOCITY} {BLACK}Ilma-alustyyppi: {LTBLUE}{STRING} {BLACK}Toimintamatka: {LTBLUE}{COMMA} ruutua
STR_VEHICLE_INFO_WEIGHT_POWER_MAX_SPEED                         :{BLACK}Paino: {LTBLUE}{WEIGHT_SHORT} {BLACK}Teho: {LTBLUE}{POWER}{BLACK} Maks. nopeus: {LTBLUE}{VELOCITY}
STR_VEHICLE_INFO_WEIGHT_POWER_MAX_SPEED_MAX_TE                  :{BLACK}Paino: {LTBLUE}{WEIGHT_SHORT} {BLACK}Teho: {LTBLUE}{POWER}{BLACK} Maks. nopeus: {LTBLUE}{VELOCITY} {BLACK}Maks. vetovoima: {LTBLUE}{FORCE}

STR_VEHICLE_INFO_PROFIT_THIS_YEAR_LAST_YEAR                     :{BLACK}Tuotto tänä vuonna: {LTBLUE}{CURRENCY_LONG} (viime vuonna: {CURRENCY_LONG})
STR_VEHICLE_INFO_RELIABILITY_BREAKDOWNS                         :{BLACK}Luotettavuus: {LTBLUE}{COMMA}{NBSP}%  {BLACK}Hajoamiset viime huollon jälkeen: {LTBLUE}{COMMA}

STR_VEHICLE_INFO_BUILT_VALUE                                    :{LTBLUE}{ENGINE} {BLACK}Rakennettu: {LTBLUE}{NUM}{BLACK} Arvo: {LTBLUE}{CURRENCY_LONG}
STR_VEHICLE_INFO_NO_CAPACITY                                    :{BLACK}Kapasiteetti: {LTBLUE}-{STRING}
STR_VEHICLE_INFO_CAPACITY                                       :{BLACK}Kapasiteetti: {LTBLUE}{CARGO_LONG}{3:STRING}
STR_VEHICLE_INFO_CAPACITY_MULT                                  :{BLACK}Kapasiteetti: {LTBLUE}{CARGO_LONG}{3:STRING} (x{4:NUM})
STR_VEHICLE_INFO_CAPACITY_CAPACITY                              :{BLACK}Kapasiteetti: {LTBLUE}{CARGO_LONG}, {CARGO_LONG}{STRING}

STR_VEHICLE_INFO_FEEDER_CARGO_VALUE                             :{BLACK}Siirron arvo: {LTBLUE}{CURRENCY_LONG}

STR_VEHICLE_DETAILS_SERVICING_INTERVAL_DAYS                     :{BLACK}Huoltoväli: {LTBLUE}{COMMA}{NBSP}päivää{BLACK}   Viimeisin huolto: {LTBLUE}{DATE_LONG}
STR_VEHICLE_DETAILS_SERVICING_INTERVAL_PERCENT                  :{BLACK}Huoltoväli: {LTBLUE}{COMMA}{NBSP}%{BLACK}   Viime huolto: {LTBLUE}{DATE_LONG}
STR_VEHICLE_DETAILS_INCREASE_SERVICING_INTERVAL_TOOLTIP         :{BLACK}Kasvata huoltoväliä kymmenellä. Ctrl+Klik kasvattaa huoltoväliä viidellä
STR_VEHICLE_DETAILS_DECREASE_SERVICING_INTERVAL_TOOLTIP         :{BLACK}Pienennä huoltoväliä kymmenellä. Ctrl+Klik vähentää huoltoväliä viidellä

STR_SERVICE_INTERVAL_DROPDOWN_TOOLTIP                           :{BLACK}Muuta huoltovälien tyyppiä
STR_VEHICLE_DETAILS_DEFAULT                                     :Oletus
STR_VEHICLE_DETAILS_DAYS                                        :Päiviä
STR_VEHICLE_DETAILS_PERCENT                                     :Prosentteja

STR_QUERY_RENAME_TRAIN_CAPTION                                  :{WHITE}Nimeä juna
STR_QUERY_RENAME_ROAD_VEHICLE_CAPTION                           :{WHITE}Nimeä ajoneuvo
STR_QUERY_RENAME_SHIP_CAPTION                                   :{WHITE}Nimeä laiva
STR_QUERY_RENAME_AIRCRAFT_CAPTION                               :{WHITE}Nimeä ilma-alus

# Extra buttons for train details windows
STR_VEHICLE_DETAILS_TRAIN_ENGINE_BUILT_AND_VALUE                :{LTBLUE}{ENGINE}{BLACK}   Rakennettu: {LTBLUE}{NUM}{BLACK} Arvo: {LTBLUE}{CURRENCY_LONG}
STR_VEHICLE_DETAILS_TRAIN_WAGON_VALUE                           :{LTBLUE}{ENGINE}{BLACK}   Arvo: {LTBLUE}{CURRENCY_LONG}

STR_VEHICLE_DETAILS_TRAIN_TOTAL_CAPACITY_TEXT                   :{BLACK}Kokonaisrahtikapasiteetti:
STR_VEHICLE_DETAILS_TRAIN_TOTAL_CAPACITY                        :{LTBLUE}- {CARGO_LONG} ({CARGO_SHORT})
STR_VEHICLE_DETAILS_TRAIN_TOTAL_CAPACITY_MULT                   :{LTBLUE}- {CARGO_LONG} ({CARGO_SHORT}) (x{NUM})

STR_VEHICLE_DETAILS_CARGO_EMPTY                                 :{LTBLUE}Tyhjä
STR_VEHICLE_DETAILS_CARGO_FROM                                  :{LTBLUE}{CARGO_LONG} asemalta {STATION}
STR_VEHICLE_DETAILS_CARGO_FROM_MULT                             :{LTBLUE}{CARGO_LONG} asemalta {STATION} (x{NUM})

STR_VEHICLE_DETAIL_TAB_CARGO                                    :{BLACK}Rahti
STR_VEHICLE_DETAILS_TRAIN_CARGO_TOOLTIP                         :{BLACK}Näytä kuljetettavan rahdin tiedot
STR_VEHICLE_DETAIL_TAB_INFORMATION                              :{BLACK}Tietoa
STR_VEHICLE_DETAILS_TRAIN_INFORMATION_TOOLTIP                   :{BLACK}Näytä yksikön tiedot
STR_VEHICLE_DETAIL_TAB_CAPACITIES                               :{BLACK}Kapasiteetit
STR_VEHICLE_DETAILS_TRAIN_CAPACITIES_TOOLTIP                    :{BLACK}Näytä kunkin kulkuneuvon kapasiteetti
STR_VEHICLE_DETAIL_TAB_TOTAL_CARGO                              :{BLACK}Rahtia yhteensä
STR_VEHICLE_DETAILS_TRAIN_TOTAL_CARGO_TOOLTIP                   :{BLACK}Näytä junan kokonaiskapasiteetti, eritelty rahtityypin mukaan

STR_VEHICLE_DETAILS_TRAIN_ARTICULATED_RV_CAPACITY               :{BLACK}Kapasiteetti: {LTBLUE}

# Vehicle refit
STR_REFIT_CAPTION                                               :{WHITE}{VEHICLE} (sovita)
STR_REFIT_TITLE                                                 :{GOLD}Valitse kuljetettava rahtityyppi:
STR_REFIT_NEW_CAPACITY_COST_OF_REFIT                            :{BLACK}Uusi kapasiteetti: {GOLD}{CARGO_LONG}{}{BLACK}Sovituksen kustannus: {RED}{CURRENCY_LONG}
STR_REFIT_NEW_CAPACITY_INCOME_FROM_REFIT                        :{BLACK}Uusi kapasiteetti: {GOLD}{CARGO_LONG}{}{BLACK}Tulot sovittamisesta: {GREEN}{CURRENCY_LONG}
STR_REFIT_NEW_CAPACITY_COST_OF_AIRCRAFT_REFIT                   :{BLACK}Uusi kapasiteetti: {GOLD}{CARGO_LONG}, {GOLD}{CARGO_LONG}{}{BLACK}Sovituksen kustannus: {RED}{CURRENCY_LONG}
STR_REFIT_NEW_CAPACITY_INCOME_FROM_AIRCRAFT_REFIT               :{BLACK}Uusi kapasiteetti: {GOLD}{CARGO_LONG}, {GOLD}{CARGO_LONG}{}{BLACK}Tulot sovittamisesta: {GREEN}{CURRENCY_LONG}
STR_REFIT_SELECT_VEHICLES_TOOLTIP                               :{BLACK}Valitse sovitettavat kulkuneuvot. Hiirellä vetäminen sallii useamman kulkuneuvon valinnan. Tyhjän alueen napsautus valitsee koko kulkuneuvon. Ctrl+Klik valitsee kulkuneuvon ja sitä seuraavan ketjun

STR_REFIT_TRAIN_LIST_TOOLTIP                                    :{BLACK}Valitse junan rahtityyppi
STR_REFIT_ROAD_VEHICLE_LIST_TOOLTIP                             :{BLACK}Valitse ajoneuvolla ajettava rahti
STR_REFIT_SHIP_LIST_TOOLTIP                                     :{BLACK}Valitse laivan kuljettama rahtityyppi
STR_REFIT_AIRCRAFT_LIST_TOOLTIP                                 :{BLACK}Valitse kuljetettavan rahdin tyyppi

STR_REFIT_TRAIN_REFIT_BUTTON                                    :{BLACK}Sovita juna
STR_REFIT_ROAD_VEHICLE_REFIT_BUTTON                             :{BLACK}Korjaa ajoneuvo.
STR_REFIT_SHIP_REFIT_BUTTON                                     :{BLACK}Sovita laiva
STR_REFIT_AIRCRAFT_REFIT_BUTTON                                 :{BLACK}Sovita ilma-alus

STR_REFIT_TRAIN_REFIT_TOOLTIP                                   :{BLACK}Sovita juna kuljettamaan valittua rahtityyppiä
STR_REFIT_ROAD_VEHICLE_REFIT_TOOLTIP                            :{BLACK}Muuta ajoneuvo rahtaamaan korostettua rahtityyppiä.
STR_REFIT_SHIP_REFIT_TOOLTIP                                    :{BLACK}Sovita laiva valitulle rahtityypille
STR_REFIT_AIRCRAFT_REFIT_TOOLTIP                                :{BLACK}Sovita lentokone kuljettamaan valittua rahtityyppiä

# Order view
STR_ORDERS_CAPTION                                              :{WHITE}{VEHICLE} (Käskyt)
STR_ORDERS_TIMETABLE_VIEW                                       :{BLACK}Aikataulu
STR_ORDERS_TIMETABLE_VIEW_TOOLTIP                               :{BLACK}Näytä aikataulu

STR_ORDERS_LIST_TOOLTIP                                         :{BLACK}Käskyt – napsauta käskyä korostaaksesi sen. Ctrl+Klik siirtää näkymän kohteeseen
STR_ORDER_INDEX                                                 :{COMMA}:{NBSP}
STR_ORDER_TEXT                                                  :{STRING} {STRING} {STRING}

STR_ORDERS_END_OF_ORDERS                                        :- - Käskyjen loppu - -
STR_ORDERS_END_OF_SHARED_ORDERS                                 :- - Jaettujen käskyjen loppu - -

# Order bottom buttons
STR_ORDER_NON_STOP                                              :{BLACK}Välipysähdyksetön
STR_ORDER_GO_TO                                                 :Mene
STR_ORDER_GO_NON_STOP_TO                                        :Mene pysähtymättä
STR_ORDER_GO_VIA                                                :Mene kautta
STR_ORDER_GO_NON_STOP_VIA                                       :Mene pysähtymättä kautta
STR_ORDER_TOOLTIP_NON_STOP                                      :{BLACK}Muuta korostetun käskyn pysähtymiskäyttäytymistä

STR_ORDER_TOGGLE_FULL_LOAD                                      :{BLACK}Lastaa täyteen mikä tahansa rahtityyppi
STR_ORDER_DROP_LOAD_IF_POSSIBLE                                 :Lastaa jos saatavilla
STR_ORDER_DROP_FULL_LOAD_ALL                                    :Lastaa täyteen kaikki rahtityypit
STR_ORDER_DROP_FULL_LOAD_ANY                                    :Lastaa täyteen mikä tahansa rahtityyppi
STR_ORDER_DROP_NO_LOADING                                       :Älä lastaa rahtia
STR_ORDER_TOOLTIP_FULL_LOAD                                     :{BLACK}Muuta korostetun käskyn lastauskäyttäytymistä

STR_ORDER_TOGGLE_UNLOAD                                         :{BLACK}Pura koko lasti
STR_ORDER_DROP_UNLOAD_IF_ACCEPTED                               :Pura lasti, jos asema hyväksyy sitä
STR_ORDER_DROP_UNLOAD                                           :Pura kaikki
STR_ORDER_DROP_TRANSFER                                         :Siirrä
STR_ORDER_DROP_NO_UNLOADING                                     :Ei rahdinpurkua
STR_ORDER_TOOLTIP_UNLOAD                                        :{BLACK}Muuta korostetun käskyn purkamiskäyttäytymistä

STR_ORDER_REFIT                                                 :{BLACK}Sovita
STR_ORDER_REFIT_TOOLTIP                                         :{BLACK}Valitse mihin rahtityyppiin tämä käsky sovittaa. Ctrl+Klik poistaa sovituskäskyn
STR_ORDER_REFIT_AUTO                                            :{BLACK}Uudelleensovitus asemalla
STR_ORDER_REFIT_AUTO_TOOLTIP                                    :{BLACK}Valitse tällä määräyksellä sovitettava rahtityyppi. Ctrl+Klik poistaaksesi sovitusmääräyksen. Sovitus suoritetaan vain, jos kulkuneuvo sallii sen
STR_ORDER_DROP_REFIT_AUTO                                       :Määrätty rahti
STR_ORDER_DROP_REFIT_AUTO_ANY                                   :Saatavilla oleva rahti

STR_ORDER_SERVICE                                               :{BLACK}Huolto
STR_ORDER_DROP_GO_ALWAYS_DEPOT                                  :Mene aina
STR_ORDER_DROP_SERVICE_DEPOT                                    :Huolto, jos tarpeen
STR_ORDER_DROP_HALT_DEPOT                                       :Pysähdy
STR_ORDER_SERVICE_TOOLTIP                                       :{BLACK}Ohita tämä käsky, ellei huoltoa tarvita

STR_ORDER_CONDITIONAL_VARIABLE_TOOLTIP                          :{BLACK}Kulkuneuvon tiedot, joiden perusteella hypätään

# Conditional order variables, must follow order of OrderConditionVariable enum
STR_ORDER_CONDITIONAL_LOAD_PERCENTAGE                           :Lastin prosentuaalinen määrä
STR_ORDER_CONDITIONAL_RELIABILITY                               :Luotettavuus
STR_ORDER_CONDITIONAL_MAX_SPEED                                 :Huippunopeus
STR_ORDER_CONDITIONAL_AGE                                       :Ikä (vuotta)
STR_ORDER_CONDITIONAL_REQUIRES_SERVICE                          :Vaatii huoltoa
STR_ORDER_CONDITIONAL_UNCONDITIONALLY                           :Aina
STR_ORDER_CONDITIONAL_REMAINING_LIFETIME                        :Jäljelläoleva elinikä (vuotta)
STR_ORDER_CONDITIONAL_MAX_RELIABILITY                           :Enimmäisluotettavuus

STR_ORDER_CONDITIONAL_COMPARATOR_TOOLTIP                        :{BLACK}Miten kulkuneuvon tietoja verrataan annettuihin arvoihin
STR_ORDER_CONDITIONAL_COMPARATOR_EQUALS                         :on yhtä kuin
STR_ORDER_CONDITIONAL_COMPARATOR_NOT_EQUALS                     :ei ole yhtä kuin
STR_ORDER_CONDITIONAL_COMPARATOR_LESS_THAN                      :on pienempi kuin
STR_ORDER_CONDITIONAL_COMPARATOR_LESS_EQUALS                    :on pienempi tai yhtä kuin
STR_ORDER_CONDITIONAL_COMPARATOR_MORE_THAN                      :on enemmän kuin
STR_ORDER_CONDITIONAL_COMPARATOR_MORE_EQUALS                    :on enemmän tai yhtä kuin
STR_ORDER_CONDITIONAL_COMPARATOR_IS_TRUE                        :on tosi
STR_ORDER_CONDITIONAL_COMPARATOR_IS_FALSE                       :on epätosi

STR_ORDER_CONDITIONAL_VALUE_TOOLTIP                             :{BLACK}Arvo, johon kulkuneuvon tietoja verrataan
STR_ORDER_CONDITIONAL_VALUE_CAPT                                :{WHITE}Syötä arvo, johon verrataan

STR_ORDERS_SKIP_BUTTON                                          :{BLACK}Ohita
STR_ORDERS_SKIP_TOOLTIP                                         :{BLACK}Ohita nykyinen käsky ja aloita seuraava. Ctrl+Klik hyppää valittuun käskyyn

STR_ORDERS_DELETE_BUTTON                                        :{BLACK}Poista
STR_ORDERS_DELETE_TOOLTIP                                       :{BLACK}Poista korostettu käsky
STR_ORDERS_DELETE_ALL_TOOLTIP                                   :{BLACK}Poista kaikki käskyt
STR_ORDERS_STOP_SHARING_BUTTON                                  :{BLACK}Lopeta jakaminen
STR_ORDERS_STOP_SHARING_TOOLTIP                                 :{BLACK}Lopeta käskyjen jakaminen. Ctrl+Klik poistaa lisäksi kaikki tämän kulkuneuvon käskyt

STR_ORDERS_GO_TO_BUTTON                                         :{BLACK}Mene
STR_ORDER_GO_TO_NEAREST_DEPOT                                   :Mene lähimmälle varikolle
STR_ORDER_GO_TO_NEAREST_HANGAR                                  :Mene lähimmälle varikolle
STR_ORDER_CONDITIONAL                                           :Ehdollinen hyppykäsky
STR_ORDER_SHARE                                                 :Jaa käskyt
STR_ORDERS_GO_TO_TOOLTIP                                        :{BLACK}Lisää uuden käskyn ennen valittua, tai lisää listan viimeiseksi. Ctrl:n painalluksella asemakäskyistä tulee ”lastaa täyteen mikä tahansa rahti”, reittipistekäskyistä ”pysähtymättä” ja veturitallikäskyistä ”huolto”. ”Jaa käskyt” tai Ctrl jakaa käskyt valitun kulkuneuvon kanssa. Kulkuneuvon napsauttaminen kopioi käskyt kyseisestä kulkuneuvosta. Varikkokäsky estää kulkuneuvon automaattiset huollot

STR_ORDERS_VEH_WITH_SHARED_ORDERS_LIST_TOOLTIP                  :{BLACK}Näytä kaikki kulkuneuvot, jotka jakavat nämä käskyt

# String parts to build the order string
STR_ORDER_GO_TO_WAYPOINT                                        :Kierrä reittipisteen {WAYPOINT} kautta
STR_ORDER_GO_NON_STOP_TO_WAYPOINT                               :Mene pysäht. pisteen {WAYPOINT} kautta

STR_ORDER_SERVICE_AT                                            :Huolto
STR_ORDER_SERVICE_NON_STOP_AT                                   :Huolto pysäytyksettä

STR_ORDER_NEAREST_DEPOT                                         :lähin
STR_ORDER_NEAREST_HANGAR                                        :lähin varikko
STR_ORDER_TRAIN_DEPOT                                           :Veturitalli
STR_ORDER_ROAD_VEHICLE_DEPOT                                    :Varikko
STR_ORDER_SHIP_DEPOT                                            :Telakka
STR_ORDER_GO_TO_NEAREST_DEPOT_FORMAT                            :{STRING} {STRING} {STRING}
STR_ORDER_GO_TO_DEPOT_FORMAT                                    :{STRING} {DEPOT}

STR_ORDER_REFIT_ORDER                                           :(Sovita {STRING})
STR_ORDER_REFIT_STOP_ORDER                                      :(Sovita rahtityypiksi {STRING} ja pysähdy)
STR_ORDER_STOP_ORDER                                            :(Pysähdy)

STR_ORDER_GO_TO_STATION                                         :{STRING} {STATION} {STRING}

STR_ORDER_IMPLICIT                                              :(Ehdoton)

STR_ORDER_FULL_LOAD                                             :(Täysi lastaus)
STR_ORDER_FULL_LOAD_ANY                                         :(Lastaa täyteen mitä tahansa rahtia)
STR_ORDER_NO_LOAD                                               :(Ei lastausta)
STR_ORDER_UNLOAD                                                :(Pura lasti ja lastaa uusi rahti)
STR_ORDER_UNLOAD_FULL_LOAD                                      :(Pura lasti ja odota uuden lastin täyttymistä)
STR_ORDER_UNLOAD_FULL_LOAD_ANY                                  :(Pura ja odota minkä tahansa rahdin täyttymistä)
STR_ORDER_UNLOAD_NO_LOAD                                        :(Pura ja lähde tyhjänä)
STR_ORDER_TRANSFER                                              :(Siirrä ja lastaa rahti)
STR_ORDER_TRANSFER_FULL_LOAD                                    :(Siirrä ja odota uuden lastin täyttymistä)
STR_ORDER_TRANSFER_FULL_LOAD_ANY                                :(Siirrä ja odota minkä tahansa lastin täyttymistä)
STR_ORDER_TRANSFER_NO_LOAD                                      :(Siirrä rahti ja jätä tyhjäksi)
STR_ORDER_NO_UNLOAD                                             :(Ei purkua mutta lastaa rahti)
STR_ORDER_NO_UNLOAD_FULL_LOAD                                   :(Ei lastin purkua, mutta odota uuden lastin täyttymistä)
STR_ORDER_NO_UNLOAD_FULL_LOAD_ANY                               :(Ei lastin purkua, mutta odota minkä tahansa lastin täyttymistä)
STR_ORDER_NO_UNLOAD_NO_LOAD                                     :(Ei purkua eikä lastausta)

STR_ORDER_AUTO_REFIT                                            :(Sovita rahdille {STRING})
STR_ORDER_FULL_LOAD_REFIT                                       :(Täysi lasti ja sovitus rahdille {STRING})
STR_ORDER_FULL_LOAD_ANY_REFIT                                   :(Täysi lasti mitä tahansa rahtia sekä sovita rahdille {STRING})
STR_ORDER_UNLOAD_REFIT                                          :(Pura ja ota rahti sekä sovita rahdille {STRING})
STR_ORDER_UNLOAD_FULL_LOAD_REFIT                                :(Pura ja odota täyttä lastia sekä sovita rahdille {STRING})
STR_ORDER_UNLOAD_FULL_LOAD_ANY_REFIT                            :(Pura ja odota mitä tahansa täyttä lastia sekä sovita rahdille {STRING})
STR_ORDER_TRANSFER_REFIT                                        :(Siirrä ja ota rahti sekä sovita rahdille {STRING})
STR_ORDER_TRANSFER_FULL_LOAD_REFIT                              :(Siirrä ja odota täyttä lastia sekä sovita rahdille {STRING})
STR_ORDER_TRANSFER_FULL_LOAD_ANY_REFIT                          :(Siirrä ja odota mitä tahansa täyttä lastia sekä sovita rahdille {STRING})
STR_ORDER_NO_UNLOAD_REFIT                                       :(Ei purkua ja ota rahti sekä sovita rahdille {STRING})
STR_ORDER_NO_UNLOAD_FULL_LOAD_REFIT                             :(Ei purkua ja odota täyttä lastia sekä sovita rahdille {STRING})
STR_ORDER_NO_UNLOAD_FULL_LOAD_ANY_REFIT                         :(Ei purkua ja odota mitä tahansa täyttä lastia sekä sovita rahdille {STRING})

STR_ORDER_AUTO_REFIT_ANY                                        :saatavilla oleva rahti

STR_ORDER_STOP_LOCATION_NEAR_END                                :[alkupäähän]
STR_ORDER_STOP_LOCATION_MIDDLE                                  :[keskelle]
STR_ORDER_STOP_LOCATION_FAR_END                                 :[loppupäähän]

STR_ORDER_OUT_OF_RANGE                                          :{RED} (Seuraava määränpää on toimintasäteen ulkopuolella)

STR_ORDER_CONDITIONAL_UNCONDITIONAL                             :Hyppää käskyyn {COMMA}
STR_ORDER_CONDITIONAL_NUM                                       :Hyppää käskyyn {COMMA}, kun {STRING} {STRING} {COMMA}
STR_ORDER_CONDITIONAL_TRUE_FALSE                                :Hyppää käskyyn {COMMA}, kun {STRING} {STRING}

STR_INVALID_ORDER                                               :{RED} (virheellinen käsky)

# Time table window
STR_TIMETABLE_TITLE                                             :{WHITE}{VEHICLE} (aikataulu)
STR_TIMETABLE_ORDER_VIEW                                        :{BLACK}Käskyt
STR_TIMETABLE_ORDER_VIEW_TOOLTIP                                :{BLACK}Vaihda käskynäkymään

STR_TIMETABLE_TOOLTIP                                           :{BLACK}Aikataulu - valitse käsky sitä napsauttamalla

STR_TIMETABLE_NO_TRAVEL                                         :Ei kulkua
STR_TIMETABLE_NOT_TIMETABLEABLE                                 :Kulje (automaattinen; aikataulu seuraavan manuaalisen käskyn mukaisesti)
STR_TIMETABLE_TRAVEL_NOT_TIMETABLED                             :Kiertävä (ei aikataulua)
STR_TIMETABLE_TRAVEL_NOT_TIMETABLED_SPEED                       :Kulje (ilman aikataulua) enimmillään {2:VELOCITY}
STR_TIMETABLE_TRAVEL_FOR                                        :Kulje kohteeseen {STRING}
STR_TIMETABLE_TRAVEL_FOR_SPEED                                  :Kulje kohteeseen {STRING} enintään {VELOCITY}
STR_TIMETABLE_TRAVEL_FOR_ESTIMATED                              :Kulje ({STRING}, ei aikataulua)
STR_TIMETABLE_TRAVEL_FOR_SPEED_ESTIMATED                        :Kulje ({STRING}, ei aikataulua) enimmillään {VELOCITY}
STR_TIMETABLE_STAY_FOR_ESTIMATED                                :(pysy {STRING}, ei aikataulua)
STR_TIMETABLE_AND_TRAVEL_FOR_ESTIMATED                          :(matkusta {STRING}, ei aikataulua)
STR_TIMETABLE_STAY_FOR                                          :ja odota {STRING}
STR_TIMETABLE_AND_TRAVEL_FOR                                    :ja kulje {STRING}
STR_TIMETABLE_DAYS                                              :{COMMA}{NBSP}päivä{P "" ä}
STR_TIMETABLE_TICKS                                             :{COMMA}{NBSP}askel{P "" ta}

STR_TIMETABLE_TOTAL_TIME                                        :{BLACK}Aikataulun kesto on {STRING}
STR_TIMETABLE_TOTAL_TIME_INCOMPLETE                             :{BLACK}Aikataulun kesto on vähintään {STRING}

STR_TIMETABLE_STATUS_ON_TIME                                    :{BLACK}Kulkuneuvo on aikataulussa
STR_TIMETABLE_STATUS_LATE                                       :{BLACK}Kulkuneuvo on {STRING} myöhässä
STR_TIMETABLE_STATUS_EARLY                                      :{BLACK}Kulkuneuvo on {STRING} etuajassa
STR_TIMETABLE_STATUS_NOT_STARTED                                :{BLACK}Tämä aikataulu ei ole vielä alkanut
STR_TIMETABLE_STATUS_START_AT                                   :{BLACK}Tämä aikataulu alkaa {STRING}

STR_TIMETABLE_STARTING_DATE                                     :{BLACK}Aloituspäivä
STR_TIMETABLE_STARTING_DATE_TOOLTIP                             :{BLACK}Valitse päivämäärä aikataulun aloituspäiväksi. Ctrl+Klik määrittää aikataulun aloituspäivän ja jakaa aikataulun tasaisesti kaikkien sitä käyttävien kulkuneuvojen kesken niiden järjestyksen mukaan.

STR_TIMETABLE_CHANGE_TIME                                       :{BLACK}Muuta aikaa
STR_TIMETABLE_WAIT_TIME_TOOLTIP                                 :{BLACK}Aseta kuinka kauan käskyn tulisi kestää

STR_TIMETABLE_CLEAR_TIME                                        :{BLACK}Nollaa aika
STR_TIMETABLE_CLEAR_TIME_TOOLTIP                                :{BLACK}Nollaa tämän rivin aika

STR_TIMETABLE_CHANGE_SPEED                                      :{BLACK}Muuta nopeusrajoitusta
STR_TIMETABLE_CHANGE_SPEED_TOOLTIP                              :{BLACK}Muuta valitun määräyksen suurinta sallittua nopeutta

STR_TIMETABLE_CLEAR_SPEED                                       :{BLACK}Tyhjennä nopeusrajoitus
STR_TIMETABLE_CLEAR_SPEED_TOOLTIP                               :{BLACK}Tyhjennä valitun määräyksen suurin sallittu nopeus

STR_TIMETABLE_RESET_LATENESS                                    :{BLACK}Nollaa myöhästymislaskuri
STR_TIMETABLE_RESET_LATENESS_TOOLTIP                            :{BLACK}Nollaa myöhästymislaskuri, jotta vaunu olisi taas aikataulussa

STR_TIMETABLE_AUTOFILL                                          :{BLACK}Automaattinen
STR_TIMETABLE_AUTOFILL_TOOLTIP                                  :{BLACK}Täytä aikataulu automaattisesti seuraavan matkan arvoilla (Ctrl+Klik: yritä säilyttää odotusajat)

STR_TIMETABLE_EXPECTED                                          :{BLACK}Odotettu
STR_TIMETABLE_SCHEDULED                                         :{BLACK}Aikataulu
STR_TIMETABLE_EXPECTED_TOOLTIP                                  :{BLACK}Vaihda odotetun ja aikataulun välillä

STR_TIMETABLE_ARRIVAL_ABBREVIATION                              :S:
STR_TIMETABLE_DEPARTURE_ABBREVIATION                            :L:


# Date window (for timetable)
STR_DATE_CAPTION                                                :{WHITE}Aseta päivämäärä
STR_DATE_SET_DATE                                               :{BLACK}Aseta päivämäärä
STR_DATE_SET_DATE_TOOLTIP                                       :{BLACK}Käytä valittua päivää aikataulun aloituspäivänä
STR_DATE_DAY_TOOLTIP                                            :{BLACK}Valitse päivä
STR_DATE_MONTH_TOOLTIP                                          :{BLACK}Valitse kuukausi
STR_DATE_YEAR_TOOLTIP                                           :{BLACK}Valitse vuosi


# AI debug window
STR_AI_DEBUG                                                    :{WHITE}Tekoälyn/peliskriptin virheenjäljitys
STR_AI_DEBUG_NAME_AND_VERSION                                   :{BLACK}{STRING} (v{NUM})
STR_AI_DEBUG_NAME_TOOLTIP                                       :{BLACK}Skriptin nimi
STR_AI_DEBUG_SETTINGS                                           :{BLACK}Asetukset
STR_AI_DEBUG_SETTINGS_TOOLTIP                                   :{BLACK}Muuta skriptin asetuksia
STR_AI_DEBUG_RELOAD                                             :{BLACK}Lataa tekoäly uudelleen
STR_AI_DEBUG_RELOAD_TOOLTIP                                     :{BLACK}Lopeta tekoäly, lataa skripti uudelleen ja käynnistä tekoäly uudelleen
STR_AI_DEBUG_BREAK_STR_ON_OFF_TOOLTIP                           :{BLACK}Pysäytetäänkö tekoäly, kun tekoälyn lokiviesti on sama kuin pysäytysmerkkijono
STR_AI_DEBUG_BREAK_ON_LABEL                                     :{BLACK}Pysäytä kun:
STR_AI_DEBUG_BREAK_STR_OSKTITLE                                 :{BLACK}Pysäytä, kun
STR_AI_DEBUG_BREAK_STR_TOOLTIP                                  :{BLACK}Kun tekoälyn lokiviesti täsmää tämän merkkijonon kanssa, peli pysäytetään
STR_AI_DEBUG_MATCH_CASE                                         :{BLACK}Kirjainkoon täsmäys
STR_AI_DEBUG_MATCH_CASE_TOOLTIP                                 :{BLACK}Kytke kirjainkoon täsmäys, kun verrataan tekoälyn viestejä pysäytysmerkkijonoon
STR_AI_DEBUG_CONTINUE                                           :{BLACK}Jatka
STR_AI_DEBUG_CONTINUE_TOOLTIP                                   :{BLACK}Jatka tekoälyn suorittamista
STR_AI_DEBUG_SELECT_AI_TOOLTIP                                  :{BLACK}Näytä tämän tekoälyn virheenkorjaustiedot
STR_AI_GAME_SCRIPT                                              :{BLACK}Peliskripti
STR_AI_GAME_SCRIPT_TOOLTIP                                      :{BLACK}Tarkista peliskriptin loki

STR_ERROR_AI_NO_AI_FOUND                                        :Sopivaa tekoälyä ei löydetty.{}Tämä tekoäly ei tee mitään.{}Voit ladata useita tekoälyjä ”online-sisältö” -järjestelmän kautta
STR_ERROR_AI_PLEASE_REPORT_CRASH                                :{WHITE}Yksi käynnissä olevista skripteistä kaatui. Ilmoita tästä skriptin kehittäjälle liittäen mukaan kuvankaappaus Tekoälyn/peliskriptin virheenjäljitys -ikkunasta
STR_ERROR_AI_DEBUG_SERVER_ONLY                                  :{YELLOW}Tekoälyn/peliskriptin virheenjäljitysikkuna on vain palvelimen käytettävissä

# AI configuration window
STR_AI_CONFIG_CAPTION                                           :{WHITE}Tekoälyn/peliskriptin määritteet
STR_AI_CONFIG_GAMELIST_TOOLTIP                                  :{BLACK}Seuraavassa pelissä ladattava peliskripti
STR_AI_CONFIG_AILIST_TOOLTIP                                    :{BLACK}Seuraavassa pelissä ladattavat tekoälyt
STR_AI_CONFIG_HUMAN_PLAYER                                      :Ihmispelaaja
STR_AI_CONFIG_RANDOM_AI                                         :Sattumanvarainen tekoäly
STR_AI_CONFIG_NONE                                              :(ei mitään)

STR_AI_CONFIG_MOVE_UP                                           :{BLACK}Siirrä ylöspäin
STR_AI_CONFIG_MOVE_UP_TOOLTIP                                   :{BLACK}Siirrä valittua tekoälyä ylöspäin listalla
STR_AI_CONFIG_MOVE_DOWN                                         :{BLACK}Siirrä alaspäin
STR_AI_CONFIG_MOVE_DOWN_TOOLTIP                                 :{BLACK}Siirrä valittua tekoälyä alaspäin listalla

STR_AI_CONFIG_GAMESCRIPT                                        :{SILVER}Peliskripti
STR_AI_CONFIG_AI                                                :{SILVER}Tekoälyt

STR_AI_CONFIG_CHANGE                                            :{BLACK}Valitse {STRING}
STR_AI_CONFIG_CHANGE_NONE                                       :
STR_AI_CONFIG_CHANGE_AI                                         :Tekoäly
STR_AI_CONFIG_CHANGE_GAMESCRIPT                                 :Peliskripti
STR_AI_CONFIG_CHANGE_TOOLTIP                                    :{BLACK}Lataa toinen skripti
STR_AI_CONFIG_CONFIGURE                                         :{BLACK}Määritä
STR_AI_CONFIG_CONFIGURE_TOOLTIP                                 :{BLACK}Määritä skriptin parametrit

# Available AIs window
STR_AI_LIST_CAPTION                                             :{WHITE}Saatavilla {STRING}
STR_AI_LIST_CAPTION_AI                                          :Tekoälyt
STR_AI_LIST_CAPTION_GAMESCRIPT                                  :Peliskriptit
STR_AI_LIST_TOOLTIP                                             :{BLACK}Napsauta valitaksesi skriptin

STR_AI_LIST_AUTHOR                                              :{LTBLUE}Tekijä: {ORANGE}{STRING}
STR_AI_LIST_VERSION                                             :{LTBLUE}Versio: {ORANGE}{NUM}
STR_AI_LIST_URL                                                 :{LTBLUE}URL: {ORANGE}{STRING}

STR_AI_LIST_ACCEPT                                              :{BLACK}Hyväksy
STR_AI_LIST_ACCEPT_TOOLTIP                                      :{BLACK}Valitse korostettu skripti
STR_AI_LIST_CANCEL                                              :{BLACK}Peruuta
STR_AI_LIST_CANCEL_TOOLTIP                                      :{BLACK}Älä vaihda skriptiä

STR_SCREENSHOT_CAPTION                                          :{WHITE}Ota kuvakaappaus
STR_SCREENSHOT_SCREENSHOT                                       :{BLACK}Tavallinen kuvakaappaus
STR_SCREENSHOT_ZOOMIN_SCREENSHOT                                :{BLACK}Täysin lähennetty kuvakaappaus
STR_SCREENSHOT_DEFAULTZOOM_SCREENSHOT                           :{BLACK}Kuvakaappaus oletuslähennyksellä
STR_SCREENSHOT_WORLD_SCREENSHOT                                 :{BLACK}Koko kartan kuvakaappaus
STR_SCREENSHOT_HEIGHTMAP_SCREENSHOT                             :{BLACK}Korkeuskartan kuvakaappaus
STR_SCREENSHOT_MINIMAP_SCREENSHOT                               :{BLACK}Pienoiskartan kuvakaappaus

# AI Parameters
STR_AI_SETTINGS_CAPTION                                         :{WHITE}{STRING} Parametrit
STR_AI_SETTINGS_CAPTION_AI                                      :Tekoäly
STR_AI_SETTINGS_CAPTION_GAMESCRIPT                              :Peliskripti
STR_AI_SETTINGS_CLOSE                                           :{BLACK}Sulje
STR_AI_SETTINGS_RESET                                           :{BLACK}Palauta
STR_AI_SETTINGS_SETTING                                         :{STRING}: {ORANGE}{STRING}
STR_AI_SETTINGS_START_DELAY                                     :Päiviä edellisen tekoälyn aloittamisesta tämän tekoälyn aloittamiseen (arvio): {ORANGE}{STRING}


# Textfile window
STR_TEXTFILE_README_CAPTION                                     :{WHITE}{STRING}:n {STRING} readme-tiedosto
STR_TEXTFILE_CHANGELOG_CAPTION                                  :{WHITE}{STRING}:n {STRING} muutosloki
STR_TEXTFILE_LICENCE_CAPTION                                    :{WHITE}{STRING}:n {STRING} lisenssi
STR_TEXTFILE_WRAP_TEXT                                          :{WHITE}Tekstin rivitys
STR_TEXTFILE_WRAP_TEXT_TOOLTIP                                  :{BLACK}Rivitä teksti ikkunaan niin, että se näkyy kokonaan rullaamatta
STR_TEXTFILE_VIEW_README                                        :{BLACK}Näytä readme-tiedosto
STR_TEXTFILE_VIEW_CHANGELOG                                     :{BLACK}Muutosloki
STR_TEXTFILE_VIEW_LICENCE                                       :{BLACK}Lisenssi


# Vehicle loading indicators
STR_PERCENT_UP_SMALL                                            :{TINY_FONT}{WHITE}{NUM}%{UP_ARROW}
STR_PERCENT_UP                                                  :{WHITE}{NUM}%{UP_ARROW}
STR_PERCENT_DOWN_SMALL                                          :{TINY_FONT}{WHITE}{NUM}%{DOWN_ARROW}
STR_PERCENT_DOWN                                                :{WHITE}{NUM}%{DOWN_ARROW}
STR_PERCENT_UP_DOWN_SMALL                                       :{TINY_FONT}{WHITE}{NUM}%{UP_ARROW}{DOWN_ARROW}
STR_PERCENT_UP_DOWN                                             :{WHITE}{NUM}%{UP_ARROW}{DOWN_ARROW}
STR_PERCENT_NONE_SMALL                                          :{TINY_FONT}{WHITE}{NUM}%
STR_PERCENT_NONE                                                :{WHITE}{NUM}%

# Income 'floats'
STR_INCOME_FLOAT_COST_SMALL                                     :{TINY_FONT}{RED}Kustannus: {CURRENCY_LONG}
STR_INCOME_FLOAT_COST                                           :{RED}Kustannus: {CURRENCY_LONG}
STR_INCOME_FLOAT_INCOME_SMALL                                   :{TINY_FONT}{GREEN}Tulo: {CURRENCY_LONG}
STR_INCOME_FLOAT_INCOME                                         :{GREEN}Tulo: {CURRENCY_LONG}
STR_FEEDER_TINY                                                 :{TINY_FONT}{YELLOW}Siirrä: {CURRENCY_LONG}
STR_FEEDER                                                      :{YELLOW}Siirrä: {CURRENCY_LONG}
STR_FEEDER_INCOME_TINY                                          :{TINY_FONT}{YELLOW}Siirrä: {CURRENCY_LONG}{WHITE} / {GREEN}Tulo: {CURRENCY_LONG}
STR_FEEDER_INCOME                                               :{YELLOW}Siirrä: {CURRENCY_LONG}{WHITE} / {GREEN}Tulo: {CURRENCY_LONG}
STR_FEEDER_COST_TINY                                            :{TINY_FONT}{YELLOW}Siirrä: {CURRENCY_LONG}{WHITE} / {RED}Kustannus: {CURRENCY_LONG}
STR_FEEDER_COST                                                 :{YELLOW}Siirrä: {CURRENCY_LONG}{WHITE} / {RED}Kustannus: {CURRENCY_LONG}
STR_MESSAGE_ESTIMATED_COST                                      :{WHITE}Arvioitu kustannus: {CURRENCY_LONG}
STR_MESSAGE_ESTIMATED_INCOME                                    :{WHITE}Arvioitu tulo: {CURRENCY_LONG}

# Saveload messages
STR_ERROR_SAVE_STILL_IN_PROGRESS                                :{WHITE}Tallentaminen käynnissä,{}odota, kunnes se päättyy!
STR_ERROR_AUTOSAVE_FAILED                                       :{WHITE}Automaattitallennus epäonnistui.
STR_ERROR_UNABLE_TO_READ_DRIVE                                  :{BLACK}Asemaa ei voi lukea.
STR_ERROR_GAME_SAVE_FAILED                                      :{WHITE}Tallennus epäonnistui.{}{STRING}
STR_ERROR_UNABLE_TO_DELETE_FILE                                 :{WHITE}Tiedostoa ei voi poistaa.
STR_ERROR_GAME_LOAD_FAILED                                      :{WHITE}Lataus epäonnistui.{}{STRING}
STR_GAME_SAVELOAD_ERROR_BROKEN_INTERNAL_ERROR                   :Sisäinen virhe: {STRING}
STR_GAME_SAVELOAD_ERROR_BROKEN_SAVEGAME                         :Viallinen tallennus – {STRING}
STR_GAME_SAVELOAD_ERROR_TOO_NEW_SAVEGAME                        :Tallennus on tehty uudemalla versiolla
STR_GAME_SAVELOAD_ERROR_FILE_NOT_READABLE                       :Tiedostoa ei voi lukea
STR_GAME_SAVELOAD_ERROR_FILE_NOT_WRITEABLE                      :Tiedostoa ei voi kirjoittaa
STR_GAME_SAVELOAD_ERROR_DATA_INTEGRITY_CHECK_FAILED             :Tietojen varmistustarkistus epäonnistui
STR_GAME_SAVELOAD_NOT_AVAILABLE                                 :<ei saatavilla>
STR_WARNING_LOADGAME_REMOVED_TRAMS                              :{WHITE}Peli tallennettiin versiossa, joka ei tue raitiovaunuja. Kaikki raitiovaunut on poistettu

# Map generation messages
STR_ERROR_COULD_NOT_CREATE_TOWN                                 :{WHITE}Kartan generointi peruutettu...{}... ei kelvollisia kuntien sijainteja
STR_ERROR_NO_TOWN_IN_SCENARIO                                   :{WHITE}... tässä skenaariossa ei ole yhtään kuntaa

STR_ERROR_PNGMAP                                                :{WHITE}Maastoa ei voida ladata PNG-tiedostosta...
STR_ERROR_PNGMAP_FILE_NOT_FOUND                                 :{WHITE}... tiedostoa ei löydy
STR_ERROR_PNGMAP_IMAGE_TYPE                                     :{WHITE}... kuvan tyyppiä ei voida muuttaa. Tarvitaan 8- tai 24-bittinen PNG-kuva
STR_ERROR_PNGMAP_MISC                                           :{WHITE}... tapahtui tunnistamaton virhe (todennäköisesti viallinen tiedosto)

STR_ERROR_BMPMAP                                                :{WHITE}Maastoa ei voida ladata BMP-tiedostosta...
STR_ERROR_BMPMAP_IMAGE_TYPE                                     :{WHITE}... kuvan tyyppiä ei voitu muuntaa

STR_ERROR_HEIGHTMAP_TOO_LARGE                                   :{WHITE}... kuva on liian suuri

STR_WARNING_HEIGHTMAP_SCALE_CAPTION                             :{WHITE}Mittakaavavaroitus
STR_WARNING_HEIGHTMAP_SCALE_MESSAGE                             :{YELLOW}Lähdekartan koon liiallinen muuttaminen ei ole suositeltavaa. Haluatko jatkaa?

# Soundset messages
STR_WARNING_FALLBACK_SOUNDSET                                   :{WHITE}Vain tilapäinen äänipaketti löydetty. Jos haluat ääniä, asenna äänipaketti online-sisältö -palvelulla

# Screenshot related messages
STR_WARNING_SCREENSHOT_SIZE_CAPTION                             :{WHITE}Suuri kuvankaappaus
STR_WARNING_SCREENSHOT_SIZE_MESSAGE                             :{YELLOW}Kuvankaappauksen tarkkuus tulee olemaan {COMMA} x {COMMA} pikseliä. Kuvankaappauksen ottaminen voi kestää jonkin aikaa. Haluatko jatkaa?

STR_MESSAGE_SCREENSHOT_SUCCESSFULLY                             :{WHITE}Kuvakaappaus tallennettu nimellä ”{STRING}”.
STR_ERROR_SCREENSHOT_FAILED                                     :{WHITE}Kuvakaappaus epäonnistui!

# Error message titles
STR_ERROR_MESSAGE_CAPTION                                       :{YELLOW}Viesti
STR_ERROR_MESSAGE_CAPTION_OTHER_COMPANY                         :{YELLOW}Viesti: {STRING}

# Generic construction errors
STR_ERROR_OFF_EDGE_OF_MAP                                       :{WHITE}Kartan reunan ulkopuolella.
STR_ERROR_TOO_CLOSE_TO_EDGE_OF_MAP                              :{WHITE}Liian lähellä kartan reunaa.
STR_ERROR_NOT_ENOUGH_CASH_REQUIRES_CURRENCY                     :{WHITE}Käteinen ei riitä – tarvitaan {CURRENCY_LONG}
STR_ERROR_FLAT_LAND_REQUIRED                                    :{WHITE}Tarvitaan tasaista maata.
STR_ERROR_LAND_SLOPED_IN_WRONG_DIRECTION                        :{WHITE}Maa viettää väärään suuntaan.
STR_ERROR_CAN_T_DO_THIS                                         :{WHITE}Ei onnistu...
STR_ERROR_BUILDING_MUST_BE_DEMOLISHED                           :{WHITE}Rakennus täytyy purkaa ensin.
STR_ERROR_CAN_T_CLEAR_THIS_AREA                                 :{WHITE}Aluetta ei voi tyhjentää...
STR_ERROR_SITE_UNSUITABLE                                       :{WHITE}... maasto on sopimaton
STR_ERROR_ALREADY_BUILT                                         :{WHITE}... se on jo rakennettu
STR_ERROR_OWNED_BY                                              :{WHITE}... omistaja: {STRING}
STR_ERROR_AREA_IS_OWNED_BY_ANOTHER                              :{WHITE}... alueen omistaa toinen yhtiö
STR_ERROR_TERRAFORM_LIMIT_REACHED                               :{WHITE}... maanmuokkausraja saavutettu
STR_ERROR_CLEARING_LIMIT_REACHED                                :{WHITE}... ruutujen tyhjennysraja saavutettu
STR_ERROR_TREE_PLANT_LIMIT_REACHED                              :{WHITE}... puiden istutusraja saavutettu
STR_ERROR_NAME_MUST_BE_UNIQUE                                   :{WHITE}Nimen täytyy olla uniikki
STR_ERROR_GENERIC_OBJECT_IN_THE_WAY                             :{WHITE}{1:STRING} on tiellä.
STR_ERROR_NOT_ALLOWED_WHILE_PAUSED                              :{WHITE}Ei sallittu pelin ollessa pysäytetty

# Local authority errors
STR_ERROR_LOCAL_AUTHORITY_REFUSES_TO_ALLOW_THIS                 :{WHITE}{TOWN}: paikallisviranomaiset kieltäytyvät.
STR_ERROR_LOCAL_AUTHORITY_REFUSES_AIRPORT                       :{WHITE}{TOWN} paikallisviranomaiset eivät salli toisen lentokentän rakentamista tähän kuntaan
STR_ERROR_LOCAL_AUTHORITY_REFUSES_NOISE                         :{WHITE}{TOWN} paikallisviranomaiset kieltävät lentokentän rakennuksen äänekkyyden takia
STR_ERROR_BRIBE_FAILED                                          :{WHITE}Paikallisviranomaiset ovat huomanneet lahjontayrityksesi

# Levelling errors
STR_ERROR_CAN_T_RAISE_LAND_HERE                                 :{WHITE}Maata ei voi korottaa.
STR_ERROR_CAN_T_LOWER_LAND_HERE                                 :{WHITE}Maata ei voi laskea.
STR_ERROR_CAN_T_LEVEL_LAND_HERE                                 :{WHITE}Maata ei voi tasoittaa tässä...
STR_ERROR_EXCAVATION_WOULD_DAMAGE                               :{WHITE}Kaivuualue vahingoittaisi tunnelia.
STR_ERROR_ALREADY_AT_SEA_LEVEL                                  :{WHITE}Merenpinta on jo saavutettu.
STR_ERROR_TOO_HIGH                                              :{WHITE}Liian korkea.
STR_ERROR_ALREADY_LEVELLED                                      :{WHITE}... alue on jo litteä
STR_ERROR_BRIDGE_TOO_HIGH_AFTER_LOWER_LAND                      :{WHITE}Yläpuolella olevasta sillasta tulisi liian korkea.

# Company related errors
STR_ERROR_CAN_T_CHANGE_COMPANY_NAME                             :{WHITE}Yhtiön nimeä ei voi muuttaa...
STR_ERROR_CAN_T_CHANGE_PRESIDENT                                :{WHITE}Pääjohtajan nimeä ei voi muuttaa...

STR_ERROR_MAXIMUM_PERMITTED_LOAN                                :{WHITE}... suurin sallittu lainan suuruus on {CURRENCY_LONG}.
STR_ERROR_CAN_T_BORROW_ANY_MORE_MONEY                           :{WHITE}Lisälainan otto ei onnistu...
STR_ERROR_LOAN_ALREADY_REPAYED                                  :{WHITE}... ei lainaa maksettavana.
STR_ERROR_CURRENCY_REQUIRED                                     :{WHITE}... tarvitaan {CURRENCY_LONG}.
STR_ERROR_CAN_T_REPAY_LOAN                                      :{WHITE}Lainaa ei voi lyhentää...
STR_ERROR_INSUFFICIENT_FUNDS                                    :{WHITE}Pankista lainattua rahaa ei voi antaa pois...
STR_ERROR_CAN_T_BUY_COMPANY                                     :{WHITE}Yhtiötä ei voi ostaa...
STR_ERROR_CAN_T_BUILD_COMPANY_HEADQUARTERS                      :{WHITE}Yhtiön päärakennusta ei voi rakentaa...
STR_ERROR_CAN_T_BUY_25_SHARE_IN_THIS                            :{WHITE}Tästä yhtiöstä ei voi ostaa 25{NBSP}%:n osuutta...
STR_ERROR_CAN_T_SELL_25_SHARE_IN                                :{WHITE}Tästä yhtiöstä ei voi myydä 25{NBSP}%:n osuutta...
STR_ERROR_PROTECTED                                             :{WHITE}Tällä yhtiöllä ei ole vielä osakkeita...

# Town related errors
STR_ERROR_CAN_T_GENERATE_TOWN                                   :{WHITE}Kuntia ei voi luoda
STR_ERROR_CAN_T_RENAME_TOWN                                     :{WHITE}Kunnan nimeä ei voi vaihtaa...
STR_ERROR_CAN_T_FOUND_TOWN_HERE                                 :{WHITE}Kuntaa ei voi perustaa tähän...
STR_ERROR_CAN_T_EXPAND_TOWN                                     :{WHITE}Kuntaa ei voi laajentaa...
STR_ERROR_TOO_CLOSE_TO_EDGE_OF_MAP_SUB                          :{WHITE}... liian lähellä kartan reunaa.
STR_ERROR_TOO_CLOSE_TO_ANOTHER_TOWN                             :{WHITE}... liian lähellä toista kuntaa
STR_ERROR_TOO_MANY_TOWNS                                        :{WHITE}... liian monta kuntaa
STR_ERROR_NO_SPACE_FOR_TOWN                                     :{WHITE}... kartalla ei ole enää tilaa
STR_ERROR_TOWN_EXPAND_WARN_NO_ROADS                             :{WHITE}Kunta ei rakenna teitä. Voit sallia teiden rakentamisen valikosta Asetukset->Ympäristö->Kunnat
STR_ERROR_ROAD_WORKS_IN_PROGRESS                                :{WHITE}Tietyöt ovat käynnissä.
STR_ERROR_TOWN_CAN_T_DELETE                                     :{WHITE}Kuntaa ei voida poistaa...{}Asema tai varikko viittaa kuntaan tai kunnan omistamaa ruutua ei voida poistaa
STR_ERROR_STATUE_NO_SUITABLE_PLACE                              :{WHITE}... tämän kunnan keskustassa ei ole sopivaa paikkaa patsaalle

# Industry related errors
STR_ERROR_TOO_MANY_INDUSTRIES                                   :{WHITE}... liian paljon teollisuutta
STR_ERROR_CAN_T_GENERATE_INDUSTRIES                             :{WHITE}Teollisuusaluetta ei voi luoda...
STR_ERROR_CAN_T_BUILD_HERE                                      :{WHITE}{STRING}: tähän ei voi rakentaa...
STR_ERROR_CAN_T_CONSTRUCT_THIS_INDUSTRY                         :{WHITE}Teollisuustyyppiä ei voi rakentaa tähän...
STR_ERROR_INDUSTRY_TOO_CLOSE                                    :{WHITE}... liian lähellä toista teollisuutta.
STR_ERROR_MUST_FOUND_TOWN_FIRST                                 :{WHITE}... kunta pitää perustaa ensin
STR_ERROR_ONLY_ONE_ALLOWED_PER_TOWN                             :{WHITE}... vain yksi on sallittu kuntaa kohden
STR_ERROR_CAN_ONLY_BE_BUILT_IN_TOWNS_WITH_POPULATION_OF_1200    :{WHITE}... voidaan rakentaa vain kuntiin, joissa on vähintään 1200 asukasta
STR_ERROR_CAN_ONLY_BE_BUILT_IN_RAINFOREST                       :{WHITE}... voidaan rakentaa vain sademetsäalueisiin
STR_ERROR_CAN_ONLY_BE_BUILT_IN_DESERT                           :{WHITE}... voidaan rakentaa vain aavikkoalueisiin
STR_ERROR_CAN_ONLY_BE_BUILT_IN_TOWNS                            :{WHITE}... voidaan rakentaa vain taajamiin (korvaamaan taloja)
STR_ERROR_CAN_ONLY_BE_BUILT_NEAR_TOWN_CENTER                    :{WHITE}... voidaan rakentaa vain lähelle kunnan keskustaa
STR_ERROR_CAN_ONLY_BE_BUILT_IN_LOW_AREAS                        :{WHITE}... voidaan rakentaa vain matalille alueille
STR_ERROR_CAN_ONLY_BE_POSITIONED                                :{WHITE}... voidaan asettaa vain kartan reunoille
STR_ERROR_FOREST_CAN_ONLY_BE_PLANTED                            :{WHITE}... metsää voi istuttaa vain lumirajan yläpuolelle
STR_ERROR_CAN_ONLY_BE_BUILT_ABOVE_SNOW_LINE                     :{WHITE}... voidaan rakentaa vain lumirajan yläpuolelle
STR_ERROR_CAN_ONLY_BE_BUILT_BELOW_SNOW_LINE                     :{WHITE}... voidaan rakentaa vain lumirajan alapuolelle

STR_ERROR_NO_SUITABLE_PLACES_FOR_INDUSTRIES                     :{WHITE}Teollisuudelle ”{STRING}” ei löytynyt sopivaa paikkaa
STR_ERROR_NO_SUITABLE_PLACES_FOR_INDUSTRIES_EXPLANATION         :{WHITE}Muuta kartan parametreja saadaksesi paremman kartan

# Station construction related errors
STR_ERROR_CAN_T_BUILD_RAILROAD_STATION                          :{WHITE}Rautatieasemaa ei voi rakentaa.
STR_ERROR_CAN_T_BUILD_BUS_STATION                               :{WHITE}Linja-autoasemaa ei voi rakentaa.
STR_ERROR_CAN_T_BUILD_TRUCK_STATION                             :{WHITE}Lastauslaituria ei voi rakentaa.
STR_ERROR_CAN_T_BUILD_PASSENGER_TRAM_STATION                    :{WHITE}Ei voi rakentaa asemaa.
STR_ERROR_CAN_T_BUILD_CARGO_TRAM_STATION                        :{WHITE}Ei voi rakentaa rahtiasemaa.
STR_ERROR_CAN_T_BUILD_DOCK_HERE                                 :{WHITE}Satamaa ei voi rakentaa tähän...
STR_ERROR_CAN_T_BUILD_AIRPORT_HERE                              :{WHITE}Lentokenttää ei voi rakentaa...

STR_ERROR_ADJOINS_MORE_THAN_ONE_EXISTING                        :{WHITE}Liitä yhteen useampi asema/lastausalue.
STR_ERROR_STATION_TOO_SPREAD_OUT                                :{WHITE}... asema liian levittäytynyt
STR_ERROR_TOO_MANY_STATIONS_LOADING                             :{WHITE}Liian monta asemaa ja lastausaluetta.
STR_ERROR_TOO_MANY_STATION_SPECS                                :{WHITE}Rautatieasema on jakautunut liian moneen osaan
STR_ERROR_TOO_MANY_BUS_STOPS                                    :{WHITE}Liian monta linja-autopysäkkiä.
STR_ERROR_TOO_MANY_TRUCK_STOPS                                  :{WHITE}Liian monta lastauslaituria.
STR_ERROR_TOO_CLOSE_TO_ANOTHER_DOCK                             :{WHITE}Liian lähellä toista satamaa.
STR_ERROR_TOO_CLOSE_TO_ANOTHER_AIRPORT                          :{WHITE}Liian lähellä toista lentokenttää.
STR_ERROR_CAN_T_RENAME_STATION                                  :{WHITE}Asemaa ei voi nimetä uudelleen.
STR_ERROR_DRIVE_THROUGH_ON_TOWN_ROAD                            :{WHITE}... kunta omistaa tien
STR_ERROR_DRIVE_THROUGH_DIRECTION                               :{WHITE}... tie on väärin päin
STR_ERROR_DRIVE_THROUGH_CORNER                                  :{WHITE}... läpiajettavissa pysäkeissä ei voi olla mutkia
STR_ERROR_DRIVE_THROUGH_JUNCTION                                :{WHITE}... läpiajettavissa pysäkeissä ei voi olla risteyksiä

# Station destruction related errors
STR_ERROR_CAN_T_REMOVE_PART_OF_STATION                          :{WHITE}Aseman osaa ei voi poistaa...
STR_ERROR_MUST_REMOVE_RAILWAY_STATION_FIRST                     :{WHITE}Poista asema ensin
STR_ERROR_CAN_T_REMOVE_BUS_STATION                              :{WHITE}Linja-autoasemaa ei voida poistaa...
STR_ERROR_CAN_T_REMOVE_TRUCK_STATION                            :{WHITE}Lastauslaituria ei voida poistaa...
STR_ERROR_CAN_T_REMOVE_PASSENGER_TRAM_STATION                   :{WHITE}Ei voi poistaa asemaa.
STR_ERROR_CAN_T_REMOVE_CARGO_TRAM_STATION                       :{WHITE}Ei voi poistaa rahtiasemaa.
STR_ERROR_MUST_REMOVE_ROAD_STOP_FIRST                           :{WHITE}Pysäkki täytyy poistaa ensin
STR_ERROR_THERE_IS_NO_STATION                                   :{WHITE}... tässä ei ole asemaa

STR_ERROR_MUST_DEMOLISH_RAILROAD                                :{WHITE}Rautatieasema pitää tuhota ensin.
STR_ERROR_MUST_DEMOLISH_BUS_STATION_FIRST                       :{WHITE}Linja-autoasema pitää purkaa ensin.
STR_ERROR_MUST_DEMOLISH_TRUCK_STATION_FIRST                     :{WHITE}Lastauslaituri pitää purkaa ensin.
STR_ERROR_MUST_DEMOLISH_PASSENGER_TRAM_STATION_FIRST            :{WHITE}Asema täytyy purkaa ensin
STR_ERROR_MUST_DEMOLISH_CARGO_TRAM_STATION_FIRST                :{WHITE}Rahtiasema täytyy purkaa ensin
STR_ERROR_MUST_DEMOLISH_DOCK_FIRST                              :{WHITE}Satama pitää tuhota ensin.
STR_ERROR_MUST_DEMOLISH_AIRPORT_FIRST                           :{WHITE}Lentokenttä pitää tuhota ensin.

# Waypoint related errors
STR_ERROR_WAYPOINT_ADJOINS_MORE_THAN_ONE_EXISTING               :{WHITE}Liittää useamman kuin yhden reittipisteen
STR_ERROR_TOO_CLOSE_TO_ANOTHER_WAYPOINT                         :{WHITE}Liian lähellä toista reittipistettä

STR_ERROR_CAN_T_BUILD_TRAIN_WAYPOINT                            :{WHITE}Junien reittipistettä ei voi rakentaa tähän...
STR_ERROR_CAN_T_POSITION_BUOY_HERE                              :{WHITE}Poijua ei voi sijoittaa tähän...
STR_ERROR_CAN_T_CHANGE_WAYPOINT_NAME                            :{WHITE}Reittipisteen nimeä ei voi muuttaa...

STR_ERROR_CAN_T_REMOVE_TRAIN_WAYPOINT                           :{WHITE}Junien reittipistettä ei voi poistaa...
STR_ERROR_MUST_REMOVE_RAILWAYPOINT_FIRST                        :{WHITE}Rautatien reittipiste täytyy poistaa ensin
STR_ERROR_BUOY_IN_THE_WAY                                       :{WHITE}... poiju on tiellä
STR_ERROR_BUOY_IS_IN_USE                                        :{WHITE}... poiju on toisen yhtiön käytössä!

# Depot related errors
STR_ERROR_CAN_T_BUILD_TRAIN_DEPOT                               :{WHITE}Veturitallia ei voi rakentaa.
STR_ERROR_CAN_T_BUILD_ROAD_DEPOT                                :{WHITE}Autovarikkoa ei voi rakentaa.
STR_ERROR_CAN_T_BUILD_TRAM_DEPOT                                :{WHITE}Tähän ei voi rakentaa varikkoa.
STR_ERROR_CAN_T_BUILD_SHIP_DEPOT                                :{WHITE}Telakkaa ei voi rakentaa.

STR_ERROR_CAN_T_RENAME_DEPOT                                    :{WHITE}Varikon nimeä ei voi vaihtaa...

STR_ERROR_TRAIN_MUST_BE_STOPPED_INSIDE_DEPOT                    :{WHITE}... täytyy olla pysähdyksissä veturitallin sisällä
STR_ERROR_ROAD_VEHICLE_MUST_BE_STOPPED_INSIDE_DEPOT             :{WHITE}... täytyy olla pysäytettynä varikolla
STR_ERROR_SHIP_MUST_BE_STOPPED_INSIDE_DEPOT                     :{WHITE}... täytyy olla pysähdyksissä telakalla
STR_ERROR_AIRCRAFT_MUST_BE_STOPPED_INSIDE_HANGAR                :{WHITE}... täytyy olla pysähdyksissä lentokonehallissa

STR_ERROR_TRAINS_CAN_ONLY_BE_ALTERED_INSIDE_A_DEPOT             :{WHITE}Junia voi muunnella vain, kun ne ovat pysähdyksissä veturitallilla.
STR_ERROR_TRAIN_TOO_LONG                                        :{WHITE}Juna on liian pitkä.
STR_ERROR_CAN_T_REVERSE_DIRECTION_RAIL_VEHICLE                  :{WHITE}Kulkuneuvoa ei voida kääntää...
STR_ERROR_CAN_T_REVERSE_DIRECTION_RAIL_VEHICLE_MULTIPLE_UNITS   :{WHITE}... koostuu useammista yksiköistä
STR_ERROR_INCOMPATIBLE_RAIL_TYPES                               :Raiteet eivät ole yhteensopivia

STR_ERROR_CAN_T_MOVE_VEHICLE                                    :{WHITE}Kulkuneuvoa ei voi siirtää...
STR_ERROR_REAR_ENGINE_FOLLOW_FRONT                              :{WHITE}Moottorivaunun takaosa seuraa aina etuosaansa
STR_ERROR_UNABLE_TO_FIND_ROUTE_TO                               :{WHITE}Reittiä paikalliselle veturitallille ei löydy.
STR_ERROR_UNABLE_TO_FIND_LOCAL_DEPOT                            :{WHITE}Paikallista varikkoa ei löydy.

STR_ERROR_DEPOT_WRONG_DEPOT_TYPE                                :Väärä varikkotyyppi

# Autoreplace related errors
STR_ERROR_TRAIN_TOO_LONG_AFTER_REPLACEMENT                      :{WHITE}{VEHICLE} on liian pitkä korvaamisen jälkeen
STR_ERROR_AUTOREPLACE_NOTHING_TO_DO                             :{WHITE}Ei käytössä olevia itsekorvaus- tai itseuudistussääntöjä
STR_ERROR_AUTOREPLACE_MONEY_LIMIT                               :(rahoitusraja)

# Rail construction errors
STR_ERROR_IMPOSSIBLE_TRACK_COMBINATION                          :{WHITE}Mahdoton ratayhdistelmä.
STR_ERROR_MUST_REMOVE_SIGNALS_FIRST                             :{WHITE}Opastimet täytyy poistaa ensin
STR_ERROR_NO_SUITABLE_RAILROAD_TRACK                            :{WHITE}Ei kelvollista rautatietä.
STR_ERROR_MUST_REMOVE_RAILROAD_TRACK                            :{WHITE}Rautatie pitää poistaa ensin.
STR_ERROR_CROSSING_ON_ONEWAY_ROAD                               :{WHITE}Tie on yksisuuntainen tai suljettu
STR_ERROR_CROSSING_DISALLOWED_RAIL                              :{WHITE}Tasoristeykset eivät ole sallittu tälle raidetyypille
STR_ERROR_CROSSING_DISALLOWED_ROAD                              :{WHITE}Tasoristeykset eivät ole sallittuja tälle tietyypille
STR_ERROR_CAN_T_BUILD_SIGNALS_HERE                              :{WHITE}Opastinta ei voi rakentaa.
STR_ERROR_CAN_T_BUILD_RAILROAD_TRACK                            :{WHITE}Rautatietä ei voi rakentaa.
STR_ERROR_CAN_T_REMOVE_RAILROAD_TRACK                           :{WHITE}Rautatietä ei voi poistaa.
STR_ERROR_CAN_T_REMOVE_SIGNALS_FROM                             :{WHITE}Opastinta ei voi poistaa tästä.
STR_ERROR_SIGNAL_CAN_T_CONVERT_SIGNALS_HERE                     :{WHITE}Ei voi muuntaa opastimia tässä...
STR_ERROR_THERE_IS_NO_RAILROAD_TRACK                            :{WHITE}... tässä ei ole rautatietä
STR_ERROR_THERE_ARE_NO_SIGNALS                                  :{WHITE}... tässä ei ole opastimia

STR_ERROR_CAN_T_CONVERT_RAIL                                    :{WHITE}Raidetyyppiä ei voi muuntaa...

# Road construction errors
STR_ERROR_MUST_REMOVE_ROAD_FIRST                                :{WHITE}Tie pitää siirtää ensin.
STR_ERROR_ONEWAY_ROADS_CAN_T_HAVE_JUNCTION                      :{WHITE}... yksisuuntaisella kadulla ei voi olla risteystä
STR_ERROR_CAN_T_BUILD_ROAD_HERE                                 :{WHITE}Tietä ei voi rakentaa.
STR_ERROR_CAN_T_BUILD_TRAMWAY_HERE                              :{WHITE}Tähän ei voi rakentaa raitiotietä.
STR_ERROR_CAN_T_REMOVE_ROAD_FROM                                :{WHITE}Tietä ei voi poistaa.
STR_ERROR_CAN_T_REMOVE_TRAMWAY_FROM                             :{WHITE}Tästä ei voi poistaa raitiotietä.
STR_ERROR_THERE_IS_NO_ROAD                                      :{WHITE}... tässä ei ole tietä
STR_ERROR_THERE_IS_NO_TRAMWAY                                   :{WHITE}... tässä ei ole raitiotietä
STR_ERROR_CAN_T_CONVERT_ROAD                                    :{WHITE}Tien tyyppiä ei voi muuntaa tässä...
STR_ERROR_CAN_T_CONVERT_TRAMWAY                                 :{WHITE}Raitiotien tyyppiä ei voi muuntaa tässä...
STR_ERROR_NO_SUITABLE_ROAD                                      :{WHITE}Ei sopivaa tietä
STR_ERROR_NO_SUITABLE_TRAMWAY                                   :{WHITE}Ei sopivaa raitiotietä
STR_ERROR_INCOMPATIBLE_ROAD                                     :{WHITE}... yhteensopimaton tie
STR_ERROR_INCOMPATIBLE_TRAMWAY                                  :{WHITE}... yhteensopimaton raitiotie

# Waterway construction errors
STR_ERROR_CAN_T_BUILD_CANALS                                    :{WHITE}Kanaalia ei voi rakentaa tähän...
STR_ERROR_CAN_T_BUILD_LOCKS                                     :{WHITE}Sulkua ei voi rakentaa tähän...
STR_ERROR_CAN_T_PLACE_RIVERS                                    :{WHITE}Tähän ei voi asettaa jokea...
STR_ERROR_MUST_BE_BUILT_ON_WATER                                :{WHITE}... se pitää rakentaa veteen.
STR_ERROR_CAN_T_BUILD_ON_WATER                                  :{WHITE}... veteen ei voi rakentaa.
STR_ERROR_CAN_T_BUILD_ON_SEA                                    :{WHITE}... ei voida rakentaa merelle
STR_ERROR_CAN_T_BUILD_ON_CANAL                                  :{WHITE}... ei voida rakentaa kanaaliin
STR_ERROR_CAN_T_BUILD_ON_RIVER                                  :{WHITE}... ei voida rakentaa joelle
STR_ERROR_MUST_DEMOLISH_CANAL_FIRST                             :{WHITE}Kanava täytyy purkaa ensin
STR_ERROR_CAN_T_BUILD_AQUEDUCT_HERE                             :{WHITE}Tähän ei voi rakentaa akveduktia...

# Tree related errors
STR_ERROR_TREE_ALREADY_HERE                                     :{WHITE}... tässä on jo puu.
STR_ERROR_TREE_WRONG_TERRAIN_FOR_TREE_TYPE                      :{WHITE}... väärä maasto puulle
STR_ERROR_CAN_T_PLANT_TREE_HERE                                 :{WHITE}Puuta ei voi istuttaa.

# Bridge related errors
STR_ERROR_CAN_T_BUILD_BRIDGE_HERE                               :{WHITE}Siltaa ei voi rakentaa...
STR_ERROR_MUST_DEMOLISH_BRIDGE_FIRST                            :{WHITE}Silta pitää tuhota ensin.
STR_ERROR_CAN_T_START_AND_END_ON                                :{WHITE}Ei voi aloittaa ja lopettaa samasta paikkasta.
STR_ERROR_BRIDGEHEADS_NOT_SAME_HEIGHT                           :{WHITE}Sillan päät eivät ole samalla korkeudella
STR_ERROR_BRIDGE_TOO_LOW_FOR_TERRAIN                            :{WHITE}Silta on liian matalalla maastoa varten
STR_ERROR_BRIDGE_TOO_HIGH_FOR_TERRAIN                           :{WHITE}Silta on liian korkea tähän maastoon.
STR_ERROR_START_AND_END_MUST_BE_IN                              :{WHITE}Alku- ja päätepisteen pitää olla linjassa.
STR_ERROR_ENDS_OF_BRIDGE_MUST_BOTH                              :{WHITE}... sillan molempien päiden pitää sijaita maalla.
STR_ERROR_BRIDGE_TOO_LONG                                       :{WHITE}... silta liian pitkä
STR_ERROR_BRIDGE_THROUGH_MAP_BORDER                             :{WHITE}Silta päättyisi kartan ulkopuolelle

# Tunnel related errors
STR_ERROR_CAN_T_BUILD_TUNNEL_HERE                               :{WHITE}Tunnelia ei voi rakentaa...
STR_ERROR_SITE_UNSUITABLE_FOR_TUNNEL                            :{WHITE}Alue on sopimaton tunnelinsuulle.
STR_ERROR_MUST_DEMOLISH_TUNNEL_FIRST                            :{WHITE}Tunneli pitää tuhota ensin.
STR_ERROR_ANOTHER_TUNNEL_IN_THE_WAY                             :{WHITE}Toinen tunneli on tiellä.
STR_ERROR_TUNNEL_THROUGH_MAP_BORDER                             :{WHITE}Tunneli loppuisi kartan ulkopuolelle
STR_ERROR_UNABLE_TO_EXCAVATE_LAND                               :{WHITE}Maata ei voi kaivaa tunnelin toisessa päässä.
STR_ERROR_TUNNEL_TOO_LONG                                       :{WHITE}... tunneli liian pitkä

# Object related errors
STR_ERROR_TOO_MANY_OBJECTS                                      :{WHITE}... liian monta kohdetta
STR_ERROR_CAN_T_BUILD_OBJECT                                    :{WHITE}Kohdetta ei voida rakentaa...
STR_ERROR_OBJECT_IN_THE_WAY                                     :{WHITE}Objekti on tiellä.
STR_ERROR_COMPANY_HEADQUARTERS_IN                               :{WHITE}... yhtiön päärakennus on tiellä.
STR_ERROR_CAN_T_PURCHASE_THIS_LAND                              :{WHITE}Maa-aluetta ei voi hankkia...
STR_ERROR_YOU_ALREADY_OWN_IT                                    :{WHITE}... omistat sen jo!

# Group related errors
STR_ERROR_GROUP_CAN_T_CREATE                                    :{WHITE}Ei voi luoda ryhmää.
STR_ERROR_GROUP_CAN_T_DELETE                                    :{WHITE}Ryhmää ei voi poistaa.
STR_ERROR_GROUP_CAN_T_RENAME                                    :{WHITE}Ryhmää ei voi nimetä.
STR_ERROR_GROUP_CAN_T_SET_PARENT                                :{WHITE}Pääryhmää ei voi määrittää...
<<<<<<< HEAD
=======
STR_ERROR_GROUP_CAN_T_SET_PARENT_RECURSION                      :{WHITE}... ryhmähierarkiassa ei saa olla silmukoita
>>>>>>> a499e9ac
STR_ERROR_GROUP_CAN_T_REMOVE_ALL_VEHICLES                       :{WHITE}Ryhmän kaikkia kulkuneuvoja ei voi poistaa.
STR_ERROR_GROUP_CAN_T_ADD_VEHICLE                               :{WHITE}Ei voi lisätä kulkuneuvoa ryhmään.
STR_ERROR_GROUP_CAN_T_ADD_SHARED_VEHICLE                        :{WHITE}Ei voi lisätä jaettuja kulkuneuvoja ryhmään.

# Generic vehicle errors
STR_ERROR_TRAIN_IN_THE_WAY                                      :{WHITE}Juna on tiellä.
STR_ERROR_ROAD_VEHICLE_IN_THE_WAY                               :{WHITE}Ajoneuvo tiellä.
STR_ERROR_SHIP_IN_THE_WAY                                       :{WHITE}Laiva on tiellä.
STR_ERROR_AIRCRAFT_IN_THE_WAY                                   :{WHITE}Ilma-alus on tiellä

STR_ERROR_CAN_T_REFIT_TRAIN                                     :{WHITE}Junaa ei voi sovittaa...
STR_ERROR_CAN_T_REFIT_ROAD_VEHICLE                              :{WHITE}Ajoneuvoa ei voida korjata.
STR_ERROR_CAN_T_REFIT_SHIP                                      :{WHITE}Laivaa ei voi sovittaa...
STR_ERROR_CAN_T_REFIT_AIRCRAFT                                  :{WHITE}Ilma-alusta ei voi sovittaa...

STR_ERROR_CAN_T_RENAME_TRAIN                                    :{WHITE}Junaa ei voi nimetä...
STR_ERROR_CAN_T_RENAME_ROAD_VEHICLE                             :{WHITE}Ajoneuvoa ei voi nimetä...
STR_ERROR_CAN_T_RENAME_SHIP                                     :{WHITE}Laivaa ei voi nimetä...
STR_ERROR_CAN_T_RENAME_AIRCRAFT                                 :{WHITE}Ilma-aluta ei voi nimetä...

STR_ERROR_CAN_T_STOP_START_TRAIN                                :{WHITE}Junaa ei voi pysäyttää/lähettää...
STR_ERROR_CAN_T_STOP_START_ROAD_VEHICLE                         :{WHITE}Ajoneuvoa ei voi pysäyttää/laitta liikkeelle...
STR_ERROR_CAN_T_STOP_START_SHIP                                 :{WHITE}Laivaa ei voi pysäyttää/laittaa liikkeelle...
STR_ERROR_CAN_T_STOP_START_AIRCRAFT                             :{WHITE}Ilma-alusta ei voi pysäyttää/laittaa liikkeelle...

STR_ERROR_CAN_T_SEND_TRAIN_TO_DEPOT                             :{WHITE}Junan lähettäminen veturitalliin ei onnistu...
STR_ERROR_CAN_T_SEND_ROAD_VEHICLE_TO_DEPOT                      :{WHITE}Ajoneuvon lähettäminen varikolle ei onnistu...
STR_ERROR_CAN_T_SEND_SHIP_TO_DEPOT                              :{WHITE}Laivaa ei voi lähettää telakalle...
STR_ERROR_CAN_T_SEND_AIRCRAFT_TO_HANGAR                         :{WHITE}Ilma-alusta ei voi lähettää lentokonehalliin...

STR_ERROR_CAN_T_BUY_TRAIN                                       :{WHITE}Yksikköä ei voi ostaa...
STR_ERROR_CAN_T_BUY_ROAD_VEHICLE                                :{WHITE}Ajoneuvoa ei voi ostaa...
STR_ERROR_CAN_T_BUY_SHIP                                        :{WHITE}Laivaa ei voi ostaa...
STR_ERROR_CAN_T_BUY_AIRCRAFT                                    :{WHITE}Ilma-alusta ei voi ostaa...

STR_ERROR_CAN_T_RENAME_TRAIN_TYPE                               :{WHITE}Juna(vaunu)n tyyppiä ei voi uudelleennimetä...
STR_ERROR_CAN_T_RENAME_ROAD_VEHICLE_TYPE                        :{WHITE}Ajoneuvotyyppiä ei voi uudelleennimetä...
STR_ERROR_CAN_T_RENAME_SHIP_TYPE                                :{WHITE}Laivatyyppin uudelleennimeäminen ei onnistu...
STR_ERROR_CAN_T_RENAME_AIRCRAFT_TYPE                            :{WHITE}Ilma-alustyyppiä ei voi uudelleennimetä...

STR_ERROR_CAN_T_SELL_TRAIN                                      :{WHITE}Yksikköä ei voi myydä...
STR_ERROR_CAN_T_SELL_ROAD_VEHICLE                               :{WHITE}Ajoneuvoa ei voi myydä...
STR_ERROR_CAN_T_SELL_SHIP                                       :{WHITE}Laivaa ei voi myydä...
STR_ERROR_CAN_T_SELL_AIRCRAFT                                   :{WHITE}Ilma-alusta ei voi myydä...

STR_ERROR_RAIL_VEHICLE_NOT_AVAILABLE                            :{WHITE}Juna tai vaunu ei ole saatavilla
STR_ERROR_ROAD_VEHICLE_NOT_AVAILABLE                            :{WHITE}Ajoneuvo ei ole saatavilla
STR_ERROR_SHIP_NOT_AVAILABLE                                    :{WHITE}Laiva ei ole saatavilla
STR_ERROR_AIRCRAFT_NOT_AVAILABLE                                :{WHITE}Ilma-alus ei ole saatavilla

STR_ERROR_TOO_MANY_VEHICLES_IN_GAME                             :{WHITE}Liian monta kulkuneuvoa pelissä.
STR_ERROR_CAN_T_CHANGE_SERVICING                                :{WHITE}Huoltoväliä ei voi muuttaa.

STR_ERROR_VEHICLE_IS_DESTROYED                                  :{WHITE}... kulkuneuvo on tuhoutunut

STR_ERROR_NO_VEHICLES_AVAILABLE_AT_ALL                          :{WHITE}Yhtään kulkuneuvoa ei ole saatavilla
STR_ERROR_NO_VEHICLES_AVAILABLE_AT_ALL_EXPLANATION              :{WHITE}Muuta NewGRF-asetuksiasi
STR_ERROR_NO_VEHICLES_AVAILABLE_YET                             :{WHITE}Kulkuneuvoja ei ole vielä saatavilla
STR_ERROR_NO_VEHICLES_AVAILABLE_YET_EXPLANATION                 :{WHITE}Aloita peli {DATE_SHORT} jälkeen tai käytä NewGRF:ää joka tarjoaa aikaisempia kulkuneuvoja

# Specific vehicle errors
STR_ERROR_CAN_T_MAKE_TRAIN_PASS_SIGNAL                          :{WHITE}Junaa ei voi pakottaa jatkamaan punaisen opastimen ohi...
STR_ERROR_CAN_T_REVERSE_DIRECTION_TRAIN                         :{WHITE}Junan suuntaa ei voi kääntää...
STR_ERROR_TRAIN_START_NO_POWER                                  :Junalla ei ole voimaa

STR_ERROR_CAN_T_MAKE_ROAD_VEHICLE_TURN                          :{WHITE}Ajoneuvoa ei voida kääntää...

STR_ERROR_AIRCRAFT_IS_IN_FLIGHT                                 :{WHITE}Ilma-alus on lennossa

# Order related errors
STR_ERROR_NO_MORE_SPACE_FOR_ORDERS                              :{WHITE}Ei enää tilaa pysähdyksille.
STR_ERROR_TOO_MANY_ORDERS                                       :{WHITE}Liian monta pysähdystä.
STR_ERROR_CAN_T_INSERT_NEW_ORDER                                :{WHITE}Uutta pysähdystä ei voi lisätä...
STR_ERROR_CAN_T_DELETE_THIS_ORDER                               :{WHITE}Pysähdystä ei voi poistaa...
STR_ERROR_CAN_T_MODIFY_THIS_ORDER                               :{WHITE}Pysähdystä ei voi muokata...
STR_ERROR_CAN_T_MOVE_THIS_ORDER                                 :{WHITE}Tätä riviä ei voi siirtää.
STR_ERROR_CAN_T_SKIP_ORDER                                      :{WHITE}Tätä riviä ei voi ohittaa.
STR_ERROR_CAN_T_SKIP_TO_ORDER                                   :{WHITE}Tähän riviin ei voi siirtyä.
STR_ERROR_CAN_T_COPY_SHARE_ORDER                                :{WHITE}... kulkuneuvo ei pääse kaikille asemille
STR_ERROR_CAN_T_ADD_ORDER                                       :{WHITE}... kulkuneuvo ei pääse tälle asemalle
STR_ERROR_CAN_T_ADD_ORDER_SHARED                                :{WHITE}... kulkuneuvo, jonka kanssa käskyt on jaettu, ei pääse tälle asemalle

STR_ERROR_CAN_T_SHARE_ORDER_LIST                                :{WHITE}Käskyjä ei voida jakaa...
STR_ERROR_CAN_T_STOP_SHARING_ORDER_LIST                         :{WHITE}Käskyjen jakamista ei voida lopettaa...
STR_ERROR_CAN_T_COPY_ORDER_LIST                                 :{WHITE}Käskyjä ei voida kopioida...
STR_ERROR_TOO_FAR_FROM_PREVIOUS_DESTINATION                     :{WHITE}... liian kaukana edellisestä määränpäästä
STR_ERROR_AIRCRAFT_NOT_ENOUGH_RANGE                             :{WHITE}... ilma-aluksen toimintasäde ei riitä

# Timetable related errors
STR_ERROR_CAN_T_TIMETABLE_VEHICLE                               :{WHITE}Ei voi asettaa aikataulua.
STR_ERROR_TIMETABLE_ONLY_WAIT_AT_STATIONS                       :{WHITE}Kulkuneuvo voi odottaa vain asemalla
STR_ERROR_TIMETABLE_NOT_STOPPING_HERE                           :{WHITE}Tämä kulkuneuvo ei pysähdy tällä asemalla

# Sign related errors
STR_ERROR_TOO_MANY_SIGNS                                        :{WHITE}... liian monta kylttiä.
STR_ERROR_CAN_T_PLACE_SIGN_HERE                                 :{WHITE}Kylttiä ei voi sijoittaa.
STR_ERROR_CAN_T_CHANGE_SIGN_NAME                                :{WHITE}Kyltin nimeä ei voi muuttaa.
STR_ERROR_CAN_T_DELETE_SIGN                                     :{WHITE}Kylttiä ei voi poistaa...

# Translatable comment for OpenTTD's desktop shortcut
STR_DESKTOP_SHORTCUT_COMMENT                                    :Transport Tycoon Deluxeen pohjautuva simulaatiopeli

# Translatable descriptions in media/baseset/*.ob* files
STR_BASEGRAPHICS_DOS_DESCRIPTION                                :Alkuperäiset Transport Tycoon Deluxen DOS-version grafiikat.
STR_BASEGRAPHICS_DOS_DE_DESCRIPTION                             :Alkuperäiset Saksassa julkaistun Transport Tycoon Deluxen DOS-version grafiikat.
STR_BASEGRAPHICS_WIN_DESCRIPTION                                :Alkuperäiset Transport Tycoon Deluxen Windows-version grafiikat.
STR_BASESOUNDS_DOS_DESCRIPTION                                  :Alkuperäiset Transport Tycoon Deluxen DOS-version äänet.
STR_BASESOUNDS_WIN_DESCRIPTION                                  :Alkuperäiset Transport Tycoon Deluxen Windows-version äänet.
STR_BASESOUNDS_NONE_DESCRIPTION                                 :Äänipaketti, jossa ei ole ääniä.
STR_BASEMUSIC_WIN_DESCRIPTION                                   :Alkuperäinen Transport Tycoon Deluxen Windows-version musiikki.
STR_BASEMUSIC_DOS_DESCRIPTION                                   :Alkuperäinen Transport Tycoon Deluxen DOS-version musiikki.
STR_BASEMUSIC_TTO_DESCRIPTION                                   :Alkuperäinen Transport Tycoonin (alkuperäinen / World Editor) DOS-version musiikki.
STR_BASEMUSIC_NONE_DESCRIPTION                                  :Musiikkipaketti, jossa ei ole musiikkia.

##id 0x2000
# Town building names
STR_TOWN_BUILDING_NAME_TALL_OFFICE_BLOCK_1                      :Korkea toimistorakennus
STR_TOWN_BUILDING_NAME_OFFICE_BLOCK_1                           :Tomistorakennus
STR_TOWN_BUILDING_NAME_SMALL_BLOCK_OF_FLATS_1                   :Pieni kerrostalo
STR_TOWN_BUILDING_NAME_CHURCH_1                                 :Kirkko
STR_TOWN_BUILDING_NAME_LARGE_OFFICE_BLOCK_1                     :Suuri toimistorakennus
STR_TOWN_BUILDING_NAME_TOWN_HOUSES_1                            :Asuintaloja
STR_TOWN_BUILDING_NAME_HOTEL_1                                  :Hotelli
STR_TOWN_BUILDING_NAME_STATUE_1                                 :Patsas
STR_TOWN_BUILDING_NAME_FOUNTAIN_1                               :Suihkulähde
STR_TOWN_BUILDING_NAME_PARK_1                                   :Puisto
STR_TOWN_BUILDING_NAME_OFFICE_BLOCK_2                           :Toimistorakennus
STR_TOWN_BUILDING_NAME_SHOPS_AND_OFFICES_1                      :Kauppoja ja toimistoja
STR_TOWN_BUILDING_NAME_MODERN_OFFICE_BUILDING_1                 :Nykyaikainen toimistorakennus
STR_TOWN_BUILDING_NAME_WAREHOUSE_1                              :Varasto
STR_TOWN_BUILDING_NAME_OFFICE_BLOCK_3                           :Toimistorakennus
STR_TOWN_BUILDING_NAME_STADIUM_1                                :Stadion
STR_TOWN_BUILDING_NAME_OLD_HOUSES_1                             :Vanhoja taloja
STR_TOWN_BUILDING_NAME_COTTAGES_1                               :Mökkejä
STR_TOWN_BUILDING_NAME_HOUSES_1                                 :Taloja
STR_TOWN_BUILDING_NAME_FLATS_1                                  :Asuntoja
STR_TOWN_BUILDING_NAME_TALL_OFFICE_BLOCK_2                      :Korkeita toimistorakennuksia
STR_TOWN_BUILDING_NAME_SHOPS_AND_OFFICES_2                      :Liikkeitä ja toimistoja
STR_TOWN_BUILDING_NAME_SHOPS_AND_OFFICES_3                      :Liikkeitä ja toimistoja
STR_TOWN_BUILDING_NAME_THEATER_1                                :Teatteri
STR_TOWN_BUILDING_NAME_STADIUM_2                                :Stadion
STR_TOWN_BUILDING_NAME_OFFICES_1                                :Toimistoja
STR_TOWN_BUILDING_NAME_HOUSES_2                                 :Taloja
STR_TOWN_BUILDING_NAME_CINEMA_1                                 :Elokuvateatteri
STR_TOWN_BUILDING_NAME_SHOPPING_MALL_1                          :Kauppakeskus
STR_TOWN_BUILDING_NAME_IGLOO_1                                  :Iglu
STR_TOWN_BUILDING_NAME_TEPEES_1                                 :Tiipiitä
STR_TOWN_BUILDING_NAME_TEAPOT_HOUSE_1                           :Teesalonki
STR_TOWN_BUILDING_NAME_PIGGY_BANK_1                             :Säästöpossu

##id 0x4800
# industry names
STR_INDUSTRY_NAME_COAL_MINE                                     :Hiilikaivos
STR_INDUSTRY_NAME_POWER_STATION                                 :Sähkölaitos
STR_INDUSTRY_NAME_SAWMILL                                       :Saha
STR_INDUSTRY_NAME_FOREST                                        :Metsä
STR_INDUSTRY_NAME_OIL_REFINERY                                  :Öljynjalostamo
STR_INDUSTRY_NAME_OIL_RIG                                       :Öljylautta
STR_INDUSTRY_NAME_FACTORY                                       :Tehdas
STR_INDUSTRY_NAME_PRINTING_WORKS                                :Kirjapaino
STR_INDUSTRY_NAME_STEEL_MILL                                    :Terästehdas
STR_INDUSTRY_NAME_FARM                                          :Maatila
STR_INDUSTRY_NAME_COPPER_ORE_MINE                               :Kuparikaivos
STR_INDUSTRY_NAME_OIL_WELLS                                     :Öljykenttä
STR_INDUSTRY_NAME_BANK                                          :Pankki
STR_INDUSTRY_NAME_FOOD_PROCESSING_PLANT                         :Ruoanjalostamo
STR_INDUSTRY_NAME_PAPER_MILL                                    :Paperitehdas
STR_INDUSTRY_NAME_GOLD_MINE                                     :Kultakaivos
STR_INDUSTRY_NAME_BANK_TROPIC_ARCTIC                            :Pankki
STR_INDUSTRY_NAME_DIAMOND_MINE                                  :Jalokivikaivos
STR_INDUSTRY_NAME_IRON_ORE_MINE                                 :Rautakaivos
STR_INDUSTRY_NAME_FRUIT_PLANTATION                              :Hedelmäviljelmä
STR_INDUSTRY_NAME_RUBBER_PLANTATION                             :Kumiviljelmä
STR_INDUSTRY_NAME_WATER_SUPPLY                                  :Lähde
STR_INDUSTRY_NAME_WATER_TOWER                                   :Vesitorni
STR_INDUSTRY_NAME_FACTORY_2                                     :Tehdas
STR_INDUSTRY_NAME_FARM_2                                        :Maatila
STR_INDUSTRY_NAME_LUMBER_MILL                                   :Hakkuualue
STR_INDUSTRY_NAME_COTTON_CANDY_FOREST                           :Hattarametsä
STR_INDUSTRY_NAME_CANDY_FACTORY                                 :Karkkitehdas
STR_INDUSTRY_NAME_BATTERY_FARM                                  :Paristomaatila
STR_INDUSTRY_NAME_COLA_WELLS                                    :Limsakenttä
STR_INDUSTRY_NAME_TOY_SHOP                                      :Lelukauppa
STR_INDUSTRY_NAME_TOY_FACTORY                                   :Lelutehdas
STR_INDUSTRY_NAME_PLASTIC_FOUNTAINS                             :Muovilähteet
STR_INDUSTRY_NAME_FIZZY_DRINK_FACTORY                           :Sihijuomatehdas
STR_INDUSTRY_NAME_BUBBLE_GENERATOR                              :Kuplageneraattori
STR_INDUSTRY_NAME_TOFFEE_QUARRY                                 :Toffeelouhos
STR_INDUSTRY_NAME_SUGAR_MINE                                    :Sokerikaivos

############ WARNING, using range 0x6000 for strings that are stored in the savegame
############ These strings may never get a new id, or savegames will break!
##id 0x6000
STR_SV_EMPTY                                                    :
STR_SV_UNNAMED                                                  :Nimetön
STR_SV_TRAIN_NAME                                               :Juna {COMMA}
STR_SV_ROAD_VEHICLE_NAME                                        :Ajoneuvo {COMMA}
STR_SV_SHIP_NAME                                                :Laiva {COMMA}
STR_SV_AIRCRAFT_NAME                                            :Ilma-alus {COMMA}

STR_SV_STNAME                                                   :{STRING}
STR_SV_STNAME_NORTH                                             :Pohjois-{STRING}
STR_SV_STNAME_SOUTH                                             :Etelä-{STRING}
STR_SV_STNAME_EAST                                              :Itä-{STRING}
STR_SV_STNAME_WEST                                              :Länsi-{STRING}
STR_SV_STNAME_CENTRAL                                           :Keski-{STRING}
STR_SV_STNAME_TRANSFER                                          :{STRING}, vaihtoasema
STR_SV_STNAME_HALT                                              :{STRING}, seisake
STR_SV_STNAME_VALLEY                                            :{STRING}, laakso
STR_SV_STNAME_HEIGHTS                                           :{STRING}, kukkulat
STR_SV_STNAME_WOODS                                             :{STRING}, metsä
STR_SV_STNAME_LAKESIDE                                          :{STRING}, järvenranta
STR_SV_STNAME_EXCHANGE                                          :{STRING}, vaihde
STR_SV_STNAME_AIRPORT                                           :{STRING}, lentokenttä
STR_SV_STNAME_OILFIELD                                          :{STRING}, öljykenttä
STR_SV_STNAME_MINES                                             :{STRING}, kaivokset
STR_SV_STNAME_DOCKS                                             :{STRING}, satama
STR_SV_STNAME_BUOY                                              :{STRING}
STR_SV_STNAME_WAYPOINT                                          :{STRING}
##id 0x6020
STR_SV_STNAME_ANNEXE                                            :{STRING}, sivuasema
STR_SV_STNAME_SIDINGS                                           :{STRING}, sivuraide
STR_SV_STNAME_BRANCH                                            :{STRING}, haarautuma
STR_SV_STNAME_UPPER                                             :Ylä-{STRING}
STR_SV_STNAME_LOWER                                             :Ala-{STRING}
STR_SV_STNAME_HELIPORT                                          :{STRING}, helikopterikenttä
STR_SV_STNAME_FOREST                                            :{STRING}, metsä
STR_SV_STNAME_FALLBACK                                          :{STRING}, asema #{NUM}
############ end of savegame specific region!

##id 0x8000
# Vehicle names
STR_VEHICLE_NAME_TRAIN_ENGINE_RAIL_KIRBY_PAUL_TANK_STEAM        :Kirby Paul Tank (höyry)
STR_VEHICLE_NAME_TRAIN_ENGINE_RAIL_MJS_250_DIESEL               :MJS 250 (diesel)
STR_VEHICLE_NAME_TRAIN_ENGINE_RAIL_PLODDYPHUT_CHOO_CHOO         :Ploddyphut Choo-Choo
STR_VEHICLE_NAME_TRAIN_ENGINE_RAIL_POWERNAUT_CHOO_CHOO          :Powernaut Choo-Choo
STR_VEHICLE_NAME_TRAIN_ENGINE_RAIL_MIGHTYMOVER_CHOO_CHOO        :MightyMover Choo-Choo
STR_VEHICLE_NAME_TRAIN_ENGINE_RAIL_PLODDYPHUT_DIESEL            :Ploddyphut Diesel
STR_VEHICLE_NAME_TRAIN_ENGINE_RAIL_POWERNAUT_DIESEL             :Powernaut Diesel
STR_VEHICLE_NAME_TRAIN_ENGINE_RAIL_WILLS_2_8_0_STEAM            :Wills 2-8-0 (höyry)
STR_VEHICLE_NAME_TRAIN_ENGINE_RAIL_CHANEY_JUBILEE_STEAM         :Chaney ”Jubilee” (höyry)
STR_VEHICLE_NAME_TRAIN_ENGINE_RAIL_GINZU_A4_STEAM               :Ginzu ”A4” (höyry)
STR_VEHICLE_NAME_TRAIN_ENGINE_RAIL_SH_8P_STEAM                  :SH ”8P” (höyry)
STR_VEHICLE_NAME_TRAIN_ENGINE_RAIL_MANLEY_MOREL_DMU_DIESEL      :Manley-Morel DMU (diesel)
STR_VEHICLE_NAME_TRAIN_ENGINE_RAIL_DASH_DIESEL                  :”Dash” (diesel)
STR_VEHICLE_NAME_TRAIN_ENGINE_RAIL_SH_HENDRY_25_DIESEL          :SH/Hendry ”25” (diesel)
STR_VEHICLE_NAME_TRAIN_ENGINE_RAIL_UU_37_DIESEL                 :UU ”37” (diesel)
STR_VEHICLE_NAME_TRAIN_ENGINE_RAIL_FLOSS_47_DIESEL              :Floss ”47” (diesel)
STR_VEHICLE_NAME_TRAIN_ENGINE_RAIL_CS_4000_DIESEL               :CS 4000 (diesel)
STR_VEHICLE_NAME_TRAIN_ENGINE_RAIL_CS_2400_DIESEL               :CS 2400 (diesel)
STR_VEHICLE_NAME_TRAIN_ENGINE_RAIL_CENTENNIAL_DIESEL            :Centennial (diesel)
STR_VEHICLE_NAME_TRAIN_ENGINE_RAIL_KELLING_3100_DIESEL          :Kelling 3100 (diesel)
STR_VEHICLE_NAME_TRAIN_ENGINE_RAIL_TURNER_TURBO_DIESEL          :Turner Turbo (diesel)
STR_VEHICLE_NAME_TRAIN_ENGINE_RAIL_MJS_1000_DIESEL              :MJS 1000 (diesel)
STR_VEHICLE_NAME_TRAIN_ENGINE_RAIL_SH_125_DIESEL                :SH ”125” (diesel)
STR_VEHICLE_NAME_TRAIN_ENGINE_RAIL_SH_30_ELECTRIC               :SH ”30” (sähkö)
STR_VEHICLE_NAME_TRAIN_ENGINE_RAIL_SH_40_ELECTRIC               :SH ”40” (sähkö)
STR_VEHICLE_NAME_TRAIN_ENGINE_RAIL_T_I_M_ELECTRIC               :”T.I.M.” (sähkö)
STR_VEHICLE_NAME_TRAIN_ENGINE_RAIL_ASIASTAR_ELECTRIC            :”AsiaStar” (sähkö)
STR_VEHICLE_NAME_TRAIN_WAGON_RAIL_PASSENGER_CAR                 :Matkustajavaunu
STR_VEHICLE_NAME_TRAIN_WAGON_RAIL_MAIL_VAN                      :Postivaunu
STR_VEHICLE_NAME_TRAIN_WAGON_RAIL_COAL_CAR                      :Hiilivaunu
STR_VEHICLE_NAME_TRAIN_WAGON_RAIL_OIL_TANKER                    :Öljyvaunu
STR_VEHICLE_NAME_TRAIN_WAGON_RAIL_LIVESTOCK_VAN                 :Karjavaunu
STR_VEHICLE_NAME_TRAIN_WAGON_RAIL_GOODS_VAN                     :Tavaravaunu
STR_VEHICLE_NAME_TRAIN_WAGON_RAIL_GRAIN_HOPPER                  :Viljavaunu
STR_VEHICLE_NAME_TRAIN_WAGON_RAIL_WOOD_TRUCK                    :Raakapuuvaunu
STR_VEHICLE_NAME_TRAIN_WAGON_RAIL_IRON_ORE_HOPPER               :Malmivaunu
STR_VEHICLE_NAME_TRAIN_WAGON_RAIL_STEEL_TRUCK                   :Teräskelavaunu
STR_VEHICLE_NAME_TRAIN_WAGON_RAIL_ARMORED_VAN                   :Panssaroitu vaunu
STR_VEHICLE_NAME_TRAIN_WAGON_RAIL_FOOD_VAN                      :Ruokavaunu
STR_VEHICLE_NAME_TRAIN_WAGON_RAIL_PAPER_TRUCK                   :Paperivaunu
STR_VEHICLE_NAME_TRAIN_WAGON_RAIL_COPPER_ORE_HOPPER             :Malmivaunu
STR_VEHICLE_NAME_TRAIN_WAGON_RAIL_WATER_TANKER                  :Vesivaunu
STR_VEHICLE_NAME_TRAIN_WAGON_RAIL_FRUIT_TRUCK                   :Hedelmävaunu
STR_VEHICLE_NAME_TRAIN_WAGON_RAIL_RUBBER_TRUCK                  :Kumivaunu
STR_VEHICLE_NAME_TRAIN_WAGON_RAIL_SUGAR_TRUCK                   :Sokerivaunu
STR_VEHICLE_NAME_TRAIN_WAGON_RAIL_COTTON_CANDY_HOPPER           :Hattaravaunu
STR_VEHICLE_NAME_TRAIN_WAGON_RAIL_TOFFEE_HOPPER                 :Toffeevaunu
STR_VEHICLE_NAME_TRAIN_WAGON_RAIL_BUBBLE_VAN                    :Kuplavaunu
STR_VEHICLE_NAME_TRAIN_WAGON_RAIL_COLA_TANKER                   :Limsavaunu
STR_VEHICLE_NAME_TRAIN_WAGON_RAIL_CANDY_VAN                     :Karkkivaunu
STR_VEHICLE_NAME_TRAIN_WAGON_RAIL_TOY_VAN                       :Leluvaunu
STR_VEHICLE_NAME_TRAIN_WAGON_RAIL_BATTERY_TRUCK                 :Paristovaunu
STR_VEHICLE_NAME_TRAIN_WAGON_RAIL_FIZZY_DRINK_TRUCK             :Sihijuomavaunu
STR_VEHICLE_NAME_TRAIN_WAGON_RAIL_PLASTIC_TRUCK                 :Muovivaunu
STR_VEHICLE_NAME_TRAIN_ENGINE_MONORAIL_X2001_ELECTRIC           :”X2001” (sähkö)
STR_VEHICLE_NAME_TRAIN_ENGINE_MONORAIL_MILLENNIUM_Z1_ELECTRIC   :”Millennium Z1” (sähkö)
STR_VEHICLE_NAME_TRAIN_ENGINE_MONORAIL_WIZZOWOW_Z99             :Wizzowow Z99
STR_VEHICLE_NAME_TRAIN_WAGON_MONORAIL_PASSENGER_CAR             :Matkustajavaunu
STR_VEHICLE_NAME_TRAIN_WAGON_MONORAIL_MAIL_VAN                  :Postivaunu
STR_VEHICLE_NAME_TRAIN_WAGON_MONORAIL_COAL_CAR                  :Hiilivaunu
STR_VEHICLE_NAME_TRAIN_WAGON_MONORAIL_OIL_TANKER                :Öljyvaunu
STR_VEHICLE_NAME_TRAIN_WAGON_MONORAIL_LIVESTOCK_VAN             :Karjavaunu
STR_VEHICLE_NAME_TRAIN_WAGON_MONORAIL_GOODS_VAN                 :Tavaravaunu
STR_VEHICLE_NAME_TRAIN_WAGON_MONORAIL_GRAIN_HOPPER              :Viljavaunu
STR_VEHICLE_NAME_TRAIN_WAGON_MONORAIL_WOOD_TRUCK                :Raakapuuvaunu
STR_VEHICLE_NAME_TRAIN_WAGON_MONORAIL_IRON_ORE_HOPPER           :Malmivaunu
STR_VEHICLE_NAME_TRAIN_WAGON_MONORAIL_STEEL_TRUCK               :Teräskelavaunu
STR_VEHICLE_NAME_TRAIN_WAGON_MONORAIL_ARMORED_VAN               :Panssaroitu vaunu
STR_VEHICLE_NAME_TRAIN_WAGON_MONORAIL_FOOD_VAN                  :Ruokavaunu
STR_VEHICLE_NAME_TRAIN_WAGON_MONORAIL_PAPER_TRUCK               :Paperivaunu
STR_VEHICLE_NAME_TRAIN_WAGON_MONORAIL_COPPER_ORE_HOPPER         :Malmivaunu
STR_VEHICLE_NAME_TRAIN_WAGON_MONORAIL_WATER_TANKER              :Vesivaunu
STR_VEHICLE_NAME_TRAIN_WAGON_MONORAIL_FRUIT_TRUCK               :Hedelmävaunu
STR_VEHICLE_NAME_TRAIN_WAGON_MONORAIL_RUBBER_TRUCK              :Kumivaunu
STR_VEHICLE_NAME_TRAIN_WAGON_MONORAIL_SUGAR_TRUCK               :Sokerivaunu
STR_VEHICLE_NAME_TRAIN_WAGON_MONORAIL_COTTON_CANDY_HOPPER       :Hattaravaunu
STR_VEHICLE_NAME_TRAIN_WAGON_MONORAIL_TOFFEE_HOPPER             :Toffeevaunu
STR_VEHICLE_NAME_TRAIN_WAGON_MONORAIL_BUBBLE_VAN                :Kuplavaunu
STR_VEHICLE_NAME_TRAIN_WAGON_MONORAIL_COLA_TANKER               :Limsavaunu
STR_VEHICLE_NAME_TRAIN_WAGON_MONORAIL_CANDY_VAN                 :Karkkivaunu
STR_VEHICLE_NAME_TRAIN_WAGON_MONORAIL_TOY_VAN                   :Leluvaunu
STR_VEHICLE_NAME_TRAIN_WAGON_MONORAIL_BATTERY_TRUCK             :Paristovaunu
STR_VEHICLE_NAME_TRAIN_WAGON_MONORAIL_FIZZY_DRINK_TRUCK         :Sihijuomavaunu
STR_VEHICLE_NAME_TRAIN_WAGON_MONORAIL_PLASTIC_TRUCK             :Muovivaunu
STR_VEHICLE_NAME_TRAIN_ENGINE_MAGLEV_LEV1_LEVIATHAN_ELECTRIC    :Lev1 ”Leviathan” (sähkö)
STR_VEHICLE_NAME_TRAIN_ENGINE_MAGLEV_LEV2_CYCLOPS_ELECTRIC      :Lev2 ”Cyclops” (sähkö)
STR_VEHICLE_NAME_TRAIN_ENGINE_MAGLEV_LEV3_PEGASUS_ELECTRIC      :Lev3 ”Pegasus” (sähkö)
STR_VEHICLE_NAME_TRAIN_ENGINE_MAGLEV_LEV4_CHIMAERA_ELECTRIC     :Lev4 ”Chimaera” (sähkö)
STR_VEHICLE_NAME_TRAIN_ENGINE_MAGLEV_WIZZOWOW_ROCKETEER         :Wizzowow Rocketeer
STR_VEHICLE_NAME_TRAIN_WAGON_MAGLEV_PASSENGER_CAR               :Matkustajavaunu
STR_VEHICLE_NAME_TRAIN_WAGON_MAGLEV_MAIL_VAN                    :Postivaunu
STR_VEHICLE_NAME_TRAIN_WAGON_MAGLEV_COAL_CAR                    :Hiilivaunu
STR_VEHICLE_NAME_TRAIN_WAGON_MAGLEV_OIL_TANKER                  :Öljyvaunu
STR_VEHICLE_NAME_TRAIN_WAGON_MAGLEV_LIVESTOCK_VAN               :Karjavaunu
STR_VEHICLE_NAME_TRAIN_WAGON_MAGLEV_GOODS_VAN                   :Tavaravaunu
STR_VEHICLE_NAME_TRAIN_WAGON_MAGLEV_GRAIN_HOPPER                :Viljavaunu
STR_VEHICLE_NAME_TRAIN_WAGON_MAGLEV_WOOD_TRUCK                  :Raakapuuvaunu
STR_VEHICLE_NAME_TRAIN_WAGON_MAGLEV_IRON_ORE_HOPPER             :Malmivaunu
STR_VEHICLE_NAME_TRAIN_WAGON_MAGLEV_STEEL_TRUCK                 :Teräskelavaunu
STR_VEHICLE_NAME_TRAIN_WAGON_MAGLEV_ARMORED_VAN                 :Panssaroitu vaunu
STR_VEHICLE_NAME_TRAIN_WAGON_MAGLEV_FOOD_VAN                    :Ruokavaunu
STR_VEHICLE_NAME_TRAIN_WAGON_MAGLEV_PAPER_TRUCK                 :Paperivaunu
STR_VEHICLE_NAME_TRAIN_WAGON_MAGLEV_COPPER_ORE_HOPPER           :Malmivaunu
STR_VEHICLE_NAME_TRAIN_WAGON_MAGLEV_WATER_TANKER                :Vesivaunu
STR_VEHICLE_NAME_TRAIN_WAGON_MAGLEV_FRUIT_TRUCK                 :Hedelmävaunu
STR_VEHICLE_NAME_TRAIN_WAGON_MAGLEV_RUBBER_TRUCK                :Kumivaunu
STR_VEHICLE_NAME_TRAIN_WAGON_MAGLEV_SUGAR_TRUCK                 :Sokerivaunu
STR_VEHICLE_NAME_TRAIN_WAGON_MAGLEV_COTTON_CANDY_HOPPER         :Hattaravaunu
STR_VEHICLE_NAME_TRAIN_WAGON_MAGLEV_TOFFEE_HOPPER               :Toffeevaunu
STR_VEHICLE_NAME_TRAIN_WAGON_MAGLEV_BUBBLE_VAN                  :Kuplavaunu
STR_VEHICLE_NAME_TRAIN_WAGON_MAGLEV_COLA_TANKER                 :Limsavaunu
STR_VEHICLE_NAME_TRAIN_WAGON_MAGLEV_CANDY_VAN                   :Karkkivaunu
STR_VEHICLE_NAME_TRAIN_WAGON_MAGLEV_TOY_VAN                     :Leluvaunu
STR_VEHICLE_NAME_TRAIN_WAGON_MAGLEV_BATTERY_TRUCK               :Paristovaunu
STR_VEHICLE_NAME_TRAIN_WAGON_MAGLEV_FIZZY_DRINK_TRUCK           :Sihijuomavaunu
STR_VEHICLE_NAME_TRAIN_WAGON_MAGLEV_PLASTIC_TRUCK               :Muovivaunu
STR_VEHICLE_NAME_ROAD_VEHICLE_MPS_REGAL_BUS                     :MPS Regal -linja-auto
STR_VEHICLE_NAME_ROAD_VEHICLE_HEREFORD_LEOPARD_BUS              :Hereford Leopard -linja-auto
STR_VEHICLE_NAME_ROAD_VEHICLE_FOSTER_BUS                        :Foster-linja-auto
STR_VEHICLE_NAME_ROAD_VEHICLE_FOSTER_MKII_SUPERBUS              :Foster MkII -superlinja-auto
STR_VEHICLE_NAME_ROAD_VEHICLE_PLODDYPHUT_MKI_BUS                :Ploddyphut MkI -linja-auto
STR_VEHICLE_NAME_ROAD_VEHICLE_PLODDYPHUT_MKII_BUS               :Ploddyphut MkII -linja-auto
STR_VEHICLE_NAME_ROAD_VEHICLE_PLODDYPHUT_MKIII_BUS              :Ploddyphut MkIII -linja-auto
STR_VEHICLE_NAME_ROAD_VEHICLE_BALOGH_COAL_TRUCK                 :Balogh-hiilirekka
STR_VEHICLE_NAME_ROAD_VEHICLE_UHL_COAL_TRUCK                    :Uhl-hiilirekka
STR_VEHICLE_NAME_ROAD_VEHICLE_DW_COAL_TRUCK                     :DW-hiilirekka
STR_VEHICLE_NAME_ROAD_VEHICLE_MPS_MAIL_TRUCK                    :MPS-postirekka
STR_VEHICLE_NAME_ROAD_VEHICLE_REYNARD_MAIL_TRUCK                :Reynard-postirekka
STR_VEHICLE_NAME_ROAD_VEHICLE_PERRY_MAIL_TRUCK                  :Perry-postirekka
STR_VEHICLE_NAME_ROAD_VEHICLE_MIGHTYMOVER_MAIL_TRUCK            :MightyMover-postirekka
STR_VEHICLE_NAME_ROAD_VEHICLE_POWERNAUGHT_MAIL_TRUCK            :Powernaught-postirekka
STR_VEHICLE_NAME_ROAD_VEHICLE_WIZZOWOW_MAIL_TRUCK               :Wizzowow-postirekka
STR_VEHICLE_NAME_ROAD_VEHICLE_WITCOMBE_OIL_TANKER               :Witcombe-öljysäiliörekka
STR_VEHICLE_NAME_ROAD_VEHICLE_FOSTER_OIL_TANKER                 :Foster-öljysäiliörekka
STR_VEHICLE_NAME_ROAD_VEHICLE_PERRY_OIL_TANKER                  :Perry-öljysäiliörekka
STR_VEHICLE_NAME_ROAD_VEHICLE_TALBOTT_LIVESTOCK_VAN             :Talbott-karjarekka
STR_VEHICLE_NAME_ROAD_VEHICLE_UHL_LIVESTOCK_VAN                 :Uhl-karjarekka
STR_VEHICLE_NAME_ROAD_VEHICLE_FOSTER_LIVESTOCK_VAN              :Foster-karjarekka
STR_VEHICLE_NAME_ROAD_VEHICLE_BALOGH_GOODS_TRUCK                :Balogh-tavararekka
STR_VEHICLE_NAME_ROAD_VEHICLE_CRAIGHEAD_GOODS_TRUCK             :Craighead-tavararekka
STR_VEHICLE_NAME_ROAD_VEHICLE_GOSS_GOODS_TRUCK                  :Goss-tavararekka
STR_VEHICLE_NAME_ROAD_VEHICLE_HEREFORD_GRAIN_TRUCK              :Hereford-viljarekka
STR_VEHICLE_NAME_ROAD_VEHICLE_THOMAS_GRAIN_TRUCK                :Thomas-viljarekka
STR_VEHICLE_NAME_ROAD_VEHICLE_GOSS_GRAIN_TRUCK                  :Goss-viljarekka
STR_VEHICLE_NAME_ROAD_VEHICLE_WITCOMBE_WOOD_TRUCK               :Witcombe-tukkirekka
STR_VEHICLE_NAME_ROAD_VEHICLE_FOSTER_WOOD_TRUCK                 :Foster-tukkirekka
STR_VEHICLE_NAME_ROAD_VEHICLE_MORELAND_WOOD_TRUCK               :Moreland-tukkirekka
STR_VEHICLE_NAME_ROAD_VEHICLE_MPS_IRON_ORE_TRUCK                :MPS-rautamalmirekka
STR_VEHICLE_NAME_ROAD_VEHICLE_UHL_IRON_ORE_TRUCK                :Uhl-rautamalmirekka
STR_VEHICLE_NAME_ROAD_VEHICLE_CHIPPY_IRON_ORE_TRUCK             :Chippy-rautamalmirekka
STR_VEHICLE_NAME_ROAD_VEHICLE_BALOGH_STEEL_TRUCK                :Balogh-teräsrekka
STR_VEHICLE_NAME_ROAD_VEHICLE_UHL_STEEL_TRUCK                   :Uhl-teräsrekka
STR_VEHICLE_NAME_ROAD_VEHICLE_KELLING_STEEL_TRUCK               :Kelling-teräsrekka
STR_VEHICLE_NAME_ROAD_VEHICLE_BALOGH_ARMORED_TRUCK              :Balogh-panssarirekka
STR_VEHICLE_NAME_ROAD_VEHICLE_UHL_ARMORED_TRUCK                 :Uhl-panssarirekka
STR_VEHICLE_NAME_ROAD_VEHICLE_FOSTER_ARMORED_TRUCK              :Foster-panssarirekka
STR_VEHICLE_NAME_ROAD_VEHICLE_FOSTER_FOOD_VAN                   :Foster-ruokarekka
STR_VEHICLE_NAME_ROAD_VEHICLE_PERRY_FOOD_VAN                    :Perry-ruokarekka
STR_VEHICLE_NAME_ROAD_VEHICLE_CHIPPY_FOOD_VAN                   :Chippy-ruokarekka
STR_VEHICLE_NAME_ROAD_VEHICLE_UHL_PAPER_TRUCK                   :Uhl-paperirekka
STR_VEHICLE_NAME_ROAD_VEHICLE_BALOGH_PAPER_TRUCK                :Balogh-paperirekka
STR_VEHICLE_NAME_ROAD_VEHICLE_MPS_PAPER_TRUCK                   :MPS-paperirekka
STR_VEHICLE_NAME_ROAD_VEHICLE_MPS_COPPER_ORE_TRUCK              :MPS-kuparirekka
STR_VEHICLE_NAME_ROAD_VEHICLE_UHL_COPPER_ORE_TRUCK              :Uhl-kuparirekka
STR_VEHICLE_NAME_ROAD_VEHICLE_GOSS_COPPER_ORE_TRUCK             :Goss-kuparirekka
STR_VEHICLE_NAME_ROAD_VEHICLE_UHL_WATER_TANKER                  :Uhl-vesisäiliörekka
STR_VEHICLE_NAME_ROAD_VEHICLE_BALOGH_WATER_TANKER               :Balogh-vesisäiliörekka
STR_VEHICLE_NAME_ROAD_VEHICLE_MPS_WATER_TANKER                  :MPS-vesisäiliörekka
STR_VEHICLE_NAME_ROAD_VEHICLE_BALOGH_FRUIT_TRUCK                :Balogh-hedelmärekka
STR_VEHICLE_NAME_ROAD_VEHICLE_UHL_FRUIT_TRUCK                   :Uhl-hedelmärekka
STR_VEHICLE_NAME_ROAD_VEHICLE_KELLING_FRUIT_TRUCK               :Kelling-hedelmärekka
STR_VEHICLE_NAME_ROAD_VEHICLE_BALOGH_RUBBER_TRUCK               :Balogh-kumirekka
STR_VEHICLE_NAME_ROAD_VEHICLE_UHL_RUBBER_TRUCK                  :Uhl-kumirekka
STR_VEHICLE_NAME_ROAD_VEHICLE_RMT_RUBBER_TRUCK                  :RMT-kumirekka
STR_VEHICLE_NAME_ROAD_VEHICLE_MIGHTYMOVER_SUGAR_TRUCK           :MightyMover-sokerirekka
STR_VEHICLE_NAME_ROAD_VEHICLE_POWERNAUGHT_SUGAR_TRUCK           :Powernaught-sokerirekka
STR_VEHICLE_NAME_ROAD_VEHICLE_WIZZOWOW_SUGAR_TRUCK              :Wizzowow-sokerirekka
STR_VEHICLE_NAME_ROAD_VEHICLE_MIGHTYMOVER_COLA_TRUCK            :MightyMover-kolarekka
STR_VEHICLE_NAME_ROAD_VEHICLE_POWERNAUGHT_COLA_TRUCK            :Powernaught-kolarekka
STR_VEHICLE_NAME_ROAD_VEHICLE_WIZZOWOW_COLA_TRUCK               :Wizzowow-kolarekka
STR_VEHICLE_NAME_ROAD_VEHICLE_MIGHTYMOVER_COTTON_CANDY          :MightyMover-hattararekka
STR_VEHICLE_NAME_ROAD_VEHICLE_POWERNAUGHT_COTTON_CANDY          :Powernaught-hattararekka
STR_VEHICLE_NAME_ROAD_VEHICLE_WIZZOWOW_COTTON_CANDY_TRUCK       :Wizzowow-hattararekka
STR_VEHICLE_NAME_ROAD_VEHICLE_MIGHTYMOVER_TOFFEE_TRUCK          :MightyMover-toffeerekka
STR_VEHICLE_NAME_ROAD_VEHICLE_POWERNAUGHT_TOFFEE_TRUCK          :Powernaught-toffeerekka
STR_VEHICLE_NAME_ROAD_VEHICLE_WIZZOWOW_TOFFEE_TRUCK             :Wizzowow-toffeerekka
STR_VEHICLE_NAME_ROAD_VEHICLE_MIGHTYMOVER_TOY_VAN               :MightyMover-lelupakettirekka
STR_VEHICLE_NAME_ROAD_VEHICLE_POWERNAUGHT_TOY_VAN               :Powernaught-lelupakettirekka
STR_VEHICLE_NAME_ROAD_VEHICLE_WIZZOWOW_TOY_VAN                  :Wizzowow-lelupakettirekka
STR_VEHICLE_NAME_ROAD_VEHICLE_MIGHTYMOVER_CANDY_TRUCK           :MightyMover-lelurekka
STR_VEHICLE_NAME_ROAD_VEHICLE_POWERNAUGHT_CANDY_TRUCK           :Powernaught-lelurekka
STR_VEHICLE_NAME_ROAD_VEHICLE_WIZZOWOW_CANDY_TRUCK              :Wizzowow-lelurekka
STR_VEHICLE_NAME_ROAD_VEHICLE_MIGHTYMOVER_BATTERY_TRUCK         :MightyMover-paristorekka
STR_VEHICLE_NAME_ROAD_VEHICLE_POWERNAUGHT_BATTERY_TRUCK         :Powernaught-paristorekka
STR_VEHICLE_NAME_ROAD_VEHICLE_WIZZOWOW_BATTERY_TRUCK            :Wizzowow-paristorekka
STR_VEHICLE_NAME_ROAD_VEHICLE_MIGHTYMOVER_FIZZY_DRINK           :MightyMover-sihijuomarekka
STR_VEHICLE_NAME_ROAD_VEHICLE_POWERNAUGHT_FIZZY_DRINK           :Powernaught-sihijuomarekka
STR_VEHICLE_NAME_ROAD_VEHICLE_WIZZOWOW_FIZZY_DRINK_TRUCK        :Wizzowow-sihijuomarekka
STR_VEHICLE_NAME_ROAD_VEHICLE_MIGHTYMOVER_PLASTIC_TRUCK         :MightyMover-muovirekka
STR_VEHICLE_NAME_ROAD_VEHICLE_POWERNAUGHT_PLASTIC_TRUCK         :Powernaught-muovirekka
STR_VEHICLE_NAME_ROAD_VEHICLE_WIZZOWOW_PLASTIC_TRUCK            :Wizzowow-muovirekka
STR_VEHICLE_NAME_ROAD_VEHICLE_MIGHTYMOVER_BUBBLE_TRUCK          :MightyMover-kuplarekka
STR_VEHICLE_NAME_ROAD_VEHICLE_POWERNAUGHT_BUBBLE_TRUCK          :Powernaught-kuplarekka
STR_VEHICLE_NAME_ROAD_VEHICLE_WIZZOWOW_BUBBLE_TRUCK             :Wizzowow-kuplarekka
STR_VEHICLE_NAME_SHIP_MPS_OIL_TANKER                            :MPS-öljytankkeri
STR_VEHICLE_NAME_SHIP_CS_INC_OIL_TANKER                         :CS-Inc.-öljytankkeri
STR_VEHICLE_NAME_SHIP_MPS_PASSENGER_FERRY                       :MPS-matkustajalautta
STR_VEHICLE_NAME_SHIP_FFP_PASSENGER_FERRY                       :FFP-matkustajalautta
STR_VEHICLE_NAME_SHIP_BAKEWELL_300_HOVERCRAFT                   :Bakewell 300 -ilmatyynyalus
STR_VEHICLE_NAME_SHIP_CHUGGER_CHUG_PASSENGER                    :Chugger-Chug -matkustajalautta
STR_VEHICLE_NAME_SHIP_SHIVERSHAKE_PASSENGER_FERRY               :Shivershake-matkustajalautta
STR_VEHICLE_NAME_SHIP_YATE_CARGO_SHIP                           :Yate-rahtilaiva
STR_VEHICLE_NAME_SHIP_BAKEWELL_CARGO_SHIP                       :Bakewell-rahtilaiva
STR_VEHICLE_NAME_SHIP_MIGHTYMOVER_CARGO_SHIP                    :MightyMover-rahtilaiva
STR_VEHICLE_NAME_SHIP_POWERNAUT_CARGO_SHIP                      :Powernaut-rahtilaiva
STR_VEHICLE_NAME_AIRCRAFT_SAMPSON_U52                           :Sampson U52
STR_VEHICLE_NAME_AIRCRAFT_COLEMAN_COUNT                         :Coleman Count
STR_VEHICLE_NAME_AIRCRAFT_FFP_DART                              :FFP Dart
STR_VEHICLE_NAME_AIRCRAFT_YATE_HAUGAN                           :Yate Haugan
STR_VEHICLE_NAME_AIRCRAFT_BAKEWELL_COTSWALD_LB_3                :Bakewell Cotswald LB-3
STR_VEHICLE_NAME_AIRCRAFT_BAKEWELL_LUCKETT_LB_8                 :Bakewell Luckett LB-8
STR_VEHICLE_NAME_AIRCRAFT_BAKEWELL_LUCKETT_LB_9                 :Bakewell Luckett LB-9
STR_VEHICLE_NAME_AIRCRAFT_BAKEWELL_LUCKETT_LB80                 :Bakewell Luckett LB80
STR_VEHICLE_NAME_AIRCRAFT_BAKEWELL_LUCKETT_LB_10                :Bakewell Luckett LB-10
STR_VEHICLE_NAME_AIRCRAFT_BAKEWELL_LUCKETT_LB_11                :Bakewell Luckett LB-11
STR_VEHICLE_NAME_AIRCRAFT_YATE_AEROSPACE_YAC_1_11               :Yate Aerospace YAC 1-11
STR_VEHICLE_NAME_AIRCRAFT_DARWIN_100                            :Darwin 100
STR_VEHICLE_NAME_AIRCRAFT_DARWIN_200                            :Darwin 200
STR_VEHICLE_NAME_AIRCRAFT_DARWIN_300                            :Darwin 300
STR_VEHICLE_NAME_AIRCRAFT_DARWIN_400                            :Darwin 400
STR_VEHICLE_NAME_AIRCRAFT_DARWIN_500                            :Darwin 500
STR_VEHICLE_NAME_AIRCRAFT_DARWIN_600                            :Darwin 600
STR_VEHICLE_NAME_AIRCRAFT_GURU_GALAXY                           :Guru Galaxy
STR_VEHICLE_NAME_AIRCRAFT_AIRTAXI_A21                           :Airtaxi A21
STR_VEHICLE_NAME_AIRCRAFT_AIRTAXI_A31                           :Airtaxi A31
STR_VEHICLE_NAME_AIRCRAFT_AIRTAXI_A32                           :Airtaxi A32
STR_VEHICLE_NAME_AIRCRAFT_AIRTAXI_A33                           :Airtaxi A33
STR_VEHICLE_NAME_AIRCRAFT_YATE_AEROSPACE_YAE46                  :Yate Aerospace YAe46
STR_VEHICLE_NAME_AIRCRAFT_DINGER_100                            :Dinger 100
STR_VEHICLE_NAME_AIRCRAFT_AIRTAXI_A34_1000                      :AirTaxi A34-1000
STR_VEHICLE_NAME_AIRCRAFT_YATE_Z_SHUTTLE                        :Yate Z-Shuttle
STR_VEHICLE_NAME_AIRCRAFT_KELLING_K1                            :Kelling K1
STR_VEHICLE_NAME_AIRCRAFT_KELLING_K6                            :Kelling K6
STR_VEHICLE_NAME_AIRCRAFT_KELLING_K7                            :Kelling K7
STR_VEHICLE_NAME_AIRCRAFT_DARWIN_700                            :Darwin 700
STR_VEHICLE_NAME_AIRCRAFT_FFP_HYPERDART_2                       :FFP Hyperdart 2
STR_VEHICLE_NAME_AIRCRAFT_DINGER_200                            :Dinger 200
STR_VEHICLE_NAME_AIRCRAFT_DINGER_1000                           :Dinger 1000
STR_VEHICLE_NAME_AIRCRAFT_PLODDYPHUT_100                        :Ploddyphut 100
STR_VEHICLE_NAME_AIRCRAFT_PLODDYPHUT_500                        :Ploddyphut 500
STR_VEHICLE_NAME_AIRCRAFT_FLASHBANG_X1                          :Flashbang X1
STR_VEHICLE_NAME_AIRCRAFT_JUGGERPLANE_M1                        :Juggerplane M1
STR_VEHICLE_NAME_AIRCRAFT_FLASHBANG_WIZZER                      :Flashbang Wizzer
STR_VEHICLE_NAME_AIRCRAFT_TRICARIO_HELICOPTER                   :Tricario-helikopteri
STR_VEHICLE_NAME_AIRCRAFT_GURU_X2_HELICOPTER                    :Guru X2 -helikopteri
STR_VEHICLE_NAME_AIRCRAFT_POWERNAUT_HELICOPTER                  :Powernaut-helikopteri

##id 0x8800
# Formatting of some strings
STR_FORMAT_DATE_TINY                                            :{STRING}-{STRING}-{NUM}
STR_FORMAT_DATE_SHORT                                           :{STRING} {NUM}
STR_FORMAT_DATE_LONG                                            :{STRING} {STRING} {NUM}
STR_FORMAT_DATE_ISO                                             :{2:NUM}-{1:STRING}-{0:STRING}

STR_FORMAT_BUOY_NAME                                            :{TOWN} Poiju
STR_FORMAT_BUOY_NAME_SERIAL                                     :{TOWN} Poiju #{COMMA}
STR_FORMAT_COMPANY_NUM                                          :(Yhtiö {COMMA})
STR_FORMAT_GROUP_NAME                                           :Ryhmä {COMMA}
STR_FORMAT_INDUSTRY_NAME                                        :{TOWN} ({STRING})
STR_FORMAT_WAYPOINT_NAME                                        :Reittipiste: {TOWN}
STR_FORMAT_WAYPOINT_NAME_SERIAL                                 :Reittipiste: {TOWN} #{COMMA}

STR_FORMAT_DEPOT_NAME_TRAIN                                     :{TOWN} Veturitalli
STR_FORMAT_DEPOT_NAME_TRAIN_SERIAL                              :{TOWN} Veturitalli #{COMMA}
STR_FORMAT_DEPOT_NAME_ROAD_VEHICLE                              :{TOWN} Ajoneuvovarikko
STR_FORMAT_DEPOT_NAME_ROAD_VEHICLE_SERIAL                       :{TOWN} Ajoneuvovarikko #{COMMA}
STR_FORMAT_DEPOT_NAME_SHIP                                      :{TOWN} Telakka
STR_FORMAT_DEPOT_NAME_SHIP_SERIAL                               :{TOWN} Telakka #{COMMA}
STR_FORMAT_DEPOT_NAME_AIRCRAFT                                  :{STATION} Lentokonehalli

STR_UNKNOWN_STATION                                             :tuntematon asema
STR_DEFAULT_SIGN_NAME                                           :Kyltti
STR_COMPANY_SOMEONE                                             :joku

STR_SAVEGAME_NAME_DEFAULT                                       :{COMPANY}, {STRING}
STR_SAVEGAME_NAME_SPECTATOR                                     :Katsoja, {1:STRING}

# Viewport strings
STR_VIEWPORT_TOWN_POP                                           :{WHITE}{TOWN} ({COMMA})
STR_VIEWPORT_TOWN                                               :{WHITE}{TOWN}
STR_VIEWPORT_TOWN_TINY_BLACK                                    :{TINY_FONT}{BLACK}{TOWN}
STR_VIEWPORT_TOWN_TINY_WHITE                                    :{TINY_FONT}{WHITE}{TOWN}

STR_VIEWPORT_SIGN_SMALL_BLACK                                   :{TINY_FONT}{BLACK}{SIGN}
STR_VIEWPORT_SIGN_SMALL_WHITE                                   :{TINY_FONT}{WHITE}{SIGN}

STR_VIEWPORT_STATION                                            :{STATION} {STATION_FEATURES}
STR_VIEWPORT_STATION_TINY                                       :{TINY_FONT}{STATION}

STR_VIEWPORT_WAYPOINT                                           :{WAYPOINT}
STR_VIEWPORT_WAYPOINT_TINY                                      :{TINY_FONT}{WAYPOINT}

# Simple strings to get specific types of data
STR_COMPANY_NAME                                                :{COMPANY}
STR_COMPANY_NAME_COMPANY_NUM                                    :{COMPANY} {COMPANY_NUM}
STR_DEPOT_NAME                                                  :{DEPOT}
STR_ENGINE_NAME                                                 :{ENGINE}
STR_HIDDEN_ENGINE_NAME                                          :{ENGINE} (piilotettu)
STR_GROUP_NAME                                                  :{GROUP}
STR_INDUSTRY_NAME                                               :{INDUSTRY}
STR_PRESIDENT_NAME                                              :{PRESIDENT_NAME}
STR_SIGN_NAME                                                   :{SIGN}
STR_STATION_NAME                                                :{STATION}
STR_TOWN_NAME                                                   :{TOWN}
STR_VEHICLE_NAME                                                :{VEHICLE}
STR_WAYPOINT_NAME                                               :{WAYPOINT}

STR_JUST_CARGO                                                  :{CARGO_LONG}
STR_JUST_CHECKMARK                                              :{CHECKMARK}
STR_JUST_COMMA                                                  :{COMMA}
STR_JUST_CURRENCY_SHORT                                         :{CURRENCY_SHORT}
STR_JUST_CURRENCY_LONG                                          :{CURRENCY_LONG}
STR_JUST_CARGO_LIST                                             :{CARGO_LIST}
STR_JUST_INT                                                    :{NUM}
STR_JUST_DATE_TINY                                              :{DATE_TINY}
STR_JUST_DATE_SHORT                                             :{DATE_SHORT}
STR_JUST_DATE_LONG                                              :{DATE_LONG}
STR_JUST_DATE_ISO                                               :{DATE_ISO}
STR_JUST_STRING                                                 :{STRING}
STR_JUST_STRING_STRING                                          :{STRING}{STRING}
STR_JUST_RAW_STRING                                             :{STRING}
STR_JUST_BIG_RAW_STRING                                         :{BIG_FONT}{STRING}

# Slightly 'raw' stringcodes with colour or size
STR_BLACK_COMMA                                                 :{BLACK}{COMMA}
STR_TINY_BLACK_COMA                                             :{TINY_FONT}{BLACK}{COMMA}
STR_TINY_COMMA                                                  :{TINY_FONT}{COMMA}
STR_BLUE_COMMA                                                  :{BLUE}{COMMA}
STR_RED_COMMA                                                   :{RED}{COMMA}
STR_WHITE_COMMA                                                 :{WHITE}{COMMA}
STR_TINY_BLACK_DECIMAL                                          :{TINY_FONT}{BLACK}{DECIMAL}
STR_COMPANY_MONEY                                               :{WHITE}{CURRENCY_LONG}
STR_BLACK_DATE_LONG                                             :{BLACK}{DATE_LONG}
STR_WHITE_DATE_LONG                                             :{WHITE}{DATE_LONG}
STR_SHORT_DATE                                                  :{WHITE}{DATE_TINY}
STR_DATE_LONG_SMALL                                             :{TINY_FONT}{BLACK}{DATE_LONG}
STR_TINY_GROUP                                                  :{TINY_FONT}{GROUP}
STR_BLACK_INT                                                   :{BLACK}{NUM}
STR_ORANGE_INT                                                  :{ORANGE}{NUM}
STR_WHITE_SIGN                                                  :{WHITE}{SIGN}
STR_TINY_BLACK_STATION                                          :{TINY_FONT}{BLACK}{STATION}
STR_BLACK_STRING                                                :{BLACK}{STRING}
STR_BLACK_RAW_STRING                                            :{BLACK}{STRING}
STR_ORANGE_STRING                                               :{ORANGE}{STRING}
STR_LTBLUE_STRING                                               :{LTBLUE}{STRING}
STR_WHITE_STRING                                                :{WHITE}{STRING}
STR_ORANGE_STRING1_WHITE                                        :{ORANGE}{STRING}{WHITE}
STR_ORANGE_STRING1_LTBLUE                                       :{ORANGE}{STRING}{LTBLUE}
STR_TINY_BLACK_HEIGHT                                           :{TINY_FONT}{BLACK}{HEIGHT}
STR_TINY_BLACK_VEHICLE                                          :{TINY_FONT}{BLACK}{VEHICLE}
STR_TINY_RIGHT_ARROW                                            :{TINY_FONT}{RIGHT_ARROW}

STR_BLACK_1                                                     :{BLACK}1
STR_BLACK_2                                                     :{BLACK}2
STR_BLACK_3                                                     :{BLACK}3
STR_BLACK_4                                                     :{BLACK}4
STR_BLACK_5                                                     :{BLACK}5
STR_BLACK_6                                                     :{BLACK}6
STR_BLACK_7                                                     :{BLACK}7

STR_TRAIN                                                       :{BLACK}{TRAIN}
STR_BUS                                                         :{BLACK}{BUS}
STR_LORRY                                                       :{BLACK}{LORRY}
STR_PLANE                                                       :{BLACK}{PLANE}
STR_SHIP                                                        :{BLACK}{SHIP}

STR_TOOLBAR_RAILTYPE_VELOCITY                                   :{STRING} ({VELOCITY})

# Android strings<|MERGE_RESOLUTION|>--- conflicted
+++ resolved
@@ -627,11 +627,7 @@
 STR_PERFORMANCE_DETAIL_LOAN                                     :{BLACK}Laina:
 STR_PERFORMANCE_DETAIL_TOTAL                                    :{BLACK}Yhteensä:
 ############ End of order list
-<<<<<<< HEAD
-STR_PERFORMANCE_DETAIL_VEHICLES_TOOLTIP                         :{BLACK}Liikennevälineiden määrä. Tähän kuuluvat ajoneuvot, junat, laivat ja lentokoneet
-=======
 STR_PERFORMANCE_DETAIL_VEHICLES_TOOLTIP                         :{BLACK}Kulkuveuvojen määrä. Tähän kuuluvat ajoneuvot, junat, laivat ja ilma-alukset
->>>>>>> a499e9ac
 STR_PERFORMANCE_DETAIL_STATIONS_TOOLTIP                         :{BLACK}Asemien osien määrä. Kaikki osat asemista (esim. rautatieasema, bussipysäkki, lentokenttä) lasketaan, vaikka ne olisivat yhdistettynä yhdeksi asemaksi
 STR_PERFORMANCE_DETAIL_MIN_PROFIT_TOOLTIP                       :{BLACK}Vähätuottoisimman kulkuneuvon tulo (kaikkien yli 2 vuotta vanhojen kulkuneuvojen)
 STR_PERFORMANCE_DETAIL_MIN_INCOME_TOOLTIP                       :{BLACK}Viimeisen 12 neljänneksen vähätuottoisimman kuun käteistuoton määrä
@@ -867,11 +863,8 @@
 STR_NEWS_NEW_VEHICLE_NOW_AVAILABLE                              :{BIG_FONT}{BLACK}Uusi {STRING} on nyt saatavilla!
 STR_NEWS_NEW_VEHICLE_TYPE                                       :{BIG_FONT}{BLACK}{ENGINE}
 STR_NEWS_NEW_VEHICLE_NOW_AVAILABLE_WITH_TYPE                    :{BLACK}Uusi {STRING} on nyt saatavilla! – {ENGINE}
-<<<<<<< HEAD
-=======
 
 STR_NEWS_SHOW_VEHICLE_GROUP_TOOLTIP                             :{BLACK}Avaa ryhmäikkuna kulkuneuvon ryhmään kohdistettuna
->>>>>>> a499e9ac
 
 STR_NEWS_STATION_NO_LONGER_ACCEPTS_CARGO                        :{WHITE}{STATION} ei ota enää vastaan {STRING}.
 STR_NEWS_STATION_NO_LONGER_ACCEPTS_CARGO_OR_CARGO               :{WHITE}{STATION} ei ota enää vastaan {STRING} tai {STRING}.
@@ -1193,11 +1186,8 @@
 STR_CONFIG_SETTING_AUTOSLOPE_HELPTEXT                           :Sallii maaston muokkaamisen rakennusten ja ratojen alta tuhoamatta niitä
 STR_CONFIG_SETTING_CATCHMENT                                    :Realistisemman kokoiset vaikutusalueet: {STRING}
 STR_CONFIG_SETTING_CATCHMENT_HELPTEXT                           :Erityyppisillä asemilla ja lentokentillä on eri kokoiset vaikutusalueet
-<<<<<<< HEAD
-=======
 STR_CONFIG_SETTING_SERVE_NEUTRAL_INDUSTRIES                     :Yhtiöiden asemat voivat palvella laitoksia, joilla on omat asemat: {STRING}
 STR_CONFIG_SETTING_SERVE_NEUTRAL_INDUSTRIES_HELPTEXT            :Mikäli käytössä, asemilla valmiiksi varustettuja teollisuuslaitoksia (kuten öljylauttoja) voivat palvella myös yhtiöiden lähistölle rakentamat asemat. Mikäli pois käytöstä, tällaisia laitoksia voivat palvella vain niiden omat asemat. Lähistöllä olevat yhtiöiden asemat eivät tällöin voi palvella näitä laitoksia, eivätkä laitosten asemat palvele muita kuin näitä laitoksia
->>>>>>> a499e9ac
 STR_CONFIG_SETTING_EXTRADYNAMITE                                :Kunnan omistamien teiden, siltojen ja tunneleiden raivaaminen sallittu: {STRING}
 STR_CONFIG_SETTING_EXTRADYNAMITE_HELPTEXT                       :Tekee kuntien omistaman infrastruktuurin ja rakennusten tuhoamisesta helpompaa
 STR_CONFIG_SETTING_TRAIN_LENGTH                                 :Junien maksimipituus: {STRING}
@@ -1608,13 +1598,10 @@
 STR_CONFIG_SETTING_TOWN_FOUNDING_FORBIDDEN                      :Kielletty
 STR_CONFIG_SETTING_TOWN_FOUNDING_ALLOWED                        :Sallittu
 STR_CONFIG_SETTING_TOWN_FOUNDING_ALLOWED_CUSTOM_LAYOUT          :Sallittu, oma tiekaava
-<<<<<<< HEAD
-=======
 STR_CONFIG_SETTING_TOWN_CARGOGENMODE                            :Taajamarahdin luonti: {STRING}
 STR_CONFIG_SETTING_TOWN_CARGOGENMODE_HELPTEXT                   :Talojen tuottaman rahdin määrä suhteessa kunnan asukaslukuun.{}Neliöllinen kasvu: Kaksinkertainen asukasmäärä tuottaa matkustajia nelinkertaisesti.{}Lineaarinen kasvu: Kaksinkertainen asukasmäärä tuottaa matkustajia kaksinkertaisesti.
 STR_CONFIG_SETTING_TOWN_CARGOGENMODE_ORIGINAL                   :Neliöllinen (alkuperäinen)
 STR_CONFIG_SETTING_TOWN_CARGOGENMODE_BITCOUNT                   :Lineaarinen
->>>>>>> a499e9ac
 
 STR_CONFIG_SETTING_EXTRA_TREE_PLACEMENT                         :Puiden istutus pelissä: {STRING}
 STR_CONFIG_SETTING_EXTRA_TREE_PLACEMENT_HELPTEXT                :Määrittää puiden sattumanvaraisen luomisen. Tämä voi vaikuttaa teollisuuslaitoksiin jotka ovat riippuvaisia puiden kasvamisesta, esimerkiksi sahat
@@ -2760,10 +2747,7 @@
 STR_FRAMERATE_SPEED_FACTOR_TOOLTIP                              :{BLACK}Pelin tämänhetkinen nopeus verrattuna normaalilla simulaationopeudella odotettavissa olevaan
 STR_FRAMERATE_CURRENT                                           :{WHITE}Nykyinen
 STR_FRAMERATE_AVERAGE                                           :{WHITE}Keskiarvo
-<<<<<<< HEAD
-=======
 STR_FRAMERATE_MEMORYUSE                                         :{WHITE}Muisti
->>>>>>> a499e9ac
 STR_FRAMERATE_DATA_POINTS                                       :{BLACK}Data perustuu {COMMA} mittaukseen
 STR_FRAMERATE_MS_GOOD                                           :{LTBLUE}{DECIMAL} ms
 STR_FRAMERATE_MS_WARN                                           :{YELLOW}{DECIMAL} ms
@@ -2771,12 +2755,9 @@
 STR_FRAMERATE_FPS_GOOD                                          :{LTBLUE}{DECIMAL} kuvaa/s
 STR_FRAMERATE_FPS_WARN                                          :{YELLOW}{DECIMAL} kuvaa/s
 STR_FRAMERATE_FPS_BAD                                           :{RED}{DECIMAL} kuvaa/s
-<<<<<<< HEAD
-=======
 STR_FRAMERATE_BYTES_GOOD                                        :{LTBLUE}{BYTES}
 STR_FRAMERATE_BYTES_WARN                                        :{YELLOW}{BYTES}
 STR_FRAMERATE_BYTES_BAD                                         :{RED}{BYTES}
->>>>>>> a499e9ac
 STR_FRAMERATE_GRAPH_MILLISECONDS                                :{TINY_FONT}{COMMA} ms
 STR_FRAMERATE_GRAPH_SECONDS                                     :{TINY_FONT}{COMMA} s
 ############ Leave those lines in this order!!
@@ -3413,12 +3394,7 @@
 # Industry directory
 STR_INDUSTRY_DIRECTORY_CAPTION                                  :{WHITE}Teollisuusala
 STR_INDUSTRY_DIRECTORY_NONE                                     :{ORANGE}- Ei mitään -
-<<<<<<< HEAD
-STR_INDUSTRY_DIRECTORY_ITEM                                     :{ORANGE}{INDUSTRY}{BLACK} ({CARGO_LONG}{STRING}){YELLOW} ({COMMA}{NBSP}% kuljetettu)
-STR_INDUSTRY_DIRECTORY_ITEM_TWO                                 :{ORANGE}{INDUSTRY}{BLACK} ({CARGO_LONG}{STRING}/{CARGO_LONG}{STRING}){YELLOW} ({COMMA}{NBSP}% / {COMMA}{NBSP}% kuljetettu)
-=======
 STR_INDUSTRY_DIRECTORY_ITEM_INFO                                :{BLACK}{CARGO_LONG}{STRING}{YELLOW} ({COMMA}% kuljetettu){BLACK}
->>>>>>> a499e9ac
 STR_INDUSTRY_DIRECTORY_ITEM_NOPROD                              :{ORANGE}{INDUSTRY}
 STR_INDUSTRY_DIRECTORY_ITEM_PROD1                               :{ORANGE}{INDUSTRY} {STRING}
 STR_INDUSTRY_DIRECTORY_ITEM_PROD2                               :{ORANGE}{INDUSTRY} {STRING}, {STRING}
@@ -3470,11 +3446,7 @@
 
 STR_VEHICLE_LIST_MANAGE_LIST                                    :{BLACK}Muokkaa listaa
 STR_VEHICLE_LIST_MANAGE_LIST_TOOLTIP                            :{BLACK}Ohjaa kaikkia listan kulkuneuvoja
-<<<<<<< HEAD
-STR_VEHICLE_LIST_REPLACE_VEHICLES                               :Korvaa liikennevälineitä
-=======
 STR_VEHICLE_LIST_REPLACE_VEHICLES                               :Korvaa kulkuneuvoja
->>>>>>> a499e9ac
 STR_VEHICLE_LIST_SEND_FOR_SERVICING                             :Lähetä huoltoon
 
 STR_VEHICLE_LIST_SEND_TRAIN_TO_DEPOT                            :Lähetä varikolle
@@ -3695,10 +3667,7 @@
 # Engine preview window
 STR_ENGINE_PREVIEW_CAPTION                                      :{WHITE}Viesti kulkuneuvovalmistajalta
 STR_ENGINE_PREVIEW_MESSAGE                                      :{GOLD}Olemme juuri suunnitelleet uuden {STRING} – oletteko kiinnostunut vuoden yksinoikeutetusta kokeilusta, jotta näemme miten tuote suoriutuu ennen kuin julkistamme sen yleiseen käyttöön?
-<<<<<<< HEAD
-=======
-
->>>>>>> a499e9ac
+
 STR_ENGINE_PREVIEW_RAILROAD_LOCOMOTIVE                          :veturin
 STR_ENGINE_PREVIEW_ELRAIL_LOCOMOTIVE                            :sähköradan veturi
 STR_ENGINE_PREVIEW_MONORAIL_LOCOMOTIVE                          :yksiraiteisen veturin
@@ -3734,13 +3703,8 @@
 STR_REPLACE_HELP_RIGHT_ARRAY                                    :{BLACK}Valitse vasemmalla näkyvän veturityypinn korvaava uusi veturityyppi.
 
 STR_REPLACE_VEHICLES_START                                      :{BLACK}Aloita kulkuneuvojen korvaaminen
-<<<<<<< HEAD
-STR_REPLACE_VEHICLES_NOW                                        :Korvaa kaikki liikennevälineet nyt
-STR_REPLACE_VEHICLES_WHEN_OLD                                   :Korvaa vain vanhat liikennevälineet
-=======
 STR_REPLACE_VEHICLES_NOW                                        :Korvaa kaikki kulkuneuvot heti
 STR_REPLACE_VEHICLES_WHEN_OLD                                   :Korvaa vain vanhat kulkuneuvot
->>>>>>> a499e9ac
 STR_REPLACE_HELP_START_BUTTON                                   :{BLACK}Napsauta aloittaaksesi vasemmalta valitun veturityypin korvauksen oikealta valitulla veturityypillä.
 STR_REPLACE_NOT_REPLACING                                       :{BLACK}Ei korvata
 STR_REPLACE_NOT_REPLACING_VEHICLE_SELECTED                      :{BLACK}Ei kulkuneuvoa valittuna
@@ -3791,11 +3755,7 @@
 STR_VEHICLE_VIEW_TRAIN_REFIT_TOOLTIP                            :{BLACK}Sovita juna kuljettamaan muuta rahtityyppiä
 STR_VEHICLE_VIEW_ROAD_VEHICLE_REFIT_TOOLTIP                     :{BLACK}Muuta ajoneuvo kuljettamaan muuta rahtityyppiä
 STR_VEHICLE_VIEW_SHIP_REFIT_TOOLTIP                             :{BLACK}Sovita laiva eri rahtityypille
-<<<<<<< HEAD
-STR_VEHICLE_VIEW_AIRCRAFT_REFIT_TOOLTIP                         :{BLACK}Sovita lentokone eri rahtityypille.
-=======
 STR_VEHICLE_VIEW_AIRCRAFT_REFIT_TOOLTIP                         :{BLACK}Sovita ilma-alus kuljettamaan eri rahtityyppiä
->>>>>>> a499e9ac
 
 STR_VEHICLE_VIEW_TRAIN_REVERSE_TOOLTIP                          :{BLACK}Käännä junan suunta
 STR_VEHICLE_VIEW_ROAD_VEHICLE_REVERSE_TOOLTIP                   :{BLACK}Pakota ajoneuvo kääntymään ympäri
@@ -3808,11 +3768,7 @@
 STR_VEHICLE_VIEW_TRAIN_SHOW_DETAILS_TOOLTIP                     :{BLACK}Näytä junan tiedot
 STR_VEHICLE_VIEW_ROAD_VEHICLE_SHOW_DETAILS_TOOLTIP              :{BLACK}Näytä ajoneuvon tiedot
 STR_VEHICLE_VIEW_SHIP_SHOW_DETAILS_TOOLTIP                      :{BLACK}Näytä laivan tiedot
-<<<<<<< HEAD
-STR_VEHICLE_VIEW_AIRCRAFT_SHOW_DETAILS_TOOLTIP                  :{BLACK}Näytä lentokoneen tiedot.
-=======
 STR_VEHICLE_VIEW_AIRCRAFT_SHOW_DETAILS_TOOLTIP                  :{BLACK}Näytä ilma-aluksen tiedot
->>>>>>> a499e9ac
 
 STR_VEHICLE_VIEW_TRAIN_STATE_START_STOP_TOOLTIP                 :{BLACK}Valitun junan toiminnot – napsauta pysäyttääksesi/käynnistääksesi junan. Ctrl+Klik vierittääksesi kohteeseen
 STR_VEHICLE_VIEW_ROAD_VEHICLE_STATE_START_STOP_TOOLTIP          :{BLACK}Nykyisen ajoneuvon toiminnot – napsauta pysäyttääksesi/käynnistääksesi ajoneuvon. Ctrl+Klik vierittääksesi kohteeseen
@@ -4581,10 +4537,7 @@
 STR_ERROR_GROUP_CAN_T_DELETE                                    :{WHITE}Ryhmää ei voi poistaa.
 STR_ERROR_GROUP_CAN_T_RENAME                                    :{WHITE}Ryhmää ei voi nimetä.
 STR_ERROR_GROUP_CAN_T_SET_PARENT                                :{WHITE}Pääryhmää ei voi määrittää...
-<<<<<<< HEAD
-=======
 STR_ERROR_GROUP_CAN_T_SET_PARENT_RECURSION                      :{WHITE}... ryhmähierarkiassa ei saa olla silmukoita
->>>>>>> a499e9ac
 STR_ERROR_GROUP_CAN_T_REMOVE_ALL_VEHICLES                       :{WHITE}Ryhmän kaikkia kulkuneuvoja ei voi poistaa.
 STR_ERROR_GROUP_CAN_T_ADD_VEHICLE                               :{WHITE}Ei voi lisätä kulkuneuvoa ryhmään.
 STR_ERROR_GROUP_CAN_T_ADD_SHARED_VEHICLE                        :{WHITE}Ei voi lisätä jaettuja kulkuneuvoja ryhmään.
@@ -5193,6 +5146,4 @@
 STR_PLANE                                                       :{BLACK}{PLANE}
 STR_SHIP                                                        :{BLACK}{SHIP}
 
-STR_TOOLBAR_RAILTYPE_VELOCITY                                   :{STRING} ({VELOCITY})
-
-# Android strings+STR_TOOLBAR_RAILTYPE_VELOCITY                                   :{STRING} ({VELOCITY})