--- conflicted
+++ resolved
@@ -3726,26 +3726,20 @@
 STR_BUY_VEHICLE_SHIP_BUY_VEHICLE_BUTTON                         :{BLACK}Купить
 STR_BUY_VEHICLE_AIRCRAFT_BUY_VEHICLE_BUTTON                     :{BLACK}Купить
 
-<<<<<<< HEAD
-=======
 STR_BUY_VEHICLE_TRAIN_BUY_REFIT_VEHICLE_BUTTON                  :{BLACK}Купить и переоборудовать
 STR_BUY_VEHICLE_ROAD_VEHICLE_BUY_REFIT_VEHICLE_BUTTON           :{BLACK}Купить и переоборудовать
 STR_BUY_VEHICLE_SHIP_BUY_REFIT_VEHICLE_BUTTON                   :{BLACK}Купить и переоборудовать
 STR_BUY_VEHICLE_AIRCRAFT_BUY_REFIT_VEHICLE_BUTTON               :{BLACK}Купить и переоборудовать
 
->>>>>>> a499e9ac
 STR_BUY_VEHICLE_TRAIN_BUY_VEHICLE_TOOLTIP                       :{BLACK}Приобрести выбранный локомотив/вагон. Shift+щелчок покажет ориентировочную стоимость покупки.
 STR_BUY_VEHICLE_ROAD_VEHICLE_BUY_VEHICLE_TOOLTIP                :{BLACK}Приобрести выбранный автомобиль. Shift+щелчок покажет ориентировочную стоимость покупки.
 STR_BUY_VEHICLE_SHIP_BUY_VEHICLE_TOOLTIP                        :{BLACK}Приобрести выбранное судно. Shift+щелчок покажет ориентировочную стоимость покупки.
 STR_BUY_VEHICLE_AIRCRAFT_BUY_VEHICLE_TOOLTIP                    :{BLACK}Приобрести выбранное воздушное судно. Shift+щелчок покажет ориентировочную стоимость покупки.
-<<<<<<< HEAD
-=======
 
 STR_BUY_VEHICLE_TRAIN_BUY_REFIT_VEHICLE_TOOLTIP                 :{BLACK}Приобрести и переоборудовать выбранный локомотив/вагон. Shift+щелчок покажет ориентировочную стоимость покупки.
 STR_BUY_VEHICLE_ROAD_VEHICLE_BUY_REFIT_VEHICLE_TOOLTIP          :{BLACK}Приобрести и переоборудовать выбранный автомобиль. Shift+щелчок покажет ориентировочную стоимость покупки.
 STR_BUY_VEHICLE_SHIP_BUY_REFIT_VEHICLE_TOOLTIP                  :{BLACK}Приобрести и переоборудовать выбранное судно. Shift+щелчок покажет ориентировочную стоимость покупки.
 STR_BUY_VEHICLE_AIRCRAFT_BUY_REFIT_VEHICLE_TOOLTIP              :{BLACK}Приобрести и переоборудовать выбранное воздушное судно. Shift+щелчок покажет ориентировочную стоимость покупки.
->>>>>>> a499e9ac
 
 STR_BUY_VEHICLE_TRAIN_RENAME_BUTTON                             :{BLACK}Переименовать
 STR_BUY_VEHICLE_ROAD_VEHICLE_RENAME_BUTTON                      :{BLACK}Переименовать
