--- conflicted
+++ resolved
@@ -534,12 +534,6 @@
 STR_ABOUT_MENU_TOGGLE_CONSOLE                                   :Εναλλαγή κονσόλας
 STR_ABOUT_MENU_AI_DEBUG                                         :Αποσφαλμάτωση AI και δέσμης ενεργειών παιχνιδιού
 STR_ABOUT_MENU_SCREENSHOT                                       :Στιγμιότυπο οθόνης
-<<<<<<< HEAD
-STR_ABOUT_MENU_ZOOMIN_SCREENSHOT                                :Στιγμιότυπο οθόνης μέγιστης μεγέθυνσης
-STR_ABOUT_MENU_DEFAULTZOOM_SCREENSHOT                           :Στιγμιότυπο οθόνης τυπικής μεγέθυνσης
-STR_ABOUT_MENU_GIANT_SCREENSHOT                                 :Στιγμιότυπο οθόνης για ολό τον χάρτη
-=======
->>>>>>> a499e9ac
 STR_ABOUT_MENU_SHOW_FRAMERATE                                   :Εμφάνιση ρυθμού καρέ
 STR_ABOUT_MENU_ABOUT_OPENTTD                                    :Σχετικά με το 'OpenTTD'
 STR_ABOUT_MENU_SPRITE_ALIGNER                                   :Ευθυγραμμιστής στοιχεών
@@ -3611,26 +3605,20 @@
 STR_BUY_VEHICLE_SHIP_BUY_VEHICLE_BUTTON                         :{BLACK}Αγορά Πλοίου
 STR_BUY_VEHICLE_AIRCRAFT_BUY_VEHICLE_BUTTON                     :{BLACK}Αγορά Αεροσκάφους
 
-<<<<<<< HEAD
-=======
 STR_BUY_VEHICLE_TRAIN_BUY_REFIT_VEHICLE_BUTTON                  :{BLACK}Αγορά και μετατροπή οχήματος
 STR_BUY_VEHICLE_ROAD_VEHICLE_BUY_REFIT_VEHICLE_BUTTON           :{BLACK}Αγορά και μετατροπή οχήματος
 STR_BUY_VEHICLE_SHIP_BUY_REFIT_VEHICLE_BUTTON                   :{BLACK}Αγορά και μετατροπή πλοίου
 STR_BUY_VEHICLE_AIRCRAFT_BUY_REFIT_VEHICLE_BUTTON               :{BLACK}Αγορά και μετατροπή του αεροσκάφους
 
->>>>>>> a499e9ac
 STR_BUY_VEHICLE_TRAIN_BUY_VEHICLE_TOOLTIP                       :{BLACK}Αγορά του επιλεγμένου οχήματος τρένου. Με Shift+Κλικ εμφανίζεται το εκτιμώμενο κόστος χωρίς αγορά
 STR_BUY_VEHICLE_ROAD_VEHICLE_BUY_VEHICLE_TOOLTIP                :{BLACK}Αγορά του επιλεγμένου οχήματος δρόμου. Με Shift+Κλικ εμφανίζεται το εκτιμώμενο κόστος χωρίς αγορά
 STR_BUY_VEHICLE_SHIP_BUY_VEHICLE_TOOLTIP                        :{BLACK}Αγοράστε το επιλεγμένο πλοίο. Με Shift+Κλικ εμφανίζεται το εκτιμώμενο κόστος χωρίς αγορά
 STR_BUY_VEHICLE_AIRCRAFT_BUY_VEHICLE_TOOLTIP                    :{BLACK}Αγορά του επιλεγμένου αεροσκάφους. Με Shift+Κλικ εμφανίζεται το εκτιμώμενο κόστος χωρίς αγορά
-<<<<<<< HEAD
-=======
 
 STR_BUY_VEHICLE_TRAIN_BUY_REFIT_VEHICLE_TOOLTIP                 :{BLACK}Αγορά και μετατροπή του επιλεγμένου οχήματος τρένου. Με Shift+Κλικ εμφανίζεται το εκτιμώμενο κόστος χωρίς αγορά
 STR_BUY_VEHICLE_ROAD_VEHICLE_BUY_REFIT_VEHICLE_TOOLTIP          :{BLACK}Αγορά και μετατροπή του επιλεγμένου οχήματος δρόμου. Με Shift+Κλικ εμφανίζεται το εκτιμώμενο κόστος χωρίς αγορά
 STR_BUY_VEHICLE_SHIP_BUY_REFIT_VEHICLE_TOOLTIP                  :{BLACK}Αγορά και μετατροπή του επιλεγμένου πλοίου. Με Shift+Κλικ εμφανίζεται το εκτιμώμενο κόστος χωρίς αγορά
 STR_BUY_VEHICLE_AIRCRAFT_BUY_REFIT_VEHICLE_TOOLTIP              :{BLACK}Αγορά και μετατροπή του επιλεγμένου αεροσκάφους. Με Shift+Κλικ εμφανίζεται το εκτιμώμενο κόστος χωρίς αγορά
->>>>>>> a499e9ac
 
 STR_BUY_VEHICLE_TRAIN_RENAME_BUTTON                             :{BLACK}Μετονομασία
 STR_BUY_VEHICLE_ROAD_VEHICLE_RENAME_BUTTON                      :{BLACK}Μετονομασία
@@ -5208,6 +5196,4 @@
 STR_PLANE                                                       :{BLACK}{PLANE}
 STR_SHIP                                                        :{BLACK}{SHIP}
 
-STR_TOOLBAR_RAILTYPE_VELOCITY                                   :{STRING} ({VELOCITY})
-
-# Android strings+STR_TOOLBAR_RAILTYPE_VELOCITY                                   :{STRING} ({VELOCITY})