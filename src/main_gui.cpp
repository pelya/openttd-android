/*
 * This file is part of OpenTTD.
 * OpenTTD is free software; you can redistribute it and/or modify it under the terms of the GNU General Public License as published by the Free Software Foundation, version 2.
 * OpenTTD is distributed in the hope that it will be useful, but WITHOUT ANY WARRANTY; without even the implied warranty of MERCHANTABILITY or FITNESS FOR A PARTICULAR PURPOSE.
 * See the GNU General Public License for more details. You should have received a copy of the GNU General Public License along with OpenTTD. If not, see <http://www.gnu.org/licenses/>.
 */

/** @file main_gui.cpp Handling of the main viewport. */

#include "stdafx.h"
#include "currency.h"
#include "spritecache.h"
#include "window_gui.h"
#include "window_func.h"
#include "textbuf_gui.h"
#include "viewport_func.h"
#include "command_func.h"
#include "console_gui.h"
#include "progress.h"
#include "transparency_gui.h"
#include "map_func.h"
#include "sound_func.h"
#include "transparency.h"
#include "strings_func.h"
#include "zoom_func.h"
#include "company_base.h"
#include "company_func.h"
#include "toolbar_gui.h"
#include "statusbar_gui.h"
#include "linkgraph/linkgraph_gui.h"
#include "tilehighlight_func.h"
#include "hotkeys.h"
#include "guitimer_func.h"
#include "error.h"
#include "news_gui.h"
#include "tutorial_gui.h"
#include "gui.h"

#include "saveload/saveload.h"

#include "widgets/main_widget.h"

#include "network/network.h"
#include "network/network_func.h"
#include "network/network_gui.h"
#include "network/network_base.h"

#include "table/sprites.h"
#include "table/strings.h"

#include "safeguards.h"

/**
 * This code is shared for the majority of the pushbuttons.
 * Handles e.g. the pressing of a button (to build things), playing of click sound and sets certain parameters
 *
 * @param w Window which called the function
 * @param widget ID of the widget (=button) that called this function
 * @param cursor How should the cursor image change? E.g. cursor with depot image in it
 * @param mode Tile highlighting mode, e.g. drawing a rectangle or a dot on the ground
 * @return true if the button is clicked, false if it's unclicked
 */
bool HandlePlacePushButton(Window *w, int widget, CursorID cursor, HighLightStyle mode)
{
	if (w->IsWidgetDisabled(widget)) return false;

	if (_settings_client.sound.click_beep) SndPlayFx(SND_15_BEEP);
	w->SetDirty();

	if (w->IsWidgetLowered(widget)) {
		ResetObjectToPlace();
		return false;
	}

	SetObjectToPlace(cursor, PAL_NONE, mode, w->window_class, w->window_number);
	w->LowerWidget(widget);
	return true;
}


void CcPlaySound_EXPLOSION(const CommandCost &result, TileIndex tile, uint32 p1, uint32 p2, uint32 cmd)
{
	if (result.Succeeded() && _settings_client.sound.confirm) SndPlayTileFx(SND_12_EXPLOSION, tile);
}

/**
 * Zooms a viewport in a window in or out.
 * @param how Zooming direction.
 * @param w   Window owning the viewport.
 * @return Returns \c true if zooming step could be done, \c false if further zooming is not possible.
 * @note No button handling or what so ever is done.
 */
bool DoZoomInOutWindow(ZoomStateChange how, Window *w)
{
	Viewport *vp;

	assert(w != nullptr);
	vp = w->viewport;

	switch (how) {
		case ZOOM_NONE:
			/* On initialisation of the viewport we don't do anything. */
			break;

		case ZOOM_IN:
			if (vp->zoom <= _settings_client.gui.zoom_min) return false;
			vp->zoom = (ZoomLevel)((int)vp->zoom - 1);
			vp->virtual_width >>= 1;
			vp->virtual_height >>= 1;

			w->viewport->scrollpos_x += vp->virtual_width >> 1;
			w->viewport->scrollpos_y += vp->virtual_height >> 1;
			w->viewport->dest_scrollpos_x = w->viewport->scrollpos_x;
			w->viewport->dest_scrollpos_y = w->viewport->scrollpos_y;
			w->viewport->follow_vehicle = INVALID_VEHICLE;
			break;
		case ZOOM_OUT:
			if (vp->zoom >= _settings_client.gui.zoom_max) return false;
			vp->zoom = (ZoomLevel)((int)vp->zoom + 1);

			w->viewport->scrollpos_x -= vp->virtual_width >> 1;
			w->viewport->scrollpos_y -= vp->virtual_height >> 1;
			w->viewport->dest_scrollpos_x = w->viewport->scrollpos_x;
			w->viewport->dest_scrollpos_y = w->viewport->scrollpos_y;

			vp->virtual_width <<= 1;
			vp->virtual_height <<= 1;
			w->viewport->follow_vehicle = INVALID_VEHICLE;
			break;
	}
	if (vp != nullptr) { // the vp can be null when how == ZOOM_NONE
		vp->virtual_left = w->viewport->scrollpos_x;
		vp->virtual_top = w->viewport->scrollpos_y;
	}
	/* Update the windows that have zoom-buttons to perhaps disable their buttons */
	w->InvalidateData();
	return true;
}

void ZoomInOrOutToCursorWindow(bool in, Window *w)
{
	assert(w != nullptr);

	if (_game_mode != GM_MENU) {
		Viewport *vp = w->viewport;
		if ((in && vp->zoom <= _settings_client.gui.zoom_min) || (!in && vp->zoom >= _settings_client.gui.zoom_max)) return;

		Point pt = GetTileZoomCenterWindow(in, w);
		if (pt.x != -1) {
			ScrollWindowTo(pt.x, pt.y, -1, w, true);

			DoZoomInOutWindow(in ? ZOOM_IN : ZOOM_OUT, w);
		}
	}
}

void FixTitleGameZoom(int zoom_adjust)
{
	if (_game_mode != GM_MENU) return;

	Viewport *vp = FindWindowByClass(WC_MAIN_WINDOW)->viewport;

	/* Adjust the zoom in/out.
	 * Can't simply add, since operator+ is not defined on the ZoomLevel type. */
	vp->zoom = _gui_zoom;
	while (zoom_adjust < 0 && vp->zoom != ZOOM_LVL_MIN) {
		vp->zoom--;
		zoom_adjust++;
	}
	while (zoom_adjust > 0 && vp->zoom != ZOOM_LVL_MAX) {
		vp->zoom++;
		zoom_adjust--;
	}

	vp->virtual_width = ScaleByZoom(vp->width, vp->zoom);
	vp->virtual_height = ScaleByZoom(vp->height, vp->zoom);
}

static const struct NWidgetPart _nested_main_window_widgets[] = {
	NWidget(NWID_VIEWPORT, INVALID_COLOUR, WID_M_VIEWPORT), SetResize(1, 1),
};

enum {
	GHK_QUIT,
	GHK_ABANDON,
	GHK_CONSOLE,
	GHK_BOUNDING_BOXES,
	GHK_DIRTY_BLOCKS,
	GHK_CENTER,
	GHK_CENTER_ZOOM,
	GHK_RESET_OBJECT_TO_PLACE,
	GHK_DELETE_WINDOWS,
	GHK_DELETE_NONVITAL_WINDOWS,
	GHK_DELETE_ALL_MESSAGES,
	GHK_REFRESH_SCREEN,
	GHK_CRASH,
	GHK_MONEY,
	GHK_UPDATE_COORDS,
	GHK_TOGGLE_TRANSPARENCY,
	GHK_TOGGLE_INVISIBILITY = GHK_TOGGLE_TRANSPARENCY + 9,
	GHK_TRANSPARENCY_TOOLBAR = GHK_TOGGLE_INVISIBILITY + 8,
	GHK_TRANSPARANCY,
	GHK_CHAT,
	GHK_CHAT_ALL,
	GHK_CHAT_COMPANY,
	GHK_CHAT_SERVER,
	GHK_CLOSE_NEWS,
	GHK_CLOSE_ERROR,
};

struct MainWindow : Window
{
	GUITimer refresh;

	/* Refresh times in milliseconds */
	static const uint LINKGRAPH_REFRESH_PERIOD = 7650;
	static const uint LINKGRAPH_DELAY = 450;

	MainWindow(WindowDesc *desc) : Window(desc)
	{
		this->InitNested(0);
		CLRBITS(this->flags, WF_WHITE_BORDER);
		ResizeWindow(this, _screen.width, _screen.height);

		NWidgetViewport *nvp = this->GetWidget<NWidgetViewport>(WID_M_VIEWPORT);
		nvp->InitializeViewport(this, TileXY(32, 32), ZOOM_LVL_VIEWPORT);

		this->viewport->overlay = new LinkGraphOverlay(this, WID_M_VIEWPORT, 0, 0, 3);
		this->refresh.SetInterval(LINKGRAPH_DELAY);
	}

	void OnRealtimeTick(uint delta_ms) override
	{
		if (!this->refresh.Elapsed(delta_ms)) return;

		this->refresh.SetInterval(LINKGRAPH_REFRESH_PERIOD);

		if (this->viewport->overlay->GetCargoMask() == 0 ||
				this->viewport->overlay->GetCompanyMask() == 0) {
			return;
		}

		this->viewport->overlay->SetDirty();
		this->GetWidget<NWidgetBase>(WID_M_VIEWPORT)->SetDirty(this);
	}

	void OnPaint() override
	{
		this->DrawWidgets();
		if (_game_mode == GM_MENU) {
			static const SpriteID title_sprites[] = {SPR_OTTD_O, SPR_OTTD_P, SPR_OTTD_E, SPR_OTTD_N, SPR_OTTD_T, SPR_OTTD_T, SPR_OTTD_D};
			static const uint LETTER_SPACING = 10;
			int name_width = (lengthof(title_sprites) - 1) * LETTER_SPACING;

			for (uint i = 0; i < lengthof(title_sprites); i++) {
				name_width += GetSpriteSize(title_sprites[i]).width;
			}
			int off_x = (this->width - name_width) / 2;

			for (uint i = 0; i < lengthof(title_sprites); i++) {
				DrawSprite(title_sprites[i], PAL_NONE, off_x, 50);
				off_x += GetSpriteSize(title_sprites[i]).width + LETTER_SPACING;
			}
		}
	}

	EventState OnHotkey(int hotkey) override
	{
		if (hotkey == GHK_QUIT) {
			HandleExitGameRequest();
			return ES_HANDLED;
		}

		/* Disable all key shortcuts, except quit shortcuts when
		 * generating the world, otherwise they create threading
		 * problem during the generating, resulting in random
		 * assertions that are hard to trigger and debug */
		if (HasModalProgress()) return ES_NOT_HANDLED;

		switch (hotkey) {
			case GHK_ABANDON:
				/* No point returning from the main menu to itself */
				if (_game_mode == GM_MENU) return ES_HANDLED;
				if (_settings_client.gui.autosave_on_exit) {
					DoExitSave();
					_switch_mode = SM_MENU;
				} else {
					AskExitToGameMenu();
				}
				return ES_HANDLED;

			case GHK_CONSOLE:
				IConsoleSwitch();
				return ES_HANDLED;

			case GHK_BOUNDING_BOXES:
				ToggleBoundingBoxes();
				return ES_HANDLED;

			case GHK_DIRTY_BLOCKS:
				ToggleDirtyBlocks();
				return ES_HANDLED;
		}

		if (_game_mode == GM_MENU) return ES_NOT_HANDLED;

		switch (hotkey) {
			case GHK_CENTER:
			case GHK_CENTER_ZOOM: {
				Point pt = GetTileBelowCursor();
				if (pt.x != -1) {
					bool instant = (hotkey == GHK_CENTER_ZOOM && this->viewport->zoom != _settings_client.gui.zoom_min);
					if (hotkey == GHK_CENTER_ZOOM) MaxZoomInOut(ZOOM_IN, this);
					ScrollMainWindowTo(pt.x, pt.y, -1, instant);
				}
				break;
			}

<<<<<<< HEAD
			case GHK_RESET_OBJECT_TO_PLACE: ResetObjectToPlace(); ToolbarSelectLastTool(); break;
			case GHK_DELETE_WINDOWS: DeleteNonVitalWindows(); break;
			case GHK_DELETE_NONVITAL_WINDOWS: DeleteAllNonVitalWindows(); break;
=======
			case GHK_RESET_OBJECT_TO_PLACE: ResetObjectToPlace(); break;
			case GHK_DELETE_WINDOWS: CloseNonVitalWindows(); break;
			case GHK_DELETE_NONVITAL_WINDOWS: CloseAllNonVitalWindows(); break;
>>>>>>> 39662aab
			case GHK_DELETE_ALL_MESSAGES: DeleteAllMessages(); break;
			case GHK_REFRESH_SCREEN: MarkWholeScreenDirty(); break;

			case GHK_CRASH: // Crash the game
				*(volatile byte *)nullptr = 0;
				break;

			case GHK_MONEY: // Gimme money
				/* You can only cheat for money in singleplayer mode. */
				if (!_networking) DoCommandP(0, 10000000, 0, CMD_MONEY_CHEAT);
				break;

			case GHK_UPDATE_COORDS: // Update the coordinates of all station signs
				UpdateAllVirtCoords();
				break;

			case GHK_TOGGLE_TRANSPARENCY:
			case GHK_TOGGLE_TRANSPARENCY + 1:
			case GHK_TOGGLE_TRANSPARENCY + 2:
			case GHK_TOGGLE_TRANSPARENCY + 3:
			case GHK_TOGGLE_TRANSPARENCY + 4:
			case GHK_TOGGLE_TRANSPARENCY + 5:
			case GHK_TOGGLE_TRANSPARENCY + 6:
			case GHK_TOGGLE_TRANSPARENCY + 7:
			case GHK_TOGGLE_TRANSPARENCY + 8:
				/* Transparency toggle hot keys */
				ToggleTransparency((TransparencyOption)(hotkey - GHK_TOGGLE_TRANSPARENCY));
				MarkWholeScreenDirty();
				break;

			case GHK_TOGGLE_INVISIBILITY:
			case GHK_TOGGLE_INVISIBILITY + 1:
			case GHK_TOGGLE_INVISIBILITY + 2:
			case GHK_TOGGLE_INVISIBILITY + 3:
			case GHK_TOGGLE_INVISIBILITY + 4:
			case GHK_TOGGLE_INVISIBILITY + 5:
			case GHK_TOGGLE_INVISIBILITY + 6:
			case GHK_TOGGLE_INVISIBILITY + 7:
				/* Invisibility toggle hot keys */
				ToggleInvisibilityWithTransparency((TransparencyOption)(hotkey - GHK_TOGGLE_INVISIBILITY));
				MarkWholeScreenDirty();
				break;

			case GHK_TRANSPARENCY_TOOLBAR:
				ShowTransparencyToolbar();
				break;

			case GHK_TRANSPARANCY:
				ResetRestoreAllTransparency();
				break;

			case GHK_CHAT: // smart chat; send to team if any, otherwise to all
				if (_networking) {
					const NetworkClientInfo *cio = NetworkClientInfo::GetByClientID(_network_own_client_id);
					if (cio == nullptr) break;

					ShowNetworkChatQueryWindow(NetworkClientPreferTeamChat(cio) ? DESTTYPE_TEAM : DESTTYPE_BROADCAST, cio->client_playas);
				}
				break;

			case GHK_CHAT_ALL: // send text message to all clients
				if (_networking) ShowNetworkChatQueryWindow(DESTTYPE_BROADCAST, 0);
				break;

			case GHK_CHAT_COMPANY: // send text to all team mates
				if (_networking) {
					const NetworkClientInfo *cio = NetworkClientInfo::GetByClientID(_network_own_client_id);
					if (cio == nullptr) break;

					ShowNetworkChatQueryWindow(DESTTYPE_TEAM, cio->client_playas);
				}
				break;

			case GHK_CHAT_SERVER: // send text to the server
				if (_networking && !_network_server) {
					ShowNetworkChatQueryWindow(DESTTYPE_CLIENT, CLIENT_ID_SERVER);
				}
				break;

			case GHK_CLOSE_NEWS: // close active news window
				if (!HideActiveNewsMessage()) return ES_NOT_HANDLED;
				break;

			case GHK_CLOSE_ERROR: // close active error window
				if (!HideActiveErrorMessage()) return ES_NOT_HANDLED;
				break;

			default: return ES_NOT_HANDLED;
		}
		return ES_HANDLED;
	}

	void OnScroll(Point delta) override
	{
		this->viewport->scrollpos_x += ScaleByZoom(delta.x, this->viewport->zoom);
		this->viewport->scrollpos_y += ScaleByZoom(delta.y, this->viewport->zoom);
		this->viewport->dest_scrollpos_x = this->viewport->scrollpos_x;
		this->viewport->dest_scrollpos_y = this->viewport->scrollpos_y;
		this->refresh.SetInterval(LINKGRAPH_DELAY);
	}

	void OnMouseWheel(int wheel) override
	{
		if (_settings_client.gui.scrollwheel_scrolling != 2) {
			ZoomInOrOutToCursorWindow(wheel < 0, this);
		}
	}

	void OnResize() override
	{
		if (this->viewport != nullptr) {
			NWidgetViewport *nvp = this->GetWidget<NWidgetViewport>(WID_M_VIEWPORT);
			nvp->UpdateViewportCoordinates(this);
			this->refresh.SetInterval(LINKGRAPH_DELAY);
		}
	}

	/**
	 * Some data on this window has become invalid.
	 * @param data Information about the changed data.
	 * @param gui_scope Whether the call is done from GUI scope. You may not do everything when not in GUI scope. See #InvalidateWindowData() for details.
	 */
	void OnInvalidateData(int data = 0, bool gui_scope = true) override
	{
		if (!gui_scope) return;
		/* Forward the message to the appropriate toolbar (ingame or scenario editor) */
		InvalidateWindowData(WC_MAIN_TOOLBAR, 0, data, true);
		InvalidateWindowData(WC_MAIN_TOOLBAR_RIGHT, 0, data, true);
	}

	static HotkeyList hotkeys;
};

const uint16 _ghk_quit_keys[] = {'Q' | WKC_CTRL, 'Q' | WKC_META, 0};
const uint16 _ghk_abandon_keys[] = {'W' | WKC_CTRL, 'W' | WKC_META, 0};
const uint16 _ghk_chat_keys[] = {WKC_RETURN, 'T', 0};
const uint16 _ghk_chat_all_keys[] = {WKC_SHIFT | WKC_RETURN, WKC_SHIFT | 'T', 0};
const uint16 _ghk_chat_company_keys[] = {WKC_CTRL | WKC_RETURN, WKC_CTRL | 'T', 0};
const uint16 _ghk_chat_server_keys[] = {WKC_CTRL | WKC_SHIFT | WKC_RETURN, WKC_CTRL | WKC_SHIFT | 'T', 0};

static Hotkey global_hotkeys[] = {
	Hotkey(_ghk_quit_keys, "quit", GHK_QUIT),
	Hotkey(_ghk_abandon_keys, "abandon", GHK_ABANDON),
	Hotkey(WKC_BACKQUOTE, "console", GHK_CONSOLE),
	Hotkey('B' | WKC_CTRL, "bounding_boxes", GHK_BOUNDING_BOXES),
	Hotkey('I' | WKC_CTRL, "dirty_blocks", GHK_DIRTY_BLOCKS),
	Hotkey('C', "center", GHK_CENTER),
	Hotkey('Z', "center_zoom", GHK_CENTER_ZOOM),
	Hotkey(WKC_ESC, "reset_object_to_place", GHK_RESET_OBJECT_TO_PLACE),
	Hotkey(WKC_DELETE, "delete_windows", GHK_DELETE_WINDOWS),
	Hotkey(WKC_DELETE | WKC_SHIFT, "delete_all_windows", GHK_DELETE_NONVITAL_WINDOWS),
	Hotkey(WKC_DELETE | WKC_CTRL, "delete_all_messages", GHK_DELETE_ALL_MESSAGES),
	Hotkey('R' | WKC_CTRL, "refresh_screen", GHK_REFRESH_SCREEN),
#if defined(_DEBUG)
	Hotkey('0' | WKC_ALT, "crash_game", GHK_CRASH),
	Hotkey('1' | WKC_ALT, "money", GHK_MONEY),
	Hotkey('2' | WKC_ALT, "update_coordinates", GHK_UPDATE_COORDS),
#endif
	Hotkey('1' | WKC_CTRL, "transparency_signs", GHK_TOGGLE_TRANSPARENCY),
	Hotkey('2' | WKC_CTRL, "transparency_trees", GHK_TOGGLE_TRANSPARENCY + 1),
	Hotkey('3' | WKC_CTRL, "transparency_houses", GHK_TOGGLE_TRANSPARENCY + 2),
	Hotkey('4' | WKC_CTRL, "transparency_industries", GHK_TOGGLE_TRANSPARENCY + 3),
	Hotkey('5' | WKC_CTRL, "transparency_buildings", GHK_TOGGLE_TRANSPARENCY + 4),
	Hotkey('6' | WKC_CTRL, "transparency_bridges", GHK_TOGGLE_TRANSPARENCY + 5),
	Hotkey('7' | WKC_CTRL, "transparency_structures", GHK_TOGGLE_TRANSPARENCY + 6),
	Hotkey('8' | WKC_CTRL, "transparency_catenary", GHK_TOGGLE_TRANSPARENCY + 7),
	Hotkey('9' | WKC_CTRL, "transparency_loading", GHK_TOGGLE_TRANSPARENCY + 8),
	Hotkey('1' | WKC_CTRL | WKC_SHIFT, "invisibility_signs", GHK_TOGGLE_INVISIBILITY),
	Hotkey('2' | WKC_CTRL | WKC_SHIFT, "invisibility_trees", GHK_TOGGLE_INVISIBILITY + 1),
	Hotkey('3' | WKC_CTRL | WKC_SHIFT, "invisibility_houses", GHK_TOGGLE_INVISIBILITY + 2),
	Hotkey('4' | WKC_CTRL | WKC_SHIFT, "invisibility_industries", GHK_TOGGLE_INVISIBILITY + 3),
	Hotkey('5' | WKC_CTRL | WKC_SHIFT, "invisibility_buildings", GHK_TOGGLE_INVISIBILITY + 4),
	Hotkey('6' | WKC_CTRL | WKC_SHIFT, "invisibility_bridges", GHK_TOGGLE_INVISIBILITY + 5),
	Hotkey('7' | WKC_CTRL | WKC_SHIFT, "invisibility_structures", GHK_TOGGLE_INVISIBILITY + 6),
	Hotkey('8' | WKC_CTRL | WKC_SHIFT, "invisibility_catenary", GHK_TOGGLE_INVISIBILITY + 7),
	Hotkey('X' | WKC_CTRL, "transparency_toolbar", GHK_TRANSPARENCY_TOOLBAR),
	Hotkey('X', "toggle_transparency", GHK_TRANSPARANCY),
	Hotkey(_ghk_chat_keys, "chat", GHK_CHAT),
	Hotkey(_ghk_chat_all_keys, "chat_all", GHK_CHAT_ALL),
	Hotkey(_ghk_chat_company_keys, "chat_company", GHK_CHAT_COMPANY),
	Hotkey(_ghk_chat_server_keys, "chat_server", GHK_CHAT_SERVER),
	Hotkey(WKC_SPACE, "close_news", GHK_CLOSE_NEWS),
	Hotkey(WKC_SPACE, "close_error", GHK_CLOSE_ERROR),
	HOTKEY_LIST_END
};
HotkeyList MainWindow::hotkeys("global", global_hotkeys);

static WindowDesc _main_window_desc(
	WDP_MANUAL, nullptr, 0, 0,
	WC_MAIN_WINDOW, WC_NONE,
	0,
	_nested_main_window_widgets, lengthof(_nested_main_window_widgets),
	&MainWindow::hotkeys
);

/**
 * Does the given keycode match one of the keycodes bound to 'quit game'?
 * @param keycode The keycode that was pressed by the user.
 * @return True iff the keycode matches one of the hotkeys for 'quit'.
 */
bool IsQuitKey(uint16 keycode)
{
	int num = MainWindow::hotkeys.CheckMatch(keycode);
	return num == GHK_QUIT;
}


void ShowSelectGameWindow();

/**
 * Initialise the default colours (remaps and the likes), and load the main windows.
 */
void SetupColoursAndInitialWindow()
{
	for (uint i = 0; i != 16; i++) {
		const byte *b = GetNonSprite(PALETTE_RECOLOUR_START + i, ST_RECOLOUR);

		assert(b);
		memcpy(_colour_gradient[i], b + 0xC6, sizeof(_colour_gradient[i]));
	}

	new MainWindow(&_main_window_desc);

	/* XXX: these are not done */
	switch (_game_mode) {
		default: NOT_REACHED();
		case GM_MENU:
			ShowSelectGameWindow();
			ShowTutorialWindowOnceAfterInstall();
			if (getenv("SDL_RESTART_PARAMS") != NULL) {
				static int counter = 5; // This part of code is called several times during startup, which closes all windows, so we need to put random hacks here
				counter--;
				ShowGameOptions();
#ifndef WIN32
				if (counter == 0) unsetenv("SDL_RESTART_PARAMS");
#endif
			}
			break;

		case GM_NORMAL:
		case GM_EDITOR:
			ShowVitalWindows();
			break;
	}
}

/**
 * Show the vital in-game windows.
 */
void ShowVitalWindows()
{
	AllocateToolbar();

	/* Status bad only for normal games */
	if (_game_mode == GM_EDITOR) return;

	ShowStatusBar();
}

/**
 * Size of the application screen changed.
 * Adapt the game screen-size, re-allocate the open windows, and repaint everything
 */
void GameSizeChanged()
{
	_cur_resolution.width  = _screen.width;
	_cur_resolution.height = _screen.height;
	ScreenSizeChanged();
	RelocateAllWindows(_screen.width, _screen.height);
	MarkWholeScreenDirty();
}<|MERGE_RESOLUTION|>--- conflicted
+++ resolved
@@ -316,15 +316,9 @@
 				break;
 			}
 
-<<<<<<< HEAD
 			case GHK_RESET_OBJECT_TO_PLACE: ResetObjectToPlace(); ToolbarSelectLastTool(); break;
-			case GHK_DELETE_WINDOWS: DeleteNonVitalWindows(); break;
-			case GHK_DELETE_NONVITAL_WINDOWS: DeleteAllNonVitalWindows(); break;
-=======
-			case GHK_RESET_OBJECT_TO_PLACE: ResetObjectToPlace(); break;
 			case GHK_DELETE_WINDOWS: CloseNonVitalWindows(); break;
 			case GHK_DELETE_NONVITAL_WINDOWS: CloseAllNonVitalWindows(); break;
->>>>>>> 39662aab
 			case GHK_DELETE_ALL_MESSAGES: DeleteAllMessages(); break;
 			case GHK_REFRESH_SCREEN: MarkWholeScreenDirty(); break;
 
