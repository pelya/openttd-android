--- conflicted
+++ resolved
@@ -456,12 +456,8 @@
 			case WID_GL_MAPSIZE_X_PULLDOWN:
 			case WID_GL_MAPSIZE_Y_PULLDOWN:
 				SetDParamMaxValue(0, MAX_MAP_SIZE);
-<<<<<<< HEAD
 				*size = maxdim(*size, GetStringBoundingBox(STR_JUST_INT));
-=======
-				*size = GetStringBoundingBox(STR_JUST_INT);
 				size->width = size->width + GetMinSizing(NWST_BUTTON);
->>>>>>> 6977514f
 				break;
 
 			case WID_GL_SNOW_LEVEL_TEXT:
@@ -519,11 +515,7 @@
 			}
 		}
 		size->width += padding.width;
-<<<<<<< HEAD
 		size->height = max(size->height, (uint)(FONT_HEIGHT_NORMAL + WD_DROPDOWNTEXT_TOP + WD_DROPDOWNTEXT_BOTTOM));
-=======
-		size->height = GetMinSizing(NWST_BUTTON, FONT_HEIGHT_NORMAL + WD_DROPDOWNTEXT_TOP + WD_DROPDOWNTEXT_BOTTOM);
->>>>>>> 6977514f
 	}
 
 	virtual void DrawWidget(const Rect &r, int widget) const
