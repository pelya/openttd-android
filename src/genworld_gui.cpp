--- conflicted
+++ resolved
@@ -27,12 +27,9 @@
 #include "saveload/saveload.h"
 #include "progress.h"
 #include "error.h"
-<<<<<<< HEAD
 #include "settings_gui.h"
-=======
 #include "newgrf_townname.h"
 #include "townname_type.h"
->>>>>>> f30f4b68
 
 #include "widgets/genworld_widget.h"
 
@@ -90,13 +87,9 @@
 					NWidget(WWT_TEXT, COLOUR_ORANGE), SetDataTip(STR_MAPGEN_TERRAIN_TYPE, STR_NULL), SetFill(1, 1),
 					NWidget(WWT_TEXT, COLOUR_ORANGE), SetDataTip(STR_MAPGEN_VARIETY, STR_NULL), SetFill(1, 1),
 					NWidget(WWT_TEXT, COLOUR_ORANGE), SetDataTip(STR_MAPGEN_QUANTITY_OF_SEA_LAKES, STR_NULL), SetFill(1, 1),
-<<<<<<< HEAD
-					NWidget(WWT_TEXT, COLOUR_ORANGE), SetDataTip(STR_MAPGEN_TREE_PLACER, STR_NULL), SetFill(1, 1),
-=======
 					NWidget(WWT_TEXT, COLOUR_ORANGE), SetDataTip(STR_MAPGEN_NUMBER_OF_TOWNS, STR_NULL), SetFill(1, 1),
 					NWidget(WWT_TEXT, COLOUR_ORANGE), SetDataTip(STR_MAPGEN_NUMBER_OF_INDUSTRIES, STR_NULL), SetFill(1, 1),
 					NWidget(WWT_TEXT, COLOUR_ORANGE), SetDataTip(STR_MAPGEN_BORDER_TYPE, STR_NULL), SetFill(1, 1),
->>>>>>> f30f4b68
 				EndContainer(),
 				/* Widgets at the right of the labels. */
 				NWidget(NWID_VERTICAL, NC_EQUALSIZE), SetPIP(0, 4, 0),
@@ -107,13 +100,9 @@
 					NWidget(WWT_DROPDOWN, COLOUR_ORANGE, WID_GL_TERRAIN_PULLDOWN), SetDataTip(STR_JUST_STRING, STR_NULL), SetFill(1, 0),
 					NWidget(WWT_DROPDOWN, COLOUR_ORANGE, WID_GL_VARIETY_PULLDOWN), SetDataTip(STR_JUST_STRING, STR_NULL), SetFill(1, 0),
 					NWidget(WWT_DROPDOWN, COLOUR_ORANGE, WID_GL_WATER_PULLDOWN), SetDataTip(STR_JUST_STRING, STR_NULL), SetFill(1, 0),
-<<<<<<< HEAD
-					NWidget(WWT_DROPDOWN, COLOUR_ORANGE, WID_GL_TREE_PULLDOWN), SetDataTip(STR_JUST_STRING, STR_NULL), SetFill(1, 0),
-=======
 					NWidget(WWT_DROPDOWN, COLOUR_ORANGE, WID_GL_TOWN_PULLDOWN), SetDataTip(STR_JUST_STRING, STR_NULL), SetFill(1, 0),
 					NWidget(WWT_DROPDOWN, COLOUR_ORANGE, WID_GL_INDUSTRY_PULLDOWN), SetDataTip(STR_JUST_STRING, STR_NULL), SetFill(1, 0),
 					NWidget(WWT_TEXTBTN, COLOUR_ORANGE, WID_GL_BORDERS_RANDOM), SetDataTip(STR_JUST_STRING, STR_NULL), SetFill(1, 0),
->>>>>>> f30f4b68
 				EndContainer(),
 			EndContainer(),
 			NWidget(NWID_VERTICAL), SetPIP(0, 4, 0),
@@ -124,11 +113,7 @@
 						NWidget(WWT_TEXT, COLOUR_ORANGE), SetDataTip(STR_MAPGEN_DATE, STR_NULL), SetFill(1, 1),
 						NWidget(WWT_TEXT, COLOUR_ORANGE), SetDataTip(STR_MAPGEN_SMOOTHNESS, STR_NULL), SetFill(1, 1),
 						NWidget(WWT_TEXT, COLOUR_ORANGE), SetDataTip(STR_MAPGEN_QUANTITY_OF_RIVERS, STR_NULL), SetFill(1, 1),
-<<<<<<< HEAD
-						NWidget(WWT_TEXT, COLOUR_ORANGE), SetDataTip(STR_MAPGEN_BORDER_TYPE, STR_NULL), SetFill(1, 1),
-=======
 						NWidget(WWT_TEXT, COLOUR_ORANGE), SetDataTip(STR_GAME_OPTIONS_TOWN_NAMES_FRAME, STR_NULL), SetFill(1, 1),
->>>>>>> f30f4b68
 					EndContainer(),
 					NWidget(NWID_VERTICAL, NC_EQUALSIZE), SetPIP(0, 4, 0),
 						/* Max. heightlevel. */
@@ -151,11 +136,7 @@
 						EndContainer(),
 						NWidget(WWT_DROPDOWN, COLOUR_ORANGE, WID_GL_SMOOTHNESS_PULLDOWN), SetDataTip(STR_JUST_STRING, STR_NULL), SetFill(1, 0),
 						NWidget(WWT_DROPDOWN, COLOUR_ORANGE, WID_GL_RIVER_PULLDOWN), SetDataTip(STR_JUST_STRING, STR_NULL), SetFill(1, 0),
-<<<<<<< HEAD
-						NWidget(WWT_TEXTBTN, COLOUR_ORANGE, WID_GL_BORDERS_RANDOM), SetDataTip(STR_JUST_STRING, STR_NULL), SetFill(1, 0),
-=======
 						NWidget(WWT_DROPDOWN, COLOUR_ORANGE, WID_GL_TOWNNAME_DROPDOWN), SetDataTip(STR_BLACK_STRING, STR_GAME_OPTIONS_TOWN_NAMES_DROPDOWN_TOOLTIP), SetFill(1, 0),
->>>>>>> f30f4b68
 					EndContainer(),
 				EndContainer(),
 				NWidget(WWT_PUSHTXTBTN, COLOUR_GREEN, WID_GL_GENERATE_BUTTON), SetMinimalSize(84, 0), SetDataTip(STR_MAPGEN_GENERATE, STR_NULL), SetFill(1, 1),
