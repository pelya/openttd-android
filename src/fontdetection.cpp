/*
 * This file is part of OpenTTD.
 * OpenTTD is free software; you can redistribute it and/or modify it under the terms of the GNU General Public License as published by the Free Software Foundation, version 2.
 * OpenTTD is distributed in the hope that it will be useful, but WITHOUT ANY WARRANTY; without even the implied warranty of MERCHANTABILITY or FITNESS FOR A PARTICULAR PURPOSE.
 * See the GNU General Public License for more details. You should have received a copy of the GNU General Public License along with OpenTTD. If not, see <http://www.gnu.org/licenses/>.
 */

/** @file fontdetection.cpp Detection of the right font. */

#if defined(WITH_FREETYPE) || defined(_WIN32)

#include "stdafx.h"
#include "debug.h"
#include "fontdetection.h"
#include "string_func.h"
#include "strings_func.h"

#ifdef WITH_FREETYPE
extern FT_Library _library;
#endif /* WITH_FREETYPE */

/**
 * Get the font loaded into a Freetype face by using a font-name.
 * If no appropriate font is found, the function returns an error
 */

/* ========================================================================================
 * Windows support
 * ======================================================================================== */

#ifdef _WIN32
#include "core/alloc_func.hpp"
#include "core/math_func.hpp"
#include <windows.h>
#include <shlobj.h> /* SHGetFolderPath */
#include "os/windows/win32.h"

#include "safeguards.h"

#ifdef WITH_FREETYPE
/**
 * Get the short DOS 8.3 format for paths.
 * FreeType doesn't support Unicode filenames and Windows' fopen (as used
 * by FreeType) doesn't support UTF-8 filenames. So we have to convert the
 * filename into something that isn't UTF-8 but represents the Unicode file
 * name. This is the short DOS 8.3 format. This does not contain any
 * characters that fopen doesn't support.
 * @param long_path the path in system encoding.
 * @return the short path in ANSI (ASCII).
 */
const char *GetShortPath(const TCHAR *long_path)
{
	static char short_path[MAX_PATH];
#ifdef UNICODE
	WCHAR short_path_w[MAX_PATH];
	GetShortPathName(long_path, short_path_w, lengthof(short_path_w));
	WideCharToMultiByte(CP_ACP, 0, short_path_w, -1, short_path, lengthof(short_path), nullptr, nullptr);
#else
	/* Technically not needed, but do it for consistency. */
	GetShortPathName(long_path, short_path, lengthof(short_path));
#endif
	return short_path;
}

/* Get the font file to be loaded into Freetype by looping the registry
 * location where windows lists all installed fonts. Not very nice, will
 * surely break if the registry path changes, but it works. Much better
 * solution would be to use CreateFont, and extract the font data from it
 * by GetFontData. The problem with this is that the font file needs to be
 * kept in memory then until the font is no longer needed. This could mean
 * an additional memory usage of 30MB (just for fonts!) when using an eastern
 * font for all font sizes */
#define FONT_DIR_NT "SOFTWARE\\Microsoft\\Windows NT\\CurrentVersion\\Fonts"
#define FONT_DIR_9X "SOFTWARE\\Microsoft\\Windows\\CurrentVersion\\Fonts"
FT_Error GetFontByFaceName(const char *font_name, FT_Face *face)
{
	FT_Error err = FT_Err_Cannot_Open_Resource;
	HKEY hKey;
	LONG ret;
	TCHAR vbuffer[MAX_PATH], dbuffer[256];
	TCHAR *pathbuf;
	const char *font_path;
	uint index;
	size_t path_len;

	/* On windows NT (2000, NT3.5, XP, etc.) the fonts are stored in the
	 * "Windows NT" key, on Windows 9x in the Windows key. To save us having
	 * to retrieve the windows version, we'll just query both */
	ret = RegOpenKeyEx(HKEY_LOCAL_MACHINE, _T(FONT_DIR_NT), 0, KEY_READ, &hKey);
	if (ret != ERROR_SUCCESS) ret = RegOpenKeyEx(HKEY_LOCAL_MACHINE, _T(FONT_DIR_9X), 0, KEY_READ, &hKey);

	if (ret != ERROR_SUCCESS) {
		DEBUG(freetype, 0, "Cannot open registry key HKLM\\SOFTWARE\\Microsoft\\Windows (NT)\\CurrentVersion\\Fonts");
		return err;
	}

	/* Convert font name to file system encoding. */
	TCHAR *font_namep = _tcsdup(OTTD2FS(font_name));

	for (index = 0;; index++) {
		TCHAR *s;
		DWORD vbuflen = lengthof(vbuffer);
		DWORD dbuflen = lengthof(dbuffer);

		ret = RegEnumValue(hKey, index, vbuffer, &vbuflen, nullptr, nullptr, (byte*)dbuffer, &dbuflen);
		if (ret != ERROR_SUCCESS) goto registry_no_font_found;

		/* The font names in the registry are of the following 3 forms:
		 * - ADMUI3.fon
		 * - Book Antiqua Bold (TrueType)
		 * - Batang & BatangChe & Gungsuh & GungsuhChe (TrueType)
		 * We will strip the font-type '()' if any and work with the font name
		 * itself, which must match exactly; if...
		 * TTC files, font files which contain more than one font are separated
		 * by '&'. Our best bet will be to do substr match for the fontname
		 * and then let FreeType figure out which index to load */
		s = _tcschr(vbuffer, _T('('));
		if (s != nullptr) s[-1] = '\0';

		if (_tcschr(vbuffer, _T('&')) == nullptr) {
			if (_tcsicmp(vbuffer, font_namep) == 0) break;
		} else {
			if (_tcsstr(vbuffer, font_namep) != nullptr) break;
		}
	}

	if (!SUCCEEDED(OTTDSHGetFolderPath(nullptr, CSIDL_FONTS, nullptr, SHGFP_TYPE_CURRENT, vbuffer))) {
		DEBUG(freetype, 0, "SHGetFolderPath cannot return fonts directory");
		goto folder_error;
	}

	/* Some fonts are contained in .ttc files, TrueType Collection fonts. These
	 * contain multiple fonts inside this single file. GetFontData however
	 * returns the whole file, so we need to check each font inside to get the
	 * proper font. */
	path_len = _tcslen(vbuffer) + _tcslen(dbuffer) + 2; // '\' and terminating nul.
	pathbuf = AllocaM(TCHAR, path_len);
	_sntprintf(pathbuf, path_len, _T("%s\\%s"), vbuffer, dbuffer);

	/* Convert the path into something that FreeType understands. */
	font_path = GetShortPath(pathbuf);

	index = 0;
	do {
		err = FT_New_Face(_library, font_path, index, face);
		if (err != FT_Err_Ok) break;

		if (strncasecmp(font_name, (*face)->family_name, strlen((*face)->family_name)) == 0) break;
		/* Try english name if font name failed */
		if (strncasecmp(font_name + strlen(font_name) + 1, (*face)->family_name, strlen((*face)->family_name)) == 0) break;
		err = FT_Err_Cannot_Open_Resource;

	} while ((FT_Long)++index != (*face)->num_faces);


folder_error:
registry_no_font_found:
	free(font_namep);
	RegCloseKey(hKey);
	return err;
}

/**
 * Fonts can have localised names and when the system locale is the same as
 * one of those localised names Windows will always return that localised name
 * instead of allowing to get the non-localised (English US) name of the font.
 * This will later on give problems as freetype uses the non-localised name of
 * the font and we need to compare based on that name.
 * Windows furthermore DOES NOT have an API to get the non-localised name nor
 * can we override the system locale. This means that we have to actually read
 * the font itself to gather the font name we want.
 * Based on: http://blogs.msdn.com/michkap/archive/2006/02/13/530814.aspx
 * @param logfont the font information to get the english name of.
 * @return the English name (if it could be found).
 */
static const char *GetEnglishFontName(const ENUMLOGFONTEX *logfont)
{
	static char font_name[MAX_PATH];
	const char *ret_font_name = nullptr;
	uint pos = 0;
	HDC dc;
	HGDIOBJ oldfont;
	byte *buf;
	DWORD dw;
	uint16 format, count, stringOffset, platformId, encodingId, languageId, nameId, length, offset;

	HFONT font = CreateFontIndirect(&logfont->elfLogFont);
	if (font == nullptr) goto err1;

	dc = GetDC(nullptr);
	oldfont = SelectObject(dc, font);
	dw = GetFontData(dc, 'eman', 0, nullptr, 0);
	if (dw == GDI_ERROR) goto err2;

	buf = MallocT<byte>(dw);
	dw = GetFontData(dc, 'eman', 0, buf, dw);
	if (dw == GDI_ERROR) goto err3;

	format = buf[pos++] << 8;
	format += buf[pos++];
	assert(format == 0);
	count = buf[pos++] << 8;
	count += buf[pos++];
	stringOffset = buf[pos++] << 8;
	stringOffset += buf[pos++];
	for (uint i = 0; i < count; i++) {
		platformId = buf[pos++] << 8;
		platformId += buf[pos++];
		encodingId = buf[pos++] << 8;
		encodingId += buf[pos++];
		languageId = buf[pos++] << 8;
		languageId += buf[pos++];
		nameId = buf[pos++] << 8;
		nameId += buf[pos++];
		if (nameId != 1) {
			pos += 4; // skip length and offset
			continue;
		}
		length = buf[pos++] << 8;
		length += buf[pos++];
		offset = buf[pos++] << 8;
		offset += buf[pos++];

		/* Don't buffer overflow */
		length = std::min(length, MAX_PATH - 1);
		for (uint j = 0; j < length; j++) font_name[j] = buf[stringOffset + offset + j];
		font_name[length] = '\0';

		if ((platformId == 1 && languageId == 0) ||      // Macintosh English
				(platformId == 3 && languageId == 0x0409)) { // Microsoft English (US)
			ret_font_name = font_name;
			break;
		}
	}

err3:
	free(buf);
err2:
	SelectObject(dc, oldfont);
	ReleaseDC(nullptr, dc);
	DeleteObject(font);
err1:
	return ret_font_name == nullptr ? WIDE_TO_MB((const TCHAR*)logfont->elfFullName) : ret_font_name;
}
#endif /* WITH_FREETYPE */

class FontList {
protected:
	TCHAR **fonts;
	uint items;
	uint capacity;

public:
	FontList() : fonts(nullptr), items(0), capacity(0) { };

	~FontList() {
		if (this->fonts == nullptr) return;

		for (uint i = 0; i < this->items; i++) {
			free(this->fonts[i]);
		}

		free(this->fonts);
	}

	bool Add(const TCHAR *font) {
		for (uint i = 0; i < this->items; i++) {
			if (_tcscmp(this->fonts[i], font) == 0) return false;
		}

		if (this->items == this->capacity) {
			this->capacity += 10;
			this->fonts = ReallocT(this->fonts, this->capacity);
		}

		this->fonts[this->items++] = _tcsdup(font);

		return true;
	}
};

struct EFCParam {
	FreeTypeSettings *settings;
	LOCALESIGNATURE  locale;
	MissingGlyphSearcher *callback;
	FontList fonts;
};

static int CALLBACK EnumFontCallback(const ENUMLOGFONTEX *logfont, const NEWTEXTMETRICEX *metric, DWORD type, LPARAM lParam)
{
	EFCParam *info = (EFCParam *)lParam;

	/* Skip duplicates */
	if (!info->fonts.Add((const TCHAR*)logfont->elfFullName)) return 1;
	/* Only use TrueType fonts */
	if (!(type & TRUETYPE_FONTTYPE)) return 1;
	/* Don't use SYMBOL fonts */
	if (logfont->elfLogFont.lfCharSet == SYMBOL_CHARSET) return 1;
	/* Use monospaced fonts when asked for it. */
	if (info->callback->Monospace() && (logfont->elfLogFont.lfPitchAndFamily & (FF_MODERN | FIXED_PITCH)) != (FF_MODERN | FIXED_PITCH)) return 1;

	/* The font has to have at least one of the supported locales to be usable. */
	if ((metric->ntmFontSig.fsCsb[0] & info->locale.lsCsbSupported[0]) == 0 && (metric->ntmFontSig.fsCsb[1] & info->locale.lsCsbSupported[1]) == 0) {
		/* On win9x metric->ntmFontSig seems to contain garbage. */
		FONTSIGNATURE fs;
		memset(&fs, 0, sizeof(fs));
		HFONT font = CreateFontIndirect(&logfont->elfLogFont);
		if (font != nullptr) {
			HDC dc = GetDC(nullptr);
			HGDIOBJ oldfont = SelectObject(dc, font);
			GetTextCharsetInfo(dc, &fs, 0);
			SelectObject(dc, oldfont);
			ReleaseDC(nullptr, dc);
			DeleteObject(font);
		}
		if ((fs.fsCsb[0] & info->locale.lsCsbSupported[0]) == 0 && (fs.fsCsb[1] & info->locale.lsCsbSupported[1]) == 0) return 1;
	}

	char font_name[MAX_PATH];
	convert_from_fs((const TCHAR *)logfont->elfFullName, font_name, lengthof(font_name));

#ifdef WITH_FREETYPE
	/* Add english name after font name */
	const char *english_name = GetEnglishFontName(logfont);
	strecpy(font_name + strlen(font_name) + 1, english_name, lastof(font_name));

	/* Check whether we can actually load the font. */
	bool ft_init = _library != nullptr;
	bool found = false;
	FT_Face face;
	/* Init FreeType if needed. */
	if ((ft_init || FT_Init_FreeType(&_library) == FT_Err_Ok) && GetFontByFaceName(font_name, &face) == FT_Err_Ok) {
		FT_Done_Face(face);
		found = true;
	}
	if (!ft_init) {
		/* Uninit FreeType if we did the init. */
		FT_Done_FreeType(_library);
		_library = nullptr;
	}

	if (!found) return 1;
#else
	const char *english_name = font_name;
#endif /* WITH_FREETYPE */

	PLOGFONT os_data = MallocT<LOGFONT>(1);
	*os_data = logfont->elfLogFont;
	info->callback->SetFontNames(info->settings, font_name, os_data);
	if (info->callback->FindMissingGlyphs()) return 1;
	DEBUG(freetype, 1, "Fallback font: %s (%s)", font_name, english_name);
	return 0; // stop enumerating
}

bool SetFallbackFont(FreeTypeSettings *settings, const char *language_isocode, int winlangid, MissingGlyphSearcher *callback)
{
	DEBUG(freetype, 1, "Trying fallback fonts");
	EFCParam langInfo;
	if (GetLocaleInfo(MAKELCID(winlangid, SORT_DEFAULT), LOCALE_FONTSIGNATURE, (LPTSTR)&langInfo.locale, sizeof(langInfo.locale) / sizeof(TCHAR)) == 0) {
		/* Invalid langid or some other mysterious error, can't determine fallback font. */
		DEBUG(freetype, 1, "Can't get locale info for fallback font (langid=0x%x)", winlangid);
		return false;
	}
	langInfo.settings = settings;
	langInfo.callback = callback;

	LOGFONT font;
	/* Enumerate all fonts. */
	font.lfCharSet = DEFAULT_CHARSET;
	font.lfFaceName[0] = '\0';
	font.lfPitchAndFamily = 0;

	HDC dc = GetDC(nullptr);
	int ret = EnumFontFamiliesEx(dc, &font, (FONTENUMPROC)&EnumFontCallback, (LPARAM)&langInfo, 0);
	ReleaseDC(nullptr, dc);
	return ret == 0;
}

#elif defined(__APPLE__) /* end ifdef Win32 */
/* ========================================================================================
 * OSX support
 * ======================================================================================== */

#include "os/macosx/macos.h"

#include "safeguards.h"

FT_Error GetFontByFaceName(const char *font_name, FT_Face *face)
{
	FT_Error err = FT_Err_Cannot_Open_Resource;

	/* Get font reference from name. */
	UInt8 file_path[PATH_MAX];
	OSStatus os_err = -1;
	CFAutoRelease<CFStringRef> name(CFStringCreateWithCString(kCFAllocatorDefault, font_name, kCFStringEncodingUTF8));

	/* Simply creating the font using CTFontCreateWithNameAndSize will *always* return
	 * something, no matter the name. As such, we can't use it to check for existence.
	 * We instead query the list of all font descriptors that match the given name which
	 * does not do this stupid name fallback. */
	CFAutoRelease<CTFontDescriptorRef> name_desc(CTFontDescriptorCreateWithNameAndSize(name.get(), 0.0));
	CFAutoRelease<CFSetRef> mandatory_attribs(CFSetCreate(kCFAllocatorDefault, const_cast<const void **>(reinterpret_cast<const void * const *>(&kCTFontNameAttribute)), 1, &kCFTypeSetCallBacks));
	CFAutoRelease<CFArrayRef> descs(CTFontDescriptorCreateMatchingFontDescriptors(name_desc.get(), mandatory_attribs.get()));

	/* Loop over all matches until we can get a path for one of them. */
	for (CFIndex i = 0; descs.get() != nullptr && i < CFArrayGetCount(descs.get()) && os_err != noErr; i++) {
		CFAutoRelease<CTFontRef> font(CTFontCreateWithFontDescriptor((CTFontDescriptorRef)CFArrayGetValueAtIndex(descs.get(), i), 0.0, nullptr));
		CFAutoRelease<CFURLRef> fontURL((CFURLRef)CTFontCopyAttribute(font.get(), kCTFontURLAttribute));
		if (CFURLGetFileSystemRepresentation(fontURL.get(), true, file_path, lengthof(file_path))) os_err = noErr;
	}

	if (os_err == noErr) {
		DEBUG(freetype, 3, "Font path for %s: %s", font_name, file_path);
		err = FT_New_Face(_library, (const char *)file_path, 0, face);
	}

	return err;
}

bool SetFallbackFont(FreeTypeSettings *settings, const char *language_isocode, int winlangid, MissingGlyphSearcher *callback)
{
	/* Determine fallback font using CoreText. This uses the language isocode
	 * to find a suitable font. CoreText is available from 10.5 onwards. */
	char lang[16];
	if (strcmp(language_isocode, "zh_TW") == 0) {
		/* Traditional Chinese */
		strecpy(lang, "zh-Hant", lastof(lang));
	} else if (strcmp(language_isocode, "zh_CN") == 0) {
		/* Simplified Chinese */
		strecpy(lang, "zh-Hans", lastof(lang));
	} else {
		/* Just copy the first part of the isocode. */
		strecpy(lang, language_isocode, lastof(lang));
		char *sep = strchr(lang, '_');
		if (sep != nullptr) *sep = '\0';
	}

	/* Create a font descriptor matching the wanted language and latin (english) glyphs.
	 * Can't use CFAutoRelease here for everything due to the way the dictionary has to be created. */
	CFStringRef lang_codes[2];
	lang_codes[0] = CFStringCreateWithCString(kCFAllocatorDefault, lang, kCFStringEncodingUTF8);
	lang_codes[1] = CFSTR("en");
	CFArrayRef lang_arr = CFArrayCreate(kCFAllocatorDefault, (const void **)lang_codes, lengthof(lang_codes), &kCFTypeArrayCallBacks);
	CFAutoRelease<CFDictionaryRef> lang_attribs(CFDictionaryCreate(kCFAllocatorDefault, const_cast<const void **>(reinterpret_cast<const void * const *>(&kCTFontLanguagesAttribute)), (const void **)&lang_arr, 1, &kCFTypeDictionaryKeyCallBacks, &kCFTypeDictionaryValueCallBacks));
	CFAutoRelease<CTFontDescriptorRef> lang_desc(CTFontDescriptorCreateWithAttributes(lang_attribs.get()));
	CFRelease(lang_arr);
	CFRelease(lang_codes[0]);

	/* Get array of all font descriptors for the wanted language. */
	CFAutoRelease<CFSetRef> mandatory_attribs(CFSetCreate(kCFAllocatorDefault, const_cast<const void **>(reinterpret_cast<const void * const *>(&kCTFontLanguagesAttribute)), 1, &kCFTypeSetCallBacks));
	CFAutoRelease<CFArrayRef> descs(CTFontDescriptorCreateMatchingFontDescriptors(lang_desc.get(), mandatory_attribs.get()));

	bool result = false;
	for (CFIndex i = 0; descs.get() != nullptr && i < CFArrayGetCount(descs.get()); i++) {
		CTFontDescriptorRef font = (CTFontDescriptorRef)CFArrayGetValueAtIndex(descs.get(), i);

		/* Get font traits. */
		CFAutoRelease<CFDictionaryRef> traits((CFDictionaryRef)CTFontDescriptorCopyAttribute(font, kCTFontTraitsAttribute));
		CTFontSymbolicTraits symbolic_traits;
		CFNumberGetValue((CFNumberRef)CFDictionaryGetValue(traits.get(), kCTFontSymbolicTrait), kCFNumberIntType, &symbolic_traits);

		/* Skip symbol fonts and vertical fonts. */
		if ((symbolic_traits & kCTFontClassMaskTrait) == (CTFontStylisticClass)kCTFontSymbolicClass || (symbolic_traits & kCTFontVerticalTrait)) continue;
		/* Skip bold fonts (especially Arial Bold, which looks worse than regular Arial). */
		if (symbolic_traits & kCTFontBoldTrait) continue;
		/* Select monospaced fonts if asked for. */
		if (((symbolic_traits & kCTFontMonoSpaceTrait) == kCTFontMonoSpaceTrait) != callback->Monospace()) continue;

		/* Get font name. */
		char name[128];
		CFAutoRelease<CFStringRef> font_name((CFStringRef)CTFontDescriptorCopyAttribute(font, kCTFontDisplayNameAttribute));
		CFStringGetCString(font_name.get(), name, lengthof(name), kCFStringEncodingUTF8);

		/* There are some special fonts starting with an '.' and the last
		 * resort font that aren't usable. Skip them. */
		if (name[0] == '.' || strncmp(name, "LastResort", 10) == 0) continue;

		/* Save result. */
		callback->SetFontNames(settings, name);
		if (!callback->FindMissingGlyphs()) {
			DEBUG(freetype, 2, "CT-Font for %s: %s", language_isocode, name);
			result = true;
			break;
		}
	}

	if (!result) {
		/* For some OS versions, the font 'Arial Unicode MS' does not report all languages it
		 * supports. If we didn't find any other font, just try it, maybe we get lucky. */
		callback->SetFontNames(settings, "Arial Unicode MS");
		result = !callback->FindMissingGlyphs();
	}

	callback->FindMissingGlyphs();
	return result;
}

#elif defined(WITH_FONTCONFIG) /* end ifdef __APPLE__ */

#include <fontconfig/fontconfig.h>

#include "safeguards.h"

/* ========================================================================================
 * FontConfig (unix) support
 * ======================================================================================== */
FT_Error GetFontByFaceName(const char *font_name, FT_Face *face)
{
	FT_Error err = FT_Err_Cannot_Open_Resource;

	if (!FcInit()) {
		ShowInfoF("Unable to load font configuration");
	} else {
		FcPattern *match;
		FcPattern *pat;
		FcFontSet *fs;
		FcResult  result;
		char *font_style;
		char *font_family;

		/* Split & strip the font's style */
		font_family = stredup(font_name);
		font_style = strchr(font_family, ',');
		if (font_style != nullptr) {
			font_style[0] = '\0';
			font_style++;
			while (*font_style == ' ' || *font_style == '\t') font_style++;
		}

		/* Resolve the name and populate the information structure */
		pat = FcNameParse((FcChar8*)font_family);
		if (font_style != nullptr) FcPatternAddString(pat, FC_STYLE, (FcChar8*)font_style);
		FcConfigSubstitute(0, pat, FcMatchPattern);
		FcDefaultSubstitute(pat);
		fs = FcFontSetCreate();
		match = FcFontMatch(0, pat, &result);

		if (fs != nullptr && match != nullptr) {
			int i;
			FcChar8 *family;
			FcChar8 *style;
			FcChar8 *file;
			FcFontSetAdd(fs, match);

			for (i = 0; err != FT_Err_Ok && i < fs->nfont; i++) {
				/* Try the new filename */
				if (FcPatternGetString(fs->fonts[i], FC_FILE,   0, &file)   == FcResultMatch &&
						FcPatternGetString(fs->fonts[i], FC_FAMILY, 0, &family) == FcResultMatch &&
						FcPatternGetString(fs->fonts[i], FC_STYLE,  0, &style)  == FcResultMatch) {

					/* The correct style? */
					if (font_style != nullptr && strcasecmp(font_style, (char*)style) != 0) continue;

					/* Font config takes the best shot, which, if the family name is spelled
					 * wrongly a 'random' font, so check whether the family name is the
					 * same as the supplied name */
					if (strcasecmp(font_family, (char*)family) == 0) {
						err = FT_New_Face(_library, (char *)file, 0, face);
					}
				}
			}
		}

		free(font_family);
		FcPatternDestroy(pat);
		FcFontSetDestroy(fs);
		FcFini();
	}

	return err;
}

bool SetFallbackFont(FreeTypeSettings *settings, const char *language_isocode, int winlangid, MissingGlyphSearcher *callback)
{
	if (!FcInit()) return false;

	bool ret = false;

	/* Fontconfig doesn't handle full language isocodes, only the part
	 * before the _ of e.g. en_GB is used, so "remove" everything after
	 * the _. */
	char lang[16];
	seprintf(lang, lastof(lang), ":lang=%s", language_isocode);
	char *split = strchr(lang, '_');
	if (split != nullptr) *split = '\0';

	/* First create a pattern to match the wanted language. */
	//FcPattern *pat = FcNameParse((FcChar8*)lang);
	FcPattern *pat = FcPatternCreate();
	/* We only want to know the filename. */
	FcObjectSet *os = FcObjectSetBuild(FC_FILE, FC_SPACING, FC_SLANT, FC_WEIGHT, nullptr);
	/* Get the list of filenames matching the wanted language. */
	FcFontSet *fs = FcFontList(nullptr, pat, os);

	/* We don't need these anymore. */
	FcObjectSetDestroy(os);
	FcPatternDestroy(pat);

	if (fs != nullptr) {
		int best_weight = -1;
		const char *best_font = nullptr;
		int best_missing_glypths = 65536;

		for (int i = 0; i < fs->nfont; i++) {
			FcPattern *font = fs->fonts[i];

			FcChar8 *file = nullptr;
			FcResult res = FcPatternGetString(font, FC_FILE, 0, &file);
			if (res != FcResultMatch || file == nullptr) {
				continue;
			}
			DEBUG(freetype, 1, "Got font %s", file);
			int missing = 0;

			/* Get a font with the right spacing .*/
			int value = 0;
			FcPatternGetInteger(font, FC_SPACING, 0, &value);
			if (callback->Monospace() != (value == FC_MONO) && value != FC_DUAL) missing += 1;

			/* Do not use those that explicitly say they're slanted. */
			FcPatternGetInteger(font, FC_SLANT, 0, &value);
			if (value != 0) missing += 1;

			/* We want the fatter font as they look better at small sizes. */
			FcPatternGetInteger(font, FC_WEIGHT, 0, &value);
			if (value <= best_weight) missing += 1;

			callback->SetFontNames(settings, (const char*)file);

<<<<<<< HEAD
			missing += callback->FindMissingGlyphs(nullptr);
			DEBUG(freetype, 1, "Font \"%s\" misses %d glyphs for lang %s", file, missing, lang);
=======
			bool missing = callback->FindMissingGlyphs();
			DEBUG(freetype, 1, "Font \"%s\" misses%s glyphs", file, missing ? "" : " no");
>>>>>>> b2d9a2dc

			if (missing < best_missing_glypths) {
				best_weight = value;
				best_font   = (const char *)file;
				best_missing_glypths = missing;
				if (missing == 0) break;
			}
		}

		if (best_font != nullptr) {
			ret = true;
			callback->SetFontNames(settings, best_font);
			InitFreeType(callback->Monospace());
			DEBUG(freetype, 1, "Selected font %s for lang %s", best_font, lang);
		}

		/* Clean up the list of filenames. */
		FcFontSetDestroy(fs);
	}

	FcFini();
	return ret;
}

#else /* without WITH_FONTCONFIG */
FT_Error GetFontByFaceName(const char *font_name, FT_Face *face) {return FT_Err_Cannot_Open_Resource;}
bool SetFallbackFont(FreeTypeSettings *settings, const char *language_isocode, int winlangid, MissingGlyphSearcher *callback) { return false; }
#endif /* WITH_FONTCONFIG */

#endif /* WITH_FREETYPE */<|MERGE_RESOLUTION|>--- conflicted
+++ resolved
@@ -627,13 +627,8 @@
 
 			callback->SetFontNames(settings, (const char*)file);
 
-<<<<<<< HEAD
-			missing += callback->FindMissingGlyphs(nullptr);
+			missing += callback->FindMissingGlyphs();
 			DEBUG(freetype, 1, "Font \"%s\" misses %d glyphs for lang %s", file, missing, lang);
-=======
-			bool missing = callback->FindMissingGlyphs();
-			DEBUG(freetype, 1, "Font \"%s\" misses%s glyphs", file, missing ? "" : " no");
->>>>>>> b2d9a2dc
 
 			if (missing < best_missing_glypths) {
 				best_weight = value;
