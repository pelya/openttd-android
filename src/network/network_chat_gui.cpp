/*
 * This file is part of OpenTTD.
 * OpenTTD is free software; you can redistribute it and/or modify it under the terms of the GNU General Public License as published by the Free Software Foundation, version 2.
 * OpenTTD is distributed in the hope that it will be useful, but WITHOUT ANY WARRANTY; without even the implied warranty of MERCHANTABILITY or FITNESS FOR A PARTICULAR PURPOSE.
 * See the GNU General Public License for more details. You should have received a copy of the GNU General Public License along with OpenTTD. If not, see <http://www.gnu.org/licenses/>.
 */

/** @file network_chat_gui.cpp GUI for handling chat messages. */

#include "../stdafx.h"
#include "../strings_func.h"
#include "../blitter/factory.hpp"
#include "../console_func.h"
#include "../video/video_driver.hpp"
#include "../querystring_gui.h"
#include "../town.h"
#include "../window_func.h"
#include "../toolbar_gui.h"
#include "../core/geometry_func.hpp"
#include "../zoom_func.h"
#include "network.h"
#include "network_client.h"
#include "network_base.h"

#include "../widgets/network_chat_widget.h"

#include "table/strings.h"

#include <stdarg.h> /* va_list */
#include <deque>

#include "../safeguards.h"

/** The draw buffer must be able to contain the chat message, client name and the "[All]" message,
 * some spaces and possible translations of [All] to other languages. */
static_assert((int)DRAW_STRING_BUFFER >= (int)NETWORK_CHAT_LENGTH + NETWORK_NAME_LENGTH + 40);

/** Spacing between chat lines. */
static const uint NETWORK_CHAT_LINE_SPACING = 3;

/** Container for a message. */
struct ChatMessage {
	std::string message; ///< The action message.
	TextColour colour;  ///< The colour of the message.
	std::chrono::steady_clock::time_point remove_time; ///< The time to remove the message.
};

/* used for chat window */
static std::deque<ChatMessage> _chatmsg_list; ///< The actual chat message list.
static bool _chatmessage_dirty = false;   ///< Does the chat message need repainting?
static bool _chatmessage_visible = false; ///< Is a chat message visible.
static bool _chat_tab_completion_active;  ///< Whether tab completion is active.
static uint MAX_CHAT_MESSAGES = 0;        ///< The limit of chat messages to show.

/**
 * Time the chat history was marked dirty. This is used to determine if expired
 * messages have recently expired and should cause a redraw to hide them.
 */
static std::chrono::steady_clock::time_point _chatmessage_dirty_time;

/**
 * The chatbox grows from the bottom so the coordinates are pixels from
 * the left and pixels from the bottom. The height is the maximum height.
 */
static PointDimension _chatmsg_box;
static uint8 *_chatmessage_backup = nullptr; ///< Backup in case text is moved.

/**
 * Test if there are any chat messages to display.
 * @param show_all Set if all messages should be included, instead of unexpired only.
 * @return True iff there are chat messages to display.
 */
static inline bool HaveChatMessages(bool show_all)
{
	if (show_all) return _chatmsg_list.size() != 0;

	auto now = std::chrono::steady_clock::now();
	for (auto &cmsg : _chatmsg_list) {
		if (cmsg.remove_time >= now) return true;
	}

	return false;
}

/**
 * Add a text message to the 'chat window' to be shown
 * @param colour The colour this message is to be shown in
 * @param duration The duration of the chat message in seconds
 * @param message message itself in printf() style
 */
void CDECL NetworkAddChatMessage(TextColour colour, uint duration, const std::string &message)
{
	if (_chatmsg_list.size() == MAX_CHAT_MESSAGES) {
		_chatmsg_list.pop_back();
	}

	ChatMessage *cmsg = &_chatmsg_list.emplace_front();
	cmsg->message = message;
	cmsg->colour = colour;
	cmsg->remove_time = std::chrono::steady_clock::now() + std::chrono::seconds(duration);

	_chatmessage_dirty_time = std::chrono::steady_clock::now();
	_chatmessage_dirty = true;
}

/** Initialize all font-dependent chat box sizes. */
void NetworkReInitChatBoxSize()
{
<<<<<<< HEAD
	_chatmsg_box.y       = GetMinButtonSize(10) + 5;
	_chatmsg_box.height  = MAX_CHAT_MESSAGES * (FONT_HEIGHT_NORMAL + NETWORK_CHAT_LINE_SPACING) + 4;
=======
	_chatmsg_box.y       = 3 * FONT_HEIGHT_NORMAL;
	_chatmsg_box.height  = MAX_CHAT_MESSAGES * (FONT_HEIGHT_NORMAL + ScaleGUITrad(NETWORK_CHAT_LINE_SPACING)) + ScaleGUITrad(4);
>>>>>>> 5e227886
	_chatmessage_backup  = ReallocT(_chatmessage_backup, _chatmsg_box.width * _chatmsg_box.height * BlitterFactory::GetCurrentBlitter()->GetBytesPerPixel());
}

/** Initialize all buffers of the chat visualisation. */
void NetworkInitChatMessage()
{
	MAX_CHAT_MESSAGES    = _settings_client.gui.network_chat_box_height;

	_chatmsg_list.clear();
<<<<<<< HEAD
	_chatmsg_box.x       = GetMinButtonSize(10) + 5;
=======
	_chatmsg_box.x       = ScaleGUITrad(10);
>>>>>>> 5e227886
	_chatmsg_box.width   = _settings_client.gui.network_chat_box_width_pct * _screen.width / 100;
	NetworkReInitChatBoxSize();
	_chatmessage_visible = false;
}

/** Hide the chatbox */
void NetworkUndrawChatMessage()
{
	/* Sometimes we also need to hide the cursor
	 *   This is because both textmessage and the cursor take a shot of the
	 *   screen before drawing.
	 *   Now the textmessage takes its shot and paints its data before the cursor
	 *   does, so in the shot of the cursor is the screen-data of the textmessage
	 *   included when the cursor hangs somewhere over the textmessage. To
	 *   avoid wrong repaints, we undraw the cursor in that case, and everything
	 *   looks nicely ;)
	 * (and now hope this story above makes sense to you ;))
	 */
	if (_cursor.visible &&
			_cursor.draw_pos.x + _cursor.draw_size.x >= _chatmsg_box.x &&
			_cursor.draw_pos.x <= _chatmsg_box.x + _chatmsg_box.width &&
			_cursor.draw_pos.y + _cursor.draw_size.y >= _screen.height - _chatmsg_box.y - _chatmsg_box.height &&
			_cursor.draw_pos.y <= _screen.height - _chatmsg_box.y) {
		UndrawMouseCursor();
	}

	if (_chatmessage_visible) {
		Blitter *blitter = BlitterFactory::GetCurrentBlitter();
		int x      = _chatmsg_box.x;
		int y      = _screen.height - _chatmsg_box.y - _chatmsg_box.height;
		int width  = _chatmsg_box.width;
		int height = _chatmsg_box.height;
		if (y < 0) {
			height = std::max(height + y, std::min(_chatmsg_box.height, _screen.height));
			y = 0;
		}
		if (x + width >= _screen.width) {
			width = _screen.width - x;
		}
		if (width <= 0 || height <= 0) return;

		_chatmessage_visible = false;
		/* Put our 'shot' back to the screen */
		blitter->CopyFromBuffer(blitter->MoveTo(_screen.dst_ptr, x, y), _chatmessage_backup, width, height);
		/* And make sure it is updated next time */
		VideoDriver::GetInstance()->MakeDirty(x, y, width, height);

		_chatmessage_dirty_time = std::chrono::steady_clock::now();
		_chatmessage_dirty = true;
	}
}

/** Check if a message is expired. */
void NetworkChatMessageLoop()
{
	auto now = std::chrono::steady_clock::now();
	for (auto &cmsg : _chatmsg_list) {
		/* Message has expired, remove from the list */
		if (now > cmsg.remove_time && _chatmessage_dirty_time < cmsg.remove_time) {
			_chatmessage_dirty_time = now;
			_chatmessage_dirty = true;
			break;
		}
	}
}

/** Draw the chat message-box */
void NetworkDrawChatMessage()
{
	Blitter *blitter = BlitterFactory::GetCurrentBlitter();
	if (!_chatmessage_dirty) return;

	const Window *w = FindWindowByClass(WC_SEND_NETWORK_MSG);
	bool show_all = (w != nullptr);

	/* First undraw if needed */
	NetworkUndrawChatMessage();

	if (_iconsole_mode == ICONSOLE_FULL) return;

	/* Check if we have anything to draw at all */
	if (!HaveChatMessages(show_all)) return;

	int x      = _chatmsg_box.x;
	int y      = _screen.height - _chatmsg_box.y - _chatmsg_box.height;
	int width  = _chatmsg_box.width;
	int height = _chatmsg_box.height;
	if (y < 0) {
		height = std::max(height + y, std::min(_chatmsg_box.height, _screen.height));
		y = 0;
	}
	if (x + width >= _screen.width) {
		width = _screen.width - x;
	}
	if (width <= 0 || height <= 0) return;

	assert(blitter->BufferSize(width, height) <= (int)(_chatmsg_box.width * _chatmsg_box.height * blitter->GetBytesPerPixel()));

	/* Make a copy of the screen as it is before painting (for undraw) */
	blitter->CopyToBuffer(blitter->MoveTo(_screen.dst_ptr, x, y), _chatmessage_backup, width, height);

	_cur_dpi = &_screen; // switch to _screen painting

	auto now = std::chrono::steady_clock::now();
	int string_height = 0;
	for (auto &cmsg : _chatmsg_list) {
		if (!show_all && cmsg.remove_time < now) continue;
		SetDParamStr(0, cmsg.message);
		string_height += GetStringLineCount(STR_JUST_RAW_STRING, width - 1) * FONT_HEIGHT_NORMAL + NETWORK_CHAT_LINE_SPACING;
	}

	string_height = std::min<uint>(string_height, MAX_CHAT_MESSAGES * (FONT_HEIGHT_NORMAL + NETWORK_CHAT_LINE_SPACING));

	int top = _screen.height - _chatmsg_box.y - string_height - 2;
	int bottom = _screen.height - _chatmsg_box.y - 2;
	/* Paint a half-transparent box behind the chat messages */
	GfxFillRect(_chatmsg_box.x, top - 2, _chatmsg_box.x + _chatmsg_box.width - 1, bottom,
			PALETTE_TO_TRANSPARENT, FILLRECT_RECOLOUR // black, but with some alpha for background
		);

	/* Paint the chat messages starting with the lowest at the bottom */
	int ypos = bottom - 2;

	for (auto &cmsg : _chatmsg_list) {
		if (!show_all && cmsg.remove_time < now) continue;
		ypos = DrawStringMultiLine(_chatmsg_box.x + ScaleGUITrad(3), _chatmsg_box.x + _chatmsg_box.width - 1, top, ypos, cmsg.message, cmsg.colour, SA_LEFT | SA_BOTTOM | SA_FORCE) - NETWORK_CHAT_LINE_SPACING;
		if (ypos < top) break;
	}

	/* Make sure the data is updated next flush */
	VideoDriver::GetInstance()->MakeDirty(x, y, width, height);

	_chatmessage_visible = true;
	_chatmessage_dirty = false;
}

/**
 * Send an actual chat message.
 * @param buf The message to send.
 * @param type The type of destination.
 * @param dest The actual destination index.
 */
static void SendChat(const std::string &buf, DestType type, int dest)
{
	if (buf.empty()) return;
	if (!_network_server) {
		MyClient::SendChat((NetworkAction)(NETWORK_ACTION_CHAT + type), type, dest, buf, 0);
	} else {
		NetworkServerSendChat((NetworkAction)(NETWORK_ACTION_CHAT + type), type, dest, buf, CLIENT_ID_SERVER);
	}
}

/** Window to enter the chat message in. */
struct NetworkChatWindow : public Window {
	DestType dtype;       ///< The type of destination.
	int dest;             ///< The identifier of the destination.
	QueryString message_editbox; ///< Message editbox.

	/**
	 * Create a chat input window.
	 * @param desc Description of the looks of the window.
	 * @param type The type of destination.
	 * @param dest The actual destination index.
	 */
	NetworkChatWindow(WindowDesc *desc, DestType type, int dest) : Window(desc), message_editbox(NETWORK_CHAT_LENGTH)
	{
		this->dtype   = type;
		this->dest    = dest;
		this->querystrings[WID_NC_TEXTBOX] = &this->message_editbox;
		this->message_editbox.cancel_button = WID_NC_CLOSE;
		this->message_editbox.ok_button = WID_NC_SENDBUTTON;

		static const StringID chat_captions[] = {
			STR_NETWORK_CHAT_ALL_CAPTION,
			STR_NETWORK_CHAT_COMPANY_CAPTION,
			STR_NETWORK_CHAT_CLIENT_CAPTION
		};
		assert((uint)this->dtype < lengthof(chat_captions));

		this->CreateNestedTree();
		this->GetWidget<NWidgetCore>(WID_NC_DESTINATION)->widget_data = chat_captions[this->dtype];
		this->FinishInitNested(type);

		this->SetFocusedWidget(WID_NC_TEXTBOX);
		InvalidateWindowData(WC_NEWS_WINDOW, 0, this->height);
		_chat_tab_completion_active = false;

		PositionNetworkChatWindow(this);
	}

	void Close() override
	{
		InvalidateWindowData(WC_NEWS_WINDOW, 0, 0);
		this->Window::Close();
	}

	void FindWindowPlacementAndResize(int def_width, int def_height) override
	{
		Window::FindWindowPlacementAndResize(_toolbar_width, def_height);
	}

	/**
	 * Find the next item of the list of things that can be auto-completed.
	 * @param item The current indexed item to return. This function can, and most
	 *     likely will, alter item, to skip empty items in the arrays.
	 * @return Returns the char that matched to the index.
	 */
	const char *ChatTabCompletionNextItem(uint *item)
	{
		static char chat_tab_temp_buffer[64];

		/* First, try clients */
		if (*item < MAX_CLIENT_SLOTS) {
			/* Skip inactive clients */
			for (NetworkClientInfo *ci : NetworkClientInfo::Iterate(*item)) {
				*item = ci->index;
				return ci->client_name.c_str();
			}
			*item = MAX_CLIENT_SLOTS;
		}

		/* Then, try townnames
		 * Not that the following assumes all town indices are adjacent, ie no
		 * towns have been deleted. */
		if (*item < (uint)MAX_CLIENT_SLOTS + Town::GetPoolSize()) {
			for (const Town *t : Town::Iterate(*item - MAX_CLIENT_SLOTS)) {
				/* Get the town-name via the string-system */
				SetDParam(0, t->index);
				GetString(chat_tab_temp_buffer, STR_TOWN_NAME, lastof(chat_tab_temp_buffer));
				return &chat_tab_temp_buffer[0];
			}
		}

		return nullptr;
	}

	/**
	 * Find what text to complete. It scans for a space from the left and marks
	 *  the word right from that as to complete. It also writes a \0 at the
	 *  position of the space (if any). If nothing found, buf is returned.
	 */
	static char *ChatTabCompletionFindText(char *buf)
	{
		char *p = strrchr(buf, ' ');
		if (p == nullptr) return buf;

		*p = '\0';
		return p + 1;
	}

	/**
	 * See if we can auto-complete the current text of the user.
	 */
	void ChatTabCompletion()
	{
		static char _chat_tab_completion_buf[NETWORK_CHAT_LENGTH];
		assert(this->message_editbox.text.max_bytes == lengthof(_chat_tab_completion_buf));

		Textbuf *tb = &this->message_editbox.text;
		size_t len, tb_len;
		uint item;
		char *tb_buf, *pre_buf;
		const char *cur_name;
		bool second_scan = false;

		item = 0;

		/* Copy the buffer so we can modify it without damaging the real data */
		pre_buf = (_chat_tab_completion_active) ? stredup(_chat_tab_completion_buf) : stredup(tb->buf);

		tb_buf  = ChatTabCompletionFindText(pre_buf);
		tb_len  = strlen(tb_buf);

		while ((cur_name = ChatTabCompletionNextItem(&item)) != nullptr) {
			item++;

			if (_chat_tab_completion_active) {
				/* We are pressing TAB again on the same name, is there another name
				 *  that starts with this? */
				if (!second_scan) {
					size_t offset;
					size_t length;

					/* If we are completing at the begin of the line, skip the ': ' we added */
					if (tb_buf == pre_buf) {
						offset = 0;
						length = (tb->bytes - 1) - 2;
					} else {
						/* Else, find the place we are completing at */
						offset = strlen(pre_buf) + 1;
						length = (tb->bytes - 1) - offset;
					}

					/* Compare if we have a match */
					if (strlen(cur_name) == length && strncmp(cur_name, tb->buf + offset, length) == 0) second_scan = true;

					continue;
				}

				/* Now any match we make on _chat_tab_completion_buf after this, is perfect */
			}

			len = strlen(cur_name);
			if (tb_len < len && strncasecmp(cur_name, tb_buf, tb_len) == 0) {
				/* Save the data it was before completion */
				if (!second_scan) seprintf(_chat_tab_completion_buf, lastof(_chat_tab_completion_buf), "%s", tb->buf);
				_chat_tab_completion_active = true;

				/* Change to the found name. Add ': ' if we are at the start of the line (pretty) */
				if (pre_buf == tb_buf) {
					this->message_editbox.text.Print("%s: ", cur_name);
				} else {
					this->message_editbox.text.Print("%s %s", pre_buf, cur_name);
				}

				this->SetDirty();
				free(pre_buf);
				return;
			}
		}

		if (second_scan) {
			/* We walked all possibilities, and the user presses tab again.. revert to original text */
			this->message_editbox.text.Assign(_chat_tab_completion_buf);
			_chat_tab_completion_active = false;

			this->SetDirty();
		}
		free(pre_buf);
	}

	Point OnInitialPosition(int16 sm_width, int16 sm_height, int window_number) override
	{
		Point pt = { (int)GetMinButtonSize(FONT_HEIGHT_NORMAL) * 2, _screen.height - sm_height - FindWindowById(WC_STATUS_BAR, 0)->height };
		return pt;
	}

	void SetStringParameters(int widget) const override
	{
		if (widget != WID_NC_DESTINATION) return;

		if (this->dtype == DESTTYPE_CLIENT) {
			SetDParamStr(0, NetworkClientInfo::GetByClientID((ClientID)this->dest)->client_name);
		}
	}

	void OnClick(Point pt, int widget, int click_count) override
	{
		switch (widget) {
			case WID_NC_SENDBUTTON: /* Send */
				SendChat(this->message_editbox.text.buf, this->dtype, this->dest);
				FALLTHROUGH;

			case WID_NC_CLOSE: /* Cancel */
				this->Close();
				break;
		}
	}

	EventState OnKeyPress(WChar key, uint16 keycode) override
	{
		EventState state = ES_NOT_HANDLED;
		if (keycode == WKC_TAB) {
			ChatTabCompletion();
			state = ES_HANDLED;
		}
		return state;
	}

	void OnEditboxChanged(int wid) override
	{
		_chat_tab_completion_active = false;
	}

	/**
	 * Some data on this window has become invalid.
	 * @param data Information about the changed data.
	 * @param gui_scope Whether the call is done from GUI scope. You may not do everything when not in GUI scope. See #InvalidateWindowData() for details.
	 */
	void OnInvalidateData(int data = 0, bool gui_scope = true) override
	{
		if (data == this->dest) this->Close();
	}
};

/** The widgets of the chat window. */
static const NWidgetPart _nested_chat_window_widgets[] = {
	NWidget(NWID_HORIZONTAL),
		NWidget(WWT_CLOSEBOX, COLOUR_GREY, WID_NC_CLOSE),
		NWidget(WWT_PANEL, COLOUR_GREY, WID_NC_BACKGROUND),
			NWidget(NWID_HORIZONTAL),
<<<<<<< HEAD
				NWidget(WWT_TEXT, COLOUR_GREY, WID_NC_DESTINATION), SetMinimalSize(62, 12), SetPadding(1, 0, 1, 0), SetTextColour(TC_BLACK), SetAlignment(SA_VERT_CENTER | SA_RIGHT), SetDataTip(STR_NULL, STR_NULL),
=======
				NWidget(WWT_TEXT, COLOUR_GREY, WID_NC_DESTINATION), SetMinimalSize(62, 12), SetPadding(1, 0, 1, 0), SetAlignment(SA_VERT_CENTER | SA_RIGHT), SetDataTip(STR_NULL, STR_NULL),
>>>>>>> 5e227886
				NWidget(WWT_EDITBOX, COLOUR_GREY, WID_NC_TEXTBOX), SetMinimalSize(100, 12), SetPadding(1, 0, 1, 0), SetResize(1, 0),
																	SetDataTip(STR_NETWORK_CHAT_OSKTITLE, STR_NULL),
				NWidget(WWT_PUSHTXTBTN, COLOUR_GREY, WID_NC_SENDBUTTON), SetMinimalSize(62, 12), SetPadding(1, 0, 1, 0), SetDataTip(STR_NETWORK_CHAT_SEND, STR_NULL),
			EndContainer(),
		EndContainer(),
	EndContainer(),
};

/** The description of the chat window. */
static WindowDesc _chat_window_desc(
	WDP_MANUAL, nullptr, 0, 0,
	WC_SEND_NETWORK_MSG, WC_NONE,
	0,
	_nested_chat_window_widgets, lengthof(_nested_chat_window_widgets)
);


/**
 * Show the chat window.
 * @param type The type of destination.
 * @param dest The actual destination index.
 */
void ShowNetworkChatQueryWindow(DestType type, int dest)
{
	CloseWindowByClass(WC_SEND_NETWORK_MSG);
	new NetworkChatWindow(&_chat_window_desc, type, dest);
}<|MERGE_RESOLUTION|>--- conflicted
+++ resolved
@@ -106,13 +106,8 @@
 /** Initialize all font-dependent chat box sizes. */
 void NetworkReInitChatBoxSize()
 {
-<<<<<<< HEAD
-	_chatmsg_box.y       = GetMinButtonSize(10) + 5;
-	_chatmsg_box.height  = MAX_CHAT_MESSAGES * (FONT_HEIGHT_NORMAL + NETWORK_CHAT_LINE_SPACING) + 4;
-=======
 	_chatmsg_box.y       = 3 * FONT_HEIGHT_NORMAL;
 	_chatmsg_box.height  = MAX_CHAT_MESSAGES * (FONT_HEIGHT_NORMAL + ScaleGUITrad(NETWORK_CHAT_LINE_SPACING)) + ScaleGUITrad(4);
->>>>>>> 5e227886
 	_chatmessage_backup  = ReallocT(_chatmessage_backup, _chatmsg_box.width * _chatmsg_box.height * BlitterFactory::GetCurrentBlitter()->GetBytesPerPixel());
 }
 
@@ -122,11 +117,7 @@
 	MAX_CHAT_MESSAGES    = _settings_client.gui.network_chat_box_height;
 
 	_chatmsg_list.clear();
-<<<<<<< HEAD
-	_chatmsg_box.x       = GetMinButtonSize(10) + 5;
-=======
 	_chatmsg_box.x       = ScaleGUITrad(10);
->>>>>>> 5e227886
 	_chatmsg_box.width   = _settings_client.gui.network_chat_box_width_pct * _screen.width / 100;
 	NetworkReInitChatBoxSize();
 	_chatmessage_visible = false;
@@ -460,7 +451,7 @@
 
 	Point OnInitialPosition(int16 sm_width, int16 sm_height, int window_number) override
 	{
-		Point pt = { (int)GetMinButtonSize(FONT_HEIGHT_NORMAL) * 2, _screen.height - sm_height - FindWindowById(WC_STATUS_BAR, 0)->height };
+		Point pt = { 0, _screen.height - sm_height - FindWindowById(WC_STATUS_BAR, 0)->height };
 		return pt;
 	}
 
@@ -518,11 +509,7 @@
 		NWidget(WWT_CLOSEBOX, COLOUR_GREY, WID_NC_CLOSE),
 		NWidget(WWT_PANEL, COLOUR_GREY, WID_NC_BACKGROUND),
 			NWidget(NWID_HORIZONTAL),
-<<<<<<< HEAD
 				NWidget(WWT_TEXT, COLOUR_GREY, WID_NC_DESTINATION), SetMinimalSize(62, 12), SetPadding(1, 0, 1, 0), SetTextColour(TC_BLACK), SetAlignment(SA_VERT_CENTER | SA_RIGHT), SetDataTip(STR_NULL, STR_NULL),
-=======
-				NWidget(WWT_TEXT, COLOUR_GREY, WID_NC_DESTINATION), SetMinimalSize(62, 12), SetPadding(1, 0, 1, 0), SetAlignment(SA_VERT_CENTER | SA_RIGHT), SetDataTip(STR_NULL, STR_NULL),
->>>>>>> 5e227886
 				NWidget(WWT_EDITBOX, COLOUR_GREY, WID_NC_TEXTBOX), SetMinimalSize(100, 12), SetPadding(1, 0, 1, 0), SetResize(1, 0),
 																	SetDataTip(STR_NETWORK_CHAT_OSKTITLE, STR_NULL),
 				NWidget(WWT_PUSHTXTBTN, COLOUR_GREY, WID_NC_SENDBUTTON), SetMinimalSize(62, 12), SetPadding(1, 0, 1, 0), SetDataTip(STR_NETWORK_CHAT_SEND, STR_NULL),
