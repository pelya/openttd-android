/* $Id$ */

/*
 * This file is part of OpenTTD.
 * OpenTTD is free software; you can redistribute it and/or modify it under the terms of the GNU General Public License as published by the Free Software Foundation, version 2.
 * OpenTTD is distributed in the hope that it will be useful, but WITHOUT ANY WARRANTY; without even the implied warranty of MERCHANTABILITY or FITNESS FOR A PARTICULAR PURPOSE.
 * See the GNU General Public License for more details. You should have received a copy of the GNU General Public License along with OpenTTD. If not, see <http://www.gnu.org/licenses/>.
 */

/** @file network_chat_gui.cpp GUI for handling chat messages. */

#include <stdarg.h> /* va_list */

#ifdef ENABLE_NETWORK

#include "../stdafx.h"
#include "../strings_func.h"
#include "../blitter/factory.hpp"
#include "../console_func.h"
#include "../video/video_driver.hpp"
#include "../querystring_gui.h"
#include "../town.h"
#include "../window_func.h"
#include "../toolbar_gui.h"
#include "../core/geometry_func.hpp"
#include "network.h"
#include "network_client.h"
#include "network_base.h"

#include "../widgets/network_chat_widget.h"

#include "table/strings.h"

#include "../safeguards.h"

/** The draw buffer must be able to contain the chat message, client name and the "[All]" message,
 * some spaces and possible translations of [All] to other languages. */
assert_compile((int)DRAW_STRING_BUFFER >= (int)NETWORK_CHAT_LENGTH + NETWORK_NAME_LENGTH + 40);

/** Spacing between chat lines. */
static const uint NETWORK_CHAT_LINE_SPACING = 3;

/** Container for a message. */
struct ChatMessage {
	char message[DRAW_STRING_BUFFER]; ///< The action message.
	TextColour colour;  ///< The colour of the message.
	uint32 remove_time; ///< The time to remove the message.
};

/* used for chat window */
static ChatMessage *_chatmsg_list = NULL; ///< The actual chat message list.
static bool _chatmessage_dirty = false;   ///< Does the chat message need repainting?
static bool _chatmessage_visible = false; ///< Is a chat message visible.
static bool _chat_tab_completion_active;  ///< Whether tab completion is active.
static uint MAX_CHAT_MESSAGES = 0;        ///< The limit of chat messages to show.

/**
 * The chatbox grows from the bottom so the coordinates are pixels from
 * the left and pixels from the bottom. The height is the maximum height.
 */
static PointDimension _chatmsg_box;
static uint8 *_chatmessage_backup = NULL; ///< Backup in case text is moved.

/**
 * Count the chat messages.
 * @return The number of chat messages.
 */
static inline uint GetChatMessageCount()
{
	uint i = 0;
	for (; i < MAX_CHAT_MESSAGES; i++) {
		if (_chatmsg_list[i].message[0] == '\0') break;
	}

	return i;
}

/**
 * Add a text message to the 'chat window' to be shown
 * @param colour The colour this message is to be shown in
 * @param duration The duration of the chat message in seconds
 * @param message message itself in printf() style
 */
void CDECL NetworkAddChatMessage(TextColour colour, uint duration, const char *message, ...)
{
	char buf[DRAW_STRING_BUFFER];
	va_list va;

	va_start(va, message);
	vseprintf(buf, lastof(buf), message, va);
	va_end(va);

	Utf8TrimString(buf, DRAW_STRING_BUFFER);

	uint msg_count = GetChatMessageCount();
	if (MAX_CHAT_MESSAGES == msg_count) {
		memmove(&_chatmsg_list[0], &_chatmsg_list[1], sizeof(_chatmsg_list[0]) * (msg_count - 1));
		msg_count = MAX_CHAT_MESSAGES - 1;
	}

	ChatMessage *cmsg = &_chatmsg_list[msg_count++];
	strecpy(cmsg->message, buf, lastof(cmsg->message));
	cmsg->colour = (colour & TC_IS_PALETTE_COLOUR) ? colour : TC_WHITE;
	cmsg->remove_time = _realtime_tick + duration * 1000;

	_chatmessage_dirty = true;
}

/** Initialize all font-dependent chat box sizes. */
void NetworkReInitChatBoxSize()
{
<<<<<<< HEAD
	_chatmsg_box.y       = GetMinSizing(NWST_STEP, 10) + 5;
=======
	_chatmsg_box.y       = 3 * FONT_HEIGHT_NORMAL;
>>>>>>> 080d57d9
	_chatmsg_box.height  = MAX_CHAT_MESSAGES * (FONT_HEIGHT_NORMAL + NETWORK_CHAT_LINE_SPACING) + 4;
	_chatmessage_backup  = ReallocT(_chatmessage_backup, _chatmsg_box.width * _chatmsg_box.height * BlitterFactory::GetCurrentBlitter()->GetBytesPerPixel());
}

/** Initialize all buffers of the chat visualisation. */
void NetworkInitChatMessage()
{
	MAX_CHAT_MESSAGES    = _settings_client.gui.network_chat_box_height;

	_chatmsg_list        = ReallocT(_chatmsg_list, _settings_client.gui.network_chat_box_height);
	_chatmsg_box.x       = GetMinSizing(NWST_STEP, 10) + 5;
	_chatmsg_box.width   = _settings_client.gui.network_chat_box_width_pct * _screen.width / 100;
	NetworkReInitChatBoxSize();
	_chatmessage_visible = false;

	for (uint i = 0; i < MAX_CHAT_MESSAGES; i++) {
		_chatmsg_list[i].message[0] = '\0';
	}
}

/** Hide the chatbox */
void NetworkUndrawChatMessage()
{
	/* Sometimes we also need to hide the cursor
	 *   This is because both textmessage and the cursor take a shot of the
	 *   screen before drawing.
	 *   Now the textmessage takes his shot and paints his data before the cursor
	 *   does, so in the shot of the cursor is the screen-data of the textmessage
	 *   included when the cursor hangs somewhere over the textmessage. To
	 *   avoid wrong repaints, we undraw the cursor in that case, and everything
	 *   looks nicely ;)
	 * (and now hope this story above makes sense to you ;))
	 */
	if (_cursor.visible &&
			_cursor.draw_pos.x + _cursor.draw_size.x >= _chatmsg_box.x &&
			_cursor.draw_pos.x <= _chatmsg_box.x + _chatmsg_box.width &&
			_cursor.draw_pos.y + _cursor.draw_size.y >= _screen.height - _chatmsg_box.y - _chatmsg_box.height &&
			_cursor.draw_pos.y <= _screen.height - _chatmsg_box.y) {
		UndrawMouseCursor();
	}

	if (_chatmessage_visible) {
		Blitter *blitter = BlitterFactory::GetCurrentBlitter();
		int x      = _chatmsg_box.x;
		int y      = _screen.height - _chatmsg_box.y - _chatmsg_box.height;
		int width  = _chatmsg_box.width;
		int height = _chatmsg_box.height;
		if (y < 0) {
			height = max(height + y, min(_chatmsg_box.height, _screen.height));
			y = 0;
		}
		if (x + width >= _screen.width) {
			width = _screen.width - x;
		}
		if (width <= 0 || height <= 0) return;

		_chatmessage_visible = false;
		/* Put our 'shot' back to the screen */
		blitter->CopyFromBuffer(blitter->MoveTo(_screen.dst_ptr, x, y), _chatmessage_backup, width, height);
		/* And make sure it is updated next time */
		VideoDriver::GetInstance()->MakeDirty(x, y, width, height);

		_chatmessage_dirty = true;
	}
}

/** Check if a message is expired. */
void NetworkChatMessageLoop()
{
	for (uint i = 0; i < MAX_CHAT_MESSAGES; i++) {
		ChatMessage *cmsg = &_chatmsg_list[i];
		if (cmsg->message[0] == '\0') continue;

		/* Message has expired, remove from the list */
		if (cmsg->remove_time < _realtime_tick) {
			/* Move the remaining messages over the current message */
			if (i != MAX_CHAT_MESSAGES - 1) memmove(cmsg, cmsg + 1, sizeof(*cmsg) * (MAX_CHAT_MESSAGES - i - 1));

			/* Mark the last item as empty */
			_chatmsg_list[MAX_CHAT_MESSAGES - 1].message[0] = '\0';
			_chatmessage_dirty = true;

			/* Go one item back, because we moved the array 1 to the left */
			i--;
		}
	}
}

/** Draw the chat message-box */
void NetworkDrawChatMessage()
{
	Blitter *blitter = BlitterFactory::GetCurrentBlitter();
	if (!_chatmessage_dirty) return;

	/* First undraw if needed */
	NetworkUndrawChatMessage();

	if (_iconsole_mode == ICONSOLE_FULL) return;

	/* Check if we have anything to draw at all */
	uint count = GetChatMessageCount();
	if (count == 0) return;

	int x      = _chatmsg_box.x;
	int y      = _screen.height - _chatmsg_box.y - _chatmsg_box.height;
	int width  = _chatmsg_box.width;
	int height = _chatmsg_box.height;
	if (y < 0) {
		height = max(height + y, min(_chatmsg_box.height, _screen.height));
		y = 0;
	}
	if (x + width >= _screen.width) {
		width = _screen.width - x;
	}
	if (width <= 0 || height <= 0) return;

	assert(blitter->BufferSize(width, height) <= (int)(_chatmsg_box.width * _chatmsg_box.height * blitter->GetBytesPerPixel()));

	/* Make a copy of the screen as it is before painting (for undraw) */
	blitter->CopyToBuffer(blitter->MoveTo(_screen.dst_ptr, x, y), _chatmessage_backup, width, height);

	_cur_dpi = &_screen; // switch to _screen painting

	int string_height = 0;
	for (uint i = 0; i < count; i++) {
		SetDParamStr(0, _chatmsg_list[i].message);
		string_height += GetStringLineCount(STR_JUST_RAW_STRING, width - 1) * FONT_HEIGHT_NORMAL + NETWORK_CHAT_LINE_SPACING;
	}

	string_height = min(string_height, MAX_CHAT_MESSAGES * (FONT_HEIGHT_NORMAL + NETWORK_CHAT_LINE_SPACING));

	int top = _screen.height - _chatmsg_box.y - string_height - 2;
	int bottom = _screen.height - _chatmsg_box.y - 2;
	/* Paint a half-transparent box behind the chat messages */
	GfxFillRect(_chatmsg_box.x, top - 2, _chatmsg_box.x + _chatmsg_box.width - 1, bottom,
			PALETTE_TO_TRANSPARENT, FILLRECT_RECOLOUR // black, but with some alpha for background
		);

	/* Paint the chat messages starting with the lowest at the bottom */
	int ypos = bottom - 2;

	for (int i = count - 1; i >= 0; i--) {
		ypos = DrawStringMultiLine(_chatmsg_box.x + 3, _chatmsg_box.x + _chatmsg_box.width - 1, top, ypos, _chatmsg_list[i].message, _chatmsg_list[i].colour, SA_LEFT | SA_BOTTOM | SA_FORCE) - NETWORK_CHAT_LINE_SPACING;
		if (ypos < top) break;
	}

	/* Make sure the data is updated next flush */
	VideoDriver::GetInstance()->MakeDirty(x, y, width, height);

	_chatmessage_visible = true;
	_chatmessage_dirty = false;
}

/**
 * Send an actual chat message.
 * @param buf The message to send.
 * @param type The type of destination.
 * @param dest The actual destination index.
 */
static void SendChat(const char *buf, DestType type, int dest)
{
	if (StrEmpty(buf)) return;
	if (!_network_server) {
		MyClient::SendChat((NetworkAction)(NETWORK_ACTION_CHAT + type), type, dest, buf, 0);
	} else {
		NetworkServerSendChat((NetworkAction)(NETWORK_ACTION_CHAT + type), type, dest, buf, CLIENT_ID_SERVER);
	}
}

/** Window to enter the chat message in. */
struct NetworkChatWindow : public Window {
	DestType dtype;       ///< The type of destination.
	StringID dest_string; ///< String representation of the destination.
	int dest;             ///< The identifier of the destination.
	QueryString message_editbox; ///< Message editbox.

	/**
	 * Create a chat input window.
	 * @param desc Description of the looks of the window.
	 * @param type The type of destination.
	 * @param dest The actual destination index.
	 */
	NetworkChatWindow(WindowDesc *desc, DestType type, int dest) : Window(desc), message_editbox(NETWORK_CHAT_LENGTH)
	{
		this->dtype   = type;
		this->dest    = dest;
		this->querystrings[WID_NC_TEXTBOX] = &this->message_editbox;
		this->message_editbox.cancel_button = WID_NC_CLOSE;
		this->message_editbox.ok_button = WID_NC_SENDBUTTON;

		static const StringID chat_captions[] = {
			STR_NETWORK_CHAT_ALL_CAPTION,
			STR_NETWORK_CHAT_COMPANY_CAPTION,
			STR_NETWORK_CHAT_CLIENT_CAPTION
		};
		assert((uint)this->dtype < lengthof(chat_captions));
		this->dest_string = chat_captions[this->dtype];

		this->InitNested(type);

		this->SetFocusedWidget(WID_NC_TEXTBOX);
		InvalidateWindowData(WC_NEWS_WINDOW, 0, this->height);
		_chat_tab_completion_active = false;

		PositionNetworkChatWindow(this);
	}

	~NetworkChatWindow()
	{
		InvalidateWindowData(WC_NEWS_WINDOW, 0, 0);
	}

	virtual void FindWindowPlacementAndResize(int def_width, int def_height)
	{
		Window::FindWindowPlacementAndResize(_toolbar_width, def_height);
	}

	/**
	 * Find the next item of the list of things that can be auto-completed.
	 * @param item The current indexed item to return. This function can, and most
	 *     likely will, alter item, to skip empty items in the arrays.
	 * @return Returns the char that matched to the index.
	 */
	const char *ChatTabCompletionNextItem(uint *item)
	{
		static char chat_tab_temp_buffer[64];

		/* First, try clients */
		if (*item < MAX_CLIENT_SLOTS) {
			/* Skip inactive clients */
			NetworkClientInfo *ci;
			FOR_ALL_CLIENT_INFOS_FROM(ci, *item) {
				*item = ci->index;
				return ci->client_name;
			}
			*item = MAX_CLIENT_SLOTS;
		}

		/* Then, try townnames
		 * Not that the following assumes all town indices are adjacent, ie no
		 * towns have been deleted. */
		if (*item < (uint)MAX_CLIENT_SLOTS + Town::GetPoolSize()) {
			const Town *t;

			FOR_ALL_TOWNS_FROM(t, *item - MAX_CLIENT_SLOTS) {
				/* Get the town-name via the string-system */
				SetDParam(0, t->index);
				GetString(chat_tab_temp_buffer, STR_TOWN_NAME, lastof(chat_tab_temp_buffer));
				return &chat_tab_temp_buffer[0];
			}
		}

		return NULL;
	}

	/**
	 * Find what text to complete. It scans for a space from the left and marks
	 *  the word right from that as to complete. It also writes a \0 at the
	 *  position of the space (if any). If nothing found, buf is returned.
	 */
	static char *ChatTabCompletionFindText(char *buf)
	{
		char *p = strrchr(buf, ' ');
		if (p == NULL) return buf;

		*p = '\0';
		return p + 1;
	}

	/**
	 * See if we can auto-complete the current text of the user.
	 */
	void ChatTabCompletion()
	{
		static char _chat_tab_completion_buf[NETWORK_CHAT_LENGTH];
		assert(this->message_editbox.text.max_bytes == lengthof(_chat_tab_completion_buf));

		Textbuf *tb = &this->message_editbox.text;
		size_t len, tb_len;
		uint item;
		char *tb_buf, *pre_buf;
		const char *cur_name;
		bool second_scan = false;

		item = 0;

		/* Copy the buffer so we can modify it without damaging the real data */
		pre_buf = (_chat_tab_completion_active) ? stredup(_chat_tab_completion_buf) : stredup(tb->buf);

		tb_buf  = ChatTabCompletionFindText(pre_buf);
		tb_len  = strlen(tb_buf);

		while ((cur_name = ChatTabCompletionNextItem(&item)) != NULL) {
			item++;

			if (_chat_tab_completion_active) {
				/* We are pressing TAB again on the same name, is there another name
				 *  that starts with this? */
				if (!second_scan) {
					size_t offset;
					size_t length;

					/* If we are completing at the begin of the line, skip the ': ' we added */
					if (tb_buf == pre_buf) {
						offset = 0;
						length = (tb->bytes - 1) - 2;
					} else {
						/* Else, find the place we are completing at */
						offset = strlen(pre_buf) + 1;
						length = (tb->bytes - 1) - offset;
					}

					/* Compare if we have a match */
					if (strlen(cur_name) == length && strncmp(cur_name, tb->buf + offset, length) == 0) second_scan = true;

					continue;
				}

				/* Now any match we make on _chat_tab_completion_buf after this, is perfect */
			}

			len = strlen(cur_name);
			if (tb_len < len && strncasecmp(cur_name, tb_buf, tb_len) == 0) {
				/* Save the data it was before completion */
				if (!second_scan) seprintf(_chat_tab_completion_buf, lastof(_chat_tab_completion_buf), "%s", tb->buf);
				_chat_tab_completion_active = true;

				/* Change to the found name. Add ': ' if we are at the start of the line (pretty) */
				if (pre_buf == tb_buf) {
					this->message_editbox.text.Print("%s: ", cur_name);
				} else {
					this->message_editbox.text.Print("%s %s", pre_buf, cur_name);
				}

				this->SetDirty();
				free(pre_buf);
				return;
			}
		}

		if (second_scan) {
			/* We walked all possibilities, and the user presses tab again.. revert to original text */
			this->message_editbox.text.Assign(_chat_tab_completion_buf);
			_chat_tab_completion_active = false;

			this->SetDirty();
		}
		free(pre_buf);
	}

	virtual Point OnInitialPosition(int16 sm_width, int16 sm_height, int window_number)
	{
		Point pt = { (int)GetMinSizing(NWST_STEP, FONT_HEIGHT_NORMAL) * 2, _screen.height - sm_height - FindWindowById(WC_STATUS_BAR, 0)->height };
		return pt;
	}

	virtual void UpdateWidgetSize(int widget, Dimension *size, const Dimension &padding, Dimension *fill, Dimension *resize)
	{
		if (widget != WID_NC_DESTINATION) return;

		if (this->dtype == DESTTYPE_CLIENT) {
			SetDParamStr(0, NetworkClientInfo::GetByClientID((ClientID)this->dest)->client_name);
		}
		Dimension d = GetStringBoundingBox(this->dest_string);
		d.width  += WD_FRAMERECT_LEFT + WD_FRAMERECT_RIGHT;
		d.height += WD_FRAMERECT_TOP + WD_FRAMERECT_BOTTOM;
		*size = maxdim(*size, d);
	}

	virtual void DrawWidget(const Rect &r, int widget) const
	{
		if (widget != WID_NC_DESTINATION) return;

		if (this->dtype == DESTTYPE_CLIENT) {
			SetDParamStr(0, NetworkClientInfo::GetByClientID((ClientID)this->dest)->client_name);
		}
		DrawString(r.left + WD_FRAMERECT_LEFT, r.right - WD_FRAMERECT_RIGHT, Center(r.top, r.bottom - r.top), this->dest_string, TC_BLACK, SA_RIGHT);
	}

	virtual void OnClick(Point pt, int widget, int click_count)
	{
		switch (widget) {
			case WID_NC_SENDBUTTON: /* Send */
				SendChat(this->message_editbox.text.buf, this->dtype, this->dest);
				FALLTHROUGH;

			case WID_NC_CLOSE: /* Cancel */
				delete this;
				break;
		}
	}

	virtual EventState OnKeyPress(WChar key, uint16 keycode)
	{
		EventState state = ES_NOT_HANDLED;
		if (keycode == WKC_TAB) {
			ChatTabCompletion();
			state = ES_HANDLED;
		}
		return state;
	}

	virtual void OnEditboxChanged(int wid)
	{
		_chat_tab_completion_active = false;
	}

	/**
	 * Some data on this window has become invalid.
	 * @param data Information about the changed data.
	 * @param gui_scope Whether the call is done from GUI scope. You may not do everything when not in GUI scope. See #InvalidateWindowData() for details.
	 */
	virtual void OnInvalidateData(int data = 0, bool gui_scope = true)
	{
		if (data == this->dest) delete this;
	}
};

/** The widgets of the chat window. */
static const NWidgetPart _nested_chat_window_widgets[] = {
	NWidget(NWID_HORIZONTAL),
		NWidget(WWT_CLOSEBOX, COLOUR_GREY, WID_NC_CLOSE),
		NWidget(WWT_PANEL, COLOUR_GREY, WID_NC_BACKGROUND),
			NWidget(NWID_HORIZONTAL),
				NWidget(WWT_TEXT, COLOUR_GREY, WID_NC_DESTINATION), SetMinimalSize(62, 12), SetPadding(1, 0, 1, 0), SetDataTip(STR_NULL, STR_NULL),
				NWidget(WWT_EDITBOX, COLOUR_GREY, WID_NC_TEXTBOX), SetMinimalSize(100, 12), SetPadding(1, 0, 1, 0), SetResize(1, 0),
																	SetDataTip(STR_NETWORK_CHAT_OSKTITLE, STR_NULL),
				NWidget(WWT_PUSHTXTBTN, COLOUR_GREY, WID_NC_SENDBUTTON), SetMinimalSize(62, 12), SetPadding(1, 0, 1, 0), SetDataTip(STR_NETWORK_CHAT_SEND, STR_NULL),
			EndContainer(),
		EndContainer(),
	EndContainer(),
};

/** The description of the chat window. */
static WindowDesc _chat_window_desc(
	WDP_MANUAL, NULL, 0, 0,
	WC_SEND_NETWORK_MSG, WC_NONE,
	0,
	_nested_chat_window_widgets, lengthof(_nested_chat_window_widgets)
);


/**
 * Show the chat window.
 * @param type The type of destination.
 * @param dest The actual destination index.
 */
void ShowNetworkChatQueryWindow(DestType type, int dest)
{
	DeleteWindowByClass(WC_SEND_NETWORK_MSG);
	new NetworkChatWindow(&_chat_window_desc, type, dest);
}

#endif /* ENABLE_NETWORK */<|MERGE_RESOLUTION|>--- conflicted
+++ resolved
@@ -109,11 +109,7 @@
 /** Initialize all font-dependent chat box sizes. */
 void NetworkReInitChatBoxSize()
 {
-<<<<<<< HEAD
 	_chatmsg_box.y       = GetMinSizing(NWST_STEP, 10) + 5;
-=======
-	_chatmsg_box.y       = 3 * FONT_HEIGHT_NORMAL;
->>>>>>> 080d57d9
 	_chatmsg_box.height  = MAX_CHAT_MESSAGES * (FONT_HEIGHT_NORMAL + NETWORK_CHAT_LINE_SPACING) + 4;
 	_chatmessage_backup  = ReallocT(_chatmessage_backup, _chatmsg_box.width * _chatmsg_box.height * BlitterFactory::GetCurrentBlitter()->GetBytesPerPixel());
 }
