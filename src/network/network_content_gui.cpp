--- conflicted
+++ resolved
@@ -586,12 +586,7 @@
 	{
 		switch (widget) {
 			case WID_NCL_CHECKBOX:
-<<<<<<< HEAD
-				size->width = this->checkbox_size.width + WD_MATRIX_RIGHT + WD_MATRIX_LEFT;
-				size->width = GetMinButtonSize(size->width);
-=======
 				size->width = this->checkbox_size.width + padding.width;
->>>>>>> 5e227886
 				break;
 
 			case WID_NCL_TYPE: {
@@ -604,14 +599,8 @@
 			}
 
 			case WID_NCL_MATRIX:
-<<<<<<< HEAD
-				resize->height = std::max(this->checkbox_size.height, (uint)FONT_HEIGHT_NORMAL) + WD_MATRIX_TOP + WD_MATRIX_BOTTOM;
-				resize->height = GetMinButtonSize(resize->height);
-				size->height = 5 * resize->height;
-=======
 				resize->height = std::max(this->checkbox_size.height, (uint)FONT_HEIGHT_NORMAL) + padding.height;
 				size->height = 10 * resize->height;
->>>>>>> 5e227886
 				break;
 		}
 	}
@@ -620,13 +609,6 @@
 	void DrawWidget(const Rect &r, int widget) const override
 	{
 		switch (widget) {
-<<<<<<< HEAD
-			case WID_NCL_FILTER_CAPT:
-				DrawString(r.left, r.right, Center(r.top, r.bottom - r.top), STR_CONTENT_FILTER_TITLE, TC_FROMSTRING, SA_RIGHT);
-				break;
-
-=======
->>>>>>> 5e227886
 			case WID_NCL_DETAILS:
 				this->DrawDetails(r);
 				break;
@@ -665,14 +647,8 @@
 		Rect type = this->GetWidget<NWidgetBase>(WID_NCL_TYPE)->GetCurrentRect();
 
 		/* Fill the matrix with the information */
-<<<<<<< HEAD
-		int sprite_y_offset = WD_MATRIX_TOP + (line_height - this->checkbox_size.height) / 2 - 1 + (this->resize.step_height - line_height) / 2;
-		int text_y_offset = WD_MATRIX_TOP + (line_height - FONT_HEIGHT_NORMAL) / 2 + (this->resize.step_height - line_height) / 2;
-		uint y = r.top;
-=======
 		int sprite_y_offset = (this->resize.step_height - this->checkbox_size.height) / 2;
 		int text_y_offset   = (this->resize.step_height - FONT_HEIGHT_NORMAL) / 2;
->>>>>>> 5e227886
 
 		Rect mr = r.WithHeight(this->resize.step_height);
 		auto iter = this->content.begin() + this->vscroll->GetPosition();
@@ -682,11 +658,7 @@
 		for (/**/; iter != end; iter++) {
 			const ContentInfo *ci = *iter;
 
-<<<<<<< HEAD
-			if (ci == this->selected) GfxFillRect(r.left + 1, y + WD_FRAMERECT_TOP, r.right - 1, y + this->resize.step_height - WD_FRAMERECT_BOTTOM, PC_GREY);
-=======
 			if (ci == this->selected) GfxFillRect(mr.Shrink(WidgetDimensions::scaled.bevel), PC_GREY);
->>>>>>> 5e227886
 
 			SpriteID sprite;
 			SpriteID pal = PAL_NONE;
@@ -698,11 +670,7 @@
 				case ContentInfo::DOES_NOT_EXIST: sprite = SPR_BLOT; pal = PALETTE_TO_RED;   break;
 				default: NOT_REACHED();
 			}
-<<<<<<< HEAD
-			DrawSprite(sprite, pal, nwi_checkbox->pos_x + (nwi_checkbox->current_x - this->checkbox_size.width) / 2 + (pal == PAL_NONE ? 2 : 3), y + sprite_y_offset + (pal == PAL_NONE ? 1 : 0));
-=======
 			DrawSprite(sprite, pal, checkbox.left + (sprite == SPR_BLOT ? 3 : 2), mr.top + sprite_y_offset + (sprite == SPR_BLOT ? 0 : 1));
->>>>>>> 5e227886
 
 			StringID str = STR_CONTENT_TYPE_BASE_GRAPHICS + ci->type - CONTENT_TYPE_BASE_GRAPHICS;
 			DrawString(type.left, type.right, mr.top + text_y_offset, str, TC_BLACK, SA_HOR_CENTER);
@@ -1034,6 +1002,8 @@
 		for (TextfileType tft = TFT_BEGIN; tft < TFT_END; tft++) {
 			this->SetWidgetDisabledState(WID_NCL_TEXTFILE + tft, this->selected == nullptr || this->selected->state != ContentInfo::ALREADY_HERE || this->selected->GetTextfile(tft) == nullptr);
 		}
+
+		this->GetWidget<NWidgetCore>(WID_NCL_CANCEL)->widget_data = this->filesize_sum == 0 ? STR_AI_SETTINGS_CLOSE : STR_AI_LIST_CANCEL;
 	}
 };
 
@@ -1071,18 +1041,7 @@
 		NWidget(WWT_DEFSIZEBOX, COLOUR_LIGHT_BLUE),
 	EndContainer(),
 	NWidget(WWT_PANEL, COLOUR_LIGHT_BLUE, WID_NCL_BACKGROUND),
-<<<<<<< HEAD
 		NWidget(NWID_SPACER), SetMinimalSize(0, 3), SetResize(1, 0),
-=======
-		NWidget(NWID_SPACER), SetMinimalSize(0, 7), SetResize(1, 0),
-		NWidget(NWID_HORIZONTAL, NC_EQUALSIZE), SetPIP(8, 8, 8),
-			/* Top */
-			NWidget(WWT_TEXT, COLOUR_LIGHT_BLUE, WID_NCL_FILTER_CAPT), SetFill(1, 0), SetResize(1, 0), SetDataTip(STR_CONTENT_FILTER_TITLE, STR_NULL), SetAlignment(SA_RIGHT),
-			NWidget(WWT_EDITBOX, COLOUR_LIGHT_BLUE, WID_NCL_FILTER), SetFill(1, 0), SetResize(1, 0),
-						SetDataTip(STR_LIST_FILTER_OSKTITLE, STR_LIST_FILTER_TOOLTIP),
-		EndContainer(),
-		NWidget(NWID_SPACER), SetMinimalSize(0, 7), SetResize(1, 0),
->>>>>>> 5e227886
 		NWidget(NWID_HORIZONTAL, NC_EQUALSIZE), SetPIP(8, 8, 8),
 			/* Left side. */
 			NWidget(NWID_VERTICAL), SetPIP(0, 4, 0),
@@ -1114,7 +1073,7 @@
 			NWidget(NWID_VERTICAL), SetPIP(0, 4, 0),
 				NWidget(NWID_HORIZONTAL, NC_EQUALSIZE), SetPIP(8, 8, 8),
 					/* Top */
-					NWidget(WWT_EMPTY, COLOUR_LIGHT_BLUE, WID_NCL_FILTER_CAPT), SetFill(1, 0), SetResize(1, 0),
+			        NWidget(WWT_TEXT, COLOUR_LIGHT_BLUE, WID_NCL_FILTER_CAPT), SetFill(1, 0), SetResize(1, 0), SetDataTip(STR_CONTENT_FILTER_TITLE, STR_NULL), SetAlignment(SA_RIGHT),
 					NWidget(WWT_EDITBOX, COLOUR_LIGHT_BLUE, WID_NCL_FILTER), SetFill(1, 0), SetResize(1, 0),
 								SetDataTip(STR_LIST_FILTER_OSKTITLE, STR_LIST_FILTER_TOOLTIP),
 				EndContainer(),
