--- conflicted
+++ resolved
@@ -585,13 +585,8 @@
 			}
 
 			case WID_NCL_MATRIX:
-<<<<<<< HEAD
-				resize->height = GetMinSizing(NWST_STEP, FONT_HEIGHT_NORMAL + WD_MATRIX_TOP + WD_MATRIX_BOTTOM);
+				resize->height = GetMinSizing(NWST_STEP, max(this->checkbox_size.height, (uint)FONT_HEIGHT_NORMAL) + WD_MATRIX_TOP + WD_MATRIX_BOTTOM);
 				size->height = 6 * resize->height;
-=======
-				resize->height = max(this->checkbox_size.height, (uint)FONT_HEIGHT_NORMAL) + WD_MATRIX_TOP + WD_MATRIX_BOTTOM;
-				size->height = 10 * resize->height;
->>>>>>> a8b57567
 				break;
 		}
 	}
@@ -644,12 +639,8 @@
 		int line_height = max(this->checkbox_size.height, (uint)FONT_HEIGHT_NORMAL);
 
 		/* Fill the matrix with the information */
-<<<<<<< HEAD
-		Dimension sprite_dim = GetSpriteSize(SPR_BOX_EMPTY);
-=======
 		int sprite_y_offset = WD_MATRIX_TOP + (line_height - this->checkbox_size.height) / 2 - 1;
 		int text_y_offset = WD_MATRIX_TOP + (line_height - FONT_HEIGHT_NORMAL) / 2;
->>>>>>> a8b57567
 		uint y = r.top;
 		int cnt = 0;
 		for (ConstContentIterator iter = this->content.Get(this->vscroll->GetPosition()); iter != this->content.End() && cnt < this->vscroll->GetCapacity(); iter++, cnt++) {
@@ -671,15 +662,9 @@
 			DrawSprite(sprite, pal, Center(nwi_checkbox->pos_x + (pal == PAL_NONE ? 2 : 3), nwi_checkbox->current_x, sprite_dim.width), Center(y, this->resize.step_height, sprite_dim.height + (pal == PAL_NONE ? 0 : -2)));
 
 			StringID str = STR_CONTENT_TYPE_BASE_GRAPHICS + ci->type - CONTENT_TYPE_BASE_GRAPHICS;
-<<<<<<< HEAD
-			DrawString(nwi_type->pos_x, nwi_type->pos_x + nwi_type->current_x - 1, Center(y, this->resize.step_height), str, TC_BLACK, SA_HOR_CENTER);
-
-			DrawString(nwi_name->pos_x + WD_FRAMERECT_LEFT, nwi_name->pos_x + nwi_name->current_x - WD_FRAMERECT_RIGHT, Center(y,this->resize.step_height), ci->name, TC_BLACK);
-=======
 			DrawString(nwi_type->pos_x, nwi_type->pos_x + nwi_type->current_x - 1, y + text_y_offset, str, TC_BLACK, SA_HOR_CENTER);
 
 			DrawString(nwi_name->pos_x + WD_FRAMERECT_LEFT, nwi_name->pos_x + nwi_name->current_x - WD_FRAMERECT_RIGHT, y + text_y_offset, ci->name, TC_BLACK);
->>>>>>> a8b57567
 			y += this->resize.step_height;
 		}
 	}
