/*
 * This file is part of OpenTTD.
 * OpenTTD is free software; you can redistribute it and/or modify it under the terms of the GNU General Public License as published by the Free Software Foundation, version 2.
 * OpenTTD is distributed in the hope that it will be useful, but WITHOUT ANY WARRANTY; without even the implied warranty of MERCHANTABILITY or FITNESS FOR A PARTICULAR PURPOSE.
 * See the GNU General Public License for more details. You should have received a copy of the GNU General Public License along with OpenTTD. If not, see <http://www.gnu.org/licenses/>.
 */

/** @file network_gui.cpp Implementation of the Network related GUIs. */

#include "../stdafx.h"
#include "../strings_func.h"
#include "../date_func.h"
#include "../fios.h"
#include "network_client.h"
#include "network_gui.h"
#include "network_gamelist.h"
#include "network.h"
#include "network_base.h"
#include "network_content.h"
#include "../gui.h"
#include "network_udp.h"
#include "../window_func.h"
#include "../gfx_func.h"
#include "../widgets/dropdown_func.h"
#include "../querystring_gui.h"
#include "../sortlist_type.h"
#include "../company_func.h"
#include "../core/geometry_func.hpp"
#include "../genworld.h"
#include "../map_type.h"
#include "../guitimer_func.h"
#include "../settings_gui.h"

#include "../widgets/network_widget.h"

#include "table/strings.h"
#include "../table/sprites.h"

#include "../stringfilter_type.h"

#include "../safeguards.h"


static void ShowNetworkStartServerWindow();
static void ShowNetworkLobbyWindow(NetworkGameList *ngl);

/**
 * Advertisement options in the start server window
 */
static const StringID _connection_types_dropdown[] = {
	STR_NETWORK_START_SERVER_UNADVERTISED,
	STR_NETWORK_START_SERVER_ADVERTISED,
	INVALID_STRING_ID
};

/**
 * Advertisement options in the server list
 */
static const StringID _lan_internet_types_dropdown[] = {
	STR_NETWORK_SERVER_LIST_ADVERTISED_NO,
	STR_NETWORK_SERVER_LIST_ADVERTISED_YES,
	INVALID_STRING_ID
};

static std::vector<StringID> _language_dropdown;

void SortNetworkLanguages()
{
	/* Init the strings */
	if (_language_dropdown.empty()) {
		for (int i = 0; i < NETLANG_COUNT; i++) _language_dropdown.emplace_back(STR_NETWORK_LANG_ANY + i);
		_language_dropdown.emplace_back(INVALID_STRING_ID);
	}

	/* Sort the strings (we don't move 'any' and the 'invalid' one) */
	std::sort(_language_dropdown.begin() + 1, _language_dropdown.end() - 1, StringIDSorter);
}

/**
 * Update the network new window because a new server is
 * found on the network.
 */
void UpdateNetworkGameWindow()
{
	InvalidateWindowData(WC_NETWORK_WINDOW, WN_NETWORK_WINDOW_GAME, 0);
}

typedef GUIList<NetworkGameList*, StringFilter&> GUIGameServerList;
typedef uint16 ServerListPosition;
static const ServerListPosition SLP_INVALID = 0xFFFF;

/** Full blown container to make it behave exactly as we want :) */
class NWidgetServerListHeader : public NWidgetContainer {
	static const uint MINIMUM_NAME_WIDTH_BEFORE_NEW_HEADER = 150; ///< Minimum width before adding a new header
	bool visible[6]; ///< The visible headers
public:
	NWidgetServerListHeader() : NWidgetContainer(NWID_HORIZONTAL)
	{
		NWidgetLeaf *leaf = new NWidgetLeaf(WWT_PUSHTXTBTN, COLOUR_WHITE, WID_NG_NAME, STR_NETWORK_SERVER_LIST_GAME_NAME, STR_NETWORK_SERVER_LIST_GAME_NAME_TOOLTIP);
		leaf->SetResize(1, 0);
		leaf->SetFill(1, 0);
		this->Add(leaf);

		this->Add(new NWidgetLeaf(WWT_PUSHTXTBTN, COLOUR_WHITE, WID_NG_CLIENTS, STR_NETWORK_SERVER_LIST_CLIENTS_CAPTION, STR_NETWORK_SERVER_LIST_CLIENTS_CAPTION_TOOLTIP));
		this->Add(new NWidgetLeaf(WWT_PUSHTXTBTN, COLOUR_WHITE, WID_NG_MAPSIZE, STR_NETWORK_SERVER_LIST_MAP_SIZE_CAPTION, STR_NETWORK_SERVER_LIST_MAP_SIZE_CAPTION_TOOLTIP));
		this->Add(new NWidgetLeaf(WWT_PUSHTXTBTN, COLOUR_WHITE, WID_NG_DATE, STR_NETWORK_SERVER_LIST_DATE_CAPTION, STR_NETWORK_SERVER_LIST_DATE_CAPTION_TOOLTIP));
		this->Add(new NWidgetLeaf(WWT_PUSHTXTBTN, COLOUR_WHITE, WID_NG_YEARS, STR_NETWORK_SERVER_LIST_YEARS_CAPTION, STR_NETWORK_SERVER_LIST_YEARS_CAPTION_TOOLTIP));

		leaf = new NWidgetLeaf(WWT_PUSHTXTBTN, COLOUR_WHITE, WID_NG_INFO, STR_EMPTY, STR_NETWORK_SERVER_LIST_INFO_ICONS_TOOLTIP);
		leaf->SetMinimalSize(14 + GetSpriteSize(SPR_LOCK).width + GetSpriteSize(SPR_BLOT).width + GetSpriteSize(SPR_FLAGS_BASE).width, 12);
		leaf->SetFill(0, 1);
		this->Add(leaf);

		/* First and last are always visible, the rest is implicitly zeroed */
		this->visible[0] = true;
		*lastof(this->visible) = true;
	}

	void SetupSmallestSize(Window *w, bool init_array) override
	{
		/* Oh yeah, we ought to be findable! */
		w->nested_array[WID_NG_HEADER] = this;

		this->smallest_y = 0; // Biggest child.
		this->fill_x = 1;
		this->fill_y = 0;
		this->resize_x = 1; // We only resize in this direction
		this->resize_y = 0; // We never resize in this direction

		/* First initialise some variables... */
		for (NWidgetBase *child_wid = this->head; child_wid != nullptr; child_wid = child_wid->next) {
			child_wid->SetupSmallestSize(w, init_array);
			this->smallest_y = max(this->smallest_y, child_wid->smallest_y + child_wid->padding_top + child_wid->padding_bottom);
		}

		/* ... then in a second pass make sure the 'current' sizes are set. Won't change for most widgets. */
		for (NWidgetBase *child_wid = this->head; child_wid != nullptr; child_wid = child_wid->next) {
			child_wid->current_x = child_wid->smallest_x;
			child_wid->current_y = this->smallest_y;
		}

		this->smallest_x = this->head->smallest_x + this->tail->smallest_x; // First and last are always shown, rest not
	}

	void AssignSizePosition(SizingType sizing, uint x, uint y, uint given_width, uint given_height, bool rtl) override
	{
		assert(given_width >= this->smallest_x && given_height >= this->smallest_y);

		this->pos_x = x;
		this->pos_y = y;
		this->current_x = given_width;
		this->current_y = given_height;

		given_width -= this->tail->smallest_x;
		NWidgetBase *child_wid = this->head->next;
		/* The first and last widget are always visible, determine which other should be visible */
		for (uint i = 1; i < lengthof(this->visible) - 1; i++) {
			if (given_width > MINIMUM_NAME_WIDTH_BEFORE_NEW_HEADER + child_wid->smallest_x && this->visible[i - 1]) {
				this->visible[i] = true;
				given_width -= child_wid->smallest_x;
			} else {
				this->visible[i] = false;
			}
			child_wid = child_wid->next;
		}

		/* All remaining space goes to the first (name) widget */
		this->head->current_x = given_width;

		/* Now assign the widgets to their rightful place */
		uint position = 0; // Place to put next child relative to origin of the container.
		uint i = rtl ? lengthof(this->visible) - 1 : 0;
		child_wid = rtl ? this->tail : this->head;
		while (child_wid != nullptr) {
			if (this->visible[i]) {
				child_wid->AssignSizePosition(sizing, x + position, y, child_wid->current_x, this->current_y, rtl);
				position += child_wid->current_x;
			}

			child_wid = rtl ? child_wid->prev : child_wid->next;
			i += rtl ? -1 : 1;
		}
	}

	void Draw(const Window *w) override
	{
		int i = 0;
		for (NWidgetBase *child_wid = this->head; child_wid != nullptr; child_wid = child_wid->next) {
			if (!this->visible[i++]) continue;

			child_wid->Draw(w);
		}
	}

	NWidgetCore *GetWidgetFromPos(int x, int y) override
	{
		if (!IsInsideBS(x, this->pos_x, this->current_x) || !IsInsideBS(y, this->pos_y, this->current_y)) return nullptr;

		int i = 0;
		for (NWidgetBase *child_wid = this->head; child_wid != nullptr; child_wid = child_wid->next) {
			if (!this->visible[i++]) continue;
			NWidgetCore *nwid = child_wid->GetWidgetFromPos(x, y);
			if (nwid != nullptr) return nwid;
		}
		return nullptr;
	}

	/**
	 * Checks whether the given widget is actually visible.
	 * @param widget the widget to check for visibility
	 * @return true iff the widget is visible.
	 */
	bool IsWidgetVisible(NetworkGameWidgets widget) const
	{
		assert((uint)(widget - WID_NG_NAME) < lengthof(this->visible));
		return this->visible[widget - WID_NG_NAME];
	}
};

class NetworkGameWindow : public Window {
protected:
	/* Runtime saved values */
	static Listing last_sorting;

	/* Constants for sorting servers */
	static GUIGameServerList::SortFunction * const sorter_funcs[];
	static GUIGameServerList::FilterFunction * const filter_funcs[];

	NetworkGameList *server;      ///< selected server
	NetworkGameList *last_joined; ///< the last joined server
	GUIGameServerList servers;    ///< list with game servers.
	ServerListPosition list_pos;  ///< position of the selected server
	Scrollbar *vscroll;           ///< vertical scrollbar of the list of servers
	QueryString name_editbox;     ///< Client name editbox.
	QueryString filter_editbox;   ///< Editbox for filter on servers
	GUITimer requery_timer;       ///< Timer for network requery

	int lock_offset; ///< Left offset for lock icon.
	int blot_offset; ///< Left offset for green/yellow/red compatibility icon.
	int flag_offset; ///< Left offset for language flag icon.

	/**
	 * (Re)build the GUI network game list (a.k.a. this->servers) as some
	 * major change has occurred. It ensures appropriate filtering and
	 * sorting, if both or either one is enabled.
	 */
	void BuildGUINetworkGameList()
	{
		if (!this->servers.NeedRebuild()) return;

		/* Create temporary array of games to use for listing */
		this->servers.clear();

		for (NetworkGameList *ngl = _network_game_list; ngl != nullptr; ngl = ngl->next) {
			this->servers.push_back(ngl);
		}

		/* Apply the filter condition immediately, if a search string has been provided. */
		StringFilter sf;
		sf.SetFilterTerm(this->filter_editbox.text.buf);

		if (!sf.IsEmpty()) {
			this->servers.SetFilterState(true);
			this->servers.Filter(sf);
		} else {
			this->servers.SetFilterState(false);
		}

		this->servers.shrink_to_fit();
		this->servers.RebuildDone();
		this->vscroll->SetCount((int)this->servers.size());

		/* Sort the list of network games as requested. */
		this->servers.Sort();
		this->UpdateListPos();
	}

	/** Sort servers by name. */
	static bool NGameNameSorter(NetworkGameList * const &a, NetworkGameList * const &b)
	{
		int r = strnatcmp(a->info.server_name, b->info.server_name, true); // Sort by name (natural sorting).
		return r == 0 ? a->address.CompareTo(b->address) < 0: r < 0;
	}

	/**
	 * Sort servers by the amount of clients online on a
	 * server. If the two servers have the same amount, the one with the
	 * higher maximum is preferred.
	 */
	static bool NGameClientSorter(NetworkGameList * const &a, NetworkGameList * const &b)
	{
		/* Reverse as per default we are interested in most-clients first */
		int r = a->info.clients_on - b->info.clients_on;

		if (r == 0) r = a->info.clients_max - b->info.clients_max;
		if (r == 0) return NGameNameSorter(a, b);

		return r < 0;
	}

	/** Sort servers by map size */
	static bool NGameMapSizeSorter(NetworkGameList * const &a, NetworkGameList * const &b)
	{
		/* Sort by the area of the map. */
		int r = (a->info.map_height) * (a->info.map_width) - (b->info.map_height) * (b->info.map_width);

		if (r == 0) r = a->info.map_width - b->info.map_width;
		return (r != 0) ? r < 0 : NGameClientSorter(a, b);
	}

	/** Sort servers by current date */
	static bool NGameDateSorter(NetworkGameList * const &a, NetworkGameList * const &b)
	{
		int r = a->info.game_date - b->info.game_date;
		return (r != 0) ? r < 0 : NGameClientSorter(a, b);
	}

	/** Sort servers by the number of days the game is running */
	static bool NGameYearsSorter(NetworkGameList * const &a, NetworkGameList * const &b)
	{
		int r = a->info.game_date - a->info.start_date - b->info.game_date + b->info.start_date;
		return (r != 0) ? r < 0: NGameDateSorter(a, b);
	}

	/**
	 * Sort servers by joinability. If both servers are the
	 * same, prefer the non-passworded server first.
	 */
	static bool NGameAllowedSorter(NetworkGameList * const &a, NetworkGameList * const &b)
	{
		/* The servers we do not know anything about (the ones that did not reply) should be at the bottom) */
		int r = StrEmpty(a->info.server_revision) - StrEmpty(b->info.server_revision);

		/* Reverse default as we are interested in version-compatible clients first */
		if (r == 0) r = b->info.version_compatible - a->info.version_compatible;
		/* The version-compatible ones are then sorted with NewGRF compatible first, incompatible last */
		if (r == 0) r = b->info.compatible - a->info.compatible;
		/* Passworded servers should be below unpassworded servers */
		if (r == 0) r = a->info.use_password - b->info.use_password;
		/* Finally sort on the number of clients of the server */
		if (r == 0) return NGameClientSorter(a, b);

		return r < 0;
	}

	/** Sort the server list */
	void SortNetworkGameList()
	{
		if (this->servers.Sort()) this->UpdateListPos();
	}

	/** Set this->list_pos to match this->server */
	void UpdateListPos()
	{
		this->list_pos = SLP_INVALID;
		for (uint i = 0; i != this->servers.size(); i++) {
			if (this->servers[i] == this->server) {
				this->list_pos = i;
				break;
			}
		}
	}

	static bool CDECL NGameSearchFilter(NetworkGameList * const *item, StringFilter &sf)
	{
		assert(item != nullptr);
		assert((*item) != nullptr);

		sf.ResetState();
		sf.AddLine((*item)->info.server_name);
		return sf.GetState();
	}

	/**
	 * Draw a single server line.
	 * @param cur_item  the server to draw.
	 * @param y         from where to draw?
	 * @param highlight does the line need to be highlighted?
	 */
	void DrawServerLine(const NetworkGameList *cur_item, uint y, bool highlight) const
	{
		const NWidgetBase *nwi_name = this->GetWidget<NWidgetBase>(WID_NG_NAME);
		const NWidgetBase *nwi_info = this->GetWidget<NWidgetBase>(WID_NG_INFO);

		/* show highlighted item with a different colour */
		if (highlight) GfxFillRect(nwi_name->pos_x + 1, y + 1, nwi_info->pos_x + nwi_info->current_x - 2, y + this->resize.step_height - 2, PC_GREY);

		/* offsets to vertically centre text and icons */
		int text_y_offset = (this->resize.step_height - FONT_HEIGHT_NORMAL) / 2 + 1;
		int icon_y_offset = (this->resize.step_height - GetSpriteSize(SPR_BLOT).height) / 2;

		DrawString(nwi_name->pos_x + WD_FRAMERECT_LEFT, nwi_name->pos_x + nwi_name->current_x - WD_FRAMERECT_RIGHT, y + text_y_offset, cur_item->info.server_name, TC_BLACK);

		/* only draw details if the server is online */
		if (cur_item->online) {
			const NWidgetServerListHeader *nwi_header = this->GetWidget<NWidgetServerListHeader>(WID_NG_HEADER);

			if (nwi_header->IsWidgetVisible(WID_NG_CLIENTS)) {
				const NWidgetBase *nwi_clients = this->GetWidget<NWidgetBase>(WID_NG_CLIENTS);
				SetDParam(0, cur_item->info.clients_on);
				SetDParam(1, cur_item->info.clients_max);
				SetDParam(2, cur_item->info.companies_on);
				SetDParam(3, cur_item->info.companies_max);
				DrawString(nwi_clients->pos_x, nwi_clients->pos_x + nwi_clients->current_x - 1, y + text_y_offset, STR_NETWORK_SERVER_LIST_GENERAL_ONLINE, TC_FROMSTRING, SA_HOR_CENTER);
			}

			if (nwi_header->IsWidgetVisible(WID_NG_MAPSIZE)) {
				/* map size */
				const NWidgetBase *nwi_mapsize = this->GetWidget<NWidgetBase>(WID_NG_MAPSIZE);
				SetDParam(0, cur_item->info.map_width);
				SetDParam(1, cur_item->info.map_height);
				DrawString(nwi_mapsize->pos_x, nwi_mapsize->pos_x + nwi_mapsize->current_x - 1, y + text_y_offset, STR_NETWORK_SERVER_LIST_MAP_SIZE_SHORT, TC_FROMSTRING, SA_HOR_CENTER);
			}

			if (nwi_header->IsWidgetVisible(WID_NG_DATE)) {
				/* current date */
				const NWidgetBase *nwi_date = this->GetWidget<NWidgetBase>(WID_NG_DATE);
				YearMonthDay ymd;
				ConvertDateToYMD(cur_item->info.game_date, &ymd);
				SetDParam(0, ymd.year);
				DrawString(nwi_date->pos_x, nwi_date->pos_x + nwi_date->current_x - 1, y + text_y_offset, STR_JUST_INT, TC_BLACK, SA_HOR_CENTER);
			}

			if (nwi_header->IsWidgetVisible(WID_NG_YEARS)) {
				/* number of years the game is running */
				const NWidgetBase *nwi_years = this->GetWidget<NWidgetBase>(WID_NG_YEARS);
				YearMonthDay ymd_cur, ymd_start;
				ConvertDateToYMD(cur_item->info.game_date, &ymd_cur);
				ConvertDateToYMD(cur_item->info.start_date, &ymd_start);
				SetDParam(0, ymd_cur.year - ymd_start.year);
				DrawString(nwi_years->pos_x, nwi_years->pos_x + nwi_years->current_x - 1, y + text_y_offset, STR_JUST_INT, TC_BLACK, SA_HOR_CENTER);
			}

			/* draw a lock if the server is password protected */
			if (cur_item->info.use_password) DrawSprite(SPR_LOCK, PAL_NONE, nwi_info->pos_x + this->lock_offset, y + icon_y_offset - 1);

			/* draw red or green icon, depending on compatibility with server */
			DrawSprite(SPR_BLOT, (cur_item->info.compatible ? PALETTE_TO_GREEN : (cur_item->info.version_compatible ? PALETTE_TO_YELLOW : PALETTE_TO_RED)), nwi_info->pos_x + this->blot_offset, y + icon_y_offset);

			/* draw flag according to server language */
			DrawSprite(SPR_FLAGS_BASE + cur_item->info.server_lang, PAL_NONE, nwi_info->pos_x + this->flag_offset, y + icon_y_offset);
		}
	}

	/**
	 * Scroll the list up or down to the currently selected server.
	 * If the server is below the currently displayed servers, it will
	 * scroll down an amount so that the server appears at the bottom.
	 * If the server is above the currently displayed servers, it will
	 * scroll up so that the server appears at the top.
	 */
	void ScrollToSelectedServer()
	{
		if (this->list_pos == SLP_INVALID) return; // no server selected
		this->vscroll->ScrollTowards(this->list_pos);
	}

public:
	NetworkGameWindow(WindowDesc *desc) : Window(desc), name_editbox(NETWORK_CLIENT_NAME_LENGTH), filter_editbox(120)
	{
		this->list_pos = SLP_INVALID;
		this->server = nullptr;

		this->lock_offset = 5;
		this->blot_offset = this->lock_offset + 3 + GetSpriteSize(SPR_LOCK).width;
		this->flag_offset = this->blot_offset + 2 + GetSpriteSize(SPR_BLOT).width;

		this->CreateNestedTree();
		this->vscroll = this->GetScrollbar(WID_NG_SCROLLBAR);
		this->FinishInitNested(WN_NETWORK_WINDOW_GAME);

		this->querystrings[WID_NG_CLIENT] = &this->name_editbox;
		this->name_editbox.text.Assign(_settings_client.network.client_name);

		this->querystrings[WID_NG_FILTER] = &this->filter_editbox;
		this->filter_editbox.cancel_button = QueryString::ACTION_CLEAR;
		this->SetFocusedWidget(WID_NG_FILTER);

		this->last_joined = NetworkGameListAddItem(NetworkAddress(_settings_client.network.last_host, _settings_client.network.last_port));
		this->server = this->last_joined;
		if (this->last_joined != nullptr) NetworkUDPQueryServer(this->last_joined->address);

		this->requery_timer.SetInterval(MILLISECONDS_PER_TICK);

		this->servers.SetListing(this->last_sorting);
		this->servers.SetSortFuncs(this->sorter_funcs);
		this->servers.SetFilterFuncs(this->filter_funcs);
		this->servers.ForceRebuild();
	}

	~NetworkGameWindow()
	{
		this->last_sorting = this->servers.GetListing();
	}

	void SetStringParameters(int widget) const override
	{
		switch (widget) {
			case WID_NG_CONN_BTN:
				SetDParam(0, _lan_internet_types_dropdown[_settings_client.network.lan_internet]);
				break;
		}
	}

	void UpdateWidgetSize(int widget, Dimension *size, const Dimension &padding, Dimension *fill, Dimension *resize) override
	{
		switch (widget) {
			case WID_NG_CONN_BTN:
				*size = maxdim(*size, maxdim(GetStringBoundingBox(_lan_internet_types_dropdown[0]), GetStringBoundingBox(_lan_internet_types_dropdown[1])));
				size->width += padding.width + GetMinSizing(NWST_STEP, 11U);;
				size->height += padding.height;
				break;

			case WID_NG_MATRIX:
				resize->height = SETTING_BUTTON_HEIGHT;
				size->height = 5 * resize->height;
				break;

			case WID_NG_LASTJOINED:
				size->height = SETTING_BUTTON_HEIGHT;
				break;

			case WID_NG_LASTJOINED_SPACER:
				size->width = NWidgetScrollbar::GetVerticalDimension().width;
				break;

			case WID_NG_NAME:
				size->width += 2 * Window::SortButtonWidth(); // Make space for the arrow
				break;

			case WID_NG_CLIENTS:
				size->width += 2 * Window::SortButtonWidth(); // Make space for the arrow
				SetDParamMaxValue(0, MAX_CLIENTS);
				SetDParamMaxValue(1, MAX_CLIENTS);
				SetDParamMaxValue(2, MAX_COMPANIES);
				SetDParamMaxValue(3, MAX_COMPANIES);
				*size = maxdim(*size, GetStringBoundingBox(STR_NETWORK_SERVER_LIST_GENERAL_ONLINE));
				break;

			case WID_NG_MAPSIZE:
				size->width += 2 * Window::SortButtonWidth(); // Make space for the arrow
				SetDParamMaxValue(0, MAX_MAP_SIZE);
				SetDParamMaxValue(1, MAX_MAP_SIZE);
				*size = maxdim(*size, GetStringBoundingBox(STR_NETWORK_SERVER_LIST_MAP_SIZE_SHORT));
				break;

			case WID_NG_DATE:
			case WID_NG_YEARS:
				size->width += 2 * Window::SortButtonWidth(); // Make space for the arrow
				SetDParamMaxValue(0, 5);
				*size = maxdim(*size, GetStringBoundingBox(STR_JUST_INT));
				break;

			case WID_NG_DETAILS_SPACER:
				size->height = 20 + 10 * FONT_HEIGHT_NORMAL;
				break;
		}
	}

	void DrawWidget(const Rect &r, int widget) const override
	{
		switch (widget) {
			case WID_NG_MATRIX: {
				uint16 y = r.top;

				const int max = min(this->vscroll->GetPosition() + this->vscroll->GetCapacity(), (int)this->servers.size());

				for (int i = this->vscroll->GetPosition(); i < max; ++i) {
					const NetworkGameList *ngl = this->servers[i];
					this->DrawServerLine(ngl, y, ngl == this->server);
					y += this->resize.step_height;
				}
				break;
			}

			case WID_NG_LASTJOINED:
				/* Draw the last joined server, if any */
				if (this->last_joined != nullptr) this->DrawServerLine(this->last_joined, r.top, this->last_joined == this->server);
				break;

			case WID_NG_DETAILS:
				this->DrawDetails(r);
				break;

			case WID_NG_NAME:
			case WID_NG_CLIENTS:
			case WID_NG_MAPSIZE:
			case WID_NG_DATE:
			case WID_NG_YEARS:
			case WID_NG_INFO:
				if (widget - WID_NG_NAME == this->servers.SortType()) this->DrawSortButtonState(widget, this->servers.IsDescSortOrder() ? SBS_DOWN : SBS_UP);
				break;
		}
	}


	void OnPaint() override
	{
		if (this->servers.NeedRebuild()) {
			this->BuildGUINetworkGameList();
		}
		if (this->servers.NeedResort()) {
			this->SortNetworkGameList();
		}

		NetworkGameList *sel = this->server;
		/* 'Refresh' button invisible if no server selected */
		this->SetWidgetDisabledState(WID_NG_REFRESH, sel == nullptr);
		/* 'Join' button disabling conditions */
		this->SetWidgetDisabledState(WID_NG_JOIN, sel == nullptr || // no Selected Server
				!sel->online || // Server offline
				sel->info.clients_on >= sel->info.clients_max || // Server full
				!sel->info.compatible); // Revision mismatch

		/* 'NewGRF Settings' button invisible if no NewGRF is used */
		this->GetWidget<NWidgetStacked>(WID_NG_NEWGRF_SEL)->SetDisplayedPlane(sel == nullptr || !sel->online || sel->info.grfconfig == nullptr);
		this->GetWidget<NWidgetStacked>(WID_NG_NEWGRF_MISSING_SEL)->SetDisplayedPlane(sel == nullptr || !sel->online || sel->info.grfconfig == nullptr || !sel->info.version_compatible || sel->info.compatible);

		this->DrawWidgets();
	}

	void DrawDetails(const Rect &r) const
	{
		NetworkGameList *sel = this->server;

		const int detail_height = 6 + 8 + 6 + 3 * FONT_HEIGHT_NORMAL;

		/* Draw the right menu */
		GfxFillRect(r.left + 1, r.top + 1, r.right - 1, r.top + detail_height - 1, PC_DARK_BLUE);
		if (sel == nullptr) {
			DrawString(r.left + WD_FRAMERECT_LEFT, r.right - WD_FRAMERECT_RIGHT, r.top + 6 + 4 + FONT_HEIGHT_NORMAL, STR_NETWORK_SERVER_LIST_GAME_INFO, TC_FROMSTRING, SA_HOR_CENTER);
		} else if (!sel->online) {
			DrawString(r.left + WD_FRAMERECT_LEFT, r.right - WD_FRAMERECT_RIGHT, r.top + 6 + 4 + FONT_HEIGHT_NORMAL, sel->info.server_name, TC_ORANGE, SA_HOR_CENTER); // game name

			DrawString(r.left + WD_FRAMERECT_LEFT, r.right - WD_FRAMERECT_RIGHT, r.top + detail_height + 4, STR_NETWORK_SERVER_LIST_SERVER_OFFLINE, TC_FROMSTRING, SA_HOR_CENTER); // server offline
		} else { // show game info

			DrawString(r.left + WD_FRAMERECT_LEFT, r.right - WD_FRAMERECT_RIGHT, r.top + 6, STR_NETWORK_SERVER_LIST_GAME_INFO, TC_FROMSTRING, SA_HOR_CENTER);
			DrawString(r.left + WD_FRAMERECT_LEFT, r.right - WD_FRAMERECT_RIGHT, r.top + 6 + 4 + FONT_HEIGHT_NORMAL, sel->info.server_name, TC_ORANGE, SA_HOR_CENTER); // game name
			DrawString(r.left + WD_FRAMERECT_LEFT, r.right - WD_FRAMERECT_RIGHT, r.top + 6 + 8 + 2 * FONT_HEIGHT_NORMAL, sel->info.map_name, TC_BLACK, SA_HOR_CENTER); // map name

			uint16 y = r.top + detail_height + 4;

			SetDParam(0, sel->info.clients_on);
			SetDParam(1, sel->info.clients_max);
			SetDParam(2, sel->info.companies_on);
			SetDParam(3, sel->info.companies_max);
			DrawString(r.left + WD_FRAMERECT_LEFT, r.right - WD_FRAMERECT_RIGHT, y, STR_NETWORK_SERVER_LIST_CLIENTS);
			y += FONT_HEIGHT_NORMAL;

			SetDParam(0, STR_NETWORK_LANG_ANY + sel->info.server_lang);
			DrawString(r.left + WD_FRAMERECT_LEFT, r.right - WD_FRAMERECT_RIGHT, y, STR_NETWORK_SERVER_LIST_LANGUAGE); // server language
			y += FONT_HEIGHT_NORMAL;

			SetDParam(0, STR_CHEAT_SWITCH_CLIMATE_TEMPERATE_LANDSCAPE + sel->info.map_set);
			DrawString(r.left + WD_FRAMERECT_LEFT, r.right - WD_FRAMERECT_RIGHT, y, STR_NETWORK_SERVER_LIST_LANDSCAPE); // landscape
			y += FONT_HEIGHT_NORMAL;

			SetDParam(0, sel->info.map_width);
			SetDParam(1, sel->info.map_height);
			DrawString(r.left + WD_FRAMERECT_LEFT, r.right - WD_FRAMERECT_RIGHT, y, STR_NETWORK_SERVER_LIST_MAP_SIZE); // map size
			y += FONT_HEIGHT_NORMAL;

			SetDParamStr(0, sel->info.server_revision);
			DrawString(r.left + WD_FRAMERECT_LEFT, r.right - WD_FRAMERECT_RIGHT, y, STR_NETWORK_SERVER_LIST_SERVER_VERSION); // server version
			y += FONT_HEIGHT_NORMAL;

			SetDParamStr(0, sel->address.GetAddressAsString());
			DrawString(r.left + WD_FRAMERECT_LEFT, r.right - WD_FRAMERECT_RIGHT, y, STR_NETWORK_SERVER_LIST_SERVER_ADDRESS); // server address
			y += FONT_HEIGHT_NORMAL;

			SetDParam(0, sel->info.start_date);
			DrawString(r.left + WD_FRAMERECT_LEFT, r.right - WD_FRAMERECT_RIGHT, y, STR_NETWORK_SERVER_LIST_START_DATE); // start date
			y += FONT_HEIGHT_NORMAL;

			SetDParam(0, sel->info.game_date);
			DrawString(r.left + WD_FRAMERECT_LEFT, r.right - WD_FRAMERECT_RIGHT, y, STR_NETWORK_SERVER_LIST_CURRENT_DATE); // current date
			y += FONT_HEIGHT_NORMAL;

			y += WD_PAR_VSEP_NORMAL;

			if (!sel->info.compatible) {
				DrawString(r.left + WD_FRAMERECT_LEFT, r.right - WD_FRAMERECT_RIGHT, y, sel->info.version_compatible ? STR_NETWORK_SERVER_LIST_GRF_MISMATCH : STR_NETWORK_SERVER_LIST_VERSION_MISMATCH, TC_FROMSTRING, SA_HOR_CENTER); // server mismatch
			} else if (sel->info.clients_on == sel->info.clients_max) {
				/* Show: server full, when clients_on == max_clients */
				DrawString(r.left + WD_FRAMERECT_LEFT, r.right - WD_FRAMERECT_RIGHT, y, STR_NETWORK_SERVER_LIST_SERVER_FULL, TC_FROMSTRING, SA_HOR_CENTER); // server full
			} else if (sel->info.use_password) {
				DrawString(r.left + WD_FRAMERECT_LEFT, r.right - WD_FRAMERECT_RIGHT, y, STR_NETWORK_SERVER_LIST_PASSWORD, TC_FROMSTRING, SA_HOR_CENTER); // password warning
			}
		}
	}

	void OnClick(Point pt, int widget, int click_count) override
	{
		switch (widget) {
			case WID_NG_CANCEL: // Cancel button
				DeleteWindowById(WC_NETWORK_WINDOW, WN_NETWORK_WINDOW_GAME);
				break;

			case WID_NG_CONN_BTN: // 'Connection' droplist
				ShowDropDownMenu(this, _lan_internet_types_dropdown, _settings_client.network.lan_internet, WID_NG_CONN_BTN, 0, 0); // do it for widget WID_NSS_CONN_BTN
				break;

			case WID_NG_NAME:    // Sort by name
			case WID_NG_CLIENTS: // Sort by connected clients
			case WID_NG_MAPSIZE: // Sort by map size
			case WID_NG_DATE:    // Sort by date
			case WID_NG_YEARS:   // Sort by years
			case WID_NG_INFO:    // Connectivity (green dot)
				if (this->servers.SortType() == widget - WID_NG_NAME) {
					this->servers.ToggleSortOrder();
					if (this->list_pos != SLP_INVALID) this->list_pos = (ServerListPosition)this->servers.size() - this->list_pos - 1;
				} else {
					this->servers.SetSortType(widget - WID_NG_NAME);
					this->servers.ForceResort();
					this->SortNetworkGameList();
				}
				this->ScrollToSelectedServer();
				this->SetDirty();
				break;

			case WID_NG_MATRIX: { // Show available network games
				uint id_v = this->vscroll->GetScrolledRowFromWidget(pt.y, this, WID_NG_MATRIX);
				this->server = (id_v < this->servers.size()) ? this->servers[id_v] : nullptr;
				this->list_pos = (server == nullptr) ? SLP_INVALID : id_v;
				this->SetDirty();

				/* FIXME the disabling should go into some InvalidateData, which is called instead of the SetDirty */
				if (click_count > 1 && !this->IsWidgetDisabled(WID_NG_JOIN)) this->OnClick(pt, WID_NG_JOIN, 1);
				break;
			}

			case WID_NG_LASTJOINED: {
				if (this->last_joined != nullptr) {
					this->server = this->last_joined;

					/* search the position of the newly selected server */
					this->UpdateListPos();
					this->ScrollToSelectedServer();
					this->SetDirty();

					/* FIXME the disabling should go into some InvalidateData, which is called instead of the SetDirty */
					if (click_count > 1 && !this->IsWidgetDisabled(WID_NG_JOIN)) this->OnClick(pt, WID_NG_JOIN, 1);
				}
				break;
			}

			case WID_NG_FIND: // Find server automatically
				switch (_settings_client.network.lan_internet) {
					case 0: NetworkUDPSearchGame(); break;
					case 1: NetworkUDPQueryMasterServer(); break;
				}
				break;

			case WID_NG_ADD: // Add a server
				SetDParamStr(0, _settings_client.network.connect_to_ip);
				ShowQueryString(
					STR_JUST_RAW_STRING,
					STR_NETWORK_SERVER_LIST_ENTER_IP,
					NETWORK_HOSTNAME_LENGTH,  // maximum number of characters including '\0'
					this, CS_ALPHANUMERAL, QSF_ACCEPT_UNCHANGED);
				break;

			case WID_NG_START: // Start server
				ShowNetworkStartServerWindow();
				break;

			case WID_NG_JOIN: // Join Game
				if (this->server != nullptr) {
					seprintf(_settings_client.network.last_host, lastof(_settings_client.network.last_host), "%s", this->server->address.GetHostname());
					_settings_client.network.last_port = this->server->address.GetPort();
					ShowNetworkLobbyWindow(this->server);
				}
				break;

			case WID_NG_REFRESH: // Refresh
				if (this->server != nullptr) NetworkUDPQueryServer(this->server->address);
				break;

			case WID_NG_NEWGRF: // NewGRF Settings
				if (this->server != nullptr) ShowNewGRFSettings(false, false, false, &this->server->info.grfconfig);
				break;

			case WID_NG_NEWGRF_MISSING: // Find missing content online
				if (this->server != nullptr) ShowMissingContentWindow(this->server->info.grfconfig);
				break;
		}
	}

	void OnDropdownSelect(int widget, int index) override
	{
		switch (widget) {
			case WID_NG_CONN_BTN:
				_settings_client.network.lan_internet = index;
				break;

			default:
				NOT_REACHED();
		}

		this->SetDirty();
	}

	/**
	 * Some data on this window has become invalid.
	 * @param data Information about the changed data.
	 * @param gui_scope Whether the call is done from GUI scope. You may not do everything when not in GUI scope. See #InvalidateWindowData() for details.
	 */
	void OnInvalidateData(int data = 0, bool gui_scope = true) override
	{
		this->servers.ForceRebuild();
		this->SetDirty();
	}

	EventState OnKeyPress(WChar key, uint16 keycode) override
	{
		EventState state = ES_NOT_HANDLED;

		/* handle up, down, pageup, pagedown, home and end */
		if (keycode == WKC_UP || keycode == WKC_DOWN || keycode == WKC_PAGEUP || keycode == WKC_PAGEDOWN || keycode == WKC_HOME || keycode == WKC_END) {
			if (this->servers.size() == 0) return ES_HANDLED;
			switch (keycode) {
				case WKC_UP:
					/* scroll up by one */
					if (this->list_pos == SLP_INVALID) return ES_HANDLED;
					if (this->list_pos > 0) this->list_pos--;
					break;
				case WKC_DOWN:
					/* scroll down by one */
					if (this->list_pos == SLP_INVALID) return ES_HANDLED;
					if (this->list_pos < this->servers.size() - 1) this->list_pos++;
					break;
				case WKC_PAGEUP:
					/* scroll up a page */
					if (this->list_pos == SLP_INVALID) return ES_HANDLED;
					this->list_pos = (this->list_pos < this->vscroll->GetCapacity()) ? 0 : this->list_pos - this->vscroll->GetCapacity();
					break;
				case WKC_PAGEDOWN:
					/* scroll down a page */
					if (this->list_pos == SLP_INVALID) return ES_HANDLED;
					this->list_pos = min(this->list_pos + this->vscroll->GetCapacity(), (int)this->servers.size() - 1);
					break;
				case WKC_HOME:
					/* jump to beginning */
					this->list_pos = 0;
					break;
				case WKC_END:
					/* jump to end */
					this->list_pos = (ServerListPosition)this->servers.size() - 1;
					break;
				default: NOT_REACHED();
			}

			this->server = this->servers[this->list_pos];

			/* Scroll to the new server if it is outside the current range. */
			this->ScrollToSelectedServer();

			/* redraw window */
			this->SetDirty();
			return ES_HANDLED;
		}

		if (this->server != nullptr) {
			if (keycode == WKC_DELETE) { // Press 'delete' to remove servers
				NetworkGameListRemoveItem(this->server);
				if (this->server == this->last_joined) this->last_joined = nullptr;
				this->server = nullptr;
				this->list_pos = SLP_INVALID;
			}
		}

		return state;
	}

	void OnEditboxChanged(int wid) override
	{
		switch (wid) {
			case WID_NG_FILTER: {
				this->servers.ForceRebuild();
				this->BuildGUINetworkGameList();
				this->ScrollToSelectedServer();
				this->SetDirty();
				break;
			}

			case WID_NG_CLIENT:
				/* Make sure the name does not start with a space, so TAB completion works */
				if (!StrEmpty(this->name_editbox.text.buf) && this->name_editbox.text.buf[0] != ' ') {
					strecpy(_settings_client.network.client_name, this->name_editbox.text.buf, lastof(_settings_client.network.client_name));
				} else {
					strecpy(_settings_client.network.client_name, "Player", lastof(_settings_client.network.client_name));
				}
				break;
		}
	}

	void OnQueryTextFinished(char *str) override
	{
		if (!StrEmpty(str)) NetworkAddServer(str);
	}

	void OnResize() override
	{
		this->vscroll->SetCapacityFromWidget(this, WID_NG_MATRIX);
	}

	void OnRealtimeTick(uint delta_ms) override
	{
		if (!this->requery_timer.Elapsed(delta_ms)) return;
		this->requery_timer.SetInterval(MILLISECONDS_PER_TICK);

		NetworkGameListRequery();
	}
};

Listing NetworkGameWindow::last_sorting = {false, 5};
GUIGameServerList::SortFunction * const NetworkGameWindow::sorter_funcs[] = {
	&NGameNameSorter,
	&NGameClientSorter,
	&NGameMapSizeSorter,
	&NGameDateSorter,
	&NGameYearsSorter,
	&NGameAllowedSorter
};

GUIGameServerList::FilterFunction * const NetworkGameWindow::filter_funcs[] = {
	&NGameSearchFilter
};

static NWidgetBase *MakeResizableHeader(int *biggest_index)
{
	*biggest_index = max<int>(*biggest_index, WID_NG_INFO);
	return new NWidgetServerListHeader();
}

static const NWidgetPart _nested_network_game_widgets[] = {
	/* TOP */
	NWidget(NWID_HORIZONTAL),
		NWidget(WWT_CLOSEBOX, COLOUR_LIGHT_BLUE),
		NWidget(WWT_CAPTION, COLOUR_LIGHT_BLUE), SetDataTip(STR_NETWORK_SERVER_LIST_CAPTION, STR_TOOLTIP_WINDOW_TITLE_DRAG_THIS),
		NWidget(WWT_DEFSIZEBOX, COLOUR_LIGHT_BLUE),
	EndContainer(),
	NWidget(WWT_PANEL, COLOUR_LIGHT_BLUE, WID_NG_MAIN),
		NWidget(NWID_VERTICAL), SetPIP(10, 7, 0),
			NWidget(NWID_HORIZONTAL), SetPIP(10, 7, 10),
				/* LEFT SIDE */
				NWidget(NWID_VERTICAL), SetPIP(0, 7, 0),
					NWidget(NWID_HORIZONTAL), SetPIP(0, 7, 0),
						NWidget(WWT_TEXT, COLOUR_LIGHT_BLUE, WID_NG_CONNECTION), SetSizingType(NWST_STEP), SetDataTip(STR_NETWORK_SERVER_LIST_ADVERTISED, STR_NULL),
						NWidget(WWT_DROPDOWN, COLOUR_LIGHT_BLUE, WID_NG_CONN_BTN),
											SetDataTip(STR_BLACK_STRING, STR_NETWORK_SERVER_LIST_ADVERTISED_TOOLTIP),
						NWidget(WWT_TEXT, COLOUR_LIGHT_BLUE, WID_NG_FILTER_LABEL), SetDataTip(STR_LIST_FILTER_TITLE, STR_NULL),
						NWidget(WWT_EDITBOX, COLOUR_LIGHT_BLUE, WID_NG_FILTER), SetMinimalSize(251, 12), SetFill(1, 0), SetResize(1, 0),
											SetDataTip(STR_LIST_FILTER_OSKTITLE, STR_LIST_FILTER_TOOLTIP),
					EndContainer(),
					NWidget(NWID_HORIZONTAL),
						NWidget(NWID_VERTICAL),
							NWidgetFunction(MakeResizableHeader),
							NWidget(WWT_MATRIX, COLOUR_LIGHT_BLUE, WID_NG_MATRIX), SetResize(1, 1), SetFill(1, 0),
												SetMatrixDataTip(1, 0, STR_NETWORK_SERVER_LIST_CLICK_GAME_TO_SELECT), SetScrollbar(WID_NG_SCROLLBAR),
						EndContainer(),
						NWidget(NWID_VSCROLLBAR, COLOUR_LIGHT_BLUE, WID_NG_SCROLLBAR),
					EndContainer(),
					NWidget(NWID_VERTICAL),
						NWidget(WWT_TEXT, COLOUR_LIGHT_BLUE, WID_NG_LASTJOINED_LABEL), SetFill(1, 0),
											SetDataTip(STR_NETWORK_SERVER_LIST_LAST_JOINED_SERVER, STR_NULL), SetResize(1, 0),
						NWidget(NWID_HORIZONTAL),
							NWidget(WWT_PANEL, COLOUR_LIGHT_BLUE, WID_NG_LASTJOINED), SetFill(1, 0), SetResize(1, 0),
												SetDataTip(0x0, STR_NETWORK_SERVER_LIST_CLICK_TO_SELECT_LAST),
							EndContainer(),
							NWidget(WWT_EMPTY, INVALID_COLOUR, WID_NG_LASTJOINED_SPACER), SetFill(0, 0),
						EndContainer(),
					EndContainer(),
				EndContainer(),
				/* RIGHT SIDE */
				NWidget(NWID_VERTICAL), SetPIP(0, 7, 0),
					NWidget(NWID_HORIZONTAL), SetPIP(0, 7, 0),
						NWidget(WWT_TEXT, COLOUR_LIGHT_BLUE, WID_NG_CLIENT_LABEL), SetDataTip(STR_NETWORK_SERVER_LIST_PLAYER_NAME, STR_NULL),
						NWidget(WWT_EDITBOX, COLOUR_LIGHT_BLUE, WID_NG_CLIENT), SetMinimalSize(151, 12), SetFill(1, 0), SetResize(1, 0),
											SetDataTip(STR_NETWORK_SERVER_LIST_PLAYER_NAME_OSKTITLE, STR_NETWORK_SERVER_LIST_ENTER_NAME_TOOLTIP),
					EndContainer(),
					NWidget(WWT_PANEL, COLOUR_LIGHT_BLUE, WID_NG_DETAILS),
						NWidget(NWID_VERTICAL, NC_EQUALSIZE), SetPIP(5, 5, 5),
							NWidget(WWT_EMPTY, INVALID_COLOUR, WID_NG_DETAILS_SPACER), SetMinimalSize(140, 155), SetResize(0, 1), SetFill(1, 1), // Make sure it's at least this wide
							NWidget(NWID_HORIZONTAL, NC_NONE), SetPIP(5, 5, 5),
								NWidget(NWID_SELECTION, INVALID_COLOUR, WID_NG_NEWGRF_MISSING_SEL),
									NWidget(WWT_PUSHTXTBTN, COLOUR_WHITE, WID_NG_NEWGRF_MISSING), SetFill(1, 0), SetDataTip(STR_NEWGRF_SETTINGS_FIND_MISSING_CONTENT_BUTTON, STR_NEWGRF_SETTINGS_FIND_MISSING_CONTENT_TOOLTIP),
									NWidget(NWID_SPACER), SetFill(1, 0),
								EndContainer(),
							EndContainer(),
							NWidget(NWID_HORIZONTAL, NC_EQUALSIZE), SetPIP(5, 5, 5),
								NWidget(NWID_SPACER), SetFill(1, 0),
								NWidget(NWID_SELECTION, INVALID_COLOUR, WID_NG_NEWGRF_SEL),
									NWidget(WWT_PUSHTXTBTN, COLOUR_WHITE, WID_NG_NEWGRF), SetFill(1, 0), SetDataTip(STR_INTRO_NEWGRF_SETTINGS, STR_NULL),
									NWidget(NWID_SPACER), SetFill(1, 0),
								EndContainer(),
							EndContainer(),
							NWidget(NWID_HORIZONTAL, NC_EQUALSIZE), SetPIP(5, 5, 5),
								NWidget(WWT_PUSHTXTBTN, COLOUR_WHITE, WID_NG_JOIN), SetFill(1, 0), SetDataTip(STR_NETWORK_SERVER_LIST_JOIN_GAME, STR_NULL),
								NWidget(WWT_PUSHTXTBTN, COLOUR_WHITE, WID_NG_REFRESH), SetFill(1, 0), SetDataTip(STR_NETWORK_SERVER_LIST_REFRESH, STR_NETWORK_SERVER_LIST_REFRESH_TOOLTIP),
							EndContainer(),
						EndContainer(),
					EndContainer(),
				EndContainer(),
			EndContainer(),
			/* BOTTOM */
			NWidget(NWID_HORIZONTAL),
				NWidget(NWID_VERTICAL),
					NWidget(NWID_HORIZONTAL, NC_EQUALSIZE), SetPIP(10, 7, 4),
						NWidget(WWT_PUSHTXTBTN, COLOUR_WHITE, WID_NG_FIND), SetResize(1, 0), SetFill(1, 0), SetDataTip(STR_NETWORK_SERVER_LIST_FIND_SERVER, STR_NETWORK_SERVER_LIST_FIND_SERVER_TOOLTIP),
						NWidget(WWT_PUSHTXTBTN, COLOUR_WHITE, WID_NG_ADD), SetResize(1, 0), SetFill(1, 0), SetDataTip(STR_NETWORK_SERVER_LIST_ADD_SERVER, STR_NETWORK_SERVER_LIST_ADD_SERVER_TOOLTIP),
						NWidget(WWT_PUSHTXTBTN, COLOUR_WHITE, WID_NG_START), SetResize(1, 0), SetFill(1, 0), SetDataTip(STR_NETWORK_SERVER_LIST_START_SERVER, STR_NETWORK_SERVER_LIST_START_SERVER_TOOLTIP),
						NWidget(WWT_PUSHTXTBTN, COLOUR_WHITE, WID_NG_CANCEL), SetResize(1, 0), SetFill(1, 0), SetDataTip(STR_BUTTON_CANCEL, STR_NULL),
					EndContainer(),
					NWidget(NWID_SPACER), SetMinimalSize(0, 6), SetResize(1, 0), SetFill(1, 0),
				EndContainer(),
				NWidget(NWID_VERTICAL),
					NWidget(NWID_SPACER), SetFill(0, 1),
					NWidget(WWT_RESIZEBOX, COLOUR_LIGHT_BLUE),
				EndContainer(),
			EndContainer(),
		EndContainer(),
	EndContainer(),
};

static WindowDesc _network_game_window_desc(
	WDP_CENTER, "list_servers", 1000, 730,
	WC_NETWORK_WINDOW, WC_NONE,
	0,
	_nested_network_game_widgets, lengthof(_nested_network_game_widgets)
);

void ShowNetworkGameWindow()
{
	static bool first = true;
	DeleteWindowById(WC_NETWORK_WINDOW, WN_NETWORK_WINDOW_LOBBY);
	DeleteWindowById(WC_NETWORK_WINDOW, WN_NETWORK_WINDOW_START);

	/* Only show once */
	if (first) {
		first = false;
		/* Add all servers from the config file to our list. */
		for (const auto &iter : _network_host_list) {
			NetworkAddServer(iter.c_str());
		}
	}

	new NetworkGameWindow(&_network_game_window_desc);
}

struct NetworkStartServerWindow : public Window {
	byte widget_id;              ///< The widget that has the pop-up input menu
	QueryString name_editbox;    ///< Server name editbox.

	NetworkStartServerWindow(WindowDesc *desc) : Window(desc), name_editbox(NETWORK_NAME_LENGTH)
	{
		this->InitNested(WN_NETWORK_WINDOW_START);

		this->querystrings[WID_NSS_GAMENAME] = &this->name_editbox;
		this->name_editbox.text.Assign(_settings_client.network.server_name);

		this->SetFocusedWidget(WID_NSS_GAMENAME);
	}

	void SetStringParameters(int widget) const override
	{
		switch (widget) {
			case WID_NSS_CONNTYPE_BTN:
				SetDParam(0, _connection_types_dropdown[_settings_client.network.server_advertise]);
				break;

			case WID_NSS_CLIENTS_TXT:
				SetDParam(0, _settings_client.network.max_clients);
				break;

			case WID_NSS_COMPANIES_TXT:
				SetDParam(0, _settings_client.network.max_companies);
				break;

			case WID_NSS_SPECTATORS_TXT:
				SetDParam(0, _settings_client.network.max_spectators);
				break;

			case WID_NSS_LANGUAGE_BTN:
				SetDParam(0, STR_NETWORK_LANG_ANY + _settings_client.network.server_lang);
				break;
		}
	}

	void UpdateWidgetSize(int widget, Dimension *size, const Dimension &padding, Dimension *fill, Dimension *resize) override
	{
		switch (widget) {
			case WID_NSS_CONNTYPE_BTN:
				*size = maxdim(GetStringBoundingBox(_connection_types_dropdown[0]), GetStringBoundingBox(_connection_types_dropdown[1]));
				size->width = GetMinSizing(NWST_BUTTON, size->width + padding.width);
				size->height = GetMinSizing(NWST_BUTTON, size->height + padding.height);
				break;
		}
	}

	void DrawWidget(const Rect &r, int widget) const override
	{
		switch (widget) {
			case WID_NSS_SETPWD:
				/* If password is set, draw red '*' next to 'Set password' button. */
				if (!StrEmpty(_settings_client.network.server_password)) DrawString(r.right + WD_FRAMERECT_LEFT, this->width - WD_FRAMERECT_RIGHT, r.top, "*", TC_RED);
		}
	}

	void OnClick(Point pt, int widget, int click_count) override
	{
		switch (widget) {
			case WID_NSS_CANCEL: // Cancel button
				ShowNetworkGameWindow();
				break;

			case WID_NSS_SETPWD: // Set password button
				this->widget_id = WID_NSS_SETPWD;
				SetDParamStr(0, _settings_client.network.server_password);
				ShowQueryString(STR_JUST_RAW_STRING, STR_NETWORK_START_SERVER_SET_PASSWORD, 20, this, CS_ALPHANUMERAL, QSF_NONE);
				break;

			case WID_NSS_CONNTYPE_BTN: // Connection type
				ShowDropDownMenu(this, _connection_types_dropdown, _settings_client.network.server_advertise, WID_NSS_CONNTYPE_BTN, 0, 0); // do it for widget WID_NSS_CONNTYPE_BTN
				break;

			case WID_NSS_CLIENTS_BTND:    case WID_NSS_CLIENTS_BTNU:    // Click on up/down button for number of clients
			case WID_NSS_COMPANIES_BTND:  case WID_NSS_COMPANIES_BTNU:  // Click on up/down button for number of companies
			case WID_NSS_SPECTATORS_BTND: case WID_NSS_SPECTATORS_BTNU: // Click on up/down button for number of spectators
				/* Don't allow too fast scrolling. */
				if (!(this->flags & WF_TIMEOUT) || this->timeout_timer <= 1) {
					this->HandleButtonClick(widget);
					this->SetDirty();
					switch (widget) {
						default: NOT_REACHED();
						case WID_NSS_CLIENTS_BTND: case WID_NSS_CLIENTS_BTNU:
							_settings_client.network.max_clients    = Clamp(_settings_client.network.max_clients    + widget - WID_NSS_CLIENTS_TXT,    2, MAX_CLIENTS);
							break;
						case WID_NSS_COMPANIES_BTND: case WID_NSS_COMPANIES_BTNU:
							_settings_client.network.max_companies  = Clamp(_settings_client.network.max_companies  + widget - WID_NSS_COMPANIES_TXT,  1, MAX_COMPANIES);
							break;
						case WID_NSS_SPECTATORS_BTND: case WID_NSS_SPECTATORS_BTNU:
							_settings_client.network.max_spectators = Clamp(_settings_client.network.max_spectators + widget - WID_NSS_SPECTATORS_TXT, 0, MAX_CLIENTS);
							break;
					}
				}
				_left_button_clicked = false;
				break;

			case WID_NSS_CLIENTS_TXT:    // Click on number of clients
				this->widget_id = WID_NSS_CLIENTS_TXT;
				SetDParam(0, _settings_client.network.max_clients);
				ShowQueryString(STR_JUST_INT, STR_NETWORK_START_SERVER_NUMBER_OF_CLIENTS,    4, this, CS_NUMERAL, QSF_NONE);
				break;

			case WID_NSS_COMPANIES_TXT:  // Click on number of companies
				this->widget_id = WID_NSS_COMPANIES_TXT;
				SetDParam(0, _settings_client.network.max_companies);
				ShowQueryString(STR_JUST_INT, STR_NETWORK_START_SERVER_NUMBER_OF_COMPANIES,  3, this, CS_NUMERAL, QSF_NONE);
				break;

			case WID_NSS_SPECTATORS_TXT: // Click on number of spectators
				this->widget_id = WID_NSS_SPECTATORS_TXT;
				SetDParam(0, _settings_client.network.max_spectators);
				ShowQueryString(STR_JUST_INT, STR_NETWORK_START_SERVER_NUMBER_OF_SPECTATORS, 4, this, CS_NUMERAL, QSF_NONE);
				break;

			case WID_NSS_LANGUAGE_BTN: { // Language
				uint sel = 0;
				for (uint i = 0; i < _language_dropdown.size() - 1; i++) {
					if (_language_dropdown[i] == STR_NETWORK_LANG_ANY + _settings_client.network.server_lang) {
						sel = i;
						break;
					}
				}
				ShowDropDownMenu(this, _language_dropdown.data(), sel, WID_NSS_LANGUAGE_BTN, 0, 0);
				break;
			}

			case WID_NSS_GENERATE_GAME: // Start game
				_is_network_server = true;
				if (_ctrl_pressed) {
					StartNewGameWithoutGUI(GENERATE_NEW_SEED);
				} else {
					ShowGenerateLandscape();
				}
				break;

			case WID_NSS_LOAD_GAME:
				_is_network_server = true;
				ShowSaveLoadDialog(FT_SAVEGAME, SLO_LOAD);
				break;

			case WID_NSS_PLAY_SCENARIO:
				_is_network_server = true;
				ShowSaveLoadDialog(FT_SCENARIO, SLO_LOAD);
				break;

			case WID_NSS_PLAY_HEIGHTMAP:
				_is_network_server = true;
				ShowSaveLoadDialog(FT_HEIGHTMAP,SLO_LOAD);
				break;
		}
	}

	void OnDropdownSelect(int widget, int index) override
	{
		switch (widget) {
			case WID_NSS_CONNTYPE_BTN:
				_settings_client.network.server_advertise = (index != 0);
				break;
			case WID_NSS_LANGUAGE_BTN:
				_settings_client.network.server_lang = _language_dropdown[index] - STR_NETWORK_LANG_ANY;
				break;
			default:
				NOT_REACHED();
		}

		this->SetDirty();
	}

	void OnEditboxChanged(int wid) override
	{
		if (wid == WID_NSS_GAMENAME) {
			strecpy(_settings_client.network.server_name, this->name_editbox.text.buf, lastof(_settings_client.network.server_name));
		}
	}

	void OnTimeout() override
	{
		static const int raise_widgets[] = {WID_NSS_CLIENTS_BTND, WID_NSS_CLIENTS_BTNU, WID_NSS_COMPANIES_BTND, WID_NSS_COMPANIES_BTNU, WID_NSS_SPECTATORS_BTND, WID_NSS_SPECTATORS_BTNU, WIDGET_LIST_END};
		for (const int *widget = raise_widgets; *widget != WIDGET_LIST_END; widget++) {
			if (this->IsWidgetLowered(*widget)) {
				this->RaiseWidget(*widget);
				this->SetWidgetDirty(*widget);
			}
		}
	}

	void OnQueryTextFinished(char *str) override
	{
		if (str == nullptr) return;

		if (this->widget_id == WID_NSS_SETPWD) {
			strecpy(_settings_client.network.server_password, str, lastof(_settings_client.network.server_password));
		} else {
			int32 value = atoi(str);
			this->SetWidgetDirty(this->widget_id);
			switch (this->widget_id) {
				default: NOT_REACHED();
				case WID_NSS_CLIENTS_TXT:    _settings_client.network.max_clients    = Clamp(value, 2, MAX_CLIENTS); break;
				case WID_NSS_COMPANIES_TXT:  _settings_client.network.max_companies  = Clamp(value, 1, MAX_COMPANIES); break;
				case WID_NSS_SPECTATORS_TXT: _settings_client.network.max_spectators = Clamp(value, 0, MAX_CLIENTS); break;
			}
		}

		this->SetDirty();
	}
};

static const NWidgetPart _nested_network_start_server_window_widgets[] = {
	NWidget(NWID_HORIZONTAL),
		NWidget(WWT_CLOSEBOX, COLOUR_LIGHT_BLUE),
		NWidget(WWT_CAPTION, COLOUR_LIGHT_BLUE), SetDataTip(STR_NETWORK_START_SERVER_CAPTION, STR_TOOLTIP_WINDOW_TITLE_DRAG_THIS),
	EndContainer(),
	NWidget(WWT_PANEL, COLOUR_LIGHT_BLUE, WID_NSS_BACKGROUND),
		NWidget(NWID_VERTICAL), SetPIP(10, 6, 10),
			NWidget(NWID_HORIZONTAL, NC_EQUALSIZE), SetPIP(10, 6, 10),
				NWidget(NWID_VERTICAL), SetPIP(0, 1, 0),
					/* Game name widgets */
					NWidget(WWT_TEXT, COLOUR_LIGHT_BLUE, WID_NSS_GAMENAME_LABEL), SetFill(1, 0), SetDataTip(STR_NETWORK_START_SERVER_NEW_GAME_NAME, STR_NULL),
					NWidget(WWT_EDITBOX, COLOUR_LIGHT_BLUE, WID_NSS_GAMENAME), SetMinimalSize(10, 12), SetFill(1, 0), SetDataTip(STR_NETWORK_START_SERVER_NEW_GAME_NAME_OSKTITLE, STR_NETWORK_START_SERVER_NEW_GAME_NAME_TOOLTIP),
				EndContainer(),
			EndContainer(),

			NWidget(NWID_HORIZONTAL, NC_EQUALSIZE), SetPIP(10, 6, 10),
				NWidget(NWID_VERTICAL), SetPIP(0, 1, 0),
					NWidget(WWT_TEXT, COLOUR_LIGHT_BLUE, WID_NSS_CONNTYPE_LABEL), SetFill(1, 0), SetDataTip(STR_NETWORK_SERVER_LIST_ADVERTISED, STR_NULL),
					NWidget(WWT_DROPDOWN, COLOUR_LIGHT_BLUE, WID_NSS_CONNTYPE_BTN), SetSizingType(NWST_BUTTON), SetFill(1, 0), SetDataTip(STR_BLACK_STRING, STR_NETWORK_SERVER_LIST_ADVERTISED_TOOLTIP),
				EndContainer(),
				NWidget(NWID_VERTICAL), SetPIP(0, 1, 0),
					NWidget(WWT_TEXT, COLOUR_LIGHT_BLUE, WID_NSS_LANGUAGE_LABEL), SetFill(1, 0), SetDataTip(STR_NETWORK_START_SERVER_LANGUAGE_SPOKEN, STR_NULL),
					NWidget(WWT_DROPDOWN, COLOUR_LIGHT_BLUE, WID_NSS_LANGUAGE_BTN), SetSizingType(NWST_BUTTON), SetFill(1, 0), SetDataTip(STR_BLACK_STRING, STR_NETWORK_START_SERVER_LANGUAGE_TOOLTIP),
				EndContainer(),
				NWidget(NWID_VERTICAL), SetPIP(0, 1, 0),
					NWidget(NWID_SPACER), SetFill(1, 1),
					NWidget(WWT_PUSHTXTBTN, COLOUR_WHITE, WID_NSS_SETPWD), SetSizingType(NWST_BUTTON), SetFill(1, 0), SetDataTip(STR_NETWORK_START_SERVER_SET_PASSWORD, STR_NETWORK_START_SERVER_PASSWORD_TOOLTIP),
				EndContainer(),
			EndContainer(),

			NWidget(NWID_HORIZONTAL, NC_EQUALSIZE), SetPIP(10, 6, 10),
				NWidget(NWID_VERTICAL), SetPIP(0, 1, 0),
					NWidget(WWT_TEXT, COLOUR_LIGHT_BLUE, WID_NSS_CLIENTS_LABEL), SetFill(1, 0), SetDataTip(STR_NETWORK_START_SERVER_NUMBER_OF_CLIENTS, STR_NULL),
					NWidget(NWID_HORIZONTAL),
						NWidget(WWT_IMGBTN, COLOUR_LIGHT_BLUE, WID_NSS_CLIENTS_BTND), SetMinimalSize(12, 12), SetFill(0, 1), SetDataTip(SPR_ARROW_DOWN, STR_NETWORK_START_SERVER_NUMBER_OF_CLIENTS_TOOLTIP),
						NWidget(WWT_PUSHTXTBTN, COLOUR_LIGHT_BLUE, WID_NSS_CLIENTS_TXT), SetFill(1, 0), SetDataTip(STR_NETWORK_START_SERVER_CLIENTS_SELECT, STR_NETWORK_START_SERVER_NUMBER_OF_CLIENTS_TOOLTIP),
						NWidget(WWT_IMGBTN, COLOUR_LIGHT_BLUE, WID_NSS_CLIENTS_BTNU), SetMinimalSize(12, 12), SetFill(0, 1), SetDataTip(SPR_ARROW_UP, STR_NETWORK_START_SERVER_NUMBER_OF_CLIENTS_TOOLTIP),
					EndContainer(),
				EndContainer(),

				NWidget(NWID_VERTICAL), SetPIP(0, 1, 0),
					NWidget(WWT_TEXT, COLOUR_LIGHT_BLUE, WID_NSS_COMPANIES_LABEL), SetFill(1, 0), SetDataTip(STR_NETWORK_START_SERVER_NUMBER_OF_COMPANIES, STR_NULL),
					NWidget(NWID_HORIZONTAL),
						NWidget(WWT_IMGBTN, COLOUR_LIGHT_BLUE, WID_NSS_COMPANIES_BTND), SetMinimalSize(12, 12), SetFill(0, 1), SetDataTip(SPR_ARROW_DOWN, STR_NETWORK_START_SERVER_NUMBER_OF_COMPANIES_TOOLTIP),
						NWidget(WWT_PUSHTXTBTN, COLOUR_LIGHT_BLUE, WID_NSS_COMPANIES_TXT), SetFill(1, 0), SetDataTip(STR_NETWORK_START_SERVER_COMPANIES_SELECT, STR_NETWORK_START_SERVER_NUMBER_OF_COMPANIES_TOOLTIP),
						NWidget(WWT_IMGBTN, COLOUR_LIGHT_BLUE, WID_NSS_COMPANIES_BTNU), SetMinimalSize(12, 12), SetFill(0, 1), SetDataTip(SPR_ARROW_UP, STR_NETWORK_START_SERVER_NUMBER_OF_COMPANIES_TOOLTIP),
					EndContainer(),
				EndContainer(),

				NWidget(NWID_VERTICAL), SetPIP(0, 1, 0),
					NWidget(WWT_TEXT, COLOUR_LIGHT_BLUE, WID_NSS_SPECTATORS_LABEL), SetFill(1, 0), SetDataTip(STR_NETWORK_START_SERVER_NUMBER_OF_SPECTATORS, STR_NULL),
					NWidget(NWID_HORIZONTAL),
						NWidget(WWT_IMGBTN, COLOUR_LIGHT_BLUE, WID_NSS_SPECTATORS_BTND), SetMinimalSize(12, 12), SetFill(0, 1), SetDataTip(SPR_ARROW_DOWN, STR_NETWORK_START_SERVER_NUMBER_OF_SPECTATORS_TOOLTIP),
						NWidget(WWT_PUSHTXTBTN, COLOUR_LIGHT_BLUE, WID_NSS_SPECTATORS_TXT), SetFill(1, 0), SetDataTip(STR_NETWORK_START_SERVER_SPECTATORS_SELECT, STR_NETWORK_START_SERVER_NUMBER_OF_SPECTATORS_TOOLTIP),
						NWidget(WWT_IMGBTN, COLOUR_LIGHT_BLUE, WID_NSS_SPECTATORS_BTNU), SetMinimalSize(12, 12), SetFill(0, 1), SetDataTip(SPR_ARROW_UP, STR_NETWORK_START_SERVER_NUMBER_OF_SPECTATORS_TOOLTIP),
					EndContainer(),
				EndContainer(),
			EndContainer(),

			/* 'generate game' and 'load game' buttons */
			NWidget(NWID_HORIZONTAL, NC_EQUALSIZE), SetPIP(10, 6, 10),
				NWidget(WWT_PUSHTXTBTN, COLOUR_WHITE, WID_NSS_GENERATE_GAME), SetDataTip(STR_INTRO_NEW_GAME, STR_INTRO_TOOLTIP_NEW_GAME), SetFill(1, 0),
				NWidget(WWT_PUSHTXTBTN, COLOUR_WHITE, WID_NSS_LOAD_GAME), SetDataTip(STR_INTRO_LOAD_GAME, STR_INTRO_TOOLTIP_LOAD_GAME), SetFill(1, 0),
			EndContainer(),

			/* 'play scenario' and 'play heightmap' buttons */
			NWidget(NWID_HORIZONTAL, NC_EQUALSIZE), SetPIP(10, 6, 10),
				NWidget(WWT_PUSHTXTBTN, COLOUR_WHITE, WID_NSS_PLAY_SCENARIO), SetDataTip(STR_INTRO_PLAY_SCENARIO, STR_INTRO_TOOLTIP_PLAY_SCENARIO), SetFill(1, 0),
				NWidget(WWT_PUSHTXTBTN, COLOUR_WHITE, WID_NSS_PLAY_HEIGHTMAP), SetDataTip(STR_INTRO_PLAY_HEIGHTMAP, STR_INTRO_TOOLTIP_PLAY_HEIGHTMAP), SetFill(1, 0),
			EndContainer(),

			NWidget(NWID_HORIZONTAL, NC_EQUALSIZE), SetPIP(10, 0, 10),
				NWidget(NWID_SPACER), SetFill(1, 0),
				NWidget(WWT_PUSHTXTBTN, COLOUR_WHITE, WID_NSS_CANCEL), SetDataTip(STR_BUTTON_CANCEL, STR_NULL), SetMinimalSize(128, 12),
				NWidget(NWID_SPACER), SetFill(1, 0),
			EndContainer(),
		EndContainer(),
	EndContainer(),
};

static WindowDesc _network_start_server_window_desc(
	WDP_CENTER, nullptr, 0, 0,
	WC_NETWORK_WINDOW, WC_NONE,
	0,
	_nested_network_start_server_window_widgets, lengthof(_nested_network_start_server_window_widgets)
);

static void ShowNetworkStartServerWindow()
{
	DeleteWindowById(WC_NETWORK_WINDOW, WN_NETWORK_WINDOW_GAME);
	DeleteWindowById(WC_NETWORK_WINDOW, WN_NETWORK_WINDOW_LOBBY);

	new NetworkStartServerWindow(&_network_start_server_window_desc);
}

struct NetworkLobbyWindow : public Window {
	CompanyID company;       ///< Selected company
	NetworkGameList *server; ///< Selected server
	NetworkCompanyInfo company_info[MAX_COMPANIES];
	Scrollbar *vscroll;

	NetworkLobbyWindow(WindowDesc *desc, NetworkGameList *ngl) :
			Window(desc), company(INVALID_COMPANY), server(ngl)
	{
		this->CreateNestedTree();
		this->vscroll = this->GetScrollbar(WID_NL_SCROLLBAR);
		this->FinishInitNested(WN_NETWORK_WINDOW_LOBBY);
	}

	CompanyID NetworkLobbyFindCompanyIndex(byte pos) const
	{
		/* Scroll through all this->company_info and get the 'pos' item that is not empty. */
		for (CompanyID i = COMPANY_FIRST; i < MAX_COMPANIES; i++) {
			if (!StrEmpty(this->company_info[i].company_name)) {
				if (pos-- == 0) return i;
			}
		}

		return COMPANY_FIRST;
	}

	void UpdateWidgetSize(int widget, Dimension *size, const Dimension &padding, Dimension *fill, Dimension *resize) override
	{
		switch (widget) {
			case WID_NL_HEADER:
				size->height = WD_MATRIX_TOP + FONT_HEIGHT_NORMAL + WD_MATRIX_BOTTOM;
				break;

			case WID_NL_MATRIX:
				resize->height = GetMinSizing(NWST_STEP, WD_MATRIX_TOP + FONT_HEIGHT_NORMAL + WD_MATRIX_BOTTOM);
				size->height = 6 * resize->height;
				break;

			case WID_NL_DETAILS:
				size->height = 30 + 11 * FONT_HEIGHT_NORMAL;
				break;
		}
	}

	void SetStringParameters(int widget) const override
	{
		switch (widget) {
			case WID_NL_TEXT:
				SetDParamStr(0, this->server->info.server_name);
				break;
		}
	}

	void DrawWidget(const Rect &r, int widget) const override
	{
		switch (widget) {
			case WID_NL_DETAILS:
				this->DrawDetails(r);
				break;

			case WID_NL_MATRIX:
				this->DrawMatrix(r);
				break;
		}
	}

	void OnPaint() override
	{
		const NetworkGameInfo *gi = &this->server->info;

		/* Join button is disabled when no company is selected and for AI companies. */
		this->SetWidgetDisabledState(WID_NL_JOIN, this->company == INVALID_COMPANY || GetLobbyCompanyInfo(this->company)->ai);
		/* Cannot start new company if there are too many. */
		this->SetWidgetDisabledState(WID_NL_NEW, gi->companies_on >= gi->companies_max);
		/* Cannot spectate if there are too many spectators. */
		this->SetWidgetDisabledState(WID_NL_SPECTATE, gi->spectators_on >= gi->spectators_max);

		this->vscroll->SetCount(gi->companies_on);

		/* Draw window widgets */
		this->DrawWidgets();
	}

	void DrawMatrix(const Rect &r) const
	{
		bool rtl = _current_text_dir == TD_RTL;
		uint left = r.left + WD_FRAMERECT_LEFT;
		uint right = r.right - WD_FRAMERECT_RIGHT;

		Dimension lock_size = GetSpriteSize(SPR_LOCK);
		int lock_width      = lock_size.width;
		int lock_y_offset   = (this->resize.step_height - WD_MATRIX_TOP - WD_MATRIX_BOTTOM - lock_size.height) / 2;

		Dimension profit_size = GetSpriteSize(SPR_PROFIT_LOT);
		int profit_width      = lock_size.width;
		int profit_y_offset   = (this->resize.step_height - WD_MATRIX_TOP - WD_MATRIX_BOTTOM - profit_size.height) / 2;

		uint text_left   = left  + (rtl ? lock_width + profit_width + 4 : 0);
		uint text_right  = right - (rtl ? 0 : lock_width + profit_width + 4);
		uint profit_left = rtl ? left : right - profit_width;
		uint lock_left   = rtl ? left + profit_width + 2 : right - profit_width - lock_width - 2;

		int y = r.top + WD_MATRIX_TOP + this->resize.step_height / 4;
		/* Draw company list */
		int pos = this->vscroll->GetPosition();
		while (pos < this->server->info.companies_on) {
			byte company = NetworkLobbyFindCompanyIndex(pos);
			bool income = false;
			if (this->company == company) {
				GfxFillRect(r.left + 1, y - 2, r.right - 1, y + FONT_HEIGHT_NORMAL, PC_GREY); // show highlighted item with a different colour
			}

			DrawString(text_left, text_right, y, this->company_info[company].company_name, TC_BLACK);
			if (this->company_info[company].use_password != 0) DrawSprite(SPR_LOCK, PAL_NONE, lock_left, y + lock_y_offset);

			/* If the company's income was positive puts a green dot else a red dot */
			if (this->company_info[company].income >= 0) income = true;
			DrawSprite(income ? SPR_PROFIT_LOT : SPR_PROFIT_NEGATIVE, PAL_NONE, profit_left, y + profit_y_offset);

			pos++;
			y += this->resize.step_height;
			if (pos >= this->vscroll->GetPosition() + this->vscroll->GetCapacity()) break;
		}
	}

	void DrawDetails(const Rect &r) const
	{
		const int detail_height = 12 + FONT_HEIGHT_NORMAL + 12;
		/* Draw info about selected company when it is selected in the left window. */
		GfxFillRect(r.left + 1, r.top + 1, r.right - 1, r.top + detail_height - 1, PC_DARK_BLUE);
		DrawString(r.left + WD_FRAMERECT_LEFT, r.right - WD_FRAMERECT_RIGHT, r.top + 12, STR_NETWORK_GAME_LOBBY_COMPANY_INFO, TC_FROMSTRING, SA_HOR_CENTER);

		if (this->company == INVALID_COMPANY || StrEmpty(this->company_info[this->company].company_name)) return;

		int y = r.top + detail_height + 4;
		const NetworkGameInfo *gi = &this->server->info;

		SetDParam(0, gi->clients_on);
		SetDParam(1, gi->clients_max);
		SetDParam(2, gi->companies_on);
		SetDParam(3, gi->companies_max);
		DrawString(r.left + WD_FRAMERECT_LEFT, r.right - WD_FRAMERECT_RIGHT, y, STR_NETWORK_SERVER_LIST_CLIENTS);
		y += FONT_HEIGHT_NORMAL;

		SetDParamStr(0, this->company_info[this->company].company_name);
		DrawString(r.left + WD_FRAMERECT_LEFT, r.right - WD_FRAMERECT_RIGHT, y, STR_NETWORK_GAME_LOBBY_COMPANY_NAME);
		y += FONT_HEIGHT_NORMAL;

		SetDParam(0, this->company_info[this->company].inaugurated_year);
		DrawString(r.left + WD_FRAMERECT_LEFT, r.right - WD_FRAMERECT_RIGHT, y, STR_NETWORK_GAME_LOBBY_INAUGURATION_YEAR); // inauguration year
		y += FONT_HEIGHT_NORMAL;

		SetDParam(0, this->company_info[this->company].company_value);
		DrawString(r.left + WD_FRAMERECT_LEFT, r.right - WD_FRAMERECT_RIGHT, y, STR_NETWORK_GAME_LOBBY_VALUE); // company value
		y += FONT_HEIGHT_NORMAL;

		SetDParam(0, this->company_info[this->company].money);
		DrawString(r.left + WD_FRAMERECT_LEFT, r.right - WD_FRAMERECT_RIGHT, y, STR_NETWORK_GAME_LOBBY_CURRENT_BALANCE); // current balance
		y += FONT_HEIGHT_NORMAL;

		SetDParam(0, this->company_info[this->company].income);
		DrawString(r.left + WD_FRAMERECT_LEFT, r.right - WD_FRAMERECT_RIGHT, y, STR_NETWORK_GAME_LOBBY_LAST_YEARS_INCOME); // last year's income
		y += FONT_HEIGHT_NORMAL;

		SetDParam(0, this->company_info[this->company].performance);
		DrawString(r.left + WD_FRAMERECT_LEFT, r.right - WD_FRAMERECT_RIGHT, y, STR_NETWORK_GAME_LOBBY_PERFORMANCE); // performance
		y += FONT_HEIGHT_NORMAL;

		SetDParam(0, this->company_info[this->company].num_vehicle[NETWORK_VEH_TRAIN]);
		SetDParam(1, this->company_info[this->company].num_vehicle[NETWORK_VEH_LORRY]);
		SetDParam(2, this->company_info[this->company].num_vehicle[NETWORK_VEH_BUS]);
		SetDParam(3, this->company_info[this->company].num_vehicle[NETWORK_VEH_SHIP]);
		SetDParam(4, this->company_info[this->company].num_vehicle[NETWORK_VEH_PLANE]);
		DrawString(r.left + WD_FRAMERECT_LEFT, r.right - WD_FRAMERECT_RIGHT, y, STR_NETWORK_GAME_LOBBY_VEHICLES); // vehicles
		y += FONT_HEIGHT_NORMAL;

		SetDParam(0, this->company_info[this->company].num_station[NETWORK_VEH_TRAIN]);
		SetDParam(1, this->company_info[this->company].num_station[NETWORK_VEH_LORRY]);
		SetDParam(2, this->company_info[this->company].num_station[NETWORK_VEH_BUS]);
		SetDParam(3, this->company_info[this->company].num_station[NETWORK_VEH_SHIP]);
		SetDParam(4, this->company_info[this->company].num_station[NETWORK_VEH_PLANE]);
		DrawString(r.left + WD_FRAMERECT_LEFT, r.right - WD_FRAMERECT_RIGHT, y, STR_NETWORK_GAME_LOBBY_STATIONS); // stations
		y += FONT_HEIGHT_NORMAL;

		SetDParamStr(0, this->company_info[this->company].clients);
		DrawString(r.left + WD_FRAMERECT_LEFT, r.right - WD_FRAMERECT_RIGHT, y, STR_NETWORK_GAME_LOBBY_PLAYERS); // players
	}

	void OnClick(Point pt, int widget, int click_count) override
	{
		switch (widget) {
			case WID_NL_CANCEL:   // Cancel button
				ShowNetworkGameWindow();
				break;

			case WID_NL_MATRIX: { // Company list
				uint id_v = this->vscroll->GetScrolledRowFromWidget(pt.y, this, WID_NL_MATRIX);
				this->company = (id_v >= this->server->info.companies_on) ? INVALID_COMPANY : NetworkLobbyFindCompanyIndex(id_v);
				this->SetDirty();

				/* FIXME the disabling should go into some InvalidateData, which is called instead of the SetDirty */
				if (click_count > 1 && !this->IsWidgetDisabled(WID_NL_JOIN)) this->OnClick(pt, WID_NL_JOIN, 1);
				break;
			}

			case WID_NL_JOIN:     // Join company
				/* Button can be clicked only when it is enabled. */
				NetworkClientConnectGame(NetworkAddress(_settings_client.network.last_host, _settings_client.network.last_port), this->company);
				break;

			case WID_NL_NEW:      // New company
				NetworkClientConnectGame(NetworkAddress(_settings_client.network.last_host, _settings_client.network.last_port), COMPANY_NEW_COMPANY);
				break;

			case WID_NL_SPECTATE: // Spectate game
				NetworkClientConnectGame(NetworkAddress(_settings_client.network.last_host, _settings_client.network.last_port), COMPANY_SPECTATOR);
				break;

			case WID_NL_REFRESH:  // Refresh
				NetworkTCPQueryServer(NetworkAddress(_settings_client.network.last_host, _settings_client.network.last_port)); // company info
				NetworkUDPQueryServer(NetworkAddress(_settings_client.network.last_host, _settings_client.network.last_port)); // general data
				/* Clear the information so removed companies don't remain */
				memset(this->company_info, 0, sizeof(this->company_info));
				break;
		}
	}

	void OnResize() override
	{
		this->vscroll->SetCapacityFromWidget(this, WID_NL_MATRIX);
	}
};

static const NWidgetPart _nested_network_lobby_window_widgets[] = {
	NWidget(NWID_HORIZONTAL),
		NWidget(WWT_CLOSEBOX, COLOUR_LIGHT_BLUE),
		NWidget(WWT_CAPTION, COLOUR_LIGHT_BLUE), SetDataTip(STR_NETWORK_GAME_LOBBY_CAPTION, STR_TOOLTIP_WINDOW_TITLE_DRAG_THIS),
	EndContainer(),
	NWidget(WWT_PANEL, COLOUR_LIGHT_BLUE, WID_NL_BACKGROUND),
		NWidget(WWT_TEXT, COLOUR_LIGHT_BLUE, WID_NL_TEXT), SetDataTip(STR_NETWORK_GAME_LOBBY_PREPARE_TO_JOIN, STR_NULL), SetResize(1, 0), SetPadding(10, 10, 0, 10),
		NWidget(NWID_SPACER), SetMinimalSize(0, 3),
		NWidget(NWID_HORIZONTAL), SetPIP(10, 0, 10),
			/* Company list. */
			NWidget(NWID_VERTICAL),
				NWidget(WWT_PANEL, COLOUR_WHITE, WID_NL_HEADER), SetMinimalSize(146, 0), SetResize(1, 0), SetFill(1, 0), EndContainer(),
				NWidget(WWT_MATRIX, COLOUR_LIGHT_BLUE, WID_NL_MATRIX), SetMinimalSize(146, 0), SetResize(1, 1), SetFill(1, 1), SetMatrixDataTip(1, 0, STR_NETWORK_GAME_LOBBY_COMPANY_LIST_TOOLTIP), SetScrollbar(WID_NL_SCROLLBAR),
			EndContainer(),
			NWidget(NWID_VSCROLLBAR, COLOUR_LIGHT_BLUE, WID_NL_SCROLLBAR),
			NWidget(NWID_SPACER), SetMinimalSize(5, 0), SetResize(0, 1),
			/* Company info. */
			NWidget(WWT_PANEL, COLOUR_LIGHT_BLUE, WID_NL_DETAILS), SetMinimalSize(232, 0), SetResize(1, 1), SetFill(1, 1), EndContainer(),
		EndContainer(),
		NWidget(NWID_SPACER), SetMinimalSize(0, 9),
		/* Buttons. */
		NWidget(NWID_HORIZONTAL, NC_EQUALSIZE), SetPIP(10, 3, 10),
			NWidget(NWID_VERTICAL, NC_EQUALSIZE), SetPIP(0, 3, 0),
				NWidget(WWT_PUSHTXTBTN, COLOUR_WHITE, WID_NL_JOIN), SetResize(1, 0), SetFill(1, 0), SetDataTip(STR_NETWORK_GAME_LOBBY_JOIN_COMPANY, STR_NETWORK_GAME_LOBBY_JOIN_COMPANY_TOOLTIP),
				NWidget(WWT_PUSHTXTBTN, COLOUR_WHITE, WID_NL_NEW), SetResize(1, 0), SetFill(1, 0), SetDataTip(STR_NETWORK_GAME_LOBBY_NEW_COMPANY, STR_NETWORK_GAME_LOBBY_NEW_COMPANY_TOOLTIP),
			EndContainer(),
			NWidget(NWID_VERTICAL, NC_EQUALSIZE), SetPIP(0, 3, 0),
				NWidget(WWT_PUSHTXTBTN, COLOUR_WHITE, WID_NL_SPECTATE), SetResize(1, 0), SetFill(1, 0), SetDataTip(STR_NETWORK_GAME_LOBBY_SPECTATE_GAME, STR_NETWORK_GAME_LOBBY_SPECTATE_GAME_TOOLTIP),
				NWidget(WWT_PUSHTXTBTN, COLOUR_WHITE, WID_NL_REFRESH), SetResize(1, 0), SetFill(1, 0), SetDataTip(STR_NETWORK_SERVER_LIST_REFRESH, STR_NETWORK_SERVER_LIST_REFRESH_TOOLTIP),
			EndContainer(),
			NWidget(NWID_VERTICAL, NC_EQUALSIZE), SetPIP(0, 3, 0),
				NWidget(WWT_PUSHTXTBTN, COLOUR_WHITE, WID_NL_CANCEL), SetResize(1, 0), SetFill(1, 0), SetDataTip(STR_BUTTON_CANCEL, STR_NULL),
				NWidget(NWID_SPACER), SetFill(1, 1),
			EndContainer(),
		EndContainer(),
		NWidget(NWID_SPACER), SetMinimalSize(0, 8),
	EndContainer(),
};

static WindowDesc _network_lobby_window_desc(
	WDP_CENTER, nullptr, 0, 0,
	WC_NETWORK_WINDOW, WC_NONE,
	0,
	_nested_network_lobby_window_widgets, lengthof(_nested_network_lobby_window_widgets)
);

/**
 * Show the networklobbywindow with the selected server.
 * @param ngl Selected game pointer which is passed to the new window.
 */
static void ShowNetworkLobbyWindow(NetworkGameList *ngl)
{
	DeleteWindowById(WC_NETWORK_WINDOW, WN_NETWORK_WINDOW_START);
	DeleteWindowById(WC_NETWORK_WINDOW, WN_NETWORK_WINDOW_GAME);

	NetworkTCPQueryServer(NetworkAddress(_settings_client.network.last_host, _settings_client.network.last_port)); // company info
	NetworkUDPQueryServer(NetworkAddress(_settings_client.network.last_host, _settings_client.network.last_port)); // general data

	new NetworkLobbyWindow(&_network_lobby_window_desc, ngl);
}

/**
 * Get the company information of a given company to fill for the lobby.
 * @param company the company to get the company info struct from.
 * @return the company info struct to write the (downloaded) data to.
 */
NetworkCompanyInfo *GetLobbyCompanyInfo(CompanyID company)
{
	NetworkLobbyWindow *lobby = dynamic_cast<NetworkLobbyWindow*>(FindWindowById(WC_NETWORK_WINDOW, WN_NETWORK_WINDOW_LOBBY));
	return (lobby != nullptr && company < MAX_COMPANIES) ? &lobby->company_info[company] : nullptr;
}

/* The window below gives information about the connected clients
 *  and also makes able to give money to them, kick them (if server)
 *  and stuff like that. */

extern void DrawCompanyIcon(CompanyID cid, int x, int y);

/**
 * Prototype for ClientList actions.
 * @param ci The information about the current client.
 */
typedef void ClientList_Action_Proc(const NetworkClientInfo *ci);

static const NWidgetPart _nested_client_list_popup_widgets[] = {
	NWidget(WWT_PANEL, COLOUR_GREY, WID_CLP_PANEL), EndContainer(),
};

static WindowDesc _client_list_popup_desc(
	WDP_AUTO, nullptr, 0, 0,
	WC_CLIENT_LIST_POPUP, WC_CLIENT_LIST,
	0,
	_nested_client_list_popup_widgets, lengthof(_nested_client_list_popup_widgets)
);

/* Here we start to define the options out of the menu */
static void ClientList_Kick(const NetworkClientInfo *ci)
{
	NetworkServerKickClient(ci->client_id, nullptr);
}

static void ClientList_Ban(const NetworkClientInfo *ci)
{
	NetworkServerKickOrBanIP(ci->client_id, true, nullptr);
}

static void ClientList_GiveMoney(const NetworkClientInfo *ci)
{
	ShowNetworkGiveMoneyWindow(ci->client_playas);
}

static void ClientList_SpeakToClient(const NetworkClientInfo *ci)
{
	ShowNetworkChatQueryWindow(DESTTYPE_CLIENT, ci->client_id);
}

static void ClientList_SpeakToCompany(const NetworkClientInfo *ci)
{
	ShowNetworkChatQueryWindow(DESTTYPE_TEAM, ci->client_playas);
}

static void ClientList_SpeakToAll(const NetworkClientInfo *ci)
{
	ShowNetworkChatQueryWindow(DESTTYPE_BROADCAST, 0);
}

/** Popup selection window to chose an action to perform */
struct NetworkClientListPopupWindow : Window {
	/** Container for actions that can be executed. */
	struct ClientListAction {
		StringID name;                ///< Name of the action to execute
		ClientList_Action_Proc *proc; ///< Action to execute
	};

	int sel_index;
	ClientID client_id;
	Point desired_location;
	std::vector<ClientListAction> actions; ///< Actions to execute

	/**
	 * Add an action to the list of actions to execute.
	 * @param name the name of the action
	 * @param proc the procedure to execute for the action
	 */
	inline void AddAction(StringID name, ClientList_Action_Proc *proc)
	{
		this->actions.push_back({name, proc});
	}

	NetworkClientListPopupWindow(WindowDesc *desc, int x, int y, ClientID client_id) :
			Window(desc),
			sel_index(-1), client_id(client_id)
	{
		this->desired_location.x = x - GetMinSizing(NWST_STEP, FONT_HEIGHT_NORMAL);
		this->desired_location.y = y + GetMinSizing(NWST_STEP, FONT_HEIGHT_NORMAL) / 2;

		const NetworkClientInfo *ci = NetworkClientInfo::GetByClientID(client_id);

		if (_network_own_client_id != ci->client_id) {
			this->AddAction(STR_NETWORK_CLIENTLIST_SPEAK_TO_CLIENT, &ClientList_SpeakToClient);
		}

		if (Company::IsValidID(ci->client_playas) || ci->client_playas == COMPANY_SPECTATOR) {
			this->AddAction(STR_NETWORK_CLIENTLIST_SPEAK_TO_COMPANY, &ClientList_SpeakToCompany);
		}
		this->AddAction(STR_NETWORK_CLIENTLIST_SPEAK_TO_ALL, &ClientList_SpeakToAll);

		if (_network_own_client_id != ci->client_id) {
			/* We are no spectator and the company we want to give money to is no spectator and money gifts are allowed. */
			if (Company::IsValidID(_local_company) && Company::IsValidID(ci->client_playas) && _settings_game.economy.give_money) {
				this->AddAction(STR_NETWORK_CLIENTLIST_GIVE_MONEY, &ClientList_GiveMoney);
			}
		}

		/* A server can kick clients (but not himself). */
		if (_network_server && _network_own_client_id != ci->client_id) {
			this->AddAction(STR_NETWORK_CLIENTLIST_KICK, &ClientList_Kick);
			this->AddAction(STR_NETWORK_CLIENTLIST_BAN, &ClientList_Ban);
		}

		this->InitNested(client_id);
		CLRBITS(this->flags, WF_WHITE_BORDER);
	}

	Point OnInitialPosition(int16 sm_width, int16 sm_height, int window_number) override
	{
		return this->desired_location;
	}

	void UpdateWidgetSize(int widget, Dimension *size, const Dimension &padding, Dimension *fill, Dimension *resize) override
	{
		Dimension d = *size;
		for (const ClientListAction &action : this->actions) {
			d = maxdim(GetStringBoundingBox(action.name), d);
		}

<<<<<<< HEAD
		d.height = GetMinSizing(NWST_STEP, FONT_HEIGHT_NORMAL);
		d.height *= this->actions.Length();
=======
		d.height *= (uint)this->actions.size();
>>>>>>> a499e9ac
		d.width += WD_FRAMERECT_LEFT + WD_FRAMERECT_RIGHT;
		d.height += WD_FRAMERECT_TOP + WD_FRAMERECT_BOTTOM;
		*size = d;
	}

	void DrawWidget(const Rect &r, int widget) const override
	{
		/* Draw the actions */
		int sel = this->sel_index;
		int y = r.top + WD_FRAMERECT_TOP;
<<<<<<< HEAD
		for (const ClientListAction *action = this->actions.Begin(); action != this->actions.End(); action++, y += GetMinSizing(NWST_STEP, FONT_HEIGHT_NORMAL)) {
=======
		for (const ClientListAction &action : this->actions) {
>>>>>>> a499e9ac
			TextColour colour;
			if (sel-- == 0) { // Selected item, highlight it
				GfxFillRect(r.left + 1, y, r.right - 1, y + GetMinSizing(NWST_STEP, FONT_HEIGHT_NORMAL) - 1, PC_BLACK);
				colour = TC_WHITE;
			} else {
				colour = TC_BLACK;
			}

<<<<<<< HEAD
			DrawString(r.left + WD_FRAMERECT_LEFT, r.right - WD_FRAMERECT_RIGHT, Center(y, GetMinSizing(NWST_STEP, FONT_HEIGHT_NORMAL)), action->name, colour);
		}
	}

	virtual void OnClick(Point pt, int widget, int click_count)
	{
		int index = (pt.y - WD_FRAMERECT_TOP) / GetMinSizing(NWST_STEP, FONT_HEIGHT_NORMAL);
=======
			DrawString(r.left + WD_FRAMERECT_LEFT, r.right - WD_FRAMERECT_RIGHT, y, action.name, colour);
			y += FONT_HEIGHT_NORMAL;
		}
	}

	void OnMouseLoop() override
	{
		/* We selected an action */
		uint index = (_cursor.pos.y - this->top - WD_FRAMERECT_TOP) / FONT_HEIGHT_NORMAL;

		if (_left_button_down) {
			if (index == this->sel_index || index >= this->actions.size()) return;

			this->sel_index = index;
			this->SetDirty();
		} else {
			if (index < this->actions.size() && _cursor.pos.y >= this->top) {
				const NetworkClientInfo *ci = NetworkClientInfo::GetByClientID(this->client_id);
				if (ci != nullptr) this->actions[index].proc(ci);
			}
>>>>>>> a499e9ac

		if (index >= 0 && index < (int)this->actions.Length()) {
			const NetworkClientInfo *ci = NetworkClientInfo::GetByClientID(this->client_id);
			if (ci != NULL) this->actions[index].proc(ci);
		}

		DeleteWindowByClass(WC_CLIENT_LIST_POPUP);
	}
};

/**
 * Show the popup (action list)
 */
static void PopupClientList(ClientID client_id, int x, int y)
{
	DeleteWindowByClass(WC_CLIENT_LIST_POPUP);

	if (NetworkClientInfo::GetByClientID(client_id) == nullptr) return;

	new NetworkClientListPopupWindow(&_client_list_popup_desc, x, y, client_id);
}

static const NWidgetPart _nested_client_list_widgets[] = {
	NWidget(NWID_HORIZONTAL),
		NWidget(WWT_CLOSEBOX, COLOUR_GREY),
		NWidget(WWT_CAPTION, COLOUR_GREY), SetDataTip(STR_NETWORK_COMPANY_LIST_CLIENT_LIST_CAPTION, STR_TOOLTIP_WINDOW_TITLE_DRAG_THIS),
		NWidget(WWT_STICKYBOX, COLOUR_GREY),
	EndContainer(),
	NWidget(WWT_PANEL, COLOUR_GREY, WID_CL_PANEL), SetMinimalSize(100, WD_FRAMERECT_TOP + WD_FRAMERECT_BOTTOM), SetResize(1, 1), EndContainer(),
};

static WindowDesc _client_list_desc(
	WDP_AUTO, "list_clients", 0, 0,
	WC_CLIENT_LIST, WC_NONE,
	0,
	_nested_client_list_widgets, lengthof(_nested_client_list_widgets)
);

/**
 * Main handle for clientlist
 */
struct NetworkClientListWindow : Window {
	int selected_item;

	uint server_client_width;
	uint line_height;
	uint line_width;
	enum { MAX_ROWS = 6 }; // Split the list in two if it does not fit the screen

	Dimension icon_size;

	NetworkClientListWindow(WindowDesc *desc, WindowNumber window_number) :
			Window(desc),
			selected_item(-1)
	{
		this->InitNested(window_number);
	}

	/**
	 * Finds the amount of clients and set the height correct
	 */
	bool CheckClientListHeight()
	{
		int num = 0;

		/* Should be replaced with a loop through all clients */
		for (const NetworkClientInfo *ci : NetworkClientInfo::Iterate()) {
			if (ci->client_playas != COMPANY_INACTIVE_CLIENT) num++;
		}

		int cols = 1 + (num - 1) / MAX_ROWS;
		cols *= this->line_width;
		num = min(num, MAX_ROWS);
		num *= this->line_height;

		int diffx = (cols + WD_FRAMERECT_LEFT + WD_FRAMERECT_RIGHT) - (this->GetWidget<NWidgetBase>(WID_CL_PANEL)->current_x);
		int diffy = (num + WD_FRAMERECT_TOP + WD_FRAMERECT_BOTTOM) - (this->GetWidget<NWidgetBase>(WID_CL_PANEL)->current_y);
		/* If height is changed */
		if (diffx > 0 || diffy != 0) { // Width can only grow, also title bar can be wider than content
			ResizeWindow(this, diffx, diffy, false);
			return false;
		}
		return true;
	}

	void UpdateWidgetSize(int widget, Dimension *size, const Dimension &padding, Dimension *fill, Dimension *resize) override
	{
		if (widget != WID_CL_PANEL) return;

		this->server_client_width = max(GetStringBoundingBox(STR_NETWORK_SERVER).width, GetStringBoundingBox(STR_NETWORK_CLIENT).width) + WD_FRAMERECT_RIGHT;
		this->icon_size = GetSpriteSize(SPR_COMPANY_ICON);
		this->line_height = max(this->icon_size.height + 2U, (uint)FONT_HEIGHT_NORMAL);
		this->line_height = GetMinSizing(NWST_STEP, this->line_height);

		uint width = 100; // Default width
		for (const NetworkClientInfo *ci : NetworkClientInfo::Iterate()) {
			width = max(width, GetStringBoundingBox(ci->client_name).width);
		}

		this->line_width = this->server_client_width + this->icon_size.width + WD_FRAMERECT_LEFT + width + WD_FRAMERECT_RIGHT;
	}

	void OnPaint() override
	{
		/* Check if we need to reset the height */
		if (!this->CheckClientListHeight()) return;

		this->DrawWidgets();
	}

	void DrawWidget(const Rect &r, int widget) const override
	{
		if (widget != WID_CL_PANEL) return;

		bool rtl = _current_text_dir == TD_RTL;
		int icon_offset = (this->line_height - icon_size.height) / 2;
		int text_offset = (this->line_height - FONT_HEIGHT_NORMAL) / 2;

		uint y = r.top + WD_FRAMERECT_TOP;
		uint left = r.left + WD_FRAMERECT_LEFT;
		uint right = r.right - WD_FRAMERECT_RIGHT;
		uint type_icon_width = this->server_client_width + this->icon_size.width + WD_FRAMERECT_LEFT;

		int i = 0;
<<<<<<< HEAD
		const NetworkClientInfo *ci;
		FOR_ALL_CLIENT_INFOS(ci) {
			uint type_left  = rtl ? right - this->server_client_width : left;
			uint type_right = rtl ? right : left + this->server_client_width - 1;
			uint icon_left  = rtl ? right - type_icon_width + WD_FRAMERECT_LEFT : left + this->server_client_width;
			uint name_left  = rtl ? right - this->line_width : left + type_icon_width;
			uint name_right = rtl ? right - type_icon_width : left + this->line_width;
=======
		for (const NetworkClientInfo *ci : NetworkClientInfo::Iterate()) {
>>>>>>> a499e9ac
			TextColour colour;
			if (this->selected_item == i++) { // Selected item, highlight it
				if (rtl) {
					GfxFillRect(right - this->line_width, y, right + WD_FRAMERECT_RIGHT - 1, y + this->line_height - 1, PC_BLACK);
				} else {
					GfxFillRect(left - WD_FRAMERECT_LEFT + 1, y, left + this->line_width, y + this->line_height - 1, PC_BLACK);
				}
				colour = TC_WHITE;
			} else {
				colour = TC_BLACK;
			}

			if (ci->client_id == CLIENT_ID_SERVER) {
				DrawString(type_left, type_right, y + text_offset, STR_NETWORK_SERVER, colour);
			} else {
				DrawString(type_left, type_right, y + text_offset, STR_NETWORK_CLIENT, colour);
			}

			/* Filter out spectators */
			if (Company::IsValidID(ci->client_playas)) DrawCompanyIcon(ci->client_playas, icon_left, y + icon_offset);

			DrawString(name_left, name_right, y + text_offset, ci->client_name, colour);

			y += line_height;
			if (i % MAX_ROWS == 0 && i > 1) {
				y = r.top + WD_FRAMERECT_TOP;
				if (rtl) {
					right -= this->line_width;
				} else {
					left += this->line_width;
				}
			}
		}
	}

	void OnClick(Point pt, int widget, int click_count) override
	{
		/* Show the popup with option */
		if (this->selected_item != -1) {
			int client_no = this->selected_item;
			for (NetworkClientInfo *ci : NetworkClientInfo::Iterate()) {
				if (client_no == 0) {
					PopupClientList(ci->client_id, pt.x + this->left, pt.y + this->top);
					break;
				}
				client_no--;
			}
		}
	}

	void OnMouseOver(Point pt, int widget) override
	{
		/* -1 means we left the current window */
		if (pt.y == -1) {
			this->selected_item = -1;
			this->SetDirty();
			return;
		}

		/* Find the new selected item (if any) */
		pt.y -= this->GetWidget<NWidgetBase>(WID_CL_PANEL)->pos_y;
		int item = -1;
		if (IsInsideMM(pt.y, WD_FRAMERECT_TOP, this->GetWidget<NWidgetBase>(WID_CL_PANEL)->current_y - WD_FRAMERECT_BOTTOM)) {
			item = (pt.y - WD_FRAMERECT_TOP) / this->line_height + ((pt.x - WD_FRAMERECT_LEFT) / this->line_width) * MAX_ROWS;
		}

		/* It did not change.. no update! */
		if (item == this->selected_item) return;
		this->selected_item = item;

		/* Repaint */
		this->SetDirty();
	}
};

void ShowClientList()
{
	AllocateWindowDescFront<NetworkClientListWindow>(&_client_list_desc, 0);
}

NetworkJoinStatus _network_join_status; ///< The status of joining.
uint8 _network_join_waiting;            ///< The number of clients waiting in front of us.
uint32 _network_join_bytes;             ///< The number of bytes we already downloaded.
uint32 _network_join_bytes_total;       ///< The total number of bytes to download.

struct NetworkJoinStatusWindow : Window {
	NetworkPasswordType password_type;

	NetworkJoinStatusWindow(WindowDesc *desc) : Window(desc)
	{
		this->parent = FindWindowById(WC_NETWORK_WINDOW, WN_NETWORK_WINDOW_GAME);
		this->InitNested(WN_NETWORK_STATUS_WINDOW_JOIN);
	}

	void DrawWidget(const Rect &r, int widget) const override
	{
		if (widget != WID_NJS_BACKGROUND) return;

		uint8 progress; // used for progress bar
		DrawString(r.left + 2, r.right - 2, r.top + 20, STR_NETWORK_CONNECTING_1 + _network_join_status, TC_FROMSTRING, SA_HOR_CENTER);
		switch (_network_join_status) {
			case NETWORK_JOIN_STATUS_CONNECTING: case NETWORK_JOIN_STATUS_AUTHORIZING:
			case NETWORK_JOIN_STATUS_GETTING_COMPANY_INFO:
				progress = 10; // first two stages 10%
				break;
			case NETWORK_JOIN_STATUS_WAITING:
				SetDParam(0, _network_join_waiting);
				DrawString(r.left + 2, r.right - 2, r.top + 20 + FONT_HEIGHT_NORMAL, STR_NETWORK_CONNECTING_WAITING, TC_FROMSTRING, SA_HOR_CENTER);
				progress = 15; // third stage is 15%
				break;
			case NETWORK_JOIN_STATUS_DOWNLOADING:
				SetDParam(0, _network_join_bytes);
				SetDParam(1, _network_join_bytes_total);
				DrawString(r.left + 2, r.right - 2, r.top + 20 + FONT_HEIGHT_NORMAL, _network_join_bytes_total == 0 ? STR_NETWORK_CONNECTING_DOWNLOADING_1 : STR_NETWORK_CONNECTING_DOWNLOADING_2, TC_FROMSTRING, SA_HOR_CENTER);
				if (_network_join_bytes_total == 0) {
					progress = 15; // We don't have the final size yet; the server is still compressing!
					break;
				}
				FALLTHROUGH;

			default: // Waiting is 15%, so the resting receivement of map is maximum 70%
				progress = 15 + _network_join_bytes * (100 - 15) / _network_join_bytes_total;
		}

		/* Draw nice progress bar :) */
		DrawFrameRect(r.left + 20, r.top + 5, (int)((this->width - 20) * progress / 100), r.top + 15, COLOUR_MAUVE, FR_NONE);
	}

	void UpdateWidgetSize(int widget, Dimension *size, const Dimension &padding, Dimension *fill, Dimension *resize) override
	{
		if (widget != WID_NJS_BACKGROUND) return;

		size->height = 25 + 2 * FONT_HEIGHT_NORMAL;

		/* Account for the statuses */
		uint width = 0;
		for (uint i = 0; i < NETWORK_JOIN_STATUS_END; i++) {
			width = max(width, GetStringBoundingBox(STR_NETWORK_CONNECTING_1 + i).width);
		}

		/* For the number of waiting (other) players */
		SetDParamMaxValue(0, MAX_CLIENTS);
		width = max(width, GetStringBoundingBox(STR_NETWORK_CONNECTING_WAITING).width);

		/* Account for downloading ~ 10 MiB */
		SetDParamMaxDigits(0, 8);
		SetDParamMaxDigits(1, 8);
		width = max(width, GetStringBoundingBox(STR_NETWORK_CONNECTING_DOWNLOADING_1).width);
		width = max(width, GetStringBoundingBox(STR_NETWORK_CONNECTING_DOWNLOADING_2).width);

		/* Give a bit more clearing for the widest strings than strictly needed */
		size->width = width + WD_FRAMERECT_LEFT + WD_FRAMERECT_BOTTOM + 10;
	}

	void OnClick(Point pt, int widget, int click_count) override
	{
		if (widget == WID_NJS_CANCELOK) { // Disconnect button
			NetworkDisconnect();
			SwitchToMode(SM_MENU);
			ShowNetworkGameWindow();
		}
	}

	void OnQueryTextFinished(char *str) override
	{
		if (StrEmpty(str)) {
			NetworkDisconnect();
			ShowNetworkGameWindow();
			return;
		}

		switch (this->password_type) {
			case NETWORK_GAME_PASSWORD:    MyClient::SendGamePassword   (str); break;
			case NETWORK_COMPANY_PASSWORD: MyClient::SendCompanyPassword(str); break;
			default: NOT_REACHED();
		}
	}
};

static const NWidgetPart _nested_network_join_status_window_widgets[] = {
	NWidget(WWT_CAPTION, COLOUR_GREY), SetDataTip(STR_NETWORK_CONNECTING_CAPTION, STR_TOOLTIP_WINDOW_TITLE_DRAG_THIS),
	NWidget(WWT_PANEL, COLOUR_GREY),
		NWidget(WWT_EMPTY, COLOUR_GREY, WID_NJS_BACKGROUND),
		NWidget(NWID_HORIZONTAL),
			NWidget(NWID_SPACER), SetMinimalSize(75, 0), SetFill(1, 0),
			NWidget(WWT_PUSHTXTBTN, COLOUR_WHITE, WID_NJS_CANCELOK), SetMinimalSize(101, 12), SetDataTip(STR_NETWORK_CONNECTION_DISCONNECT, STR_NULL),
			NWidget(NWID_SPACER), SetMinimalSize(75, 0), SetFill(1, 0),
		EndContainer(),
		NWidget(NWID_SPACER), SetMinimalSize(0, 4),
	EndContainer(),
};

static WindowDesc _network_join_status_window_desc(
	WDP_CENTER, nullptr, 0, 0,
	WC_NETWORK_STATUS_WINDOW, WC_NONE,
	WDF_MODAL,
	_nested_network_join_status_window_widgets, lengthof(_nested_network_join_status_window_widgets)
);

void ShowJoinStatusWindow()
{
	DeleteWindowById(WC_NETWORK_STATUS_WINDOW, WN_NETWORK_STATUS_WINDOW_JOIN);
	new NetworkJoinStatusWindow(&_network_join_status_window_desc);
}

void ShowNetworkNeedPassword(NetworkPasswordType npt)
{
	NetworkJoinStatusWindow *w = (NetworkJoinStatusWindow *)FindWindowById(WC_NETWORK_STATUS_WINDOW, WN_NETWORK_STATUS_WINDOW_JOIN);
	if (w == nullptr) return;
	w->password_type = npt;

	StringID caption;
	switch (npt) {
		default: NOT_REACHED();
		case NETWORK_GAME_PASSWORD:    caption = STR_NETWORK_NEED_GAME_PASSWORD_CAPTION; break;
		case NETWORK_COMPANY_PASSWORD: caption = STR_NETWORK_NEED_COMPANY_PASSWORD_CAPTION; break;
	}
	ShowQueryString(STR_EMPTY, caption, NETWORK_PASSWORD_LENGTH, w, CS_ALPHANUMERAL, QSF_PASSWORD);
}

struct NetworkCompanyPasswordWindow : public Window {
	QueryString password_editbox; ///< Password editbox.
	Dimension warning_size;       ///< How much space to use for the warning text

	NetworkCompanyPasswordWindow(WindowDesc *desc, Window *parent) : Window(desc), password_editbox(lengthof(_settings_client.network.default_company_pass))
	{
		this->InitNested(0);
		this->UpdateWarningStringSize();

		this->parent = parent;
		this->querystrings[WID_NCP_PASSWORD] = &this->password_editbox;
		this->password_editbox.cancel_button = WID_NCP_CANCEL;
		this->password_editbox.ok_button = WID_NCP_OK;
		this->SetFocusedWidget(WID_NCP_PASSWORD);
	}

	void UpdateWarningStringSize()
	{
		assert(this->nested_root->smallest_x > 0);
		this->warning_size.width = this->nested_root->current_x - (WD_FRAMETEXT_LEFT + WD_FRAMETEXT_RIGHT + WD_FRAMERECT_LEFT + WD_FRAMERECT_RIGHT);
		this->warning_size.height = GetStringHeight(STR_WARNING_PASSWORD_SECURITY, this->warning_size.width);
		this->warning_size.height += WD_FRAMETEXT_TOP + WD_FRAMETEXT_BOTTOM + WD_FRAMERECT_TOP + WD_FRAMERECT_BOTTOM;

		this->ReInit();
	}

	void UpdateWidgetSize(int widget, Dimension *size, const Dimension &padding, Dimension *fill, Dimension *resize) override
	{
		if (widget == WID_NCP_WARNING) {
			*size = this->warning_size;
		}
	}

	void DrawWidget(const Rect &r, int widget) const override
	{
		if (widget != WID_NCP_WARNING) return;

		DrawStringMultiLine(r.left + WD_FRAMETEXT_LEFT, r.right - WD_FRAMETEXT_RIGHT,
			r.top + WD_FRAMERECT_TOP, r.bottom - WD_FRAMERECT_BOTTOM,
			STR_WARNING_PASSWORD_SECURITY, TC_FROMSTRING, SA_CENTER);
	}

	void OnOk()
	{
		if (this->IsWidgetLowered(WID_NCP_SAVE_AS_DEFAULT_PASSWORD)) {
			strecpy(_settings_client.network.default_company_pass, this->password_editbox.text.buf, lastof(_settings_client.network.default_company_pass));
		}

		NetworkChangeCompanyPassword(_local_company, this->password_editbox.text.buf);
	}

	void OnClick(Point pt, int widget, int click_count) override
	{
		switch (widget) {
			case WID_NCP_OK:
				this->OnOk();
				FALLTHROUGH;

			case WID_NCP_CANCEL:
				delete this;
				break;

			case WID_NCP_SAVE_AS_DEFAULT_PASSWORD:
				this->ToggleWidgetLoweredState(WID_NCP_SAVE_AS_DEFAULT_PASSWORD);
				this->SetDirty();
				break;
		}
	}
};

static const NWidgetPart _nested_network_company_password_window_widgets[] = {
	NWidget(NWID_HORIZONTAL),
		NWidget(WWT_CLOSEBOX, COLOUR_GREY),
		NWidget(WWT_CAPTION, COLOUR_GREY), SetDataTip(STR_COMPANY_PASSWORD_CAPTION, STR_TOOLTIP_WINDOW_TITLE_DRAG_THIS),
	EndContainer(),
	NWidget(WWT_PANEL, COLOUR_GREY, WID_NCP_BACKGROUND),
		NWidget(NWID_VERTICAL), SetPIP(5, 5, 5),
			NWidget(NWID_HORIZONTAL), SetPIP(5, 5, 5),
				NWidget(WWT_TEXT, COLOUR_GREY, WID_NCP_LABEL), SetDataTip(STR_COMPANY_VIEW_PASSWORD, STR_NULL),
				NWidget(WWT_EDITBOX, COLOUR_GREY, WID_NCP_PASSWORD), SetFill(1, 0), SetMinimalSize(194, 12), SetDataTip(STR_COMPANY_VIEW_SET_PASSWORD, STR_NULL),
			EndContainer(),
			NWidget(NWID_HORIZONTAL), SetPIP(5, 0, 5),
				NWidget(NWID_SPACER), SetFill(1, 0),
				NWidget(WWT_TEXTBTN, COLOUR_GREY, WID_NCP_SAVE_AS_DEFAULT_PASSWORD), SetMinimalSize(194, 12),
											SetDataTip(STR_COMPANY_PASSWORD_MAKE_DEFAULT, STR_COMPANY_PASSWORD_MAKE_DEFAULT_TOOLTIP),
			EndContainer(),
		EndContainer(),
	EndContainer(),
	NWidget(WWT_PANEL, COLOUR_GREY, WID_NCP_WARNING), EndContainer(),
	NWidget(NWID_HORIZONTAL, NC_EQUALSIZE),
		NWidget(WWT_PUSHTXTBTN, COLOUR_GREY, WID_NCP_CANCEL), SetFill(1, 0), SetDataTip(STR_BUTTON_CANCEL, STR_COMPANY_PASSWORD_CANCEL),
		NWidget(WWT_PUSHTXTBTN, COLOUR_GREY, WID_NCP_OK), SetFill(1, 0), SetDataTip(STR_BUTTON_OK, STR_COMPANY_PASSWORD_OK),
	EndContainer(),
};

static WindowDesc _network_company_password_window_desc(
	WDP_AUTO, nullptr, 0, 0,
	WC_COMPANY_PASSWORD_WINDOW, WC_NONE,
	0,
	_nested_network_company_password_window_widgets, lengthof(_nested_network_company_password_window_widgets)
);

void ShowNetworkCompanyPasswordWindow(Window *parent)
{
	DeleteWindowById(WC_COMPANY_PASSWORD_WINDOW, 0);

	new NetworkCompanyPasswordWindow(&_network_company_password_window_desc, parent);
}<|MERGE_RESOLUTION|>--- conflicted
+++ resolved
@@ -1783,12 +1783,8 @@
 			d = maxdim(GetStringBoundingBox(action.name), d);
 		}
 
-<<<<<<< HEAD
 		d.height = GetMinSizing(NWST_STEP, FONT_HEIGHT_NORMAL);
-		d.height *= this->actions.Length();
-=======
 		d.height *= (uint)this->actions.size();
->>>>>>> a499e9ac
 		d.width += WD_FRAMERECT_LEFT + WD_FRAMERECT_RIGHT;
 		d.height += WD_FRAMERECT_TOP + WD_FRAMERECT_BOTTOM;
 		*size = d;
@@ -1799,11 +1795,7 @@
 		/* Draw the actions */
 		int sel = this->sel_index;
 		int y = r.top + WD_FRAMERECT_TOP;
-<<<<<<< HEAD
-		for (const ClientListAction *action = this->actions.Begin(); action != this->actions.End(); action++, y += GetMinSizing(NWST_STEP, FONT_HEIGHT_NORMAL)) {
-=======
 		for (const ClientListAction &action : this->actions) {
->>>>>>> a499e9ac
 			TextColour colour;
 			if (sel-- == 0) { // Selected item, highlight it
 				GfxFillRect(r.left + 1, y, r.right - 1, y + GetMinSizing(NWST_STEP, FONT_HEIGHT_NORMAL) - 1, PC_BLACK);
@@ -1812,17 +1804,8 @@
 				colour = TC_BLACK;
 			}
 
-<<<<<<< HEAD
-			DrawString(r.left + WD_FRAMERECT_LEFT, r.right - WD_FRAMERECT_RIGHT, Center(y, GetMinSizing(NWST_STEP, FONT_HEIGHT_NORMAL)), action->name, colour);
-		}
-	}
-
-	virtual void OnClick(Point pt, int widget, int click_count)
-	{
-		int index = (pt.y - WD_FRAMERECT_TOP) / GetMinSizing(NWST_STEP, FONT_HEIGHT_NORMAL);
-=======
-			DrawString(r.left + WD_FRAMERECT_LEFT, r.right - WD_FRAMERECT_RIGHT, y, action.name, colour);
-			y += FONT_HEIGHT_NORMAL;
+			DrawString(r.left + WD_FRAMERECT_LEFT, r.right - WD_FRAMERECT_RIGHT, Center(y, GetMinSizing(NWST_STEP, FONT_HEIGHT_NORMAL)), action.name, colour);
+			y += GetMinSizing(NWST_STEP, FONT_HEIGHT_NORMAL)
 		}
 	}
 
@@ -1841,7 +1824,12 @@
 				const NetworkClientInfo *ci = NetworkClientInfo::GetByClientID(this->client_id);
 				if (ci != nullptr) this->actions[index].proc(ci);
 			}
->>>>>>> a499e9ac
+		}
+	}
+
+	void OnClick(Point pt, int widget, int click_count) override
+	{
+		int index = (pt.y - WD_FRAMERECT_TOP) / GetMinSizing(NWST_STEP, FONT_HEIGHT_NORMAL);
 
 		if (index >= 0 && index < (int)this->actions.Length()) {
 			const NetworkClientInfo *ci = NetworkClientInfo::GetByClientID(this->client_id);
@@ -1966,17 +1954,12 @@
 		uint type_icon_width = this->server_client_width + this->icon_size.width + WD_FRAMERECT_LEFT;
 
 		int i = 0;
-<<<<<<< HEAD
-		const NetworkClientInfo *ci;
-		FOR_ALL_CLIENT_INFOS(ci) {
+		for (const NetworkClientInfo *ci : NetworkClientInfo::Iterate()) {
 			uint type_left  = rtl ? right - this->server_client_width : left;
 			uint type_right = rtl ? right : left + this->server_client_width - 1;
 			uint icon_left  = rtl ? right - type_icon_width + WD_FRAMERECT_LEFT : left + this->server_client_width;
 			uint name_left  = rtl ? right - this->line_width : left + type_icon_width;
 			uint name_right = rtl ? right - type_icon_width : left + this->line_width;
-=======
-		for (const NetworkClientInfo *ci : NetworkClientInfo::Iterate()) {
->>>>>>> a499e9ac
 			TextColour colour;
 			if (this->selected_item == i++) { // Selected item, highlight it
 				if (rtl) {
