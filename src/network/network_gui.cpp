/* $Id$ */

/*
 * This file is part of OpenTTD.
 * OpenTTD is free software; you can redistribute it and/or modify it under the terms of the GNU General Public License as published by the Free Software Foundation, version 2.
 * OpenTTD is distributed in the hope that it will be useful, but WITHOUT ANY WARRANTY; without even the implied warranty of MERCHANTABILITY or FITNESS FOR A PARTICULAR PURPOSE.
 * See the GNU General Public License for more details. You should have received a copy of the GNU General Public License along with OpenTTD. If not, see <http://www.gnu.org/licenses/>.
 */

/** @file network_gui.cpp Implementation of the Network related GUIs. */

#ifdef ENABLE_NETWORK
#include "../stdafx.h"
#include "../strings_func.h"
#include "../date_func.h"
#include "../fios.h"
#include "network_client.h"
#include "network_gui.h"
#include "network_gamelist.h"
#include "network.h"
#include "network_base.h"
#include "network_content.h"
#include "../gui.h"
#include "network_udp.h"
#include "../window_func.h"
#include "../gfx_func.h"
#include "../widgets/dropdown_func.h"
#include "../querystring_gui.h"
#include "../sortlist_type.h"
#include "../company_func.h"
#include "../core/geometry_func.hpp"
#include "../genworld.h"
#include "../map_type.h"
#include "../settings_gui.h"

#include "../widgets/network_widget.h"

#include "table/strings.h"
#include "../table/sprites.h"

#include "../stringfilter_type.h"

#include "../safeguards.h"


static void ShowNetworkStartServerWindow();
static void ShowNetworkLobbyWindow(NetworkGameList *ngl);

/**
 * Advertisement options in the start server window
 */
static const StringID _connection_types_dropdown[] = {
	STR_NETWORK_START_SERVER_UNADVERTISED,
	STR_NETWORK_START_SERVER_ADVERTISED,
	INVALID_STRING_ID
};

/**
 * Advertisement options in the server list
 */
static const StringID _lan_internet_types_dropdown[] = {
	STR_NETWORK_SERVER_LIST_ADVERTISED_NO,
	STR_NETWORK_SERVER_LIST_ADVERTISED_YES,
	INVALID_STRING_ID
};

static StringID _language_dropdown[NETLANG_COUNT + 1] = {STR_NULL};

void SortNetworkLanguages()
{
	/* Init the strings */
	if (_language_dropdown[0] == STR_NULL) {
		for (int i = 0; i < NETLANG_COUNT; i++) _language_dropdown[i] = STR_NETWORK_LANG_ANY + i;
		_language_dropdown[NETLANG_COUNT] = INVALID_STRING_ID;
	}

	/* Sort the strings (we don't move 'any' and the 'invalid' one) */
	QSortT(_language_dropdown + 1, NETLANG_COUNT - 1, &StringIDSorter);
}

/**
 * Update the network new window because a new server is
 * found on the network.
 */
void UpdateNetworkGameWindow()
{
	InvalidateWindowData(WC_NETWORK_WINDOW, WN_NETWORK_WINDOW_GAME, 0);
}

typedef GUIList<NetworkGameList*, StringFilter&> GUIGameServerList;
typedef uint16 ServerListPosition;
static const ServerListPosition SLP_INVALID = 0xFFFF;

/** Full blown container to make it behave exactly as we want :) */
class NWidgetServerListHeader : public NWidgetContainer {
	static const uint MINIMUM_NAME_WIDTH_BEFORE_NEW_HEADER = 150; ///< Minimum width before adding a new header
	bool visible[6]; ///< The visible headers
public:
	NWidgetServerListHeader() : NWidgetContainer(NWID_HORIZONTAL)
	{
		NWidgetLeaf *leaf = new NWidgetLeaf(WWT_PUSHTXTBTN, COLOUR_WHITE, WID_NG_NAME, STR_NETWORK_SERVER_LIST_GAME_NAME, STR_NETWORK_SERVER_LIST_GAME_NAME_TOOLTIP);
		leaf->SetResize(1, 0);
		leaf->SetFill(1, 0);
		this->Add(leaf);

		this->Add(new NWidgetLeaf(WWT_PUSHTXTBTN, COLOUR_WHITE, WID_NG_CLIENTS, STR_NETWORK_SERVER_LIST_CLIENTS_CAPTION, STR_NETWORK_SERVER_LIST_CLIENTS_CAPTION_TOOLTIP));
		this->Add(new NWidgetLeaf(WWT_PUSHTXTBTN, COLOUR_WHITE, WID_NG_MAPSIZE, STR_NETWORK_SERVER_LIST_MAP_SIZE_CAPTION, STR_NETWORK_SERVER_LIST_MAP_SIZE_CAPTION_TOOLTIP));
		this->Add(new NWidgetLeaf(WWT_PUSHTXTBTN, COLOUR_WHITE, WID_NG_DATE, STR_NETWORK_SERVER_LIST_DATE_CAPTION, STR_NETWORK_SERVER_LIST_DATE_CAPTION_TOOLTIP));
		this->Add(new NWidgetLeaf(WWT_PUSHTXTBTN, COLOUR_WHITE, WID_NG_YEARS, STR_NETWORK_SERVER_LIST_YEARS_CAPTION, STR_NETWORK_SERVER_LIST_YEARS_CAPTION_TOOLTIP));

		leaf = new NWidgetLeaf(WWT_PUSHTXTBTN, COLOUR_WHITE, WID_NG_INFO, STR_EMPTY, STR_NETWORK_SERVER_LIST_INFO_ICONS_TOOLTIP);
		leaf->SetMinimalSize(14 + GetSpriteSize(SPR_LOCK).width + GetSpriteSize(SPR_BLOT).width + GetSpriteSize(SPR_FLAGS_BASE).width, 12);
		leaf->SetFill(0, 1);
		this->Add(leaf);

		/* First and last are always visible, the rest is implicitly zeroed */
		this->visible[0] = true;
		*lastof(this->visible) = true;
	}

	void SetupSmallestSize(Window *w, bool init_array)
	{
		/* Oh yeah, we ought to be findable! */
		w->nested_array[WID_NG_HEADER] = this;

		this->smallest_y = 0; // Biggest child.
		this->fill_x = 1;
		this->fill_y = 0;
		this->resize_x = 1; // We only resize in this direction
		this->resize_y = 0; // We never resize in this direction

		/* First initialise some variables... */
		for (NWidgetBase *child_wid = this->head; child_wid != NULL; child_wid = child_wid->next) {
			child_wid->SetupSmallestSize(w, init_array);
			this->smallest_y = max(this->smallest_y, child_wid->smallest_y + child_wid->padding_top + child_wid->padding_bottom);
		}

		/* ... then in a second pass make sure the 'current' sizes are set. Won't change for most widgets. */
		for (NWidgetBase *child_wid = this->head; child_wid != NULL; child_wid = child_wid->next) {
			child_wid->current_x = child_wid->smallest_x;
			child_wid->current_y = this->smallest_y;
		}

		this->smallest_x = this->head->smallest_x + this->tail->smallest_x; // First and last are always shown, rest not
	}

	void AssignSizePosition(SizingType sizing, uint x, uint y, uint given_width, uint given_height, bool rtl)
	{
		assert(given_width >= this->smallest_x && given_height >= this->smallest_y);

		this->pos_x = x;
		this->pos_y = y;
		this->current_x = given_width;
		this->current_y = given_height;

		given_width -= this->tail->smallest_x;
		NWidgetBase *child_wid = this->head->next;
		/* The first and last widget are always visible, determine which other should be visible */
		for (uint i = 1; i < lengthof(this->visible) - 1; i++) {
			if (given_width > MINIMUM_NAME_WIDTH_BEFORE_NEW_HEADER + child_wid->smallest_x && this->visible[i - 1]) {
				this->visible[i] = true;
				given_width -= child_wid->smallest_x;
			} else {
				this->visible[i] = false;
			}
			child_wid = child_wid->next;
		}

		/* All remaining space goes to the first (name) widget */
		this->head->current_x = given_width;

		/* Now assign the widgets to their rightful place */
		uint position = 0; // Place to put next child relative to origin of the container.
		uint i = rtl ? lengthof(this->visible) - 1 : 0;
		child_wid = rtl ? this->tail : this->head;
		while (child_wid != NULL) {
			if (this->visible[i]) {
				child_wid->AssignSizePosition(sizing, x + position, y, child_wid->current_x, this->current_y, rtl);
				position += child_wid->current_x;
			}

			child_wid = rtl ? child_wid->prev : child_wid->next;
			i += rtl ? -1 : 1;
		}
	}

	/* virtual */ void Draw(const Window *w)
	{
		int i = 0;
		for (NWidgetBase *child_wid = this->head; child_wid != NULL; child_wid = child_wid->next) {
			if (!this->visible[i++]) continue;

			child_wid->Draw(w);
		}
	}

	/* virtual */ NWidgetCore *GetWidgetFromPos(int x, int y)
	{
		if (!IsInsideBS(x, this->pos_x, this->current_x) || !IsInsideBS(y, this->pos_y, this->current_y)) return NULL;

		int i = 0;
		for (NWidgetBase *child_wid = this->head; child_wid != NULL; child_wid = child_wid->next) {
			if (!this->visible[i++]) continue;
			NWidgetCore *nwid = child_wid->GetWidgetFromPos(x, y);
			if (nwid != NULL) return nwid;
		}
		return NULL;
	}

	/**
	 * Checks whether the given widget is actually visible.
	 * @param widget the widget to check for visibility
	 * @return true iff the widget is visible.
	 */
	bool IsWidgetVisible(NetworkGameWidgets widget) const
	{
		assert((uint)(widget - WID_NG_NAME) < lengthof(this->visible));
		return this->visible[widget - WID_NG_NAME];
	}
};

class NetworkGameWindow : public Window {
protected:
	/* Runtime saved values */
	static Listing last_sorting;

	/* Constants for sorting servers */
	static GUIGameServerList::SortFunction * const sorter_funcs[];
	static GUIGameServerList::FilterFunction * const filter_funcs[];

	NetworkGameList *server;      ///< selected server
	NetworkGameList *last_joined; ///< the last joined server
	GUIGameServerList servers;    ///< list with game servers.
	ServerListPosition list_pos;  ///< position of the selected server
	Scrollbar *vscroll;           ///< vertical scrollbar of the list of servers
	QueryString name_editbox;     ///< Client name editbox.
	QueryString filter_editbox;   ///< Editbox for filter on servers

	int lock_offset; ///< Left offset for lock icon.
	int blot_offset; ///< Left offset for green/yellow/red compatibility icon.
	int flag_offset; ///< Left offset for langauge flag icon.

	/**
	 * (Re)build the GUI network game list (a.k.a. this->servers) as some
	 * major change has occurred. It ensures appropriate filtering and
	 * sorting, if both or either one is enabled.
	 */
	void BuildGUINetworkGameList()
	{
		if (!this->servers.NeedRebuild()) return;

		/* Create temporary array of games to use for listing */
		this->servers.Clear();

		for (NetworkGameList *ngl = _network_game_list; ngl != NULL; ngl = ngl->next) {
			*this->servers.Append() = ngl;
		}

		/* Apply the filter condition immediately, if a search string has been provided. */
		StringFilter sf;
		sf.SetFilterTerm(this->filter_editbox.text.buf);

		if (!sf.IsEmpty()) {
			this->servers.SetFilterState(true);
			this->servers.Filter(sf);
		} else {
			this->servers.SetFilterState(false);
		}

		this->servers.Compact();
		this->servers.RebuildDone();
		this->vscroll->SetCount(this->servers.Length());

		/* Sort the list of network games as requested. */
		this->servers.Sort();
		this->UpdateListPos();
	}

	/** Sort servers by name. */
	static int CDECL NGameNameSorter(NetworkGameList * const *a, NetworkGameList * const *b)
	{
		int r = strnatcmp((*a)->info.server_name, (*b)->info.server_name, true); // Sort by name (natural sorting).
		return r == 0 ? (*a)->address.CompareTo((*b)->address) : r;
	}

	/**
	 * Sort servers by the amount of clients online on a
	 * server. If the two servers have the same amount, the one with the
	 * higher maximum is preferred.
	 */
	static int CDECL NGameClientSorter(NetworkGameList * const *a, NetworkGameList * const *b)
	{
		/* Reverse as per default we are interested in most-clients first */
		int r = (*a)->info.clients_on - (*b)->info.clients_on;

		if (r == 0) r = (*a)->info.clients_max - (*b)->info.clients_max;
		if (r == 0) r = NGameNameSorter(a, b);

		return r;
	}

	/** Sort servers by map size */
	static int CDECL NGameMapSizeSorter(NetworkGameList * const *a, NetworkGameList * const *b)
	{
		/* Sort by the area of the map. */
		int r = ((*a)->info.map_height) * ((*a)->info.map_width) - ((*b)->info.map_height) * ((*b)->info.map_width);

		if (r == 0) r = (*a)->info.map_width - (*b)->info.map_width;
		return (r != 0) ? r : NGameClientSorter(a, b);
	}

	/** Sort servers by current date */
	static int CDECL NGameDateSorter(NetworkGameList * const *a, NetworkGameList * const *b)
	{
		int r = (*a)->info.game_date - (*b)->info.game_date;
		return (r != 0) ? r : NGameClientSorter(a, b);
	}

	/** Sort servers by the number of days the game is running */
	static int CDECL NGameYearsSorter(NetworkGameList * const *a, NetworkGameList * const *b)
	{
		int r = (*a)->info.game_date - (*a)->info.start_date - (*b)->info.game_date + (*b)->info.start_date;
		return (r != 0) ? r : NGameDateSorter(a, b);
	}

	/**
	 * Sort servers by joinability. If both servers are the
	 * same, prefer the non-passworded server first.
	 */
	static int CDECL NGameAllowedSorter(NetworkGameList * const *a, NetworkGameList * const *b)
	{
		/* The servers we do not know anything about (the ones that did not reply) should be at the bottom) */
		int r = StrEmpty((*a)->info.server_revision) - StrEmpty((*b)->info.server_revision);

		/* Reverse default as we are interested in version-compatible clients first */
		if (r == 0) r = (*b)->info.version_compatible - (*a)->info.version_compatible;
		/* The version-compatible ones are then sorted with NewGRF compatible first, incompatible last */
		if (r == 0) r = (*b)->info.compatible - (*a)->info.compatible;
		/* Passworded servers should be below unpassworded servers */
		if (r == 0) r = (*a)->info.use_password - (*b)->info.use_password;
		/* Finally sort on the number of clients of the server */
		if (r == 0) r = -NGameClientSorter(a, b);

		return r;
	}

	/** Sort the server list */
	void SortNetworkGameList()
	{
		if (this->servers.Sort()) this->UpdateListPos();
	}

	/** Set this->list_pos to match this->server */
	void UpdateListPos()
	{
		this->list_pos = SLP_INVALID;
		for (uint i = 0; i != this->servers.Length(); i++) {
			if (this->servers[i] == this->server) {
				this->list_pos = i;
				break;
			}
		}
	}

	static bool CDECL NGameSearchFilter(NetworkGameList * const *item, StringFilter &sf)
	{
		assert(item != NULL);
		assert((*item) != NULL);

		sf.ResetState();
		sf.AddLine((*item)->info.server_name);
		return sf.GetState();
	}

	/**
	 * Draw a single server line.
	 * @param cur_item  the server to draw.
	 * @param y         from where to draw?
	 * @param highlight does the line need to be highlighted?
	 */
	void DrawServerLine(const NetworkGameList *cur_item, uint y, bool highlight) const
	{
		const NWidgetBase *nwi_name = this->GetWidget<NWidgetBase>(WID_NG_NAME);
		const NWidgetBase *nwi_info = this->GetWidget<NWidgetBase>(WID_NG_INFO);

		/* show highlighted item with a different colour */
		if (highlight) GfxFillRect(nwi_name->pos_x + 1, y + 1, nwi_info->pos_x + nwi_info->current_x - 2, y + this->resize.step_height - 2, PC_GREY);

		/* offsets to vertically centre text and icons */
		int text_y_offset = (this->resize.step_height - FONT_HEIGHT_NORMAL) / 2 + 1;
		int icon_y_offset = (this->resize.step_height - GetSpriteSize(SPR_BLOT).height) / 2;

		DrawString(nwi_name->pos_x + WD_FRAMERECT_LEFT, nwi_name->pos_x + nwi_name->current_x - WD_FRAMERECT_RIGHT, y + text_y_offset, cur_item->info.server_name, TC_BLACK);

		/* only draw details if the server is online */
		if (cur_item->online) {
			const NWidgetServerListHeader *nwi_header = this->GetWidget<NWidgetServerListHeader>(WID_NG_HEADER);

			if (nwi_header->IsWidgetVisible(WID_NG_CLIENTS)) {
				const NWidgetBase *nwi_clients = this->GetWidget<NWidgetBase>(WID_NG_CLIENTS);
				SetDParam(0, cur_item->info.clients_on);
				SetDParam(1, cur_item->info.clients_max);
				SetDParam(2, cur_item->info.companies_on);
				SetDParam(3, cur_item->info.companies_max);
				DrawString(nwi_clients->pos_x, nwi_clients->pos_x + nwi_clients->current_x - 1, y + text_y_offset, STR_NETWORK_SERVER_LIST_GENERAL_ONLINE, TC_FROMSTRING, SA_HOR_CENTER);
			}

			if (nwi_header->IsWidgetVisible(WID_NG_MAPSIZE)) {
				/* map size */
				const NWidgetBase *nwi_mapsize = this->GetWidget<NWidgetBase>(WID_NG_MAPSIZE);
				SetDParam(0, cur_item->info.map_width);
				SetDParam(1, cur_item->info.map_height);
				DrawString(nwi_mapsize->pos_x, nwi_mapsize->pos_x + nwi_mapsize->current_x - 1, y + text_y_offset, STR_NETWORK_SERVER_LIST_MAP_SIZE_SHORT, TC_FROMSTRING, SA_HOR_CENTER);
			}

			if (nwi_header->IsWidgetVisible(WID_NG_DATE)) {
				/* current date */
				const NWidgetBase *nwi_date = this->GetWidget<NWidgetBase>(WID_NG_DATE);
				YearMonthDay ymd;
				ConvertDateToYMD(cur_item->info.game_date, &ymd);
				SetDParam(0, ymd.year);
				DrawString(nwi_date->pos_x, nwi_date->pos_x + nwi_date->current_x - 1, y + text_y_offset, STR_JUST_INT, TC_BLACK, SA_HOR_CENTER);
			}

			if (nwi_header->IsWidgetVisible(WID_NG_YEARS)) {
				/* number of years the game is running */
				const NWidgetBase *nwi_years = this->GetWidget<NWidgetBase>(WID_NG_YEARS);
				YearMonthDay ymd_cur, ymd_start;
				ConvertDateToYMD(cur_item->info.game_date, &ymd_cur);
				ConvertDateToYMD(cur_item->info.start_date, &ymd_start);
				SetDParam(0, ymd_cur.year - ymd_start.year);
				DrawString(nwi_years->pos_x, nwi_years->pos_x + nwi_years->current_x - 1, y + text_y_offset, STR_JUST_INT, TC_BLACK, SA_HOR_CENTER);
			}

			/* draw a lock if the server is password protected */
			if (cur_item->info.use_password) DrawSprite(SPR_LOCK, PAL_NONE, nwi_info->pos_x + this->lock_offset, y + icon_y_offset - 1);

			/* draw red or green icon, depending on compatibility with server */
			DrawSprite(SPR_BLOT, (cur_item->info.compatible ? PALETTE_TO_GREEN : (cur_item->info.version_compatible ? PALETTE_TO_YELLOW : PALETTE_TO_RED)), nwi_info->pos_x + this->blot_offset, y + icon_y_offset);

			/* draw flag according to server language */
			DrawSprite(SPR_FLAGS_BASE + cur_item->info.server_lang, PAL_NONE, nwi_info->pos_x + this->flag_offset, y + icon_y_offset);
		}
	}

	/**
	 * Scroll the list up or down to the currently selected server.
	 * If the server is below the currently displayed servers, it will
	 * scroll down an amount so that the server appears at the bottom.
	 * If the server is above the currently displayed servers, it will
	 * scroll up so that the server appears at the top.
	 */
	void ScrollToSelectedServer()
	{
		if (this->list_pos == SLP_INVALID) return; // no server selected
		this->vscroll->ScrollTowards(this->list_pos);
	}

public:
	NetworkGameWindow(WindowDesc *desc) : Window(desc), name_editbox(NETWORK_CLIENT_NAME_LENGTH), filter_editbox(120)
	{
		this->list_pos = SLP_INVALID;
		this->server = NULL;

		this->lock_offset = 5;
		this->blot_offset = this->lock_offset + 3 + GetSpriteSize(SPR_LOCK).width;
		this->flag_offset = this->blot_offset + 2 + GetSpriteSize(SPR_BLOT).width;

		this->CreateNestedTree();
		this->vscroll = this->GetScrollbar(WID_NG_SCROLLBAR);
		this->FinishInitNested(WN_NETWORK_WINDOW_GAME);

		this->querystrings[WID_NG_CLIENT] = &this->name_editbox;
		this->name_editbox.text.Assign(_settings_client.network.client_name);

		this->querystrings[WID_NG_FILTER] = &this->filter_editbox;
		this->filter_editbox.cancel_button = QueryString::ACTION_CLEAR;
		this->SetFocusedWidget(WID_NG_FILTER);

		this->last_joined = NetworkGameListAddItem(NetworkAddress(_settings_client.network.last_host, _settings_client.network.last_port));
		this->server = this->last_joined;
		if (this->last_joined != NULL) NetworkUDPQueryServer(this->last_joined->address);

		this->servers.SetListing(this->last_sorting);
		this->servers.SetSortFuncs(this->sorter_funcs);
		this->servers.SetFilterFuncs(this->filter_funcs);
		this->servers.ForceRebuild();
	}

	~NetworkGameWindow()
	{
		this->last_sorting = this->servers.GetListing();
	}

	virtual void SetStringParameters(int widget) const
	{
		switch (widget) {
			case WID_NG_CONN_BTN:
				SetDParam(0, _lan_internet_types_dropdown[_settings_client.network.lan_internet]);
				break;
		}
	}

	virtual void UpdateWidgetSize(int widget, Dimension *size, const Dimension &padding, Dimension *fill, Dimension *resize)
	{
		switch (widget) {
			case WID_NG_CONN_BTN:
				*size = maxdim(*size, maxdim(GetStringBoundingBox(_lan_internet_types_dropdown[0]), GetStringBoundingBox(_lan_internet_types_dropdown[1])));
				size->width += padding.width + GetMinSizing(NWST_STEP, 11U);;
				size->height += padding.height;
				break;

			case WID_NG_MATRIX:
				resize->height = SETTING_BUTTON_HEIGHT;
				size->height = 5 * resize->height;
				break;

			case WID_NG_LASTJOINED:
				size->height = SETTING_BUTTON_HEIGHT;
				break;

			case WID_NG_LASTJOINED_SPACER:
				size->width = NWidgetScrollbar::GetVerticalDimension().width;
				break;

			case WID_NG_NAME:
				size->width += 2 * Window::SortButtonWidth(); // Make space for the arrow
				break;

			case WID_NG_CLIENTS:
				size->width += 2 * Window::SortButtonWidth(); // Make space for the arrow
				SetDParamMaxValue(0, MAX_CLIENTS);
				SetDParamMaxValue(1, MAX_CLIENTS);
				SetDParamMaxValue(2, MAX_COMPANIES);
				SetDParamMaxValue(3, MAX_COMPANIES);
				*size = maxdim(*size, GetStringBoundingBox(STR_NETWORK_SERVER_LIST_GENERAL_ONLINE));
				break;

			case WID_NG_MAPSIZE:
				size->width += 2 * Window::SortButtonWidth(); // Make space for the arrow
				SetDParamMaxValue(0, MAX_MAP_SIZE);
				SetDParamMaxValue(1, MAX_MAP_SIZE);
				*size = maxdim(*size, GetStringBoundingBox(STR_NETWORK_SERVER_LIST_MAP_SIZE_SHORT));
				break;

			case WID_NG_DATE:
			case WID_NG_YEARS:
				size->width += 2 * Window::SortButtonWidth(); // Make space for the arrow
				SetDParamMaxValue(0, 5);
				*size = maxdim(*size, GetStringBoundingBox(STR_JUST_INT));
				break;

			case WID_NG_DETAILS_SPACER:
				size->height = 20 + 10 * FONT_HEIGHT_NORMAL;
				break;
		}
	}

	virtual void DrawWidget(const Rect &r, int widget) const
	{
		switch (widget) {
			case WID_NG_MATRIX: {
				uint16 y = r.top;

				const int max = min(this->vscroll->GetPosition() + this->vscroll->GetCapacity(), (int)this->servers.Length());

				for (int i = this->vscroll->GetPosition(); i < max; ++i) {
					const NetworkGameList *ngl = this->servers[i];
					this->DrawServerLine(ngl, y, ngl == this->server);
					y += this->resize.step_height;
				}
				break;
			}

			case WID_NG_LASTJOINED:
				/* Draw the last joined server, if any */
				if (this->last_joined != NULL) this->DrawServerLine(this->last_joined, r.top, this->last_joined == this->server);
				break;

			case WID_NG_DETAILS:
				this->DrawDetails(r);
				break;

			case WID_NG_NAME:
			case WID_NG_CLIENTS:
			case WID_NG_MAPSIZE:
			case WID_NG_DATE:
			case WID_NG_YEARS:
			case WID_NG_INFO:
				if (widget - WID_NG_NAME == this->servers.SortType()) this->DrawSortButtonState(widget, this->servers.IsDescSortOrder() ? SBS_DOWN : SBS_UP);
				break;
		}
	}


	virtual void OnPaint()
	{
		if (this->servers.NeedRebuild()) {
			this->BuildGUINetworkGameList();
		}
		if (this->servers.NeedResort()) {
			this->SortNetworkGameList();
		}

		NetworkGameList *sel = this->server;
		/* 'Refresh' button invisible if no server selected */
		this->SetWidgetDisabledState(WID_NG_REFRESH, sel == NULL);
		/* 'Join' button disabling conditions */
		this->SetWidgetDisabledState(WID_NG_JOIN, sel == NULL || // no Selected Server
				!sel->online || // Server offline
				sel->info.clients_on >= sel->info.clients_max || // Server full
				!sel->info.compatible); // Revision mismatch

		/* 'NewGRF Settings' button invisible if no NewGRF is used */
		this->GetWidget<NWidgetStacked>(WID_NG_NEWGRF_SEL)->SetDisplayedPlane(sel == NULL || !sel->online || sel->info.grfconfig == NULL);
		this->GetWidget<NWidgetStacked>(WID_NG_NEWGRF_MISSING_SEL)->SetDisplayedPlane(sel == NULL || !sel->online || sel->info.grfconfig == NULL || !sel->info.version_compatible || sel->info.compatible);

		this->DrawWidgets();
	}

	void DrawDetails(const Rect &r) const
	{
		NetworkGameList *sel = this->server;

		const int detail_height = 6 + 8 + 6 + 3 * FONT_HEIGHT_NORMAL;

		/* Draw the right menu */
		GfxFillRect(r.left + 1, r.top + 1, r.right - 1, r.top + detail_height - 1, PC_DARK_BLUE);
		if (sel == NULL) {
			DrawString(r.left + WD_FRAMERECT_LEFT, r.right - WD_FRAMERECT_RIGHT, r.top + 6 + 4 + FONT_HEIGHT_NORMAL, STR_NETWORK_SERVER_LIST_GAME_INFO, TC_FROMSTRING, SA_HOR_CENTER);
		} else if (!sel->online) {
			DrawString(r.left + WD_FRAMERECT_LEFT, r.right - WD_FRAMERECT_RIGHT, r.top + 6 + 4 + FONT_HEIGHT_NORMAL, sel->info.server_name, TC_ORANGE, SA_HOR_CENTER); // game name

			DrawString(r.left + WD_FRAMERECT_LEFT, r.right - WD_FRAMERECT_RIGHT, r.top + detail_height + 4, STR_NETWORK_SERVER_LIST_SERVER_OFFLINE, TC_FROMSTRING, SA_HOR_CENTER); // server offline
		} else { // show game info

			DrawString(r.left + WD_FRAMERECT_LEFT, r.right - WD_FRAMERECT_RIGHT, r.top + 6, STR_NETWORK_SERVER_LIST_GAME_INFO, TC_FROMSTRING, SA_HOR_CENTER);
			DrawString(r.left + WD_FRAMERECT_LEFT, r.right - WD_FRAMERECT_RIGHT, r.top + 6 + 4 + FONT_HEIGHT_NORMAL, sel->info.server_name, TC_ORANGE, SA_HOR_CENTER); // game name
			DrawString(r.left + WD_FRAMERECT_LEFT, r.right - WD_FRAMERECT_RIGHT, r.top + 6 + 8 + 2 * FONT_HEIGHT_NORMAL, sel->info.map_name, TC_BLACK, SA_HOR_CENTER); // map name

			uint16 y = r.top + detail_height + 4;

			SetDParam(0, sel->info.clients_on);
			SetDParam(1, sel->info.clients_max);
			SetDParam(2, sel->info.companies_on);
			SetDParam(3, sel->info.companies_max);
			DrawString(r.left + WD_FRAMERECT_LEFT, r.right - WD_FRAMERECT_RIGHT, y, STR_NETWORK_SERVER_LIST_CLIENTS);
			y += FONT_HEIGHT_NORMAL;

			SetDParam(0, STR_NETWORK_LANG_ANY + sel->info.server_lang);
			DrawString(r.left + WD_FRAMERECT_LEFT, r.right - WD_FRAMERECT_RIGHT, y, STR_NETWORK_SERVER_LIST_LANGUAGE); // server language
			y += FONT_HEIGHT_NORMAL;

			SetDParam(0, STR_CHEAT_SWITCH_CLIMATE_TEMPERATE_LANDSCAPE + sel->info.map_set);
			DrawString(r.left + WD_FRAMERECT_LEFT, r.right - WD_FRAMERECT_RIGHT, y, STR_NETWORK_SERVER_LIST_LANDSCAPE); // landscape
			y += FONT_HEIGHT_NORMAL;

			SetDParam(0, sel->info.map_width);
			SetDParam(1, sel->info.map_height);
			DrawString(r.left + WD_FRAMERECT_LEFT, r.right - WD_FRAMERECT_RIGHT, y, STR_NETWORK_SERVER_LIST_MAP_SIZE); // map size
			y += FONT_HEIGHT_NORMAL;

			SetDParamStr(0, sel->info.server_revision);
			DrawString(r.left + WD_FRAMERECT_LEFT, r.right - WD_FRAMERECT_RIGHT, y, STR_NETWORK_SERVER_LIST_SERVER_VERSION); // server version
			y += FONT_HEIGHT_NORMAL;

			SetDParamStr(0, sel->address.GetAddressAsString());
			DrawString(r.left + WD_FRAMERECT_LEFT, r.right - WD_FRAMERECT_RIGHT, y, STR_NETWORK_SERVER_LIST_SERVER_ADDRESS); // server address
			y += FONT_HEIGHT_NORMAL;

			SetDParam(0, sel->info.start_date);
			DrawString(r.left + WD_FRAMERECT_LEFT, r.right - WD_FRAMERECT_RIGHT, y, STR_NETWORK_SERVER_LIST_START_DATE); // start date
			y += FONT_HEIGHT_NORMAL;

			SetDParam(0, sel->info.game_date);
			DrawString(r.left + WD_FRAMERECT_LEFT, r.right - WD_FRAMERECT_RIGHT, y, STR_NETWORK_SERVER_LIST_CURRENT_DATE); // current date
			y += FONT_HEIGHT_NORMAL;

			y += WD_PAR_VSEP_NORMAL;

			if (!sel->info.compatible) {
				DrawString(r.left + WD_FRAMERECT_LEFT, r.right - WD_FRAMERECT_RIGHT, y, sel->info.version_compatible ? STR_NETWORK_SERVER_LIST_GRF_MISMATCH : STR_NETWORK_SERVER_LIST_VERSION_MISMATCH, TC_FROMSTRING, SA_HOR_CENTER); // server mismatch
			} else if (sel->info.clients_on == sel->info.clients_max) {
				/* Show: server full, when clients_on == max_clients */
				DrawString(r.left + WD_FRAMERECT_LEFT, r.right - WD_FRAMERECT_RIGHT, y, STR_NETWORK_SERVER_LIST_SERVER_FULL, TC_FROMSTRING, SA_HOR_CENTER); // server full
			} else if (sel->info.use_password) {
				DrawString(r.left + WD_FRAMERECT_LEFT, r.right - WD_FRAMERECT_RIGHT, y, STR_NETWORK_SERVER_LIST_PASSWORD, TC_FROMSTRING, SA_HOR_CENTER); // password warning
			}
		}
	}

	virtual void OnClick(Point pt, int widget, int click_count)
	{
		switch (widget) {
			case WID_NG_CANCEL: // Cancel button
				DeleteWindowById(WC_NETWORK_WINDOW, WN_NETWORK_WINDOW_GAME);
				break;

			case WID_NG_CONN_BTN: // 'Connection' droplist
				ShowDropDownMenu(this, _lan_internet_types_dropdown, _settings_client.network.lan_internet, WID_NG_CONN_BTN, 0, 0); // do it for widget WID_NSS_CONN_BTN
				break;

			case WID_NG_NAME:    // Sort by name
			case WID_NG_CLIENTS: // Sort by connected clients
			case WID_NG_MAPSIZE: // Sort by map size
			case WID_NG_DATE:    // Sort by date
			case WID_NG_YEARS:   // Sort by years
			case WID_NG_INFO:    // Connectivity (green dot)
				if (this->servers.SortType() == widget - WID_NG_NAME) {
					this->servers.ToggleSortOrder();
					if (this->list_pos != SLP_INVALID) this->list_pos = this->servers.Length() - this->list_pos - 1;
				} else {
					this->servers.SetSortType(widget - WID_NG_NAME);
					this->servers.ForceResort();
					this->SortNetworkGameList();
				}
				this->ScrollToSelectedServer();
				this->SetDirty();
				break;

			case WID_NG_MATRIX: { // Show available network games
				uint id_v = this->vscroll->GetScrolledRowFromWidget(pt.y, this, WID_NG_MATRIX);
				this->server = (id_v < this->servers.Length()) ? this->servers[id_v] : NULL;
				this->list_pos = (server == NULL) ? SLP_INVALID : id_v;
				this->SetDirty();

				/* FIXME the disabling should go into some InvalidateData, which is called instead of the SetDirty */
				if (click_count > 1 && !this->IsWidgetDisabled(WID_NG_JOIN)) this->OnClick(pt, WID_NG_JOIN, 1);
				break;
			}

			case WID_NG_LASTJOINED: {
				if (this->last_joined != NULL) {
					this->server = this->last_joined;

					/* search the position of the newly selected server */
					this->UpdateListPos();
					this->ScrollToSelectedServer();
					this->SetDirty();

					/* FIXME the disabling should go into some InvalidateData, which is called instead of the SetDirty */
					if (click_count > 1 && !this->IsWidgetDisabled(WID_NG_JOIN)) this->OnClick(pt, WID_NG_JOIN, 1);
				}
				break;
			}

			case WID_NG_FIND: // Find server automatically
				switch (_settings_client.network.lan_internet) {
					case 0: NetworkUDPSearchGame(); break;
					case 1: NetworkUDPQueryMasterServer(); break;
				}
				break;

			case WID_NG_ADD: // Add a server
				SetDParamStr(0, _settings_client.network.connect_to_ip);
				ShowQueryString(
					STR_JUST_RAW_STRING,
					STR_NETWORK_SERVER_LIST_ENTER_IP,
					NETWORK_HOSTNAME_LENGTH,  // maximum number of characters including '\0'
					this, CS_ALPHANUMERAL, QSF_ACCEPT_UNCHANGED);
				break;

			case WID_NG_START: // Start server
				ShowNetworkStartServerWindow();
				break;

			case WID_NG_JOIN: // Join Game
				if (this->server != NULL) {
					seprintf(_settings_client.network.last_host, lastof(_settings_client.network.last_host), "%s", this->server->address.GetHostname());
					_settings_client.network.last_port = this->server->address.GetPort();
					ShowNetworkLobbyWindow(this->server);
				}
				break;

			case WID_NG_REFRESH: // Refresh
				if (this->server != NULL) NetworkUDPQueryServer(this->server->address);
				break;

			case WID_NG_NEWGRF: // NewGRF Settings
				if (this->server != NULL) ShowNewGRFSettings(false, false, false, &this->server->info.grfconfig);
				break;

			case WID_NG_NEWGRF_MISSING: // Find missing content online
				if (this->server != NULL) ShowMissingContentWindow(this->server->info.grfconfig);
				break;
		}
	}

	virtual void OnDropdownSelect(int widget, int index)
	{
		switch (widget) {
			case WID_NG_CONN_BTN:
				_settings_client.network.lan_internet = index;
				break;

			default:
				NOT_REACHED();
		}

		this->SetDirty();
	}

	/**
	 * Some data on this window has become invalid.
	 * @param data Information about the changed data.
	 * @param gui_scope Whether the call is done from GUI scope. You may not do everything when not in GUI scope. See #InvalidateWindowData() for details.
	 */
	virtual void OnInvalidateData(int data = 0, bool gui_scope = true)
	{
		this->servers.ForceRebuild();
		this->SetDirty();
	}

	virtual EventState OnKeyPress(WChar key, uint16 keycode)
	{
		EventState state = ES_NOT_HANDLED;

		/* handle up, down, pageup, pagedown, home and end */
		if (keycode == WKC_UP || keycode == WKC_DOWN || keycode == WKC_PAGEUP || keycode == WKC_PAGEDOWN || keycode == WKC_HOME || keycode == WKC_END) {
			if (this->servers.Length() == 0) return ES_HANDLED;
			switch (keycode) {
				case WKC_UP:
					/* scroll up by one */
					if (this->list_pos == SLP_INVALID) return ES_HANDLED;
					if (this->list_pos > 0) this->list_pos--;
					break;
				case WKC_DOWN:
					/* scroll down by one */
					if (this->list_pos == SLP_INVALID) return ES_HANDLED;
					if (this->list_pos < this->servers.Length() - 1) this->list_pos++;
					break;
				case WKC_PAGEUP:
					/* scroll up a page */
					if (this->list_pos == SLP_INVALID) return ES_HANDLED;
					this->list_pos = (this->list_pos < this->vscroll->GetCapacity()) ? 0 : this->list_pos - this->vscroll->GetCapacity();
					break;
				case WKC_PAGEDOWN:
					/* scroll down a page */
					if (this->list_pos == SLP_INVALID) return ES_HANDLED;
					this->list_pos = min(this->list_pos + this->vscroll->GetCapacity(), (int)this->servers.Length() - 1);
					break;
				case WKC_HOME:
					/* jump to beginning */
					this->list_pos = 0;
					break;
				case WKC_END:
					/* jump to end */
					this->list_pos = this->servers.Length() - 1;
					break;
				default: NOT_REACHED();
			}

			this->server = this->servers[this->list_pos];

			/* Scroll to the new server if it is outside the current range. */
			this->ScrollToSelectedServer();

			/* redraw window */
			this->SetDirty();
			return ES_HANDLED;
		}

		if (this->server != NULL) {
			if (keycode == WKC_DELETE) { // Press 'delete' to remove servers
				NetworkGameListRemoveItem(this->server);
				if (this->server == this->last_joined) this->last_joined = NULL;
				this->server = NULL;
				this->list_pos = SLP_INVALID;
			}
		}

		return state;
	}

	virtual void OnEditboxChanged(int wid)
	{
		switch (wid) {
			case WID_NG_FILTER: {
				this->servers.ForceRebuild();
				this->BuildGUINetworkGameList();
				this->ScrollToSelectedServer();
				this->SetDirty();
				break;
			}

			case WID_NG_CLIENT:
				/* Make sure the name does not start with a space, so TAB completion works */
				if (!StrEmpty(this->name_editbox.text.buf) && this->name_editbox.text.buf[0] != ' ') {
					strecpy(_settings_client.network.client_name, this->name_editbox.text.buf, lastof(_settings_client.network.client_name));
				} else {
					strecpy(_settings_client.network.client_name, "Player", lastof(_settings_client.network.client_name));
				}
				break;
		}
	}

	virtual void OnQueryTextFinished(char *str)
	{
		if (!StrEmpty(str)) NetworkAddServer(str);
	}

	virtual void OnResize()
	{
		this->vscroll->SetCapacityFromWidget(this, WID_NG_MATRIX);
	}

	virtual void OnTick()
	{
		NetworkGameListRequery();
	}
};

Listing NetworkGameWindow::last_sorting = {false, 5};
GUIGameServerList::SortFunction * const NetworkGameWindow::sorter_funcs[] = {
	&NGameNameSorter,
	&NGameClientSorter,
	&NGameMapSizeSorter,
	&NGameDateSorter,
	&NGameYearsSorter,
	&NGameAllowedSorter
};

GUIGameServerList::FilterFunction * const NetworkGameWindow::filter_funcs[] = {
	&NGameSearchFilter
};

static NWidgetBase *MakeResizableHeader(int *biggest_index)
{
	*biggest_index = max<int>(*biggest_index, WID_NG_INFO);
	return new NWidgetServerListHeader();
}

static const NWidgetPart _nested_network_game_widgets[] = {
	/* TOP */
	NWidget(NWID_HORIZONTAL),
		NWidget(WWT_CLOSEBOX, COLOUR_LIGHT_BLUE),
		NWidget(WWT_CAPTION, COLOUR_LIGHT_BLUE), SetDataTip(STR_NETWORK_SERVER_LIST_CAPTION, STR_TOOLTIP_WINDOW_TITLE_DRAG_THIS),
		NWidget(WWT_DEFSIZEBOX, COLOUR_LIGHT_BLUE),
	EndContainer(),
	NWidget(WWT_PANEL, COLOUR_LIGHT_BLUE, WID_NG_MAIN),
		NWidget(NWID_VERTICAL), SetPIP(10, 7, 0),
			NWidget(NWID_HORIZONTAL), SetPIP(10, 7, 10),
				/* LEFT SIDE */
				NWidget(NWID_VERTICAL), SetPIP(0, 7, 0),
					NWidget(NWID_HORIZONTAL), SetPIP(0, 7, 0),
						NWidget(WWT_TEXT, COLOUR_LIGHT_BLUE, WID_NG_CONNECTION), SetSizingType(NWST_STEP), SetDataTip(STR_NETWORK_SERVER_LIST_ADVERTISED, STR_NULL),
						NWidget(WWT_DROPDOWN, COLOUR_LIGHT_BLUE, WID_NG_CONN_BTN),
											SetDataTip(STR_BLACK_STRING, STR_NETWORK_SERVER_LIST_ADVERTISED_TOOLTIP),
						NWidget(WWT_TEXT, COLOUR_LIGHT_BLUE, WID_NG_FILTER_LABEL), SetDataTip(STR_LIST_FILTER_TITLE, STR_NULL),
						NWidget(WWT_EDITBOX, COLOUR_LIGHT_BLUE, WID_NG_FILTER), SetMinimalSize(251, 12), SetFill(1, 0), SetResize(1, 0),
											SetDataTip(STR_LIST_FILTER_OSKTITLE, STR_LIST_FILTER_TOOLTIP),
					EndContainer(),
					NWidget(NWID_HORIZONTAL),
						NWidget(NWID_VERTICAL),
							NWidgetFunction(MakeResizableHeader),
							NWidget(WWT_MATRIX, COLOUR_LIGHT_BLUE, WID_NG_MATRIX), SetResize(1, 1), SetFill(1, 0),
												SetMatrixDataTip(1, 0, STR_NETWORK_SERVER_LIST_CLICK_GAME_TO_SELECT), SetScrollbar(WID_NG_SCROLLBAR),
						EndContainer(),
						NWidget(NWID_VSCROLLBAR, COLOUR_LIGHT_BLUE, WID_NG_SCROLLBAR),
					EndContainer(),
					NWidget(NWID_VERTICAL),
						NWidget(WWT_TEXT, COLOUR_LIGHT_BLUE, WID_NG_LASTJOINED_LABEL), SetFill(1, 0),
											SetDataTip(STR_NETWORK_SERVER_LIST_LAST_JOINED_SERVER, STR_NULL), SetResize(1, 0),
						NWidget(NWID_HORIZONTAL),
							NWidget(WWT_PANEL, COLOUR_LIGHT_BLUE, WID_NG_LASTJOINED), SetFill(1, 0), SetResize(1, 0),
												SetDataTip(0x0, STR_NETWORK_SERVER_LIST_CLICK_TO_SELECT_LAST),
							EndContainer(),
							NWidget(WWT_EMPTY, INVALID_COLOUR, WID_NG_LASTJOINED_SPACER), SetFill(0, 0),
						EndContainer(),
					EndContainer(),
				EndContainer(),
				/* RIGHT SIDE */
				NWidget(NWID_VERTICAL), SetPIP(0, 7, 0),
					NWidget(NWID_HORIZONTAL), SetPIP(0, 7, 0),
						NWidget(WWT_TEXT, COLOUR_LIGHT_BLUE, WID_NG_CLIENT_LABEL), SetDataTip(STR_NETWORK_SERVER_LIST_PLAYER_NAME, STR_NULL),
						NWidget(WWT_EDITBOX, COLOUR_LIGHT_BLUE, WID_NG_CLIENT), SetMinimalSize(151, 12), SetFill(1, 0), SetResize(1, 0),
											SetDataTip(STR_NETWORK_SERVER_LIST_PLAYER_NAME_OSKTITLE, STR_NETWORK_SERVER_LIST_ENTER_NAME_TOOLTIP),
					EndContainer(),
					NWidget(WWT_PANEL, COLOUR_LIGHT_BLUE, WID_NG_DETAILS),
						NWidget(NWID_VERTICAL, NC_EQUALSIZE), SetPIP(5, 5, 5),
							NWidget(WWT_EMPTY, INVALID_COLOUR, WID_NG_DETAILS_SPACER), SetMinimalSize(140, 155), SetResize(0, 1), SetFill(1, 1), // Make sure it's at least this wide
							NWidget(NWID_HORIZONTAL, NC_NONE), SetPIP(5, 5, 5),
								NWidget(NWID_SELECTION, INVALID_COLOUR, WID_NG_NEWGRF_MISSING_SEL),
									NWidget(WWT_PUSHTXTBTN, COLOUR_WHITE, WID_NG_NEWGRF_MISSING), SetFill(1, 0), SetDataTip(STR_NEWGRF_SETTINGS_FIND_MISSING_CONTENT_BUTTON, STR_NEWGRF_SETTINGS_FIND_MISSING_CONTENT_TOOLTIP),
									NWidget(NWID_SPACER), SetFill(1, 0),
								EndContainer(),
							EndContainer(),
							NWidget(NWID_HORIZONTAL, NC_EQUALSIZE), SetPIP(5, 5, 5),
								NWidget(NWID_SPACER), SetFill(1, 0),
								NWidget(NWID_SELECTION, INVALID_COLOUR, WID_NG_NEWGRF_SEL),
									NWidget(WWT_PUSHTXTBTN, COLOUR_WHITE, WID_NG_NEWGRF), SetFill(1, 0), SetDataTip(STR_INTRO_NEWGRF_SETTINGS, STR_NULL),
									NWidget(NWID_SPACER), SetFill(1, 0),
								EndContainer(),
							EndContainer(),
							NWidget(NWID_HORIZONTAL, NC_EQUALSIZE), SetPIP(5, 5, 5),
								NWidget(WWT_PUSHTXTBTN, COLOUR_WHITE, WID_NG_JOIN), SetFill(1, 0), SetDataTip(STR_NETWORK_SERVER_LIST_JOIN_GAME, STR_NULL),
								NWidget(WWT_PUSHTXTBTN, COLOUR_WHITE, WID_NG_REFRESH), SetFill(1, 0), SetDataTip(STR_NETWORK_SERVER_LIST_REFRESH, STR_NETWORK_SERVER_LIST_REFRESH_TOOLTIP),
							EndContainer(),
						EndContainer(),
					EndContainer(),
				EndContainer(),
			EndContainer(),
			/* BOTTOM */
			NWidget(NWID_HORIZONTAL),
				NWidget(NWID_VERTICAL),
					NWidget(NWID_HORIZONTAL, NC_EQUALSIZE), SetPIP(10, 7, 4),
						NWidget(WWT_PUSHTXTBTN, COLOUR_WHITE, WID_NG_FIND), SetResize(1, 0), SetFill(1, 0), SetDataTip(STR_NETWORK_SERVER_LIST_FIND_SERVER, STR_NETWORK_SERVER_LIST_FIND_SERVER_TOOLTIP),
						NWidget(WWT_PUSHTXTBTN, COLOUR_WHITE, WID_NG_ADD), SetResize(1, 0), SetFill(1, 0), SetDataTip(STR_NETWORK_SERVER_LIST_ADD_SERVER, STR_NETWORK_SERVER_LIST_ADD_SERVER_TOOLTIP),
						NWidget(WWT_PUSHTXTBTN, COLOUR_WHITE, WID_NG_START), SetResize(1, 0), SetFill(1, 0), SetDataTip(STR_NETWORK_SERVER_LIST_START_SERVER, STR_NETWORK_SERVER_LIST_START_SERVER_TOOLTIP),
						NWidget(WWT_PUSHTXTBTN, COLOUR_WHITE, WID_NG_CANCEL), SetResize(1, 0), SetFill(1, 0), SetDataTip(STR_BUTTON_CANCEL, STR_NULL),
					EndContainer(),
					NWidget(NWID_SPACER), SetMinimalSize(0, 6), SetResize(1, 0), SetFill(1, 0),
				EndContainer(),
				NWidget(NWID_VERTICAL),
					NWidget(NWID_SPACER), SetFill(0, 1),
					NWidget(WWT_RESIZEBOX, COLOUR_LIGHT_BLUE),
				EndContainer(),
			EndContainer(),
		EndContainer(),
	EndContainer(),
};

static WindowDesc _network_game_window_desc(
	WDP_CENTER, "list_servers", 1000, 730,
	WC_NETWORK_WINDOW, WC_NONE,
	0,
	_nested_network_game_widgets, lengthof(_nested_network_game_widgets)
);

void ShowNetworkGameWindow()
{
	static bool first = true;
	DeleteWindowById(WC_NETWORK_WINDOW, WN_NETWORK_WINDOW_LOBBY);
	DeleteWindowById(WC_NETWORK_WINDOW, WN_NETWORK_WINDOW_START);

	/* Only show once */
	if (first) {
		first = false;
		/* Add all servers from the config file to our list. */
		for (char **iter = _network_host_list.Begin(); iter != _network_host_list.End(); iter++) {
			NetworkAddServer(*iter);
		}
	}

	new NetworkGameWindow(&_network_game_window_desc);
}

struct NetworkStartServerWindow : public Window {
	byte widget_id;              ///< The widget that has the pop-up input menu
	QueryString name_editbox;    ///< Server name editbox.

	NetworkStartServerWindow(WindowDesc *desc) : Window(desc), name_editbox(NETWORK_NAME_LENGTH)
	{
		this->InitNested(WN_NETWORK_WINDOW_START);

		this->querystrings[WID_NSS_GAMENAME] = &this->name_editbox;
		this->name_editbox.text.Assign(_settings_client.network.server_name);

		this->SetFocusedWidget(WID_NSS_GAMENAME);
	}

	virtual void SetStringParameters(int widget) const
	{
		switch (widget) {
			case WID_NSS_CONNTYPE_BTN:
				SetDParam(0, _connection_types_dropdown[_settings_client.network.server_advertise]);
				break;

			case WID_NSS_CLIENTS_TXT:
				SetDParam(0, _settings_client.network.max_clients);
				break;

			case WID_NSS_COMPANIES_TXT:
				SetDParam(0, _settings_client.network.max_companies);
				break;

			case WID_NSS_SPECTATORS_TXT:
				SetDParam(0, _settings_client.network.max_spectators);
				break;

			case WID_NSS_LANGUAGE_BTN:
				SetDParam(0, STR_NETWORK_LANG_ANY + _settings_client.network.server_lang);
				break;
		}
	}

	virtual void UpdateWidgetSize(int widget, Dimension *size, const Dimension &padding, Dimension *fill, Dimension *resize)
	{
		switch (widget) {
			case WID_NSS_CONNTYPE_BTN:
				*size = maxdim(GetStringBoundingBox(_connection_types_dropdown[0]), GetStringBoundingBox(_connection_types_dropdown[1]));
				size->width = GetMinSizing(NWST_BUTTON, size->width + padding.width);
				size->height = GetMinSizing(NWST_BUTTON, size->height + padding.height);
				break;
		}
	}

	virtual void DrawWidget(const Rect &r, int widget) const
	{
		switch (widget) {
			case WID_NSS_SETPWD:
				/* If password is set, draw red '*' next to 'Set password' button. */
				if (!StrEmpty(_settings_client.network.server_password)) DrawString(r.right + WD_FRAMERECT_LEFT, this->width - WD_FRAMERECT_RIGHT, r.top, "*", TC_RED);
		}
	}

	virtual void OnClick(Point pt, int widget, int click_count)
	{
		switch (widget) {
			case WID_NSS_CANCEL: // Cancel button
				ShowNetworkGameWindow();
				break;

			case WID_NSS_SETPWD: // Set password button
				this->widget_id = WID_NSS_SETPWD;
				SetDParamStr(0, _settings_client.network.server_password);
				ShowQueryString(STR_JUST_RAW_STRING, STR_NETWORK_START_SERVER_SET_PASSWORD, 20, this, CS_ALPHANUMERAL, QSF_NONE);
				break;

			case WID_NSS_CONNTYPE_BTN: // Connection type
				ShowDropDownMenu(this, _connection_types_dropdown, _settings_client.network.server_advertise, WID_NSS_CONNTYPE_BTN, 0, 0); // do it for widget WID_NSS_CONNTYPE_BTN
				break;

			case WID_NSS_CLIENTS_BTND:    case WID_NSS_CLIENTS_BTNU:    // Click on up/down button for number of clients
			case WID_NSS_COMPANIES_BTND:  case WID_NSS_COMPANIES_BTNU:  // Click on up/down button for number of companies
			case WID_NSS_SPECTATORS_BTND: case WID_NSS_SPECTATORS_BTNU: // Click on up/down button for number of spectators
				/* Don't allow too fast scrolling. */
				if (!(this->flags & WF_TIMEOUT) || this->timeout_timer <= 1) {
					this->HandleButtonClick(widget);
					this->SetDirty();
					switch (widget) {
						default: NOT_REACHED();
						case WID_NSS_CLIENTS_BTND: case WID_NSS_CLIENTS_BTNU:
							_settings_client.network.max_clients    = Clamp(_settings_client.network.max_clients    + widget - WID_NSS_CLIENTS_TXT,    2, MAX_CLIENTS);
							break;
						case WID_NSS_COMPANIES_BTND: case WID_NSS_COMPANIES_BTNU:
							_settings_client.network.max_companies  = Clamp(_settings_client.network.max_companies  + widget - WID_NSS_COMPANIES_TXT,  1, MAX_COMPANIES);
							break;
						case WID_NSS_SPECTATORS_BTND: case WID_NSS_SPECTATORS_BTNU:
							_settings_client.network.max_spectators = Clamp(_settings_client.network.max_spectators + widget - WID_NSS_SPECTATORS_TXT, 0, MAX_CLIENTS);
							break;
					}
				}
				_left_button_clicked = false;
				break;

			case WID_NSS_CLIENTS_TXT:    // Click on number of clients
				this->widget_id = WID_NSS_CLIENTS_TXT;
				SetDParam(0, _settings_client.network.max_clients);
				ShowQueryString(STR_JUST_INT, STR_NETWORK_START_SERVER_NUMBER_OF_CLIENTS,    4, this, CS_NUMERAL, QSF_NONE);
				break;

			case WID_NSS_COMPANIES_TXT:  // Click on number of companies
				this->widget_id = WID_NSS_COMPANIES_TXT;
				SetDParam(0, _settings_client.network.max_companies);
				ShowQueryString(STR_JUST_INT, STR_NETWORK_START_SERVER_NUMBER_OF_COMPANIES,  3, this, CS_NUMERAL, QSF_NONE);
				break;

			case WID_NSS_SPECTATORS_TXT: // Click on number of spectators
				this->widget_id = WID_NSS_SPECTATORS_TXT;
				SetDParam(0, _settings_client.network.max_spectators);
				ShowQueryString(STR_JUST_INT, STR_NETWORK_START_SERVER_NUMBER_OF_SPECTATORS, 4, this, CS_NUMERAL, QSF_NONE);
				break;

			case WID_NSS_LANGUAGE_BTN: { // Language
				uint sel = 0;
				for (uint i = 0; i < lengthof(_language_dropdown) - 1; i++) {
					if (_language_dropdown[i] == STR_NETWORK_LANG_ANY + _settings_client.network.server_lang) {
						sel = i;
						break;
					}
				}
				ShowDropDownMenu(this, _language_dropdown, sel, WID_NSS_LANGUAGE_BTN, 0, 0);
				break;
			}

			case WID_NSS_GENERATE_GAME: // Start game
				_is_network_server = true;
				if (_ctrl_pressed) {
					StartNewGameWithoutGUI(GENERATE_NEW_SEED);
				} else {
					ShowGenerateLandscape();
				}
				break;

			case WID_NSS_LOAD_GAME:
				_is_network_server = true;
				ShowSaveLoadDialog(FT_SAVEGAME, SLO_LOAD);
				break;

			case WID_NSS_PLAY_SCENARIO:
				_is_network_server = true;
				ShowSaveLoadDialog(FT_SCENARIO, SLO_LOAD);
				break;

			case WID_NSS_PLAY_HEIGHTMAP:
				_is_network_server = true;
				ShowSaveLoadDialog(FT_HEIGHTMAP,SLO_LOAD);
				break;
		}
	}

	virtual void OnDropdownSelect(int widget, int index)
	{
		switch (widget) {
			case WID_NSS_CONNTYPE_BTN:
				_settings_client.network.server_advertise = (index != 0);
				break;
			case WID_NSS_LANGUAGE_BTN:
				_settings_client.network.server_lang = _language_dropdown[index] - STR_NETWORK_LANG_ANY;
				break;
			default:
				NOT_REACHED();
		}

		this->SetDirty();
	}

	virtual void OnEditboxChanged(int wid)
	{
		if (wid == WID_NSS_GAMENAME) {
			strecpy(_settings_client.network.server_name, this->name_editbox.text.buf, lastof(_settings_client.network.server_name));
		}
	}

	virtual void OnTimeout()
	{
		static const int raise_widgets[] = {WID_NSS_CLIENTS_BTND, WID_NSS_CLIENTS_BTNU, WID_NSS_COMPANIES_BTND, WID_NSS_COMPANIES_BTNU, WID_NSS_SPECTATORS_BTND, WID_NSS_SPECTATORS_BTNU, WIDGET_LIST_END};
		for (const int *widget = raise_widgets; *widget != WIDGET_LIST_END; widget++) {
			if (this->IsWidgetLowered(*widget)) {
				this->RaiseWidget(*widget);
				this->SetWidgetDirty(*widget);
			}
		}
	}

	virtual void OnQueryTextFinished(char *str)
	{
		if (str == NULL) return;

		if (this->widget_id == WID_NSS_SETPWD) {
			strecpy(_settings_client.network.server_password, str, lastof(_settings_client.network.server_password));
		} else {
			int32 value = atoi(str);
			this->SetWidgetDirty(this->widget_id);
			switch (this->widget_id) {
				default: NOT_REACHED();
				case WID_NSS_CLIENTS_TXT:    _settings_client.network.max_clients    = Clamp(value, 2, MAX_CLIENTS); break;
				case WID_NSS_COMPANIES_TXT:  _settings_client.network.max_companies  = Clamp(value, 1, MAX_COMPANIES); break;
				case WID_NSS_SPECTATORS_TXT: _settings_client.network.max_spectators = Clamp(value, 0, MAX_CLIENTS); break;
			}
		}

		this->SetDirty();
	}
};

static const NWidgetPart _nested_network_start_server_window_widgets[] = {
	NWidget(NWID_HORIZONTAL),
		NWidget(WWT_CLOSEBOX, COLOUR_LIGHT_BLUE),
		NWidget(WWT_CAPTION, COLOUR_LIGHT_BLUE), SetDataTip(STR_NETWORK_START_SERVER_CAPTION, STR_TOOLTIP_WINDOW_TITLE_DRAG_THIS),
	EndContainer(),
	NWidget(WWT_PANEL, COLOUR_LIGHT_BLUE, WID_NSS_BACKGROUND),
		NWidget(NWID_VERTICAL), SetPIP(10, 6, 10),
			NWidget(NWID_HORIZONTAL, NC_EQUALSIZE), SetPIP(10, 6, 10),
				NWidget(NWID_VERTICAL), SetPIP(0, 1, 0),
					/* Game name widgets */
					NWidget(WWT_TEXT, COLOUR_LIGHT_BLUE, WID_NSS_GAMENAME_LABEL), SetFill(1, 0), SetDataTip(STR_NETWORK_START_SERVER_NEW_GAME_NAME, STR_NULL),
					NWidget(WWT_EDITBOX, COLOUR_LIGHT_BLUE, WID_NSS_GAMENAME), SetMinimalSize(10, 12), SetFill(1, 0), SetDataTip(STR_NETWORK_START_SERVER_NEW_GAME_NAME_OSKTITLE, STR_NETWORK_START_SERVER_NEW_GAME_NAME_TOOLTIP),
				EndContainer(),
			EndContainer(),

			NWidget(NWID_HORIZONTAL, NC_EQUALSIZE), SetPIP(10, 6, 10),
				NWidget(NWID_VERTICAL), SetPIP(0, 1, 0),
					NWidget(WWT_TEXT, COLOUR_LIGHT_BLUE, WID_NSS_CONNTYPE_LABEL), SetFill(1, 0), SetDataTip(STR_NETWORK_SERVER_LIST_ADVERTISED, STR_NULL),
					NWidget(WWT_DROPDOWN, COLOUR_LIGHT_BLUE, WID_NSS_CONNTYPE_BTN), SetSizingType(NWST_BUTTON), SetFill(1, 0), SetDataTip(STR_BLACK_STRING, STR_NETWORK_SERVER_LIST_ADVERTISED_TOOLTIP),
				EndContainer(),
				NWidget(NWID_VERTICAL), SetPIP(0, 1, 0),
					NWidget(WWT_TEXT, COLOUR_LIGHT_BLUE, WID_NSS_LANGUAGE_LABEL), SetFill(1, 0), SetDataTip(STR_NETWORK_START_SERVER_LANGUAGE_SPOKEN, STR_NULL),
					NWidget(WWT_DROPDOWN, COLOUR_LIGHT_BLUE, WID_NSS_LANGUAGE_BTN), SetSizingType(NWST_BUTTON), SetFill(1, 0), SetDataTip(STR_BLACK_STRING, STR_NETWORK_START_SERVER_LANGUAGE_TOOLTIP),
				EndContainer(),
				NWidget(NWID_VERTICAL), SetPIP(0, 1, 0),
					NWidget(NWID_SPACER), SetFill(1, 1),
					NWidget(WWT_PUSHTXTBTN, COLOUR_WHITE, WID_NSS_SETPWD), SetSizingType(NWST_BUTTON), SetFill(1, 0), SetDataTip(STR_NETWORK_START_SERVER_SET_PASSWORD, STR_NETWORK_START_SERVER_PASSWORD_TOOLTIP),
				EndContainer(),
			EndContainer(),

			NWidget(NWID_HORIZONTAL, NC_EQUALSIZE), SetPIP(10, 6, 10),
				NWidget(NWID_VERTICAL), SetPIP(0, 1, 0),
					NWidget(WWT_TEXT, COLOUR_LIGHT_BLUE, WID_NSS_CLIENTS_LABEL), SetFill(1, 0), SetDataTip(STR_NETWORK_START_SERVER_NUMBER_OF_CLIENTS, STR_NULL),
					NWidget(NWID_HORIZONTAL),
						NWidget(WWT_IMGBTN, COLOUR_LIGHT_BLUE, WID_NSS_CLIENTS_BTND), SetMinimalSize(12, 12), SetFill(0, 1), SetDataTip(SPR_ARROW_DOWN, STR_NETWORK_START_SERVER_NUMBER_OF_CLIENTS_TOOLTIP),
						NWidget(WWT_PUSHTXTBTN, COLOUR_LIGHT_BLUE, WID_NSS_CLIENTS_TXT), SetFill(1, 0), SetDataTip(STR_NETWORK_START_SERVER_CLIENTS_SELECT, STR_NETWORK_START_SERVER_NUMBER_OF_CLIENTS_TOOLTIP),
						NWidget(WWT_IMGBTN, COLOUR_LIGHT_BLUE, WID_NSS_CLIENTS_BTNU), SetMinimalSize(12, 12), SetFill(0, 1), SetDataTip(SPR_ARROW_UP, STR_NETWORK_START_SERVER_NUMBER_OF_CLIENTS_TOOLTIP),
					EndContainer(),
				EndContainer(),

				NWidget(NWID_VERTICAL), SetPIP(0, 1, 0),
					NWidget(WWT_TEXT, COLOUR_LIGHT_BLUE, WID_NSS_COMPANIES_LABEL), SetFill(1, 0), SetDataTip(STR_NETWORK_START_SERVER_NUMBER_OF_COMPANIES, STR_NULL),
					NWidget(NWID_HORIZONTAL),
						NWidget(WWT_IMGBTN, COLOUR_LIGHT_BLUE, WID_NSS_COMPANIES_BTND), SetMinimalSize(12, 12), SetFill(0, 1), SetDataTip(SPR_ARROW_DOWN, STR_NETWORK_START_SERVER_NUMBER_OF_COMPANIES_TOOLTIP),
						NWidget(WWT_PUSHTXTBTN, COLOUR_LIGHT_BLUE, WID_NSS_COMPANIES_TXT), SetFill(1, 0), SetDataTip(STR_NETWORK_START_SERVER_COMPANIES_SELECT, STR_NETWORK_START_SERVER_NUMBER_OF_COMPANIES_TOOLTIP),
						NWidget(WWT_IMGBTN, COLOUR_LIGHT_BLUE, WID_NSS_COMPANIES_BTNU), SetMinimalSize(12, 12), SetFill(0, 1), SetDataTip(SPR_ARROW_UP, STR_NETWORK_START_SERVER_NUMBER_OF_COMPANIES_TOOLTIP),
					EndContainer(),
				EndContainer(),

				NWidget(NWID_VERTICAL), SetPIP(0, 1, 0),
					NWidget(WWT_TEXT, COLOUR_LIGHT_BLUE, WID_NSS_SPECTATORS_LABEL), SetFill(1, 0), SetDataTip(STR_NETWORK_START_SERVER_NUMBER_OF_SPECTATORS, STR_NULL),
					NWidget(NWID_HORIZONTAL),
						NWidget(WWT_IMGBTN, COLOUR_LIGHT_BLUE, WID_NSS_SPECTATORS_BTND), SetMinimalSize(12, 12), SetFill(0, 1), SetDataTip(SPR_ARROW_DOWN, STR_NETWORK_START_SERVER_NUMBER_OF_SPECTATORS_TOOLTIP),
						NWidget(WWT_PUSHTXTBTN, COLOUR_LIGHT_BLUE, WID_NSS_SPECTATORS_TXT), SetFill(1, 0), SetDataTip(STR_NETWORK_START_SERVER_SPECTATORS_SELECT, STR_NETWORK_START_SERVER_NUMBER_OF_SPECTATORS_TOOLTIP),
						NWidget(WWT_IMGBTN, COLOUR_LIGHT_BLUE, WID_NSS_SPECTATORS_BTNU), SetMinimalSize(12, 12), SetFill(0, 1), SetDataTip(SPR_ARROW_UP, STR_NETWORK_START_SERVER_NUMBER_OF_SPECTATORS_TOOLTIP),
					EndContainer(),
				EndContainer(),
			EndContainer(),

			/* 'generate game' and 'load game' buttons */
			NWidget(NWID_HORIZONTAL, NC_EQUALSIZE), SetPIP(10, 6, 10),
				NWidget(WWT_PUSHTXTBTN, COLOUR_WHITE, WID_NSS_GENERATE_GAME), SetDataTip(STR_INTRO_NEW_GAME, STR_INTRO_TOOLTIP_NEW_GAME), SetFill(1, 0),
				NWidget(WWT_PUSHTXTBTN, COLOUR_WHITE, WID_NSS_LOAD_GAME), SetDataTip(STR_INTRO_LOAD_GAME, STR_INTRO_TOOLTIP_LOAD_GAME), SetFill(1, 0),
			EndContainer(),

			/* 'play scenario' and 'play heightmap' buttons */
			NWidget(NWID_HORIZONTAL, NC_EQUALSIZE), SetPIP(10, 6, 10),
				NWidget(WWT_PUSHTXTBTN, COLOUR_WHITE, WID_NSS_PLAY_SCENARIO), SetDataTip(STR_INTRO_PLAY_SCENARIO, STR_INTRO_TOOLTIP_PLAY_SCENARIO), SetFill(1, 0),
				NWidget(WWT_PUSHTXTBTN, COLOUR_WHITE, WID_NSS_PLAY_HEIGHTMAP), SetDataTip(STR_INTRO_PLAY_HEIGHTMAP, STR_INTRO_TOOLTIP_PLAY_HEIGHTMAP), SetFill(1, 0),
			EndContainer(),

			NWidget(NWID_HORIZONTAL, NC_EQUALSIZE), SetPIP(10, 0, 10),
				NWidget(NWID_SPACER), SetFill(1, 0),
				NWidget(WWT_PUSHTXTBTN, COLOUR_WHITE, WID_NSS_CANCEL), SetDataTip(STR_BUTTON_CANCEL, STR_NULL), SetMinimalSize(128, 12),
				NWidget(NWID_SPACER), SetFill(1, 0),
			EndContainer(),
		EndContainer(),
	EndContainer(),
};

static WindowDesc _network_start_server_window_desc(
	WDP_CENTER, NULL, 0, 0,
	WC_NETWORK_WINDOW, WC_NONE,
	0,
	_nested_network_start_server_window_widgets, lengthof(_nested_network_start_server_window_widgets)
);

static void ShowNetworkStartServerWindow()
{
	DeleteWindowById(WC_NETWORK_WINDOW, WN_NETWORK_WINDOW_GAME);
	DeleteWindowById(WC_NETWORK_WINDOW, WN_NETWORK_WINDOW_LOBBY);

	new NetworkStartServerWindow(&_network_start_server_window_desc);
}

struct NetworkLobbyWindow : public Window {
	CompanyID company;       ///< Selected company
	NetworkGameList *server; ///< Selected server
	NetworkCompanyInfo company_info[MAX_COMPANIES];
	Scrollbar *vscroll;

	NetworkLobbyWindow(WindowDesc *desc, NetworkGameList *ngl) :
			Window(desc), company(INVALID_COMPANY), server(ngl)
	{
		this->CreateNestedTree();
		this->vscroll = this->GetScrollbar(WID_NL_SCROLLBAR);
		this->FinishInitNested(WN_NETWORK_WINDOW_LOBBY);
	}

	CompanyID NetworkLobbyFindCompanyIndex(byte pos) const
	{
		/* Scroll through all this->company_info and get the 'pos' item that is not empty. */
		for (CompanyID i = COMPANY_FIRST; i < MAX_COMPANIES; i++) {
			if (!StrEmpty(this->company_info[i].company_name)) {
				if (pos-- == 0) return i;
			}
		}

		return COMPANY_FIRST;
	}

	virtual void UpdateWidgetSize(int widget, Dimension *size, const Dimension &padding, Dimension *fill, Dimension *resize)
	{
		switch (widget) {
			case WID_NL_HEADER:
				size->height = WD_MATRIX_TOP + FONT_HEIGHT_NORMAL + WD_MATRIX_BOTTOM;
				break;

			case WID_NL_MATRIX:
				resize->height = GetMinSizing(NWST_STEP, WD_MATRIX_TOP + FONT_HEIGHT_NORMAL + WD_MATRIX_BOTTOM);
				size->height = 6 * resize->height;
				break;

			case WID_NL_DETAILS:
				size->height = 30 + 11 * FONT_HEIGHT_NORMAL;
				break;
		}
	}

	virtual void SetStringParameters(int widget) const
	{
		switch (widget) {
			case WID_NL_TEXT:
				SetDParamStr(0, this->server->info.server_name);
				break;
		}
	}

	virtual void DrawWidget(const Rect &r, int widget) const
	{
		switch (widget) {
			case WID_NL_DETAILS:
				this->DrawDetails(r);
				break;

			case WID_NL_MATRIX:
				this->DrawMatrix(r);
				break;
		}
	}

	virtual void OnPaint()
	{
		const NetworkGameInfo *gi = &this->server->info;

		/* Join button is disabled when no company is selected and for AI companies. */
		this->SetWidgetDisabledState(WID_NL_JOIN, this->company == INVALID_COMPANY || GetLobbyCompanyInfo(this->company)->ai);
		/* Cannot start new company if there are too many. */
		this->SetWidgetDisabledState(WID_NL_NEW, gi->companies_on >= gi->companies_max);
		/* Cannot spectate if there are too many spectators. */
		this->SetWidgetDisabledState(WID_NL_SPECTATE, gi->spectators_on >= gi->spectators_max);

		this->vscroll->SetCount(gi->companies_on);

		/* Draw window widgets */
		this->DrawWidgets();
	}

	void DrawMatrix(const Rect &r) const
	{
		bool rtl = _current_text_dir == TD_RTL;
		uint left = r.left + WD_FRAMERECT_LEFT;
		uint right = r.right - WD_FRAMERECT_RIGHT;

		Dimension lock_size = GetSpriteSize(SPR_LOCK);
		int lock_width      = lock_size.width;
		int lock_y_offset   = (this->resize.step_height - WD_MATRIX_TOP - WD_MATRIX_BOTTOM - lock_size.height) / 2;

		Dimension profit_size = GetSpriteSize(SPR_PROFIT_LOT);
		int profit_width      = lock_size.width;
		int profit_y_offset   = (this->resize.step_height - WD_MATRIX_TOP - WD_MATRIX_BOTTOM - profit_size.height) / 2;

		uint text_left   = left  + (rtl ? lock_width + profit_width + 4 : 0);
		uint text_right  = right - (rtl ? 0 : lock_width + profit_width + 4);
		uint profit_left = rtl ? left : right - profit_width;
		uint lock_left   = rtl ? left + profit_width + 2 : right - profit_width - lock_width - 2;

		int y = r.top + WD_MATRIX_TOP + this->resize.step_height / 4;
		/* Draw company list */
		int pos = this->vscroll->GetPosition();
		while (pos < this->server->info.companies_on) {
			byte company = NetworkLobbyFindCompanyIndex(pos);
			bool income = false;
			if (this->company == company) {
				GfxFillRect(r.left + 1, y - 2, r.right - 1, y + FONT_HEIGHT_NORMAL, PC_GREY); // show highlighted item with a different colour
			}

			DrawString(text_left, text_right, y, this->company_info[company].company_name, TC_BLACK);
			if (this->company_info[company].use_password != 0) DrawSprite(SPR_LOCK, PAL_NONE, lock_left, y + lock_y_offset);

			/* If the company's income was positive puts a green dot else a red dot */
			if (this->company_info[company].income >= 0) income = true;
			DrawSprite(income ? SPR_PROFIT_LOT : SPR_PROFIT_NEGATIVE, PAL_NONE, profit_left, y + profit_y_offset);

			pos++;
			y += this->resize.step_height;
			if (pos >= this->vscroll->GetPosition() + this->vscroll->GetCapacity()) break;
		}
	}

	void DrawDetails(const Rect &r) const
	{
		const int detail_height = 12 + FONT_HEIGHT_NORMAL + 12;
		/* Draw info about selected company when it is selected in the left window. */
		GfxFillRect(r.left + 1, r.top + 1, r.right - 1, r.top + detail_height - 1, PC_DARK_BLUE);
		DrawString(r.left + WD_FRAMERECT_LEFT, r.right - WD_FRAMERECT_RIGHT, r.top + 12, STR_NETWORK_GAME_LOBBY_COMPANY_INFO, TC_FROMSTRING, SA_HOR_CENTER);

		if (this->company == INVALID_COMPANY || StrEmpty(this->company_info[this->company].company_name)) return;

		int y = r.top + detail_height + 4;
		const NetworkGameInfo *gi = &this->server->info;

		SetDParam(0, gi->clients_on);
		SetDParam(1, gi->clients_max);
		SetDParam(2, gi->companies_on);
		SetDParam(3, gi->companies_max);
		DrawString(r.left + WD_FRAMERECT_LEFT, r.right - WD_FRAMERECT_RIGHT, y, STR_NETWORK_SERVER_LIST_CLIENTS);
		y += FONT_HEIGHT_NORMAL;

		SetDParamStr(0, this->company_info[this->company].company_name);
		DrawString(r.left + WD_FRAMERECT_LEFT, r.right - WD_FRAMERECT_RIGHT, y, STR_NETWORK_GAME_LOBBY_COMPANY_NAME);
		y += FONT_HEIGHT_NORMAL;

		SetDParam(0, this->company_info[this->company].inaugurated_year);
		DrawString(r.left + WD_FRAMERECT_LEFT, r.right - WD_FRAMERECT_RIGHT, y, STR_NETWORK_GAME_LOBBY_INAUGURATION_YEAR); // inauguration year
		y += FONT_HEIGHT_NORMAL;

		SetDParam(0, this->company_info[this->company].company_value);
		DrawString(r.left + WD_FRAMERECT_LEFT, r.right - WD_FRAMERECT_RIGHT, y, STR_NETWORK_GAME_LOBBY_VALUE); // company value
		y += FONT_HEIGHT_NORMAL;

		SetDParam(0, this->company_info[this->company].money);
		DrawString(r.left + WD_FRAMERECT_LEFT, r.right - WD_FRAMERECT_RIGHT, y, STR_NETWORK_GAME_LOBBY_CURRENT_BALANCE); // current balance
		y += FONT_HEIGHT_NORMAL;

		SetDParam(0, this->company_info[this->company].income);
		DrawString(r.left + WD_FRAMERECT_LEFT, r.right - WD_FRAMERECT_RIGHT, y, STR_NETWORK_GAME_LOBBY_LAST_YEARS_INCOME); // last year's income
		y += FONT_HEIGHT_NORMAL;

		SetDParam(0, this->company_info[this->company].performance);
		DrawString(r.left + WD_FRAMERECT_LEFT, r.right - WD_FRAMERECT_RIGHT, y, STR_NETWORK_GAME_LOBBY_PERFORMANCE); // performance
		y += FONT_HEIGHT_NORMAL;

		SetDParam(0, this->company_info[this->company].num_vehicle[NETWORK_VEH_TRAIN]);
		SetDParam(1, this->company_info[this->company].num_vehicle[NETWORK_VEH_LORRY]);
		SetDParam(2, this->company_info[this->company].num_vehicle[NETWORK_VEH_BUS]);
		SetDParam(3, this->company_info[this->company].num_vehicle[NETWORK_VEH_SHIP]);
		SetDParam(4, this->company_info[this->company].num_vehicle[NETWORK_VEH_PLANE]);
		DrawString(r.left + WD_FRAMERECT_LEFT, r.right - WD_FRAMERECT_RIGHT, y, STR_NETWORK_GAME_LOBBY_VEHICLES); // vehicles
		y += FONT_HEIGHT_NORMAL;

		SetDParam(0, this->company_info[this->company].num_station[NETWORK_VEH_TRAIN]);
		SetDParam(1, this->company_info[this->company].num_station[NETWORK_VEH_LORRY]);
		SetDParam(2, this->company_info[this->company].num_station[NETWORK_VEH_BUS]);
		SetDParam(3, this->company_info[this->company].num_station[NETWORK_VEH_SHIP]);
		SetDParam(4, this->company_info[this->company].num_station[NETWORK_VEH_PLANE]);
		DrawString(r.left + WD_FRAMERECT_LEFT, r.right - WD_FRAMERECT_RIGHT, y, STR_NETWORK_GAME_LOBBY_STATIONS); // stations
		y += FONT_HEIGHT_NORMAL;

		SetDParamStr(0, this->company_info[this->company].clients);
		DrawString(r.left + WD_FRAMERECT_LEFT, r.right - WD_FRAMERECT_RIGHT, y, STR_NETWORK_GAME_LOBBY_PLAYERS); // players
	}

	virtual void OnClick(Point pt, int widget, int click_count)
	{
		switch (widget) {
			case WID_NL_CANCEL:   // Cancel button
				ShowNetworkGameWindow();
				break;

			case WID_NL_MATRIX: { // Company list
				uint id_v = this->vscroll->GetScrolledRowFromWidget(pt.y, this, WID_NL_MATRIX);
				this->company = (id_v >= this->server->info.companies_on) ? INVALID_COMPANY : NetworkLobbyFindCompanyIndex(id_v);
				this->SetDirty();

				/* FIXME the disabling should go into some InvalidateData, which is called instead of the SetDirty */
				if (click_count > 1 && !this->IsWidgetDisabled(WID_NL_JOIN)) this->OnClick(pt, WID_NL_JOIN, 1);
				break;
			}

			case WID_NL_JOIN:     // Join company
				/* Button can be clicked only when it is enabled. */
				NetworkClientConnectGame(NetworkAddress(_settings_client.network.last_host, _settings_client.network.last_port), this->company);
				break;

			case WID_NL_NEW:      // New company
				NetworkClientConnectGame(NetworkAddress(_settings_client.network.last_host, _settings_client.network.last_port), COMPANY_NEW_COMPANY);
				break;

			case WID_NL_SPECTATE: // Spectate game
				NetworkClientConnectGame(NetworkAddress(_settings_client.network.last_host, _settings_client.network.last_port), COMPANY_SPECTATOR);
				break;

			case WID_NL_REFRESH:  // Refresh
				NetworkTCPQueryServer(NetworkAddress(_settings_client.network.last_host, _settings_client.network.last_port)); // company info
				NetworkUDPQueryServer(NetworkAddress(_settings_client.network.last_host, _settings_client.network.last_port)); // general data
				/* Clear the information so removed companies don't remain */
				memset(this->company_info, 0, sizeof(this->company_info));
				break;
		}
	}

	virtual void OnResize()
	{
		this->vscroll->SetCapacityFromWidget(this, WID_NL_MATRIX);
	}
};

static const NWidgetPart _nested_network_lobby_window_widgets[] = {
	NWidget(NWID_HORIZONTAL),
		NWidget(WWT_CLOSEBOX, COLOUR_LIGHT_BLUE),
		NWidget(WWT_CAPTION, COLOUR_LIGHT_BLUE), SetDataTip(STR_NETWORK_GAME_LOBBY_CAPTION, STR_TOOLTIP_WINDOW_TITLE_DRAG_THIS),
	EndContainer(),
	NWidget(WWT_PANEL, COLOUR_LIGHT_BLUE, WID_NL_BACKGROUND),
		NWidget(WWT_TEXT, COLOUR_LIGHT_BLUE, WID_NL_TEXT), SetDataTip(STR_NETWORK_GAME_LOBBY_PREPARE_TO_JOIN, STR_NULL), SetResize(1, 0), SetPadding(10, 10, 0, 10),
		NWidget(NWID_SPACER), SetMinimalSize(0, 3),
		NWidget(NWID_HORIZONTAL), SetPIP(10, 0, 10),
			/* Company list. */
			NWidget(NWID_VERTICAL),
				NWidget(WWT_PANEL, COLOUR_WHITE, WID_NL_HEADER), SetMinimalSize(146, 0), SetResize(1, 0), SetFill(1, 0), EndContainer(),
				NWidget(WWT_MATRIX, COLOUR_LIGHT_BLUE, WID_NL_MATRIX), SetMinimalSize(146, 0), SetResize(1, 1), SetFill(1, 1), SetMatrixDataTip(1, 0, STR_NETWORK_GAME_LOBBY_COMPANY_LIST_TOOLTIP), SetScrollbar(WID_NL_SCROLLBAR),
			EndContainer(),
			NWidget(NWID_VSCROLLBAR, COLOUR_LIGHT_BLUE, WID_NL_SCROLLBAR),
			NWidget(NWID_SPACER), SetMinimalSize(5, 0), SetResize(0, 1),
			/* Company info. */
			NWidget(WWT_PANEL, COLOUR_LIGHT_BLUE, WID_NL_DETAILS), SetMinimalSize(232, 0), SetResize(1, 1), SetFill(1, 1), EndContainer(),
		EndContainer(),
		NWidget(NWID_SPACER), SetMinimalSize(0, 9),
		/* Buttons. */
		NWidget(NWID_HORIZONTAL, NC_EQUALSIZE), SetPIP(10, 3, 10),
			NWidget(NWID_VERTICAL, NC_EQUALSIZE), SetPIP(0, 3, 0),
				NWidget(WWT_PUSHTXTBTN, COLOUR_WHITE, WID_NL_JOIN), SetResize(1, 0), SetFill(1, 0), SetDataTip(STR_NETWORK_GAME_LOBBY_JOIN_COMPANY, STR_NETWORK_GAME_LOBBY_JOIN_COMPANY_TOOLTIP),
				NWidget(WWT_PUSHTXTBTN, COLOUR_WHITE, WID_NL_NEW), SetResize(1, 0), SetFill(1, 0), SetDataTip(STR_NETWORK_GAME_LOBBY_NEW_COMPANY, STR_NETWORK_GAME_LOBBY_NEW_COMPANY_TOOLTIP),
			EndContainer(),
			NWidget(NWID_VERTICAL, NC_EQUALSIZE), SetPIP(0, 3, 0),
				NWidget(WWT_PUSHTXTBTN, COLOUR_WHITE, WID_NL_SPECTATE), SetResize(1, 0), SetFill(1, 0), SetDataTip(STR_NETWORK_GAME_LOBBY_SPECTATE_GAME, STR_NETWORK_GAME_LOBBY_SPECTATE_GAME_TOOLTIP),
				NWidget(WWT_PUSHTXTBTN, COLOUR_WHITE, WID_NL_REFRESH), SetResize(1, 0), SetFill(1, 0), SetDataTip(STR_NETWORK_SERVER_LIST_REFRESH, STR_NETWORK_SERVER_LIST_REFRESH_TOOLTIP),
			EndContainer(),
			NWidget(NWID_VERTICAL, NC_EQUALSIZE), SetPIP(0, 3, 0),
				NWidget(WWT_PUSHTXTBTN, COLOUR_WHITE, WID_NL_CANCEL), SetResize(1, 0), SetFill(1, 0), SetDataTip(STR_BUTTON_CANCEL, STR_NULL),
				NWidget(NWID_SPACER), SetFill(1, 1),
			EndContainer(),
		EndContainer(),
		NWidget(NWID_SPACER), SetMinimalSize(0, 8),
	EndContainer(),
};

static WindowDesc _network_lobby_window_desc(
	WDP_CENTER, NULL, 0, 0,
	WC_NETWORK_WINDOW, WC_NONE,
	0,
	_nested_network_lobby_window_widgets, lengthof(_nested_network_lobby_window_widgets)
);

/**
 * Show the networklobbywindow with the selected server.
 * @param ngl Selected game pointer which is passed to the new window.
 */
static void ShowNetworkLobbyWindow(NetworkGameList *ngl)
{
	DeleteWindowById(WC_NETWORK_WINDOW, WN_NETWORK_WINDOW_START);
	DeleteWindowById(WC_NETWORK_WINDOW, WN_NETWORK_WINDOW_GAME);

	NetworkTCPQueryServer(NetworkAddress(_settings_client.network.last_host, _settings_client.network.last_port)); // company info
	NetworkUDPQueryServer(NetworkAddress(_settings_client.network.last_host, _settings_client.network.last_port)); // general data

	new NetworkLobbyWindow(&_network_lobby_window_desc, ngl);
}

/**
 * Get the company information of a given company to fill for the lobby.
 * @param company the company to get the company info struct from.
 * @return the company info struct to write the (downloaded) data to.
 */
NetworkCompanyInfo *GetLobbyCompanyInfo(CompanyID company)
{
	NetworkLobbyWindow *lobby = dynamic_cast<NetworkLobbyWindow*>(FindWindowById(WC_NETWORK_WINDOW, WN_NETWORK_WINDOW_LOBBY));
	return (lobby != NULL && company < MAX_COMPANIES) ? &lobby->company_info[company] : NULL;
}

/* The window below gives information about the connected clients
 *  and also makes able to give money to them, kick them (if server)
 *  and stuff like that. */

extern void DrawCompanyIcon(CompanyID cid, int x, int y);

/**
 * Prototype for ClientList actions.
 * @param ci The information about the current client.
 */
typedef void ClientList_Action_Proc(const NetworkClientInfo *ci);

static const NWidgetPart _nested_client_list_popup_widgets[] = {
	NWidget(WWT_PANEL, COLOUR_GREY, WID_CLP_PANEL), EndContainer(),
};

static WindowDesc _client_list_popup_desc(
	WDP_AUTO, NULL, 0, 0,
	WC_CLIENT_LIST_POPUP, WC_CLIENT_LIST,
	0,
	_nested_client_list_popup_widgets, lengthof(_nested_client_list_popup_widgets)
);

/* Here we start to define the options out of the menu */
static void ClientList_Kick(const NetworkClientInfo *ci)
{
	NetworkServerKickClient(ci->client_id);
}

static void ClientList_Ban(const NetworkClientInfo *ci)
{
	NetworkServerKickOrBanIP(ci->client_id, true);
}

static void ClientList_GiveMoney(const NetworkClientInfo *ci)
{
	ShowNetworkGiveMoneyWindow(ci->client_playas);
}

static void ClientList_SpeakToClient(const NetworkClientInfo *ci)
{
	ShowNetworkChatQueryWindow(DESTTYPE_CLIENT, ci->client_id);
}

static void ClientList_SpeakToCompany(const NetworkClientInfo *ci)
{
	ShowNetworkChatQueryWindow(DESTTYPE_TEAM, ci->client_playas);
}

static void ClientList_SpeakToAll(const NetworkClientInfo *ci)
{
	ShowNetworkChatQueryWindow(DESTTYPE_BROADCAST, 0);
}

/** Popup selection window to chose an action to perform */
struct NetworkClientListPopupWindow : Window {
	/** Container for actions that can be executed. */
	struct ClientListAction {
		StringID name;                ///< Name of the action to execute
		ClientList_Action_Proc *proc; ///< Action to execute
	};

	int sel_index;
	ClientID client_id;
	Point desired_location;
	SmallVector<ClientListAction, 2> actions; ///< Actions to execute

	/**
	 * Add an action to the list of actions to execute.
	 * @param name the name of the action
	 * @param proc the procedure to execute for the action
	 */
	inline void AddAction(StringID name, ClientList_Action_Proc *proc)
	{
		ClientListAction *action = this->actions.Append();
		action->name = name;
		action->proc = proc;
	}

	NetworkClientListPopupWindow(WindowDesc *desc, int x, int y, ClientID client_id) :
			Window(desc),
			sel_index(-1), client_id(client_id)
	{
		this->desired_location.x = x - GetMinSizing(NWST_STEP, FONT_HEIGHT_NORMAL);
		this->desired_location.y = y + GetMinSizing(NWST_STEP, FONT_HEIGHT_NORMAL) / 2;

		const NetworkClientInfo *ci = NetworkClientInfo::GetByClientID(client_id);

		if (_network_own_client_id != ci->client_id) {
			this->AddAction(STR_NETWORK_CLIENTLIST_SPEAK_TO_CLIENT, &ClientList_SpeakToClient);
		}

		if (Company::IsValidID(ci->client_playas) || ci->client_playas == COMPANY_SPECTATOR) {
			this->AddAction(STR_NETWORK_CLIENTLIST_SPEAK_TO_COMPANY, &ClientList_SpeakToCompany);
		}
		this->AddAction(STR_NETWORK_CLIENTLIST_SPEAK_TO_ALL, &ClientList_SpeakToAll);

		if (_network_own_client_id != ci->client_id) {
			/* We are no spectator and the company we want to give money to is no spectator and money gifts are allowed. */
			if (Company::IsValidID(_local_company) && Company::IsValidID(ci->client_playas) && _settings_game.economy.give_money) {
				this->AddAction(STR_NETWORK_CLIENTLIST_GIVE_MONEY, &ClientList_GiveMoney);
			}
		}

		/* A server can kick clients (but not himself). */
		if (_network_server && _network_own_client_id != ci->client_id) {
			this->AddAction(STR_NETWORK_CLIENTLIST_KICK, &ClientList_Kick);
			this->AddAction(STR_NETWORK_CLIENTLIST_BAN, &ClientList_Ban);
		}

		this->InitNested(client_id);
		CLRBITS(this->flags, WF_WHITE_BORDER);
	}

	virtual Point OnInitialPosition(int16 sm_width, int16 sm_height, int window_number)
	{
		return this->desired_location;
	}

	virtual void UpdateWidgetSize(int widget, Dimension *size, const Dimension &padding, Dimension *fill, Dimension *resize)
	{
		Dimension d = *size;
		for (const ClientListAction *action = this->actions.Begin(); action != this->actions.End(); action++) {
			d = maxdim(GetStringBoundingBox(action->name), d);
		}

		d.height = GetMinSizing(NWST_STEP, FONT_HEIGHT_NORMAL);
		d.height *= this->actions.Length();
		d.width += WD_FRAMERECT_LEFT + WD_FRAMERECT_RIGHT;
		d.height += WD_FRAMERECT_TOP + WD_FRAMERECT_BOTTOM;
		*size = d;
	}

	virtual void DrawWidget(const Rect &r, int widget) const
	{
		/* Draw the actions */
		int sel = this->sel_index;
		int y = r.top + WD_FRAMERECT_TOP;
		for (const ClientListAction *action = this->actions.Begin(); action != this->actions.End(); action++, y += GetMinSizing(NWST_STEP, FONT_HEIGHT_NORMAL)) {
			TextColour colour;
			if (sel-- == 0) { // Selected item, highlight it
				GfxFillRect(r.left + 1, y, r.right - 1, y + GetMinSizing(NWST_STEP, FONT_HEIGHT_NORMAL) - 1, PC_BLACK);
				colour = TC_WHITE;
			} else {
				colour = TC_BLACK;
			}

			DrawString(r.left + WD_FRAMERECT_LEFT, r.right - WD_FRAMERECT_RIGHT, Center(y, GetMinSizing(NWST_STEP, FONT_HEIGHT_NORMAL)), action->name, colour);
		}
	}

	virtual void OnClick(Point pt, int widget, int click_count)
	{
		int index = (pt.y - WD_FRAMERECT_TOP) / GetMinSizing(NWST_STEP, FONT_HEIGHT_NORMAL);

		if (index >= 0 && index < (int)this->actions.Length()) {
			const NetworkClientInfo *ci = NetworkClientInfo::GetByClientID(this->client_id);
			if (ci != NULL) this->actions[index].proc(ci);
		}

		DeleteWindowByClass(WC_CLIENT_LIST_POPUP);
	}
};

/**
 * Show the popup (action list)
 */
static void PopupClientList(ClientID client_id, int x, int y)
{
	DeleteWindowByClass(WC_CLIENT_LIST_POPUP);

	if (NetworkClientInfo::GetByClientID(client_id) == NULL) return;

	new NetworkClientListPopupWindow(&_client_list_popup_desc, x, y, client_id);
}

static const NWidgetPart _nested_client_list_widgets[] = {
	NWidget(NWID_HORIZONTAL),
		NWidget(WWT_CLOSEBOX, COLOUR_GREY),
		NWidget(WWT_CAPTION, COLOUR_GREY), SetDataTip(STR_NETWORK_COMPANY_LIST_CLIENT_LIST, STR_TOOLTIP_WINDOW_TITLE_DRAG_THIS),
		NWidget(WWT_STICKYBOX, COLOUR_GREY),
	EndContainer(),
	NWidget(WWT_PANEL, COLOUR_GREY, WID_CL_PANEL), SetMinimalSize(100, WD_FRAMERECT_TOP + WD_FRAMERECT_BOTTOM), SetResize(1, 1), EndContainer(),
};

static WindowDesc _client_list_desc(
	WDP_AUTO, "list_clients", 0, 0,
	WC_CLIENT_LIST, WC_NONE,
	0,
	_nested_client_list_widgets, lengthof(_nested_client_list_widgets)
);

/**
 * Main handle for clientlist
 */
struct NetworkClientListWindow : Window {
	int selected_item;

	uint server_client_width;
	uint line_height;
	uint line_width;
	enum { MAX_ROWS = 6 }; // Split the list in two if it does not fit the screen

	Dimension icon_size;

	NetworkClientListWindow(WindowDesc *desc, WindowNumber window_number) :
			Window(desc),
			selected_item(-1)
	{
		this->InitNested(window_number);
	}

	/**
	 * Finds the amount of clients and set the height correct
	 */
	bool CheckClientListHeight()
	{
		int num = 0;
		const NetworkClientInfo *ci;

		/* Should be replaced with a loop through all clients */
		FOR_ALL_CLIENT_INFOS(ci) {
			if (ci->client_playas != COMPANY_INACTIVE_CLIENT) num++;
		}

		int cols = 1 + (num - 1) / MAX_ROWS;
		cols *= this->line_width;
		num = min(num, MAX_ROWS);
		num *= this->line_height;

		int diffx = (cols + WD_FRAMERECT_LEFT + WD_FRAMERECT_RIGHT) - (this->GetWidget<NWidgetBase>(WID_CL_PANEL)->current_x);
		int diffy = (num + WD_FRAMERECT_TOP + WD_FRAMERECT_BOTTOM) - (this->GetWidget<NWidgetBase>(WID_CL_PANEL)->current_y);
		/* If height is changed */
<<<<<<< HEAD
		if (diffx > 0 || diffy != 0) { // Width can only grow, also title bar can be wider than content
			ResizeWindow(this, diffx, diffy);
=======
		if (diff != 0) {
			ResizeWindow(this, 0, diff, false);
>>>>>>> d3de0808
			return false;
		}
		return true;
	}

	virtual void UpdateWidgetSize(int widget, Dimension *size, const Dimension &padding, Dimension *fill, Dimension *resize)
	{
		if (widget != WID_CL_PANEL) return;

		this->server_client_width = max(GetStringBoundingBox(STR_NETWORK_SERVER).width, GetStringBoundingBox(STR_NETWORK_CLIENT).width) + WD_FRAMERECT_RIGHT;
		this->icon_size = GetSpriteSize(SPR_COMPANY_ICON);
		this->line_height = max(this->icon_size.height + 2U, (uint)FONT_HEIGHT_NORMAL);
		this->line_height = GetMinSizing(NWST_STEP, this->line_height);

		uint width = 100; // Default width
		const NetworkClientInfo *ci;
		FOR_ALL_CLIENT_INFOS(ci) {
			width = max(width, GetStringBoundingBox(ci->client_name).width);
		}

		this->line_width = this->server_client_width + this->icon_size.width + WD_FRAMERECT_LEFT + width + WD_FRAMERECT_RIGHT;
	}

	virtual void OnPaint()
	{
		/* Check if we need to reset the height */
		if (!this->CheckClientListHeight()) return;

		this->DrawWidgets();
	}

	virtual void DrawWidget(const Rect &r, int widget) const
	{
		if (widget != WID_CL_PANEL) return;

		bool rtl = _current_text_dir == TD_RTL;
		int icon_offset = (this->line_height - icon_size.height) / 2;
		int text_offset = (this->line_height - FONT_HEIGHT_NORMAL) / 2;

		uint y = r.top + WD_FRAMERECT_TOP;
		uint left = r.left + WD_FRAMERECT_LEFT;
		uint right = r.right - WD_FRAMERECT_RIGHT;
		uint type_icon_width = this->server_client_width + this->icon_size.width + WD_FRAMERECT_LEFT;

		int i = 0;
		const NetworkClientInfo *ci;
		FOR_ALL_CLIENT_INFOS(ci) {
			uint type_left  = rtl ? right - this->server_client_width : left;
			uint type_right = rtl ? right : left + this->server_client_width - 1;
			uint icon_left  = rtl ? right - type_icon_width + WD_FRAMERECT_LEFT : left + this->server_client_width;
			uint name_left  = rtl ? right - this->line_width : left + type_icon_width;
			uint name_right = rtl ? right - type_icon_width : left + this->line_width;
			TextColour colour;
			if (this->selected_item == i++) { // Selected item, highlight it
				if (rtl) {
					GfxFillRect(right - this->line_width, y, right + WD_FRAMERECT_RIGHT - 1, y + this->line_height - 1, PC_BLACK);
				} else {
					GfxFillRect(left - WD_FRAMERECT_LEFT + 1, y, left + this->line_width, y + this->line_height - 1, PC_BLACK);
				}
				colour = TC_WHITE;
			} else {
				colour = TC_BLACK;
			}

			if (ci->client_id == CLIENT_ID_SERVER) {
				DrawString(type_left, type_right, y + text_offset, STR_NETWORK_SERVER, colour);
			} else {
				DrawString(type_left, type_right, y + text_offset, STR_NETWORK_CLIENT, colour);
			}

			/* Filter out spectators */
			if (Company::IsValidID(ci->client_playas)) DrawCompanyIcon(ci->client_playas, icon_left, y + icon_offset);

			DrawString(name_left, name_right, y + text_offset, ci->client_name, colour);

			y += line_height;
			if (i % MAX_ROWS == 0 && i > 1) {
				y = r.top + WD_FRAMERECT_TOP;
				if (rtl) {
					right -= this->line_width;
				} else {
					left += this->line_width;
				}
			}
		}
	}

	virtual void OnClick(Point pt, int widget, int click_count)
	{
		/* Show the popup with option */
		if (this->selected_item != -1) {
			NetworkClientInfo *ci;

			int client_no = this->selected_item;
			FOR_ALL_CLIENT_INFOS(ci) {
				if (client_no == 0) break;
				client_no--;
			}

			if (ci != NULL) PopupClientList(ci->client_id, pt.x + this->left, pt.y + this->top);
		}
	}

	virtual void OnMouseOver(Point pt, int widget)
	{
		/* -1 means we left the current window */
		if (pt.y == -1) {
			this->selected_item = -1;
			this->SetDirty();
			return;
		}

		/* Find the new selected item (if any) */
		pt.y -= this->GetWidget<NWidgetBase>(WID_CL_PANEL)->pos_y;
		int item = -1;
		if (IsInsideMM(pt.y, WD_FRAMERECT_TOP, this->GetWidget<NWidgetBase>(WID_CL_PANEL)->current_y - WD_FRAMERECT_BOTTOM)) {
			item = (pt.y - WD_FRAMERECT_TOP) / this->line_height + ((pt.x - WD_FRAMERECT_LEFT) / this->line_width) * MAX_ROWS;
		}

		/* It did not change.. no update! */
		if (item == this->selected_item) return;
		this->selected_item = item;

		/* Repaint */
		this->SetDirty();
	}
};

void ShowClientList()
{
	AllocateWindowDescFront<NetworkClientListWindow>(&_client_list_desc, 0);
}

NetworkJoinStatus _network_join_status; ///< The status of joining.
uint8 _network_join_waiting;            ///< The number of clients waiting in front of us.
uint32 _network_join_bytes;             ///< The number of bytes we already downloaded.
uint32 _network_join_bytes_total;       ///< The total number of bytes to download.

struct NetworkJoinStatusWindow : Window {
	NetworkPasswordType password_type;

	NetworkJoinStatusWindow(WindowDesc *desc) : Window(desc)
	{
		this->parent = FindWindowById(WC_NETWORK_WINDOW, WN_NETWORK_WINDOW_GAME);
		this->InitNested(WN_NETWORK_STATUS_WINDOW_JOIN);
	}

	virtual void DrawWidget(const Rect &r, int widget) const
	{
		if (widget != WID_NJS_BACKGROUND) return;

		uint8 progress; // used for progress bar
		DrawString(r.left + 2, r.right - 2, r.top + 20, STR_NETWORK_CONNECTING_1 + _network_join_status, TC_FROMSTRING, SA_HOR_CENTER);
		switch (_network_join_status) {
			case NETWORK_JOIN_STATUS_CONNECTING: case NETWORK_JOIN_STATUS_AUTHORIZING:
			case NETWORK_JOIN_STATUS_GETTING_COMPANY_INFO:
				progress = 10; // first two stages 10%
				break;
			case NETWORK_JOIN_STATUS_WAITING:
				SetDParam(0, _network_join_waiting);
				DrawString(r.left + 2, r.right - 2, r.top + 20 + FONT_HEIGHT_NORMAL, STR_NETWORK_CONNECTING_WAITING, TC_FROMSTRING, SA_HOR_CENTER);
				progress = 15; // third stage is 15%
				break;
			case NETWORK_JOIN_STATUS_DOWNLOADING:
				SetDParam(0, _network_join_bytes);
				SetDParam(1, _network_join_bytes_total);
				DrawString(r.left + 2, r.right - 2, r.top + 20 + FONT_HEIGHT_NORMAL, _network_join_bytes_total == 0 ? STR_NETWORK_CONNECTING_DOWNLOADING_1 : STR_NETWORK_CONNECTING_DOWNLOADING_2, TC_FROMSTRING, SA_HOR_CENTER);
				if (_network_join_bytes_total == 0) {
					progress = 15; // We don't have the final size yet; the server is still compressing!
					break;
				}
				/* FALL THROUGH */
			default: // Waiting is 15%, so the resting receivement of map is maximum 70%
				progress = 15 + _network_join_bytes * (100 - 15) / _network_join_bytes_total;
		}

		/* Draw nice progress bar :) */
		DrawFrameRect(r.left + 20, r.top + 5, (int)((this->width - 20) * progress / 100), r.top + 15, COLOUR_MAUVE, FR_NONE);
	}

	virtual void UpdateWidgetSize(int widget, Dimension *size, const Dimension &padding, Dimension *fill, Dimension *resize)
	{
		if (widget != WID_NJS_BACKGROUND) return;

		size->height = 25 + 2 * FONT_HEIGHT_NORMAL;

		/* Account for the statuses */
		uint width = 0;
		for (uint i = 0; i < NETWORK_JOIN_STATUS_END; i++) {
			width = max(width, GetStringBoundingBox(STR_NETWORK_CONNECTING_1 + i).width);
		}

		/* For the number of waiting (other) players */
		SetDParamMaxValue(0, MAX_CLIENTS);
		width = max(width, GetStringBoundingBox(STR_NETWORK_CONNECTING_WAITING).width);

		/* Account for downloading ~ 10 MiB */
		SetDParamMaxDigits(0, 8);
		SetDParamMaxDigits(1, 8);
		width = max(width, GetStringBoundingBox(STR_NETWORK_CONNECTING_DOWNLOADING_1).width);
		width = max(width, GetStringBoundingBox(STR_NETWORK_CONNECTING_DOWNLOADING_2).width);

		/* Give a bit more clearing for the widest strings than strictly needed */
		size->width = width + WD_FRAMERECT_LEFT + WD_FRAMERECT_BOTTOM + 10;
	}

	virtual void OnClick(Point pt, int widget, int click_count)
	{
		if (widget == WID_NJS_CANCELOK) { // Disconnect button
			NetworkDisconnect();
			SwitchToMode(SM_MENU);
			ShowNetworkGameWindow();
		}
	}

	virtual void OnQueryTextFinished(char *str)
	{
		if (StrEmpty(str)) {
			NetworkDisconnect();
			ShowNetworkGameWindow();
			return;
		}

		switch (this->password_type) {
			case NETWORK_GAME_PASSWORD:    MyClient::SendGamePassword   (str); break;
			case NETWORK_COMPANY_PASSWORD: MyClient::SendCompanyPassword(str); break;
			default: NOT_REACHED();
		}
	}
};

static const NWidgetPart _nested_network_join_status_window_widgets[] = {
	NWidget(WWT_CAPTION, COLOUR_GREY), SetDataTip(STR_NETWORK_CONNECTING_CAPTION, STR_TOOLTIP_WINDOW_TITLE_DRAG_THIS),
	NWidget(WWT_PANEL, COLOUR_GREY),
		NWidget(WWT_EMPTY, COLOUR_GREY, WID_NJS_BACKGROUND),
		NWidget(NWID_HORIZONTAL),
			NWidget(NWID_SPACER), SetMinimalSize(75, 0), SetFill(1, 0),
			NWidget(WWT_PUSHTXTBTN, COLOUR_WHITE, WID_NJS_CANCELOK), SetMinimalSize(101, 12), SetDataTip(STR_NETWORK_CONNECTION_DISCONNECT, STR_NULL),
			NWidget(NWID_SPACER), SetMinimalSize(75, 0), SetFill(1, 0),
		EndContainer(),
		NWidget(NWID_SPACER), SetMinimalSize(0, 4),
	EndContainer(),
};

static WindowDesc _network_join_status_window_desc(
	WDP_CENTER, NULL, 0, 0,
	WC_NETWORK_STATUS_WINDOW, WC_NONE,
	WDF_MODAL,
	_nested_network_join_status_window_widgets, lengthof(_nested_network_join_status_window_widgets)
);

void ShowJoinStatusWindow()
{
	DeleteWindowById(WC_NETWORK_STATUS_WINDOW, WN_NETWORK_STATUS_WINDOW_JOIN);
	new NetworkJoinStatusWindow(&_network_join_status_window_desc);
}

void ShowNetworkNeedPassword(NetworkPasswordType npt)
{
	NetworkJoinStatusWindow *w = (NetworkJoinStatusWindow *)FindWindowById(WC_NETWORK_STATUS_WINDOW, WN_NETWORK_STATUS_WINDOW_JOIN);
	if (w == NULL) return;
	w->password_type = npt;

	StringID caption;
	switch (npt) {
		default: NOT_REACHED();
		case NETWORK_GAME_PASSWORD:    caption = STR_NETWORK_NEED_GAME_PASSWORD_CAPTION; break;
		case NETWORK_COMPANY_PASSWORD: caption = STR_NETWORK_NEED_COMPANY_PASSWORD_CAPTION; break;
	}
	ShowQueryString(STR_EMPTY, caption, NETWORK_PASSWORD_LENGTH, w, CS_ALPHANUMERAL, QSF_NONE);
}

struct NetworkCompanyPasswordWindow : public Window {
	QueryString password_editbox; ///< Password editbox.

	NetworkCompanyPasswordWindow(WindowDesc *desc, Window *parent) : Window(desc), password_editbox(lengthof(_settings_client.network.default_company_pass))
	{
		this->InitNested(0);

		this->parent = parent;
		this->querystrings[WID_NCP_PASSWORD] = &this->password_editbox;
		this->password_editbox.cancel_button = WID_NCP_CANCEL;
		this->password_editbox.ok_button = WID_NCP_OK;
		this->SetFocusedWidget(WID_NCP_PASSWORD);
	}

	void OnOk()
	{
		if (this->IsWidgetLowered(WID_NCP_SAVE_AS_DEFAULT_PASSWORD)) {
			strecpy(_settings_client.network.default_company_pass, this->password_editbox.text.buf, lastof(_settings_client.network.default_company_pass));
		}

		NetworkChangeCompanyPassword(_local_company, this->password_editbox.text.buf);
	}

	virtual void OnClick(Point pt, int widget, int click_count)
	{
		switch (widget) {
			case WID_NCP_OK:
				this->OnOk();
				/* FALL THROUGH */

			case WID_NCP_CANCEL:
				delete this;
				break;

			case WID_NCP_SAVE_AS_DEFAULT_PASSWORD:
				this->ToggleWidgetLoweredState(WID_NCP_SAVE_AS_DEFAULT_PASSWORD);
				this->SetDirty();
				break;
		}
	}
};

static const NWidgetPart _nested_network_company_password_window_widgets[] = {
	NWidget(NWID_HORIZONTAL),
		NWidget(WWT_CLOSEBOX, COLOUR_GREY),
		NWidget(WWT_CAPTION, COLOUR_GREY), SetDataTip(STR_COMPANY_PASSWORD_CAPTION, STR_TOOLTIP_WINDOW_TITLE_DRAG_THIS),
	EndContainer(),
	NWidget(WWT_PANEL, COLOUR_GREY, WID_NCP_BACKGROUND),
		NWidget(NWID_VERTICAL), SetPIP(5, 5, 5),
			NWidget(NWID_HORIZONTAL), SetPIP(5, 5, 5),
				NWidget(WWT_TEXT, COLOUR_GREY, WID_NCP_LABEL), SetDataTip(STR_COMPANY_VIEW_PASSWORD, STR_NULL),
				NWidget(WWT_EDITBOX, COLOUR_GREY, WID_NCP_PASSWORD), SetFill(1, 0), SetMinimalSize(194, 12), SetDataTip(STR_COMPANY_VIEW_SET_PASSWORD, STR_NULL),
			EndContainer(),
			NWidget(NWID_HORIZONTAL), SetPIP(5, 0, 5),
				NWidget(NWID_SPACER), SetFill(1, 0),
				NWidget(WWT_TEXTBTN, COLOUR_GREY, WID_NCP_SAVE_AS_DEFAULT_PASSWORD), SetMinimalSize(194, 12),
											SetDataTip(STR_COMPANY_PASSWORD_MAKE_DEFAULT, STR_COMPANY_PASSWORD_MAKE_DEFAULT_TOOLTIP),
			EndContainer(),
		EndContainer(),
	EndContainer(),
	NWidget(NWID_HORIZONTAL, NC_EQUALSIZE),
		NWidget(WWT_PUSHTXTBTN, COLOUR_GREY, WID_NCP_CANCEL), SetFill(1, 0), SetDataTip(STR_BUTTON_CANCEL, STR_COMPANY_PASSWORD_CANCEL),
		NWidget(WWT_PUSHTXTBTN, COLOUR_GREY, WID_NCP_OK), SetFill(1, 0), SetDataTip(STR_BUTTON_OK, STR_COMPANY_PASSWORD_OK),
	EndContainer(),
};

static WindowDesc _network_company_password_window_desc(
	WDP_AUTO, NULL, 0, 0,
	WC_COMPANY_PASSWORD_WINDOW, WC_NONE,
	0,
	_nested_network_company_password_window_widgets, lengthof(_nested_network_company_password_window_widgets)
);

void ShowNetworkCompanyPasswordWindow(Window *parent)
{
	DeleteWindowById(WC_COMPANY_PASSWORD_WINDOW, 0);

	new NetworkCompanyPasswordWindow(&_network_company_password_window_desc, parent);
}

#endif /* ENABLE_NETWORK */<|MERGE_RESOLUTION|>--- conflicted
+++ resolved
@@ -1888,13 +1888,8 @@
 		int diffx = (cols + WD_FRAMERECT_LEFT + WD_FRAMERECT_RIGHT) - (this->GetWidget<NWidgetBase>(WID_CL_PANEL)->current_x);
 		int diffy = (num + WD_FRAMERECT_TOP + WD_FRAMERECT_BOTTOM) - (this->GetWidget<NWidgetBase>(WID_CL_PANEL)->current_y);
 		/* If height is changed */
-<<<<<<< HEAD
 		if (diffx > 0 || diffy != 0) { // Width can only grow, also title bar can be wider than content
-			ResizeWindow(this, diffx, diffy);
-=======
-		if (diff != 0) {
-			ResizeWindow(this, 0, diff, false);
->>>>>>> d3de0808
+			ResizeWindow(this, diffx, diffy, false);
 			return false;
 		}
 		return true;
