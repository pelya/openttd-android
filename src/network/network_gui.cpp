--- conflicted
+++ resolved
@@ -500,14 +500,10 @@
 	{
 		switch (widget) {
 			case WID_NG_MATRIX:
-<<<<<<< HEAD
-				resize->height = SETTING_BUTTON_HEIGHT;
+				resize->height = WD_MATRIX_TOP + std::max(GetSpriteSize(SPR_BLOT).height, (uint)FONT_HEIGHT_NORMAL) + WD_MATRIX_BOTTOM;
+				resize->height = GetMinSizing(NWST_STEP, resize->height);
+				fill->height = resize->height;
 				size->height = 5 * resize->height;
-=======
-				resize->height = WD_MATRIX_TOP + std::max(GetSpriteSize(SPR_BLOT).height, (uint)FONT_HEIGHT_NORMAL) + WD_MATRIX_BOTTOM;
-				fill->height = resize->height;
-				size->height = 12 * resize->height;
->>>>>>> 0be22eff
 				break;
 
 			case WID_NG_LASTJOINED:
