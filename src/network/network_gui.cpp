--- conflicted
+++ resolved
@@ -29,11 +29,8 @@
 #include "../genworld.h"
 #include "../map_type.h"
 #include "../guitimer_func.h"
-<<<<<<< HEAD
 #include "../settings_gui.h"
-=======
 #include "../zoom_func.h"
->>>>>>> f30f4b68
 
 #include "../widgets/network_widget.h"
 
@@ -1365,13 +1362,8 @@
 				break;
 
 			case WID_NL_MATRIX:
-<<<<<<< HEAD
 				resize->height = GetMinSizing(NWST_STEP, WD_MATRIX_TOP + FONT_HEIGHT_NORMAL + WD_MATRIX_BOTTOM);
 				size->height = 6 * resize->height;
-=======
-				resize->height = WD_MATRIX_TOP + std::max<uint>(std::max(GetSpriteSize(SPR_LOCK).height, GetSpriteSize(SPR_PROFIT_LOT).height), FONT_HEIGHT_NORMAL) + WD_MATRIX_BOTTOM;
-				size->height = 10 * resize->height;
->>>>>>> f30f4b68
 				break;
 
 			case WID_NL_DETAILS:
@@ -1439,11 +1431,7 @@
 		uint profit_left = rtl ? left : right - profit_width;
 		uint lock_left   = rtl ? left + profit_width + 2 : right - profit_width - lock_width - 2;
 
-<<<<<<< HEAD
-		int y = r.top + WD_MATRIX_TOP + this->resize.step_height / 4;
-=======
-		int y = r.top;
->>>>>>> f30f4b68
+		int y = r.top + this->resize.step_height / 4;
 		/* Draw company list */
 		int pos = this->vscroll->GetPosition();
 		while (pos < this->server->info.companies_on) {
