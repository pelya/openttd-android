--- conflicted
+++ resolved
@@ -64,13 +64,8 @@
 #	include <arpa/inet.h>
 #	include <net/if.h>
 /* According to glibc/NEWS, <ifaddrs.h> appeared in glibc-2.3. */
-<<<<<<< HEAD
-#		if !defined(__sgi__) && !defined(SUNOS) && !defined(__MORPHOS__) && !defined(__BEOS__) && !defined(__HAIKU__) && !defined(__INNOTEK_LIBC__) \
-		   && !(defined(__GLIBC__) && (__GLIBC__ <= 2) && (__GLIBC_MINOR__ <= 2)) && !defined(__dietlibc__) && !defined(HPUX) && !defined(__ANDROID__)
-=======
 #	if !defined(__sgi__) && !defined(SUNOS) && !defined(__INNOTEK_LIBC__) \
-	   && !(defined(__GLIBC__) && (__GLIBC__ <= 2) && (__GLIBC_MINOR__ <= 2)) && !defined(__dietlibc__) && !defined(HPUX)
->>>>>>> a499e9ac
+	   && !(defined(__GLIBC__) && (__GLIBC__ <= 2) && (__GLIBC_MINOR__ <= 2)) && !defined(__dietlibc__) && !defined(HPUX) && !defined(__ANDROID__)
 /* If for any reason ifaddrs.h does not exist on your system, comment out
  *   the following two lines and an alternative way will be used to fetch
  *   the list of IPs from the system. */
