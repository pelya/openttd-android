--- conflicted
+++ resolved
@@ -46,11 +46,8 @@
 #include "game/game.hpp"
 #include "goal_base.h"
 #include "story_base.h"
-<<<<<<< HEAD
 #include "toolbar_gui.h"
-=======
 #include "tutorial_gui.h"
->>>>>>> 6977514f
 
 #include "widgets/toolbar_widget.h"
 
@@ -1419,15 +1416,12 @@
 				}
 			}
 		}
-<<<<<<< HEAD
 		_toolbar_width = nbuttons * this->smallest_x;
-=======
 		if (type == NWID_HORIZONTAL) {
 			w->window_desc->default_width = nbuttons * this->smallest_x;
 		} else {
 			w->window_desc->default_height = nbuttons * this->smallest_y;
 		}
->>>>>>> 6977514f
 	}
 
 	void AssignSizePosition(SizingType sizing, uint x, uint y, uint given_width, uint given_height, bool rtl)
