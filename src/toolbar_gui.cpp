/*
 * This file is part of OpenTTD.
 * OpenTTD is free software; you can redistribute it and/or modify it under the terms of the GNU General Public License as published by the Free Software Foundation, version 2.
 * OpenTTD is distributed in the hope that it will be useful, but WITHOUT ANY WARRANTY; without even the implied warranty of MERCHANTABILITY or FITNESS FOR A PARTICULAR PURPOSE.
 * See the GNU General Public License for more details. You should have received a copy of the GNU General Public License along with OpenTTD. If not, see <http://www.gnu.org/licenses/>.
 */

/** @file toolbar_gui.cpp Code related to the (main) toolbar. */

#include "stdafx.h"
#include "gui.h"
#include "window_gui.h"
#include "window_func.h"
#include "viewport_func.h"
#include "command_func.h"
#include "vehicle_gui.h"
#include "rail_gui.h"
#include "road.h"
#include "road_gui.h"
#include "date_func.h"
#include "vehicle_func.h"
#include "sound_func.h"
#include "terraform_gui.h"
#include "strings_func.h"
#include "company_func.h"
#include "company_gui.h"
#include "vehicle_base.h"
#include "cheat_func.h"
#include "transparency_gui.h"
#include "screenshot.h"
#include "signs_func.h"
#include "fios.h"
#include "console_gui.h"
#include "news_gui.h"
#include "ai/ai_gui.hpp"
#include "tilehighlight_func.h"
#include "smallmap_gui.h"
#include "graph_gui.h"
#include "textbuf_gui.h"
#include "linkgraph/linkgraph_gui.h"
#include "newgrf_debug.h"
#include "hotkeys.h"
#include "engine_base.h"
#include "highscore.h"
#include "game/game.hpp"
#include "goal_base.h"
#include "story_base.h"
#include "tutorial_gui.h"
#include "toolbar_gui.h"
#include "framerate_type.h"
#include "guitimer_func.h"
#include "screenshot_gui.h"

#include "widgets/toolbar_widget.h"

#include "network/network.h"
#include "network/network_gui.h"
#include "network/network_func.h"

#include "safeguards.h"


/** Width of the toolbar, shared by statusbar. */
uint _toolbar_width = 0;

RailType _last_built_railtype;
RoadType _last_built_roadtype;
RoadType _last_built_tramtype;

int _last_clicked_toolbar_idx = 0;

/** Toobar modes */
enum ToolbarMode {
	TB_NORMAL,
	TB_UPPER,
	TB_LOWER
};

/** Callback functions. */
enum CallBackFunction {
	CBF_NONE,
	CBF_PLACE_SIGN,
	CBF_PLACE_LANDINFO,
};

static CallBackFunction _last_started_action = CBF_NONE; ///< Last started user action.


/**
 * Drop down list entry for showing a checked/unchecked toggle item.
 */
class DropDownListCheckedItem : public DropDownListStringItem {
	uint checkmark_width;
public:
	bool checked;

	DropDownListCheckedItem(StringID string, int result, bool masked, bool checked) : DropDownListStringItem(string, result, masked), checked(checked)
	{
		this->checkmark_width = GetStringBoundingBox(STR_JUST_CHECKMARK).width + 3;
	}

	uint Width() const
	{
		return DropDownListStringItem::Width() + this->checkmark_width;
	}

	void Draw(int left, int right, int top, int bottom, bool sel, Colours bg_colour) const
	{
		bool rtl = _current_text_dir == TD_RTL;
		if (this->checked) {
			DrawString(left + WD_FRAMERECT_LEFT, right - WD_FRAMERECT_RIGHT, Center(top, bottom - top), STR_JUST_CHECKMARK, sel ? TC_WHITE : TC_BLACK);
		}
		DrawString(left + WD_FRAMERECT_LEFT + (rtl ? 0 : this->checkmark_width), right - WD_FRAMERECT_RIGHT - (rtl ? this->checkmark_width : 0), Center(top, bottom - top), this->String(), sel ? TC_WHITE : TC_BLACK);
	}
};

/**
 * Drop down list entry for showing a company entry, with companies 'blob'.
 */
class DropDownListCompanyItem : public DropDownListItem {
	Dimension icon_size;
	Dimension lock_size;
public:
	bool greyed;

	DropDownListCompanyItem(int result, bool masked, bool greyed) : DropDownListItem(result, masked), greyed(greyed)
	{
		this->icon_size = GetSpriteSize(SPR_COMPANY_ICON);
		this->lock_size = GetSpriteSize(SPR_LOCK);
	}

	bool Selectable() const override
	{
		return true;
	}

	uint Width() const override
	{
		CompanyID company = (CompanyID)this->result;
		SetDParam(0, company);
		SetDParam(1, company);
		return GetStringBoundingBox(STR_COMPANY_NAME_COMPANY_NUM).width + this->icon_size.width + this->lock_size.width + 6;
	}

	uint Height(uint width) const override
	{
		return GetMinSizing(NWST_STEP, std::max(std::max(this->icon_size.height, this->lock_size.height) + 2U, (uint)FONT_HEIGHT_NORMAL));
	}

	void Draw(int left, int right, int top, int bottom, bool sel, Colours bg_colour) const override
	{
		CompanyID company = (CompanyID)this->result;
		bool rtl = _current_text_dir == TD_RTL;

		/* It's possible the company is deleted while the dropdown is open */
		if (!Company::IsValidID(company)) return;

		int icon_offset = (bottom - top - icon_size.height) / 2;
		int text_offset = (bottom - top - FONT_HEIGHT_NORMAL) / 2;
		int lock_offset = (bottom - top - lock_size.height) / 2;

		DrawCompanyIcon(company, rtl ? right - this->icon_size.width - WD_FRAMERECT_RIGHT : left + WD_FRAMERECT_LEFT, top + icon_offset);
		if (NetworkCompanyIsPassworded(company)) {
			DrawSprite(SPR_LOCK, PAL_NONE, rtl ? left + WD_FRAMERECT_LEFT : right - this->lock_size.width - WD_FRAMERECT_RIGHT, top + lock_offset);
		}

		SetDParam(0, company);
		SetDParam(1, company);
		TextColour col;
		if (this->greyed) {
			col = (sel ? TC_SILVER : TC_GREY) | TC_NO_SHADE;
		} else {
			col = sel ? TC_WHITE : TC_BLACK;
		}
		DrawString(left + WD_FRAMERECT_LEFT + (rtl ? 3 + this->lock_size.width : 3 + this->icon_size.width), right - WD_FRAMERECT_RIGHT - (rtl ? 3 + this->icon_size.width : 3 + this->lock_size.width), top + text_offset, STR_COMPANY_NAME_COMPANY_NUM, col);
	}
};

/**
 * Pop up a generic text only menu.
 * @param w Toolbar
 * @param widget Toolbar button
 * @param list List of items
 * @param def Default item
 */
static void PopupMainToolbMenu(Window *w, int widget, DropDownList &&list, int def)
{
	if (!_settings_client.gui.vertical_toolbar) {
		ShowDropDownList(w, std::move(list), def, widget, 0, true, list.size() <= 1);
	} else {
		Rect wi_rect;
		NWidgetCore *nwi = w->GetWidget<NWidgetCore>(widget);
		wi_rect.left   = nwi->pos_x;
		wi_rect.right  = nwi->pos_x + nwi->current_x;
		wi_rect.top    = nwi->pos_y;
		wi_rect.bottom = nwi->pos_y + nwi->current_y;
		ShowDropDownListAt(w, std::move(list), def, widget, wi_rect, nwi->colour, true, list.size() <= 1);
	}
	if (_settings_client.sound.click_beep) SndPlayFx(SND_15_BEEP);
}

/**
 * Pop up a generic text only menu.
 * @param w Toolbar
 * @param widget Toolbar button
 * @param string String for the first item in the menu
 * @param count Number of items in the menu
 */
static void PopupMainToolbMenu(Window *w, int widget, StringID string, int count)
{
	DropDownList list;
	for (int i = 0; i < count; i++) {
		list.emplace_back(new DropDownListStringItem(string + i, i, false));
	}
	PopupMainToolbMenu(w, widget, std::move(list), 0);
}

/** Enum for the Company Toolbar's network related buttons */
static const int CTMN_CLIENT_LIST = -1; ///< Show the client list
<<<<<<< HEAD
static const int CTMN_NEW_COMPANY = -2; ///< Create a new company
static const int CTMN_SPECTATE    = -3; ///< Become spectator
static const int CTMN_SPECTATOR   = -4; ///< Show a company window as spectator
static const int CTMN_SPEAK_ALL   = -5; ///< Send message to public chat
=======
static const int CTMN_SPECTATOR   = -2; ///< Show a company window as spectator
>>>>>>> 6bd7f881

/**
 * Pop up a generic company list menu.
 * @param w The toolbar window.
 * @param widget The button widget id.
 * @param grey A bitbask of which items to mark as disabled.
 */
static void PopupMainCompanyToolbMenu(Window *w, int widget, int grey = 0)
{
	DropDownList list;

	switch (widget) {
		case WID_TN_COMPANIES:
			if (!_networking) break;

			/* Add the client list button for the companies menu */
			list.emplace_back(new DropDownListStringItem(STR_NETWORK_COMPANY_LIST_CLIENT_LIST, CTMN_CLIENT_LIST, false));
<<<<<<< HEAD
			list.emplace_back(new DropDownListStringItem(STR_NETWORK_CLIENTLIST_SPEAK_TO_ALL, CTMN_SPEAK_ALL, false));

			if (_local_company == COMPANY_SPECTATOR) {
				list.emplace_back(new DropDownListStringItem(STR_NETWORK_COMPANY_LIST_NEW_COMPANY, CTMN_NEW_COMPANY, NetworkMaxCompaniesReached()));
			} else {
				list.emplace_back(new DropDownListStringItem(STR_NETWORK_COMPANY_LIST_SPECTATE, CTMN_SPECTATE, NetworkMaxSpectatorsReached()));
			}
=======
>>>>>>> 6bd7f881
			break;

		case WID_TN_STORY:
			list.emplace_back(new DropDownListStringItem(STR_STORY_BOOK_SPECTATOR, CTMN_SPECTATOR, false));
			break;

		case WID_TN_GOAL:
			list.emplace_back(new DropDownListStringItem(STR_GOALS_SPECTATOR, CTMN_SPECTATOR, false));
			break;
	}

	for (CompanyID c = COMPANY_FIRST; c < MAX_COMPANIES; c++) {
		if (!Company::IsValidID(c)) continue;
		list.emplace_back(new DropDownListCompanyItem(c, false, HasBit(grey, c)));
	}

	PopupMainToolbMenu(w, widget, std::move(list), _local_company == COMPANY_SPECTATOR ? (widget == WID_TN_COMPANIES ? CTMN_CLIENT_LIST : CTMN_SPECTATOR) : (int)_local_company);
}


static ToolbarMode _toolbar_mode;

static CallBackFunction SelectSignTool()
{
	if (_last_started_action == CBF_PLACE_SIGN) {
		ResetObjectToPlace();
		return CBF_NONE;
	} else {
		SetObjectToPlace(SPR_CURSOR_SIGN, PAL_NONE, HT_RECT, WC_MAIN_TOOLBAR, 0);
		return CBF_PLACE_SIGN;
	}
}

/* --- Pausing --- */

static CallBackFunction ToolbarPauseClick(Window *w)
{
	if (_networking && !_network_server) return CBF_NONE; // only server can pause the game

	if (DoCommandP(0, PM_PAUSED_NORMAL, _pause_mode == PM_UNPAUSED, CMD_PAUSE)) {
		if (_settings_client.sound.confirm) SndPlayFx(SND_15_BEEP);
	}
	return CBF_NONE;
}

/**
 * Toggle fast forward mode.
 *
 * @param w Unused.
 * @return #CBF_NONE
 */
static CallBackFunction ToolbarFastForwardClick(Window *w)
{
	ChangeGameSpeed(_game_speed == 100);

	if (_settings_client.sound.click_beep) SndPlayFx(SND_15_BEEP);
	return CBF_NONE;
}

/**
 * Game Option button menu entries.
 */
enum OptionMenuEntries {
	OME_GAMEOPTIONS,
	OME_SETTINGS,
	OME_SCRIPT_SETTINGS,
	OME_NEWGRFSETTINGS,
	OME_TRANSPARENCIES,
	OME_SHOW_TOWNNAMES,
	OME_SHOW_STATIONNAMES,
	OME_SHOW_WAYPOINTNAMES,
	OME_SHOW_SIGNS,
	OME_SHOW_COMPETITOR_SIGNS,
	OME_FULL_ANIMATION,
	OME_FULL_DETAILS,
	OME_TRANSPARENTBUILDINGS,
	OME_SHOW_STATIONSIGNS,
};

/**
 * Handle click on Options button in toolbar.
 *
 * @param w parent window the shown Drop down list is attached to.
 * @return #CBF_NONE
 */
static CallBackFunction ToolbarOptionsClick(Window *w)
{
	DropDownList list;
	list.emplace_back(new DropDownListStringItem(STR_SETTINGS_MENU_GAME_OPTIONS,             OME_GAMEOPTIONS, false));
	list.emplace_back(new DropDownListStringItem(STR_SETTINGS_MENU_CONFIG_SETTINGS_TREE,     OME_SETTINGS, false));
	/* Changes to the per-AI settings don't get send from the server to the clients. Clients get
	 * the settings once they join but never update it. As such don't show the window at all
	 * to network clients. */
	if (!_networking || _network_server) list.emplace_back(new DropDownListStringItem(STR_SETTINGS_MENU_SCRIPT_SETTINGS, OME_SCRIPT_SETTINGS, false));
	list.emplace_back(new DropDownListStringItem(STR_SETTINGS_MENU_NEWGRF_SETTINGS,          OME_NEWGRFSETTINGS, false));
	list.emplace_back(new DropDownListStringItem(STR_SETTINGS_MENU_TRANSPARENCY_OPTIONS,     OME_TRANSPARENCIES, false));
	list.emplace_back(new DropDownListItem(-1, false));
	list.emplace_back(new DropDownListCheckedItem(STR_SETTINGS_MENU_TOWN_NAMES_DISPLAYED,    OME_SHOW_TOWNNAMES, false, HasBit(_display_opt, DO_SHOW_TOWN_NAMES)));
	list.emplace_back(new DropDownListCheckedItem(STR_SETTINGS_MENU_STATION_NAMES_DISPLAYED, OME_SHOW_STATIONNAMES, false, HasBit(_display_opt, DO_SHOW_STATION_NAMES)));
	list.emplace_back(new DropDownListCheckedItem(STR_SETTINGS_MENU_WAYPOINTS_DISPLAYED,     OME_SHOW_WAYPOINTNAMES, false, HasBit(_display_opt, DO_SHOW_WAYPOINT_NAMES)));
	list.emplace_back(new DropDownListCheckedItem(STR_SETTINGS_MENU_SIGNS_DISPLAYED,         OME_SHOW_SIGNS, false, HasBit(_display_opt, DO_SHOW_SIGNS)));
	list.emplace_back(new DropDownListCheckedItem(STR_SETTINGS_MENU_SHOW_COMPETITOR_SIGNS,   OME_SHOW_COMPETITOR_SIGNS, false, HasBit(_display_opt, DO_SHOW_COMPETITOR_SIGNS)));
	list.emplace_back(new DropDownListCheckedItem(STR_SETTINGS_MENU_FULL_ANIMATION,          OME_FULL_ANIMATION, false, HasBit(_display_opt, DO_FULL_ANIMATION)));
	list.emplace_back(new DropDownListCheckedItem(STR_SETTINGS_MENU_FULL_DETAIL,             OME_FULL_DETAILS, false, HasBit(_display_opt, DO_FULL_DETAIL)));
	list.emplace_back(new DropDownListCheckedItem(STR_SETTINGS_MENU_TRANSPARENT_BUILDINGS,   OME_TRANSPARENTBUILDINGS, false, IsTransparencySet(TO_HOUSES)));
	list.emplace_back(new DropDownListCheckedItem(STR_SETTINGS_MENU_TRANSPARENT_SIGNS,       OME_SHOW_STATIONSIGNS, false, IsTransparencySet(TO_SIGNS)));

	ShowDropDownList(w, std::move(list), 0, WID_TN_SETTINGS, 140, true, false);
	if (_settings_client.sound.click_beep) SndPlayFx(SND_15_BEEP);
	return CBF_NONE;
}

/**
 * Handle click on one of the entries in the Options button menu.
 *
 * @param index Index being clicked.
 * @return #CBF_NONE
 */
static CallBackFunction MenuClickSettings(int index)
{
	switch (index) {
		case OME_GAMEOPTIONS:          ShowGameOptions();                               return CBF_NONE;
		case OME_SETTINGS:             ShowGameSettings();                              return CBF_NONE;
		case OME_SCRIPT_SETTINGS:      ShowAIConfigWindow();                            return CBF_NONE;
		case OME_NEWGRFSETTINGS:       ShowNewGRFSettings(!_networking && _settings_client.gui.UserIsAllowedToChangeNewGRFs(), true, true, &_grfconfig); return CBF_NONE;
		case OME_TRANSPARENCIES:       ShowTransparencyToolbar();                       break;

		case OME_SHOW_TOWNNAMES:       ToggleBit(_display_opt, DO_SHOW_TOWN_NAMES);     break;
		case OME_SHOW_STATIONNAMES:    ToggleBit(_display_opt, DO_SHOW_STATION_NAMES);  break;
		case OME_SHOW_WAYPOINTNAMES:   ToggleBit(_display_opt, DO_SHOW_WAYPOINT_NAMES); break;
		case OME_SHOW_SIGNS:           ToggleBit(_display_opt, DO_SHOW_SIGNS);          break;
		case OME_SHOW_COMPETITOR_SIGNS:
			ToggleBit(_display_opt, DO_SHOW_COMPETITOR_SIGNS);
			InvalidateWindowClassesData(WC_SIGN_LIST, -1);
			break;
		case OME_FULL_ANIMATION:       ToggleBit(_display_opt, DO_FULL_ANIMATION); CheckBlitter(); break;
		case OME_FULL_DETAILS:         ToggleBit(_display_opt, DO_FULL_DETAIL);         break;
		case OME_TRANSPARENTBUILDINGS: ToggleTransparency(TO_HOUSES);                   break;
		case OME_SHOW_STATIONSIGNS:    ToggleTransparency(TO_SIGNS);                    break;
	}
	MarkWholeScreenDirty();
	return CBF_NONE;
}

/**
 * SaveLoad entries in scenario editor mode.
 */
enum SaveLoadEditorMenuEntries {
	SLEME_SAVE_SCENARIO   = 0,
	SLEME_LOAD_SCENARIO,
	SLEME_SAVE_HEIGHTMAP,
	SLEME_LOAD_HEIGHTMAP,
	SLEME_EXIT_TOINTRO,
	SLEME_EXIT_GAME       = 6,
	SLEME_MENUCOUNT,
};

/**
 * SaveLoad entries in normal game mode.
 */
enum SaveLoadNormalMenuEntries {
	SLNME_SAVE_GAME   = 0,
	SLNME_LOAD_GAME,
	SLNME_EXIT_TOINTRO,
	SLNME_EXIT_GAME = 4,
	SLNME_MENUCOUNT,
};

/**
 * Handle click on Save button in toolbar in normal game mode.
 *
 * @param w parent window the shown save dialogue is attached to.
 * @return #CBF_NONE
 */
static CallBackFunction ToolbarSaveClick(Window *w)
{
	PopupMainToolbMenu(w, WID_TN_SAVE, STR_FILE_MENU_SAVE_GAME, SLNME_MENUCOUNT);
	return CBF_NONE;
}

/**
 * Handle click on SaveLoad button in toolbar in the scenario editor.
 *
 * @param w parent window the shown save dialogue is attached to.
 * @return #CBF_NONE
 */
static CallBackFunction ToolbarScenSaveOrLoad(Window *w)
{
	PopupMainToolbMenu(w, WID_TE_SAVE, STR_SCENEDIT_FILE_MENU_SAVE_SCENARIO, SLEME_MENUCOUNT);
	return CBF_NONE;
}

/**
 * Handle click on one of the entries in the SaveLoad menu.
 *
 * @param index Index being clicked.
 * @return #CBF_NONE
 */
static CallBackFunction MenuClickSaveLoad(int index = 0)
{
	if (_game_mode == GM_EDITOR) {
		switch (index) {
			case SLEME_SAVE_SCENARIO:  ShowSaveLoadDialog(FT_SCENARIO, SLO_SAVE);  break;
			case SLEME_LOAD_SCENARIO:  ShowSaveLoadDialog(FT_SCENARIO, SLO_LOAD);  break;
			case SLEME_SAVE_HEIGHTMAP: ShowSaveLoadDialog(FT_HEIGHTMAP,SLO_SAVE); break;
			case SLEME_LOAD_HEIGHTMAP: ShowSaveLoadDialog(FT_HEIGHTMAP,SLO_LOAD); break;
			case SLEME_EXIT_TOINTRO:   AskExitToGameMenu();                    break;
			case SLEME_EXIT_GAME:      HandleExitGameRequest();                break;
		}
	} else {
		switch (index) {
			case SLNME_SAVE_GAME:      ShowSaveLoadDialog(FT_SAVEGAME, SLO_SAVE); break;
			case SLNME_LOAD_GAME:      ShowSaveLoadDialog(FT_SAVEGAME, SLO_LOAD); break;
			case SLNME_EXIT_TOINTRO:   AskExitToGameMenu();               break;
			case SLNME_EXIT_GAME:      HandleExitGameRequest();           break;
		}
	}
	return CBF_NONE;
}

/* --- Map button menu --- */

enum MapMenuEntries {
	MME_SHOW_SMALLMAP        = 0,
	MME_SHOW_EXTRAVIEWPORTS,
	MME_SHOW_LINKGRAPH,
	MME_SHOW_SIGNLISTS,
	MME_SHOW_TOWNDIRECTORY,
	MME_SHOW_INDUSTRYDIRECTORY,
};

static CallBackFunction ToolbarMapClick(Window *w)
{
	DropDownList list;
	list.emplace_back(new DropDownListStringItem(STR_MAP_MENU_MAP_OF_WORLD,            MME_SHOW_SMALLMAP,          false));
	list.emplace_back(new DropDownListStringItem(STR_MAP_MENU_EXTRA_VIEWPORT,          MME_SHOW_EXTRAVIEWPORTS,    false));
	list.emplace_back(new DropDownListStringItem(STR_MAP_MENU_LINGRAPH_LEGEND,         MME_SHOW_LINKGRAPH,         false));
	list.emplace_back(new DropDownListStringItem(STR_MAP_MENU_SIGN_LIST,               MME_SHOW_SIGNLISTS,         false));
	PopupMainToolbMenu(w, WID_TN_SMALL_MAP, std::move(list), 0);
	return CBF_NONE;
}

static CallBackFunction ToolbarScenMapTownDir(Window *w)
{
	DropDownList list;
	list.emplace_back(new DropDownListStringItem(STR_MAP_MENU_MAP_OF_WORLD,            MME_SHOW_SMALLMAP,          false));
	list.emplace_back(new DropDownListStringItem(STR_MAP_MENU_EXTRA_VIEWPORT,          MME_SHOW_EXTRAVIEWPORTS,    false));
	list.emplace_back(new DropDownListStringItem(STR_MAP_MENU_SIGN_LIST,               MME_SHOW_SIGNLISTS,         false));
	list.emplace_back(new DropDownListStringItem(STR_TOWN_MENU_TOWN_DIRECTORY,         MME_SHOW_TOWNDIRECTORY,     false));
	list.emplace_back(new DropDownListStringItem(STR_INDUSTRY_MENU_INDUSTRY_DIRECTORY, MME_SHOW_INDUSTRYDIRECTORY, false));
	PopupMainToolbMenu(w, WID_TE_SMALL_MAP, std::move(list), 0);
	return CBF_NONE;
}

/**
 * Handle click on one of the entries in the Map menu.
 *
 * @param index Index being clicked.
 * @return #CBF_NONE
 */
static CallBackFunction MenuClickMap(int index)
{
	switch (index) {
		case MME_SHOW_SMALLMAP:          ShowSmallMap();            break;
		case MME_SHOW_EXTRAVIEWPORTS:    ShowExtraViewportWindow(); break;
		case MME_SHOW_LINKGRAPH:         ShowLinkGraphLegend();     break;
		case MME_SHOW_SIGNLISTS:         ShowSignList();            break;
		case MME_SHOW_TOWNDIRECTORY:     ShowTownDirectory();       break;
		case MME_SHOW_INDUSTRYDIRECTORY: ShowIndustryDirectory();   break;
	}
	return CBF_NONE;
}

/* --- Town button menu --- */

static CallBackFunction ToolbarTownClick(Window *w)
{
	PopupMainToolbMenu(w, WID_TN_TOWNS, STR_TOWN_MENU_TOWN_DIRECTORY, (_settings_game.economy.found_town == TF_FORBIDDEN) ? 5 : 6);
	return CBF_NONE;
}

/**
 * Handle click on one of the entries in the Town menu.
 *
 * @param index Index being clicked.
 * @return #CBF_NONE
 */
static CallBackFunction MenuClickTown(int index)
{
	switch (index) {
		case 0: ShowTownDirectory(); break;
		case 1: ShowSubsidiesList(); break;
		case 2: ShowIndustryDirectory(); break;
		case 3: ShowIndustryCargoesWindow(); break;
		case 4: if (_local_company != COMPANY_SPECTATOR) ShowBuildIndustryWindow(); break;
		case 5: // setting could be changed when the dropdown was open
			if (_settings_game.economy.found_town != TF_FORBIDDEN) ShowFoundTownWindow();
			break;
	}
	return CBF_NONE;
}

/* --- Subidies button menu --- */

static CallBackFunction ToolbarSubsidiesClick(Window *w)
{
	PopupMainToolbMenu(w, WID_TN_SUBSIDIES, STR_SUBSIDIES_MENU_SUBSIDIES, 1);
	return CBF_NONE;
}

/**
 * Handle click on the entry in the Subsidies menu.
 *
 * @param index Unused.
 * @return #CBF_NONE
 */
static CallBackFunction MenuClickSubsidies(int index)
{
	switch (index) {
		case 0: ShowSubsidiesList(); break;
	}
	return CBF_NONE;
}

/* --- Stations button menu --- */

static CallBackFunction ToolbarStationsClick(Window *w)
{
	PopupMainCompanyToolbMenu(w, WID_TN_STATIONS);
	return CBF_NONE;
}

/**
 * Handle click on the entry in the Stations menu
 *
 * @param index CompanyID to show station list for
 * @return #CBF_NONE
 */
static CallBackFunction MenuClickStations(int index)
{
	ShowCompanyStations((CompanyID)index);
	return CBF_NONE;
}

/* --- Finances button menu --- */

static CallBackFunction ToolbarFinancesClick(Window *w)
{
	PopupMainCompanyToolbMenu(w, WID_TN_FINANCES);
	return CBF_NONE;
}

/**
 * Handle click on the entry in the finances overview menu.
 *
 * @param index CompanyID to show finances for.
 * @return #CBF_NONE
 */
static CallBackFunction MenuClickFinances(int index)
{
	ShowCompanyFinances((CompanyID)index);
	return CBF_NONE;
}

/* --- Company's button menu --- */

static CallBackFunction ToolbarCompaniesClick(Window *w)
{
	PopupMainCompanyToolbMenu(w, WID_TN_COMPANIES, 0);
	return CBF_NONE;
}

/**
 * Handle click on the entry in the Company menu.
 *
 * @param index Menu entry to handle.
 * @return #CBF_NONE
 */
static CallBackFunction MenuClickCompany(int index)
{
	if (_networking) {
		switch (index) {
			case CTMN_CLIENT_LIST:
				ShowClientList();
				return CBF_NONE;
<<<<<<< HEAD

			case CTMN_NEW_COMPANY:
				if (_network_server) {
					DoCommandP(0, CCA_NEW, _network_own_client_id, CMD_COMPANY_CTRL);
				} else {
					NetworkSendCommand(0, CCA_NEW, 0, CMD_COMPANY_CTRL, nullptr, nullptr, _local_company);
				}
				return CBF_NONE;

			case CTMN_SPECTATE:
				if (_network_server) {
					NetworkServerDoMove(CLIENT_ID_SERVER, COMPANY_SPECTATOR);
					MarkWholeScreenDirty();
				} else {
					NetworkClientRequestMove(COMPANY_SPECTATOR);
				}
				return CBF_NONE;

			case CTMN_SPEAK_ALL:
				ShowNetworkChatQueryWindow(DESTTYPE_BROADCAST, 0);
				return CBF_NONE;
=======
>>>>>>> 6bd7f881
		}
	}
	ShowCompany((CompanyID)index);
	return CBF_NONE;
}

/* --- Story button menu --- */

static CallBackFunction ToolbarStoryClick(Window *w)
{
	PopupMainCompanyToolbMenu(w, WID_TN_STORY, 0);
	return CBF_NONE;
}

/**
 * Handle click on the entry in the Story menu
 *
 * @param index CompanyID to show story book for
 * @return #CBF_NONE
 */
static CallBackFunction MenuClickStory(int index)
{
	ShowStoryBook(index == CTMN_SPECTATOR ? INVALID_COMPANY : (CompanyID)index);
	return CBF_NONE;
}

/* --- Goal button menu --- */

static CallBackFunction ToolbarGoalClick(Window *w)
{
	PopupMainCompanyToolbMenu(w, WID_TN_GOAL, 0);
	return CBF_NONE;
}

/**
 * Handle click on the entry in the Goal menu
 *
 * @param index CompanyID to show story book for
 * @return #CBF_NONE
 */
static CallBackFunction MenuClickGoal(int index)
{
	ShowGoalsList(index == CTMN_SPECTATOR ? INVALID_COMPANY : (CompanyID)index);
	return CBF_NONE;
}

/* --- Graphs button menu --- */

static CallBackFunction ToolbarGraphsClick(Window *w)
{
	PopupMainToolbMenu(w, WID_TN_GRAPHS, STR_GRAPH_MENU_OPERATING_PROFIT_GRAPH,
		(_toolbar_mode == TB_NORMAL && !_settings_client.gui.compact_vertical_toolbar) ? 6 : (_networking ? 8 : 9));
	return CBF_NONE;
}

/**
 * Handle click on the entry in the Graphs menu.
 *
 * @param index Graph to show.
 * @return #CBF_NONE
 */
static CallBackFunction MenuClickGraphs(int index)
{
	switch (index) {
		case 0: ShowOperatingProfitGraph();    break;
		case 1: ShowIncomeGraph();             break;
		case 2: ShowDeliveredCargoGraph();     break;
		case 3: ShowPerformanceHistoryGraph(); break;
		case 4: ShowCompanyValueGraph();       break;
		case 5: ShowCargoPaymentRates();       break;
		/* functions for combined graphs/league button */
		case 6: ShowCompanyLeagueTable();      break;
		case 7: ShowPerformanceRatingDetail(); break;
		case 8: ShowHighscoreTable(); break;
	}
	return CBF_NONE;
}

/* --- League button menu --- */

static CallBackFunction ToolbarLeagueClick(Window *w)
{
	PopupMainToolbMenu(w, WID_TN_LEAGUE, STR_GRAPH_MENU_COMPANY_LEAGUE_TABLE, _networking ? 2 : 3);
	return CBF_NONE;
}

/**
 * Handle click on the entry in the CompanyLeague menu.
 *
 * @param index Menu entry number.
 * @return #CBF_NONE
 */
static CallBackFunction MenuClickLeague(int index)
{
	switch (index) {
		case 0: ShowCompanyLeagueTable();      break;
		case 1: ShowPerformanceRatingDetail(); break;
		case 2: ShowHighscoreTable();          break;
	}
	return CBF_NONE;
}

/* --- Industries button menu --- */

static CallBackFunction ToolbarIndustryClick(Window *w)
{
	/* Disable build-industry menu if we are a spectator */
	PopupMainToolbMenu(w, WID_TN_INDUSTRIES, STR_INDUSTRY_MENU_INDUSTRY_DIRECTORY, (_local_company == COMPANY_SPECTATOR) ? 2 : 3);
	return CBF_NONE;
}

/**
 * Handle click on the entry in the Industry menu.
 *
 * @param index Menu entry number.
 * @return #CBF_NONE
 */
static CallBackFunction MenuClickIndustry(int index)
{
	switch (index) {
		case 0: ShowIndustryDirectory();     break;
		case 1: ShowIndustryCargoesWindow(); break;
		case 2: ShowBuildIndustryWindow();   break;
	}
	return CBF_NONE;
}

/* --- Trains button menu + 1 helper function for all vehicles. --- */

static void ToolbarVehicleClick(Window *w, VehicleType veh)
{
	int dis = ~0;

	for (const Vehicle *v : Vehicle::Iterate()) {
		if (v->type == veh && v->IsPrimaryVehicle()) ClrBit(dis, v->owner);
	}
	PopupMainCompanyToolbMenu(w, WID_TN_VEHICLE_START + veh, dis);
}


static CallBackFunction ToolbarTrainClick(Window *w)
{
	ToolbarVehicleClick(w, VEH_TRAIN);
	return CBF_NONE;
}

/**
 * Handle click on the entry in the Train menu.
 *
 * @param index CompanyID to show train list for.
 * @return #CBF_NONE
 */
static CallBackFunction MenuClickShowTrains(int index)
{
	ShowVehicleListWindow((CompanyID)index, VEH_TRAIN);
	return CBF_NONE;
}

/* --- Road vehicle button menu --- */

static CallBackFunction ToolbarRoadClick(Window *w)
{
	ToolbarVehicleClick(w, VEH_ROAD);
	return CBF_NONE;
}

/**
 * Handle click on the entry in the Road Vehicles menu.
 *
 * @param index CompanyID to show road vehicles list for.
 * @return #CBF_NONE
 */
static CallBackFunction MenuClickShowRoad(int index)
{
	ShowVehicleListWindow((CompanyID)index, VEH_ROAD);
	return CBF_NONE;
}

/* --- Ship button menu --- */

static CallBackFunction ToolbarShipClick(Window *w)
{
	ToolbarVehicleClick(w, VEH_SHIP);
	return CBF_NONE;
}

/**
 * Handle click on the entry in the Ships menu.
 *
 * @param index CompanyID to show ship list for.
 * @return #CBF_NONE
 */
static CallBackFunction MenuClickShowShips(int index)
{
	ShowVehicleListWindow((CompanyID)index, VEH_SHIP);
	return CBF_NONE;
}

/* --- Aircraft button menu --- */

static CallBackFunction ToolbarAirClick(Window *w)
{
	ToolbarVehicleClick(w, VEH_AIRCRAFT);
	return CBF_NONE;
}

/**
 * Handle click on the entry in the Aircraft menu.
 *
 * @param index CompanyID to show aircraft list for.
 * @return #CBF_NONE
 */
static CallBackFunction MenuClickShowAir(int index)
{
	ShowVehicleListWindow((CompanyID)index, VEH_AIRCRAFT);
	return CBF_NONE;
}

/* --- Zoom in button --- */

static CallBackFunction ToolbarZoomInClick(Window *w)
{
	if (DoZoomInOutWindow(ZOOM_IN, FindWindowById(WC_MAIN_WINDOW, 0))) {
		w->HandleButtonClick((_game_mode == GM_EDITOR) ? (byte)WID_TE_ZOOM_IN : (byte)WID_TN_ZOOM_IN);
		if (_settings_client.sound.click_beep) SndPlayFx(SND_15_BEEP);
	}
	return CBF_NONE;
}

/* --- Zoom out button --- */

static CallBackFunction ToolbarZoomOutClick(Window *w)
{
	if (DoZoomInOutWindow(ZOOM_OUT, FindWindowById(WC_MAIN_WINDOW, 0))) {
		w->HandleButtonClick((_game_mode == GM_EDITOR) ? (byte)WID_TE_ZOOM_OUT : (byte)WID_TN_ZOOM_OUT);
		if (_settings_client.sound.click_beep) SndPlayFx(SND_15_BEEP);
	}
	return CBF_NONE;
}

/* --- Rail button menu --- */

enum { MENU_IDX_WATER = RAILTYPE_END + 1, MENU_IDX_AIR, MENU_IDX_TRAM, MENU_IDX_ROAD = MENU_IDX_TRAM + ROADTYPE_END + 1, };

static CallBackFunction ToolbarBuildRailClick(Window *w)
{
	DropDownList list = GetRailTypeDropDownList();
	if (_settings_client.gui.compact_vertical_toolbar) {
		DropDownList roads = GetRoadTypeDropDownList(RTTB_ROAD);
		for (auto &&iter: roads) {
			if (iter->result == INVALID_ROADTYPE) continue;
			const DropDownListIconItem *ptr = static_cast<const DropDownListIconItem *>(iter.get());
			DropDownListIconItem *elem = new DropDownListIconItem(*ptr);
			elem->result += MENU_IDX_ROAD;
			list.emplace_back(elem);
		}
		DropDownList trams = GetRoadTypeDropDownList(RTTB_TRAM);
		for (auto &&iter: trams) {
			if (iter->result == INVALID_ROADTYPE) continue;
			const DropDownListIconItem *ptr = static_cast<const DropDownListIconItem *>(iter.get());
			DropDownListIconItem *elem = new DropDownListIconItem(*ptr);
			elem->result += MENU_IDX_TRAM;
			list.emplace_back(elem);
		}
		list.emplace_back(new DropDownListIconItem(SPR_IMG_BUILDWATER, PAL_NONE, STR_WATERWAYS_MENU_WATERWAYS_CONSTRUCTION, MENU_IDX_WATER, false));
		list.emplace_back(new DropDownListIconItem(SPR_IMG_BUILDAIR, PAL_NONE, STR_AIRCRAFT_MENU_AIRPORT_CONSTRUCTION, MENU_IDX_AIR, false));
	}
	ShowDropDownList(w, std::move(list), _last_built_railtype, WID_TN_RAILS, 140, true);
	if (_settings_client.sound.click_beep) SndPlayFx(SND_15_BEEP);
	return CBF_NONE;
}

static CallBackFunction MenuClickBuildRoad(int index);
static CallBackFunction MenuClickBuildWater(int index);
static CallBackFunction MenuClickBuildAir(int index);
static CallBackFunction ToolbarBuildTramClick(Window *w);

/**
 * Handle click on the entry in the Build Rail menu.
 *
 * @param index RailType to show the build toolbar for.
 * @return #CBF_NONE
 */
static CallBackFunction MenuClickBuildRail(int index)
{
	if (index >= MENU_IDX_ROAD) {
		return MenuClickBuildRoad(index - MENU_IDX_ROAD);
	}
	if (index >= MENU_IDX_TRAM && index < MENU_IDX_ROAD) {
		return MenuClickBuildRoad(index - MENU_IDX_TRAM);
	}
	if (index == MENU_IDX_WATER) {
		return MenuClickBuildWater(0);
	}
	if (index == MENU_IDX_AIR) {
		return MenuClickBuildAir(0);
	}
	_last_built_railtype = (RailType)index;
	ShowBuildRailToolbar(_last_built_railtype);
	return CBF_NONE;
}

/* --- Road button menu --- */

static CallBackFunction ToolbarBuildRoadClick(Window *w)
{
	DropDownList list = GetRoadTypeDropDownList(RTTB_ROAD);
	ShowDropDownList(w, std::move(list), _last_built_roadtype, WID_TN_ROADS, 140, true, list.size() <= 1);
	if (_settings_client.sound.click_beep) SndPlayFx(SND_15_BEEP);
	return CBF_NONE;
}

/**
 * Handle click on the entry in the Build Road menu.
 *
 * @param index RoadType to show the build toolbar for.
 * @return #CBF_NONE
 */
static CallBackFunction MenuClickBuildRoad(int index)
{
	_last_built_roadtype = (RoadType)index;
	ShowBuildRoadToolbar(_last_built_roadtype);
	return CBF_NONE;
}

/* --- Tram button menu --- */

static CallBackFunction ToolbarBuildTramClick(Window *w)
{
	ShowDropDownList(w, GetRoadTypeDropDownList(RTTB_TRAM), _last_built_tramtype, WID_TN_TRAMS, 140, true, true);
	if (_settings_client.sound.click_beep) SndPlayFx(SND_15_BEEP);
	return CBF_NONE;
}

/**
 * Handle click on the entry in the Build Tram menu.
 *
 * @param index RoadType to show the build toolbar for.
 * @return #CBF_NONE
 */
static CallBackFunction MenuClickBuildTram(int index)
{
	_last_built_tramtype = (RoadType)index;
	ShowBuildRoadToolbar(_last_built_tramtype);
	return CBF_NONE;
}

/* --- Water button menu --- */

static CallBackFunction ToolbarBuildWaterClick(Window *w)
{
	DropDownList list;
	list.emplace_back(new DropDownListIconItem(SPR_IMG_BUILD_CANAL, PAL_NONE, STR_WATERWAYS_MENU_WATERWAYS_CONSTRUCTION, 0, false));
	ShowDropDownList(w, std::move(list), 0, WID_TN_WATER, 140, true, true);
	if (_settings_client.sound.click_beep) SndPlayFx(SND_15_BEEP);
	return CBF_NONE;
}

/**
 * Handle click on the entry in the Build Waterways menu.
 *
 * @param index Unused.
 * @return #CBF_NONE
 */
static CallBackFunction MenuClickBuildWater(int index)
{
	ShowBuildDocksToolbar();
	return CBF_NONE;
}

/* --- Airport button menu --- */

static CallBackFunction ToolbarBuildAirClick(Window *w)
{
	DropDownList list;
	list.emplace_back(new DropDownListIconItem(SPR_IMG_AIRPORT, PAL_NONE, STR_AIRCRAFT_MENU_AIRPORT_CONSTRUCTION, 0, false));
	ShowDropDownList(w, std::move(list), 0, WID_TN_AIR, 140, true, true);
	if (_settings_client.sound.click_beep) SndPlayFx(SND_15_BEEP);
	return CBF_NONE;
}

/**
 * Handle click on the entry in the Build Air menu.
 *
 * @param index Unused.
 * @return #CBF_NONE
 */
static CallBackFunction MenuClickBuildAir(int index)
{
	ShowBuildAirToolbar();
	return CBF_NONE;
}

/* --- Forest button menu --- */

static CallBackFunction ToolbarForestClick(Window *w)
{
	DropDownList list;
	list.emplace_back(new DropDownListIconItem(SPR_IMG_LANDSCAPING, PAL_NONE, STR_LANDSCAPING_MENU_LANDSCAPING, 0, false));
	list.emplace_back(new DropDownListIconItem(SPR_IMG_PLANTTREES, PAL_NONE, STR_LANDSCAPING_MENU_PLANT_TREES, 1, false));
	list.emplace_back(new DropDownListIconItem(SPR_IMG_SIGN, PAL_NONE, STR_LANDSCAPING_MENU_PLACE_SIGN, 2, false));
	ShowDropDownList(w, std::move(list), 0, WID_TN_LANDSCAPE, 100, true, true);
	if (_settings_client.sound.click_beep) SndPlayFx(SND_15_BEEP);
	return CBF_NONE;
}

/**
 * Handle click on the entry in the landscaping menu.
 *
 * @param index Menu entry clicked.
 * @return #CBF_NONE
 */
static CallBackFunction MenuClickForest(int index)
{
	switch (index) {
		case 0: ShowTerraformToolbar();  break;
		case 1: ShowBuildTreesToolbar(); break;
		case 2: return SelectSignTool();
	}
	return CBF_NONE;
}

/* --- Music button menu --- */

static CallBackFunction ToolbarMusicClick(Window *w)
{
	PopupMainToolbMenu(w, _game_mode == GM_EDITOR ? (int)WID_TE_MUSIC_SOUND : (int)WID_TN_MUSIC_SOUND, STR_TOOLBAR_SOUND_MUSIC, 1);
	return CBF_NONE;
}

/**
 * Handle click on the entry in the Music menu.
 *
 * @param index Unused.
 * @return #CBF_NONE
 */
static CallBackFunction MenuClickMusicWindow(int index)
{
	ShowMusicWindow();
	return CBF_NONE;
}

/* --- Newspaper button menu --- */

static CallBackFunction ToolbarNewspaperClick(Window *w)
{
	PopupMainToolbMenu(w, WID_TN_MESSAGES, STR_NEWS_MENU_LAST_MESSAGE_NEWS_REPORT, 3);
	return CBF_NONE;
}

/**
 * Handle click on the entry in the Newspaper menu.
 *
 * @param index Menu entry clicked.
 * @return #CBF_NONE
 */
static CallBackFunction MenuClickNewspaper(int index)
{
	switch (index) {
		case 0: ShowLastNewsMessage(); break;
		case 1: ShowMessageHistory();  break;
		case 2: DeleteAllMessages();   break;
	}
	return CBF_NONE;
}

/* --- Help button menu --- */

static CallBackFunction PlaceLandBlockInfo()
{
	if (_last_started_action == CBF_PLACE_LANDINFO) {
		ResetObjectToPlace();
		return CBF_NONE;
	} else {
		SetObjectToPlace(SPR_CURSOR_QUERY, PAL_NONE, HT_RECT, _settings_client.gui.vertical_toolbar ? WC_MAIN_TOOLBAR_RIGHT : WC_MAIN_TOOLBAR, 0);
		return CBF_PLACE_LANDINFO;
	}
}

static CallBackFunction ToolbarHelpClick(Window *w)
{
	PopupMainToolbMenu(w, _game_mode == GM_EDITOR ? (int)WID_TE_HELP : (int)WID_TN_HELP, STR_ABOUT_MENU_LAND_BLOCK_INFO, _settings_client.gui.newgrf_developer_tools ? 11 : 8);
	return CBF_NONE;
}

/**
 * Toggle drawing of sprites' bounding boxes.
 * @note has only an effect when newgrf_developer_tools are active.
 *
 * Function is found here and not in viewport.cpp in order to avoid
 * importing the settings structs to there.
 */
void ToggleBoundingBoxes()
{
	extern bool _draw_bounding_boxes;
	/* Always allow to toggle them off */
	if (_settings_client.gui.newgrf_developer_tools || _draw_bounding_boxes) {
		_draw_bounding_boxes = !_draw_bounding_boxes;
		MarkWholeScreenDirty();
	}
}

/**
 * Toggle drawing of the dirty blocks.
 * @note has only an effect when newgrf_developer_tools are active.
 *
 * Function is found here and not in viewport.cpp in order to avoid
 * importing the settings structs to there.
 */
void ToggleDirtyBlocks()
{
	extern bool _draw_dirty_blocks;
	/* Always allow to toggle them off */
	if (_settings_client.gui.newgrf_developer_tools || _draw_dirty_blocks) {
		_draw_dirty_blocks = !_draw_dirty_blocks;
		MarkWholeScreenDirty();
	}
}

/**
 * Set the starting year for a scenario.
 * @param year New starting year.
 */
void SetStartingYear(Year year)
{
	_settings_game.game_creation.starting_year = Clamp(year, MIN_YEAR, MAX_YEAR);
	Date new_date = ConvertYMDToDate(_settings_game.game_creation.starting_year, 0, 1);
	/* If you open a savegame as scenario there may already be link graphs.*/
	LinkGraphSchedule::instance.ShiftDates(new_date - _date);
	SetDate(new_date, 0);
}

/**
 * Choose the proper callback function for the main toolbar's help menu.
 * @param index The menu index which was selected.
 * @return CBF_NONE
 */
static CallBackFunction MenuClickHelp(int index)
{
	switch (index) {
		case  0: return PlaceLandBlockInfo();
		case  2: ShowTutorialWindow();             break;
		case  3: IConsoleSwitch();                 break;
		case  4: ShowAIDebugWindow();              break;
		case  5: ShowScreenshotWindow();           break;
		case  6: ShowFramerateWindow();            break;
		case  7: ShowAboutWindow();                break;
		case  8: ShowSpriteAlignerWindow();        break;
		case  9: ToggleBoundingBoxes();            break;
		case 10: ToggleDirtyBlocks();              break;
	}
	return CBF_NONE;
}

/* --- Switch toolbar button --- */

static CallBackFunction ToolbarSwitchClick(Window *w)
{
	if (_toolbar_mode != TB_LOWER) {
		_toolbar_mode = TB_LOWER;
	} else {
		_toolbar_mode = TB_UPPER;
	}

	w->ReInit();
	w->SetWidgetLoweredState(_game_mode == GM_EDITOR ? (uint)WID_TE_SWITCH_BAR : (uint)WID_TN_SWITCH_BAR, _toolbar_mode == TB_LOWER);
	if (_settings_client.sound.click_beep) SndPlayFx(SND_15_BEEP);
	return CBF_NONE;
}

static CallBackFunction ToolbarCtrlClick(Window *w)
{
	_ctrl_pressed = !_ctrl_pressed;
	//DEBUG(misc, 1, "ToolbarCtrlClick: pressed %d", _ctrl_pressed);
	w->SetWidgetLoweredState(WID_TN_CTRL, _ctrl_pressed);
	w->SetWidgetDirty(WID_TN_CTRL);
	HandleCtrlChanged();
	if (_settings_client.sound.click_beep) SndPlayFx(SND_15_BEEP);
	return CBF_NONE;
}

static CallBackFunction ToolbarShiftClick(Window *w)
{
	_shift_pressed = !_shift_pressed;
	//DEBUG(misc, 1, "ToolbarShiftClick: pressed %d", _shift_pressed);
	w->SetWidgetLoweredState(WID_TN_SHIFT, _shift_pressed);
	w->SetWidgetDirty(WID_TN_SHIFT);
	if (_settings_client.sound.click_beep) SndPlayFx(SND_15_BEEP);
	return CBF_NONE;
}

static CallBackFunction ToolbarDeleteClick(Window *w)
{
	DeleteNonVitalWindows();
	_ctrl_pressed = false;
	w->SetWidgetLoweredState(WID_TN_CTRL, _ctrl_pressed);
	w->SetWidgetDirty(WID_TN_CTRL);
	_shift_pressed = false;
	w->SetWidgetLoweredState(WID_TN_SHIFT, _shift_pressed);
	w->SetWidgetDirty(WID_TN_SHIFT);
	if (_settings_client.sound.click_beep) SndPlayFx(SND_15_BEEP);
	return CBF_NONE;
}

/* --- Scenario editor specific handlers. */

/**
 * Called when clicking at the date panel of the scenario editor toolbar.
 */
static CallBackFunction ToolbarScenDatePanel(Window *w)
{
	SetDParam(0, _settings_game.game_creation.starting_year);
	ShowQueryString(STR_JUST_INT, STR_MAPGEN_START_DATE_QUERY_CAPT, 8, w, CS_NUMERAL, QSF_ENABLE_DEFAULT);
	_left_button_clicked = false;
	return CBF_NONE;
}

static CallBackFunction ToolbarScenDateBackward(Window *w)
{
	/* don't allow too fast scrolling */
	if (!(w->flags & WF_TIMEOUT) || w->timeout_timer <= 1) {
		w->HandleButtonClick(WID_TE_DATE_BACKWARD);
		w->SetDirty();

		SetStartingYear(_settings_game.game_creation.starting_year - 1);
	}
	_left_button_clicked = false;
	return CBF_NONE;
}

static CallBackFunction ToolbarScenDateForward(Window *w)
{
	/* don't allow too fast scrolling */
	if (!(w->flags & WF_TIMEOUT) || w->timeout_timer <= 1) {
		w->HandleButtonClick(WID_TE_DATE_FORWARD);
		w->SetDirty();

		SetStartingYear(_settings_game.game_creation.starting_year + 1);
	}
	_left_button_clicked = false;
	return CBF_NONE;
}

static CallBackFunction ToolbarScenGenLand(Window *w)
{
	w->HandleButtonClick(WID_TE_LAND_GENERATE);
	if (_settings_client.sound.click_beep) SndPlayFx(SND_15_BEEP);

	ShowEditorTerraformToolbar();
	return CBF_NONE;
}


static CallBackFunction ToolbarScenGenTown(Window *w)
{
	w->HandleButtonClick(WID_TE_TOWN_GENERATE);
	if (_settings_client.sound.click_beep) SndPlayFx(SND_15_BEEP);
	ShowFoundTownWindow();
	return CBF_NONE;
}

static CallBackFunction ToolbarScenGenIndustry(Window *w)
{
	w->HandleButtonClick(WID_TE_INDUSTRY);
	if (_settings_client.sound.click_beep) SndPlayFx(SND_15_BEEP);
	ShowBuildIndustryWindow();
	return CBF_NONE;
}

static CallBackFunction ToolbarScenBuildRoadClick(Window *w)
{
	ShowDropDownList(w, GetScenRoadTypeDropDownList(RTTB_ROAD), _last_built_roadtype, WID_TE_ROADS, 140, true, true);
	if (_settings_client.sound.click_beep) SndPlayFx(SND_15_BEEP);
	return CBF_NONE;
}

/**
 * Handle click on the entry in the Build Road menu.
 *
 * @param index RoadType to show the build toolbar for.
 * @return #CBF_NONE
 */
static CallBackFunction ToolbarScenBuildRoad(int index)
{
	_last_built_roadtype = (RoadType)index;
	ShowBuildRoadScenToolbar(_last_built_roadtype);
	return CBF_NONE;
}

static CallBackFunction ToolbarScenBuildTramClick(Window *w)
{
	ShowDropDownList(w, GetScenRoadTypeDropDownList(RTTB_TRAM), _last_built_tramtype, WID_TE_TRAMS, 140, true, true);
	if (_settings_client.sound.click_beep) SndPlayFx(SND_15_BEEP);
	return CBF_NONE;
}

/**
 * Handle click on the entry in the Build Tram menu.
 *
 * @param index RoadType to show the build toolbar for.
 * @return #CBF_NONE
 */
static CallBackFunction ToolbarScenBuildTram(int index)
{
	_last_built_tramtype = (RoadType)index;
	ShowBuildRoadScenToolbar(_last_built_tramtype);
	return CBF_NONE;
}

static CallBackFunction ToolbarScenBuildDocks(Window *w)
{
	w->HandleButtonClick(WID_TE_WATER);
	if (_settings_client.sound.click_beep) SndPlayFx(SND_15_BEEP);
	ShowBuildDocksScenToolbar();
	return CBF_NONE;
}

static CallBackFunction ToolbarScenPlantTrees(Window *w)
{
	w->HandleButtonClick(WID_TE_TREES);
	if (_settings_client.sound.click_beep) SndPlayFx(SND_15_BEEP);
	ShowBuildTreesToolbar();
	return CBF_NONE;
}

static CallBackFunction ToolbarScenPlaceSign(Window *w)
{
	w->HandleButtonClick(WID_TE_SIGNS);
	if (_settings_client.sound.click_beep) SndPlayFx(SND_15_BEEP);
	return SelectSignTool();
}

static CallBackFunction ToolbarBtn_NULL(Window *w)
{
	return CBF_NONE;
}

typedef CallBackFunction MenuClickedProc(int index);

static MenuClickedProc * const _menu_clicked_procs[] = {
	nullptr,                 // 0
	nullptr,                 // 1
	MenuClickSettings,    // 2
	MenuClickSaveLoad,    // 3
	MenuClickMap,         // 4
	MenuClickTown,        // 5
	MenuClickSubsidies,   // 6
	MenuClickStations,    // 7
	MenuClickFinances,    // 8
	MenuClickCompany,     // 9
	MenuClickStory,       // 10
	MenuClickGoal,        // 11
	MenuClickGraphs,      // 12
	MenuClickLeague,      // 13
	MenuClickIndustry,    // 14
	MenuClickShowTrains,  // 15
	MenuClickShowRoad,    // 16
	MenuClickShowShips,   // 17
	MenuClickShowAir,     // 18
	MenuClickMap,         // 19
	nullptr,                 // 20
	MenuClickBuildRail,   // 21
	MenuClickBuildRoad,   // 22
	MenuClickBuildTram,   // 23
	MenuClickBuildWater,  // 24
	MenuClickBuildAir,    // 25
	MenuClickForest,      // 26
	MenuClickMusicWindow, // 27
	MenuClickNewspaper,   // 28
	MenuClickHelp,        // 29
};

/** Full blown container to make it behave exactly as we want :) */
class NWidgetToolbarContainer : public NWidgetContainer {
	bool visible[WID_TN_END]; ///< The visible headers
protected:
	uint spacers;          ///< Number of spacer widgets in this toolbar

public:
	NWidgetToolbarContainer(WidgetType widgetType = NWID_HORIZONTAL) : NWidgetContainer(widgetType)
	{
	}

	/**
	 * Check whether the given widget type is a button for us.
	 * @param type the widget type to check.
	 * @return true if it is a button for us.
	 */
	bool IsButton(WidgetType type) const
	{
		return type == WWT_IMGBTN || type == WWT_IMGBTN_2 || type == WWT_PUSHIMGBTN || type == WWT_PUSHTXTBTN || type == WWT_TEXTBTN;
	}

	void SetupSmallestSize(Window *w, bool init_array) override
	{
		this->smallest_x = 0; // Biggest child
		this->smallest_y = 0; // Biggest child
		this->fill_x = (type == NWID_HORIZONTAL);
		this->fill_y = (type == NWID_VERTICAL);
		this->resize_x = (type == NWID_HORIZONTAL); // We only resize in this direction
		this->resize_y = (type == NWID_VERTICAL); // We never resize in this direction
		this->spacers = 0;

		uint nbuttons = 0;
		/* First initialise some variables... */
		for (NWidgetBase *child_wid = this->head; child_wid != nullptr; child_wid = child_wid->next) {
			child_wid->SetupSmallestSize(w, init_array);
			if (type == NWID_HORIZONTAL) {
				this->smallest_y = std::max(this->smallest_y, child_wid->smallest_y + child_wid->padding_top + child_wid->padding_bottom);
			} else {
				this->smallest_x = std::max(this->smallest_x, child_wid->smallest_x + child_wid->padding_left + child_wid->padding_right);
			}
			if (this->IsButton(child_wid->type)) {
				nbuttons++;
				if (type == NWID_HORIZONTAL) {
					this->smallest_x = std::max(this->smallest_x, child_wid->smallest_x + child_wid->padding_left + child_wid->padding_right);
				} else {
					this->smallest_y = std::max(this->smallest_y, child_wid->smallest_y + child_wid->padding_top + child_wid->padding_bottom);
				}
			} else if (child_wid->type == NWID_SPACER) {
				this->spacers++;
			}
		}

		/* ... then in a second pass make sure the 'current' heights are set. Won't change ever. */
		for (NWidgetBase *child_wid = this->head; child_wid != nullptr; child_wid = child_wid->next) {
			if (type == NWID_HORIZONTAL) {
				child_wid->current_y = this->smallest_y;
				if (!this->IsButton(child_wid->type)) {
					child_wid->current_x = child_wid->smallest_x;
				}
			} else {
				child_wid->current_x = this->smallest_x;
				if (!this->IsButton(child_wid->type)) {
					child_wid->current_y = child_wid->smallest_y;
				}
			}
		}
		if (type == NWID_HORIZONTAL) {
			//w->window_desc->default_width_trad = nbuttons * this->smallest_x;
			w->window_desc->pref_width = nbuttons * this->smallest_x;
		} else {
			//w->window_desc->default_height_trad = nbuttons * this->smallest_y;
			w->window_desc->pref_height = nbuttons * this->smallest_y;
		}
		_toolbar_width = nbuttons * this->smallest_x;
	}

	void AssignSizePosition(SizingType sizing, uint x, uint y, uint given_width, uint given_height, bool rtl) override
	{
		assert(given_width >= this->smallest_x && given_height >= this->smallest_y);

		this->pos_x = x;
		this->pos_y = y;
		this->current_x = given_width;
		this->current_y = given_height;

		/* Figure out what are the visible buttons */
		memset(this->visible, 0, sizeof(this->visible));
		uint arrangable_count, button_count, spacer_count;
		const byte *arrangement = GetButtonArrangement(given_width, arrangable_count, button_count, spacer_count);
		for (uint i = 0; i < arrangable_count; i++) {
			this->visible[arrangement[i]] = true;
		}

		/* Create us ourselves a quick lookup table */
		NWidgetBase *widgets[WID_TN_END];
		for (NWidgetBase *child_wid = this->head; child_wid != nullptr; child_wid = child_wid->next) {
			if (child_wid->type == NWID_SPACER) continue;
			widgets[((NWidgetCore*)child_wid)->index] = child_wid;
		}

		/* Now assign the widgets to their rightful place */
		uint position = 0; // Place to put next child relative to origin of the container.
		uint spacer_space = std::max(0, (int)given_width - (int)(button_count * this->smallest_x)); // Remaining spacing for 'spacer' widgets
		uint button_space = given_width - spacer_space; // Remaining spacing for the buttons
		if (type == NWID_VERTICAL) {
			spacer_space = std::max(0, (int)given_height - (int)(button_count * this->smallest_y));
			button_space = given_height - spacer_space;
		}
		uint spacer_i = 0;
		uint button_i = 0;

		/* Index into the arrangement indices. The macro lastof cannot be used here! */
		const byte *cur_wid = rtl ? &arrangement[arrangable_count - 1] : arrangement;
		for (uint i = 0; i < arrangable_count; i++) {
			NWidgetBase *child_wid = widgets[*cur_wid];
			/* If we have to give space to the spacers, do that */
			if (spacer_space != 0) {
				NWidgetBase *possible_spacer = rtl ? child_wid->next : child_wid->prev;
				if (possible_spacer != nullptr && possible_spacer->type == NWID_SPACER) {
					uint add = spacer_space / (spacer_count - spacer_i);
					position += add;
					spacer_space -= add;
					spacer_i++;
				}
			}

			/* Buttons can be scaled, the others not. */
			if (this->IsButton(child_wid->type)) {
				if (type == NWID_HORIZONTAL) {
					child_wid->current_x = button_space / (button_count - button_i);
					button_space -= child_wid->current_x;
				} else {
					child_wid->current_y = button_space / (button_count - button_i);
					button_space -= child_wid->current_y;
				}
				button_i++;
			}
			if (type == NWID_HORIZONTAL) {
				child_wid->AssignSizePosition(sizing, x + position, y, child_wid->current_x, this->current_y, rtl);
				position += child_wid->current_x;
			} else {
				child_wid->AssignSizePosition(sizing, x, y + position, this->current_x, child_wid->current_y, rtl);
				position += child_wid->current_y;
			}

			if (rtl) {
				cur_wid--;
			} else {
				cur_wid++;
			}
		}
	}

	void Draw(const Window *w) override
	{
		/* Draw brown-red toolbar bg. */
		GfxFillRect(this->pos_x, this->pos_y, this->pos_x + this->current_x - 1, this->pos_y + this->current_y - 1, PC_VERY_DARK_RED);
		GfxFillRect(this->pos_x, this->pos_y, this->pos_x + this->current_x - 1, this->pos_y + this->current_y - 1, PC_DARK_RED, FILLRECT_CHECKER);

		bool rtl = _current_text_dir == TD_RTL;
		for (NWidgetBase *child_wid = rtl ? this->tail : this->head; child_wid != nullptr; child_wid = rtl ? child_wid->prev : child_wid->next) {
			if (child_wid->type == NWID_SPACER) continue;
			if (!this->visible[((NWidgetCore*)child_wid)->index]) continue;

			child_wid->Draw(w);
		}
	}

	NWidgetCore *GetWidgetFromPos(int x, int y) override
	{
		if (!IsInsideBS(x, this->pos_x, this->current_x) || !IsInsideBS(y, this->pos_y, this->current_y)) return nullptr;

		for (NWidgetBase *child_wid = this->head; child_wid != nullptr; child_wid = child_wid->next) {
			if (child_wid->type == NWID_SPACER) continue;
			if (!this->visible[((NWidgetCore*)child_wid)->index]) continue;

			NWidgetCore *nwid = child_wid->GetWidgetFromPos(x, y);
			if (nwid != nullptr) return nwid;
		}
		return nullptr;
	}

	/**
	 * Get the arrangement of the buttons for the toolbar.
	 * @param width the new width of the toolbar.
	 * @param arrangable_count output of the number of visible items.
	 * @param button_count output of the number of visible buttons.
	 * @param spacer_count output of the number of spacers.
	 * @return the button configuration.
	 */
	virtual const byte *GetButtonArrangement(uint &width, uint &arrangable_count, uint &button_count, uint &spacer_count) const = 0;
};

/** Container for the 'normal' main toolbar */
class NWidgetMainToolbarContainer : public NWidgetToolbarContainer {
	const byte *GetButtonArrangement(uint &width, uint &arrangable_count, uint &button_count, uint &spacer_count) const override
	{
		uint SMALLEST_ARRANGEMENT = 14 + (_settings_client.gui.build_confirmation ? 1 : 2);
		uint BIGGEST_ARRANGEMENT  = 20 + (_settings_client.gui.build_confirmation ? 1 : 2);

		/* The number of buttons of each row of the toolbar should match the number of items which we want to be visible.
		 * The total number of buttons should be equal to arrangable_count * 2.
		 * No bad things happen, but we could see strange behaviours if we have buttons < (arrangable_count * 2) like a
		 * pause button appearing on the right of the lower toolbar and weird resizing of the widgets even if there is
		 * enough space.
		 */
		static const byte arrange14[] = {
			WID_TN_PAUSE,
			WID_TN_FAST_FORWARD,
			WID_TN_TRAINS,
			WID_TN_ROADVEHS,
			WID_TN_SHIPS,
			WID_TN_AIRCRAFT,
			WID_TN_ZOOM_IN,
			WID_TN_ZOOM_OUT,
			WID_TN_RAILS,
			WID_TN_ROADS,
			WID_TN_WATER,
			WID_TN_AIR,
			WID_TN_LANDSCAPE,
			WID_TN_CTRL,
			WID_TN_SWITCH_BAR,
			// lower toolbar
			WID_TN_SETTINGS,
			WID_TN_SAVE,
			WID_TN_SMALL_MAP,
			WID_TN_TOWNS,
			WID_TN_SUBSIDIES,
			WID_TN_STATIONS,
			WID_TN_FINANCES,
			WID_TN_COMPANIES,
			WID_TN_GRAPHS,
			WID_TN_INDUSTRIES,
			WID_TN_MUSIC_SOUND,
			WID_TN_MESSAGES,
			WID_TN_HELP,
			WID_TN_CTRL,
			WID_TN_SWITCH_BAR,
		};
		static const byte arrange15[] = {
			WID_TN_PAUSE,
			WID_TN_FAST_FORWARD,
			WID_TN_SMALL_MAP,
			WID_TN_TRAINS,
			WID_TN_ROADVEHS,
			WID_TN_SHIPS,
			WID_TN_AIRCRAFT,
			WID_TN_RAILS,
			WID_TN_ROADS,
			WID_TN_WATER,
			WID_TN_AIR,
			WID_TN_LANDSCAPE,
			WID_TN_ZOOM_IN,
			WID_TN_ZOOM_OUT,
			WID_TN_CTRL,
			WID_TN_SWITCH_BAR,
			// lower toolbar
			WID_TN_PAUSE,
			WID_TN_SETTINGS,
			WID_TN_SMALL_MAP,
			WID_TN_SAVE,
			WID_TN_TOWNS,
			WID_TN_SUBSIDIES,
			WID_TN_STATIONS,
			WID_TN_FINANCES,
			WID_TN_COMPANIES,
			WID_TN_GRAPHS,
			WID_TN_INDUSTRIES,
			WID_TN_MUSIC_SOUND,
			WID_TN_MESSAGES,
			WID_TN_HELP,
			WID_TN_CTRL,
			WID_TN_SWITCH_BAR,
		};
		static const byte arrange16[] = {
			WID_TN_PAUSE,
			WID_TN_FAST_FORWARD,
			WID_TN_SETTINGS,
			WID_TN_SMALL_MAP,
			WID_TN_TRAINS,
			WID_TN_ROADVEHS,
			WID_TN_SHIPS,
			WID_TN_AIRCRAFT,
			WID_TN_RAILS,
			WID_TN_ROADS,
			WID_TN_WATER,
			WID_TN_AIR,
			WID_TN_LANDSCAPE,
			WID_TN_ZOOM_IN,
			WID_TN_ZOOM_OUT,
			WID_TN_CTRL,
			WID_TN_SWITCH_BAR,
			// lower toolbar
			WID_TN_PAUSE,
			WID_TN_FAST_FORWARD,
			WID_TN_SAVE,
			WID_TN_TOWNS,
			WID_TN_SUBSIDIES,
			WID_TN_STATIONS,
			WID_TN_FINANCES,
			WID_TN_COMPANIES,
			WID_TN_GRAPHS,
			WID_TN_INDUSTRIES,
			WID_TN_MUSIC_SOUND,
			WID_TN_MESSAGES,
			WID_TN_HELP,
			WID_TN_ZOOM_IN,
			WID_TN_ZOOM_OUT,
			WID_TN_CTRL,
			WID_TN_SWITCH_BAR,
		};
		static const byte arrange17[] = {
			WID_TN_PAUSE,
			WID_TN_FAST_FORWARD,
			WID_TN_SETTINGS,
			WID_TN_SMALL_MAP,
			WID_TN_SUBSIDIES,
			WID_TN_TRAINS,
			WID_TN_ROADVEHS,
			WID_TN_SHIPS,
			WID_TN_AIRCRAFT,
			WID_TN_RAILS,
			WID_TN_ROADS,
			WID_TN_WATER,
			WID_TN_AIR,
			WID_TN_LANDSCAPE,
			WID_TN_ZOOM_IN,
			WID_TN_ZOOM_OUT,
			WID_TN_CTRL,
			WID_TN_SWITCH_BAR,
			// lower toolbar
			WID_TN_PAUSE,
			WID_TN_FAST_FORWARD,
			WID_TN_SAVE,
			WID_TN_SMALL_MAP,
			WID_TN_SUBSIDIES,
			WID_TN_TOWNS,
			WID_TN_STATIONS,
			WID_TN_FINANCES,
			WID_TN_COMPANIES,
			WID_TN_GRAPHS,
			WID_TN_INDUSTRIES,
			WID_TN_MUSIC_SOUND,
			WID_TN_MESSAGES,
			WID_TN_HELP,
			WID_TN_ZOOM_IN,
			WID_TN_ZOOM_OUT,
			WID_TN_CTRL,
			WID_TN_SWITCH_BAR,
		};
		static const byte arrange18[] = {
			WID_TN_PAUSE,
			WID_TN_FAST_FORWARD,
			WID_TN_SETTINGS,
			WID_TN_SMALL_MAP,
			WID_TN_TOWNS,
			WID_TN_SUBSIDIES,
			WID_TN_STATIONS,
			WID_TN_FINANCES,
			WID_TN_COMPANIES,
			WID_TN_INDUSTRIES,
			WID_TN_RAILS,
			WID_TN_ROADS,
			WID_TN_WATER,
			WID_TN_AIR,
			WID_TN_LANDSCAPE,
			WID_TN_ZOOM_IN,
			WID_TN_ZOOM_OUT,
			WID_TN_CTRL,
			WID_TN_SWITCH_BAR,
			// lower toolbar
			WID_TN_PAUSE,
			WID_TN_FAST_FORWARD,
			WID_TN_SAVE,
			WID_TN_SMALL_MAP,
			WID_TN_TOWNS,
			WID_TN_SUBSIDIES,
			WID_TN_STATIONS,
			WID_TN_GRAPHS,
			WID_TN_TRAINS,
			WID_TN_ROADVEHS,
			WID_TN_SHIPS,
			WID_TN_AIRCRAFT,
			WID_TN_MUSIC_SOUND,
			WID_TN_MESSAGES,
			WID_TN_HELP,
			WID_TN_ZOOM_IN,
			WID_TN_ZOOM_OUT,
			WID_TN_CTRL,
			WID_TN_SWITCH_BAR,
		};
		static const byte arrange19[] = {
			WID_TN_PAUSE,
			WID_TN_FAST_FORWARD,
			WID_TN_SETTINGS,
			WID_TN_SMALL_MAP,
			WID_TN_TOWNS,
			WID_TN_SUBSIDIES,
			WID_TN_TRAINS,
			WID_TN_ROADVEHS,
			WID_TN_SHIPS,
			WID_TN_AIRCRAFT,
			WID_TN_RAILS,
			WID_TN_ROADS,
			WID_TN_WATER,
			WID_TN_AIR,
			WID_TN_LANDSCAPE,
			WID_TN_MUSIC_SOUND,
			WID_TN_ZOOM_IN,
			WID_TN_ZOOM_OUT,
			WID_TN_CTRL,
			WID_TN_SWITCH_BAR,
			// lower toolbar
			WID_TN_PAUSE,
			WID_TN_FAST_FORWARD,
			WID_TN_SAVE,
			WID_TN_SMALL_MAP,
			WID_TN_STATIONS,
			WID_TN_FINANCES,
			WID_TN_COMPANIES,
			WID_TN_GRAPHS,
			WID_TN_INDUSTRIES,
			WID_TN_MESSAGES,
			WID_TN_RAILS,
			WID_TN_ROADS,
			WID_TN_WATER,
			WID_TN_AIR,
			WID_TN_LANDSCAPE,
			WID_TN_HELP,
			WID_TN_ZOOM_IN,
			WID_TN_ZOOM_OUT,
			WID_TN_CTRL,
			WID_TN_SWITCH_BAR,
		};
		static const byte arrange20[] = {
			WID_TN_PAUSE,
			WID_TN_FAST_FORWARD,
			WID_TN_SETTINGS,
			WID_TN_SMALL_MAP,
			WID_TN_TOWNS,
			WID_TN_SUBSIDIES,
			WID_TN_TRAINS,
			WID_TN_ROADVEHS,
			WID_TN_SHIPS,
			WID_TN_AIRCRAFT,
			WID_TN_RAILS,
			WID_TN_ROADS,
			WID_TN_WATER,
			WID_TN_AIR,
			WID_TN_LANDSCAPE,
			WID_TN_MUSIC_SOUND,
			WID_TN_GOAL,
			WID_TN_ZOOM_IN,
			WID_TN_ZOOM_OUT,
			WID_TN_CTRL,
			WID_TN_SWITCH_BAR,
			// lower toolbar
			WID_TN_PAUSE,
			WID_TN_FAST_FORWARD,
			WID_TN_SAVE,
			WID_TN_SMALL_MAP,
			WID_TN_STATIONS,
			WID_TN_FINANCES,
			WID_TN_COMPANIES,
			WID_TN_GRAPHS,
			WID_TN_INDUSTRIES,
			WID_TN_MESSAGES,
			WID_TN_RAILS,
			WID_TN_ROADS,
			WID_TN_WATER,
			WID_TN_AIR,
			WID_TN_LANDSCAPE,
			WID_TN_STORY,
			WID_TN_HELP,
			WID_TN_ZOOM_IN,
			WID_TN_ZOOM_OUT,
			WID_TN_CTRL,
			WID_TN_SWITCH_BAR,
		};
		static const byte arrange_all[] = {
			WID_TN_PAUSE,
			WID_TN_FAST_FORWARD,
			WID_TN_SETTINGS,
			WID_TN_SAVE,
			WID_TN_SMALL_MAP,
			WID_TN_TOWNS,
			WID_TN_SUBSIDIES,
			WID_TN_STATIONS,
			WID_TN_FINANCES,
			WID_TN_COMPANIES,
			WID_TN_STORY,
			WID_TN_GOAL,
			WID_TN_GRAPHS,
			WID_TN_LEAGUE,
			WID_TN_INDUSTRIES,
			WID_TN_TRAINS,
			WID_TN_ROADVEHS,
			WID_TN_SHIPS,
			WID_TN_AIRCRAFT,
			WID_TN_ZOOM_IN,
			WID_TN_ZOOM_OUT,
			WID_TN_RAILS,
			WID_TN_ROADS,
			WID_TN_TRAMS,
			WID_TN_WATER,
			WID_TN_AIR,
			WID_TN_LANDSCAPE,
			WID_TN_MUSIC_SOUND,
			WID_TN_MESSAGES,
			WID_TN_CTRL,
			WID_TN_HELP
		};
		/* With 'Shift' button included */
		static const byte arrange14shift[] = {
			WID_TN_PAUSE,
			WID_TN_FAST_FORWARD,
			WID_TN_TRAINS,
			WID_TN_ROADVEHS,
			WID_TN_SHIPS,
			WID_TN_AIRCRAFT,
			WID_TN_ZOOM_IN,
			WID_TN_ZOOM_OUT,
			WID_TN_RAILS,
			WID_TN_ROADS,
			WID_TN_WATER,
			WID_TN_AIR,
			WID_TN_LANDSCAPE,
			WID_TN_CTRL,
			WID_TN_SHIFT,
			WID_TN_SWITCH_BAR,
			// lower toolbar
			WID_TN_SETTINGS,
			WID_TN_SAVE,
			WID_TN_SMALL_MAP,
			WID_TN_TOWNS,
			WID_TN_SUBSIDIES,
			WID_TN_STATIONS,
			WID_TN_FINANCES,
			WID_TN_COMPANIES,
			WID_TN_GRAPHS,
			WID_TN_INDUSTRIES,
			WID_TN_MUSIC_SOUND,
			WID_TN_MESSAGES,
			WID_TN_HELP,
			WID_TN_CTRL,
			WID_TN_SHIFT,
			WID_TN_SWITCH_BAR,
		};
		static const byte arrange15shift[] = {
			WID_TN_PAUSE,
			WID_TN_FAST_FORWARD,
			WID_TN_SMALL_MAP,
			WID_TN_TRAINS,
			WID_TN_ROADVEHS,
			WID_TN_SHIPS,
			WID_TN_AIRCRAFT,
			WID_TN_RAILS,
			WID_TN_ROADS,
			WID_TN_WATER,
			WID_TN_AIR,
			WID_TN_LANDSCAPE,
			WID_TN_ZOOM_IN,
			WID_TN_ZOOM_OUT,
			WID_TN_CTRL,
			WID_TN_SHIFT,
			WID_TN_SWITCH_BAR,
			// lower toolbar
			WID_TN_PAUSE,
			WID_TN_SETTINGS,
			WID_TN_SMALL_MAP,
			WID_TN_SAVE,
			WID_TN_TOWNS,
			WID_TN_SUBSIDIES,
			WID_TN_STATIONS,
			WID_TN_FINANCES,
			WID_TN_COMPANIES,
			WID_TN_GRAPHS,
			WID_TN_INDUSTRIES,
			WID_TN_MUSIC_SOUND,
			WID_TN_MESSAGES,
			WID_TN_HELP,
			WID_TN_CTRL,
			WID_TN_SHIFT,
			WID_TN_SWITCH_BAR,
		};
		static const byte arrange16shift[] = {
			WID_TN_PAUSE,
			WID_TN_FAST_FORWARD,
			WID_TN_SETTINGS,
			WID_TN_SMALL_MAP,
			WID_TN_TRAINS,
			WID_TN_ROADVEHS,
			WID_TN_SHIPS,
			WID_TN_AIRCRAFT,
			WID_TN_RAILS,
			WID_TN_ROADS,
			WID_TN_WATER,
			WID_TN_AIR,
			WID_TN_LANDSCAPE,
			WID_TN_ZOOM_IN,
			WID_TN_ZOOM_OUT,
			WID_TN_CTRL,
			WID_TN_SHIFT,
			WID_TN_SWITCH_BAR,
			// lower toolbar
			WID_TN_PAUSE,
			WID_TN_FAST_FORWARD,
			WID_TN_SAVE,
			WID_TN_TOWNS,
			WID_TN_SUBSIDIES,
			WID_TN_STATIONS,
			WID_TN_FINANCES,
			WID_TN_COMPANIES,
			WID_TN_GRAPHS,
			WID_TN_INDUSTRIES,
			WID_TN_MUSIC_SOUND,
			WID_TN_MESSAGES,
			WID_TN_HELP,
			WID_TN_ZOOM_IN,
			WID_TN_ZOOM_OUT,
			WID_TN_CTRL,
			WID_TN_SHIFT,
			WID_TN_SWITCH_BAR,
		};
		static const byte arrange17shift[] = {
			WID_TN_PAUSE,
			WID_TN_FAST_FORWARD,
			WID_TN_SETTINGS,
			WID_TN_SMALL_MAP,
			WID_TN_SUBSIDIES,
			WID_TN_TRAINS,
			WID_TN_ROADVEHS,
			WID_TN_SHIPS,
			WID_TN_AIRCRAFT,
			WID_TN_RAILS,
			WID_TN_ROADS,
			WID_TN_WATER,
			WID_TN_AIR,
			WID_TN_LANDSCAPE,
			WID_TN_ZOOM_IN,
			WID_TN_ZOOM_OUT,
			WID_TN_CTRL,
			WID_TN_SHIFT,
			WID_TN_SWITCH_BAR,
			// lower toolbar
			WID_TN_PAUSE,
			WID_TN_FAST_FORWARD,
			WID_TN_SAVE,
			WID_TN_SMALL_MAP,
			WID_TN_SUBSIDIES,
			WID_TN_TOWNS,
			WID_TN_STATIONS,
			WID_TN_FINANCES,
			WID_TN_COMPANIES,
			WID_TN_GRAPHS,
			WID_TN_INDUSTRIES,
			WID_TN_MUSIC_SOUND,
			WID_TN_MESSAGES,
			WID_TN_HELP,
			WID_TN_ZOOM_IN,
			WID_TN_ZOOM_OUT,
			WID_TN_CTRL,
			WID_TN_SHIFT,
			WID_TN_SWITCH_BAR,
		};
		static const byte arrange18shift[] = {
			WID_TN_PAUSE,
			WID_TN_FAST_FORWARD,
			WID_TN_SETTINGS,
			WID_TN_SMALL_MAP,
			WID_TN_TOWNS,
			WID_TN_SUBSIDIES,
			WID_TN_STATIONS,
			WID_TN_FINANCES,
			WID_TN_COMPANIES,
			WID_TN_INDUSTRIES,
			WID_TN_RAILS,
			WID_TN_ROADS,
			WID_TN_WATER,
			WID_TN_AIR,
			WID_TN_LANDSCAPE,
			WID_TN_ZOOM_IN,
			WID_TN_ZOOM_OUT,
			WID_TN_CTRL,
			WID_TN_SHIFT,
			WID_TN_SWITCH_BAR,
			// lower toolbar
			WID_TN_PAUSE,
			WID_TN_FAST_FORWARD,
			WID_TN_SAVE,
			WID_TN_SMALL_MAP,
			WID_TN_TOWNS,
			WID_TN_SUBSIDIES,
			WID_TN_STATIONS,
			WID_TN_GRAPHS,
			WID_TN_TRAINS,
			WID_TN_ROADVEHS,
			WID_TN_SHIPS,
			WID_TN_AIRCRAFT,
			WID_TN_MUSIC_SOUND,
			WID_TN_MESSAGES,
			WID_TN_HELP,
			WID_TN_ZOOM_IN,
			WID_TN_ZOOM_OUT,
			WID_TN_CTRL,
			WID_TN_SHIFT,
			WID_TN_SWITCH_BAR,
		};
		static const byte arrange19shift[] = {
			WID_TN_PAUSE,
			WID_TN_FAST_FORWARD,
			WID_TN_SETTINGS,
			WID_TN_SMALL_MAP,
			WID_TN_TOWNS,
			WID_TN_SUBSIDIES,
			WID_TN_TRAINS,
			WID_TN_ROADVEHS,
			WID_TN_SHIPS,
			WID_TN_AIRCRAFT,
			WID_TN_RAILS,
			WID_TN_ROADS,
			WID_TN_WATER,
			WID_TN_AIR,
			WID_TN_LANDSCAPE,
			WID_TN_MUSIC_SOUND,
			WID_TN_ZOOM_IN,
			WID_TN_ZOOM_OUT,
			WID_TN_CTRL,
			WID_TN_SHIFT,
			WID_TN_SWITCH_BAR,
			// lower toolbar
			WID_TN_PAUSE,
			WID_TN_FAST_FORWARD,
			WID_TN_SAVE,
			WID_TN_SMALL_MAP,
			WID_TN_STATIONS,
			WID_TN_FINANCES,
			WID_TN_COMPANIES,
			WID_TN_GRAPHS,
			WID_TN_INDUSTRIES,
			WID_TN_MESSAGES,
			WID_TN_RAILS,
			WID_TN_ROADS,
			WID_TN_WATER,
			WID_TN_AIR,
			WID_TN_LANDSCAPE,
			WID_TN_HELP,
			WID_TN_ZOOM_IN,
			WID_TN_ZOOM_OUT,
			WID_TN_CTRL,
			WID_TN_SHIFT,
			WID_TN_SWITCH_BAR,
		};
		static const byte arrange20shift[] = {
			WID_TN_PAUSE,
			WID_TN_FAST_FORWARD,
			WID_TN_SETTINGS,
			WID_TN_SMALL_MAP,
			WID_TN_TOWNS,
			WID_TN_SUBSIDIES,
			WID_TN_TRAINS,
			WID_TN_ROADVEHS,
			WID_TN_SHIPS,
			WID_TN_AIRCRAFT,
			WID_TN_RAILS,
			WID_TN_ROADS,
			WID_TN_WATER,
			WID_TN_AIR,
			WID_TN_LANDSCAPE,
			WID_TN_MUSIC_SOUND,
			WID_TN_GOAL,
			WID_TN_ZOOM_IN,
			WID_TN_ZOOM_OUT,
			WID_TN_CTRL,
			WID_TN_SHIFT,
			WID_TN_SWITCH_BAR,
			// lower toolbar
			WID_TN_PAUSE,
			WID_TN_FAST_FORWARD,
			WID_TN_SAVE,
			WID_TN_SMALL_MAP,
			WID_TN_STATIONS,
			WID_TN_FINANCES,
			WID_TN_COMPANIES,
			WID_TN_GRAPHS,
			WID_TN_INDUSTRIES,
			WID_TN_MESSAGES,
			WID_TN_RAILS,
			WID_TN_ROADS,
			WID_TN_WATER,
			WID_TN_AIR,
			WID_TN_LANDSCAPE,
			WID_TN_STORY,
			WID_TN_HELP,
			WID_TN_ZOOM_IN,
			WID_TN_ZOOM_OUT,
			WID_TN_CTRL,
			WID_TN_SHIFT,
			WID_TN_SWITCH_BAR,
		};
		static const byte arrange_all_shift[] = {
			WID_TN_PAUSE,
			WID_TN_FAST_FORWARD,
			WID_TN_SETTINGS,
			WID_TN_SAVE,
			WID_TN_SMALL_MAP,
			WID_TN_TOWNS,
			WID_TN_SUBSIDIES,
			WID_TN_STATIONS,
			WID_TN_FINANCES,
			WID_TN_COMPANIES,
			WID_TN_STORY,
			WID_TN_GOAL,
			WID_TN_GRAPHS,
			WID_TN_LEAGUE,
			WID_TN_INDUSTRIES,
			WID_TN_TRAINS,
			WID_TN_ROADVEHS,
			WID_TN_SHIPS,
			WID_TN_AIRCRAFT,
			WID_TN_ZOOM_IN,
			WID_TN_ZOOM_OUT,
			WID_TN_RAILS,
			WID_TN_ROADS,
			WID_TN_WATER,
			WID_TN_AIR,
			WID_TN_LANDSCAPE,
			WID_TN_MUSIC_SOUND,
			WID_TN_MESSAGES,
			WID_TN_HELP,
			WID_TN_CTRL,
			WID_TN_SHIFT,
		};

		/* If at least BIGGEST_ARRANGEMENT fit, just spread all the buttons nicely */
		uint full_buttons = std::max(CeilDiv(width, this->smallest_x), SMALLEST_ARRANGEMENT);
		if (full_buttons > BIGGEST_ARRANGEMENT) {
			button_count = arrangable_count = _settings_client.gui.build_confirmation ? lengthof(arrange_all) : lengthof(arrange_all_shift);
			spacer_count = this->spacers;
			return _settings_client.gui.build_confirmation ? arrange_all : arrange_all_shift;
		}

		/* Introduce the split toolbar */
		static const byte * const arrangements_noshift[] = { arrange14, arrange15, arrange16, arrange17, arrange18, arrange19, arrange20 };

		static const byte * const arrangements_shift[] = { arrange14shift, arrange15shift, arrange16shift, arrange17shift, arrange18shift, arrange19shift, arrange20shift };

		const byte * const * arrangements = _settings_client.gui.build_confirmation ? arrangements_noshift : arrangements_shift;

		button_count = arrangable_count = full_buttons;
		spacer_count = this->spacers;
		return arrangements[full_buttons - SMALLEST_ARRANGEMENT] + ((_toolbar_mode == TB_LOWER) ? full_buttons : 0);
	}
};

/** Container for the vertical main toolbar */
class NWidgetVerticalToolbarContainer : public NWidgetToolbarContainer {
	int side;

	public:
	NWidgetVerticalToolbarContainer(int side) : NWidgetToolbarContainer(NWID_VERTICAL), side(side)
	{
	}

	/* virtual */ const byte *GetButtonArrangement(uint &width, uint &arrangable_count, uint &button_count, uint &spacer_count) const
	{
		// Ultra-compact arrangement, ultra-huge buttons.
		// No WID_TN_SHIFT, WID_TN_STORY, WID_TN_GOAL, and WID_TN_LEAGUE buttons.
		static const byte arrange_left_compact[] = {
			WID_TN_DELETE,
			WID_TN_CTRL,
			WID_TN_ZOOM_IN,
			WID_TN_ZOOM_OUT,
			WID_TN_PAUSE,
			WID_TN_FAST_FORWARD,
			WID_TN_SETTINGS,
			WID_TN_SAVE,
			WID_TN_SMALL_MAP,
			WID_TN_STATIONS,
		};
		static const byte arrange_right_compact[] = {
			WID_TN_SWITCH_BAR,
			WID_TN_RAILS,
			WID_TN_ROADS,
			WID_TN_WATER,
			WID_TN_AIR,
			WID_TN_LANDSCAPE,
			WID_TN_TOWNS,
			WID_TN_SUBSIDIES,
			WID_TN_FINANCES,
			WID_TN_COMPANIES,

			WID_TN_SWITCH_BAR,
			WID_TN_TRAINS,
			WID_TN_ROADVEHS,
			WID_TN_SHIPS,
			WID_TN_AIRCRAFT,
			WID_TN_GRAPHS,
			WID_TN_INDUSTRIES,
			WID_TN_MUSIC_SOUND,
			WID_TN_MESSAGES,
			WID_TN_HELP,
		};
		static const byte arrange_right_compact_noswitch[] = {
			WID_TN_RAILS,
			WID_TN_TRAINS,
			WID_TN_ROADVEHS,
			WID_TN_SHIPS,
			WID_TN_AIRCRAFT,
			WID_TN_FINANCES,
			WID_TN_COMPANIES,
			WID_TN_TOWNS,
			WID_TN_GRAPHS,
			WID_TN_HELP,
		};

		// Some rather artistic button arrangement, I'm proud of myself
		static const byte arrange_left_classic[] = {
			WID_TN_DELETE,
			WID_TN_CTRL,
			WID_TN_SHIFT,
			WID_TN_ZOOM_IN,
			WID_TN_ZOOM_OUT,
			WID_TN_PAUSE,
			WID_TN_FAST_FORWARD,
			WID_TN_SETTINGS,
			WID_TN_SAVE,
			WID_TN_SMALL_MAP,
			WID_TN_TOWNS,
			WID_TN_SUBSIDIES,
		};
		static const byte arrange_right_classic[] = {
			WID_TN_SWITCH_BAR,
			WID_TN_RAILS,
			WID_TN_ROADS,
			WID_TN_WATER,
			WID_TN_AIR,
			WID_TN_LANDSCAPE,
			WID_TN_STATIONS,
			WID_TN_FINANCES,
			WID_TN_COMPANIES,
			WID_TN_GRAPHS,
			WID_TN_INDUSTRIES,
			WID_TN_HELP,

			WID_TN_SWITCH_BAR,
			WID_TN_TRAINS,
			WID_TN_ROADVEHS,
			WID_TN_SHIPS,
			WID_TN_AIRCRAFT,
			WID_TN_LEAGUE,
			WID_TN_STATIONS,
			WID_TN_STORY,
			WID_TN_GOAL,
			WID_TN_MUSIC_SOUND,
			WID_TN_MESSAGES,
			WID_TN_HELP,
		};
		static const byte arrange_right_classic_noswitch[] = {
			WID_TN_RAILS,
			WID_TN_TRAINS,
			WID_TN_ROADVEHS,
			WID_TN_SHIPS,
			WID_TN_AIRCRAFT,
			WID_TN_STATIONS,
			WID_TN_FINANCES,
			WID_TN_COMPANIES,
			WID_TN_GRAPHS,
			WID_TN_LEAGUE,
			WID_TN_GOAL,
			WID_TN_HELP,
		};

		// Full-length toolbar without switch button.
		// No WID_TN_SHIFT, WID_TN_STORY, WID_TN_GOAL, and WID_TN_LEAGUE buttons.
		static const byte arrange_left_almost_all[] = {
			WID_TN_DELETE,
			WID_TN_CTRL,
			WID_TN_ZOOM_IN,
			WID_TN_ZOOM_OUT,
			WID_TN_PAUSE,
			WID_TN_FAST_FORWARD,
			WID_TN_SETTINGS,
			WID_TN_SAVE,
			WID_TN_SMALL_MAP,
			WID_TN_TOWNS,
			WID_TN_SUBSIDIES,
			WID_TN_STATIONS,
			WID_TN_FINANCES,
			WID_TN_COMPANIES,
		};
		static const byte arrange_right_almost_all[] = {
			WID_TN_RAILS,
			WID_TN_ROADS,
			WID_TN_WATER,
			WID_TN_AIR,
			WID_TN_TRAINS,
			WID_TN_ROADVEHS,
			WID_TN_SHIPS,
			WID_TN_AIRCRAFT,
			WID_TN_LANDSCAPE,
			WID_TN_GRAPHS,
			WID_TN_INDUSTRIES,
			WID_TN_MUSIC_SOUND,
			WID_TN_MESSAGES,
			WID_TN_HELP
		};

		// Full-length toolbar without switch button, all buttons are included.
		static const byte arrange_left_all[] = {
			WID_TN_DELETE,
			WID_TN_CTRL,
			WID_TN_SHIFT,
			WID_TN_ZOOM_IN,
			WID_TN_ZOOM_OUT,
			WID_TN_PAUSE,
			WID_TN_FAST_FORWARD,
			WID_TN_SETTINGS,
			WID_TN_SAVE,
			WID_TN_SMALL_MAP,
			WID_TN_TOWNS,
			WID_TN_SUBSIDIES,
			WID_TN_STATIONS,
			WID_TN_FINANCES,
			WID_TN_COMPANIES,
			WID_TN_STORY,
		};
		static const byte arrange_right_all[] = {
			WID_TN_RAILS,
			WID_TN_ROADS,
			WID_TN_WATER,
			WID_TN_AIR,
			WID_TN_TRAINS,
			WID_TN_ROADVEHS,
			WID_TN_SHIPS,
			WID_TN_AIRCRAFT,
			WID_TN_LANDSCAPE,
			WID_TN_GOAL,
			WID_TN_GRAPHS,
			WID_TN_LEAGUE,
			WID_TN_INDUSTRIES,
			WID_TN_MUSIC_SOUND,
			WID_TN_MESSAGES,
			WID_TN_HELP
		};

		spacer_count = 0;

		if (_screen.height / this->smallest_y >= lengthof(arrange_left_all))
		{
			button_count = arrangable_count = lengthof(arrange_left_all);
			if (side == 0) return arrange_left_all;
			return arrange_right_all;
		}

		if (_screen.height / this->smallest_y >= lengthof(arrange_left_almost_all))
		{
			button_count = arrangable_count = lengthof(arrange_left_almost_all);
			if (side == 0) return arrange_left_almost_all;
			return arrange_right_almost_all;
		}

		if (_screen.height / this->smallest_y >= lengthof(arrange_left_classic))
		{
			button_count = arrangable_count = lengthof(arrange_left_classic);
			if (side == 0) return arrange_left_classic;
			if (_settings_client.gui.compact_vertical_toolbar) return arrange_right_classic_noswitch;
			return &arrange_right_classic[((_toolbar_mode == TB_LOWER) ? button_count : 0)];
		}

		button_count = arrangable_count = lengthof(arrange_left_compact);
		if (side == 0) return arrange_left_compact;
		if (_settings_client.gui.compact_vertical_toolbar) return arrange_right_compact_noswitch;
		return &arrange_right_compact[((_toolbar_mode == TB_LOWER) ? button_count : 0)];
	}
};


/** Container for the scenario editor's toolbar */
class NWidgetScenarioToolbarContainer : public NWidgetToolbarContainer {
	uint panel_widths[2]; ///< The width of the two panels (the text panel and date panel)

	void SetupSmallestSize(Window *w, bool init_array) override
	{
		this->NWidgetToolbarContainer::SetupSmallestSize(w, init_array);

		/* Find the size of panel_widths */
		uint i = 0;
		for (NWidgetBase *child_wid = this->head; child_wid != nullptr; child_wid = child_wid->next) {
			if (child_wid->type == NWID_SPACER || this->IsButton(child_wid->type)) continue;

			assert(i < lengthof(this->panel_widths));
			this->panel_widths[i++] = child_wid->current_x;
			_toolbar_width += child_wid->current_x;
		}
	}

	const byte *GetButtonArrangement(uint &width, uint &arrangable_count, uint &button_count, uint &spacer_count) const override
	{
		static const byte arrange_all[] = {
			WID_TE_PAUSE,
			WID_TE_FAST_FORWARD,
			WID_TE_SETTINGS,
			WID_TE_SAVE,
			WID_TE_SPACER,
			WID_TE_DATE_PANEL,
			WID_TE_SMALL_MAP,
			WID_TE_ZOOM_IN,
			WID_TE_ZOOM_OUT,
			WID_TE_LAND_GENERATE,
			WID_TE_TOWN_GENERATE,
			WID_TE_INDUSTRY,
			WID_TE_ROADS,
			WID_TE_TRAMS,
			WID_TE_WATER,
			WID_TE_TREES,
			WID_TE_SIGNS,
			WID_TE_MUSIC_SOUND,
			WID_TE_HELP,
		};
		static const byte arrange_nopanel[] = {
			WID_TE_PAUSE,
			WID_TE_FAST_FORWARD,
			WID_TE_SETTINGS,
			WID_TE_SAVE,
			WID_TE_DATE_PANEL,
			WID_TE_SMALL_MAP,
			WID_TE_ZOOM_IN,
			WID_TE_ZOOM_OUT,
			WID_TE_LAND_GENERATE,
			WID_TE_TOWN_GENERATE,
			WID_TE_INDUSTRY,
			WID_TE_ROADS,
			WID_TE_TRAMS,
			WID_TE_WATER,
			WID_TE_TREES,
			WID_TE_SIGNS,
			WID_TE_MUSIC_SOUND,
			WID_TE_HELP,
		};
		static const byte arrange_switch[] = {
			WID_TE_DATE_PANEL,
			WID_TE_SMALL_MAP,
			WID_TE_LAND_GENERATE,
			WID_TE_TOWN_GENERATE,
			WID_TE_INDUSTRY,
			WID_TE_ROADS,
			WID_TE_TRAMS,
			WID_TE_WATER,
			WID_TE_TREES,
			WID_TE_SIGNS,
			WID_TE_SWITCH_BAR,
			// lower toolbar
			WID_TE_PAUSE,
			WID_TE_FAST_FORWARD,
			WID_TE_SETTINGS,
			WID_TE_SAVE,
			WID_TE_DATE_PANEL,
			WID_TE_SMALL_MAP,
			WID_TE_ZOOM_IN,
			WID_TE_ZOOM_OUT,
			WID_TE_MUSIC_SOUND,
			WID_TE_HELP,
			WID_TE_SWITCH_BAR,
		};

		/* If we can place all buttons *and* the panels, show them. */
		uint min_full_width = (lengthof(arrange_all) - lengthof(this->panel_widths)) * this->smallest_x + this->panel_widths[0] + this->panel_widths[1];
		if (width >= min_full_width) {
			width -= this->panel_widths[0] + this->panel_widths[1];
			arrangable_count = lengthof(arrange_all);
			button_count = arrangable_count - 2;
			spacer_count = this->spacers;
			return arrange_all;
		}

		/* Otherwise don't show the date panel and if we can't fit half the buttons and the panels anymore, split the toolbar in two */
		uint min_small_width = (lengthof(arrange_switch) - lengthof(this->panel_widths)) * this->smallest_x / 2 + this->panel_widths[1];
		if (width > min_small_width) {
			width -= this->panel_widths[1];
			arrangable_count = lengthof(arrange_nopanel);
			button_count = arrangable_count - 1;
			spacer_count = this->spacers - 1;
			return arrange_nopanel;
		}

		/* Split toolbar */
		width -= this->panel_widths[1];
		arrangable_count = lengthof(arrange_switch) / 2;
		button_count = arrangable_count - 1;
		spacer_count = 0;
		return arrange_switch + ((_toolbar_mode == TB_LOWER) ? arrangable_count : 0);
	}
};

/* --- Toolbar handling for the 'normal' case */

typedef CallBackFunction ToolbarButtonProc(Window *w);

static ToolbarButtonProc * const _toolbar_button_procs[] = {
	ToolbarPauseClick,
	ToolbarFastForwardClick,
	ToolbarOptionsClick,
	ToolbarSaveClick,
	ToolbarMapClick,
	ToolbarTownClick,
	ToolbarSubsidiesClick,
	ToolbarStationsClick,
	ToolbarFinancesClick,
	ToolbarCompaniesClick,
	ToolbarStoryClick,
	ToolbarGoalClick,
	ToolbarGraphsClick,
	ToolbarLeagueClick,
	ToolbarIndustryClick,
	ToolbarTrainClick,
	ToolbarRoadClick,
	ToolbarShipClick,
	ToolbarAirClick,
	ToolbarZoomInClick,
	ToolbarZoomOutClick,
	ToolbarBuildRailClick,
	ToolbarBuildRoadClick,
	ToolbarBuildTramClick,
	ToolbarBuildWaterClick,
	ToolbarBuildAirClick,
	ToolbarForestClick,
	ToolbarMusicClick,
	ToolbarNewspaperClick,
	ToolbarHelpClick,
	ToolbarSwitchClick,
	ToolbarCtrlClick,
	ToolbarShiftClick,
	ToolbarDeleteClick,
};

enum MainToolbarHotkeys {
	MTHK_PAUSE,
	MTHK_FASTFORWARD,
	MTHK_SETTINGS,
	MTHK_SAVEGAME,
	MTHK_LOADGAME,
	MTHK_SMALLMAP,
	MTHK_TOWNDIRECTORY,
	MTHK_SUBSIDIES,
	MTHK_STATIONS,
	MTHK_FINANCES,
	MTHK_COMPANIES,
	MTHK_STORY,
	MTHK_GOAL,
	MTHK_GRAPHS,
	MTHK_LEAGUE,
	MTHK_INDUSTRIES,
	MTHK_TRAIN_LIST,
	MTHK_ROADVEH_LIST,
	MTHK_SHIP_LIST,
	MTHK_AIRCRAFT_LIST,
	MTHK_ZOOM_IN,
	MTHK_ZOOM_OUT,
	MTHK_BUILD_RAIL,
	MTHK_BUILD_ROAD,
	MTHK_BUILD_TRAM,
	MTHK_BUILD_DOCKS,
	MTHK_BUILD_AIRPORT,
	MTHK_BUILD_TREES,
	MTHK_MUSIC,
	MTHK_LANDINFO,
	MTHK_AI_DEBUG,
	MTHK_SMALL_SCREENSHOT,
	MTHK_ZOOMEDIN_SCREENSHOT,
	MTHK_DEFAULTZOOM_SCREENSHOT,
	MTHK_GIANT_SCREENSHOT,
	MTHK_CHEATS,
	MTHK_TERRAFORM,
	MTHK_EXTRA_VIEWPORT,
	MTHK_CLIENT_LIST,
	MTHK_SIGN_LIST,
};

/** Main toolbar. */
struct MainToolbarWindow : Window {
	GUITimer timer;
	int *clickedFlag;
	int clickedValue;

	MainToolbarWindow(WindowDesc *desc, int *clickedFlag = NULL, int clickedValue = 0) : Window(desc), clickedFlag(clickedFlag), clickedValue(clickedValue)
	{
		this->InitNested(0);

		_last_started_action = CBF_NONE;
		CLRBITS(this->flags, WF_WHITE_BORDER);
		this->SetWidgetDisabledState(WID_TN_PAUSE, _networking && !_network_server); // if not server, disable pause button
		this->SetWidgetDisabledState(WID_TN_FAST_FORWARD, _networking); // if networking, disable fast-forward button
		PositionMainToolbar(this);
		DoZoomInOutWindow(ZOOM_NONE, this);

		this->timer.SetInterval(MILLISECONDS_PER_TICK);
	}

	void FindWindowPlacementAndResize(int def_width, int def_height) override
	{
		Window::FindWindowPlacementAndResize(_toolbar_width, def_height);
	}

	void OnPaint() override
	{
		/* If spectator, disable all construction buttons
		 * ie : Build road, rail, ships, airports and landscaping
		 * Since enabled state is the default, just disable when needed */
		this->SetWidgetsDisabledState(_local_company == COMPANY_SPECTATOR, WID_TN_RAILS, WID_TN_ROADS, WID_TN_TRAMS, WID_TN_WATER, WID_TN_AIR, WID_TN_LANDSCAPE, WIDGET_LIST_END);
		/* disable company list drop downs, if there are no companies */
		this->SetWidgetsDisabledState(Company::GetNumItems() == 0, WID_TN_STATIONS, WID_TN_FINANCES, WID_TN_TRAINS, WID_TN_ROADVEHS, WID_TN_SHIPS, WID_TN_AIRCRAFT, WIDGET_LIST_END);

		this->SetWidgetDisabledState(WID_TN_GOAL, Goal::GetNumItems() == 0);
		this->SetWidgetDisabledState(WID_TN_STORY, StoryPage::GetNumItems() == 0);

		this->DrawWidgets();
	}

	void OnClick(Point pt, int widget, int click_count) override
	{
		if (clickedFlag)
			*clickedFlag = clickedValue;
		if (_game_mode != GM_MENU && !this->IsWidgetDisabled(widget)) _toolbar_button_procs[widget](this);
	}

	void OnDropdownSelect(int widget, int index) override
	{
		if (clickedFlag)
			*clickedFlag = clickedValue;
		CallBackFunction cbf = _menu_clicked_procs[widget](index);
		if (cbf != CBF_NONE) _last_started_action = cbf;
	}

	EventState OnHotkey(int hotkey) override
	{
		CallBackFunction cbf = CBF_NONE;
		switch (hotkey) {
			case MTHK_PAUSE: ToolbarPauseClick(this); break;
			case MTHK_FASTFORWARD: ToolbarFastForwardClick(this); break;
			case MTHK_SETTINGS: ShowGameOptions(); break;
			case MTHK_SAVEGAME: MenuClickSaveLoad(); break;
			case MTHK_LOADGAME: ShowSaveLoadDialog(FT_SAVEGAME, SLO_LOAD); break;
			case MTHK_SMALLMAP: ShowSmallMap(); break;
			case MTHK_TOWNDIRECTORY: ShowTownDirectory(); break;
			case MTHK_SUBSIDIES: ShowSubsidiesList(); break;
			case MTHK_STATIONS: ShowCompanyStations(_local_company); break;
			case MTHK_FINANCES: ShowCompanyFinances(_local_company); break;
			case MTHK_COMPANIES: ShowCompany(_local_company); break;
			case MTHK_STORY: ShowStoryBook(_local_company); break;
			case MTHK_GOAL: ShowGoalsList(_local_company); break;
			case MTHK_GRAPHS: ShowOperatingProfitGraph(); break;
			case MTHK_LEAGUE: ShowCompanyLeagueTable(); break;
			case MTHK_INDUSTRIES: ShowBuildIndustryWindow(); break;
			case MTHK_TRAIN_LIST: ShowVehicleListWindow(_local_company, VEH_TRAIN); break;
			case MTHK_ROADVEH_LIST: ShowVehicleListWindow(_local_company, VEH_ROAD); break;
			case MTHK_SHIP_LIST: ShowVehicleListWindow(_local_company, VEH_SHIP); break;
			case MTHK_AIRCRAFT_LIST: ShowVehicleListWindow(_local_company, VEH_AIRCRAFT); break;
			case MTHK_ZOOM_IN: ToolbarZoomInClick(this); break;
			case MTHK_ZOOM_OUT: ToolbarZoomOutClick(this); break;
			case MTHK_BUILD_RAIL: ShowBuildRailToolbar(_last_built_railtype); break;
			case MTHK_BUILD_ROAD: ShowBuildRoadToolbar(_last_built_roadtype); break;
			case MTHK_BUILD_TRAM: ShowBuildRoadToolbar(_last_built_tramtype); break;
			case MTHK_BUILD_DOCKS: ShowBuildDocksToolbar(); break;
			case MTHK_BUILD_AIRPORT: ShowBuildAirToolbar(); break;
			case MTHK_BUILD_TREES: ShowBuildTreesToolbar(); break;
			case MTHK_MUSIC: ShowMusicWindow(); break;
			case MTHK_AI_DEBUG: ShowAIDebugWindow(); break;
			case MTHK_SMALL_SCREENSHOT: MakeScreenshotWithConfirm(SC_VIEWPORT); break;
			case MTHK_ZOOMEDIN_SCREENSHOT: MakeScreenshotWithConfirm(SC_ZOOMEDIN); break;
			case MTHK_DEFAULTZOOM_SCREENSHOT: MakeScreenshotWithConfirm(SC_DEFAULTZOOM); break;
			case MTHK_GIANT_SCREENSHOT: MakeScreenshotWithConfirm(SC_WORLD); break;
			case MTHK_CHEATS: if (!_networking) ShowCheatWindow(); break;
			case MTHK_TERRAFORM: ShowTerraformToolbar(); break;
			case MTHK_EXTRA_VIEWPORT: ShowExtraViewportWindowForTileUnderCursor(); break;
			case MTHK_CLIENT_LIST: if (_networking) ShowClientList(); break;
			case MTHK_SIGN_LIST: ShowSignList(); break;
			case MTHK_LANDINFO: cbf = PlaceLandBlockInfo(); break;
			default: return ES_NOT_HANDLED;
		}
		if (cbf != CBF_NONE) _last_started_action = cbf;
		return ES_HANDLED;
	}

	void OnPlaceObject(Point pt, TileIndex tile) override
	{
		switch (_last_started_action) {
			case CBF_PLACE_SIGN:
				PlaceProc_Sign(tile);
				break;

			case CBF_PLACE_LANDINFO:
				ShowLandInfo(tile);
				break;

			default: return; //NOT_REACHED();
		}
	}

	void OnPlaceObjectAbort() override
	{
		_last_started_action = CBF_NONE;
	}

	void OnRealtimeTick(uint delta_ms) override
	{
		if (!this->timer.Elapsed(delta_ms)) return;
		this->timer.SetInterval(MILLISECONDS_PER_TICK);

		if (this->IsWidgetLowered(WID_TN_PAUSE) != !!_pause_mode) {
			this->ToggleWidgetLoweredState(WID_TN_PAUSE);
			this->SetWidgetDirty(WID_TN_PAUSE);
		}

		if (this->IsWidgetLowered(WID_TN_FAST_FORWARD) != (_game_speed != 100)) {
			this->ToggleWidgetLoweredState(WID_TN_FAST_FORWARD);
			this->SetWidgetDirty(WID_TN_FAST_FORWARD);
		}
	}

	void OnTimeout() override
	{
		/* We do not want to automatically raise the pause, fast forward and
		 * switchbar buttons; they have to stay down when pressed etc. */
		for (uint i = WID_TN_SETTINGS; i < WID_TN_SWITCH_BAR; i++) {
			if (this->IsWidgetLowered(i)) {
				this->RaiseWidget(i);
				this->SetWidgetDirty(i);
			}
		}
	}

	/**
	 * Some data on this window has become invalid.
	 * @param data Information about the changed data.
	 * @param gui_scope Whether the call is done from GUI scope. You may not do everything when not in GUI scope. See #InvalidateWindowData() for details.
	 */
	void OnInvalidateData(int data = 0, bool gui_scope = true) override
	{
		if (!gui_scope) return;
		if (FindWindowById(WC_MAIN_WINDOW, 0) != nullptr) HandleZoomMessage(this, FindWindowById(WC_MAIN_WINDOW, 0)->viewport, WID_TN_ZOOM_IN, WID_TN_ZOOM_OUT);
	}

	static HotkeyList hotkeys;
};

const uint16 _maintoolbar_pause_keys[] = {WKC_F1, WKC_PAUSE, 0};
const uint16 _maintoolbar_zoomin_keys[] = {WKC_NUM_PLUS, WKC_EQUALS, WKC_SHIFT | WKC_EQUALS, WKC_SHIFT | WKC_F5, 0};
const uint16 _maintoolbar_zoomout_keys[] = {WKC_NUM_MINUS, WKC_MINUS, WKC_SHIFT | WKC_MINUS, WKC_SHIFT | WKC_F6, 0};
const uint16 _maintoolbar_smallmap_keys[] = {WKC_F4, 'M', 0};

static Hotkey maintoolbar_hotkeys[] = {
	Hotkey(_maintoolbar_pause_keys, "pause", MTHK_PAUSE),
	Hotkey((uint16)0, "fastforward", MTHK_FASTFORWARD),
	Hotkey(WKC_F2, "settings", MTHK_SETTINGS),
	Hotkey(WKC_F3, "saveload", MTHK_SAVEGAME),
	Hotkey((uint16)0, "load_game", MTHK_LOADGAME),
	Hotkey(_maintoolbar_smallmap_keys, "smallmap", MTHK_SMALLMAP),
	Hotkey(WKC_F5, "town_list", MTHK_TOWNDIRECTORY),
	Hotkey(WKC_F6, "subsidies", MTHK_SUBSIDIES),
	Hotkey(WKC_F7, "station_list", MTHK_STATIONS),
	Hotkey(WKC_F8, "finances", MTHK_FINANCES),
	Hotkey(WKC_F9, "companies", MTHK_COMPANIES),
	Hotkey((uint16)0, "story_book", MTHK_STORY),
	Hotkey((uint16)0, "goal_list", MTHK_GOAL),
	Hotkey(WKC_F10, "graphs", MTHK_GRAPHS),
	Hotkey(WKC_F11, "league", MTHK_LEAGUE),
	Hotkey(WKC_F12, "industry_list", MTHK_INDUSTRIES),
	Hotkey(WKC_SHIFT | WKC_F1, "train_list", MTHK_TRAIN_LIST),
	Hotkey(WKC_SHIFT | WKC_F2, "roadveh_list", MTHK_ROADVEH_LIST),
	Hotkey(WKC_SHIFT | WKC_F3, "ship_list", MTHK_SHIP_LIST),
	Hotkey(WKC_SHIFT | WKC_F4, "aircraft_list", MTHK_AIRCRAFT_LIST),
	Hotkey(_maintoolbar_zoomin_keys, "zoomin", MTHK_ZOOM_IN),
	Hotkey(_maintoolbar_zoomout_keys, "zoomout", MTHK_ZOOM_OUT),
	Hotkey(WKC_SHIFT | WKC_F7, "build_rail", MTHK_BUILD_RAIL),
	Hotkey(WKC_SHIFT | WKC_F8, "build_road", MTHK_BUILD_ROAD),
	Hotkey((uint16)0, "build_tram", MTHK_BUILD_TRAM),
	Hotkey(WKC_SHIFT | WKC_F9, "build_docks", MTHK_BUILD_DOCKS),
	Hotkey(WKC_SHIFT | WKC_F10, "build_airport", MTHK_BUILD_AIRPORT),
	Hotkey(WKC_SHIFT | WKC_F11, "build_trees", MTHK_BUILD_TREES),
	Hotkey(WKC_SHIFT | WKC_F12, "music", MTHK_MUSIC),
	Hotkey((uint16)0, "ai_debug", MTHK_AI_DEBUG),
	Hotkey(WKC_CTRL  | 'S', "small_screenshot", MTHK_SMALL_SCREENSHOT),
	Hotkey(WKC_CTRL  | 'P', "zoomedin_screenshot", MTHK_ZOOMEDIN_SCREENSHOT),
	Hotkey(WKC_CTRL  | 'D', "defaultzoom_screenshot", MTHK_DEFAULTZOOM_SCREENSHOT),
	Hotkey((uint16)0, "giant_screenshot", MTHK_GIANT_SCREENSHOT),
	Hotkey(WKC_CTRL | WKC_ALT | 'C', "cheats", MTHK_CHEATS),
	Hotkey('L', "terraform", MTHK_TERRAFORM),
	Hotkey('V', "extra_viewport", MTHK_EXTRA_VIEWPORT),
	Hotkey((uint16)0, "client_list", MTHK_CLIENT_LIST),
	Hotkey((uint16)0, "sign_list", MTHK_SIGN_LIST),
	Hotkey((uint16)0, "land_info", MTHK_LANDINFO),
	HOTKEY_LIST_END
};
HotkeyList MainToolbarWindow::hotkeys("maintoolbar", maintoolbar_hotkeys);

namespace tbs {
	/** Sprites to use for the different toolbar buttons */
	static const SpriteID toolbar_button_sprites[] = {
		SPR_IMG_PAUSE,           // WID_TN_PAUSE
		SPR_IMG_FASTFORWARD,     // WID_TN_FAST_FORWARD
		SPR_IMG_SETTINGS,        // WID_TN_SETTINGS
		SPR_IMG_SAVE,            // WID_TN_SAVE
		SPR_IMG_SMALLMAP,        // WID_TN_SMALL_MAP
		SPR_IMG_TOWN,            // WID_TN_TOWNS
		SPR_IMG_SUBSIDIES,       // WID_TN_SUBSIDIES
		SPR_IMG_COMPANY_LIST,    // WID_TN_STATIONS
		SPR_IMG_COMPANY_FINANCE, // WID_TN_FINANCES
		SPR_IMG_COMPANY_GENERAL, // WID_TN_COMPANIES
		SPR_IMG_STORY_BOOK,      // WID_TN_STORY
		SPR_IMG_GOAL,            // WID_TN_GOAL
		SPR_IMG_GRAPHS,          // WID_TN_GRAPHS
		SPR_IMG_COMPANY_LEAGUE,  // WID_TN_LEAGUE
		SPR_IMG_INDUSTRY,        // WID_TN_INDUSTRIES
		SPR_IMG_TRAINLIST,       // WID_TN_TRAINS
		SPR_IMG_TRUCKLIST,       // WID_TN_ROADVEHS
		SPR_IMG_SHIPLIST,        // WID_TN_SHIPS
		SPR_IMG_AIRPLANESLIST,   // WID_TN_AIRCRAFT
		SPR_IMG_ZOOMIN,          // WID_TN_ZOOMIN
		SPR_IMG_ZOOMOUT,         // WID_TN_ZOOMOUT
		SPR_IMG_BUILDRAIL,       // WID_TN_RAILS
		SPR_IMG_BUILDROAD,       // WID_TN_ROADS
		SPR_IMG_BUILDTRAMS,      // WID_TN_TRAMS
		SPR_IMG_BUILDWATER,      // WID_TN_WATER
		SPR_IMG_BUILDAIR,        // WID_TN_AIR
		SPR_IMG_LANDSCAPING,     // WID_TN_LANDSCAPE
		SPR_IMG_MUSIC,           // WID_TN_MUSIC_SOUND
		SPR_IMG_MESSAGES,        // WID_TN_MESSAGES
		SPR_IMG_QUERY,           // WID_TN_HELP
		SPR_IMG_SWITCH_TOOLBAR,  // WID_TN_SWITCH_BAR
	};
};
using namespace tbs;

static NWidgetBase *MakeMainToolbar(int *biggest_index)
{
	NWidgetMainToolbarContainer *hor = new NWidgetMainToolbarContainer();
	for (uint i = 0; i <= WID_TN_SWITCH_BAR; i++) {
		switch (i) {
			case WID_TN_SMALL_MAP:
			case WID_TN_FINANCES:
			case WID_TN_VEHICLE_START:
			case WID_TN_ZOOM_IN:
			case WID_TN_BUILDING_TOOLS_START:
			case WID_TN_MUSIC_SOUND:
				hor->Add(new NWidgetSpacer(0, 0));
				break;
		}
		NWidgetLeaf *leaf = new NWidgetLeaf(i == WID_TN_SAVE ? WWT_IMGBTN_2 : WWT_IMGBTN, COLOUR_GREY, i, toolbar_button_sprites[i], STR_TOOLBAR_TOOLTIP_PAUSE_GAME + i);
		leaf->SetMinimalSize(20, 20);
		hor->Add(leaf);
	}

	hor->Add(new NWidgetSpacer(0, 0));
	hor->Add(new NWidgetLeaf(WWT_TEXTBTN, COLOUR_GREY, WID_TN_CTRL, STR_TABLET_CTRL, STR_TABLET_CTRL_TOOLTIP));
	hor->Add(new NWidgetLeaf(WWT_TEXTBTN, COLOUR_GREY, WID_TN_SHIFT, STR_TABLET_SHIFT, STR_TABLET_SHIFT_TOOLTIP));
	hor->Add(new NWidgetLeaf(WWT_PUSHTXTBTN, COLOUR_GREY, WID_TN_DELETE, STR_TABLET_CLOSE, STR_TABLET_CLOSE_TOOLTIP));

	*biggest_index = std::max<int>(*biggest_index, WID_TN_DELETE);
	return hor;
}

static const NWidgetPart _nested_toolbar_normal_widgets[] = {
	NWidgetFunction(MakeMainToolbar),
};

static WindowDesc _toolb_normal_desc(
	WDP_MANUAL, nullptr, 0, 0,
	WC_MAIN_TOOLBAR, WC_NONE,
	WDF_NO_FOCUS,
	_nested_toolbar_normal_widgets, lengthof(_nested_toolbar_normal_widgets),
	&MainToolbarWindow::hotkeys
);

static NWidgetBase *MakeVerticalLeftToolbar(int *biggest_index)
{
	NWidgetVerticalToolbarContainer *tb = new NWidgetVerticalToolbarContainer(0);
	for (uint i = 0; i <= WID_TN_SWITCH_BAR; i++) {
		tb->Add(new NWidgetLeaf(i == WID_TN_SAVE ? WWT_IMGBTN_2 : WWT_IMGBTN, COLOUR_GREY, i, toolbar_button_sprites[i], STR_TOOLBAR_TOOLTIP_PAUSE_GAME + i));
	}

	tb->Add(new NWidgetLeaf(WWT_TEXTBTN, COLOUR_GREY, WID_TN_CTRL, STR_TABLET_CTRL, STR_TABLET_CTRL_TOOLTIP));
	tb->Add(new NWidgetLeaf(WWT_TEXTBTN, COLOUR_GREY, WID_TN_SHIFT, STR_TABLET_SHIFT, STR_TABLET_SHIFT_TOOLTIP));
	tb->Add(new NWidgetLeaf(WWT_PUSHTXTBTN, COLOUR_GREY, WID_TN_DELETE, STR_TABLET_CLOSE, STR_TABLET_CLOSE_TOOLTIP));

	*biggest_index = std::max<int>(*biggest_index, WID_TN_DELETE);
	return tb;
}

static const NWidgetPart _nested_toolbar_vertical_left_widgets[] = {
	NWidgetFunction(MakeVerticalLeftToolbar),
};

static WindowDesc _toolb_vertical_left_desc(
	WDP_MANUAL, NULL, 22, 480,
	WC_MAIN_TOOLBAR, WC_NONE,
	WDF_NO_FOCUS,
	_nested_toolbar_vertical_left_widgets, lengthof(_nested_toolbar_vertical_left_widgets),
	&MainToolbarWindow::hotkeys
);

static NWidgetBase *MakeVerticalRightToolbar(int *biggest_index)
{
	NWidgetVerticalToolbarContainer *tb = new NWidgetVerticalToolbarContainer(1);
	for (uint i = 0; i <= WID_TN_SWITCH_BAR; i++) {
		tb->Add(new NWidgetLeaf(i == WID_TN_SAVE ? WWT_IMGBTN_2 : WWT_IMGBTN, COLOUR_GREY, i, toolbar_button_sprites[i], STR_TOOLBAR_TOOLTIP_PAUSE_GAME + i));
	}

	tb->Add(new NWidgetLeaf(WWT_TEXTBTN, COLOUR_GREY, WID_TN_CTRL, STR_TABLET_CTRL, STR_TABLET_CTRL_TOOLTIP));
	tb->Add(new NWidgetLeaf(WWT_TEXTBTN, COLOUR_GREY, WID_TN_SHIFT, STR_TABLET_SHIFT, STR_TABLET_SHIFT_TOOLTIP));
	tb->Add(new NWidgetLeaf(WWT_PUSHTXTBTN, COLOUR_GREY, WID_TN_DELETE, STR_TABLET_CLOSE, STR_TABLET_CLOSE_TOOLTIP));

	*biggest_index = std::max<int>(*biggest_index, WID_TN_DELETE);
	return tb;
}

static const NWidgetPart _nested_toolbar_vertical_right_widgets[] = {
	NWidgetFunction(MakeVerticalRightToolbar),
};

static WindowDesc _toolb_vertical_right_desc(
	WDP_MANUAL, NULL, 22, 480,
	WC_MAIN_TOOLBAR_RIGHT, WC_NONE,
	WDF_NO_FOCUS,
	_nested_toolbar_vertical_right_widgets, lengthof(_nested_toolbar_vertical_right_widgets),
	&MainToolbarWindow::hotkeys
);

/* --- Toolbar handling for the scenario editor */

static MenuClickedProc * const _scen_toolbar_dropdown_procs[] = {
	nullptr,              // 0
	nullptr,              // 1
	MenuClickSettings,    // 2
	MenuClickSaveLoad,    // 3
	nullptr,              // 4
	nullptr,              // 5
	nullptr,              // 6
	nullptr,              // 7
	MenuClickMap,         // 8
	nullptr,              // 9
	nullptr,              // 10
	nullptr,              // 11
	nullptr,              // 12
	nullptr,              // 13
	ToolbarScenBuildRoad, // 14
	ToolbarScenBuildTram, // 15
	nullptr,              // 16
	nullptr,              // 17
	nullptr,              // 18
	nullptr,              // 19
	MenuClickMusicWindow, // 20
	MenuClickHelp,        // 21
	nullptr,              // 22
};

static ToolbarButtonProc * const _scen_toolbar_button_procs[] = {
	ToolbarPauseClick,
	ToolbarFastForwardClick,
	ToolbarOptionsClick,
	ToolbarScenSaveOrLoad,
	ToolbarBtn_NULL,
	ToolbarScenDatePanel,
	ToolbarScenDateBackward,
	ToolbarScenDateForward,
	ToolbarScenMapTownDir,
	ToolbarZoomInClick,
	ToolbarZoomOutClick,
	ToolbarScenGenLand,
	ToolbarScenGenTown,
	ToolbarScenGenIndustry,
	ToolbarScenBuildRoadClick,
	ToolbarScenBuildTramClick,
	ToolbarScenBuildDocks,
	ToolbarScenPlantTrees,
	ToolbarScenPlaceSign,
	ToolbarBtn_NULL,
	ToolbarMusicClick,
	ToolbarHelpClick,
	ToolbarSwitchClick,
};

enum MainToolbarEditorHotkeys {
	MTEHK_PAUSE,
	MTEHK_FASTFORWARD,
	MTEHK_SETTINGS,
	MTEHK_SAVEGAME,
	MTEHK_GENLAND,
	MTEHK_GENTOWN,
	MTEHK_GENINDUSTRY,
	MTEHK_BUILD_ROAD,
	MTEHK_BUILD_TRAM,
	MTEHK_BUILD_DOCKS,
	MTEHK_BUILD_TREES,
	MTEHK_SIGN,
	MTEHK_MUSIC,
	MTEHK_LANDINFO,
	MTEHK_SMALL_SCREENSHOT,
	MTEHK_ZOOMEDIN_SCREENSHOT,
	MTEHK_DEFAULTZOOM_SCREENSHOT,
	MTEHK_GIANT_SCREENSHOT,
	MTEHK_ZOOM_IN,
	MTEHK_ZOOM_OUT,
	MTEHK_TERRAFORM,
	MTEHK_SMALLMAP,
	MTEHK_EXTRA_VIEWPORT,
};

struct ScenarioEditorToolbarWindow : Window {
	GUITimer timer;

	ScenarioEditorToolbarWindow(WindowDesc *desc) : Window(desc)
	{
		this->InitNested(0);

		_last_started_action = CBF_NONE;
		CLRBITS(this->flags, WF_WHITE_BORDER);
		PositionMainToolbar(this);
		DoZoomInOutWindow(ZOOM_NONE, this);

		this->timer.SetInterval(MILLISECONDS_PER_TICK);
	}

	void FindWindowPlacementAndResize(int def_width, int def_height) override
	{
		Window::FindWindowPlacementAndResize(_toolbar_width, def_height);
	}

	void OnPaint() override
	{
		this->SetWidgetDisabledState(WID_TE_DATE_BACKWARD, _settings_game.game_creation.starting_year <= MIN_YEAR);
		this->SetWidgetDisabledState(WID_TE_DATE_FORWARD, _settings_game.game_creation.starting_year >= MAX_YEAR);
		this->SetWidgetDisabledState(WID_TE_ROADS, (GetRoadTypes(true) & ~_roadtypes_type) == ROADTYPES_NONE);
		this->SetWidgetDisabledState(WID_TE_TRAMS, (GetRoadTypes(true) & _roadtypes_type) == ROADTYPES_NONE);

		this->DrawWidgets();
	}

	void DrawWidget(const Rect &r, int widget) const override
	{
		switch (widget) {
			case WID_TE_DATE:
				SetDParam(0, ConvertYMDToDate(_settings_game.game_creation.starting_year, 0, 1));
				DrawString(r.left, r.right, (this->height - FONT_HEIGHT_NORMAL) / 2, STR_WHITE_DATE_LONG, TC_FROMSTRING, SA_HOR_CENTER);
				break;

			case WID_TE_SPACER: {
				int height = r.bottom - r.top;
				if (height > 2 * FONT_HEIGHT_NORMAL) {
					DrawString(r.left, r.right, (height + 1) / 2 - FONT_HEIGHT_NORMAL, STR_SCENEDIT_TOOLBAR_OPENTTD, TC_FROMSTRING, SA_HOR_CENTER);
					DrawString(r.left, r.right, (height + 1) / 2, STR_SCENEDIT_TOOLBAR_SCENARIO_EDITOR, TC_FROMSTRING, SA_HOR_CENTER);
				} else {
					DrawString(r.left, r.right, (height - FONT_HEIGHT_NORMAL) / 2, STR_SCENEDIT_TOOLBAR_SCENARIO_EDITOR, TC_FROMSTRING, SA_HOR_CENTER);
				}
				break;
			}
		}
	}

	void UpdateWidgetSize(int widget, Dimension *size, const Dimension &padding, Dimension *fill, Dimension *resize) override
	{
		switch (widget) {
			case WID_TE_SPACER:
				size->width = std::max(GetStringBoundingBox(STR_SCENEDIT_TOOLBAR_OPENTTD).width, GetStringBoundingBox(STR_SCENEDIT_TOOLBAR_SCENARIO_EDITOR).width) + WD_FRAMERECT_LEFT + WD_FRAMERECT_RIGHT;
				break;

			case WID_TE_DATE:
				SetDParam(0, ConvertYMDToDate(MAX_YEAR, 0, 1));
				*size = GetStringBoundingBox(STR_WHITE_DATE_LONG);
				size->height = std::max(size->height, GetSpriteSize(SPR_IMG_SAVE).height + WD_IMGBTN_TOP + WD_IMGBTN_BOTTOM);
				break;
		}
	}

	void OnClick(Point pt, int widget, int click_count) override
	{
		if (_game_mode == GM_MENU) return;
		CallBackFunction cbf = _scen_toolbar_button_procs[widget](this);
		if (cbf != CBF_NONE) _last_started_action = cbf;
	}

	void OnDropdownSelect(int widget, int index) override
	{
		CallBackFunction cbf = _scen_toolbar_dropdown_procs[widget](index);
		if (cbf != CBF_NONE) _last_started_action = cbf;
		if (_settings_client.sound.click_beep) SndPlayFx(SND_15_BEEP);
	}

	EventState OnHotkey(int hotkey) override
	{
		CallBackFunction cbf = CBF_NONE;
		switch (hotkey) {
			case MTEHK_PAUSE:                  ToolbarPauseClick(this); break;
			case MTEHK_FASTFORWARD:            ToolbarFastForwardClick(this); break;
			case MTEHK_SETTINGS:               ShowGameOptions(); break;
			case MTEHK_SAVEGAME:               MenuClickSaveLoad(); break;
			case MTEHK_GENLAND:                ToolbarScenGenLand(this); break;
			case MTEHK_GENTOWN:                ToolbarScenGenTown(this); break;
			case MTEHK_GENINDUSTRY:            ToolbarScenGenIndustry(this); break;
			case MTEHK_BUILD_ROAD:             ToolbarScenBuildRoadClick(this); break;
			case MTEHK_BUILD_TRAM:             ToolbarScenBuildTramClick(this); break;
			case MTEHK_BUILD_DOCKS:            ToolbarScenBuildDocks(this); break;
			case MTEHK_BUILD_TREES:            ToolbarScenPlantTrees(this); break;
			case MTEHK_SIGN:                   cbf = ToolbarScenPlaceSign(this); break;
			case MTEHK_MUSIC:                  ShowMusicWindow(); break;
			case MTEHK_LANDINFO:               cbf = PlaceLandBlockInfo(); break;
			case MTEHK_SMALL_SCREENSHOT:       MakeScreenshotWithConfirm(SC_VIEWPORT); break;
			case MTEHK_ZOOMEDIN_SCREENSHOT:    MakeScreenshotWithConfirm(SC_ZOOMEDIN); break;
			case MTEHK_DEFAULTZOOM_SCREENSHOT: MakeScreenshotWithConfirm(SC_DEFAULTZOOM); break;
			case MTEHK_GIANT_SCREENSHOT:       MakeScreenshotWithConfirm(SC_WORLD); break;
			case MTEHK_ZOOM_IN:                ToolbarZoomInClick(this); break;
			case MTEHK_ZOOM_OUT:               ToolbarZoomOutClick(this); break;
			case MTEHK_TERRAFORM:              ShowEditorTerraformToolbar(); break;
			case MTEHK_SMALLMAP:               ShowSmallMap(); break;
			case MTEHK_EXTRA_VIEWPORT:         ShowExtraViewportWindowForTileUnderCursor(); break;
			default: return ES_NOT_HANDLED;
		}
		if (cbf != CBF_NONE) _last_started_action = cbf;
		return ES_HANDLED;
	}

	void OnPlaceObject(Point pt, TileIndex tile) override
	{
		switch (_last_started_action) {
			case CBF_PLACE_SIGN:
				PlaceProc_Sign(tile);
				break;

			case CBF_PLACE_LANDINFO:
				ShowLandInfo(tile);
				break;

			default: NOT_REACHED();
		}
	}

	void OnPlaceObjectAbort() override
	{
		_last_started_action = CBF_NONE;
	}

	void OnTimeout() override
	{
		this->SetWidgetsLoweredState(false, WID_TE_DATE_BACKWARD, WID_TE_DATE_FORWARD, WIDGET_LIST_END);
		this->SetWidgetDirty(WID_TE_DATE_BACKWARD);
		this->SetWidgetDirty(WID_TE_DATE_FORWARD);
	}

	void OnRealtimeTick(uint delta_ms) override
	{
		if (!this->timer.Elapsed(delta_ms)) return;
		this->timer.SetInterval(MILLISECONDS_PER_TICK);

		if (this->IsWidgetLowered(WID_TE_PAUSE) != !!_pause_mode) {
			this->ToggleWidgetLoweredState(WID_TE_PAUSE);
			this->SetDirty();
		}

		if (this->IsWidgetLowered(WID_TE_FAST_FORWARD) != (_game_speed != 100)) {
			this->ToggleWidgetLoweredState(WID_TE_FAST_FORWARD);
			this->SetDirty();
		}
	}

	/**
	 * Some data on this window has become invalid.
	 * @param data Information about the changed data.
	 * @param gui_scope Whether the call is done from GUI scope. You may not do everything when not in GUI scope. See #InvalidateWindowData() for details.
	 */
	void OnInvalidateData(int data = 0, bool gui_scope = true) override
	{
		if (!gui_scope) return;
		if (FindWindowById(WC_MAIN_WINDOW, 0) != nullptr) HandleZoomMessage(this, FindWindowById(WC_MAIN_WINDOW, 0)->viewport, WID_TE_ZOOM_IN, WID_TE_ZOOM_OUT);
	}

	void OnQueryTextFinished(char *str) override
	{
		/* Was 'cancel' pressed? */
		if (str == nullptr) return;

		int32 value;
		if (!StrEmpty(str)) {
			value = atoi(str);
		} else {
			/* An empty string means revert to the default */
			value = DEF_START_YEAR;
		}
		SetStartingYear(value);

		this->SetDirty();
	}

	static HotkeyList hotkeys;
};

static Hotkey scenedit_maintoolbar_hotkeys[] = {
	Hotkey(_maintoolbar_pause_keys, "pause", MTEHK_PAUSE),
	Hotkey((uint16)0, "fastforward", MTEHK_FASTFORWARD),
	Hotkey(WKC_F2, "settings", MTEHK_SETTINGS),
	Hotkey(WKC_F3, "saveload", MTEHK_SAVEGAME),
	Hotkey(WKC_F4, "gen_land", MTEHK_GENLAND),
	Hotkey(WKC_F5, "gen_town", MTEHK_GENTOWN),
	Hotkey(WKC_F6, "gen_industry", MTEHK_GENINDUSTRY),
	Hotkey(WKC_F7, "build_road", MTEHK_BUILD_ROAD),
	Hotkey((uint16)0, "build_tram", MTEHK_BUILD_TRAM),
	Hotkey(WKC_F8, "build_docks", MTEHK_BUILD_DOCKS),
	Hotkey(WKC_F9, "build_trees", MTEHK_BUILD_TREES),
	Hotkey(WKC_F10, "build_sign", MTEHK_SIGN),
	Hotkey(WKC_F11, "music", MTEHK_MUSIC),
	Hotkey(WKC_F12, "land_info", MTEHK_LANDINFO),
	Hotkey(WKC_CTRL  | 'S', "small_screenshot", MTEHK_SMALL_SCREENSHOT),
	Hotkey(WKC_CTRL  | 'P', "zoomedin_screenshot", MTEHK_ZOOMEDIN_SCREENSHOT),
	Hotkey(WKC_CTRL  | 'D', "defaultzoom_screenshot", MTEHK_DEFAULTZOOM_SCREENSHOT),
	Hotkey((uint16)0, "giant_screenshot", MTEHK_GIANT_SCREENSHOT),
	Hotkey(_maintoolbar_zoomin_keys, "zoomin", MTEHK_ZOOM_IN),
	Hotkey(_maintoolbar_zoomout_keys, "zoomout", MTEHK_ZOOM_OUT),
	Hotkey('L', "terraform", MTEHK_TERRAFORM),
	Hotkey('M', "smallmap", MTEHK_SMALLMAP),
	Hotkey('V', "extra_viewport", MTEHK_EXTRA_VIEWPORT),
	HOTKEY_LIST_END
};
HotkeyList ScenarioEditorToolbarWindow::hotkeys("scenedit_maintoolbar", scenedit_maintoolbar_hotkeys);

static const NWidgetPart _nested_toolb_scen_inner_widgets[] = {
	NWidget(WWT_IMGBTN, COLOUR_GREY, WID_TE_PAUSE), SetDataTip(SPR_IMG_PAUSE, STR_TOOLBAR_TOOLTIP_PAUSE_GAME),
	NWidget(WWT_IMGBTN, COLOUR_GREY, WID_TE_FAST_FORWARD), SetDataTip(SPR_IMG_FASTFORWARD, STR_TOOLBAR_TOOLTIP_FORWARD),
	NWidget(WWT_IMGBTN, COLOUR_GREY, WID_TE_SETTINGS), SetDataTip(SPR_IMG_SETTINGS, STR_TOOLBAR_TOOLTIP_OPTIONS),
	NWidget(WWT_IMGBTN_2, COLOUR_GREY, WID_TE_SAVE), SetDataTip(SPR_IMG_SAVE, STR_SCENEDIT_TOOLBAR_TOOLTIP_SAVE_SCENARIO_LOAD_SCENARIO),
	NWidget(NWID_SPACER),
	NWidget(WWT_PANEL, COLOUR_GREY, WID_TE_SPACER), EndContainer(),
	NWidget(NWID_SPACER),
	NWidget(WWT_PANEL, COLOUR_GREY, WID_TE_DATE_PANEL),
		NWidget(NWID_HORIZONTAL), SetPIP(3, 2, 3),
			NWidget(WWT_IMGBTN, COLOUR_GREY, WID_TE_DATE_BACKWARD), SetDataTip(SPR_ARROW_DOWN, STR_SCENEDIT_TOOLBAR_TOOLTIP_MOVE_THE_STARTING_DATE_BACKWARD),
			NWidget(WWT_EMPTY, COLOUR_GREY, WID_TE_DATE), SetDataTip(STR_NULL, STR_SCENEDIT_TOOLBAR_TOOLTIP_SET_DATE),
			NWidget(WWT_IMGBTN, COLOUR_GREY, WID_TE_DATE_FORWARD), SetDataTip(SPR_ARROW_UP, STR_SCENEDIT_TOOLBAR_TOOLTIP_MOVE_THE_STARTING_DATE_FORWARD),
		EndContainer(),
	EndContainer(),
	NWidget(NWID_SPACER),
	NWidget(WWT_IMGBTN, COLOUR_GREY, WID_TE_SMALL_MAP), SetDataTip(SPR_IMG_SMALLMAP, STR_SCENEDIT_TOOLBAR_TOOLTIP_DISPLAY_MAP_TOWN_DIRECTORY),
	NWidget(NWID_SPACER),
	NWidget(WWT_PUSHIMGBTN, COLOUR_GREY, WID_TE_ZOOM_IN), SetDataTip(SPR_IMG_ZOOMIN, STR_TOOLBAR_TOOLTIP_ZOOM_THE_VIEW_IN),
	NWidget(WWT_PUSHIMGBTN, COLOUR_GREY, WID_TE_ZOOM_OUT), SetDataTip(SPR_IMG_ZOOMOUT, STR_TOOLBAR_TOOLTIP_ZOOM_THE_VIEW_OUT),
	NWidget(NWID_SPACER),
	NWidget(WWT_PUSHIMGBTN, COLOUR_GREY, WID_TE_LAND_GENERATE), SetDataTip(SPR_IMG_LANDSCAPING, STR_SCENEDIT_TOOLBAR_LANDSCAPE_GENERATION),
	NWidget(WWT_PUSHIMGBTN, COLOUR_GREY, WID_TE_TOWN_GENERATE), SetDataTip(SPR_IMG_TOWN, STR_SCENEDIT_TOOLBAR_TOWN_GENERATION),
	NWidget(WWT_PUSHIMGBTN, COLOUR_GREY, WID_TE_INDUSTRY), SetDataTip(SPR_IMG_INDUSTRY, STR_SCENEDIT_TOOLBAR_INDUSTRY_GENERATION),
	NWidget(WWT_PUSHIMGBTN, COLOUR_GREY, WID_TE_ROADS), SetDataTip(SPR_IMG_BUILDROAD, STR_SCENEDIT_TOOLBAR_ROAD_CONSTRUCTION),
	NWidget(WWT_PUSHIMGBTN, COLOUR_GREY, WID_TE_TRAMS), SetDataTip(SPR_IMG_BUILDTRAMS, STR_SCENEDIT_TOOLBAR_TRAM_CONSTRUCTION),
	NWidget(WWT_PUSHIMGBTN, COLOUR_GREY, WID_TE_WATER), SetDataTip(SPR_IMG_BUILDWATER, STR_TOOLBAR_TOOLTIP_BUILD_SHIP_DOCKS),
	NWidget(WWT_PUSHIMGBTN, COLOUR_GREY, WID_TE_TREES), SetDataTip(SPR_IMG_PLANTTREES, STR_SCENEDIT_TOOLBAR_PLANT_TREES),
	NWidget(WWT_PUSHIMGBTN, COLOUR_GREY, WID_TE_SIGNS), SetDataTip(SPR_IMG_SIGN, STR_SCENEDIT_TOOLBAR_PLACE_SIGN),
	NWidget(NWID_SPACER),
	NWidget(WWT_IMGBTN, COLOUR_GREY, WID_TE_MUSIC_SOUND), SetDataTip(SPR_IMG_MUSIC, STR_TOOLBAR_TOOLTIP_SHOW_SOUND_MUSIC_WINDOW),
	NWidget(WWT_IMGBTN, COLOUR_GREY, WID_TE_HELP), SetDataTip(SPR_IMG_QUERY, STR_TOOLBAR_TOOLTIP_LAND_BLOCK_INFORMATION),
	NWidget(WWT_IMGBTN, COLOUR_GREY, WID_TE_SWITCH_BAR), SetDataTip(SPR_IMG_SWITCH_TOOLBAR, STR_TOOLBAR_TOOLTIP_SWITCH_TOOLBAR),
};

static NWidgetBase *MakeScenarioToolbar(int *biggest_index)
{
	return MakeNWidgets(_nested_toolb_scen_inner_widgets, lengthof(_nested_toolb_scen_inner_widgets), biggest_index, new NWidgetScenarioToolbarContainer());
}

static const NWidgetPart _nested_toolb_scen_widgets[] = {
	NWidgetFunction(MakeScenarioToolbar),
};

static WindowDesc _toolb_scen_desc(
	WDP_MANUAL, nullptr, 0, 0,
	WC_MAIN_TOOLBAR, WC_NONE,
	WDF_NO_FOCUS,
	_nested_toolb_scen_widgets, lengthof(_nested_toolb_scen_widgets),
	&ScenarioEditorToolbarWindow::hotkeys
);

/** Allocate the toolbar. */
void AllocateToolbar()
{
	/* Clean old GUI values; railtype is (re)set by rail_gui.cpp */
	_last_built_roadtype = ROADTYPE_ROAD;
	_last_built_tramtype = ROADTYPE_TRAM;

	if (_game_mode == GM_EDITOR) {
		new ScenarioEditorToolbarWindow(&_toolb_scen_desc);
	} else {
		if (_settings_client.gui.vertical_toolbar) {
			MainToolbarWindow *w = new MainToolbarWindow(&_toolb_vertical_left_desc, &_last_clicked_toolbar_idx, 0);
			w->left = 0;
			w = new MainToolbarWindow(&_toolb_vertical_right_desc, &_last_clicked_toolbar_idx, 1);
			w->left = _screen.width - w->width;
			AddDirtyBlock(0, w->top, _screen.width, w->top + w->height);
		} else {
			new MainToolbarWindow(&_toolb_normal_desc);
		}
	}
}<|MERGE_RESOLUTION|>--- conflicted
+++ resolved
@@ -217,14 +217,8 @@
 
 /** Enum for the Company Toolbar's network related buttons */
 static const int CTMN_CLIENT_LIST = -1; ///< Show the client list
-<<<<<<< HEAD
-static const int CTMN_NEW_COMPANY = -2; ///< Create a new company
-static const int CTMN_SPECTATE    = -3; ///< Become spectator
-static const int CTMN_SPECTATOR   = -4; ///< Show a company window as spectator
-static const int CTMN_SPEAK_ALL   = -5; ///< Send message to public chat
-=======
 static const int CTMN_SPECTATOR   = -2; ///< Show a company window as spectator
->>>>>>> 6bd7f881
+static const int CTMN_SPEAK_ALL   = -3; ///< Send message to public chat
 
 /**
  * Pop up a generic company list menu.
@@ -242,16 +236,7 @@
 
 			/* Add the client list button for the companies menu */
 			list.emplace_back(new DropDownListStringItem(STR_NETWORK_COMPANY_LIST_CLIENT_LIST, CTMN_CLIENT_LIST, false));
-<<<<<<< HEAD
 			list.emplace_back(new DropDownListStringItem(STR_NETWORK_CLIENTLIST_SPEAK_TO_ALL, CTMN_SPEAK_ALL, false));
-
-			if (_local_company == COMPANY_SPECTATOR) {
-				list.emplace_back(new DropDownListStringItem(STR_NETWORK_COMPANY_LIST_NEW_COMPANY, CTMN_NEW_COMPANY, NetworkMaxCompaniesReached()));
-			} else {
-				list.emplace_back(new DropDownListStringItem(STR_NETWORK_COMPANY_LIST_SPECTATE, CTMN_SPECTATE, NetworkMaxSpectatorsReached()));
-			}
-=======
->>>>>>> 6bd7f881
 			break;
 
 		case WID_TN_STORY:
@@ -637,30 +622,10 @@
 			case CTMN_CLIENT_LIST:
 				ShowClientList();
 				return CBF_NONE;
-<<<<<<< HEAD
-
-			case CTMN_NEW_COMPANY:
-				if (_network_server) {
-					DoCommandP(0, CCA_NEW, _network_own_client_id, CMD_COMPANY_CTRL);
-				} else {
-					NetworkSendCommand(0, CCA_NEW, 0, CMD_COMPANY_CTRL, nullptr, nullptr, _local_company);
-				}
-				return CBF_NONE;
-
-			case CTMN_SPECTATE:
-				if (_network_server) {
-					NetworkServerDoMove(CLIENT_ID_SERVER, COMPANY_SPECTATOR);
-					MarkWholeScreenDirty();
-				} else {
-					NetworkClientRequestMove(COMPANY_SPECTATOR);
-				}
-				return CBF_NONE;
 
 			case CTMN_SPEAK_ALL:
 				ShowNetworkChatQueryWindow(DESTTYPE_BROADCAST, 0);
 				return CBF_NONE;
-=======
->>>>>>> 6bd7f881
 		}
 	}
 	ShowCompany((CompanyID)index);
