--- conflicted
+++ resolved
@@ -148,11 +148,7 @@
 
 	uint Height(uint width) const
 	{
-<<<<<<< HEAD
-		return max(max(this->icon_size.height, this->lock_size.height) + 2U, (uint)FONT_HEIGHT_NORMAL);
-=======
-		return GetMinSizing(NWST_STEP, max(this->icon_size.height + 2U, (uint)FONT_HEIGHT_NORMAL));
->>>>>>> 405eba8a
+		return GetMinSizing(NWST_STEP, max(max(this->icon_size.height, this->lock_size.height) + 2U, (uint)FONT_HEIGHT_NORMAL));
 	}
 
 	void Draw(int left, int right, int top, int bottom, bool sel, int bg_colour) const
@@ -249,20 +245,10 @@
 
 			/* Add the client list button for the companies menu */
 			*list->Append() = new DropDownListStringItem(STR_NETWORK_COMPANY_LIST_CLIENT_LIST, CTMN_CLIENT_LIST, false);
-
-<<<<<<< HEAD
+			*list->Append() = new DropDownListStringItem(STR_NETWORK_CLIENTLIST_SPEAK_TO_ALL, CTMN_SPEAK_ALL, false);
+
 			if (_local_company == COMPANY_SPECTATOR) {
 				*list->Append() = new DropDownListStringItem(STR_NETWORK_COMPANY_LIST_NEW_COMPANY, CTMN_NEW_COMPANY, NetworkMaxCompaniesReached());
-=======
-		if (include_spectator) {
-			if (widget == WID_TN_COMPANIES) {
-				*list->Append() = new DropDownListStringItem(STR_NETWORK_CLIENTLIST_SPEAK_TO_ALL, CTMN_SPEAK_ALL, false);
-				if (_local_company == COMPANY_SPECTATOR) {
-					*list->Append() = new DropDownListStringItem(STR_NETWORK_COMPANY_LIST_NEW_COMPANY, CTMN_NEW_COMPANY, NetworkMaxCompaniesReached());
-				} else {
-					*list->Append() = new DropDownListStringItem(STR_NETWORK_COMPANY_LIST_SPECTATE, CTMN_SPECTATE, NetworkMaxSpectatorsReached());
-				}
->>>>>>> 405eba8a
 			} else {
 				*list->Append() = new DropDownListStringItem(STR_NETWORK_COMPANY_LIST_SPECTATE, CTMN_SPECTATE, NetworkMaxSpectatorsReached());
 			}
@@ -1119,10 +1105,6 @@
 
 static CallBackFunction ToolbarHelpClick(Window *w)
 {
-<<<<<<< HEAD
-	PopupMainToolbMenu(w, WID_TN_HELP, STR_ABOUT_MENU_LAND_BLOCK_INFO, _settings_client.gui.newgrf_developer_tools ? 13 : 10);
-=======
-	//PopupMainToolbMenu(w, WID_TN_HELP, STR_ABOUT_MENU_LAND_BLOCK_INFO, _settings_client.gui.newgrf_developer_tools ? 12 : 9);
 	DropDownList *list = new DropDownList();
 	*list->Append() = new DropDownListStringItem(STR_ABOUT_MENU_LAND_BLOCK_INFO,         0, false);
 	*list->Append() = new DropDownListStringItem(STR_NEWS_MENU_LAST_MESSAGE_NEWS_REPORT, 1, false);
@@ -1135,15 +1117,15 @@
 	*list->Append() = new DropDownListStringItem(STR_ABOUT_MENU_ZOOMIN_SCREENSHOT,       8, false);
 	*list->Append() = new DropDownListStringItem(STR_ABOUT_MENU_DEFAULTZOOM_SCREENSHOT,  9, false);
 	*list->Append() = new DropDownListStringItem(STR_ABOUT_MENU_GIANT_SCREENSHOT,       10, false);
-	*list->Append() = new DropDownListStringItem(STR_ABOUT_MENU_ABOUT_OPENTTD,          11, false);
+	*list->Append() = new DropDownListStringItem(STR_ABOUT_MENU_SHOW_FRAMERATE,         11, false);
+	*list->Append() = new DropDownListStringItem(STR_ABOUT_MENU_ABOUT_OPENTTD,          12, false);
 	if (_settings_client.gui.newgrf_developer_tools) {
-		*list->Append() = new DropDownListStringItem(STR_ABOUT_MENU_SPRITE_ALIGNER,        12, false);
-		*list->Append() = new DropDownListStringItem(STR_ABOUT_MENU_TOGGLE_BOUNDING_BOXES, 13, false);
-		*list->Append() = new DropDownListStringItem(STR_ABOUT_MENU_TOGGLE_DIRTY_BLOCKS,   14, false);
+		*list->Append() = new DropDownListStringItem(STR_ABOUT_MENU_SPRITE_ALIGNER,        13, false);
+		*list->Append() = new DropDownListStringItem(STR_ABOUT_MENU_TOGGLE_BOUNDING_BOXES, 14, false);
+		*list->Append() = new DropDownListStringItem(STR_ABOUT_MENU_TOGGLE_DIRTY_BLOCKS,   15, false);
 	}
 	ShowDropDownList(w, list, 0, WID_TN_HELP, 140, true);
 	if (_settings_client.sound.click_beep) SndPlayFx(SND_15_BEEP);
->>>>>>> 405eba8a
 	return CBF_NONE;
 }
 
@@ -1239,19 +1221,6 @@
 {
 	switch (index) {
 		case  0: return PlaceLandBlockInfo();
-<<<<<<< HEAD
-		case  2: IConsoleSwitch();                 break;
-		case  3: ShowAIDebugWindow();              break;
-		case  4: MenuClickSmallScreenshot();       break;
-		case  5: MenuClickLargeWorldScreenshot(SC_ZOOMEDIN);    break;
-		case  6: MenuClickLargeWorldScreenshot(SC_DEFAULTZOOM); break;
-		case  7: MenuClickLargeWorldScreenshot(SC_WORLD);       break;
-		case  8: ShowFramerateWindow();            break;
-		case  9: ShowAboutWindow();                break;
-		case 10: ShowSpriteAlignerWindow();        break;
-		case 11: ToggleBoundingBoxes();            break;
-		case 12: ToggleDirtyBlocks();              break;
-=======
 		case  1: ShowLastNewsMessage();            break;
 		case  2: ShowMessageHistory();             break;
 		case  3: ShowMusicWindow();                break;
@@ -1262,11 +1231,11 @@
 		case  8: MenuClickLargeWorldScreenshot(SC_ZOOMEDIN);    break;
 		case  9: MenuClickLargeWorldScreenshot(SC_DEFAULTZOOM); break;
 		case 10: MenuClickLargeWorldScreenshot(SC_WORLD);       break;
-		case 11: ShowAboutWindow();                break;
-		case 12: ShowSpriteAlignerWindow();        break;
-		case 13: ToggleBoundingBoxes();            break;
-		case 14: ToggleDirtyBlocks();              break;
->>>>>>> 405eba8a
+		case 11: ShowFramerateWindow();            break;
+		case 12: ShowAboutWindow();                break;
+		case 13: ShowSpriteAlignerWindow();        break;
+		case 14: ToggleBoundingBoxes();            break;
+		case 15: ToggleDirtyBlocks();              break;
 	}
 	return CBF_NONE;
 }
@@ -2727,16 +2696,11 @@
 
 /** Main toolbar. */
 struct MainToolbarWindow : Window {
-<<<<<<< HEAD
 	GUITimer timer;
-
-	MainToolbarWindow(WindowDesc *desc) : Window(desc)
-=======
 	int *clickedFlag;
 	int clickedValue;
 
 	MainToolbarWindow(WindowDesc *desc, int *clickedFlag = NULL, int clickedValue = 0) : Window(desc), clickedFlag(clickedFlag), clickedValue(clickedValue)
->>>>>>> 405eba8a
 	{
 		this->InitNested(0);
 
