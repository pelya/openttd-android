/* $Id$ */

/*
 * This file is part of OpenTTD.
 * OpenTTD is free software; you can redistribute it and/or modify it under the terms of the GNU General Public License as published by the Free Software Foundation, version 2.
 * OpenTTD is distributed in the hope that it will be useful, but WITHOUT ANY WARRANTY; without even the implied warranty of MERCHANTABILITY or FITNESS FOR A PARTICULAR PURPOSE.
 * See the GNU General Public License for more details. You should have received a copy of the GNU General Public License along with OpenTTD. If not, see <http://www.gnu.org/licenses/>.
 */

/** @file toolbar_gui.cpp Code related to the (main) toolbar. */

#include "stdafx.h"
#include "gui.h"
#include "window_gui.h"
#include "window_func.h"
#include "viewport_func.h"
#include "command_func.h"
#include "vehicle_gui.h"
#include "rail_gui.h"
#include "road_gui.h"
#include "date_func.h"
#include "vehicle_func.h"
#include "sound_func.h"
#include "terraform_gui.h"
#include "strings_func.h"
#include "company_func.h"
#include "company_gui.h"
#include "vehicle_base.h"
#include "cheat_func.h"
#include "transparency_gui.h"
#include "screenshot.h"
#include "signs_func.h"
#include "fios.h"
#include "console_gui.h"
#include "news_gui.h"
#include "ai/ai_gui.hpp"
#include "tilehighlight_func.h"
#include "smallmap_gui.h"
#include "graph_gui.h"
#include "textbuf_gui.h"
#include "linkgraph/linkgraph_gui.h"
#include "newgrf_debug.h"
#include "hotkeys.h"
#include "engine_base.h"
#include "highscore.h"
#include "game/game.hpp"
#include "goal_base.h"
#include "story_base.h"
#include "tutorial_gui.h"
#include "toolbar_gui.h"

#include "widgets/toolbar_widget.h"

#include "network/network.h"
#include "network/network_gui.h"
#include "network/network_func.h"

#include "safeguards.h"


/** Width of the toolbar, shared by statusbar. */
uint _toolbar_width = 0;

RailType _last_built_railtype;
RoadType _last_built_roadtype;

static ScreenshotType _confirmed_screenshot_type; ///< Screenshot type the current query is about to confirm.
int _last_clicked_toolbar_idx = 0;

/** Toobar modes */
enum ToolbarMode {
	TB_NORMAL,
	TB_UPPER,
	TB_LOWER
};

/** Callback functions. */
enum CallBackFunction {
	CBF_NONE,
	CBF_PLACE_SIGN,
	CBF_PLACE_LANDINFO,
};

static CallBackFunction _last_started_action = CBF_NONE; ///< Last started user action.


/**
 * Drop down list entry for showing a checked/unchecked toggle item.
 */
class DropDownListCheckedItem : public DropDownListStringItem {
	uint checkmark_width;
public:
	bool checked;

	DropDownListCheckedItem(StringID string, int result, bool masked, bool checked) : DropDownListStringItem(string, result, masked), checked(checked)
	{
		this->checkmark_width = GetStringBoundingBox(STR_JUST_CHECKMARK).width + 3;
	}

	virtual ~DropDownListCheckedItem() {}

	uint Width() const
	{
		return DropDownListStringItem::Width() + this->checkmark_width;
	}

	void Draw(int left, int right, int top, int bottom, bool sel, int bg_colour) const
	{
		bool rtl = _current_text_dir == TD_RTL;
		if (this->checked) {
			DrawString(left + WD_FRAMERECT_LEFT, right - WD_FRAMERECT_RIGHT, Center(top, bottom - top), STR_JUST_CHECKMARK, sel ? TC_WHITE : TC_BLACK);
		}
		DrawString(left + WD_FRAMERECT_LEFT + (rtl ? 0 : this->checkmark_width), right - WD_FRAMERECT_RIGHT - (rtl ? this->checkmark_width : 0), Center(top, bottom - top), this->String(), sel ? TC_WHITE : TC_BLACK);
	}
};

/**
 * Drop down list entry for showing a company entry, with companies 'blob'.
 */
class DropDownListCompanyItem : public DropDownListItem {
	Dimension icon_size;
public:
	bool greyed;

	DropDownListCompanyItem(int result, bool masked, bool greyed) : DropDownListItem(result, masked), greyed(greyed)
	{
		this->icon_size = GetSpriteSize(SPR_COMPANY_ICON);
	}

	virtual ~DropDownListCompanyItem() {}

	bool Selectable() const
	{
		return true;
	}

	uint Width() const
	{
		CompanyID company = (CompanyID)this->result;
		SetDParam(0, company);
		SetDParam(1, company);
		return GetStringBoundingBox(STR_COMPANY_NAME_COMPANY_NUM).width + this->icon_size.width + 3;
	}

	uint Height(uint width) const
	{
		return GetMinSizing(NWST_STEP, max(this->icon_size.height + 2U, (uint)FONT_HEIGHT_NORMAL));
	}

	void Draw(int left, int right, int top, int bottom, bool sel, int bg_colour) const
	{
		CompanyID company = (CompanyID)this->result;
		bool rtl = _current_text_dir == TD_RTL;

		/* It's possible the company is deleted while the dropdown is open */
		if (!Company::IsValidID(company)) return;

		int icon_offset = (bottom - top - icon_size.height) / 2;
		int text_offset = (bottom - top - FONT_HEIGHT_NORMAL) / 2;

		DrawCompanyIcon(company, rtl ? right - this->icon_size.width - WD_FRAMERECT_RIGHT : left + WD_FRAMERECT_LEFT, top + icon_offset);

		SetDParam(0, company);
		SetDParam(1, company);
		TextColour col;
		if (this->greyed) {
			col = (sel ? TC_SILVER : TC_GREY) | TC_NO_SHADE;
		} else {
			col = sel ? TC_WHITE : TC_BLACK;
		}
		DrawString(left + WD_FRAMERECT_LEFT + (rtl ? 0 : 3 + this->icon_size.width), right - WD_FRAMERECT_RIGHT - (rtl ? 3 + this->icon_size.width : 0), top + text_offset, STR_COMPANY_NAME_COMPANY_NUM, col);
	}
};

/**
 * Pop up a generic text only menu.
 * @param w Toolbar
 * @param widget Toolbar button
 * @param list List of items
 * @param def Default item
 */
static void PopupMainToolbMenu(Window *w, int widget, DropDownList *list, int def)
{
	if (!_settings_client.gui.vertical_toolbar) {
		ShowDropDownList(w, list, def, widget, 0, true, list->Length() <= 1);
	} else {
		Rect wi_rect;
		NWidgetCore *nwi = w->GetWidget<NWidgetCore>(widget);
		wi_rect.left   = nwi->pos_x;
		wi_rect.right  = nwi->pos_x + nwi->current_x;
		wi_rect.top    = nwi->pos_y;
		wi_rect.bottom = nwi->pos_y + nwi->current_y;
		ShowDropDownListAt(w, list, def, widget, wi_rect, nwi->colour, true, list->Length() <= 1);
	}
	if (_settings_client.sound.click_beep) SndPlayFx(SND_15_BEEP);
}

/**
 * Pop up a generic text only menu.
 * @param w Toolbar
 * @param widget Toolbar button
 * @param string String for the first item in the menu
 * @param count Number of items in the menu
 */
static void PopupMainToolbMenu(Window *w, int widget, StringID string, int count)
{
	DropDownList *list = new DropDownList();
	for (int i = 0; i < count; i++) {
		*list->Append() = new DropDownListStringItem(string + i, i, false);
	}
	PopupMainToolbMenu(w, widget, list, 0);
}

/** Enum for the Company Toolbar's network related buttons */
static const int CTMN_CLIENT_LIST = -1; ///< Show the client list
static const int CTMN_NEW_COMPANY = -2; ///< Create a new company
static const int CTMN_SPECTATE    = -3; ///< Become spectator
static const int CTMN_SPECTATOR   = -4; ///< Show a company window as spectator

/**
 * Pop up a generic company list menu.
 * @param w The toolbar window.
 * @param widget The button widget id.
 * @param grey A bitbask of which items to mark as disabled.
 * @param include_spectator If true, a spectator option is included in the list.
 */
static void PopupMainCompanyToolbMenu(Window *w, int widget, int grey = 0, bool include_spectator = false)
{
	DropDownList *list = new DropDownList();

#ifdef ENABLE_NETWORK
	if (_networking) {
		if (widget == WID_TN_COMPANIES) {
			/* Add the client list button for the companies menu */
			*list->Append() = new DropDownListStringItem(STR_NETWORK_COMPANY_LIST_CLIENT_LIST, CTMN_CLIENT_LIST, false);
		}

		if (include_spectator) {
			if (widget == WID_TN_COMPANIES) {
				if (_local_company == COMPANY_SPECTATOR) {
					*list->Append() = new DropDownListStringItem(STR_NETWORK_COMPANY_LIST_NEW_COMPANY, CTMN_NEW_COMPANY, NetworkMaxCompaniesReached());
				} else {
					*list->Append() = new DropDownListStringItem(STR_NETWORK_COMPANY_LIST_SPECTATE, CTMN_SPECTATE, NetworkMaxSpectatorsReached());
				}
			} else {
				*list->Append() = new DropDownListStringItem(STR_NETWORK_TOOLBAR_LIST_SPECTATOR, CTMN_SPECTATOR, false);
			}
		}
	}
#endif /* ENABLE_NETWORK */

	for (CompanyID c = COMPANY_FIRST; c < MAX_COMPANIES; c++) {
		if (!Company::IsValidID(c)) continue;
		*list->Append() = new DropDownListCompanyItem(c, false, HasBit(grey, c));
	}

	PopupMainToolbMenu(w, widget, list, _local_company == COMPANY_SPECTATOR ? CTMN_CLIENT_LIST : (int)_local_company);
}


static ToolbarMode _toolbar_mode;

static CallBackFunction SelectSignTool()
{
	if (_last_started_action == CBF_PLACE_SIGN) {
		ResetObjectToPlace();
		return CBF_NONE;
	} else {
		SetObjectToPlace(SPR_CURSOR_SIGN, PAL_NONE, HT_RECT, WC_MAIN_TOOLBAR, 0);
		return CBF_PLACE_SIGN;
	}
}

/* --- Pausing --- */

static CallBackFunction ToolbarPauseClick(Window *w)
{
	if (_networking && !_network_server) return CBF_NONE; // only server can pause the game

	if (DoCommandP(0, PM_PAUSED_NORMAL, _pause_mode == PM_UNPAUSED, CMD_PAUSE)) {
		if (_settings_client.sound.confirm) SndPlayFx(SND_15_BEEP);
	}
	return CBF_NONE;
}

/**
 * Toggle fast forward mode.
 *
 * @param w Unused.
 * @return #CBF_NONE
 */
static CallBackFunction ToolbarFastForwardClick(Window *w)
{
	_fast_forward ^= true;
	if (_settings_client.sound.click_beep) SndPlayFx(SND_15_BEEP);
	return CBF_NONE;
}

/**
 * Game Option button menu entries.
 */
enum OptionMenuEntries {
	OME_GAMEOPTIONS,
	OME_SETTINGS,
	OME_SCRIPT_SETTINGS,
	OME_NEWGRFSETTINGS,
	OME_TRANSPARENCIES,
	OME_SHOW_TOWNNAMES,
	OME_SHOW_STATIONNAMES,
	OME_SHOW_WAYPOINTNAMES,
	OME_SHOW_SIGNS,
	OME_SHOW_COMPETITOR_SIGNS,
	OME_FULL_ANIMATION,
	OME_FULL_DETAILS,
	OME_TRANSPARENTBUILDINGS,
	OME_SHOW_STATIONSIGNS,
};

/**
 * Handle click on Options button in toolbar.
 *
 * @param w parent window the shown Drop down list is attached to.
 * @return #CBF_NONE
 */
static CallBackFunction ToolbarOptionsClick(Window *w)
{
	DropDownList *list = new DropDownList();
	*list->Append() = new DropDownListStringItem(STR_SETTINGS_MENU_GAME_OPTIONS,             OME_GAMEOPTIONS, false);
	*list->Append() = new DropDownListStringItem(STR_SETTINGS_MENU_CONFIG_SETTINGS_TREE,     OME_SETTINGS, false);
	/* Changes to the per-AI settings don't get send from the server to the clients. Clients get
	 * the settings once they join but never update it. As such don't show the window at all
	 * to network clients. */
	if (!_networking || _network_server) *list->Append() = new DropDownListStringItem(STR_SETTINGS_MENU_SCRIPT_SETTINGS, OME_SCRIPT_SETTINGS, false);
	*list->Append() = new DropDownListStringItem(STR_SETTINGS_MENU_NEWGRF_SETTINGS,          OME_NEWGRFSETTINGS, false);
	*list->Append() = new DropDownListStringItem(STR_SETTINGS_MENU_TRANSPARENCY_OPTIONS,     OME_TRANSPARENCIES, false);
	*list->Append() = new DropDownListItem(-1, false);
	*list->Append() = new DropDownListCheckedItem(STR_SETTINGS_MENU_TOWN_NAMES_DISPLAYED,    OME_SHOW_TOWNNAMES, false, HasBit(_display_opt, DO_SHOW_TOWN_NAMES));
	*list->Append() = new DropDownListCheckedItem(STR_SETTINGS_MENU_STATION_NAMES_DISPLAYED, OME_SHOW_STATIONNAMES, false, HasBit(_display_opt, DO_SHOW_STATION_NAMES));
	*list->Append() = new DropDownListCheckedItem(STR_SETTINGS_MENU_WAYPOINTS_DISPLAYED,     OME_SHOW_WAYPOINTNAMES, false, HasBit(_display_opt, DO_SHOW_WAYPOINT_NAMES));
	*list->Append() = new DropDownListCheckedItem(STR_SETTINGS_MENU_SIGNS_DISPLAYED,         OME_SHOW_SIGNS, false, HasBit(_display_opt, DO_SHOW_SIGNS));
	*list->Append() = new DropDownListCheckedItem(STR_SETTINGS_MENU_SHOW_COMPETITOR_SIGNS,   OME_SHOW_COMPETITOR_SIGNS, false, HasBit(_display_opt, DO_SHOW_COMPETITOR_SIGNS));
	*list->Append() = new DropDownListCheckedItem(STR_SETTINGS_MENU_FULL_ANIMATION,          OME_FULL_ANIMATION, false, HasBit(_display_opt, DO_FULL_ANIMATION));
	*list->Append() = new DropDownListCheckedItem(STR_SETTINGS_MENU_FULL_DETAIL,             OME_FULL_DETAILS, false, HasBit(_display_opt, DO_FULL_DETAIL));
	*list->Append() = new DropDownListCheckedItem(STR_SETTINGS_MENU_TRANSPARENT_BUILDINGS,   OME_TRANSPARENTBUILDINGS, false, IsTransparencySet(TO_HOUSES));
	*list->Append() = new DropDownListCheckedItem(STR_SETTINGS_MENU_TRANSPARENT_SIGNS,       OME_SHOW_STATIONSIGNS, false, IsTransparencySet(TO_SIGNS));

	ShowDropDownList(w, list, 0, WID_TN_SETTINGS, 140, true);
	if (_settings_client.sound.click_beep) SndPlayFx(SND_15_BEEP);
	return CBF_NONE;
}

/**
 * Handle click on one of the entries in the Options button menu.
 *
 * @param index Index being clicked.
 * @return #CBF_NONE
 */
static CallBackFunction MenuClickSettings(int index)
{
	switch (index) {
		case OME_GAMEOPTIONS:          ShowGameOptions();                               return CBF_NONE;
		case OME_SETTINGS:             ShowGameSettings();                              return CBF_NONE;
		case OME_SCRIPT_SETTINGS:      ShowAIConfigWindow();                            return CBF_NONE;
		case OME_NEWGRFSETTINGS:       ShowNewGRFSettings(!_networking && _settings_client.gui.UserIsAllowedToChangeNewGRFs(), true, true, &_grfconfig); return CBF_NONE;
		case OME_TRANSPARENCIES:       ShowTransparencyToolbar();                       break;

		case OME_SHOW_TOWNNAMES:       ToggleBit(_display_opt, DO_SHOW_TOWN_NAMES);     break;
		case OME_SHOW_STATIONNAMES:    ToggleBit(_display_opt, DO_SHOW_STATION_NAMES);  break;
		case OME_SHOW_WAYPOINTNAMES:   ToggleBit(_display_opt, DO_SHOW_WAYPOINT_NAMES); break;
		case OME_SHOW_SIGNS:           ToggleBit(_display_opt, DO_SHOW_SIGNS);          break;
		case OME_SHOW_COMPETITOR_SIGNS:
			ToggleBit(_display_opt, DO_SHOW_COMPETITOR_SIGNS);
			InvalidateWindowClassesData(WC_SIGN_LIST, -1);
			break;
		case OME_FULL_ANIMATION:       ToggleBit(_display_opt, DO_FULL_ANIMATION); CheckBlitter(); break;
		case OME_FULL_DETAILS:         ToggleBit(_display_opt, DO_FULL_DETAIL);         break;
		case OME_TRANSPARENTBUILDINGS: ToggleTransparency(TO_HOUSES);                   break;
		case OME_SHOW_STATIONSIGNS:    ToggleTransparency(TO_SIGNS);                    break;
	}
	MarkWholeScreenDirty();
	return CBF_NONE;
}

/**
 * SaveLoad entries in scenario editor mode.
 */
enum SaveLoadEditorMenuEntries {
	SLEME_SAVE_SCENARIO   = 0,
	SLEME_LOAD_SCENARIO,
	SLEME_SAVE_HEIGHTMAP,
	SLEME_LOAD_HEIGHTMAP,
	SLEME_EXIT_TOINTRO,
	SLEME_EXIT_GAME       = 6,
	SLEME_MENUCOUNT,
};

/**
 * SaveLoad entries in normal game mode.
 */
enum SaveLoadNormalMenuEntries {
	SLNME_SAVE_GAME   = 0,
	SLNME_LOAD_GAME,
	SLNME_EXIT_TOINTRO,
	SLNME_EXIT_GAME = 4,
	SLNME_MENUCOUNT,
};

/**
 * Handle click on Save button in toolbar in normal game mode.
 *
 * @param w parent window the shown save dialogue is attached to.
 * @return #CBF_NONE
 */
static CallBackFunction ToolbarSaveClick(Window *w)
{
	PopupMainToolbMenu(w, WID_TN_SAVE, STR_FILE_MENU_SAVE_GAME, SLNME_MENUCOUNT);
	return CBF_NONE;
}

/**
 * Handle click on SaveLoad button in toolbar in the scenario editor.
 *
 * @param w parent window the shown save dialogue is attached to.
 * @return #CBF_NONE
 */
static CallBackFunction ToolbarScenSaveOrLoad(Window *w)
{
	PopupMainToolbMenu(w, WID_TE_SAVE, STR_SCENEDIT_FILE_MENU_SAVE_SCENARIO, SLEME_MENUCOUNT);
	return CBF_NONE;
}

/**
 * Handle click on one of the entries in the SaveLoad menu.
 *
 * @param index Index being clicked.
 * @return #CBF_NONE
 */
static CallBackFunction MenuClickSaveLoad(int index = 0)
{
	if (_game_mode == GM_EDITOR) {
		switch (index) {
			case SLEME_SAVE_SCENARIO:  ShowSaveLoadDialog(FT_SCENARIO, SLO_SAVE);  break;
			case SLEME_LOAD_SCENARIO:  ShowSaveLoadDialog(FT_SCENARIO, SLO_LOAD);  break;
			case SLEME_SAVE_HEIGHTMAP: ShowSaveLoadDialog(FT_HEIGHTMAP,SLO_SAVE); break;
			case SLEME_LOAD_HEIGHTMAP: ShowSaveLoadDialog(FT_HEIGHTMAP,SLO_LOAD); break;
			case SLEME_EXIT_TOINTRO:   AskExitToGameMenu();                    break;
			case SLEME_EXIT_GAME:      HandleExitGameRequest();                break;
		}
	} else {
		switch (index) {
			case SLNME_SAVE_GAME:      ShowSaveLoadDialog(FT_SAVEGAME, SLO_SAVE); break;
			case SLNME_LOAD_GAME:      ShowSaveLoadDialog(FT_SAVEGAME, SLO_LOAD); break;
			case SLNME_EXIT_TOINTRO:   AskExitToGameMenu();               break;
			case SLNME_EXIT_GAME:      HandleExitGameRequest();           break;
		}
	}
	return CBF_NONE;
}

/* --- Map button menu --- */

enum MapMenuEntries {
	MME_SHOW_SMALLMAP        = 0,
	MME_SHOW_EXTRAVIEWPORTS,
	MME_SHOW_LINKGRAPH,
	MME_SHOW_SIGNLISTS,
	MME_SHOW_TOWNDIRECTORY,
	MME_SHOW_INDUSTRYDIRECTORY,
};

static CallBackFunction ToolbarMapClick(Window *w)
{
	DropDownList *list = new DropDownList();
	*list->Append() = new DropDownListStringItem(STR_MAP_MENU_MAP_OF_WORLD,            MME_SHOW_SMALLMAP,          false);
	*list->Append() = new DropDownListStringItem(STR_MAP_MENU_EXTRA_VIEW_PORT,         MME_SHOW_EXTRAVIEWPORTS,    false);
	*list->Append() = new DropDownListStringItem(STR_MAP_MENU_LINGRAPH_LEGEND,         MME_SHOW_LINKGRAPH,         false);
	*list->Append() = new DropDownListStringItem(STR_MAP_MENU_SIGN_LIST,               MME_SHOW_SIGNLISTS,         false);
	PopupMainToolbMenu(w, WID_TN_SMALL_MAP, list, 0);
	return CBF_NONE;
}

static CallBackFunction ToolbarScenMapTownDir(Window *w)
{
	DropDownList *list = new DropDownList();
	*list->Append() = new DropDownListStringItem(STR_MAP_MENU_MAP_OF_WORLD,            MME_SHOW_SMALLMAP,          false);
	*list->Append() = new DropDownListStringItem(STR_MAP_MENU_EXTRA_VIEW_PORT,         MME_SHOW_EXTRAVIEWPORTS,    false);
	*list->Append() = new DropDownListStringItem(STR_MAP_MENU_SIGN_LIST,               MME_SHOW_SIGNLISTS,         false);
	*list->Append() = new DropDownListStringItem(STR_TOWN_MENU_TOWN_DIRECTORY,         MME_SHOW_TOWNDIRECTORY,     false);
	*list->Append() = new DropDownListStringItem(STR_INDUSTRY_MENU_INDUSTRY_DIRECTORY, MME_SHOW_INDUSTRYDIRECTORY, false);
	PopupMainToolbMenu(w, WID_TE_SMALL_MAP, list, 0);
	return CBF_NONE;
}

/**
 * Handle click on one of the entries in the Map menu.
 *
 * @param index Index being clicked.
 * @return #CBF_NONE
 */
static CallBackFunction MenuClickMap(int index)
{
	switch (index) {
		case MME_SHOW_SMALLMAP:       ShowSmallMap();            break;
		case MME_SHOW_EXTRAVIEWPORTS: ShowExtraViewPortWindow(); break;
		case MME_SHOW_LINKGRAPH:      ShowLinkGraphLegend();     break;
		case MME_SHOW_SIGNLISTS:      ShowSignList();            break;
		case MME_SHOW_TOWNDIRECTORY:  ShowTownDirectory();       break;
		case MME_SHOW_INDUSTRYDIRECTORY: ShowIndustryDirectory(); break;
	}
	return CBF_NONE;
}

/* --- Town button menu --- */

static CallBackFunction ToolbarTownClick(Window *w)
{
	PopupMainToolbMenu(w, WID_TN_TOWNS, STR_TOWN_MENU_TOWN_DIRECTORY, (_settings_game.economy.found_town == TF_FORBIDDEN) ? 1 : 2);
	return CBF_NONE;
}

/**
 * Handle click on one of the entries in the Town menu.
 *
 * @param index Index being clicked.
 * @return #CBF_NONE
 */
static CallBackFunction MenuClickTown(int index)
{
	switch (index) {
		case 0: ShowTownDirectory(); break;
		case 1: // setting could be changed when the dropdown was open
			if (_settings_game.economy.found_town != TF_FORBIDDEN) ShowFoundTownWindow();
			break;
	}
	return CBF_NONE;
}

/* --- Subidies button menu --- */

static CallBackFunction ToolbarSubsidiesClick(Window *w)
{
	PopupMainToolbMenu(w, WID_TN_SUBSIDIES, STR_SUBSIDIES_MENU_SUBSIDIES, 1);
	return CBF_NONE;
}

/**
 * Handle click on the entry in the Subsidies menu.
 *
 * @param index Unused.
 * @return #CBF_NONE
 */
static CallBackFunction MenuClickSubsidies(int index)
{
	switch (index) {
		case 0: ShowSubsidiesList(); break;
	}
	return CBF_NONE;
}

/* --- Stations button menu --- */

static CallBackFunction ToolbarStationsClick(Window *w)
{
	PopupMainCompanyToolbMenu(w, WID_TN_STATIONS);
	return CBF_NONE;
}

/**
 * Handle click on the entry in the Stations menu
 *
 * @param index CompanyID to show station list for
 * @return #CBF_NONE
 */
static CallBackFunction MenuClickStations(int index)
{
	ShowCompanyStations((CompanyID)index);
	return CBF_NONE;
}

/* --- Finances button menu --- */

static CallBackFunction ToolbarFinancesClick(Window *w)
{
	PopupMainCompanyToolbMenu(w, WID_TN_FINANCES);
	return CBF_NONE;
}

/**
 * Handle click on the entry in the finances overview menu.
 *
 * @param index CompanyID to show finances for.
 * @return #CBF_NONE
 */
static CallBackFunction MenuClickFinances(int index)
{
	ShowCompanyFinances((CompanyID)index);
	return CBF_NONE;
}

/* --- Company's button menu --- */

static CallBackFunction ToolbarCompaniesClick(Window *w)
{
	PopupMainCompanyToolbMenu(w, WID_TN_COMPANIES, 0, true);
	return CBF_NONE;
}

/**
 * Handle click on the entry in the Company menu.
 *
 * @param index Menu entry to handle.
 * @return #CBF_NONE
 */
static CallBackFunction MenuClickCompany(int index)
{
#ifdef ENABLE_NETWORK
	if (_networking) {
		switch (index) {
			case CTMN_CLIENT_LIST:
				ShowClientList();
				return CBF_NONE;

			case CTMN_NEW_COMPANY:
				if (_network_server) {
					DoCommandP(0, 0, _network_own_client_id, CMD_COMPANY_CTRL);
				} else {
					NetworkSendCommand(0, 0, 0, CMD_COMPANY_CTRL, NULL, NULL, _local_company);
				}
				return CBF_NONE;

			case CTMN_SPECTATE:
				if (_network_server) {
					NetworkServerDoMove(CLIENT_ID_SERVER, COMPANY_SPECTATOR);
					MarkWholeScreenDirty();
				} else {
					NetworkClientRequestMove(COMPANY_SPECTATOR);
				}
				return CBF_NONE;
		}
	}
#endif /* ENABLE_NETWORK */
	ShowCompany((CompanyID)index);
	return CBF_NONE;
}

/* --- Story button menu --- */

static CallBackFunction ToolbarStoryClick(Window *w)
{
	PopupMainCompanyToolbMenu(w, WID_TN_STORY, 0, true);
	return CBF_NONE;
}

/**
 * Handle click on the entry in the Story menu
 *
 * @param index CompanyID to show story book for
 * @return #CBF_NONE
 */
static CallBackFunction MenuClickStory(int index)
{
	ShowStoryBook(index == CTMN_SPECTATOR ? INVALID_COMPANY : (CompanyID)index);
	return CBF_NONE;
}

/* --- Goal button menu --- */

static CallBackFunction ToolbarGoalClick(Window *w)
{
	PopupMainCompanyToolbMenu(w, WID_TN_GOAL, 0, true);
	return CBF_NONE;
}

/**
 * Handle click on the entry in the Goal menu
 *
 * @param index CompanyID to show story book for
 * @return #CBF_NONE
 */
static CallBackFunction MenuClickGoal(int index)
{
	ShowGoalsList(index == CTMN_SPECTATOR ? INVALID_COMPANY : (CompanyID)index);
	return CBF_NONE;
}

/* --- Graphs button menu --- */

static CallBackFunction ToolbarGraphsClick(Window *w)
{
	PopupMainToolbMenu(w, WID_TN_GRAPHS, STR_GRAPH_MENU_OPERATING_PROFIT_GRAPH, (_toolbar_mode == TB_NORMAL) ? 6 : 8);
	return CBF_NONE;
}

/**
 * Handle click on the entry in the Graphs menu.
 *
 * @param index Graph to show.
 * @return #CBF_NONE
 */
static CallBackFunction MenuClickGraphs(int index)
{
	switch (index) {
		case 0: ShowOperatingProfitGraph();    break;
		case 1: ShowIncomeGraph();             break;
		case 2: ShowDeliveredCargoGraph();     break;
		case 3: ShowPerformanceHistoryGraph(); break;
		case 4: ShowCompanyValueGraph();       break;
		case 5: ShowCargoPaymentRates();       break;
		/* functions for combined graphs/league button */
		case 6: ShowCompanyLeagueTable();      break;
		case 7: ShowPerformanceRatingDetail(); break;
	}
	return CBF_NONE;
}

/* --- League button menu --- */

static CallBackFunction ToolbarLeagueClick(Window *w)
{
	PopupMainToolbMenu(w, WID_TN_LEAGUE, STR_GRAPH_MENU_COMPANY_LEAGUE_TABLE, _networking ? 2 : 3);
	return CBF_NONE;
}

/**
 * Handle click on the entry in the CompanyLeague menu.
 *
 * @param index Menu entry number.
 * @return #CBF_NONE
 */
static CallBackFunction MenuClickLeague(int index)
{
	switch (index) {
		case 0: ShowCompanyLeagueTable();      break;
		case 1: ShowPerformanceRatingDetail(); break;
		case 2: ShowHighscoreTable();          break;
	}
	return CBF_NONE;
}

/* --- Industries button menu --- */

static CallBackFunction ToolbarIndustryClick(Window *w)
{
	/* Disable build-industry menu if we are a spectator */
	PopupMainToolbMenu(w, WID_TN_INDUSTRIES, STR_INDUSTRY_MENU_INDUSTRY_DIRECTORY, (_local_company == COMPANY_SPECTATOR) ? 2 : 3);
	return CBF_NONE;
}

/**
 * Handle click on the entry in the Industry menu.
 *
 * @param index Menu entry number.
 * @return #CBF_NONE
 */
static CallBackFunction MenuClickIndustry(int index)
{
	switch (index) {
		case 0: ShowIndustryDirectory();     break;
		case 1: ShowIndustryCargoesWindow(); break;
		case 2: ShowBuildIndustryWindow();   break;
	}
	return CBF_NONE;
}

/* --- Trains button menu + 1 helper function for all vehicles. --- */

static void ToolbarVehicleClick(Window *w, VehicleType veh)
{
	const Vehicle *v;
	int dis = ~0;

	FOR_ALL_VEHICLES(v) {
		if (v->type == veh && v->IsPrimaryVehicle()) ClrBit(dis, v->owner);
	}
	PopupMainCompanyToolbMenu(w, WID_TN_VEHICLE_START + veh, dis);
}


static CallBackFunction ToolbarTrainClick(Window *w)
{
	ToolbarVehicleClick(w, VEH_TRAIN);
	return CBF_NONE;
}

/**
 * Handle click on the entry in the Train menu.
 *
 * @param index CompanyID to show train list for.
 * @return #CBF_NONE
 */
static CallBackFunction MenuClickShowTrains(int index)
{
	ShowVehicleListWindow((CompanyID)index, VEH_TRAIN);
	return CBF_NONE;
}

/* --- Road vehicle button menu --- */

static CallBackFunction ToolbarRoadClick(Window *w)
{
	ToolbarVehicleClick(w, VEH_ROAD);
	return CBF_NONE;
}

/**
 * Handle click on the entry in the Road Vehicles menu.
 *
 * @param index CompanyID to show road vehicles list for.
 * @return #CBF_NONE
 */
static CallBackFunction MenuClickShowRoad(int index)
{
	ShowVehicleListWindow((CompanyID)index, VEH_ROAD);
	return CBF_NONE;
}

/* --- Ship button menu --- */

static CallBackFunction ToolbarShipClick(Window *w)
{
	ToolbarVehicleClick(w, VEH_SHIP);
	return CBF_NONE;
}

/**
 * Handle click on the entry in the Ships menu.
 *
 * @param index CompanyID to show ship list for.
 * @return #CBF_NONE
 */
static CallBackFunction MenuClickShowShips(int index)
{
	ShowVehicleListWindow((CompanyID)index, VEH_SHIP);
	return CBF_NONE;
}

/* --- Aircraft button menu --- */

static CallBackFunction ToolbarAirClick(Window *w)
{
	ToolbarVehicleClick(w, VEH_AIRCRAFT);
	return CBF_NONE;
}

/**
 * Handle click on the entry in the Aircraft menu.
 *
 * @param index CompanyID to show aircraft list for.
 * @return #CBF_NONE
 */
static CallBackFunction MenuClickShowAir(int index)
{
	ShowVehicleListWindow((CompanyID)index, VEH_AIRCRAFT);
	return CBF_NONE;
}

/* --- Zoom in button --- */

static CallBackFunction ToolbarZoomInClick(Window *w)
{
	if (DoZoomInOutWindow(ZOOM_IN, FindWindowById(WC_MAIN_WINDOW, 0))) {
		w->HandleButtonClick((_game_mode == GM_EDITOR) ? (byte)WID_TE_ZOOM_IN : (byte)WID_TN_ZOOM_IN);
		if (_settings_client.sound.click_beep) SndPlayFx(SND_15_BEEP);
	}
	return CBF_NONE;
}

/* --- Zoom out button --- */

static CallBackFunction ToolbarZoomOutClick(Window *w)
{
	if (DoZoomInOutWindow(ZOOM_OUT, FindWindowById(WC_MAIN_WINDOW, 0))) {
		w->HandleButtonClick((_game_mode == GM_EDITOR) ? (byte)WID_TE_ZOOM_OUT : (byte)WID_TN_ZOOM_OUT);
		if (_settings_client.sound.click_beep) SndPlayFx(SND_15_BEEP);
	}
	return CBF_NONE;
}

/* --- Rail button menu --- */

static CallBackFunction ToolbarBuildRailClick(Window *w)
{
	ShowDropDownList(w, GetRailTypeDropDownList(), _last_built_railtype, WID_TN_RAILS, 140, true);
	if (_settings_client.sound.click_beep) SndPlayFx(SND_15_BEEP);
	return CBF_NONE;
}

/**
 * Handle click on the entry in the Build Rail menu.
 *
 * @param index RailType to show the build toolbar for.
 * @return #CBF_NONE
 */
static CallBackFunction MenuClickBuildRail(int index)
{
	_last_built_railtype = (RailType)index;
	ShowBuildRailToolbar(_last_built_railtype);
	return CBF_NONE;
}

/* --- Road button menu --- */

static CallBackFunction ToolbarBuildRoadClick(Window *w)
{
	const Company *c = Company::Get(_local_company);
	DropDownList *list = new DropDownList();

	/* Road is always visible and available. */
	*list->Append() = new DropDownListStringItem(STR_ROAD_MENU_ROAD_CONSTRUCTION, ROADTYPE_ROAD, false);

	/* Tram is only visible when there will be a tram, and available when that has been introduced. */
	Engine *e;
	FOR_ALL_ENGINES_OF_TYPE(e, VEH_ROAD) {
		if (!HasBit(e->info.climates, _settings_game.game_creation.landscape)) continue;
		if (!HasBit(e->info.misc_flags, EF_ROAD_TRAM)) continue;

		*list->Append() = new DropDownListStringItem(STR_ROAD_MENU_TRAM_CONSTRUCTION, ROADTYPE_TRAM, !HasBit(c->avail_roadtypes, ROADTYPE_TRAM));
		break;
	}
	ShowDropDownList(w, list, _last_built_roadtype, WID_TN_ROADS, 140, true, list->Length() <= 1);
	if (_settings_client.sound.click_beep) SndPlayFx(SND_15_BEEP);
	return CBF_NONE;
}

/**
 * Handle click on the entry in the Build Road menu.
 *
 * @param index RoadType to show the build toolbar for.
 * @return #CBF_NONE
 */
static CallBackFunction MenuClickBuildRoad(int index)
{
	_last_built_roadtype = (RoadType)index;
	ShowBuildRoadToolbar(_last_built_roadtype);
	return CBF_NONE;
}

/* --- Water button menu --- */

static CallBackFunction ToolbarBuildWaterClick(Window *w)
{
	PopupMainToolbMenu(w, WID_TN_WATER, STR_WATERWAYS_MENU_WATERWAYS_CONSTRUCTION, 1);
	return CBF_NONE;
}

/**
 * Handle click on the entry in the Build Waterways menu.
 *
 * @param index Unused.
 * @return #CBF_NONE
 */
static CallBackFunction MenuClickBuildWater(int index)
{
	ShowBuildDocksToolbar();
	return CBF_NONE;
}

/* --- Airport button menu --- */

static CallBackFunction ToolbarBuildAirClick(Window *w)
{
	PopupMainToolbMenu(w, WID_TN_AIR, STR_AIRCRAFT_MENU_AIRPORT_CONSTRUCTION, 1);
	return CBF_NONE;
}

/**
 * Handle click on the entry in the Build Air menu.
 *
 * @param index Unused.
 * @return #CBF_NONE
 */
static CallBackFunction MenuClickBuildAir(int index)
{
	ShowBuildAirToolbar();
	return CBF_NONE;
}

/* --- Forest button menu --- */

static CallBackFunction ToolbarForestClick(Window *w)
{
	PopupMainToolbMenu(w, WID_TN_LANDSCAPE, STR_LANDSCAPING_MENU_LANDSCAPING, 3);
	return CBF_NONE;
}

/**
 * Handle click on the entry in the landscaping menu.
 *
 * @param index Menu entry clicked.
 * @return #CBF_NONE
 */
static CallBackFunction MenuClickForest(int index)
{
	switch (index) {
		case 0: ShowTerraformToolbar();  break;
		case 1: ShowBuildTreesToolbar(); break;
		case 2: return SelectSignTool();
	}
	return CBF_NONE;
}

/* --- Music button menu --- */

static CallBackFunction ToolbarMusicClick(Window *w)
{
	PopupMainToolbMenu(w, WID_TN_MUSIC_SOUND, STR_TOOLBAR_SOUND_MUSIC, 1);
	return CBF_NONE;
}

/**
 * Handle click on the entry in the Music menu.
 *
 * @param index Unused.
 * @return #CBF_NONE
 */
static CallBackFunction MenuClickMusicWindow(int index)
{
	ShowMusicWindow();
	return CBF_NONE;
}

/* --- Newspaper button menu --- */

static CallBackFunction ToolbarNewspaperClick(Window *w)
{
	PopupMainToolbMenu(w, WID_TN_MESSAGES, STR_NEWS_MENU_LAST_MESSAGE_NEWS_REPORT, 2);
	return CBF_NONE;
}

/**
 * Handle click on the entry in the Newspaper menu.
 *
 * @param index Menu entry clicked.
 * @return #CBF_NONE
 */
static CallBackFunction MenuClickNewspaper(int index)
{
	switch (index) {
		case 0: ShowLastNewsMessage(); break;
		case 1: ShowMessageHistory();  break;
	}
	return CBF_NONE;
}

/* --- Help button menu --- */

static CallBackFunction PlaceLandBlockInfo()
{
	if (_last_started_action == CBF_PLACE_LANDINFO) {
		ResetObjectToPlace();
		return CBF_NONE;
	} else {
		SetObjectToPlace(SPR_CURSOR_QUERY, PAL_NONE, HT_RECT, _settings_client.gui.vertical_toolbar ? WC_MAIN_TOOLBAR_RIGHT : WC_MAIN_TOOLBAR, 0);
		return CBF_PLACE_LANDINFO;
	}
}

static CallBackFunction ToolbarHelpClick(Window *w)
{
	PopupMainToolbMenu(w, WID_TN_HELP, STR_ABOUT_MENU_LAND_BLOCK_INFO, _settings_client.gui.newgrf_developer_tools ? 12 : 9);
	return CBF_NONE;
}

static void MenuClickSmallScreenshot()
{
	MakeScreenshot(SC_VIEWPORT, NULL);
}

/**
 * Callback on the confirmation window for huge screenshots.
 * @param w Window with viewport
 * @param confirmed true on confirmation
 */
static void ScreenshotConfirmCallback(Window *w, bool confirmed)
{
	if (confirmed) MakeScreenshot(_confirmed_screenshot_type, NULL);
}

/**
 * Make a screenshot of the world.
 * Ask for confirmation if the screenshot will be huge.
 * @param t Screenshot type: World or viewport screenshot
 */
static void MenuClickLargeWorldScreenshot(ScreenshotType t)
{
	ViewPort vp;
	SetupScreenshotViewport(t, &vp);
	if ((uint64)vp.width * (uint64)vp.height > 8192 * 8192) {
		/* Ask for confirmation */
		SetDParam(0, vp.width);
		SetDParam(1, vp.height);
		_confirmed_screenshot_type = t;
		ShowQuery(STR_WARNING_SCREENSHOT_SIZE_CAPTION, STR_WARNING_SCREENSHOT_SIZE_MESSAGE, NULL, ScreenshotConfirmCallback);
	} else {
		/* Less than 64M pixels, just do it */
		MakeScreenshot(t, NULL);
	}
}

/**
 * Toggle drawing of sprites' bounding boxes.
 * @note has only an effect when newgrf_developer_tools are active.
 *
 * Function is found here and not in viewport.cpp in order to avoid
 * importing the settings structs to there.
 */
void ToggleBoundingBoxes()
{
	extern bool _draw_bounding_boxes;
	/* Always allow to toggle them off */
	if (_settings_client.gui.newgrf_developer_tools || _draw_bounding_boxes) {
		_draw_bounding_boxes = !_draw_bounding_boxes;
		MarkWholeScreenDirty();
	}
}

/**
 * Toggle drawing of the dirty blocks.
 * @note has only an effect when newgrf_developer_tools are active.
 *
 * Function is found here and not in viewport.cpp in order to avoid
 * importing the settings structs to there.
 */
void ToggleDirtyBlocks()
{
	extern bool _draw_dirty_blocks;
	/* Always allow to toggle them off */
	if (_settings_client.gui.newgrf_developer_tools || _draw_dirty_blocks) {
		_draw_dirty_blocks = !_draw_dirty_blocks;
		MarkWholeScreenDirty();
	}
}

/**
 * Set the starting year for a scenario.
 * @param year New starting year.
 */
void SetStartingYear(Year year)
{
	_settings_game.game_creation.starting_year = Clamp(year, MIN_YEAR, MAX_YEAR);
	Date new_date = ConvertYMDToDate(_settings_game.game_creation.starting_year, 0, 1);
	/* If you open a savegame as scenario there may already be link graphs.*/
	LinkGraphSchedule::instance.ShiftDates(new_date - _date);
	SetDate(new_date, 0);
}

/**
 * Choose the proper callback function for the main toolbar's help menu.
 * @param index The menu index which was selected.
 * @return CBF_NONE
 */
static CallBackFunction MenuClickHelp(int index)
{
	switch (index) {
		case  0: return PlaceLandBlockInfo();
		case  1: ShowTutorialWindow();             break;
		case  2: IConsoleSwitch();                 break;
		case  3: ShowAIDebugWindow();              break;
		case  4: MenuClickSmallScreenshot();       break;
		case  5: MenuClickLargeWorldScreenshot(SC_ZOOMEDIN);    break;
		case  6: MenuClickLargeWorldScreenshot(SC_DEFAULTZOOM); break;
		case  7: MenuClickLargeWorldScreenshot(SC_WORLD);       break;
		case  8: ShowAboutWindow();                break;
		case  9: ShowSpriteAlignerWindow();        break;
		case 10: ToggleBoundingBoxes();            break;
		case 11: ToggleDirtyBlocks();              break;
	}
	return CBF_NONE;
}

/* --- Switch toolbar button --- */

static CallBackFunction ToolbarSwitchClick(Window *w)
{
	if (_toolbar_mode != TB_LOWER) {
		_toolbar_mode = TB_LOWER;
	} else {
		_toolbar_mode = TB_UPPER;
	}

	w->ReInit();
	w->SetWidgetLoweredState(WID_TN_SWITCH_BAR, _toolbar_mode == TB_LOWER);
	if (_settings_client.sound.click_beep) SndPlayFx(SND_15_BEEP);
	return CBF_NONE;
}

static CallBackFunction ToolbarCtrlClick(Window *w)
{
	_ctrl_pressed = !_ctrl_pressed;
	//DEBUG(misc, 1, "ToolbarCtrlClick: pressed %d", _ctrl_pressed);
	w->SetWidgetLoweredState(WID_TN_CTRL, _ctrl_pressed);
	w->SetWidgetDirty(WID_TN_CTRL);
	HandleCtrlChanged();
	if (_settings_client.sound.click_beep) SndPlayFx(SND_15_BEEP);
	return CBF_NONE;
}

static CallBackFunction ToolbarShiftClick(Window *w)
{
	_shift_pressed = !_shift_pressed;
	//DEBUG(misc, 1, "ToolbarShiftClick: pressed %d", _shift_pressed);
	w->SetWidgetLoweredState(WID_TN_SHIFT, _shift_pressed);
	w->SetWidgetDirty(WID_TN_SHIFT);
	if (_settings_client.sound.click_beep) SndPlayFx(SND_15_BEEP);
	return CBF_NONE;
}

static CallBackFunction ToolbarDeleteClick(Window *w)
{
	DeleteNonVitalWindows();
	_ctrl_pressed = false;
	w->SetWidgetLoweredState(WID_TN_CTRL, _ctrl_pressed);
	w->SetWidgetDirty(WID_TN_CTRL);
	_shift_pressed = false;
	w->SetWidgetLoweredState(WID_TN_SHIFT, _shift_pressed);
	w->SetWidgetDirty(WID_TN_SHIFT);
	if (_settings_client.sound.click_beep) SndPlayFx(SND_15_BEEP);
	return CBF_NONE;
}

/* --- Scenario editor specific handlers. */

/**
 * Called when clicking at the date panel of the scenario editor toolbar.
 */
static CallBackFunction ToolbarScenDatePanel(Window *w)
{
	SetDParam(0, _settings_game.game_creation.starting_year);
	ShowQueryString(STR_JUST_INT, STR_MAPGEN_START_DATE_QUERY_CAPT, 8, w, CS_NUMERAL, QSF_ENABLE_DEFAULT);
	_left_button_clicked = false;
	return CBF_NONE;
}

static CallBackFunction ToolbarScenDateBackward(Window *w)
{
	/* don't allow too fast scrolling */
	if (!(w->flags & WF_TIMEOUT) || w->timeout_timer <= 1) {
		w->HandleButtonClick(WID_TE_DATE_BACKWARD);
		w->SetDirty();

		SetStartingYear(_settings_game.game_creation.starting_year - 1);
	}
	_left_button_clicked = false;
	return CBF_NONE;
}

static CallBackFunction ToolbarScenDateForward(Window *w)
{
	/* don't allow too fast scrolling */
	if (!(w->flags & WF_TIMEOUT) || w->timeout_timer <= 1) {
		w->HandleButtonClick(WID_TE_DATE_FORWARD);
		w->SetDirty();

		SetStartingYear(_settings_game.game_creation.starting_year + 1);
	}
	_left_button_clicked = false;
	return CBF_NONE;
}

static CallBackFunction ToolbarScenGenLand(Window *w)
{
	w->HandleButtonClick(WID_TE_LAND_GENERATE);
	if (_settings_client.sound.click_beep) SndPlayFx(SND_15_BEEP);

	ShowEditorTerraformToolbar();
	return CBF_NONE;
}


static CallBackFunction ToolbarScenGenTown(Window *w)
{
	w->HandleButtonClick(WID_TE_TOWN_GENERATE);
	if (_settings_client.sound.click_beep) SndPlayFx(SND_15_BEEP);
	ShowFoundTownWindow();
	return CBF_NONE;
}

static CallBackFunction ToolbarScenGenIndustry(Window *w)
{
	w->HandleButtonClick(WID_TE_INDUSTRY);
	if (_settings_client.sound.click_beep) SndPlayFx(SND_15_BEEP);
	ShowBuildIndustryWindow();
	return CBF_NONE;
}

static CallBackFunction ToolbarScenBuildRoad(Window *w)
{
	w->HandleButtonClick(WID_TE_ROADS);
	if (_settings_client.sound.click_beep) SndPlayFx(SND_15_BEEP);
	ShowBuildRoadScenToolbar();
	return CBF_NONE;
}

static CallBackFunction ToolbarScenBuildDocks(Window *w)
{
	w->HandleButtonClick(WID_TE_WATER);
	if (_settings_client.sound.click_beep) SndPlayFx(SND_15_BEEP);
	ShowBuildDocksScenToolbar();
	return CBF_NONE;
}

static CallBackFunction ToolbarScenPlantTrees(Window *w)
{
	w->HandleButtonClick(WID_TE_TREES);
	if (_settings_client.sound.click_beep) SndPlayFx(SND_15_BEEP);
	ShowBuildTreesToolbar();
	return CBF_NONE;
}

static CallBackFunction ToolbarScenPlaceSign(Window *w)
{
	w->HandleButtonClick(WID_TE_SIGNS);
	if (_settings_client.sound.click_beep) SndPlayFx(SND_15_BEEP);
	return SelectSignTool();
}

static CallBackFunction ToolbarBtn_NULL(Window *w)
{
	return CBF_NONE;
}

typedef CallBackFunction MenuClickedProc(int index);

static MenuClickedProc * const _menu_clicked_procs[] = {
	NULL,                 // 0
	NULL,                 // 1
	MenuClickSettings,    // 2
	MenuClickSaveLoad,    // 3
	MenuClickMap,         // 4
	MenuClickTown,        // 5
	MenuClickSubsidies,   // 6
	MenuClickStations,    // 7
	MenuClickFinances,    // 8
	MenuClickCompany,     // 9
	MenuClickStory,       // 10
	MenuClickGoal,        // 11
	MenuClickGraphs,      // 12
	MenuClickLeague,      // 13
	MenuClickIndustry,    // 14
	MenuClickShowTrains,  // 15
	MenuClickShowRoad,    // 16
	MenuClickShowShips,   // 17
	MenuClickShowAir,     // 18
	MenuClickMap,         // 19
	NULL,                 // 20
	MenuClickBuildRail,   // 21
	MenuClickBuildRoad,   // 22
	MenuClickBuildWater,  // 23
	MenuClickBuildAir,    // 24
	MenuClickForest,      // 25
	MenuClickMusicWindow, // 26
	MenuClickNewspaper,   // 27
	MenuClickHelp,        // 28
};

/** Full blown container to make it behave exactly as we want :) */
class NWidgetToolbarContainer : public NWidgetContainer {
	bool visible[WID_TN_END]; ///< The visible headers
protected:
	uint spacers;          ///< Number of spacer widgets in this toolbar

public:
	NWidgetToolbarContainer(WidgetType widgetType = NWID_HORIZONTAL) : NWidgetContainer(widgetType)
	{
	}

	/**
	 * Check whether the given widget type is a button for us.
	 * @param type the widget type to check.
	 * @return true if it is a button for us.
	 */
	bool IsButton(WidgetType type) const
	{
		return type == WWT_IMGBTN || type == WWT_IMGBTN_2 || type == WWT_PUSHIMGBTN || type == WWT_PUSHTXTBTN || type == WWT_TEXTBTN;
	}

	void SetupSmallestSize(Window *w, bool init_array)
	{
		this->smallest_x = 0; // Biggest child
		this->smallest_y = 0; // Biggest child
		this->fill_x = (type == NWID_HORIZONTAL);
		this->fill_y = (type == NWID_VERTICAL);
		this->resize_x = (type == NWID_HORIZONTAL); // We only resize in this direction
		this->resize_y = (type == NWID_VERTICAL); // We never resize in this direction
		this->spacers = 0;

		uint nbuttons = 0;
		/* First initialise some variables... */
		for (NWidgetBase *child_wid = this->head; child_wid != NULL; child_wid = child_wid->next) {
			child_wid->SetupSmallestSize(w, init_array);
			if (type == NWID_HORIZONTAL) {
				this->smallest_y = max(this->smallest_y, child_wid->smallest_y + child_wid->padding_top + child_wid->padding_bottom);
			} else {
				this->smallest_x = max(this->smallest_x, child_wid->smallest_x + child_wid->padding_left + child_wid->padding_right);
			}
			if (this->IsButton(child_wid->type)) {
				nbuttons++;
				if (type == NWID_HORIZONTAL) {
					this->smallest_x = max(this->smallest_x, child_wid->smallest_x + child_wid->padding_left + child_wid->padding_right);
				} else {
					this->smallest_y = max(this->smallest_y, child_wid->smallest_y + child_wid->padding_top + child_wid->padding_bottom);
				}
			} else if (child_wid->type == NWID_SPACER) {
				this->spacers++;
			}
		}

		/* ... then in a second pass make sure the 'current' heights are set. Won't change ever. */
		for (NWidgetBase *child_wid = this->head; child_wid != NULL; child_wid = child_wid->next) {
			if (type == NWID_HORIZONTAL) {
				child_wid->current_y = this->smallest_y;
				if (!this->IsButton(child_wid->type)) {
					child_wid->current_x = child_wid->smallest_x;
				}
			} else {
				child_wid->current_x = this->smallest_x;
				if (!this->IsButton(child_wid->type)) {
					child_wid->current_y = child_wid->smallest_y;
				}
			}
		}
		if (type == NWID_HORIZONTAL) {
			//w->window_desc->default_width_trad = nbuttons * this->smallest_x;
			w->window_desc->pref_width = nbuttons * this->smallest_x;
		} else {
			//w->window_desc->default_height_trad = nbuttons * this->smallest_y;
			w->window_desc->pref_height = nbuttons * this->smallest_y;
		}
		_toolbar_width = nbuttons * this->smallest_x;
	}

	void AssignSizePosition(SizingType sizing, uint x, uint y, uint given_width, uint given_height, bool rtl)
	{
		assert(given_width >= this->smallest_x && given_height >= this->smallest_y);

		this->pos_x = x;
		this->pos_y = y;
		this->current_x = given_width;
		this->current_y = given_height;

		/* Figure out what are the visible buttons */
		memset(this->visible, 0, sizeof(this->visible));
		uint arrangable_count, button_count, spacer_count;
		const byte *arrangement = GetButtonArrangement(given_width, arrangable_count, button_count, spacer_count);
		for (uint i = 0; i < arrangable_count; i++) {
			this->visible[arrangement[i]] = true;
		}

		/* Create us ourselves a quick lookup table */
		NWidgetBase *widgets[WID_TN_END];
		for (NWidgetBase *child_wid = this->head; child_wid != NULL; child_wid = child_wid->next) {
			if (child_wid->type == NWID_SPACER) continue;
			widgets[((NWidgetCore*)child_wid)->index] = child_wid;
		}

		/* Now assign the widgets to their rightful place */
		uint position = 0; // Place to put next child relative to origin of the container.
		uint spacer_space = max(0, (int)given_width - (int)(button_count * this->smallest_x)); // Remaining spacing for 'spacer' widgets
		uint button_space = given_width - spacer_space; // Remaining spacing for the buttons
		if (type == NWID_VERTICAL) {
			spacer_space = max(0, (int)given_height - (int)(button_count * this->smallest_y));
			button_space = given_height - spacer_space;
		}
		uint spacer_i = 0;
		uint button_i = 0;

		/* Index into the arrangement indices. The macro lastof cannot be used here! */
		const byte *cur_wid = rtl ? &arrangement[arrangable_count - 1] : arrangement;
		for (uint i = 0; i < arrangable_count; i++) {
			NWidgetBase *child_wid = widgets[*cur_wid];
			/* If we have to give space to the spacers, do that */
			if (spacer_space != 0) {
				NWidgetBase *possible_spacer = rtl ? child_wid->next : child_wid->prev;
				if (possible_spacer != NULL && possible_spacer->type == NWID_SPACER) {
					uint add = spacer_space / (spacer_count - spacer_i);
					position += add;
					spacer_space -= add;
					spacer_i++;
				}
			}

			/* Buttons can be scaled, the others not. */
			if (this->IsButton(child_wid->type)) {
				if (type == NWID_HORIZONTAL) {
					child_wid->current_x = button_space / (button_count - button_i);
					button_space -= child_wid->current_x;
				} else {
					child_wid->current_y = button_space / (button_count - button_i);
					button_space -= child_wid->current_y;
				}
				button_i++;
			}
			if (type == NWID_HORIZONTAL) {
				child_wid->AssignSizePosition(sizing, x + position, y, child_wid->current_x, this->current_y, rtl);
				position += child_wid->current_x;
			} else {
				child_wid->AssignSizePosition(sizing, x, y + position, this->current_x, child_wid->current_y, rtl);
				position += child_wid->current_y;
			}

			if (rtl) {
				cur_wid--;
			} else {
				cur_wid++;
			}
		}
	}

	/* virtual */ void Draw(const Window *w)
	{
		/* Draw brown-red toolbar bg. */
		GfxFillRect(this->pos_x, this->pos_y, this->pos_x + this->current_x - 1, this->pos_y + this->current_y - 1, PC_VERY_DARK_RED);
		GfxFillRect(this->pos_x, this->pos_y, this->pos_x + this->current_x - 1, this->pos_y + this->current_y - 1, PC_DARK_RED, FILLRECT_CHECKER);

		bool rtl = _current_text_dir == TD_RTL;
		for (NWidgetBase *child_wid = rtl ? this->tail : this->head; child_wid != NULL; child_wid = rtl ? child_wid->prev : child_wid->next) {
			if (child_wid->type == NWID_SPACER) continue;
			if (!this->visible[((NWidgetCore*)child_wid)->index]) continue;

			child_wid->Draw(w);
		}
	}

	/* virtual */ NWidgetCore *GetWidgetFromPos(int x, int y)
	{
		if (!IsInsideBS(x, this->pos_x, this->current_x) || !IsInsideBS(y, this->pos_y, this->current_y)) return NULL;

		for (NWidgetBase *child_wid = this->head; child_wid != NULL; child_wid = child_wid->next) {
			if (child_wid->type == NWID_SPACER) continue;
			if (!this->visible[((NWidgetCore*)child_wid)->index]) continue;

			NWidgetCore *nwid = child_wid->GetWidgetFromPos(x, y);
			if (nwid != NULL) return nwid;
		}
		return NULL;
	}

	/**
	 * Get the arrangement of the buttons for the toolbar.
	 * @param width the new width of the toolbar.
	 * @param arrangable_count output of the number of visible items.
	 * @param button_count output of the number of visible buttons.
	 * @param spacer_count output of the number of spacers.
	 * @return the button configuration.
	 */
	virtual const byte *GetButtonArrangement(uint &width, uint &arrangable_count, uint &button_count, uint &spacer_count) const = 0;
};

/** Container for the 'normal' main toolbar */
class NWidgetMainToolbarContainer : public NWidgetToolbarContainer {
	/* virtual */ const byte *GetButtonArrangement(uint &width, uint &arrangable_count, uint &button_count, uint &spacer_count) const
	{
<<<<<<< HEAD
		static const uint BIGGEST_ARRANGEMENT = 28;
		static const uint ARRANGEMENT_30 = 24;
		static const byte arrange_android_28[] = {
			0,  1,  3,  4,  5,  6,  7,  8,  9, 14, 21, 22, 23, 24, 25, 19, 20, 29, 30, 31, 32,
			0,  1,  2,  4,  5, 10, 11, 12, 15, 16, 17, 18, 26, 27, 28, 19, 20, 29, 30, 31, 32,
		};
		static const byte arrange_android_30[] = {
			0,  1,  3,  4,  5,  6,  7, 12, 8,  9, 14, 21, 22, 23, 24, 25, 19, 20, 29, 30, 31, 32,
			0,  1,  2,  4,  5, 10, 11, 12, 13, 15, 16, 17, 18, 26, 27, 28, 19, 20, 29, 30, 31, 32,
		};
		static const byte arrange_android_all[] = {
			0, 1, 2, 3, 4, 5, 6, 7, 8, 9, 10, 11, 12, 13, 14, 15, 16, 17, 18, 19, 20, 21, 22, 23, 24, 25, 26, 27, 28, 30, 31, 32
		};

		spacer_count = this->spacers;
		if (width > BIGGEST_ARRANGEMENT * this->smallest_x) {
			button_count = arrangable_count = lengthof(arrange_android_all);
			return arrange_android_all;
		}
		if (width > ARRANGEMENT_30 * this->smallest_x) {
			button_count = arrangable_count = lengthof(arrange_android_30) / 2;
			return &arrange_android_30[((_toolbar_mode == TB_LOWER) ? button_count : 0)];
		}
		button_count = arrangable_count = lengthof(arrange_android_28) / 2;
		return &arrange_android_28[((_toolbar_mode == TB_LOWER) ? button_count : 0)];
	}
};

/** Container for the vertical main toolbar */
class NWidgetVerticalToolbarContainer : public NWidgetToolbarContainer {
	int side;

	public:
	NWidgetVerticalToolbarContainer(int side) : NWidgetToolbarContainer(NWID_VERTICAL), side(side)
	{
	}

	/* virtual */ const byte *GetButtonArrangement(uint &width, uint &arrangable_count, uint &button_count, uint &spacer_count) const
	{
		static const byte arrange_left[] = {
			32, 30, 31, 19, 20,  0,  1,  2,  3,  4,  5,  6,
		};
		// Some rather artistic button arrangement, I'm proud of myself
		static const byte arrange_right[] = {
			29, 21, 22, 23, 24, 25,  7,  8,  9, 12, 14, 28,
			29, 15, 16, 17, 18, 13,  7, 10, 11, 26, 27, 28,
		};
		// Full-length toolbar without switch button, if enough space
		static const byte arrange_left_all[] = {
			32, 30, 31, 19, 20,  0,  1,  2,  3,  4,  5,  6,  7,  8,  9, 13,
		};
		static const byte arrange_right_all[] = {
			10, 11, 12, 14, 15, 16, 17, 18, 21, 22, 23, 24, 25, 26, 27, 28,
=======
		static const uint SMALLEST_ARRANGEMENT = 14;
		static const uint BIGGEST_ARRANGEMENT  = 20;

		/* The number of buttons of each row of the toolbar should match the number of items which we want to be visible.
		 * The total number of buttons should be equal to arrangable_count * 2.
		 * No bad things happen, but we could see strange behaviours if we have buttons < (arrangable_count * 2) like a
		 * pause button appearing on the right of the lower toolbar and weird resizing of the widgets even if there is
		 * enough space.
		 */
		static const byte arrange14[] = {
			WID_TN_PAUSE,
			WID_TN_FAST_FORWARD,
			WID_TN_TRAINS,
			WID_TN_ROADVEHS,
			WID_TN_SHIPS,
			WID_TN_AIRCRAFTS,
			WID_TN_ZOOM_IN,
			WID_TN_ZOOM_OUT,
			WID_TN_RAILS,
			WID_TN_ROADS,
			WID_TN_WATER,
			WID_TN_AIR,
			WID_TN_LANDSCAPE,
			WID_TN_SWITCH_BAR,
			// lower toolbar
			WID_TN_SETTINGS,
			WID_TN_SAVE,
			WID_TN_SMALL_MAP,
			WID_TN_TOWNS,
			WID_TN_SUBSIDIES,
			WID_TN_STATIONS,
			WID_TN_FINANCES,
			WID_TN_COMPANIES,
			WID_TN_GRAPHS,
			WID_TN_INDUSTRIES,
			WID_TN_MUSIC_SOUND,
			WID_TN_MESSAGES,
			WID_TN_HELP,
			WID_TN_SWITCH_BAR,
		};
		static const byte arrange15[] = {
			WID_TN_PAUSE,
			WID_TN_FAST_FORWARD,
			WID_TN_SMALL_MAP,
			WID_TN_TRAINS,
			WID_TN_ROADVEHS,
			WID_TN_SHIPS,
			WID_TN_AIRCRAFTS,
			WID_TN_RAILS,
			WID_TN_ROADS,
			WID_TN_WATER,
			WID_TN_AIR,
			WID_TN_LANDSCAPE,
			WID_TN_ZOOM_IN,
			WID_TN_ZOOM_OUT,
			WID_TN_SWITCH_BAR,
			// lower toolbar
			WID_TN_PAUSE,
			WID_TN_SETTINGS,
			WID_TN_SMALL_MAP,
			WID_TN_SAVE,
			WID_TN_TOWNS,
			WID_TN_SUBSIDIES,
			WID_TN_STATIONS,
			WID_TN_FINANCES,
			WID_TN_COMPANIES,
			WID_TN_GRAPHS,
			WID_TN_INDUSTRIES,
			WID_TN_MUSIC_SOUND,
			WID_TN_MESSAGES,
			WID_TN_HELP,
			WID_TN_SWITCH_BAR,
		};
		static const byte arrange16[] = {
			WID_TN_PAUSE,
			WID_TN_FAST_FORWARD,
			WID_TN_SETTINGS,
			WID_TN_SMALL_MAP,
			WID_TN_TRAINS,
			WID_TN_ROADVEHS,
			WID_TN_SHIPS,
			WID_TN_AIRCRAFTS,
			WID_TN_RAILS,
			WID_TN_ROADS,
			WID_TN_WATER,
			WID_TN_AIR,
			WID_TN_LANDSCAPE,
			WID_TN_ZOOM_IN,
			WID_TN_ZOOM_OUT,
			WID_TN_SWITCH_BAR,
			// lower toolbar
			WID_TN_PAUSE,
			WID_TN_FAST_FORWARD,
			WID_TN_SAVE,
			WID_TN_TOWNS,
			WID_TN_SUBSIDIES,
			WID_TN_STATIONS,
			WID_TN_FINANCES,
			WID_TN_COMPANIES,
			WID_TN_GRAPHS,
			WID_TN_INDUSTRIES,
			WID_TN_MUSIC_SOUND,
			WID_TN_MESSAGES,
			WID_TN_HELP,
			WID_TN_ZOOM_IN,
			WID_TN_ZOOM_OUT,
			WID_TN_SWITCH_BAR,
		};
		static const byte arrange17[] = {
			WID_TN_PAUSE,
			WID_TN_FAST_FORWARD,
			WID_TN_SETTINGS,
			WID_TN_SMALL_MAP,
			WID_TN_SUBSIDIES,
			WID_TN_TRAINS,
			WID_TN_ROADVEHS,
			WID_TN_SHIPS,
			WID_TN_AIRCRAFTS,
			WID_TN_RAILS,
			WID_TN_ROADS,
			WID_TN_WATER,
			WID_TN_AIR,
			WID_TN_LANDSCAPE,
			WID_TN_ZOOM_IN,
			WID_TN_ZOOM_OUT,
			WID_TN_SWITCH_BAR,
			// lower toolbar
			WID_TN_PAUSE,
			WID_TN_FAST_FORWARD,
			WID_TN_SAVE,
			WID_TN_SMALL_MAP,
			WID_TN_SUBSIDIES,
			WID_TN_TOWNS,
			WID_TN_STATIONS,
			WID_TN_FINANCES,
			WID_TN_COMPANIES,
			WID_TN_GRAPHS,
			WID_TN_INDUSTRIES,
			WID_TN_MUSIC_SOUND,
			WID_TN_MESSAGES,
			WID_TN_HELP,
			WID_TN_ZOOM_IN,
			WID_TN_ZOOM_OUT,
			WID_TN_SWITCH_BAR,
		};
		static const byte arrange18[] = {
			WID_TN_PAUSE,
			WID_TN_FAST_FORWARD,
			WID_TN_SETTINGS,
			WID_TN_SMALL_MAP,
			WID_TN_TOWNS,
			WID_TN_SUBSIDIES,
			WID_TN_STATIONS,
			WID_TN_FINANCES,
			WID_TN_COMPANIES,
			WID_TN_INDUSTRIES,
			WID_TN_RAILS,
			WID_TN_ROADS,
			WID_TN_WATER,
			WID_TN_AIR,
			WID_TN_LANDSCAPE,
			WID_TN_ZOOM_IN,
			WID_TN_ZOOM_OUT,
			WID_TN_SWITCH_BAR,
			// lower toolbar
			WID_TN_PAUSE,
			WID_TN_FAST_FORWARD,
			WID_TN_SAVE,
			WID_TN_SMALL_MAP,
			WID_TN_TOWNS,
			WID_TN_SUBSIDIES,
			WID_TN_STATIONS,
			WID_TN_GRAPHS,
			WID_TN_TRAINS,
			WID_TN_ROADVEHS,
			WID_TN_SHIPS,
			WID_TN_AIRCRAFTS,
			WID_TN_MUSIC_SOUND,
			WID_TN_MESSAGES,
			WID_TN_HELP,
			WID_TN_ZOOM_IN,
			WID_TN_ZOOM_OUT,
			WID_TN_SWITCH_BAR,
		};
		static const byte arrange19[] = {
			WID_TN_PAUSE,
			WID_TN_FAST_FORWARD,
			WID_TN_SETTINGS,
			WID_TN_SMALL_MAP,
			WID_TN_TOWNS,
			WID_TN_SUBSIDIES,
			WID_TN_TRAINS,
			WID_TN_ROADVEHS,
			WID_TN_SHIPS,
			WID_TN_AIRCRAFTS,
			WID_TN_RAILS,
			WID_TN_ROADS,
			WID_TN_WATER,
			WID_TN_AIR,
			WID_TN_LANDSCAPE,
			WID_TN_MUSIC_SOUND,
			WID_TN_ZOOM_IN,
			WID_TN_ZOOM_OUT,
			WID_TN_SWITCH_BAR,
			// lower toolbar
			WID_TN_PAUSE,
			WID_TN_FAST_FORWARD,
			WID_TN_SAVE,
			WID_TN_SMALL_MAP,
			WID_TN_STATIONS,
			WID_TN_FINANCES,
			WID_TN_COMPANIES,
			WID_TN_GRAPHS,
			WID_TN_INDUSTRIES,
			WID_TN_MESSAGES,
			WID_TN_RAILS,
			WID_TN_ROADS,
			WID_TN_WATER,
			WID_TN_AIR,
			WID_TN_LANDSCAPE,
			WID_TN_HELP,
			WID_TN_ZOOM_IN,
			WID_TN_ZOOM_OUT,
			WID_TN_SWITCH_BAR,
		};
		static const byte arrange20[] = {
			WID_TN_PAUSE,
			WID_TN_FAST_FORWARD,
			WID_TN_SETTINGS,
			WID_TN_SMALL_MAP,
			WID_TN_TOWNS,
			WID_TN_SUBSIDIES,
			WID_TN_TRAINS,
			WID_TN_ROADVEHS,
			WID_TN_SHIPS,
			WID_TN_AIRCRAFTS,
			WID_TN_RAILS,
			WID_TN_ROADS,
			WID_TN_WATER,
			WID_TN_AIR,
			WID_TN_LANDSCAPE,
			WID_TN_MUSIC_SOUND,
			WID_TN_GOAL,
			WID_TN_ZOOM_IN,
			WID_TN_ZOOM_OUT,
			WID_TN_SWITCH_BAR,
			// lower toolbar
			WID_TN_PAUSE,
			WID_TN_FAST_FORWARD,
			WID_TN_SAVE,
			WID_TN_SMALL_MAP,
			WID_TN_STATIONS,
			WID_TN_FINANCES,
			WID_TN_COMPANIES,
			WID_TN_GRAPHS,
			WID_TN_INDUSTRIES,
			WID_TN_MESSAGES,
			WID_TN_RAILS,
			WID_TN_ROADS,
			WID_TN_WATER,
			WID_TN_AIR,
			WID_TN_LANDSCAPE,
			WID_TN_STORY,
			WID_TN_HELP,
			WID_TN_ZOOM_IN,
			WID_TN_ZOOM_OUT,
			WID_TN_SWITCH_BAR,
		};
		static const byte arrange_all[] = {
			WID_TN_PAUSE,
			WID_TN_FAST_FORWARD,
			WID_TN_SETTINGS,
			WID_TN_SAVE,
			WID_TN_SMALL_MAP,
			WID_TN_TOWNS,
			WID_TN_SUBSIDIES,
			WID_TN_STATIONS,
			WID_TN_FINANCES,
			WID_TN_COMPANIES,
			WID_TN_STORY,
			WID_TN_GOAL,
			WID_TN_GRAPHS,
			WID_TN_LEAGUE,
			WID_TN_INDUSTRIES,
			WID_TN_TRAINS,
			WID_TN_ROADVEHS,
			WID_TN_SHIPS,
			WID_TN_AIRCRAFTS,
			WID_TN_ZOOM_IN,
			WID_TN_ZOOM_OUT,
			WID_TN_RAILS,
			WID_TN_ROADS,
			WID_TN_WATER,
			WID_TN_AIR,
			WID_TN_LANDSCAPE,
			WID_TN_MUSIC_SOUND,
			WID_TN_MESSAGES,
			WID_TN_HELP
>>>>>>> d3de0808
		};

		spacer_count = 0;

		if (_screen.height / this->smallest_y >= lengthof(arrange_left_all))
		{
			button_count = arrangable_count = lengthof(arrange_left_all);
			if (side == 0) {
				return arrange_left_all;
			}
			return arrange_right_all;
		}

		if (side == 0) {
			button_count = arrangable_count = lengthof(arrange_left);
			return arrange_left;
		}
		button_count = arrangable_count = lengthof(arrange_right) / 2;
		return &arrange_right[((_toolbar_mode == TB_LOWER) ? button_count : 0)];
	}
};

/** Container for the scenario editor's toolbar */
class NWidgetScenarioToolbarContainer : public NWidgetToolbarContainer {
	uint panel_widths[2]; ///< The width of the two panels (the text panel and date panel)

	void SetupSmallestSize(Window *w, bool init_array)
	{
		this->NWidgetToolbarContainer::SetupSmallestSize(w, init_array);

		/* Find the size of panel_widths */
		uint i = 0;
		for (NWidgetBase *child_wid = this->head; child_wid != NULL; child_wid = child_wid->next) {
			if (child_wid->type == NWID_SPACER || this->IsButton(child_wid->type)) continue;

			assert(i < lengthof(this->panel_widths));
			this->panel_widths[i++] = child_wid->current_x;
			_toolbar_width += child_wid->current_x;
		}
	}

	/* virtual */ const byte *GetButtonArrangement(uint &width, uint &arrangable_count, uint &button_count, uint &spacer_count) const
	{
		static const byte arrange_all[] = {
			WID_TE_PAUSE,
			WID_TE_FAST_FORWARD,
			WID_TE_SETTINGS,
			WID_TE_SAVE,
			WID_TE_SPACER,
			WID_TE_DATE_PANEL,
			WID_TE_SMALL_MAP,
			WID_TE_ZOOM_IN,
			WID_TE_ZOOM_OUT,
			WID_TE_LAND_GENERATE,
			WID_TE_TOWN_GENERATE,
			WID_TE_INDUSTRY,
			WID_TE_ROADS,
			WID_TE_WATER,
			WID_TE_TREES,
			WID_TE_SIGNS,
			WID_TE_MUSIC_SOUND,
			WID_TE_HELP,
		};
		static const byte arrange_nopanel[] = {
			WID_TE_PAUSE,
			WID_TE_FAST_FORWARD,
			WID_TE_SETTINGS,
			WID_TE_SAVE,
			WID_TE_DATE_PANEL,
			WID_TE_SMALL_MAP,
			WID_TE_ZOOM_IN,
			WID_TE_ZOOM_OUT,
			WID_TE_LAND_GENERATE,
			WID_TE_TOWN_GENERATE,
			WID_TE_INDUSTRY,
			WID_TE_ROADS,
			WID_TE_WATER,
			WID_TE_TREES,
			WID_TE_SIGNS,
			WID_TE_MUSIC_SOUND,
			WID_TE_HELP,
		};
		static const byte arrange_switch[] = {
			WID_TE_DATE_PANEL,
			WID_TE_SMALL_MAP,
			WID_TE_LAND_GENERATE,
			WID_TE_TOWN_GENERATE,
			WID_TE_INDUSTRY,
			WID_TE_ROADS,
			WID_TE_WATER,
			WID_TE_TREES,
			WID_TE_SIGNS,
			WID_TE_SWITCH_BAR,
			// lower toolbar
			WID_TE_PAUSE,
			WID_TE_FAST_FORWARD,
			WID_TE_SETTINGS,
			WID_TE_SAVE,
			WID_TE_DATE_PANEL,
			WID_TE_ZOOM_IN,
			WID_TE_ZOOM_OUT,
			WID_TE_MUSIC_SOUND,
			WID_TE_HELP, WID_TE_SWITCH_BAR,
		};

		/* If we can place all buttons *and* the panels, show them. */
		uint min_full_width = (lengthof(arrange_all) - lengthof(this->panel_widths)) * this->smallest_x + this->panel_widths[0] + this->panel_widths[1];
		if (width >= min_full_width) {
			width -= this->panel_widths[0] + this->panel_widths[1];
			arrangable_count = lengthof(arrange_all);
			button_count = arrangable_count - 2;
			spacer_count = this->spacers;
			return arrange_all;
		}

		/* Otherwise don't show the date panel and if we can't fit half the buttons and the panels anymore, split the toolbar in two */
		uint min_small_width = (lengthof(arrange_switch) - lengthof(this->panel_widths)) * this->smallest_x / 2 + this->panel_widths[1];
		if (width > min_small_width) {
			width -= this->panel_widths[1];
			arrangable_count = lengthof(arrange_nopanel);
			button_count = arrangable_count - 1;
			spacer_count = this->spacers - 1;
			return arrange_nopanel;
		}

		/* Split toolbar */
		width -= this->panel_widths[1];
		arrangable_count = lengthof(arrange_switch) / 2;
		button_count = arrangable_count - 1;
		spacer_count = 0;
		return arrange_switch + ((_toolbar_mode == TB_LOWER) ? arrangable_count : 0);
	}
};

/* --- Toolbar handling for the 'normal' case */

typedef CallBackFunction ToolbarButtonProc(Window *w);

static ToolbarButtonProc * const _toolbar_button_procs[] = {
	ToolbarPauseClick,
	ToolbarFastForwardClick,
	ToolbarOptionsClick,
	ToolbarSaveClick,
	ToolbarMapClick,
	ToolbarTownClick,
	ToolbarSubsidiesClick,
	ToolbarStationsClick,
	ToolbarFinancesClick,
	ToolbarCompaniesClick,
	ToolbarStoryClick,
	ToolbarGoalClick,
	ToolbarGraphsClick,
	ToolbarLeagueClick,
	ToolbarIndustryClick,
	ToolbarTrainClick,
	ToolbarRoadClick,
	ToolbarShipClick,
	ToolbarAirClick,
	ToolbarZoomInClick,
	ToolbarZoomOutClick,
	ToolbarBuildRailClick,
	ToolbarBuildRoadClick,
	ToolbarBuildWaterClick,
	ToolbarBuildAirClick,
	ToolbarForestClick,
	ToolbarMusicClick,
	ToolbarNewspaperClick,
	ToolbarHelpClick,
	ToolbarSwitchClick,
	ToolbarCtrlClick,
	ToolbarShiftClick,
	ToolbarDeleteClick,
};

enum MainToolbarHotkeys {
	MTHK_PAUSE,
	MTHK_FASTFORWARD,
	MTHK_SETTINGS,
	MTHK_SAVEGAME,
	MTHK_LOADGAME,
	MTHK_SMALLMAP,
	MTHK_TOWNDIRECTORY,
	MTHK_SUBSIDIES,
	MTHK_STATIONS,
	MTHK_FINANCES,
	MTHK_COMPANIES,
	MTHK_STORY,
	MTHK_GOAL,
	MTHK_GRAPHS,
	MTHK_LEAGUE,
	MTHK_INDUSTRIES,
	MTHK_TRAIN_LIST,
	MTHK_ROADVEH_LIST,
	MTHK_SHIP_LIST,
	MTHK_AIRCRAFT_LIST,
	MTHK_ZOOM_IN,
	MTHK_ZOOM_OUT,
	MTHK_BUILD_RAIL,
	MTHK_BUILD_ROAD,
	MTHK_BUILD_DOCKS,
	MTHK_BUILD_AIRPORT,
	MTHK_BUILD_TREES,
	MTHK_MUSIC,
	MTHK_AI_DEBUG,
	MTHK_SMALL_SCREENSHOT,
	MTHK_ZOOMEDIN_SCREENSHOT,
	MTHK_DEFAULTZOOM_SCREENSHOT,
	MTHK_GIANT_SCREENSHOT,
	MTHK_CHEATS,
	MTHK_TERRAFORM,
	MTHK_EXTRA_VIEWPORT,
	MTHK_CLIENT_LIST,
	MTHK_SIGN_LIST,
};

/** Main toolbar. */
struct MainToolbarWindow : Window {
<<<<<<< HEAD
	CallBackFunction last_started_action; ///< Last started user action.
	int *clickedFlag;
	int clickedValue;

	MainToolbarWindow(WindowDesc *desc, int *clickedFlag = NULL, int clickedValue = 0) : Window(desc), clickedFlag(clickedFlag), clickedValue(clickedValue)
=======
	MainToolbarWindow(WindowDesc *desc) : Window(desc)
>>>>>>> d3de0808
	{
		this->InitNested(0);

		_last_started_action = CBF_NONE;
		CLRBITS(this->flags, WF_WHITE_BORDER);
		this->SetWidgetDisabledState(WID_TN_PAUSE, _networking && !_network_server); // if not server, disable pause button
		this->SetWidgetDisabledState(WID_TN_FAST_FORWARD, _networking); // if networking, disable fast-forward button
		PositionMainToolbar(this);
		DoZoomInOutWindow(ZOOM_NONE, this);
	}

	virtual void FindWindowPlacementAndResize(int def_width, int def_height)
	{
		Window::FindWindowPlacementAndResize(_toolbar_width, def_height);
	}

	virtual void OnPaint()
	{
		/* If spectator, disable all construction buttons
		 * ie : Build road, rail, ships, airports and landscaping
		 * Since enabled state is the default, just disable when needed */
		this->SetWidgetsDisabledState(_local_company == COMPANY_SPECTATOR, WID_TN_RAILS, WID_TN_ROADS, WID_TN_WATER, WID_TN_AIR, WID_TN_LANDSCAPE, WIDGET_LIST_END);
		/* disable company list drop downs, if there are no companies */
		this->SetWidgetsDisabledState(Company::GetNumItems() == 0, WID_TN_STATIONS, WID_TN_FINANCES, WID_TN_TRAINS, WID_TN_ROADVEHS, WID_TN_SHIPS, WID_TN_AIRCRAFTS, WIDGET_LIST_END);

		this->SetWidgetDisabledState(WID_TN_GOAL, Goal::GetNumItems() == 0);
		this->SetWidgetDisabledState(WID_TN_STORY, StoryPage::GetNumItems() == 0);

		this->SetWidgetDisabledState(WID_TN_RAILS, !CanBuildVehicleInfrastructure(VEH_TRAIN));
		this->SetWidgetDisabledState(WID_TN_AIR, !CanBuildVehicleInfrastructure(VEH_AIRCRAFT));

		this->DrawWidgets();
	}

	virtual void OnClick(Point pt, int widget, int click_count)
	{
		if (clickedFlag)
			*clickedFlag = clickedValue;
		if (_game_mode != GM_MENU && !this->IsWidgetDisabled(widget)) _toolbar_button_procs[widget](this);
	}

	virtual void OnDropdownSelect(int widget, int index)
	{
		if (clickedFlag)
			*clickedFlag = clickedValue;
		CallBackFunction cbf = _menu_clicked_procs[widget](index);
		if (cbf != CBF_NONE) _last_started_action = cbf;
	}

	virtual EventState OnHotkey(int hotkey)
	{
		switch (hotkey) {
			case MTHK_PAUSE: ToolbarPauseClick(this); break;
			case MTHK_FASTFORWARD: ToolbarFastForwardClick(this); break;
			case MTHK_SETTINGS: ShowGameOptions(); break;
			case MTHK_SAVEGAME: MenuClickSaveLoad(); break;
			case MTHK_LOADGAME: ShowSaveLoadDialog(FT_SAVEGAME, SLO_LOAD); break;
			case MTHK_SMALLMAP: ShowSmallMap(); break;
			case MTHK_TOWNDIRECTORY: ShowTownDirectory(); break;
			case MTHK_SUBSIDIES: ShowSubsidiesList(); break;
			case MTHK_STATIONS: ShowCompanyStations(_local_company); break;
			case MTHK_FINANCES: ShowCompanyFinances(_local_company); break;
			case MTHK_COMPANIES: ShowCompany(_local_company); break;
			case MTHK_STORY: ShowStoryBook(_local_company); break;
			case MTHK_GOAL: ShowGoalsList(_local_company); break;
			case MTHK_GRAPHS: ShowOperatingProfitGraph(); break;
			case MTHK_LEAGUE: ShowCompanyLeagueTable(); break;
			case MTHK_INDUSTRIES: ShowBuildIndustryWindow(); break;
			case MTHK_TRAIN_LIST: ShowVehicleListWindow(_local_company, VEH_TRAIN); break;
			case MTHK_ROADVEH_LIST: ShowVehicleListWindow(_local_company, VEH_ROAD); break;
			case MTHK_SHIP_LIST: ShowVehicleListWindow(_local_company, VEH_SHIP); break;
			case MTHK_AIRCRAFT_LIST: ShowVehicleListWindow(_local_company, VEH_AIRCRAFT); break;
			case MTHK_ZOOM_IN: ToolbarZoomInClick(this); break;
			case MTHK_ZOOM_OUT: ToolbarZoomOutClick(this); break;
			case MTHK_BUILD_RAIL: if (CanBuildVehicleInfrastructure(VEH_TRAIN)) ShowBuildRailToolbar(_last_built_railtype); break;
			case MTHK_BUILD_ROAD: ShowBuildRoadToolbar(_last_built_roadtype); break;
			case MTHK_BUILD_DOCKS: ShowBuildDocksToolbar(); break;
			case MTHK_BUILD_AIRPORT: if (CanBuildVehicleInfrastructure(VEH_AIRCRAFT)) ShowBuildAirToolbar(); break;
			case MTHK_BUILD_TREES: ShowBuildTreesToolbar(); break;
			case MTHK_MUSIC: ShowMusicWindow(); break;
			case MTHK_AI_DEBUG: ShowAIDebugWindow(); break;
			case MTHK_SMALL_SCREENSHOT: MenuClickSmallScreenshot(); break;
			case MTHK_ZOOMEDIN_SCREENSHOT: MenuClickLargeWorldScreenshot(SC_ZOOMEDIN); break;
			case MTHK_DEFAULTZOOM_SCREENSHOT: MenuClickLargeWorldScreenshot(SC_DEFAULTZOOM); break;
			case MTHK_GIANT_SCREENSHOT: MenuClickLargeWorldScreenshot(SC_WORLD); break;
			case MTHK_CHEATS: if (!_networking) ShowCheatWindow(); break;
			case MTHK_TERRAFORM: ShowTerraformToolbar(); break;
			case MTHK_EXTRA_VIEWPORT: ShowExtraViewPortWindowForTileUnderCursor(); break;
#ifdef ENABLE_NETWORK
			case MTHK_CLIENT_LIST: if (_networking) ShowClientList(); break;
#endif
			case MTHK_SIGN_LIST: ShowSignList(); break;
			default: return ES_NOT_HANDLED;
		}
		return ES_HANDLED;
	}

	virtual void OnPlaceObject(Point pt, TileIndex tile)
	{
		switch (_last_started_action) {
			case CBF_PLACE_SIGN:
				PlaceProc_Sign(tile);
				break;

			case CBF_PLACE_LANDINFO:
				ShowLandInfo(tile);
				break;

			default: return; //NOT_REACHED();
		}
	}

	virtual void OnPlaceObjectAbort()
	{
		_last_started_action = CBF_NONE;
	}

	virtual void OnTick()
	{
		if (this->IsWidgetLowered(WID_TN_PAUSE) != !!_pause_mode) {
			this->ToggleWidgetLoweredState(WID_TN_PAUSE);
			this->SetWidgetDirty(WID_TN_PAUSE);
		}

		if (this->IsWidgetLowered(WID_TN_FAST_FORWARD) != !!_fast_forward) {
			this->ToggleWidgetLoweredState(WID_TN_FAST_FORWARD);
			this->SetWidgetDirty(WID_TN_FAST_FORWARD);
		}
	}

	virtual void OnTimeout()
	{
		/* We do not want to automatically raise the pause, fast forward and
		 * switchbar buttons; they have to stay down when pressed etc. */
		for (uint i = WID_TN_SETTINGS; i < WID_TN_SWITCH_BAR; i++) {
			if (this->IsWidgetLowered(i)) {
				this->RaiseWidget(i);
				this->SetWidgetDirty(i);
			}
		}
	}

	/**
	 * Some data on this window has become invalid.
	 * @param data Information about the changed data.
	 * @param gui_scope Whether the call is done from GUI scope. You may not do everything when not in GUI scope. See #InvalidateWindowData() for details.
	 */
	virtual void OnInvalidateData(int data = 0, bool gui_scope = true)
	{
		if (!gui_scope) return;
		if (FindWindowById(WC_MAIN_WINDOW, 0) != NULL) HandleZoomMessage(this, FindWindowById(WC_MAIN_WINDOW, 0)->viewport, WID_TN_ZOOM_IN, WID_TN_ZOOM_OUT);
	}

	static HotkeyList hotkeys;
};

const uint16 _maintoolbar_pause_keys[] = {WKC_F1, WKC_PAUSE, 0};
const uint16 _maintoolbar_zoomin_keys[] = {WKC_NUM_PLUS, WKC_EQUALS, WKC_SHIFT | WKC_EQUALS, WKC_SHIFT | WKC_F5, 0};
const uint16 _maintoolbar_zoomout_keys[] = {WKC_NUM_MINUS, WKC_MINUS, WKC_SHIFT | WKC_MINUS, WKC_SHIFT | WKC_F6, 0};
const uint16 _maintoolbar_smallmap_keys[] = {WKC_F4, 'M', 0};

static Hotkey maintoolbar_hotkeys[] = {
	Hotkey(_maintoolbar_pause_keys, "pause", MTHK_PAUSE),
	Hotkey((uint16)0, "fastforward", MTHK_FASTFORWARD),
	Hotkey(WKC_F2, "settings", MTHK_SETTINGS),
	Hotkey(WKC_F3, "saveload", MTHK_SAVEGAME),
	Hotkey((uint16)0, "load_game", MTHK_LOADGAME),
	Hotkey(_maintoolbar_smallmap_keys, "smallmap", MTHK_SMALLMAP),
	Hotkey(WKC_F5, "town_list", MTHK_TOWNDIRECTORY),
	Hotkey(WKC_F6, "subsidies", MTHK_SUBSIDIES),
	Hotkey(WKC_F7, "station_list", MTHK_STATIONS),
	Hotkey(WKC_F8, "finances", MTHK_FINANCES),
	Hotkey(WKC_F9, "companies", MTHK_COMPANIES),
	Hotkey((uint16)0, "story_book", MTHK_STORY),
	Hotkey((uint16)0, "goal_list", MTHK_GOAL),
	Hotkey(WKC_F10, "graphs", MTHK_GRAPHS),
	Hotkey(WKC_F11, "league", MTHK_LEAGUE),
	Hotkey(WKC_F12, "industry_list", MTHK_INDUSTRIES),
	Hotkey(WKC_SHIFT | WKC_F1, "train_list", MTHK_TRAIN_LIST),
	Hotkey(WKC_SHIFT | WKC_F2, "roadveh_list", MTHK_ROADVEH_LIST),
	Hotkey(WKC_SHIFT | WKC_F3, "ship_list", MTHK_SHIP_LIST),
	Hotkey(WKC_SHIFT | WKC_F4, "aircraft_list", MTHK_AIRCRAFT_LIST),
	Hotkey(_maintoolbar_zoomin_keys, "zoomin", MTHK_ZOOM_IN),
	Hotkey(_maintoolbar_zoomout_keys, "zoomout", MTHK_ZOOM_OUT),
	Hotkey(WKC_SHIFT | WKC_F7, "build_rail", MTHK_BUILD_RAIL),
	Hotkey(WKC_SHIFT | WKC_F8, "build_road", MTHK_BUILD_ROAD),
	Hotkey(WKC_SHIFT | WKC_F9, "build_docks", MTHK_BUILD_DOCKS),
	Hotkey(WKC_SHIFT | WKC_F10, "build_airport", MTHK_BUILD_AIRPORT),
	Hotkey(WKC_SHIFT | WKC_F11, "build_trees", MTHK_BUILD_TREES),
	Hotkey(WKC_SHIFT | WKC_F12, "music", MTHK_MUSIC),
	Hotkey((uint16)0, "ai_debug", MTHK_AI_DEBUG),
	Hotkey(WKC_CTRL  | 'S', "small_screenshot", MTHK_SMALL_SCREENSHOT),
	Hotkey(WKC_CTRL  | 'P', "zoomedin_screenshot", MTHK_ZOOMEDIN_SCREENSHOT),
	Hotkey(WKC_CTRL  | 'D', "defaultzoom_screenshot", MTHK_DEFAULTZOOM_SCREENSHOT),
	Hotkey((uint16)0, "giant_screenshot", MTHK_GIANT_SCREENSHOT),
	Hotkey(WKC_CTRL | WKC_ALT | 'C', "cheats", MTHK_CHEATS),
	Hotkey('L', "terraform", MTHK_TERRAFORM),
	Hotkey('V', "extra_viewport", MTHK_EXTRA_VIEWPORT),
#ifdef ENABLE_NETWORK
	Hotkey((uint16)0, "client_list", MTHK_CLIENT_LIST),
#endif
	Hotkey((uint16)0, "sign_list", MTHK_SIGN_LIST),
	HOTKEY_LIST_END
};
HotkeyList MainToolbarWindow::hotkeys("maintoolbar", maintoolbar_hotkeys);

/** Sprites to use for the different toolbar buttons */
static const SpriteID _toolbar_button_sprites[] = {
	SPR_IMG_PAUSE,           // WID_TN_PAUSE
	SPR_IMG_FASTFORWARD,     // WID_TN_FAST_FORWARD
	SPR_IMG_SETTINGS,        // WID_TN_SETTINGS
	SPR_IMG_SAVE,            // WID_TN_SAVE
	SPR_IMG_SMALLMAP,        // WID_TN_SMALL_MAP
	SPR_IMG_TOWN,            // WID_TN_TOWNS
	SPR_IMG_SUBSIDIES,       // WID_TN_SUBSIDIES
	SPR_IMG_COMPANY_LIST,    // WID_TN_STATIONS
	SPR_IMG_COMPANY_FINANCE, // WID_TN_FINANCES
	SPR_IMG_COMPANY_GENERAL, // WID_TN_COMPANIES
	SPR_IMG_STORY_BOOK,      // WID_TN_STORY
	SPR_IMG_GOAL,            // WID_TN_GOAL
	SPR_IMG_GRAPHS,          // WID_TN_GRAPHS
	SPR_IMG_COMPANY_LEAGUE,  // WID_TN_LEAGUE
	SPR_IMG_INDUSTRY,        // WID_TN_INDUSTRIES
	SPR_IMG_TRAINLIST,       // WID_TN_TRAINS
	SPR_IMG_TRUCKLIST,       // WID_TN_ROADVEHS
	SPR_IMG_SHIPLIST,        // WID_TN_SHIPS
	SPR_IMG_AIRPLANESLIST,   // WID_TN_AIRCRAFT
	SPR_IMG_ZOOMIN,          // WID_TN_ZOOMIN
	SPR_IMG_ZOOMOUT,         // WID_TN_ZOOMOUT
	SPR_IMG_BUILDRAIL,       // WID_TN_RAILS
	SPR_IMG_BUILDROAD,       // WID_TN_ROADS
	SPR_IMG_BUILDWATER,      // WID_TN_WATER
	SPR_IMG_BUILDAIR,        // WID_TN_AIR
	SPR_IMG_LANDSCAPING,     // WID_TN_LANDSCAPE
	SPR_IMG_MUSIC,           // WID_TN_MUSIC_SOUND
	SPR_IMG_MESSAGES,        // WID_TN_MESSAGES
	SPR_IMG_QUERY,           // WID_TN_HELP
	SPR_IMG_SWITCH_TOOLBAR,  // WID_TN_SWITCH_BAR
};

static NWidgetBase *MakeMainToolbar(int *biggest_index)
{
	NWidgetMainToolbarContainer *hor = new NWidgetMainToolbarContainer();
	for (uint i = 0; i <= WID_TN_SWITCH_BAR; i++) {
		switch (i) {
			case WID_TN_SMALL_MAP:
			case WID_TN_FINANCES:
			case WID_TN_VEHICLE_START:
			case WID_TN_ZOOM_IN:
			case WID_TN_BUILDING_TOOLS_START:
			case WID_TN_MUSIC_SOUND:
				hor->Add(new NWidgetSpacer(0, 0));
				break;
		}
		hor->Add(new NWidgetLeaf(i == WID_TN_SAVE ? WWT_IMGBTN_2 : WWT_IMGBTN, COLOUR_GREY, i, _toolbar_button_sprites[i], STR_TOOLBAR_TOOLTIP_PAUSE_GAME + i));
	}

	hor->Add(new NWidgetSpacer(0, 0));
	hor->Add(new NWidgetLeaf(WWT_TEXTBTN, COLOUR_GREY, WID_TN_CTRL, STR_TABLET_CTRL, STR_TABLET_CTRL_TOOLTIP));
	hor->Add(new NWidgetLeaf(WWT_TEXTBTN, COLOUR_GREY, WID_TN_SHIFT, STR_TABLET_SHIFT, STR_TABLET_SHIFT_TOOLTIP));
	hor->Add(new NWidgetLeaf(WWT_PUSHTXTBTN, COLOUR_GREY, WID_TN_DELETE, STR_TABLET_CLOSE, STR_TABLET_CLOSE_TOOLTIP));

	*biggest_index = max<int>(*biggest_index, WID_TN_DELETE);
	return hor;
}

static const NWidgetPart _nested_toolbar_normal_widgets[] = {
	NWidgetFunction(MakeMainToolbar),
};

static WindowDesc _toolb_normal_desc(
	WDP_MANUAL, NULL, 0, 0,
	WC_MAIN_TOOLBAR, WC_NONE,
	WDF_NO_FOCUS,
	_nested_toolbar_normal_widgets, lengthof(_nested_toolbar_normal_widgets),
	&MainToolbarWindow::hotkeys
);

static NWidgetBase *MakeVerticalLeftToolbar(int *biggest_index)
{
	NWidgetVerticalToolbarContainer *tb = new NWidgetVerticalToolbarContainer(0);
	for (uint i = 0; i <= WID_TN_SWITCH_BAR; i++) {
		tb->Add(new NWidgetLeaf(i == WID_TN_SAVE ? WWT_IMGBTN_2 : WWT_IMGBTN, COLOUR_GREY, i, _toolbar_button_sprites[i], STR_TOOLBAR_TOOLTIP_PAUSE_GAME + i));
	}

	tb->Add(new NWidgetLeaf(WWT_TEXTBTN, COLOUR_GREY, WID_TN_CTRL, STR_TABLET_CTRL, STR_TABLET_CTRL_TOOLTIP));
	tb->Add(new NWidgetLeaf(WWT_TEXTBTN, COLOUR_GREY, WID_TN_SHIFT, STR_TABLET_SHIFT, STR_TABLET_SHIFT_TOOLTIP));
	tb->Add(new NWidgetLeaf(WWT_PUSHTXTBTN, COLOUR_GREY, WID_TN_DELETE, STR_TABLET_CLOSE, STR_TABLET_CLOSE_TOOLTIP));

	*biggest_index = max<int>(*biggest_index, WID_TN_DELETE);
	return tb;
}

static const NWidgetPart _nested_toolbar_vertical_left_widgets[] = {
	NWidgetFunction(MakeVerticalLeftToolbar),
};

static WindowDesc _toolb_vertical_left_desc(
	WDP_MANUAL, NULL, 22, 480,
	WC_MAIN_TOOLBAR, WC_NONE,
	WDF_NO_FOCUS,
	_nested_toolbar_vertical_left_widgets, lengthof(_nested_toolbar_vertical_left_widgets),
	&MainToolbarWindow::hotkeys
);

static NWidgetBase *MakeVerticalRightToolbar(int *biggest_index)
{
	NWidgetVerticalToolbarContainer *tb = new NWidgetVerticalToolbarContainer(1);
	for (uint i = 0; i <= WID_TN_SWITCH_BAR; i++) {
		tb->Add(new NWidgetLeaf(i == WID_TN_SAVE ? WWT_IMGBTN_2 : WWT_IMGBTN, COLOUR_GREY, i, _toolbar_button_sprites[i], STR_TOOLBAR_TOOLTIP_PAUSE_GAME + i));
	}

	tb->Add(new NWidgetLeaf(WWT_TEXTBTN, COLOUR_GREY, WID_TN_CTRL, STR_TABLET_CTRL, STR_TABLET_CTRL_TOOLTIP));
	tb->Add(new NWidgetLeaf(WWT_TEXTBTN, COLOUR_GREY, WID_TN_SHIFT, STR_TABLET_SHIFT, STR_TABLET_SHIFT_TOOLTIP));
	tb->Add(new NWidgetLeaf(WWT_PUSHTXTBTN, COLOUR_GREY, WID_TN_DELETE, STR_TABLET_CLOSE, STR_TABLET_CLOSE_TOOLTIP));

	*biggest_index = max<int>(*biggest_index, WID_TN_DELETE);
	return tb;
}

static const NWidgetPart _nested_toolbar_vertical_right_widgets[] = {
	NWidgetFunction(MakeVerticalRightToolbar),
};

static WindowDesc _toolb_vertical_right_desc(
	WDP_MANUAL, NULL, 22, 480,
	WC_MAIN_TOOLBAR_RIGHT, WC_NONE,
	WDF_NO_FOCUS,
	_nested_toolbar_vertical_right_widgets, lengthof(_nested_toolbar_vertical_right_widgets),
	&MainToolbarWindow::hotkeys
);

/* --- Toolbar handling for the scenario editor */

static ToolbarButtonProc * const _scen_toolbar_button_procs[] = {
	ToolbarPauseClick,
	ToolbarFastForwardClick,
	ToolbarOptionsClick,
	ToolbarScenSaveOrLoad,
	ToolbarBtn_NULL,
	ToolbarScenDatePanel,
	ToolbarScenDateBackward,
	ToolbarScenDateForward,
	ToolbarScenMapTownDir,
	ToolbarZoomInClick,
	ToolbarZoomOutClick,
	ToolbarScenGenLand,
	ToolbarScenGenTown,
	ToolbarScenGenIndustry,
	ToolbarScenBuildRoad,
	ToolbarScenBuildDocks,
	ToolbarScenPlantTrees,
	ToolbarScenPlaceSign,
	ToolbarBtn_NULL,
	NULL,
	NULL,
	NULL,
	NULL,
	NULL,
	NULL,
	NULL,
	ToolbarMusicClick,
	NULL,
	ToolbarHelpClick,
	ToolbarSwitchClick,
};

enum MainToolbarEditorHotkeys {
	MTEHK_PAUSE,
	MTEHK_FASTFORWARD,
	MTEHK_SETTINGS,
	MTEHK_SAVEGAME,
	MTEHK_GENLAND,
	MTEHK_GENTOWN,
	MTEHK_GENINDUSTRY,
	MTEHK_BUILD_ROAD,
	MTEHK_BUILD_DOCKS,
	MTEHK_BUILD_TREES,
	MTEHK_SIGN,
	MTEHK_MUSIC,
	MTEHK_LANDINFO,
	MTEHK_SMALL_SCREENSHOT,
	MTEHK_ZOOMEDIN_SCREENSHOT,
	MTEHK_DEFAULTZOOM_SCREENSHOT,
	MTEHK_GIANT_SCREENSHOT,
	MTEHK_ZOOM_IN,
	MTEHK_ZOOM_OUT,
	MTEHK_TERRAFORM,
	MTEHK_SMALLMAP,
	MTEHK_EXTRA_VIEWPORT,
};

struct ScenarioEditorToolbarWindow : Window {
	ScenarioEditorToolbarWindow(WindowDesc *desc) : Window(desc)
	{
		this->InitNested(0);

		_last_started_action = CBF_NONE;
		CLRBITS(this->flags, WF_WHITE_BORDER);
		PositionMainToolbar(this);
		DoZoomInOutWindow(ZOOM_NONE, this);
	}

	virtual void FindWindowPlacementAndResize(int def_width, int def_height)
	{
		Window::FindWindowPlacementAndResize(_toolbar_width, def_height);
	}

	virtual void OnPaint()
	{
		this->SetWidgetDisabledState(WID_TE_DATE_BACKWARD, _settings_game.game_creation.starting_year <= MIN_YEAR);
		this->SetWidgetDisabledState(WID_TE_DATE_FORWARD, _settings_game.game_creation.starting_year >= MAX_YEAR);

		this->DrawWidgets();
	}

	virtual void DrawWidget(const Rect &r, int widget) const
	{
		switch (widget) {
			case WID_TE_DATE:
				SetDParam(0, ConvertYMDToDate(_settings_game.game_creation.starting_year, 0, 1));
				DrawString(r.left, r.right, (this->height - FONT_HEIGHT_NORMAL) / 2, STR_WHITE_DATE_LONG, TC_FROMSTRING, SA_HOR_CENTER);
				break;

			case WID_TE_SPACER: {
				int height = r.bottom - r.top;
				if (height > 2 * FONT_HEIGHT_NORMAL) {
					DrawString(r.left, r.right, (height + 1) / 2 - FONT_HEIGHT_NORMAL, STR_SCENEDIT_TOOLBAR_OPENTTD, TC_FROMSTRING, SA_HOR_CENTER);
					DrawString(r.left, r.right, (height + 1) / 2, STR_SCENEDIT_TOOLBAR_SCENARIO_EDITOR, TC_FROMSTRING, SA_HOR_CENTER);
				} else {
					DrawString(r.left, r.right, (height - FONT_HEIGHT_NORMAL) / 2, STR_SCENEDIT_TOOLBAR_SCENARIO_EDITOR, TC_FROMSTRING, SA_HOR_CENTER);
				}
				break;
			}
		}
	}

	virtual void UpdateWidgetSize(int widget, Dimension *size, const Dimension &padding, Dimension *fill, Dimension *resize)
	{
		switch (widget) {
			case WID_TE_SPACER:
				size->width = max(GetStringBoundingBox(STR_SCENEDIT_TOOLBAR_OPENTTD).width, GetStringBoundingBox(STR_SCENEDIT_TOOLBAR_SCENARIO_EDITOR).width) + WD_FRAMERECT_LEFT + WD_FRAMERECT_RIGHT;
				break;

			case WID_TE_DATE:
				SetDParam(0, ConvertYMDToDate(MAX_YEAR, 0, 1));
				*size = GetStringBoundingBox(STR_WHITE_DATE_LONG);
				size->height = max(size->height, GetSpriteSize(SPR_IMG_SAVE).height + WD_IMGBTN_TOP + WD_IMGBTN_BOTTOM);
				break;
		}
	}

	virtual void OnClick(Point pt, int widget, int click_count)
	{
		if (_game_mode == GM_MENU) return;
		CallBackFunction cbf = _scen_toolbar_button_procs[widget](this);
		if (cbf != CBF_NONE) _last_started_action = cbf;
	}

	virtual void OnDropdownSelect(int widget, int index)
	{
		/* The map button is in a different location on the scenario
		 * editor toolbar, so we need to adjust for it. */
		if (widget == WID_TE_SMALL_MAP) widget = WID_TN_SMALL_MAP;
		CallBackFunction cbf = _menu_clicked_procs[widget](index);
		if (cbf != CBF_NONE) _last_started_action = cbf;
		if (_settings_client.sound.click_beep) SndPlayFx(SND_15_BEEP);
	}

	virtual EventState OnHotkey(int hotkey)
	{
		CallBackFunction cbf = CBF_NONE;
		switch (hotkey) {
			case MTEHK_PAUSE:                  ToolbarPauseClick(this); break;
			case MTEHK_FASTFORWARD:            ToolbarFastForwardClick(this); break;
			case MTEHK_SETTINGS:               ShowGameOptions(); break;
			case MTEHK_SAVEGAME:               MenuClickSaveLoad(); break;
			case MTEHK_GENLAND:                ToolbarScenGenLand(this); break;
			case MTEHK_GENTOWN:                ToolbarScenGenTown(this); break;
			case MTEHK_GENINDUSTRY:            ToolbarScenGenIndustry(this); break;
			case MTEHK_BUILD_ROAD:             ToolbarScenBuildRoad(this); break;
			case MTEHK_BUILD_DOCKS:            ToolbarScenBuildDocks(this); break;
			case MTEHK_BUILD_TREES:            ToolbarScenPlantTrees(this); break;
			case MTEHK_SIGN:                   cbf = ToolbarScenPlaceSign(this); break;
			case MTEHK_MUSIC:                  ShowMusicWindow(); break;
			case MTEHK_LANDINFO:               cbf = PlaceLandBlockInfo(); break;
			case MTEHK_SMALL_SCREENSHOT:       MenuClickSmallScreenshot(); break;
			case MTEHK_ZOOMEDIN_SCREENSHOT:    MenuClickLargeWorldScreenshot(SC_ZOOMEDIN); break;
			case MTEHK_DEFAULTZOOM_SCREENSHOT: MenuClickLargeWorldScreenshot(SC_DEFAULTZOOM); break;
			case MTEHK_GIANT_SCREENSHOT:       MenuClickLargeWorldScreenshot(SC_WORLD); break;
			case MTEHK_ZOOM_IN:                ToolbarZoomInClick(this); break;
			case MTEHK_ZOOM_OUT:               ToolbarZoomOutClick(this); break;
			case MTEHK_TERRAFORM:              ShowEditorTerraformToolbar(); break;
			case MTEHK_SMALLMAP:               ShowSmallMap(); break;
			case MTEHK_EXTRA_VIEWPORT:         ShowExtraViewPortWindowForTileUnderCursor(); break;
			default: return ES_NOT_HANDLED;
		}
		if (cbf != CBF_NONE) _last_started_action = cbf;
		return ES_HANDLED;
	}

	virtual void OnPlaceObject(Point pt, TileIndex tile)
	{
		switch (_last_started_action) {
			case CBF_PLACE_SIGN:
				PlaceProc_Sign(tile);
				break;

			case CBF_PLACE_LANDINFO:
				ShowLandInfo(tile);
				break;

			default: NOT_REACHED();
		}
	}

	virtual void OnPlaceObjectAbort()
	{
		_last_started_action = CBF_NONE;
	}

	virtual void OnTimeout()
	{
		this->SetWidgetsLoweredState(false, WID_TE_DATE_BACKWARD, WID_TE_DATE_FORWARD, WIDGET_LIST_END);
		this->SetWidgetDirty(WID_TE_DATE_BACKWARD);
		this->SetWidgetDirty(WID_TE_DATE_FORWARD);
	}

	virtual void OnTick()
	{
		if (this->IsWidgetLowered(WID_TE_PAUSE) != !!_pause_mode) {
			this->ToggleWidgetLoweredState(WID_TE_PAUSE);
			this->SetDirty();
		}

		if (this->IsWidgetLowered(WID_TE_FAST_FORWARD) != !!_fast_forward) {
			this->ToggleWidgetLoweredState(WID_TE_FAST_FORWARD);
			this->SetDirty();
		}
	}

	/**
	 * Some data on this window has become invalid.
	 * @param data Information about the changed data.
	 * @param gui_scope Whether the call is done from GUI scope. You may not do everything when not in GUI scope. See #InvalidateWindowData() for details.
	 */
	virtual void OnInvalidateData(int data = 0, bool gui_scope = true)
	{
		if (!gui_scope) return;
		if (FindWindowById(WC_MAIN_WINDOW, 0) != NULL) HandleZoomMessage(this, FindWindowById(WC_MAIN_WINDOW, 0)->viewport, WID_TE_ZOOM_IN, WID_TE_ZOOM_OUT);
	}

	virtual void OnQueryTextFinished(char *str)
	{
		/* Was 'cancel' pressed? */
		if (str == NULL) return;

		int32 value;
		if (!StrEmpty(str)) {
			value = atoi(str);
		} else {
			/* An empty string means revert to the default */
			value = DEF_START_YEAR;
		}
		SetStartingYear(value);

		this->SetDirty();
	}

	static HotkeyList hotkeys;
};

static Hotkey scenedit_maintoolbar_hotkeys[] = {
	Hotkey(_maintoolbar_pause_keys, "pause", MTEHK_PAUSE),
	Hotkey((uint16)0, "fastforward", MTEHK_FASTFORWARD),
	Hotkey(WKC_F2, "settings", MTEHK_SETTINGS),
	Hotkey(WKC_F3, "saveload", MTEHK_SAVEGAME),
	Hotkey(WKC_F4, "gen_land", MTEHK_GENLAND),
	Hotkey(WKC_F5, "gen_town", MTEHK_GENTOWN),
	Hotkey(WKC_F6, "gen_industry", MTEHK_GENINDUSTRY),
	Hotkey(WKC_F7, "build_road", MTEHK_BUILD_ROAD),
	Hotkey(WKC_F8, "build_docks", MTEHK_BUILD_DOCKS),
	Hotkey(WKC_F9, "build_trees", MTEHK_BUILD_TREES),
	Hotkey(WKC_F10, "build_sign", MTEHK_SIGN),
	Hotkey(WKC_F11, "music", MTEHK_MUSIC),
	Hotkey(WKC_F12, "land_info", MTEHK_LANDINFO),
	Hotkey(WKC_CTRL  | 'S', "small_screenshot", MTEHK_SMALL_SCREENSHOT),
	Hotkey(WKC_CTRL  | 'P', "zoomedin_screenshot", MTEHK_ZOOMEDIN_SCREENSHOT),
	Hotkey(WKC_CTRL  | 'D', "defaultzoom_screenshot", MTEHK_DEFAULTZOOM_SCREENSHOT),
	Hotkey((uint16)0, "giant_screenshot", MTEHK_GIANT_SCREENSHOT),
	Hotkey(_maintoolbar_zoomin_keys, "zoomin", MTEHK_ZOOM_IN),
	Hotkey(_maintoolbar_zoomout_keys, "zoomout", MTEHK_ZOOM_OUT),
	Hotkey('L', "terraform", MTEHK_TERRAFORM),
	Hotkey('M', "smallmap", MTEHK_SMALLMAP),
	Hotkey('V', "extra_viewport", MTEHK_EXTRA_VIEWPORT),
	HOTKEY_LIST_END
};
HotkeyList ScenarioEditorToolbarWindow::hotkeys("scenedit_maintoolbar", scenedit_maintoolbar_hotkeys);

static const NWidgetPart _nested_toolb_scen_inner_widgets[] = {
	NWidget(WWT_IMGBTN, COLOUR_GREY, WID_TE_PAUSE), SetDataTip(SPR_IMG_PAUSE, STR_TOOLBAR_TOOLTIP_PAUSE_GAME),
	NWidget(WWT_IMGBTN, COLOUR_GREY, WID_TE_FAST_FORWARD), SetDataTip(SPR_IMG_FASTFORWARD, STR_TOOLBAR_TOOLTIP_FORWARD),
	NWidget(WWT_IMGBTN, COLOUR_GREY, WID_TE_SETTINGS), SetDataTip(SPR_IMG_SETTINGS, STR_TOOLBAR_TOOLTIP_OPTIONS),
	NWidget(WWT_IMGBTN_2, COLOUR_GREY, WID_TE_SAVE), SetDataTip(SPR_IMG_SAVE, STR_SCENEDIT_TOOLBAR_TOOLTIP_SAVE_SCENARIO_LOAD_SCENARIO),
	NWidget(NWID_SPACER),
	NWidget(WWT_PANEL, COLOUR_GREY, WID_TE_SPACER), EndContainer(),
	NWidget(NWID_SPACER),
	NWidget(WWT_PANEL, COLOUR_GREY, WID_TE_DATE_PANEL),
		NWidget(NWID_HORIZONTAL), SetPIP(3, 2, 3),
			NWidget(WWT_IMGBTN, COLOUR_GREY, WID_TE_DATE_BACKWARD), SetDataTip(SPR_ARROW_DOWN, STR_SCENEDIT_TOOLBAR_TOOLTIP_MOVE_THE_STARTING_DATE_BACKWARD),
			NWidget(WWT_EMPTY, COLOUR_GREY, WID_TE_DATE), SetDataTip(STR_NULL, STR_SCENEDIT_TOOLBAR_TOOLTIP_SET_DATE),
			NWidget(WWT_IMGBTN, COLOUR_GREY, WID_TE_DATE_FORWARD), SetDataTip(SPR_ARROW_UP, STR_SCENEDIT_TOOLBAR_TOOLTIP_MOVE_THE_STARTING_DATE_FORWARD),
		EndContainer(),
	EndContainer(),
	NWidget(NWID_SPACER),
	NWidget(WWT_IMGBTN, COLOUR_GREY, WID_TE_SMALL_MAP), SetDataTip(SPR_IMG_SMALLMAP, STR_SCENEDIT_TOOLBAR_TOOLTIP_DISPLAY_MAP_TOWN_DIRECTORY),
	NWidget(NWID_SPACER),
	NWidget(WWT_PUSHIMGBTN, COLOUR_GREY, WID_TE_ZOOM_IN), SetDataTip(SPR_IMG_ZOOMIN, STR_TOOLBAR_TOOLTIP_ZOOM_THE_VIEW_IN),
	NWidget(WWT_PUSHIMGBTN, COLOUR_GREY, WID_TE_ZOOM_OUT), SetDataTip(SPR_IMG_ZOOMOUT, STR_TOOLBAR_TOOLTIP_ZOOM_THE_VIEW_OUT),
	NWidget(NWID_SPACER),
	NWidget(WWT_PUSHIMGBTN, COLOUR_GREY, WID_TE_LAND_GENERATE), SetDataTip(SPR_IMG_LANDSCAPING, STR_SCENEDIT_TOOLBAR_LANDSCAPE_GENERATION),
	NWidget(WWT_PUSHIMGBTN, COLOUR_GREY, WID_TE_TOWN_GENERATE), SetDataTip(SPR_IMG_TOWN, STR_SCENEDIT_TOOLBAR_TOWN_GENERATION),
	NWidget(WWT_PUSHIMGBTN, COLOUR_GREY, WID_TE_INDUSTRY), SetDataTip(SPR_IMG_INDUSTRY, STR_SCENEDIT_TOOLBAR_INDUSTRY_GENERATION),
	NWidget(WWT_PUSHIMGBTN, COLOUR_GREY, WID_TE_ROADS), SetDataTip(SPR_IMG_BUILDROAD, STR_SCENEDIT_TOOLBAR_ROAD_CONSTRUCTION),
	NWidget(WWT_PUSHIMGBTN, COLOUR_GREY, WID_TE_WATER), SetDataTip(SPR_IMG_BUILDWATER, STR_TOOLBAR_TOOLTIP_BUILD_SHIP_DOCKS),
	NWidget(WWT_PUSHIMGBTN, COLOUR_GREY, WID_TE_TREES), SetDataTip(SPR_IMG_PLANTTREES, STR_SCENEDIT_TOOLBAR_PLANT_TREES),
	NWidget(WWT_PUSHIMGBTN, COLOUR_GREY, WID_TE_SIGNS), SetDataTip(SPR_IMG_SIGN, STR_SCENEDIT_TOOLBAR_PLACE_SIGN),
	NWidget(NWID_SPACER),
	NWidget(WWT_IMGBTN, COLOUR_GREY, WID_TE_MUSIC_SOUND), SetDataTip(SPR_IMG_MUSIC, STR_TOOLBAR_TOOLTIP_SHOW_SOUND_MUSIC_WINDOW),
	NWidget(WWT_IMGBTN, COLOUR_GREY, WID_TE_HELP), SetDataTip(SPR_IMG_QUERY, STR_TOOLBAR_TOOLTIP_LAND_BLOCK_INFORMATION),
	NWidget(WWT_IMGBTN, COLOUR_GREY, WID_TE_SWITCH_BAR), SetDataTip(SPR_IMG_SWITCH_TOOLBAR, STR_TOOLBAR_TOOLTIP_SWITCH_TOOLBAR),
};

static NWidgetBase *MakeScenarioToolbar(int *biggest_index)
{
	return MakeNWidgets(_nested_toolb_scen_inner_widgets, lengthof(_nested_toolb_scen_inner_widgets), biggest_index, new NWidgetScenarioToolbarContainer());
}

static const NWidgetPart _nested_toolb_scen_widgets[] = {
	NWidgetFunction(MakeScenarioToolbar),
};

static WindowDesc _toolb_scen_desc(
	WDP_MANUAL, NULL, 0, 0,
	WC_MAIN_TOOLBAR, WC_NONE,
	WDF_NO_FOCUS,
	_nested_toolb_scen_widgets, lengthof(_nested_toolb_scen_widgets),
	&ScenarioEditorToolbarWindow::hotkeys
);

/** Allocate the toolbar. */
void AllocateToolbar()
{
	/* Clean old GUI values; railtype is (re)set by rail_gui.cpp */
	_last_built_roadtype = ROADTYPE_ROAD;

	if (_game_mode == GM_EDITOR) {
		new ScenarioEditorToolbarWindow(&_toolb_scen_desc);
	} else {
		if (_settings_client.gui.vertical_toolbar) {
			MainToolbarWindow *w = new MainToolbarWindow(&_toolb_vertical_left_desc, &_last_clicked_toolbar_idx, 0);
			w->left = 0;
			w = new MainToolbarWindow(&_toolb_vertical_right_desc, &_last_clicked_toolbar_idx, 1);
			w->left = _screen.width - w->width;
			SetDirtyBlocks(0, w->top, _screen.width, w->top + w->height);
		} else {
			new MainToolbarWindow(&_toolb_normal_desc);
		}
	}
}<|MERGE_RESOLUTION|>--- conflicted
+++ resolved
@@ -1550,61 +1550,6 @@
 class NWidgetMainToolbarContainer : public NWidgetToolbarContainer {
 	/* virtual */ const byte *GetButtonArrangement(uint &width, uint &arrangable_count, uint &button_count, uint &spacer_count) const
 	{
-<<<<<<< HEAD
-		static const uint BIGGEST_ARRANGEMENT = 28;
-		static const uint ARRANGEMENT_30 = 24;
-		static const byte arrange_android_28[] = {
-			0,  1,  3,  4,  5,  6,  7,  8,  9, 14, 21, 22, 23, 24, 25, 19, 20, 29, 30, 31, 32,
-			0,  1,  2,  4,  5, 10, 11, 12, 15, 16, 17, 18, 26, 27, 28, 19, 20, 29, 30, 31, 32,
-		};
-		static const byte arrange_android_30[] = {
-			0,  1,  3,  4,  5,  6,  7, 12, 8,  9, 14, 21, 22, 23, 24, 25, 19, 20, 29, 30, 31, 32,
-			0,  1,  2,  4,  5, 10, 11, 12, 13, 15, 16, 17, 18, 26, 27, 28, 19, 20, 29, 30, 31, 32,
-		};
-		static const byte arrange_android_all[] = {
-			0, 1, 2, 3, 4, 5, 6, 7, 8, 9, 10, 11, 12, 13, 14, 15, 16, 17, 18, 19, 20, 21, 22, 23, 24, 25, 26, 27, 28, 30, 31, 32
-		};
-
-		spacer_count = this->spacers;
-		if (width > BIGGEST_ARRANGEMENT * this->smallest_x) {
-			button_count = arrangable_count = lengthof(arrange_android_all);
-			return arrange_android_all;
-		}
-		if (width > ARRANGEMENT_30 * this->smallest_x) {
-			button_count = arrangable_count = lengthof(arrange_android_30) / 2;
-			return &arrange_android_30[((_toolbar_mode == TB_LOWER) ? button_count : 0)];
-		}
-		button_count = arrangable_count = lengthof(arrange_android_28) / 2;
-		return &arrange_android_28[((_toolbar_mode == TB_LOWER) ? button_count : 0)];
-	}
-};
-
-/** Container for the vertical main toolbar */
-class NWidgetVerticalToolbarContainer : public NWidgetToolbarContainer {
-	int side;
-
-	public:
-	NWidgetVerticalToolbarContainer(int side) : NWidgetToolbarContainer(NWID_VERTICAL), side(side)
-	{
-	}
-
-	/* virtual */ const byte *GetButtonArrangement(uint &width, uint &arrangable_count, uint &button_count, uint &spacer_count) const
-	{
-		static const byte arrange_left[] = {
-			32, 30, 31, 19, 20,  0,  1,  2,  3,  4,  5,  6,
-		};
-		// Some rather artistic button arrangement, I'm proud of myself
-		static const byte arrange_right[] = {
-			29, 21, 22, 23, 24, 25,  7,  8,  9, 12, 14, 28,
-			29, 15, 16, 17, 18, 13,  7, 10, 11, 26, 27, 28,
-		};
-		// Full-length toolbar without switch button, if enough space
-		static const byte arrange_left_all[] = {
-			32, 30, 31, 19, 20,  0,  1,  2,  3,  4,  5,  6,  7,  8,  9, 13,
-		};
-		static const byte arrange_right_all[] = {
-			10, 11, 12, 14, 15, 16, 17, 18, 21, 22, 23, 24, 25, 26, 27, 28,
-=======
 		static const uint SMALLEST_ARRANGEMENT = 14;
 		static const uint BIGGEST_ARRANGEMENT  = 20;
 
@@ -1903,7 +1848,51 @@
 			WID_TN_MUSIC_SOUND,
 			WID_TN_MESSAGES,
 			WID_TN_HELP
->>>>>>> d3de0808
+		};
+
+		/* If at least BIGGEST_ARRANGEMENT fit, just spread all the buttons nicely */
+		uint full_buttons = max(CeilDiv(width, this->smallest_x), SMALLEST_ARRANGEMENT);
+		if (full_buttons > BIGGEST_ARRANGEMENT) {
+			button_count = arrangable_count = lengthof(arrange_all);
+			spacer_count = this->spacers;
+			return arrange_all;
+		}
+
+		/* Introduce the split toolbar */
+		static const byte * const arrangements[] = { arrange14, arrange15, arrange16, arrange17, arrange18, arrange19, arrange20 };
+
+		button_count = arrangable_count = full_buttons;
+		spacer_count = this->spacers;
+		return arrangements[full_buttons - SMALLEST_ARRANGEMENT] + ((_toolbar_mode == TB_LOWER) ? full_buttons : 0);
+	}
+};
+
+/** Container for the vertical main toolbar */
+class NWidgetVerticalToolbarContainer : public NWidgetToolbarContainer {
+	int side;
+
+	public:
+	NWidgetVerticalToolbarContainer(int side) : NWidgetToolbarContainer(NWID_VERTICAL), side(side)
+	{
+	}
+
+	/* virtual */ const byte *GetButtonArrangement(uint &width, uint &arrangable_count, uint &button_count, uint &spacer_count) const
+	{
+		// TODO: replace with WID_TN_XXX
+		static const byte arrange_left[] = {
+			32, 30, 31, 19, 20,  0,  1,  2,  3,  4,  5,  6,
+		};
+		// Some rather artistic button arrangement, I'm proud of myself
+		static const byte arrange_right[] = {
+			29, 21, 22, 23, 24, 25,  7,  8,  9, 12, 14, 28,
+			29, 15, 16, 17, 18, 13,  7, 10, 11, 26, 27, 28,
+		};
+		// Full-length toolbar without switch button, if enough space
+		static const byte arrange_left_all[] = {
+			32, 30, 31, 19, 20,  0,  1,  2,  3,  4,  5,  6,  7,  8,  9, 13,
+		};
+		static const byte arrange_right_all[] = {
+			10, 11, 12, 14, 15, 16, 17, 18, 21, 22, 23, 24, 25, 26, 27, 28,
 		};
 
 		spacer_count = 0;
@@ -2121,15 +2110,10 @@
 
 /** Main toolbar. */
 struct MainToolbarWindow : Window {
-<<<<<<< HEAD
-	CallBackFunction last_started_action; ///< Last started user action.
 	int *clickedFlag;
 	int clickedValue;
 
 	MainToolbarWindow(WindowDesc *desc, int *clickedFlag = NULL, int clickedValue = 0) : Window(desc), clickedFlag(clickedFlag), clickedValue(clickedValue)
-=======
-	MainToolbarWindow(WindowDesc *desc) : Window(desc)
->>>>>>> d3de0808
 	{
 		this->InitNested(0);
 
