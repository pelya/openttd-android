/*
 * This file is part of OpenTTD.
 * OpenTTD is free software; you can redistribute it and/or modify it under the terms of the GNU General Public License as published by the Free Software Foundation, version 2.
 * OpenTTD is distributed in the hope that it will be useful, but WITHOUT ANY WARRANTY; without even the implied warranty of MERCHANTABILITY or FITNESS FOR A PARTICULAR PURPOSE.
 * See the GNU General Public License for more details. You should have received a copy of the GNU General Public License along with OpenTTD. If not, see <http://www.gnu.org/licenses/>.
 */

/** @file toolbar_gui.cpp Code related to the (main) toolbar. */

#include "stdafx.h"
#include "gui.h"
#include "window_gui.h"
#include "window_func.h"
#include "viewport_func.h"
#include "command_func.h"
#include "vehicle_gui.h"
#include "rail_gui.h"
#include "road.h"
#include "road_gui.h"
#include "date_func.h"
#include "vehicle_func.h"
#include "sound_func.h"
#include "terraform_gui.h"
#include "strings_func.h"
#include "company_func.h"
#include "company_gui.h"
#include "vehicle_base.h"
#include "cheat_func.h"
#include "transparency_gui.h"
#include "screenshot.h"
#include "signs_func.h"
#include "fios.h"
#include "console_gui.h"
#include "news_gui.h"
#include "ai/ai_gui.hpp"
#include "tilehighlight_func.h"
#include "smallmap_gui.h"
#include "graph_gui.h"
#include "textbuf_gui.h"
#include "linkgraph/linkgraph_gui.h"
#include "newgrf_debug.h"
#include "hotkeys.h"
#include "engine_base.h"
#include "highscore.h"
#include "game/game.hpp"
#include "goal_base.h"
#include "story_base.h"
#include "tutorial_gui.h"
#include "toolbar_gui.h"
#include "framerate_type.h"
#include "guitimer_func.h"
#include "screenshot_gui.h"

#include "widgets/toolbar_widget.h"

#include "network/network.h"
#include "network/network_gui.h"
#include "network/network_func.h"

#include "safeguards.h"


/** Width of the toolbar, shared by statusbar. */
uint _toolbar_width = 0;

RailType _last_built_railtype;
RoadType _last_built_roadtype;
RoadType _last_built_tramtype;

static ScreenshotType _confirmed_screenshot_type; ///< Screenshot type the current query is about to confirm.
int _last_clicked_toolbar_idx = 0;

/** Toobar modes */
enum ToolbarMode {
	TB_NORMAL,
	TB_UPPER,
	TB_LOWER
};

/** Callback functions. */
enum CallBackFunction {
	CBF_NONE,
	CBF_PLACE_SIGN,
	CBF_PLACE_LANDINFO,
};

static CallBackFunction _last_started_action = CBF_NONE; ///< Last started user action.


/**
 * Drop down list entry for showing a checked/unchecked toggle item.
 */
class DropDownListCheckedItem : public DropDownListStringItem {
	uint checkmark_width;
public:
	bool checked;

	DropDownListCheckedItem(StringID string, int result, bool masked, bool checked) : DropDownListStringItem(string, result, masked), checked(checked)
	{
		this->checkmark_width = GetStringBoundingBox(STR_JUST_CHECKMARK).width + 3;
	}

	uint Width() const
	{
		return DropDownListStringItem::Width() + this->checkmark_width;
	}

	void Draw(int left, int right, int top, int bottom, bool sel, Colours bg_colour) const
	{
		bool rtl = _current_text_dir == TD_RTL;
		if (this->checked) {
			DrawString(left + WD_FRAMERECT_LEFT, right - WD_FRAMERECT_RIGHT, Center(top, bottom - top), STR_JUST_CHECKMARK, sel ? TC_WHITE : TC_BLACK);
		}
		DrawString(left + WD_FRAMERECT_LEFT + (rtl ? 0 : this->checkmark_width), right - WD_FRAMERECT_RIGHT - (rtl ? this->checkmark_width : 0), Center(top, bottom - top), this->String(), sel ? TC_WHITE : TC_BLACK);
	}
};

/**
 * Drop down list entry for showing a company entry, with companies 'blob'.
 */
class DropDownListCompanyItem : public DropDownListItem {
	Dimension icon_size;
	Dimension lock_size;
public:
	bool greyed;

	DropDownListCompanyItem(int result, bool masked, bool greyed) : DropDownListItem(result, masked), greyed(greyed)
	{
		this->icon_size = GetSpriteSize(SPR_COMPANY_ICON);
		this->lock_size = GetSpriteSize(SPR_LOCK);
	}

	bool Selectable() const override
	{
		return true;
	}

	uint Width() const override
	{
		CompanyID company = (CompanyID)this->result;
		SetDParam(0, company);
		SetDParam(1, company);
		return GetStringBoundingBox(STR_COMPANY_NAME_COMPANY_NUM).width + this->icon_size.width + this->lock_size.width + 6;
	}

	uint Height(uint width) const override
	{
		return GetMinSizing(NWST_STEP, max(max(this->icon_size.height, this->lock_size.height) + 2U, (uint)FONT_HEIGHT_NORMAL));
	}

	void Draw(int left, int right, int top, int bottom, bool sel, Colours bg_colour) const override
	{
		CompanyID company = (CompanyID)this->result;
		bool rtl = _current_text_dir == TD_RTL;

		/* It's possible the company is deleted while the dropdown is open */
		if (!Company::IsValidID(company)) return;

		int icon_offset = (bottom - top - icon_size.height) / 2;
		int text_offset = (bottom - top - FONT_HEIGHT_NORMAL) / 2;
		int lock_offset = (bottom - top - lock_size.height) / 2;

		DrawCompanyIcon(company, rtl ? right - this->icon_size.width - WD_FRAMERECT_RIGHT : left + WD_FRAMERECT_LEFT, top + icon_offset);
		if (NetworkCompanyIsPassworded(company)) {
			DrawSprite(SPR_LOCK, PAL_NONE, rtl ? left + WD_FRAMERECT_LEFT : right - this->lock_size.width - WD_FRAMERECT_RIGHT, top + lock_offset);
		}

		SetDParam(0, company);
		SetDParam(1, company);
		TextColour col;
		if (this->greyed) {
			col = (sel ? TC_SILVER : TC_GREY) | TC_NO_SHADE;
		} else {
			col = sel ? TC_WHITE : TC_BLACK;
		}
		DrawString(left + WD_FRAMERECT_LEFT + (rtl ? 3 + this->lock_size.width : 3 + this->icon_size.width), right - WD_FRAMERECT_RIGHT - (rtl ? 3 + this->icon_size.width : 3 + this->lock_size.width), top + text_offset, STR_COMPANY_NAME_COMPANY_NUM, col);
	}
};

/**
 * Pop up a generic text only menu.
 * @param w Toolbar
 * @param widget Toolbar button
 * @param list List of items
 * @param def Default item
 */
static void PopupMainToolbMenu(Window *w, int widget, DropDownList &&list, int def)
{
<<<<<<< HEAD
	if (!_settings_client.gui.vertical_toolbar) {
		ShowDropDownList(w, list, def, widget, 0, true, list->Length() <= 1);
	} else {
		Rect wi_rect;
		NWidgetCore *nwi = w->GetWidget<NWidgetCore>(widget);
		wi_rect.left   = nwi->pos_x;
		wi_rect.right  = nwi->pos_x + nwi->current_x;
		wi_rect.top    = nwi->pos_y;
		wi_rect.bottom = nwi->pos_y + nwi->current_y;
		ShowDropDownListAt(w, list, def, widget, wi_rect, nwi->colour, true, list->Length() <= 1);
	}
=======
	ShowDropDownList(w, std::move(list), def, widget, 0, true, true);
>>>>>>> a499e9ac
	if (_settings_client.sound.click_beep) SndPlayFx(SND_15_BEEP);
}

/**
 * Pop up a generic text only menu.
 * @param w Toolbar
 * @param widget Toolbar button
 * @param string String for the first item in the menu
 * @param count Number of items in the menu
 */
static void PopupMainToolbMenu(Window *w, int widget, StringID string, int count)
{
	DropDownList list;
	for (int i = 0; i < count; i++) {
		list.emplace_back(new DropDownListStringItem(string + i, i, false));
	}
	PopupMainToolbMenu(w, widget, std::move(list), 0);
}

/** Enum for the Company Toolbar's network related buttons */
static const int CTMN_CLIENT_LIST = -1; ///< Show the client list
static const int CTMN_NEW_COMPANY = -2; ///< Create a new company
static const int CTMN_SPECTATE    = -3; ///< Become spectator
static const int CTMN_SPECTATOR   = -4; ///< Show a company window as spectator
static const int CTMN_SPEAK_ALL   = -5; ///< Send message to public chat

/**
 * Pop up a generic company list menu.
 * @param w The toolbar window.
 * @param widget The button widget id.
 * @param grey A bitbask of which items to mark as disabled.
 */
static void PopupMainCompanyToolbMenu(Window *w, int widget, int grey = 0)
{
	DropDownList list;

	switch (widget) {
		case WID_TN_COMPANIES:
			if (!_networking) break;

			/* Add the client list button for the companies menu */
<<<<<<< HEAD
			*list->Append() = new DropDownListStringItem(STR_NETWORK_COMPANY_LIST_CLIENT_LIST, CTMN_CLIENT_LIST, false);
			*list->Append() = new DropDownListStringItem(STR_NETWORK_CLIENTLIST_SPEAK_TO_ALL, CTMN_SPEAK_ALL, false);
=======
			list.emplace_back(new DropDownListStringItem(STR_NETWORK_COMPANY_LIST_CLIENT_LIST, CTMN_CLIENT_LIST, false));
>>>>>>> a499e9ac

			if (_local_company == COMPANY_SPECTATOR) {
				list.emplace_back(new DropDownListStringItem(STR_NETWORK_COMPANY_LIST_NEW_COMPANY, CTMN_NEW_COMPANY, NetworkMaxCompaniesReached()));
			} else {
				list.emplace_back(new DropDownListStringItem(STR_NETWORK_COMPANY_LIST_SPECTATE, CTMN_SPECTATE, NetworkMaxSpectatorsReached()));
			}
			break;

		case WID_TN_STORY:
			list.emplace_back(new DropDownListStringItem(STR_STORY_BOOK_SPECTATOR, CTMN_SPECTATOR, false));
			break;

		case WID_TN_GOAL:
			list.emplace_back(new DropDownListStringItem(STR_GOALS_SPECTATOR, CTMN_SPECTATOR, false));
			break;
	}

	for (CompanyID c = COMPANY_FIRST; c < MAX_COMPANIES; c++) {
		if (!Company::IsValidID(c)) continue;
		list.emplace_back(new DropDownListCompanyItem(c, false, HasBit(grey, c)));
	}

	PopupMainToolbMenu(w, widget, std::move(list), _local_company == COMPANY_SPECTATOR ? (widget == WID_TN_COMPANIES ? CTMN_CLIENT_LIST : CTMN_SPECTATOR) : (int)_local_company);
}


static ToolbarMode _toolbar_mode;

static CallBackFunction SelectSignTool()
{
	if (_last_started_action == CBF_PLACE_SIGN) {
		ResetObjectToPlace();
		return CBF_NONE;
	} else {
		SetObjectToPlace(SPR_CURSOR_SIGN, PAL_NONE, HT_RECT, WC_MAIN_TOOLBAR, 0);
		return CBF_PLACE_SIGN;
	}
}

/* --- Pausing --- */

static CallBackFunction ToolbarPauseClick(Window *w)
{
	if (_networking && !_network_server) return CBF_NONE; // only server can pause the game

	if (DoCommandP(0, PM_PAUSED_NORMAL, _pause_mode == PM_UNPAUSED, CMD_PAUSE)) {
		if (_settings_client.sound.confirm) SndPlayFx(SND_15_BEEP);
	}
	return CBF_NONE;
}

/**
 * Toggle fast forward mode.
 *
 * @param w Unused.
 * @return #CBF_NONE
 */
static CallBackFunction ToolbarFastForwardClick(Window *w)
{
	_fast_forward ^= true;
	if (_settings_client.sound.click_beep) SndPlayFx(SND_15_BEEP);
	return CBF_NONE;
}

/**
 * Game Option button menu entries.
 */
enum OptionMenuEntries {
	OME_GAMEOPTIONS,
	OME_SETTINGS,
	OME_SCRIPT_SETTINGS,
	OME_NEWGRFSETTINGS,
	OME_TRANSPARENCIES,
	OME_SHOW_TOWNNAMES,
	OME_SHOW_STATIONNAMES,
	OME_SHOW_WAYPOINTNAMES,
	OME_SHOW_SIGNS,
	OME_SHOW_COMPETITOR_SIGNS,
	OME_FULL_ANIMATION,
	OME_FULL_DETAILS,
	OME_TRANSPARENTBUILDINGS,
	OME_SHOW_STATIONSIGNS,
};

/**
 * Handle click on Options button in toolbar.
 *
 * @param w parent window the shown Drop down list is attached to.
 * @return #CBF_NONE
 */
static CallBackFunction ToolbarOptionsClick(Window *w)
{
	DropDownList list;
	list.emplace_back(new DropDownListStringItem(STR_SETTINGS_MENU_GAME_OPTIONS,             OME_GAMEOPTIONS, false));
	list.emplace_back(new DropDownListStringItem(STR_SETTINGS_MENU_CONFIG_SETTINGS_TREE,     OME_SETTINGS, false));
	/* Changes to the per-AI settings don't get send from the server to the clients. Clients get
	 * the settings once they join but never update it. As such don't show the window at all
	 * to network clients. */
<<<<<<< HEAD
	if (!_networking || _network_server) *list->Append() = new DropDownListStringItem(STR_SETTINGS_MENU_SCRIPT_SETTINGS, OME_SCRIPT_SETTINGS, false);
	*list->Append() = new DropDownListStringItem(STR_SETTINGS_MENU_NEWGRF_SETTINGS,          OME_NEWGRFSETTINGS, false);
	*list->Append() = new DropDownListStringItem(STR_SETTINGS_MENU_TRANSPARENCY_OPTIONS,     OME_TRANSPARENCIES, false);
	*list->Append() = new DropDownListItem(-1, false);
	*list->Append() = new DropDownListCheckedItem(STR_SETTINGS_MENU_TOWN_NAMES_DISPLAYED,    OME_SHOW_TOWNNAMES, false, HasBit(_display_opt, DO_SHOW_TOWN_NAMES));
	*list->Append() = new DropDownListCheckedItem(STR_SETTINGS_MENU_STATION_NAMES_DISPLAYED, OME_SHOW_STATIONNAMES, false, HasBit(_display_opt, DO_SHOW_STATION_NAMES));
	*list->Append() = new DropDownListCheckedItem(STR_SETTINGS_MENU_WAYPOINTS_DISPLAYED,     OME_SHOW_WAYPOINTNAMES, false, HasBit(_display_opt, DO_SHOW_WAYPOINT_NAMES));
	*list->Append() = new DropDownListCheckedItem(STR_SETTINGS_MENU_SIGNS_DISPLAYED,         OME_SHOW_SIGNS, false, HasBit(_display_opt, DO_SHOW_SIGNS));
	*list->Append() = new DropDownListCheckedItem(STR_SETTINGS_MENU_SHOW_COMPETITOR_SIGNS,   OME_SHOW_COMPETITOR_SIGNS, false, HasBit(_display_opt, DO_SHOW_COMPETITOR_SIGNS));
	*list->Append() = new DropDownListCheckedItem(STR_SETTINGS_MENU_FULL_ANIMATION,          OME_FULL_ANIMATION, false, HasBit(_display_opt, DO_FULL_ANIMATION));
	*list->Append() = new DropDownListCheckedItem(STR_SETTINGS_MENU_FULL_DETAIL,             OME_FULL_DETAILS, false, HasBit(_display_opt, DO_FULL_DETAIL));
	*list->Append() = new DropDownListCheckedItem(STR_SETTINGS_MENU_TRANSPARENT_BUILDINGS,   OME_TRANSPARENTBUILDINGS, false, IsTransparencySet(TO_HOUSES));
	*list->Append() = new DropDownListCheckedItem(STR_SETTINGS_MENU_TRANSPARENT_SIGNS,       OME_SHOW_STATIONSIGNS, false, IsTransparencySet(TO_SIGNS));

	ShowDropDownList(w, list, 0, WID_TN_SETTINGS, 140, true);
=======
	if (!_networking || _network_server) list.emplace_back(new DropDownListStringItem(STR_SETTINGS_MENU_SCRIPT_SETTINGS, OME_SCRIPT_SETTINGS, false));
	list.emplace_back(new DropDownListStringItem(STR_SETTINGS_MENU_NEWGRF_SETTINGS,          OME_NEWGRFSETTINGS, false));
	list.emplace_back(new DropDownListStringItem(STR_SETTINGS_MENU_TRANSPARENCY_OPTIONS,     OME_TRANSPARENCIES, false));
	list.emplace_back(new DropDownListItem(-1, false));
	list.emplace_back(new DropDownListCheckedItem(STR_SETTINGS_MENU_TOWN_NAMES_DISPLAYED,    OME_SHOW_TOWNNAMES, false, HasBit(_display_opt, DO_SHOW_TOWN_NAMES)));
	list.emplace_back(new DropDownListCheckedItem(STR_SETTINGS_MENU_STATION_NAMES_DISPLAYED, OME_SHOW_STATIONNAMES, false, HasBit(_display_opt, DO_SHOW_STATION_NAMES)));
	list.emplace_back(new DropDownListCheckedItem(STR_SETTINGS_MENU_WAYPOINTS_DISPLAYED,     OME_SHOW_WAYPOINTNAMES, false, HasBit(_display_opt, DO_SHOW_WAYPOINT_NAMES)));
	list.emplace_back(new DropDownListCheckedItem(STR_SETTINGS_MENU_SIGNS_DISPLAYED,         OME_SHOW_SIGNS, false, HasBit(_display_opt, DO_SHOW_SIGNS)));
	list.emplace_back(new DropDownListCheckedItem(STR_SETTINGS_MENU_SHOW_COMPETITOR_SIGNS,   OME_SHOW_COMPETITOR_SIGNS, false, HasBit(_display_opt, DO_SHOW_COMPETITOR_SIGNS)));
	list.emplace_back(new DropDownListCheckedItem(STR_SETTINGS_MENU_FULL_ANIMATION,          OME_FULL_ANIMATION, false, HasBit(_display_opt, DO_FULL_ANIMATION)));
	list.emplace_back(new DropDownListCheckedItem(STR_SETTINGS_MENU_FULL_DETAIL,             OME_FULL_DETAILS, false, HasBit(_display_opt, DO_FULL_DETAIL)));
	list.emplace_back(new DropDownListCheckedItem(STR_SETTINGS_MENU_TRANSPARENT_BUILDINGS,   OME_TRANSPARENTBUILDINGS, false, IsTransparencySet(TO_HOUSES)));
	list.emplace_back(new DropDownListCheckedItem(STR_SETTINGS_MENU_TRANSPARENT_SIGNS,       OME_SHOW_STATIONSIGNS, false, IsTransparencySet(TO_SIGNS)));

	ShowDropDownList(w, std::move(list), 0, WID_TN_SETTINGS, 140, true, true);
>>>>>>> a499e9ac
	if (_settings_client.sound.click_beep) SndPlayFx(SND_15_BEEP);
	return CBF_NONE;
}

/**
 * Handle click on one of the entries in the Options button menu.
 *
 * @param index Index being clicked.
 * @return #CBF_NONE
 */
static CallBackFunction MenuClickSettings(int index)
{
	switch (index) {
		case OME_GAMEOPTIONS:          ShowGameOptions();                               return CBF_NONE;
		case OME_SETTINGS:             ShowGameSettings();                              return CBF_NONE;
		case OME_SCRIPT_SETTINGS:      ShowAIConfigWindow();                            return CBF_NONE;
		case OME_NEWGRFSETTINGS:       ShowNewGRFSettings(!_networking && _settings_client.gui.UserIsAllowedToChangeNewGRFs(), true, true, &_grfconfig); return CBF_NONE;
		case OME_TRANSPARENCIES:       ShowTransparencyToolbar();                       break;

		case OME_SHOW_TOWNNAMES:       ToggleBit(_display_opt, DO_SHOW_TOWN_NAMES);     break;
		case OME_SHOW_STATIONNAMES:    ToggleBit(_display_opt, DO_SHOW_STATION_NAMES);  break;
		case OME_SHOW_WAYPOINTNAMES:   ToggleBit(_display_opt, DO_SHOW_WAYPOINT_NAMES); break;
		case OME_SHOW_SIGNS:           ToggleBit(_display_opt, DO_SHOW_SIGNS);          break;
		case OME_SHOW_COMPETITOR_SIGNS:
			ToggleBit(_display_opt, DO_SHOW_COMPETITOR_SIGNS);
			InvalidateWindowClassesData(WC_SIGN_LIST, -1);
			break;
		case OME_FULL_ANIMATION:       ToggleBit(_display_opt, DO_FULL_ANIMATION); CheckBlitter(); break;
		case OME_FULL_DETAILS:         ToggleBit(_display_opt, DO_FULL_DETAIL);         break;
		case OME_TRANSPARENTBUILDINGS: ToggleTransparency(TO_HOUSES);                   break;
		case OME_SHOW_STATIONSIGNS:    ToggleTransparency(TO_SIGNS);                    break;
	}
	MarkWholeScreenDirty();
	return CBF_NONE;
}

/**
 * SaveLoad entries in scenario editor mode.
 */
enum SaveLoadEditorMenuEntries {
	SLEME_SAVE_SCENARIO   = 0,
	SLEME_LOAD_SCENARIO,
	SLEME_SAVE_HEIGHTMAP,
	SLEME_LOAD_HEIGHTMAP,
	SLEME_EXIT_TOINTRO,
	SLEME_EXIT_GAME       = 6,
	SLEME_MENUCOUNT,
};

/**
 * SaveLoad entries in normal game mode.
 */
enum SaveLoadNormalMenuEntries {
	SLNME_SAVE_GAME   = 0,
	SLNME_LOAD_GAME,
	SLNME_EXIT_TOINTRO,
	SLNME_EXIT_GAME = 4,
	SLNME_MENUCOUNT,
};

/**
 * Handle click on Save button in toolbar in normal game mode.
 *
 * @param w parent window the shown save dialogue is attached to.
 * @return #CBF_NONE
 */
static CallBackFunction ToolbarSaveClick(Window *w)
{
	PopupMainToolbMenu(w, WID_TN_SAVE, STR_FILE_MENU_SAVE_GAME, SLNME_MENUCOUNT);
	return CBF_NONE;
}

/**
 * Handle click on SaveLoad button in toolbar in the scenario editor.
 *
 * @param w parent window the shown save dialogue is attached to.
 * @return #CBF_NONE
 */
static CallBackFunction ToolbarScenSaveOrLoad(Window *w)
{
	PopupMainToolbMenu(w, WID_TE_SAVE, STR_SCENEDIT_FILE_MENU_SAVE_SCENARIO, SLEME_MENUCOUNT);
	return CBF_NONE;
}

/**
 * Handle click on one of the entries in the SaveLoad menu.
 *
 * @param index Index being clicked.
 * @return #CBF_NONE
 */
static CallBackFunction MenuClickSaveLoad(int index = 0)
{
	if (_game_mode == GM_EDITOR) {
		switch (index) {
			case SLEME_SAVE_SCENARIO:  ShowSaveLoadDialog(FT_SCENARIO, SLO_SAVE);  break;
			case SLEME_LOAD_SCENARIO:  ShowSaveLoadDialog(FT_SCENARIO, SLO_LOAD);  break;
			case SLEME_SAVE_HEIGHTMAP: ShowSaveLoadDialog(FT_HEIGHTMAP,SLO_SAVE); break;
			case SLEME_LOAD_HEIGHTMAP: ShowSaveLoadDialog(FT_HEIGHTMAP,SLO_LOAD); break;
			case SLEME_EXIT_TOINTRO:   AskExitToGameMenu();                    break;
			case SLEME_EXIT_GAME:      HandleExitGameRequest();                break;
		}
	} else {
		switch (index) {
			case SLNME_SAVE_GAME:      ShowSaveLoadDialog(FT_SAVEGAME, SLO_SAVE); break;
			case SLNME_LOAD_GAME:      ShowSaveLoadDialog(FT_SAVEGAME, SLO_LOAD); break;
			case SLNME_EXIT_TOINTRO:   AskExitToGameMenu();               break;
			case SLNME_EXIT_GAME:      HandleExitGameRequest();           break;
		}
	}
	return CBF_NONE;
}

/* --- Map button menu --- */

enum MapMenuEntries {
	MME_SHOW_SMALLMAP        = 0,
	MME_SHOW_EXTRAVIEWPORTS,
	MME_SHOW_LINKGRAPH,
	MME_SHOW_SIGNLISTS,
	MME_SHOW_TOWNDIRECTORY,
	MME_SHOW_INDUSTRYDIRECTORY,
};

static CallBackFunction ToolbarMapClick(Window *w)
{
	DropDownList list;
	list.emplace_back(new DropDownListStringItem(STR_MAP_MENU_MAP_OF_WORLD,            MME_SHOW_SMALLMAP,          false));
	list.emplace_back(new DropDownListStringItem(STR_MAP_MENU_EXTRA_VIEW_PORT,         MME_SHOW_EXTRAVIEWPORTS,    false));
	list.emplace_back(new DropDownListStringItem(STR_MAP_MENU_LINGRAPH_LEGEND,         MME_SHOW_LINKGRAPH,         false));
	list.emplace_back(new DropDownListStringItem(STR_MAP_MENU_SIGN_LIST,               MME_SHOW_SIGNLISTS,         false));
	PopupMainToolbMenu(w, WID_TN_SMALL_MAP, std::move(list), 0);
	return CBF_NONE;
}

static CallBackFunction ToolbarScenMapTownDir(Window *w)
{
	DropDownList list;
	list.emplace_back(new DropDownListStringItem(STR_MAP_MENU_MAP_OF_WORLD,            MME_SHOW_SMALLMAP,          false));
	list.emplace_back(new DropDownListStringItem(STR_MAP_MENU_EXTRA_VIEW_PORT,         MME_SHOW_EXTRAVIEWPORTS,    false));
	list.emplace_back(new DropDownListStringItem(STR_MAP_MENU_SIGN_LIST,               MME_SHOW_SIGNLISTS,         false));
	list.emplace_back(new DropDownListStringItem(STR_TOWN_MENU_TOWN_DIRECTORY,         MME_SHOW_TOWNDIRECTORY,     false));
	list.emplace_back(new DropDownListStringItem(STR_INDUSTRY_MENU_INDUSTRY_DIRECTORY, MME_SHOW_INDUSTRYDIRECTORY, false));
	PopupMainToolbMenu(w, WID_TE_SMALL_MAP, std::move(list), 0);
	return CBF_NONE;
}

/**
 * Handle click on one of the entries in the Map menu.
 *
 * @param index Index being clicked.
 * @return #CBF_NONE
 */
static CallBackFunction MenuClickMap(int index)
{
	switch (index) {
		case MME_SHOW_SMALLMAP:       ShowSmallMap();            break;
		case MME_SHOW_EXTRAVIEWPORTS: ShowExtraViewPortWindow(); break;
		case MME_SHOW_LINKGRAPH:      ShowLinkGraphLegend();     break;
		case MME_SHOW_SIGNLISTS:      ShowSignList();            break;
		case MME_SHOW_TOWNDIRECTORY:  ShowTownDirectory();       break;
		case MME_SHOW_INDUSTRYDIRECTORY: ShowIndustryDirectory(); break;
	}
	return CBF_NONE;
}

/* --- Town button menu --- */

static CallBackFunction ToolbarTownClick(Window *w)
{
	PopupMainToolbMenu(w, WID_TN_TOWNS, STR_TOWN_MENU_TOWN_DIRECTORY, (_settings_game.economy.found_town == TF_FORBIDDEN) ? 5 : 6);
	return CBF_NONE;
}

/**
 * Handle click on one of the entries in the Town menu.
 *
 * @param index Index being clicked.
 * @return #CBF_NONE
 */
static CallBackFunction MenuClickTown(int index)
{
	switch (index) {
		case 0: ShowTownDirectory(); break;
		case 1: ShowSubsidiesList(); break;
		case 2: ShowIndustryDirectory(); break;
		case 3: ShowIndustryCargoesWindow(); break;
		case 4: if (_local_company != COMPANY_SPECTATOR) ShowBuildIndustryWindow(); break;
		case 5: // setting could be changed when the dropdown was open
			if (_settings_game.economy.found_town != TF_FORBIDDEN) ShowFoundTownWindow();
			break;
	}
	return CBF_NONE;
}

/* --- Subidies button menu --- */

static CallBackFunction ToolbarSubsidiesClick(Window *w)
{
	PopupMainToolbMenu(w, WID_TN_SUBSIDIES, STR_SUBSIDIES_MENU_SUBSIDIES, 1);
	return CBF_NONE;
}

/**
 * Handle click on the entry in the Subsidies menu.
 *
 * @param index Unused.
 * @return #CBF_NONE
 */
static CallBackFunction MenuClickSubsidies(int index)
{
	switch (index) {
		case 0: ShowSubsidiesList(); break;
	}
	return CBF_NONE;
}

/* --- Stations button menu --- */

static CallBackFunction ToolbarStationsClick(Window *w)
{
	PopupMainCompanyToolbMenu(w, WID_TN_STATIONS);
	return CBF_NONE;
}

/**
 * Handle click on the entry in the Stations menu
 *
 * @param index CompanyID to show station list for
 * @return #CBF_NONE
 */
static CallBackFunction MenuClickStations(int index)
{
	ShowCompanyStations((CompanyID)index);
	return CBF_NONE;
}

/* --- Finances button menu --- */

static CallBackFunction ToolbarFinancesClick(Window *w)
{
	PopupMainCompanyToolbMenu(w, WID_TN_FINANCES);
	return CBF_NONE;
}

/**
 * Handle click on the entry in the finances overview menu.
 *
 * @param index CompanyID to show finances for.
 * @return #CBF_NONE
 */
static CallBackFunction MenuClickFinances(int index)
{
	ShowCompanyFinances((CompanyID)index);
	return CBF_NONE;
}

/* --- Company's button menu --- */

static CallBackFunction ToolbarCompaniesClick(Window *w)
{
	PopupMainCompanyToolbMenu(w, WID_TN_COMPANIES, 0);
	return CBF_NONE;
}

/**
 * Handle click on the entry in the Company menu.
 *
 * @param index Menu entry to handle.
 * @return #CBF_NONE
 */
static CallBackFunction MenuClickCompany(int index)
{
	if (_networking) {
		switch (index) {
			case CTMN_CLIENT_LIST:
				ShowClientList();
				return CBF_NONE;

			case CTMN_NEW_COMPANY:
				if (_network_server) {
					DoCommandP(0, CCA_NEW, _network_own_client_id, CMD_COMPANY_CTRL);
				} else {
					NetworkSendCommand(0, CCA_NEW, 0, CMD_COMPANY_CTRL, nullptr, nullptr, _local_company);
				}
				return CBF_NONE;

			case CTMN_SPECTATE:
				if (_network_server) {
					NetworkServerDoMove(CLIENT_ID_SERVER, COMPANY_SPECTATOR);
					MarkWholeScreenDirty();
				} else {
					NetworkClientRequestMove(COMPANY_SPECTATOR);
				}
				return CBF_NONE;

			case CTMN_SPEAK_ALL:
				ShowNetworkChatQueryWindow(DESTTYPE_BROADCAST, 0);
				return CBF_NONE;
		}
	}
	ShowCompany((CompanyID)index);
	return CBF_NONE;
}

/* --- Story button menu --- */

static CallBackFunction ToolbarStoryClick(Window *w)
{
	PopupMainCompanyToolbMenu(w, WID_TN_STORY, 0);
	return CBF_NONE;
}

/**
 * Handle click on the entry in the Story menu
 *
 * @param index CompanyID to show story book for
 * @return #CBF_NONE
 */
static CallBackFunction MenuClickStory(int index)
{
	ShowStoryBook(index == CTMN_SPECTATOR ? INVALID_COMPANY : (CompanyID)index);
	return CBF_NONE;
}

/* --- Goal button menu --- */

static CallBackFunction ToolbarGoalClick(Window *w)
{
	PopupMainCompanyToolbMenu(w, WID_TN_GOAL, 0);
	return CBF_NONE;
}

/**
 * Handle click on the entry in the Goal menu
 *
 * @param index CompanyID to show story book for
 * @return #CBF_NONE
 */
static CallBackFunction MenuClickGoal(int index)
{
	ShowGoalsList(index == CTMN_SPECTATOR ? INVALID_COMPANY : (CompanyID)index);
	return CBF_NONE;
}

/* --- Graphs button menu --- */

static CallBackFunction ToolbarGraphsClick(Window *w)
{
	PopupMainToolbMenu(w, WID_TN_GRAPHS, STR_GRAPH_MENU_OPERATING_PROFIT_GRAPH,
		(_toolbar_mode == TB_NORMAL && !_settings_client.gui.compact_vertical_toolbar) ? 6 : (_networking ? 8 : 9));
	return CBF_NONE;
}

/**
 * Handle click on the entry in the Graphs menu.
 *
 * @param index Graph to show.
 * @return #CBF_NONE
 */
static CallBackFunction MenuClickGraphs(int index)
{
	switch (index) {
		case 0: ShowOperatingProfitGraph();    break;
		case 1: ShowIncomeGraph();             break;
		case 2: ShowDeliveredCargoGraph();     break;
		case 3: ShowPerformanceHistoryGraph(); break;
		case 4: ShowCompanyValueGraph();       break;
		case 5: ShowCargoPaymentRates();       break;
		/* functions for combined graphs/league button */
		case 6: ShowCompanyLeagueTable();      break;
		case 7: ShowPerformanceRatingDetail(); break;
		case 8: ShowHighscoreTable(); break;
	}
	return CBF_NONE;
}

/* --- League button menu --- */

static CallBackFunction ToolbarLeagueClick(Window *w)
{
	PopupMainToolbMenu(w, WID_TN_LEAGUE, STR_GRAPH_MENU_COMPANY_LEAGUE_TABLE, _networking ? 2 : 3);
	return CBF_NONE;
}

/**
 * Handle click on the entry in the CompanyLeague menu.
 *
 * @param index Menu entry number.
 * @return #CBF_NONE
 */
static CallBackFunction MenuClickLeague(int index)
{
	switch (index) {
		case 0: ShowCompanyLeagueTable();      break;
		case 1: ShowPerformanceRatingDetail(); break;
		case 2: ShowHighscoreTable();          break;
	}
	return CBF_NONE;
}

/* --- Industries button menu --- */

static CallBackFunction ToolbarIndustryClick(Window *w)
{
	/* Disable build-industry menu if we are a spectator */
	PopupMainToolbMenu(w, WID_TN_INDUSTRIES, STR_INDUSTRY_MENU_INDUSTRY_DIRECTORY, (_local_company == COMPANY_SPECTATOR) ? 2 : 3);
	return CBF_NONE;
}

/**
 * Handle click on the entry in the Industry menu.
 *
 * @param index Menu entry number.
 * @return #CBF_NONE
 */
static CallBackFunction MenuClickIndustry(int index)
{
	switch (index) {
		case 0: ShowIndustryDirectory();     break;
		case 1: ShowIndustryCargoesWindow(); break;
		case 2: ShowBuildIndustryWindow();   break;
	}
	return CBF_NONE;
}

/* --- Trains button menu + 1 helper function for all vehicles. --- */

static void ToolbarVehicleClick(Window *w, VehicleType veh)
{
	int dis = ~0;

	for (const Vehicle *v : Vehicle::Iterate()) {
		if (v->type == veh && v->IsPrimaryVehicle()) ClrBit(dis, v->owner);
	}
	PopupMainCompanyToolbMenu(w, WID_TN_VEHICLE_START + veh, dis);
}


static CallBackFunction ToolbarTrainClick(Window *w)
{
	ToolbarVehicleClick(w, VEH_TRAIN);
	return CBF_NONE;
}

/**
 * Handle click on the entry in the Train menu.
 *
 * @param index CompanyID to show train list for.
 * @return #CBF_NONE
 */
static CallBackFunction MenuClickShowTrains(int index)
{
	ShowVehicleListWindow((CompanyID)index, VEH_TRAIN);
	return CBF_NONE;
}

/* --- Road vehicle button menu --- */

static CallBackFunction ToolbarRoadClick(Window *w)
{
	ToolbarVehicleClick(w, VEH_ROAD);
	return CBF_NONE;
}

/**
 * Handle click on the entry in the Road Vehicles menu.
 *
 * @param index CompanyID to show road vehicles list for.
 * @return #CBF_NONE
 */
static CallBackFunction MenuClickShowRoad(int index)
{
	ShowVehicleListWindow((CompanyID)index, VEH_ROAD);
	return CBF_NONE;
}

/* --- Ship button menu --- */

static CallBackFunction ToolbarShipClick(Window *w)
{
	ToolbarVehicleClick(w, VEH_SHIP);
	return CBF_NONE;
}

/**
 * Handle click on the entry in the Ships menu.
 *
 * @param index CompanyID to show ship list for.
 * @return #CBF_NONE
 */
static CallBackFunction MenuClickShowShips(int index)
{
	ShowVehicleListWindow((CompanyID)index, VEH_SHIP);
	return CBF_NONE;
}

/* --- Aircraft button menu --- */

static CallBackFunction ToolbarAirClick(Window *w)
{
	ToolbarVehicleClick(w, VEH_AIRCRAFT);
	return CBF_NONE;
}

/**
 * Handle click on the entry in the Aircraft menu.
 *
 * @param index CompanyID to show aircraft list for.
 * @return #CBF_NONE
 */
static CallBackFunction MenuClickShowAir(int index)
{
	ShowVehicleListWindow((CompanyID)index, VEH_AIRCRAFT);
	return CBF_NONE;
}

/* --- Zoom in button --- */

static CallBackFunction ToolbarZoomInClick(Window *w)
{
	if (DoZoomInOutWindow(ZOOM_IN, FindWindowById(WC_MAIN_WINDOW, 0))) {
		w->HandleButtonClick((_game_mode == GM_EDITOR) ? (byte)WID_TE_ZOOM_IN : (byte)WID_TN_ZOOM_IN);
		if (_settings_client.sound.click_beep) SndPlayFx(SND_15_BEEP);
	}
	return CBF_NONE;
}

/* --- Zoom out button --- */

static CallBackFunction ToolbarZoomOutClick(Window *w)
{
	if (DoZoomInOutWindow(ZOOM_OUT, FindWindowById(WC_MAIN_WINDOW, 0))) {
		w->HandleButtonClick((_game_mode == GM_EDITOR) ? (byte)WID_TE_ZOOM_OUT : (byte)WID_TN_ZOOM_OUT);
		if (_settings_client.sound.click_beep) SndPlayFx(SND_15_BEEP);
	}
	return CBF_NONE;
}

/* --- Rail button menu --- */

static CallBackFunction ToolbarBuildRailClick(Window *w)
{
	DropDownList *list = GetRailTypeDropDownList();
	if (_settings_client.gui.compact_vertical_toolbar) {
		const Company *c = Company::Get(_local_company);
		*list->Append() = new DropDownListStringItem(STR_ROAD_MENU_ROAD_CONSTRUCTION, RAILTYPE_END + ROADTYPE_ROAD, false);
		*list->Append() = new DropDownListStringItem(STR_ROAD_MENU_TRAM_CONSTRUCTION, RAILTYPE_END + ROADTYPE_TRAM, !HasBit(c->avail_roadtypes, ROADTYPE_TRAM));
		*list->Append() = new DropDownListStringItem(STR_WATERWAYS_MENU_WATERWAYS_CONSTRUCTION, RAILTYPE_END + WID_TN_WATER, false);
		*list->Append() = new DropDownListStringItem(STR_AIRCRAFT_MENU_AIRPORT_CONSTRUCTION, RAILTYPE_END + WID_TN_AIR, false);
	}
	ShowDropDownList(w, list, _last_built_railtype, WID_TN_RAILS, 140, true);
	if (_settings_client.sound.click_beep) SndPlayFx(SND_15_BEEP);
	return CBF_NONE;
}

static CallBackFunction MenuClickBuildRoad(int index);
static CallBackFunction MenuClickBuildWater(int index);
static CallBackFunction MenuClickBuildAir(int index);

/**
 * Handle click on the entry in the Build Rail menu.
 *
 * @param index RailType to show the build toolbar for.
 * @return #CBF_NONE
 */
static CallBackFunction MenuClickBuildRail(int index)
{
	switch (index) {
		case RAILTYPE_END + ROADTYPE_ROAD:
			return MenuClickBuildRoad(ROADTYPE_ROAD);
		case RAILTYPE_END + ROADTYPE_TRAM:
			return MenuClickBuildRoad(ROADTYPE_TRAM);
		case RAILTYPE_END + WID_TN_WATER:
			return MenuClickBuildWater(0);
		case RAILTYPE_END + WID_TN_AIR:
			return MenuClickBuildAir(0);
	}
	_last_built_railtype = (RailType)index;
	ShowBuildRailToolbar(_last_built_railtype);
	return CBF_NONE;
}

/* --- Road button menu --- */

static CallBackFunction ToolbarBuildRoadClick(Window *w)
{
<<<<<<< HEAD
	const Company *c = Company::Get(_local_company);
	DropDownList *list = new DropDownList();

	/* Road is always visible and available. */
	*list->Append() = new DropDownListStringItem(STR_ROAD_MENU_ROAD_CONSTRUCTION, ROADTYPE_ROAD, false);

	/* Tram is only visible when there will be a tram, and available when that has been introduced. */
	Engine *e;
	FOR_ALL_ENGINES_OF_TYPE(e, VEH_ROAD) {
		if (!HasBit(e->info.climates, _settings_game.game_creation.landscape)) continue;
		if (!HasBit(e->info.misc_flags, EF_ROAD_TRAM)) continue;

		*list->Append() = new DropDownListStringItem(STR_ROAD_MENU_TRAM_CONSTRUCTION, ROADTYPE_TRAM, !HasBit(c->avail_roadtypes, ROADTYPE_TRAM));
		break;
	}
	ShowDropDownList(w, list, _last_built_roadtype, WID_TN_ROADS, 140, true, list->Length() <= 1);
=======
	ShowDropDownList(w, GetRoadTypeDropDownList(RTTB_ROAD), _last_built_roadtype, WID_TN_ROADS, 140, true, true);
>>>>>>> a499e9ac
	if (_settings_client.sound.click_beep) SndPlayFx(SND_15_BEEP);
	return CBF_NONE;
}

/**
 * Handle click on the entry in the Build Road menu.
 *
 * @param index RoadType to show the build toolbar for.
 * @return #CBF_NONE
 */
static CallBackFunction MenuClickBuildRoad(int index)
{
	_last_built_roadtype = (RoadType)index;
	ShowBuildRoadToolbar(_last_built_roadtype);
	return CBF_NONE;
}

/* --- Tram button menu --- */

static CallBackFunction ToolbarBuildTramClick(Window *w)
{
	ShowDropDownList(w, GetRoadTypeDropDownList(RTTB_TRAM), _last_built_tramtype, WID_TN_TRAMS, 140, true, true);
	if (_settings_client.sound.click_beep) SndPlayFx(SND_15_BEEP);
	return CBF_NONE;
}

/**
 * Handle click on the entry in the Build Tram menu.
 *
 * @param index RoadType to show the build toolbar for.
 * @return #CBF_NONE
 */
static CallBackFunction MenuClickBuildTram(int index)
{
	_last_built_tramtype = (RoadType)index;
	ShowBuildRoadToolbar(_last_built_tramtype);
	return CBF_NONE;
}

/* --- Water button menu --- */

static CallBackFunction ToolbarBuildWaterClick(Window *w)
{
	DropDownList list;
	list.emplace_back(new DropDownListIconItem(SPR_IMG_BUILD_CANAL, PAL_NONE, STR_WATERWAYS_MENU_WATERWAYS_CONSTRUCTION, 0, false));
	ShowDropDownList(w, std::move(list), 0, WID_TN_WATER, 140, true, true);
	if (_settings_client.sound.click_beep) SndPlayFx(SND_15_BEEP);
	return CBF_NONE;
}

/**
 * Handle click on the entry in the Build Waterways menu.
 *
 * @param index Unused.
 * @return #CBF_NONE
 */
static CallBackFunction MenuClickBuildWater(int index)
{
	ShowBuildDocksToolbar();
	return CBF_NONE;
}

/* --- Airport button menu --- */

static CallBackFunction ToolbarBuildAirClick(Window *w)
{
	DropDownList list;
	list.emplace_back(new DropDownListIconItem(SPR_IMG_AIRPORT, PAL_NONE, STR_AIRCRAFT_MENU_AIRPORT_CONSTRUCTION, 0, false));
	ShowDropDownList(w, std::move(list), 0, WID_TN_AIR, 140, true, true);
	if (_settings_client.sound.click_beep) SndPlayFx(SND_15_BEEP);
	return CBF_NONE;
}

/**
 * Handle click on the entry in the Build Air menu.
 *
 * @param index Unused.
 * @return #CBF_NONE
 */
static CallBackFunction MenuClickBuildAir(int index)
{
	ShowBuildAirToolbar();
	return CBF_NONE;
}

/* --- Forest button menu --- */

static CallBackFunction ToolbarForestClick(Window *w)
{
	DropDownList list;
	list.emplace_back(new DropDownListIconItem(SPR_IMG_LANDSCAPING, PAL_NONE, STR_LANDSCAPING_MENU_LANDSCAPING, 0, false));
	list.emplace_back(new DropDownListIconItem(SPR_IMG_PLANTTREES, PAL_NONE, STR_LANDSCAPING_MENU_PLANT_TREES, 1, false));
	list.emplace_back(new DropDownListIconItem(SPR_IMG_SIGN, PAL_NONE, STR_LANDSCAPING_MENU_PLACE_SIGN, 2, false));
	ShowDropDownList(w, std::move(list), 0, WID_TN_LANDSCAPE, 100, true, true);
	if (_settings_client.sound.click_beep) SndPlayFx(SND_15_BEEP);
	return CBF_NONE;
}

/**
 * Handle click on the entry in the landscaping menu.
 *
 * @param index Menu entry clicked.
 * @return #CBF_NONE
 */
static CallBackFunction MenuClickForest(int index)
{
	switch (index) {
		case 0: ShowTerraformToolbar();  break;
		case 1: ShowBuildTreesToolbar(); break;
		case 2: return SelectSignTool();
	}
	return CBF_NONE;
}

/* --- Music button menu --- */

static CallBackFunction ToolbarMusicClick(Window *w)
{
	PopupMainToolbMenu(w, _game_mode == GM_EDITOR ? (int)WID_TE_MUSIC_SOUND : (int)WID_TN_MUSIC_SOUND, STR_TOOLBAR_SOUND_MUSIC, 1);
	return CBF_NONE;
}

/**
 * Handle click on the entry in the Music menu.
 *
 * @param index Unused.
 * @return #CBF_NONE
 */
static CallBackFunction MenuClickMusicWindow(int index)
{
	ShowMusicWindow();
	return CBF_NONE;
}

/* --- Newspaper button menu --- */

static CallBackFunction ToolbarNewspaperClick(Window *w)
{
	PopupMainToolbMenu(w, WID_TN_MESSAGES, STR_NEWS_MENU_LAST_MESSAGE_NEWS_REPORT, 3);
	return CBF_NONE;
}

/**
 * Handle click on the entry in the Newspaper menu.
 *
 * @param index Menu entry clicked.
 * @return #CBF_NONE
 */
static CallBackFunction MenuClickNewspaper(int index)
{
	switch (index) {
		case 0: ShowLastNewsMessage(); break;
		case 1: ShowMessageHistory();  break;
		case 2: DeleteAllMessages();   break;
	}
	return CBF_NONE;
}

/* --- Help button menu --- */

static CallBackFunction PlaceLandBlockInfo()
{
	if (_last_started_action == CBF_PLACE_LANDINFO) {
		ResetObjectToPlace();
		return CBF_NONE;
	} else {
		SetObjectToPlace(SPR_CURSOR_QUERY, PAL_NONE, HT_RECT, _settings_client.gui.vertical_toolbar ? WC_MAIN_TOOLBAR_RIGHT : WC_MAIN_TOOLBAR, 0);
		return CBF_PLACE_LANDINFO;
	}
}

static CallBackFunction ToolbarHelpClick(Window *w)
{
<<<<<<< HEAD
	DropDownList *list = new DropDownList();
	*list->Append() = new DropDownListStringItem(STR_ABOUT_MENU_LAND_BLOCK_INFO,         0, false);
	*list->Append() = new DropDownListStringItem(STR_NEWS_MENU_LAST_MESSAGE_NEWS_REPORT, 1, false);
	*list->Append() = new DropDownListStringItem(STR_NEWS_MENU_MESSAGE_HISTORY_MENU,     2, false);
	*list->Append() = new DropDownListStringItem(STR_TOOLBAR_SOUND_MUSIC,                3, false);
	*list->Append() = new DropDownListStringItem(STR_ABOUT_MENU_TUTORIAL,                4, false);
	*list->Append() = new DropDownListStringItem(STR_ABOUT_MENU_TOGGLE_CONSOLE,          5, false);
	*list->Append() = new DropDownListStringItem(STR_ABOUT_MENU_AI_DEBUG,                6, false);
	*list->Append() = new DropDownListStringItem(STR_ABOUT_MENU_SCREENSHOT,              7, false);
	*list->Append() = new DropDownListStringItem(STR_ABOUT_MENU_ZOOMIN_SCREENSHOT,       8, false);
	*list->Append() = new DropDownListStringItem(STR_ABOUT_MENU_DEFAULTZOOM_SCREENSHOT,  9, false);
	*list->Append() = new DropDownListStringItem(STR_ABOUT_MENU_GIANT_SCREENSHOT,       10, false);
	*list->Append() = new DropDownListStringItem(STR_ABOUT_MENU_SHOW_FRAMERATE,         11, false);
	*list->Append() = new DropDownListStringItem(STR_ABOUT_MENU_ABOUT_OPENTTD,          12, false);
	if (_settings_client.gui.newgrf_developer_tools) {
		*list->Append() = new DropDownListStringItem(STR_ABOUT_MENU_SPRITE_ALIGNER,        13, false);
		*list->Append() = new DropDownListStringItem(STR_ABOUT_MENU_TOGGLE_BOUNDING_BOXES, 14, false);
		*list->Append() = new DropDownListStringItem(STR_ABOUT_MENU_TOGGLE_DIRTY_BLOCKS,   15, false);
	}
	ShowDropDownList(w, list, 0, WID_TN_HELP, 140, true);
	if (_settings_client.sound.click_beep) SndPlayFx(SND_15_BEEP);
=======
	PopupMainToolbMenu(w, _game_mode == GM_EDITOR ? (int)WID_TE_HELP : (int)WID_TN_HELP, STR_ABOUT_MENU_LAND_BLOCK_INFO, _settings_client.gui.newgrf_developer_tools ? 10 : 7);
>>>>>>> a499e9ac
	return CBF_NONE;
}

/**
 * Callback on the confirmation window for huge screenshots.
 * @param w Window with viewport
 * @param confirmed true on confirmation
 */
static void ScreenshotConfirmCallback(Window *w, bool confirmed)
{
	if (confirmed) MakeScreenshot(_confirmed_screenshot_type, nullptr);
}

/**
 * Make a screenshot of the world.
 * Ask for confirmation if the screenshot will be huge.
 * @param t Screenshot type: World or viewport screenshot
 */
static void MenuClickScreenshot(ScreenshotType t)
{
	ViewPort vp;
	SetupScreenshotViewport(t, &vp);
	if ((uint64)vp.width * (uint64)vp.height > 8192 * 8192) {
		/* Ask for confirmation */
		SetDParam(0, vp.width);
		SetDParam(1, vp.height);
		_confirmed_screenshot_type = t;
		ShowQuery(STR_WARNING_SCREENSHOT_SIZE_CAPTION, STR_WARNING_SCREENSHOT_SIZE_MESSAGE, nullptr, ScreenshotConfirmCallback);
	} else {
		/* Less than 64M pixels, just do it */
		MakeScreenshot(t, nullptr);
	}
}

/**
 * Toggle drawing of sprites' bounding boxes.
 * @note has only an effect when newgrf_developer_tools are active.
 *
 * Function is found here and not in viewport.cpp in order to avoid
 * importing the settings structs to there.
 */
void ToggleBoundingBoxes()
{
	extern bool _draw_bounding_boxes;
	/* Always allow to toggle them off */
	if (_settings_client.gui.newgrf_developer_tools || _draw_bounding_boxes) {
		_draw_bounding_boxes = !_draw_bounding_boxes;
		MarkWholeScreenDirty();
	}
}

/**
 * Toggle drawing of the dirty blocks.
 * @note has only an effect when newgrf_developer_tools are active.
 *
 * Function is found here and not in viewport.cpp in order to avoid
 * importing the settings structs to there.
 */
void ToggleDirtyBlocks()
{
	extern bool _draw_dirty_blocks;
	/* Always allow to toggle them off */
	if (_settings_client.gui.newgrf_developer_tools || _draw_dirty_blocks) {
		_draw_dirty_blocks = !_draw_dirty_blocks;
		MarkWholeScreenDirty();
	}
}

/**
 * Set the starting year for a scenario.
 * @param year New starting year.
 */
void SetStartingYear(Year year)
{
	_settings_game.game_creation.starting_year = Clamp(year, MIN_YEAR, MAX_YEAR);
	Date new_date = ConvertYMDToDate(_settings_game.game_creation.starting_year, 0, 1);
	/* If you open a savegame as scenario there may already be link graphs.*/
	LinkGraphSchedule::instance.ShiftDates(new_date - _date);
	SetDate(new_date, 0);
}

/**
 * Choose the proper callback function for the main toolbar's help menu.
 * @param index The menu index which was selected.
 * @return CBF_NONE
 */
static CallBackFunction MenuClickHelp(int index)
{
	switch (index) {
		case  0: return PlaceLandBlockInfo();
<<<<<<< HEAD
		case  1: ShowLastNewsMessage();            break;
		case  2: ShowMessageHistory();             break;
		case  3: ShowMusicWindow();                break;
		case  4: ShowTutorialWindow();             break;
		case  5: IConsoleSwitch();                 break;
		case  6: ShowAIDebugWindow();              break;
		case  7: MenuClickSmallScreenshot();       break;
		case  8: MenuClickLargeWorldScreenshot(SC_ZOOMEDIN);    break;
		case  9: MenuClickLargeWorldScreenshot(SC_DEFAULTZOOM); break;
		case 10: MenuClickLargeWorldScreenshot(SC_WORLD);       break;
		case 11: ShowFramerateWindow();            break;
		case 12: ShowAboutWindow();                break;
		case 13: ShowSpriteAlignerWindow();        break;
		case 14: ToggleBoundingBoxes();            break;
		case 15: ToggleDirtyBlocks();              break;
=======
		case  2: IConsoleSwitch();                 break;
		case  3: ShowAIDebugWindow();              break;
		case  4: ShowScreenshotWindow();           break;
		case  5: ShowFramerateWindow();            break;
		case  6: ShowAboutWindow();                break;
		case  7: ShowSpriteAlignerWindow();        break;
		case  8: ToggleBoundingBoxes();            break;
		case  9: ToggleDirtyBlocks();              break;
>>>>>>> a499e9ac
	}
	return CBF_NONE;
}

/* --- Switch toolbar button --- */

static CallBackFunction ToolbarSwitchClick(Window *w)
{
	if (_toolbar_mode != TB_LOWER) {
		_toolbar_mode = TB_LOWER;
	} else {
		_toolbar_mode = TB_UPPER;
	}

	w->ReInit();
	w->SetWidgetLoweredState(_game_mode == GM_EDITOR ? (uint)WID_TE_SWITCH_BAR : (uint)WID_TN_SWITCH_BAR, _toolbar_mode == TB_LOWER);
	if (_settings_client.sound.click_beep) SndPlayFx(SND_15_BEEP);
	return CBF_NONE;
}

static CallBackFunction ToolbarCtrlClick(Window *w)
{
	_ctrl_pressed = !_ctrl_pressed;
	//DEBUG(misc, 1, "ToolbarCtrlClick: pressed %d", _ctrl_pressed);
	w->SetWidgetLoweredState(WID_TN_CTRL, _ctrl_pressed);
	w->SetWidgetDirty(WID_TN_CTRL);
	HandleCtrlChanged();
	if (_settings_client.sound.click_beep) SndPlayFx(SND_15_BEEP);
	return CBF_NONE;
}

static CallBackFunction ToolbarShiftClick(Window *w)
{
	_shift_pressed = !_shift_pressed;
	//DEBUG(misc, 1, "ToolbarShiftClick: pressed %d", _shift_pressed);
	w->SetWidgetLoweredState(WID_TN_SHIFT, _shift_pressed);
	w->SetWidgetDirty(WID_TN_SHIFT);
	if (_settings_client.sound.click_beep) SndPlayFx(SND_15_BEEP);
	return CBF_NONE;
}

static CallBackFunction ToolbarDeleteClick(Window *w)
{
	DeleteNonVitalWindows();
	_ctrl_pressed = false;
	w->SetWidgetLoweredState(WID_TN_CTRL, _ctrl_pressed);
	w->SetWidgetDirty(WID_TN_CTRL);
	_shift_pressed = false;
	w->SetWidgetLoweredState(WID_TN_SHIFT, _shift_pressed);
	w->SetWidgetDirty(WID_TN_SHIFT);
	if (_settings_client.sound.click_beep) SndPlayFx(SND_15_BEEP);
	return CBF_NONE;
}

/* --- Scenario editor specific handlers. */

/**
 * Called when clicking at the date panel of the scenario editor toolbar.
 */
static CallBackFunction ToolbarScenDatePanel(Window *w)
{
	SetDParam(0, _settings_game.game_creation.starting_year);
	ShowQueryString(STR_JUST_INT, STR_MAPGEN_START_DATE_QUERY_CAPT, 8, w, CS_NUMERAL, QSF_ENABLE_DEFAULT);
	_left_button_clicked = false;
	return CBF_NONE;
}

static CallBackFunction ToolbarScenDateBackward(Window *w)
{
	/* don't allow too fast scrolling */
	if (!(w->flags & WF_TIMEOUT) || w->timeout_timer <= 1) {
		w->HandleButtonClick(WID_TE_DATE_BACKWARD);
		w->SetDirty();

		SetStartingYear(_settings_game.game_creation.starting_year - 1);
	}
	_left_button_clicked = false;
	return CBF_NONE;
}

static CallBackFunction ToolbarScenDateForward(Window *w)
{
	/* don't allow too fast scrolling */
	if (!(w->flags & WF_TIMEOUT) || w->timeout_timer <= 1) {
		w->HandleButtonClick(WID_TE_DATE_FORWARD);
		w->SetDirty();

		SetStartingYear(_settings_game.game_creation.starting_year + 1);
	}
	_left_button_clicked = false;
	return CBF_NONE;
}

static CallBackFunction ToolbarScenGenLand(Window *w)
{
	w->HandleButtonClick(WID_TE_LAND_GENERATE);
	if (_settings_client.sound.click_beep) SndPlayFx(SND_15_BEEP);

	ShowEditorTerraformToolbar();
	return CBF_NONE;
}


static CallBackFunction ToolbarScenGenTown(Window *w)
{
	w->HandleButtonClick(WID_TE_TOWN_GENERATE);
	if (_settings_client.sound.click_beep) SndPlayFx(SND_15_BEEP);
	ShowFoundTownWindow();
	return CBF_NONE;
}

static CallBackFunction ToolbarScenGenIndustry(Window *w)
{
	w->HandleButtonClick(WID_TE_INDUSTRY);
	if (_settings_client.sound.click_beep) SndPlayFx(SND_15_BEEP);
	ShowBuildIndustryWindow();
	return CBF_NONE;
}

static CallBackFunction ToolbarScenBuildRoadClick(Window *w)
{
	ShowDropDownList(w, GetScenRoadTypeDropDownList(RTTB_ROAD), _last_built_roadtype, WID_TE_ROADS, 140, true, true);
	if (_settings_client.sound.click_beep) SndPlayFx(SND_15_BEEP);
	return CBF_NONE;
}

/**
 * Handle click on the entry in the Build Road menu.
 *
 * @param index RoadType to show the build toolbar for.
 * @return #CBF_NONE
 */
static CallBackFunction ToolbarScenBuildRoad(int index)
{
	_last_built_roadtype = (RoadType)index;
	ShowBuildRoadScenToolbar(_last_built_roadtype);
	return CBF_NONE;
}

static CallBackFunction ToolbarScenBuildTramClick(Window *w)
{
	ShowDropDownList(w, GetScenRoadTypeDropDownList(RTTB_TRAM), _last_built_tramtype, WID_TE_TRAMS, 140, true, true);
	if (_settings_client.sound.click_beep) SndPlayFx(SND_15_BEEP);
	return CBF_NONE;
}

/**
 * Handle click on the entry in the Build Tram menu.
 *
 * @param index RoadType to show the build toolbar for.
 * @return #CBF_NONE
 */
static CallBackFunction ToolbarScenBuildTram(int index)
{
	_last_built_tramtype = (RoadType)index;
	ShowBuildRoadScenToolbar(_last_built_tramtype);
	return CBF_NONE;
}

static CallBackFunction ToolbarScenBuildDocks(Window *w)
{
	w->HandleButtonClick(WID_TE_WATER);
	if (_settings_client.sound.click_beep) SndPlayFx(SND_15_BEEP);
	ShowBuildDocksScenToolbar();
	return CBF_NONE;
}

static CallBackFunction ToolbarScenPlantTrees(Window *w)
{
	w->HandleButtonClick(WID_TE_TREES);
	if (_settings_client.sound.click_beep) SndPlayFx(SND_15_BEEP);
	ShowBuildTreesToolbar();
	return CBF_NONE;
}

static CallBackFunction ToolbarScenPlaceSign(Window *w)
{
	w->HandleButtonClick(WID_TE_SIGNS);
	if (_settings_client.sound.click_beep) SndPlayFx(SND_15_BEEP);
	return SelectSignTool();
}

static CallBackFunction ToolbarBtn_NULL(Window *w)
{
	return CBF_NONE;
}

typedef CallBackFunction MenuClickedProc(int index);

static MenuClickedProc * const _menu_clicked_procs[] = {
	nullptr,                 // 0
	nullptr,                 // 1
	MenuClickSettings,    // 2
	MenuClickSaveLoad,    // 3
	MenuClickMap,         // 4
	MenuClickTown,        // 5
	MenuClickSubsidies,   // 6
	MenuClickStations,    // 7
	MenuClickFinances,    // 8
	MenuClickCompany,     // 9
	MenuClickStory,       // 10
	MenuClickGoal,        // 11
	MenuClickGraphs,      // 12
	MenuClickLeague,      // 13
	MenuClickIndustry,    // 14
	MenuClickShowTrains,  // 15
	MenuClickShowRoad,    // 16
	MenuClickShowShips,   // 17
	MenuClickShowAir,     // 18
	MenuClickMap,         // 19
	nullptr,                 // 20
	MenuClickBuildRail,   // 21
	MenuClickBuildRoad,   // 22
	MenuClickBuildTram,   // 23
	MenuClickBuildWater,  // 24
	MenuClickBuildAir,    // 25
	MenuClickForest,      // 26
	MenuClickMusicWindow, // 27
	MenuClickNewspaper,   // 28
	MenuClickHelp,        // 29
};

/** Full blown container to make it behave exactly as we want :) */
class NWidgetToolbarContainer : public NWidgetContainer {
	bool visible[WID_TN_END]; ///< The visible headers
protected:
	uint spacers;          ///< Number of spacer widgets in this toolbar

public:
	NWidgetToolbarContainer(WidgetType widgetType = NWID_HORIZONTAL) : NWidgetContainer(widgetType)
	{
	}

	/**
	 * Check whether the given widget type is a button for us.
	 * @param type the widget type to check.
	 * @return true if it is a button for us.
	 */
	bool IsButton(WidgetType type) const
	{
		return type == WWT_IMGBTN || type == WWT_IMGBTN_2 || type == WWT_PUSHIMGBTN || type == WWT_PUSHTXTBTN || type == WWT_TEXTBTN;
	}

	void SetupSmallestSize(Window *w, bool init_array) override
	{
		this->smallest_x = 0; // Biggest child
		this->smallest_y = 0; // Biggest child
		this->fill_x = (type == NWID_HORIZONTAL);
		this->fill_y = (type == NWID_VERTICAL);
		this->resize_x = (type == NWID_HORIZONTAL); // We only resize in this direction
		this->resize_y = (type == NWID_VERTICAL); // We never resize in this direction
		this->spacers = 0;

		uint nbuttons = 0;
		/* First initialise some variables... */
		for (NWidgetBase *child_wid = this->head; child_wid != nullptr; child_wid = child_wid->next) {
			child_wid->SetupSmallestSize(w, init_array);
			if (type == NWID_HORIZONTAL) {
				this->smallest_y = max(this->smallest_y, child_wid->smallest_y + child_wid->padding_top + child_wid->padding_bottom);
			} else {
				this->smallest_x = max(this->smallest_x, child_wid->smallest_x + child_wid->padding_left + child_wid->padding_right);
			}
			if (this->IsButton(child_wid->type)) {
				nbuttons++;
				if (type == NWID_HORIZONTAL) {
					this->smallest_x = max(this->smallest_x, child_wid->smallest_x + child_wid->padding_left + child_wid->padding_right);
				} else {
					this->smallest_y = max(this->smallest_y, child_wid->smallest_y + child_wid->padding_top + child_wid->padding_bottom);
				}
			} else if (child_wid->type == NWID_SPACER) {
				this->spacers++;
			}
		}

		/* ... then in a second pass make sure the 'current' heights are set. Won't change ever. */
<<<<<<< HEAD
		for (NWidgetBase *child_wid = this->head; child_wid != NULL; child_wid = child_wid->next) {
			if (type == NWID_HORIZONTAL) {
				child_wid->current_y = this->smallest_y;
				if (!this->IsButton(child_wid->type)) {
					child_wid->current_x = child_wid->smallest_x;
				}
			} else {
				child_wid->current_x = this->smallest_x;
				if (!this->IsButton(child_wid->type)) {
					child_wid->current_y = child_wid->smallest_y;
				}
=======
		for (NWidgetBase *child_wid = this->head; child_wid != nullptr; child_wid = child_wid->next) {
			child_wid->current_y = this->smallest_y;
			if (!this->IsButton(child_wid->type)) {
				child_wid->current_x = child_wid->smallest_x;
>>>>>>> a499e9ac
			}
		}
		if (type == NWID_HORIZONTAL) {
			//w->window_desc->default_width_trad = nbuttons * this->smallest_x;
			w->window_desc->pref_width = nbuttons * this->smallest_x;
		} else {
			//w->window_desc->default_height_trad = nbuttons * this->smallest_y;
			w->window_desc->pref_height = nbuttons * this->smallest_y;
		}
		_toolbar_width = nbuttons * this->smallest_x;
	}

	void AssignSizePosition(SizingType sizing, uint x, uint y, uint given_width, uint given_height, bool rtl) override
	{
		assert(given_width >= this->smallest_x && given_height >= this->smallest_y);

		this->pos_x = x;
		this->pos_y = y;
		this->current_x = given_width;
		this->current_y = given_height;

		/* Figure out what are the visible buttons */
		memset(this->visible, 0, sizeof(this->visible));
		uint arrangable_count, button_count, spacer_count;
		const byte *arrangement = GetButtonArrangement(given_width, arrangable_count, button_count, spacer_count);
		for (uint i = 0; i < arrangable_count; i++) {
			this->visible[arrangement[i]] = true;
		}

		/* Create us ourselves a quick lookup table */
		NWidgetBase *widgets[WID_TN_END];
		for (NWidgetBase *child_wid = this->head; child_wid != nullptr; child_wid = child_wid->next) {
			if (child_wid->type == NWID_SPACER) continue;
			widgets[((NWidgetCore*)child_wid)->index] = child_wid;
		}

		/* Now assign the widgets to their rightful place */
		uint position = 0; // Place to put next child relative to origin of the container.
		uint spacer_space = max(0, (int)given_width - (int)(button_count * this->smallest_x)); // Remaining spacing for 'spacer' widgets
		uint button_space = given_width - spacer_space; // Remaining spacing for the buttons
		if (type == NWID_VERTICAL) {
			spacer_space = max(0, (int)given_height - (int)(button_count * this->smallest_y));
			button_space = given_height - spacer_space;
		}
		uint spacer_i = 0;
		uint button_i = 0;

		/* Index into the arrangement indices. The macro lastof cannot be used here! */
		const byte *cur_wid = rtl ? &arrangement[arrangable_count - 1] : arrangement;
		for (uint i = 0; i < arrangable_count; i++) {
			NWidgetBase *child_wid = widgets[*cur_wid];
			/* If we have to give space to the spacers, do that */
			if (spacer_space != 0) {
				NWidgetBase *possible_spacer = rtl ? child_wid->next : child_wid->prev;
				if (possible_spacer != nullptr && possible_spacer->type == NWID_SPACER) {
					uint add = spacer_space / (spacer_count - spacer_i);
					position += add;
					spacer_space -= add;
					spacer_i++;
				}
			}

			/* Buttons can be scaled, the others not. */
			if (this->IsButton(child_wid->type)) {
				if (type == NWID_HORIZONTAL) {
					child_wid->current_x = button_space / (button_count - button_i);
					button_space -= child_wid->current_x;
				} else {
					child_wid->current_y = button_space / (button_count - button_i);
					button_space -= child_wid->current_y;
				}
				button_i++;
			}
			if (type == NWID_HORIZONTAL) {
				child_wid->AssignSizePosition(sizing, x + position, y, child_wid->current_x, this->current_y, rtl);
				position += child_wid->current_x;
			} else {
				child_wid->AssignSizePosition(sizing, x, y + position, this->current_x, child_wid->current_y, rtl);
				position += child_wid->current_y;
			}

			if (rtl) {
				cur_wid--;
			} else {
				cur_wid++;
			}
		}
	}

	void Draw(const Window *w) override
	{
		/* Draw brown-red toolbar bg. */
		GfxFillRect(this->pos_x, this->pos_y, this->pos_x + this->current_x - 1, this->pos_y + this->current_y - 1, PC_VERY_DARK_RED);
		GfxFillRect(this->pos_x, this->pos_y, this->pos_x + this->current_x - 1, this->pos_y + this->current_y - 1, PC_DARK_RED, FILLRECT_CHECKER);

		bool rtl = _current_text_dir == TD_RTL;
		for (NWidgetBase *child_wid = rtl ? this->tail : this->head; child_wid != nullptr; child_wid = rtl ? child_wid->prev : child_wid->next) {
			if (child_wid->type == NWID_SPACER) continue;
			if (!this->visible[((NWidgetCore*)child_wid)->index]) continue;

			child_wid->Draw(w);
		}
	}

	NWidgetCore *GetWidgetFromPos(int x, int y) override
	{
		if (!IsInsideBS(x, this->pos_x, this->current_x) || !IsInsideBS(y, this->pos_y, this->current_y)) return nullptr;

		for (NWidgetBase *child_wid = this->head; child_wid != nullptr; child_wid = child_wid->next) {
			if (child_wid->type == NWID_SPACER) continue;
			if (!this->visible[((NWidgetCore*)child_wid)->index]) continue;

			NWidgetCore *nwid = child_wid->GetWidgetFromPos(x, y);
			if (nwid != nullptr) return nwid;
		}
		return nullptr;
	}

	/**
	 * Get the arrangement of the buttons for the toolbar.
	 * @param width the new width of the toolbar.
	 * @param arrangable_count output of the number of visible items.
	 * @param button_count output of the number of visible buttons.
	 * @param spacer_count output of the number of spacers.
	 * @return the button configuration.
	 */
	virtual const byte *GetButtonArrangement(uint &width, uint &arrangable_count, uint &button_count, uint &spacer_count) const = 0;
};

/** Container for the 'normal' main toolbar */
class NWidgetMainToolbarContainer : public NWidgetToolbarContainer {
	const byte *GetButtonArrangement(uint &width, uint &arrangable_count, uint &button_count, uint &spacer_count) const override
	{
		uint SMALLEST_ARRANGEMENT = 14 + (_settings_client.gui.build_confirmation ? 1 : 2);
		uint BIGGEST_ARRANGEMENT  = 20 + (_settings_client.gui.build_confirmation ? 1 : 2);

		/* The number of buttons of each row of the toolbar should match the number of items which we want to be visible.
		 * The total number of buttons should be equal to arrangable_count * 2.
		 * No bad things happen, but we could see strange behaviours if we have buttons < (arrangable_count * 2) like a
		 * pause button appearing on the right of the lower toolbar and weird resizing of the widgets even if there is
		 * enough space.
		 */
		static const byte arrange14[] = {
			WID_TN_PAUSE,
			WID_TN_FAST_FORWARD,
			WID_TN_TRAINS,
			WID_TN_ROADVEHS,
			WID_TN_SHIPS,
			WID_TN_AIRCRAFT,
			WID_TN_ZOOM_IN,
			WID_TN_ZOOM_OUT,
			WID_TN_RAILS,
			WID_TN_ROADS,
			WID_TN_WATER,
			WID_TN_AIR,
			WID_TN_LANDSCAPE,
			WID_TN_CTRL,
			WID_TN_SWITCH_BAR,
			// lower toolbar
			WID_TN_SETTINGS,
			WID_TN_SAVE,
			WID_TN_SMALL_MAP,
			WID_TN_TOWNS,
			WID_TN_SUBSIDIES,
			WID_TN_STATIONS,
			WID_TN_FINANCES,
			WID_TN_COMPANIES,
			WID_TN_GRAPHS,
			WID_TN_INDUSTRIES,
			WID_TN_MUSIC_SOUND,
			WID_TN_MESSAGES,
			WID_TN_HELP,
			WID_TN_CTRL,
			WID_TN_SWITCH_BAR,
		};
		static const byte arrange15[] = {
			WID_TN_PAUSE,
			WID_TN_FAST_FORWARD,
			WID_TN_SMALL_MAP,
			WID_TN_TRAINS,
			WID_TN_ROADVEHS,
			WID_TN_SHIPS,
			WID_TN_AIRCRAFT,
			WID_TN_RAILS,
			WID_TN_ROADS,
			WID_TN_WATER,
			WID_TN_AIR,
			WID_TN_LANDSCAPE,
			WID_TN_ZOOM_IN,
			WID_TN_ZOOM_OUT,
			WID_TN_CTRL,
			WID_TN_SWITCH_BAR,
			// lower toolbar
			WID_TN_PAUSE,
			WID_TN_SETTINGS,
			WID_TN_SMALL_MAP,
			WID_TN_SAVE,
			WID_TN_TOWNS,
			WID_TN_SUBSIDIES,
			WID_TN_STATIONS,
			WID_TN_FINANCES,
			WID_TN_COMPANIES,
			WID_TN_GRAPHS,
			WID_TN_INDUSTRIES,
			WID_TN_MUSIC_SOUND,
			WID_TN_MESSAGES,
			WID_TN_HELP,
			WID_TN_CTRL,
			WID_TN_SWITCH_BAR,
		};
		static const byte arrange16[] = {
			WID_TN_PAUSE,
			WID_TN_FAST_FORWARD,
			WID_TN_SETTINGS,
			WID_TN_SMALL_MAP,
			WID_TN_TRAINS,
			WID_TN_ROADVEHS,
			WID_TN_SHIPS,
			WID_TN_AIRCRAFT,
			WID_TN_RAILS,
			WID_TN_ROADS,
			WID_TN_WATER,
			WID_TN_AIR,
			WID_TN_LANDSCAPE,
			WID_TN_ZOOM_IN,
			WID_TN_ZOOM_OUT,
			WID_TN_CTRL,
			WID_TN_SWITCH_BAR,
			// lower toolbar
			WID_TN_PAUSE,
			WID_TN_FAST_FORWARD,
			WID_TN_SAVE,
			WID_TN_TOWNS,
			WID_TN_SUBSIDIES,
			WID_TN_STATIONS,
			WID_TN_FINANCES,
			WID_TN_COMPANIES,
			WID_TN_GRAPHS,
			WID_TN_INDUSTRIES,
			WID_TN_MUSIC_SOUND,
			WID_TN_MESSAGES,
			WID_TN_HELP,
			WID_TN_ZOOM_IN,
			WID_TN_ZOOM_OUT,
			WID_TN_CTRL,
			WID_TN_SWITCH_BAR,
		};
		static const byte arrange17[] = {
			WID_TN_PAUSE,
			WID_TN_FAST_FORWARD,
			WID_TN_SETTINGS,
			WID_TN_SMALL_MAP,
			WID_TN_SUBSIDIES,
			WID_TN_TRAINS,
			WID_TN_ROADVEHS,
			WID_TN_SHIPS,
			WID_TN_AIRCRAFT,
			WID_TN_RAILS,
			WID_TN_ROADS,
			WID_TN_WATER,
			WID_TN_AIR,
			WID_TN_LANDSCAPE,
			WID_TN_ZOOM_IN,
			WID_TN_ZOOM_OUT,
			WID_TN_CTRL,
			WID_TN_SWITCH_BAR,
			// lower toolbar
			WID_TN_PAUSE,
			WID_TN_FAST_FORWARD,
			WID_TN_SAVE,
			WID_TN_SMALL_MAP,
			WID_TN_SUBSIDIES,
			WID_TN_TOWNS,
			WID_TN_STATIONS,
			WID_TN_FINANCES,
			WID_TN_COMPANIES,
			WID_TN_GRAPHS,
			WID_TN_INDUSTRIES,
			WID_TN_MUSIC_SOUND,
			WID_TN_MESSAGES,
			WID_TN_HELP,
			WID_TN_ZOOM_IN,
			WID_TN_ZOOM_OUT,
			WID_TN_CTRL,
			WID_TN_SWITCH_BAR,
		};
		static const byte arrange18[] = {
			WID_TN_PAUSE,
			WID_TN_FAST_FORWARD,
			WID_TN_SETTINGS,
			WID_TN_SMALL_MAP,
			WID_TN_TOWNS,
			WID_TN_SUBSIDIES,
			WID_TN_STATIONS,
			WID_TN_FINANCES,
			WID_TN_COMPANIES,
			WID_TN_INDUSTRIES,
			WID_TN_RAILS,
			WID_TN_ROADS,
			WID_TN_WATER,
			WID_TN_AIR,
			WID_TN_LANDSCAPE,
			WID_TN_ZOOM_IN,
			WID_TN_ZOOM_OUT,
			WID_TN_CTRL,
			WID_TN_SWITCH_BAR,
			// lower toolbar
			WID_TN_PAUSE,
			WID_TN_FAST_FORWARD,
			WID_TN_SAVE,
			WID_TN_SMALL_MAP,
			WID_TN_TOWNS,
			WID_TN_SUBSIDIES,
			WID_TN_STATIONS,
			WID_TN_GRAPHS,
			WID_TN_TRAINS,
			WID_TN_ROADVEHS,
			WID_TN_SHIPS,
			WID_TN_AIRCRAFT,
			WID_TN_MUSIC_SOUND,
			WID_TN_MESSAGES,
			WID_TN_HELP,
			WID_TN_ZOOM_IN,
			WID_TN_ZOOM_OUT,
			WID_TN_CTRL,
			WID_TN_SWITCH_BAR,
		};
		static const byte arrange19[] = {
			WID_TN_PAUSE,
			WID_TN_FAST_FORWARD,
			WID_TN_SETTINGS,
			WID_TN_SMALL_MAP,
			WID_TN_TOWNS,
			WID_TN_SUBSIDIES,
			WID_TN_TRAINS,
			WID_TN_ROADVEHS,
			WID_TN_SHIPS,
			WID_TN_AIRCRAFT,
			WID_TN_RAILS,
			WID_TN_ROADS,
			WID_TN_WATER,
			WID_TN_AIR,
			WID_TN_LANDSCAPE,
			WID_TN_MUSIC_SOUND,
			WID_TN_ZOOM_IN,
			WID_TN_ZOOM_OUT,
			WID_TN_CTRL,
			WID_TN_SWITCH_BAR,
			// lower toolbar
			WID_TN_PAUSE,
			WID_TN_FAST_FORWARD,
			WID_TN_SAVE,
			WID_TN_SMALL_MAP,
			WID_TN_STATIONS,
			WID_TN_FINANCES,
			WID_TN_COMPANIES,
			WID_TN_GRAPHS,
			WID_TN_INDUSTRIES,
			WID_TN_MESSAGES,
			WID_TN_RAILS,
			WID_TN_ROADS,
			WID_TN_WATER,
			WID_TN_AIR,
			WID_TN_LANDSCAPE,
			WID_TN_HELP,
			WID_TN_ZOOM_IN,
			WID_TN_ZOOM_OUT,
			WID_TN_CTRL,
			WID_TN_SWITCH_BAR,
		};
		static const byte arrange20[] = {
			WID_TN_PAUSE,
			WID_TN_FAST_FORWARD,
			WID_TN_SETTINGS,
			WID_TN_SMALL_MAP,
			WID_TN_TOWNS,
			WID_TN_SUBSIDIES,
			WID_TN_TRAINS,
			WID_TN_ROADVEHS,
			WID_TN_SHIPS,
			WID_TN_AIRCRAFT,
			WID_TN_RAILS,
			WID_TN_ROADS,
			WID_TN_WATER,
			WID_TN_AIR,
			WID_TN_LANDSCAPE,
			WID_TN_MUSIC_SOUND,
			WID_TN_GOAL,
			WID_TN_ZOOM_IN,
			WID_TN_ZOOM_OUT,
			WID_TN_CTRL,
			WID_TN_SWITCH_BAR,
			// lower toolbar
			WID_TN_PAUSE,
			WID_TN_FAST_FORWARD,
			WID_TN_SAVE,
			WID_TN_SMALL_MAP,
			WID_TN_STATIONS,
			WID_TN_FINANCES,
			WID_TN_COMPANIES,
			WID_TN_GRAPHS,
			WID_TN_INDUSTRIES,
			WID_TN_MESSAGES,
			WID_TN_RAILS,
			WID_TN_ROADS,
			WID_TN_WATER,
			WID_TN_AIR,
			WID_TN_LANDSCAPE,
			WID_TN_STORY,
			WID_TN_HELP,
			WID_TN_ZOOM_IN,
			WID_TN_ZOOM_OUT,
			WID_TN_CTRL,
			WID_TN_SWITCH_BAR,
		};
		static const byte arrange_all[] = {
			WID_TN_PAUSE,
			WID_TN_FAST_FORWARD,
			WID_TN_SETTINGS,
			WID_TN_SAVE,
			WID_TN_SMALL_MAP,
			WID_TN_TOWNS,
			WID_TN_SUBSIDIES,
			WID_TN_STATIONS,
			WID_TN_FINANCES,
			WID_TN_COMPANIES,
			WID_TN_STORY,
			WID_TN_GOAL,
			WID_TN_GRAPHS,
			WID_TN_LEAGUE,
			WID_TN_INDUSTRIES,
			WID_TN_TRAINS,
			WID_TN_ROADVEHS,
			WID_TN_SHIPS,
			WID_TN_AIRCRAFT,
			WID_TN_ZOOM_IN,
			WID_TN_ZOOM_OUT,
			WID_TN_RAILS,
			WID_TN_ROADS,
			WID_TN_TRAMS,
			WID_TN_WATER,
			WID_TN_AIR,
			WID_TN_LANDSCAPE,
			WID_TN_MUSIC_SOUND,
			WID_TN_MESSAGES,
			WID_TN_CTRL,
			WID_TN_HELP
		};
<<<<<<< HEAD
		/* With 'Shift' button included */
		static const byte arrange14shift[] = {
			WID_TN_PAUSE,
			WID_TN_FAST_FORWARD,
			WID_TN_TRAINS,
			WID_TN_ROADVEHS,
			WID_TN_SHIPS,
			WID_TN_AIRCRAFT,
			WID_TN_ZOOM_IN,
			WID_TN_ZOOM_OUT,
			WID_TN_RAILS,
			WID_TN_ROADS,
			WID_TN_WATER,
			WID_TN_AIR,
			WID_TN_LANDSCAPE,
			WID_TN_CTRL,
			WID_TN_SHIFT,
			WID_TN_SWITCH_BAR,
			// lower toolbar
			WID_TN_SETTINGS,
			WID_TN_SAVE,
			WID_TN_SMALL_MAP,
			WID_TN_TOWNS,
			WID_TN_SUBSIDIES,
			WID_TN_STATIONS,
			WID_TN_FINANCES,
			WID_TN_COMPANIES,
			WID_TN_GRAPHS,
			WID_TN_INDUSTRIES,
			WID_TN_MUSIC_SOUND,
			WID_TN_MESSAGES,
			WID_TN_HELP,
			WID_TN_CTRL,
			WID_TN_SHIFT,
			WID_TN_SWITCH_BAR,
		};
		static const byte arrange15shift[] = {
			WID_TN_PAUSE,
			WID_TN_FAST_FORWARD,
			WID_TN_SMALL_MAP,
			WID_TN_TRAINS,
			WID_TN_ROADVEHS,
			WID_TN_SHIPS,
			WID_TN_AIRCRAFT,
			WID_TN_RAILS,
			WID_TN_ROADS,
			WID_TN_WATER,
			WID_TN_AIR,
			WID_TN_LANDSCAPE,
			WID_TN_ZOOM_IN,
			WID_TN_ZOOM_OUT,
			WID_TN_CTRL,
			WID_TN_SHIFT,
			WID_TN_SWITCH_BAR,
			// lower toolbar
			WID_TN_PAUSE,
			WID_TN_SETTINGS,
			WID_TN_SMALL_MAP,
			WID_TN_SAVE,
			WID_TN_TOWNS,
			WID_TN_SUBSIDIES,
			WID_TN_STATIONS,
			WID_TN_FINANCES,
			WID_TN_COMPANIES,
			WID_TN_GRAPHS,
			WID_TN_INDUSTRIES,
			WID_TN_MUSIC_SOUND,
			WID_TN_MESSAGES,
			WID_TN_HELP,
			WID_TN_CTRL,
			WID_TN_SHIFT,
			WID_TN_SWITCH_BAR,
		};
		static const byte arrange16shift[] = {
			WID_TN_PAUSE,
			WID_TN_FAST_FORWARD,
			WID_TN_SETTINGS,
			WID_TN_SMALL_MAP,
			WID_TN_TRAINS,
			WID_TN_ROADVEHS,
			WID_TN_SHIPS,
			WID_TN_AIRCRAFT,
			WID_TN_RAILS,
			WID_TN_ROADS,
			WID_TN_WATER,
			WID_TN_AIR,
			WID_TN_LANDSCAPE,
			WID_TN_ZOOM_IN,
			WID_TN_ZOOM_OUT,
			WID_TN_CTRL,
			WID_TN_SHIFT,
			WID_TN_SWITCH_BAR,
			// lower toolbar
			WID_TN_PAUSE,
			WID_TN_FAST_FORWARD,
			WID_TN_SAVE,
			WID_TN_TOWNS,
			WID_TN_SUBSIDIES,
			WID_TN_STATIONS,
			WID_TN_FINANCES,
			WID_TN_COMPANIES,
			WID_TN_GRAPHS,
			WID_TN_INDUSTRIES,
			WID_TN_MUSIC_SOUND,
			WID_TN_MESSAGES,
			WID_TN_HELP,
			WID_TN_ZOOM_IN,
			WID_TN_ZOOM_OUT,
			WID_TN_CTRL,
			WID_TN_SHIFT,
			WID_TN_SWITCH_BAR,
=======

		/* If at least BIGGEST_ARRANGEMENT fit, just spread all the buttons nicely */
		uint full_buttons = max(CeilDiv(width, this->smallest_x), SMALLEST_ARRANGEMENT);
		if (full_buttons > BIGGEST_ARRANGEMENT) {
			button_count = arrangable_count = lengthof(arrange_all);
			spacer_count = this->spacers;
			return arrange_all;
		}

		/* Introduce the split toolbar */
		static const byte * const arrangements[] = { arrange14, arrange15, arrange16, arrange17, arrange18, arrange19, arrange20 };

		button_count = arrangable_count = full_buttons;
		spacer_count = this->spacers;
		return arrangements[full_buttons - SMALLEST_ARRANGEMENT] + ((_toolbar_mode == TB_LOWER) ? full_buttons : 0);
	}
};

/** Container for the scenario editor's toolbar */
class NWidgetScenarioToolbarContainer : public NWidgetToolbarContainer {
	uint panel_widths[2]; ///< The width of the two panels (the text panel and date panel)

	void SetupSmallestSize(Window *w, bool init_array) override
	{
		this->NWidgetToolbarContainer::SetupSmallestSize(w, init_array);

		/* Find the size of panel_widths */
		uint i = 0;
		for (NWidgetBase *child_wid = this->head; child_wid != nullptr; child_wid = child_wid->next) {
			if (child_wid->type == NWID_SPACER || this->IsButton(child_wid->type)) continue;

			assert(i < lengthof(this->panel_widths));
			this->panel_widths[i++] = child_wid->current_x;
			_toolbar_width += child_wid->current_x;
		}
	}

	const byte *GetButtonArrangement(uint &width, uint &arrangable_count, uint &button_count, uint &spacer_count) const override
	{
		static const byte arrange_all[] = {
			WID_TE_PAUSE,
			WID_TE_FAST_FORWARD,
			WID_TE_SETTINGS,
			WID_TE_SAVE,
			WID_TE_SPACER,
			WID_TE_DATE_PANEL,
			WID_TE_SMALL_MAP,
			WID_TE_ZOOM_IN,
			WID_TE_ZOOM_OUT,
			WID_TE_LAND_GENERATE,
			WID_TE_TOWN_GENERATE,
			WID_TE_INDUSTRY,
			WID_TE_ROADS,
			WID_TE_TRAMS,
			WID_TE_WATER,
			WID_TE_TREES,
			WID_TE_SIGNS,
			WID_TE_MUSIC_SOUND,
			WID_TE_HELP,
		};
		static const byte arrange_nopanel[] = {
			WID_TE_PAUSE,
			WID_TE_FAST_FORWARD,
			WID_TE_SETTINGS,
			WID_TE_SAVE,
			WID_TE_DATE_PANEL,
			WID_TE_SMALL_MAP,
			WID_TE_ZOOM_IN,
			WID_TE_ZOOM_OUT,
			WID_TE_LAND_GENERATE,
			WID_TE_TOWN_GENERATE,
			WID_TE_INDUSTRY,
			WID_TE_ROADS,
			WID_TE_TRAMS,
			WID_TE_WATER,
			WID_TE_TREES,
			WID_TE_SIGNS,
			WID_TE_MUSIC_SOUND,
			WID_TE_HELP,
		};
		static const byte arrange_switch[] = {
			WID_TE_DATE_PANEL,
			WID_TE_SMALL_MAP,
			WID_TE_LAND_GENERATE,
			WID_TE_TOWN_GENERATE,
			WID_TE_INDUSTRY,
			WID_TE_ROADS,
			WID_TE_TRAMS,
			WID_TE_WATER,
			WID_TE_TREES,
			WID_TE_SIGNS,
			WID_TE_SWITCH_BAR,
			// lower toolbar
			WID_TE_PAUSE,
			WID_TE_FAST_FORWARD,
			WID_TE_SETTINGS,
			WID_TE_SAVE,
			WID_TE_DATE_PANEL,
			WID_TE_SMALL_MAP,
			WID_TE_ZOOM_IN,
			WID_TE_ZOOM_OUT,
			WID_TE_MUSIC_SOUND,
			WID_TE_HELP,
			WID_TE_SWITCH_BAR,
>>>>>>> a499e9ac
		};
		static const byte arrange17shift[] = {
			WID_TN_PAUSE,
			WID_TN_FAST_FORWARD,
			WID_TN_SETTINGS,
			WID_TN_SMALL_MAP,
			WID_TN_SUBSIDIES,
			WID_TN_TRAINS,
			WID_TN_ROADVEHS,
			WID_TN_SHIPS,
			WID_TN_AIRCRAFT,
			WID_TN_RAILS,
			WID_TN_ROADS,
			WID_TN_WATER,
			WID_TN_AIR,
			WID_TN_LANDSCAPE,
			WID_TN_ZOOM_IN,
			WID_TN_ZOOM_OUT,
			WID_TN_CTRL,
			WID_TN_SHIFT,
			WID_TN_SWITCH_BAR,
			// lower toolbar
			WID_TN_PAUSE,
			WID_TN_FAST_FORWARD,
			WID_TN_SAVE,
			WID_TN_SMALL_MAP,
			WID_TN_SUBSIDIES,
			WID_TN_TOWNS,
			WID_TN_STATIONS,
			WID_TN_FINANCES,
			WID_TN_COMPANIES,
			WID_TN_GRAPHS,
			WID_TN_INDUSTRIES,
			WID_TN_MUSIC_SOUND,
			WID_TN_MESSAGES,
			WID_TN_HELP,
			WID_TN_ZOOM_IN,
			WID_TN_ZOOM_OUT,
			WID_TN_CTRL,
			WID_TN_SHIFT,
			WID_TN_SWITCH_BAR,
		};
		static const byte arrange18shift[] = {
			WID_TN_PAUSE,
			WID_TN_FAST_FORWARD,
			WID_TN_SETTINGS,
			WID_TN_SMALL_MAP,
			WID_TN_TOWNS,
			WID_TN_SUBSIDIES,
			WID_TN_STATIONS,
			WID_TN_FINANCES,
			WID_TN_COMPANIES,
			WID_TN_INDUSTRIES,
			WID_TN_RAILS,
			WID_TN_ROADS,
			WID_TN_WATER,
			WID_TN_AIR,
			WID_TN_LANDSCAPE,
			WID_TN_ZOOM_IN,
			WID_TN_ZOOM_OUT,
			WID_TN_CTRL,
			WID_TN_SHIFT,
			WID_TN_SWITCH_BAR,
			// lower toolbar
			WID_TN_PAUSE,
			WID_TN_FAST_FORWARD,
			WID_TN_SAVE,
			WID_TN_SMALL_MAP,
			WID_TN_TOWNS,
			WID_TN_SUBSIDIES,
			WID_TN_STATIONS,
			WID_TN_GRAPHS,
			WID_TN_TRAINS,
			WID_TN_ROADVEHS,
			WID_TN_SHIPS,
			WID_TN_AIRCRAFT,
			WID_TN_MUSIC_SOUND,
			WID_TN_MESSAGES,
			WID_TN_HELP,
			WID_TN_ZOOM_IN,
			WID_TN_ZOOM_OUT,
			WID_TN_CTRL,
			WID_TN_SHIFT,
			WID_TN_SWITCH_BAR,
		};
		static const byte arrange19shift[] = {
			WID_TN_PAUSE,
			WID_TN_FAST_FORWARD,
			WID_TN_SETTINGS,
			WID_TN_SMALL_MAP,
			WID_TN_TOWNS,
			WID_TN_SUBSIDIES,
			WID_TN_TRAINS,
			WID_TN_ROADVEHS,
			WID_TN_SHIPS,
			WID_TN_AIRCRAFT,
			WID_TN_RAILS,
			WID_TN_ROADS,
			WID_TN_WATER,
			WID_TN_AIR,
			WID_TN_LANDSCAPE,
			WID_TN_MUSIC_SOUND,
			WID_TN_ZOOM_IN,
			WID_TN_ZOOM_OUT,
			WID_TN_CTRL,
			WID_TN_SHIFT,
			WID_TN_SWITCH_BAR,
			// lower toolbar
			WID_TN_PAUSE,
			WID_TN_FAST_FORWARD,
			WID_TN_SAVE,
			WID_TN_SMALL_MAP,
			WID_TN_STATIONS,
			WID_TN_FINANCES,
			WID_TN_COMPANIES,
			WID_TN_GRAPHS,
			WID_TN_INDUSTRIES,
			WID_TN_MESSAGES,
			WID_TN_RAILS,
			WID_TN_ROADS,
			WID_TN_WATER,
			WID_TN_AIR,
			WID_TN_LANDSCAPE,
			WID_TN_HELP,
			WID_TN_ZOOM_IN,
			WID_TN_ZOOM_OUT,
			WID_TN_CTRL,
			WID_TN_SHIFT,
			WID_TN_SWITCH_BAR,
		};
		static const byte arrange20shift[] = {
			WID_TN_PAUSE,
			WID_TN_FAST_FORWARD,
			WID_TN_SETTINGS,
			WID_TN_SMALL_MAP,
			WID_TN_TOWNS,
			WID_TN_SUBSIDIES,
			WID_TN_TRAINS,
			WID_TN_ROADVEHS,
			WID_TN_SHIPS,
			WID_TN_AIRCRAFT,
			WID_TN_RAILS,
			WID_TN_ROADS,
			WID_TN_WATER,
			WID_TN_AIR,
			WID_TN_LANDSCAPE,
			WID_TN_MUSIC_SOUND,
			WID_TN_GOAL,
			WID_TN_ZOOM_IN,
			WID_TN_ZOOM_OUT,
			WID_TN_CTRL,
			WID_TN_SHIFT,
			WID_TN_SWITCH_BAR,
			// lower toolbar
			WID_TN_PAUSE,
			WID_TN_FAST_FORWARD,
			WID_TN_SAVE,
			WID_TN_SMALL_MAP,
			WID_TN_STATIONS,
			WID_TN_FINANCES,
			WID_TN_COMPANIES,
			WID_TN_GRAPHS,
			WID_TN_INDUSTRIES,
			WID_TN_MESSAGES,
			WID_TN_RAILS,
			WID_TN_ROADS,
			WID_TN_WATER,
			WID_TN_AIR,
			WID_TN_LANDSCAPE,
			WID_TN_STORY,
			WID_TN_HELP,
			WID_TN_ZOOM_IN,
			WID_TN_ZOOM_OUT,
			WID_TN_CTRL,
			WID_TN_SHIFT,
			WID_TN_SWITCH_BAR,
		};
		static const byte arrange_all_shift[] = {
			WID_TN_PAUSE,
			WID_TN_FAST_FORWARD,
			WID_TN_SETTINGS,
			WID_TN_SAVE,
			WID_TN_SMALL_MAP,
			WID_TN_TOWNS,
			WID_TN_SUBSIDIES,
			WID_TN_STATIONS,
			WID_TN_FINANCES,
			WID_TN_COMPANIES,
			WID_TN_STORY,
			WID_TN_GOAL,
			WID_TN_GRAPHS,
			WID_TN_LEAGUE,
			WID_TN_INDUSTRIES,
			WID_TN_TRAINS,
			WID_TN_ROADVEHS,
			WID_TN_SHIPS,
			WID_TN_AIRCRAFT,
			WID_TN_ZOOM_IN,
			WID_TN_ZOOM_OUT,
			WID_TN_RAILS,
			WID_TN_ROADS,
			WID_TN_WATER,
			WID_TN_AIR,
			WID_TN_LANDSCAPE,
			WID_TN_MUSIC_SOUND,
			WID_TN_MESSAGES,
			WID_TN_HELP,
			WID_TN_CTRL,
			WID_TN_SHIFT,
		};

		/* If at least BIGGEST_ARRANGEMENT fit, just spread all the buttons nicely */
		uint full_buttons = max(CeilDiv(width, this->smallest_x), SMALLEST_ARRANGEMENT);
		if (full_buttons > BIGGEST_ARRANGEMENT) {
			button_count = arrangable_count = _settings_client.gui.build_confirmation ? lengthof(arrange_all) : lengthof(arrange_all_shift);
			spacer_count = this->spacers;
			return _settings_client.gui.build_confirmation ? arrange_all : arrange_all_shift;
		}

		/* Introduce the split toolbar */
		static const byte * const arrangements_noshift[] = { arrange14, arrange15, arrange16, arrange17, arrange18, arrange19, arrange20 };

		static const byte * const arrangements_shift[] = { arrange14shift, arrange15shift, arrange16shift, arrange17shift, arrange18shift, arrange19shift, arrange20shift };

		const byte * const * arrangements = _settings_client.gui.build_confirmation ? arrangements_noshift : arrangements_shift;

		button_count = arrangable_count = full_buttons;
		spacer_count = this->spacers;
		return arrangements[full_buttons - SMALLEST_ARRANGEMENT] + ((_toolbar_mode == TB_LOWER) ? full_buttons : 0);
	}
};

/** Container for the vertical main toolbar */
class NWidgetVerticalToolbarContainer : public NWidgetToolbarContainer {
	int side;

	public:
	NWidgetVerticalToolbarContainer(int side) : NWidgetToolbarContainer(NWID_VERTICAL), side(side)
	{
	}

	/* virtual */ const byte *GetButtonArrangement(uint &width, uint &arrangable_count, uint &button_count, uint &spacer_count) const
	{
		// Ultra-compact arrangement, ultra-huge buttons.
		// No WID_TN_SHIFT, WID_TN_STORY, WID_TN_GOAL, and WID_TN_LEAGUE buttons.
		static const byte arrange_left_compact[] = {
			WID_TN_DELETE,
			WID_TN_CTRL,
			WID_TN_ZOOM_IN,
			WID_TN_ZOOM_OUT,
			WID_TN_PAUSE,
			WID_TN_FAST_FORWARD,
			WID_TN_SETTINGS,
			WID_TN_SAVE,
			WID_TN_SMALL_MAP,
			WID_TN_STATIONS,
		};
		static const byte arrange_right_compact[] = {
			WID_TN_SWITCH_BAR,
			WID_TN_RAILS,
			WID_TN_ROADS,
			WID_TN_WATER,
			WID_TN_AIR,
			WID_TN_LANDSCAPE,
			WID_TN_TOWNS,
			WID_TN_SUBSIDIES,
			WID_TN_FINANCES,
			WID_TN_COMPANIES,

			WID_TN_SWITCH_BAR,
			WID_TN_TRAINS,
			WID_TN_ROADVEHS,
			WID_TN_SHIPS,
			WID_TN_AIRCRAFT,
			WID_TN_GRAPHS,
			WID_TN_INDUSTRIES,
			WID_TN_MUSIC_SOUND,
			WID_TN_MESSAGES,
			WID_TN_HELP,
		};
		static const byte arrange_right_compact_noswitch[] = {
			WID_TN_RAILS,
			WID_TN_TRAINS,
			WID_TN_ROADVEHS,
			WID_TN_SHIPS,
			WID_TN_AIRCRAFT,
			WID_TN_FINANCES,
			WID_TN_COMPANIES,
			WID_TN_TOWNS,
			WID_TN_GRAPHS,
			WID_TN_HELP,
		};

		// Some rather artistic button arrangement, I'm proud of myself
		static const byte arrange_left_classic[] = {
			WID_TN_DELETE,
			WID_TN_CTRL,
			WID_TN_SHIFT,
			WID_TN_ZOOM_IN,
			WID_TN_ZOOM_OUT,
			WID_TN_PAUSE,
			WID_TN_FAST_FORWARD,
			WID_TN_SETTINGS,
			WID_TN_SAVE,
			WID_TN_SMALL_MAP,
			WID_TN_TOWNS,
			WID_TN_SUBSIDIES,
		};
		static const byte arrange_right_classic[] = {
			WID_TN_SWITCH_BAR,
			WID_TN_RAILS,
			WID_TN_ROADS,
			WID_TN_WATER,
			WID_TN_AIR,
			WID_TN_LANDSCAPE,
			WID_TN_STATIONS,
			WID_TN_FINANCES,
			WID_TN_COMPANIES,
			WID_TN_GRAPHS,
			WID_TN_INDUSTRIES,
			WID_TN_HELP,

			WID_TN_SWITCH_BAR,
			WID_TN_TRAINS,
			WID_TN_ROADVEHS,
			WID_TN_SHIPS,
			WID_TN_AIRCRAFT,
			WID_TN_LEAGUE,
			WID_TN_STATIONS,
			WID_TN_STORY,
			WID_TN_GOAL,
			WID_TN_MUSIC_SOUND,
			WID_TN_MESSAGES,
			WID_TN_HELP,
		};
		static const byte arrange_right_classic_noswitch[] = {
			WID_TN_RAILS,
			WID_TN_TRAINS,
			WID_TN_ROADVEHS,
			WID_TN_SHIPS,
			WID_TN_AIRCRAFT,
			WID_TN_STATIONS,
			WID_TN_FINANCES,
			WID_TN_COMPANIES,
			WID_TN_GRAPHS,
			WID_TN_LEAGUE,
			WID_TN_GOAL,
			WID_TN_HELP,
		};

		// Full-length toolbar without switch button.
		// No WID_TN_SHIFT, WID_TN_STORY, WID_TN_GOAL, and WID_TN_LEAGUE buttons.
		static const byte arrange_left_almost_all[] = {
			WID_TN_DELETE,
			WID_TN_CTRL,
			WID_TN_ZOOM_IN,
			WID_TN_ZOOM_OUT,
			WID_TN_PAUSE,
			WID_TN_FAST_FORWARD,
			WID_TN_SETTINGS,
			WID_TN_SAVE,
			WID_TN_SMALL_MAP,
			WID_TN_TOWNS,
			WID_TN_SUBSIDIES,
			WID_TN_STATIONS,
			WID_TN_FINANCES,
			WID_TN_COMPANIES,
		};
		static const byte arrange_right_almost_all[] = {
			WID_TN_RAILS,
			WID_TN_ROADS,
			WID_TN_WATER,
			WID_TN_AIR,
			WID_TN_TRAINS,
			WID_TN_ROADVEHS,
			WID_TN_SHIPS,
			WID_TN_AIRCRAFT,
			WID_TN_LANDSCAPE,
			WID_TN_GRAPHS,
			WID_TN_INDUSTRIES,
			WID_TN_MUSIC_SOUND,
			WID_TN_MESSAGES,
			WID_TN_HELP
		};

		// Full-length toolbar without switch button, all buttons are included.
		static const byte arrange_left_all[] = {
			WID_TN_DELETE,
			WID_TN_CTRL,
			WID_TN_SHIFT,
			WID_TN_ZOOM_IN,
			WID_TN_ZOOM_OUT,
			WID_TN_PAUSE,
			WID_TN_FAST_FORWARD,
			WID_TN_SETTINGS,
			WID_TN_SAVE,
			WID_TN_SMALL_MAP,
			WID_TN_TOWNS,
			WID_TN_SUBSIDIES,
			WID_TN_STATIONS,
			WID_TN_FINANCES,
			WID_TN_COMPANIES,
			WID_TN_STORY,
		};
		static const byte arrange_right_all[] = {
			WID_TN_RAILS,
			WID_TN_ROADS,
			WID_TN_WATER,
			WID_TN_AIR,
			WID_TN_TRAINS,
			WID_TN_ROADVEHS,
			WID_TN_SHIPS,
			WID_TN_AIRCRAFT,
			WID_TN_LANDSCAPE,
			WID_TN_GOAL,
			WID_TN_GRAPHS,
			WID_TN_LEAGUE,
			WID_TN_INDUSTRIES,
			WID_TN_MUSIC_SOUND,
			WID_TN_MESSAGES,
			WID_TN_HELP
		};

		spacer_count = 0;

		if (_screen.height / this->smallest_y >= lengthof(arrange_left_all))
		{
			button_count = arrangable_count = lengthof(arrange_left_all);
			if (side == 0) return arrange_left_all;
			return arrange_right_all;
		}

		if (_screen.height / this->smallest_y >= lengthof(arrange_left_almost_all))
		{
			button_count = arrangable_count = lengthof(arrange_left_almost_all);
			if (side == 0) return arrange_left_almost_all;
			return arrange_right_almost_all;
		}

		if (_screen.height / this->smallest_y >= lengthof(arrange_left_classic))
		{
			button_count = arrangable_count = lengthof(arrange_left_classic);
			if (side == 0) return arrange_left_classic;
			if (_settings_client.gui.compact_vertical_toolbar) return arrange_right_classic_noswitch;
			return &arrange_right_classic[((_toolbar_mode == TB_LOWER) ? button_count : 0)];
		}

		button_count = arrangable_count = lengthof(arrange_left_compact);
		if (side == 0) return arrange_left_compact;
		if (_settings_client.gui.compact_vertical_toolbar) return arrange_right_compact_noswitch;
		return &arrange_right_compact[((_toolbar_mode == TB_LOWER) ? button_count : 0)];
	}
};

/** Container for the scenario editor's toolbar */
class NWidgetScenarioToolbarContainer : public NWidgetToolbarContainer {
	uint panel_widths[2]; ///< The width of the two panels (the text panel and date panel)

	void SetupSmallestSize(Window *w, bool init_array)
	{
		this->NWidgetToolbarContainer::SetupSmallestSize(w, init_array);

		/* Find the size of panel_widths */
		uint i = 0;
		for (NWidgetBase *child_wid = this->head; child_wid != NULL; child_wid = child_wid->next) {
			if (child_wid->type == NWID_SPACER || this->IsButton(child_wid->type)) continue;

			assert(i < lengthof(this->panel_widths));
			this->panel_widths[i++] = child_wid->current_x;
			_toolbar_width += child_wid->current_x;
		}
	}

	/* virtual */ const byte *GetButtonArrangement(uint &width, uint &arrangable_count, uint &button_count, uint &spacer_count) const
	{
		static const byte arrange_all[] = {
			WID_TE_PAUSE,
			WID_TE_FAST_FORWARD,
			WID_TE_SETTINGS,
			WID_TE_SAVE,
			WID_TE_SPACER,
			WID_TE_DATE_PANEL,
			WID_TE_SMALL_MAP,
			WID_TE_ZOOM_IN,
			WID_TE_ZOOM_OUT,
			WID_TE_LAND_GENERATE,
			WID_TE_TOWN_GENERATE,
			WID_TE_INDUSTRY,
			WID_TE_ROADS,
			WID_TE_WATER,
			WID_TE_TREES,
			WID_TE_SIGNS,
			WID_TE_MUSIC_SOUND,
			WID_TE_HELP,
		};
		static const byte arrange_nopanel[] = {
			WID_TE_PAUSE,
			WID_TE_FAST_FORWARD,
			WID_TE_SETTINGS,
			WID_TE_SAVE,
			WID_TE_DATE_PANEL,
			WID_TE_SMALL_MAP,
			WID_TE_ZOOM_IN,
			WID_TE_ZOOM_OUT,
			WID_TE_LAND_GENERATE,
			WID_TE_TOWN_GENERATE,
			WID_TE_INDUSTRY,
			WID_TE_ROADS,
			WID_TE_WATER,
			WID_TE_TREES,
			WID_TE_SIGNS,
			WID_TE_MUSIC_SOUND,
			WID_TE_HELP,
		};
		static const byte arrange_switch[] = {
			WID_TE_DATE_PANEL,
			WID_TE_SMALL_MAP,
			WID_TE_LAND_GENERATE,
			WID_TE_TOWN_GENERATE,
			WID_TE_INDUSTRY,
			WID_TE_ROADS,
			WID_TE_WATER,
			WID_TE_TREES,
			WID_TE_SIGNS,
			WID_TE_SWITCH_BAR,
			// lower toolbar
			WID_TE_PAUSE,
			WID_TE_FAST_FORWARD,
			WID_TE_SETTINGS,
			WID_TE_SAVE,
			WID_TE_DATE_PANEL,
			WID_TE_ZOOM_IN,
			WID_TE_ZOOM_OUT,
			WID_TE_MUSIC_SOUND,
			WID_TE_HELP, WID_TE_SWITCH_BAR,
		};

		/* If we can place all buttons *and* the panels, show them. */
		uint min_full_width = (lengthof(arrange_all) - lengthof(this->panel_widths)) * this->smallest_x + this->panel_widths[0] + this->panel_widths[1];
		if (width >= min_full_width) {
			width -= this->panel_widths[0] + this->panel_widths[1];
			arrangable_count = lengthof(arrange_all);
			button_count = arrangable_count - 2;
			spacer_count = this->spacers;
			return arrange_all;
		}

		/* Otherwise don't show the date panel and if we can't fit half the buttons and the panels anymore, split the toolbar in two */
		uint min_small_width = (lengthof(arrange_switch) - lengthof(this->panel_widths)) * this->smallest_x / 2 + this->panel_widths[1];
		if (width > min_small_width) {
			width -= this->panel_widths[1];
			arrangable_count = lengthof(arrange_nopanel);
			button_count = arrangable_count - 1;
			spacer_count = this->spacers - 1;
			return arrange_nopanel;
		}

		/* Split toolbar */
		width -= this->panel_widths[1];
		arrangable_count = lengthof(arrange_switch) / 2;
		button_count = arrangable_count - 1;
		spacer_count = 0;
		return arrange_switch + ((_toolbar_mode == TB_LOWER) ? arrangable_count : 0);
	}
};

/* --- Toolbar handling for the 'normal' case */

typedef CallBackFunction ToolbarButtonProc(Window *w);

static ToolbarButtonProc * const _toolbar_button_procs[] = {
	ToolbarPauseClick,
	ToolbarFastForwardClick,
	ToolbarOptionsClick,
	ToolbarSaveClick,
	ToolbarMapClick,
	ToolbarTownClick,
	ToolbarSubsidiesClick,
	ToolbarStationsClick,
	ToolbarFinancesClick,
	ToolbarCompaniesClick,
	ToolbarStoryClick,
	ToolbarGoalClick,
	ToolbarGraphsClick,
	ToolbarLeagueClick,
	ToolbarIndustryClick,
	ToolbarTrainClick,
	ToolbarRoadClick,
	ToolbarShipClick,
	ToolbarAirClick,
	ToolbarZoomInClick,
	ToolbarZoomOutClick,
	ToolbarBuildRailClick,
	ToolbarBuildRoadClick,
	ToolbarBuildTramClick,
	ToolbarBuildWaterClick,
	ToolbarBuildAirClick,
	ToolbarForestClick,
	ToolbarMusicClick,
	ToolbarNewspaperClick,
	ToolbarHelpClick,
	ToolbarSwitchClick,
	ToolbarCtrlClick,
	ToolbarShiftClick,
	ToolbarDeleteClick,
};

enum MainToolbarHotkeys {
	MTHK_PAUSE,
	MTHK_FASTFORWARD,
	MTHK_SETTINGS,
	MTHK_SAVEGAME,
	MTHK_LOADGAME,
	MTHK_SMALLMAP,
	MTHK_TOWNDIRECTORY,
	MTHK_SUBSIDIES,
	MTHK_STATIONS,
	MTHK_FINANCES,
	MTHK_COMPANIES,
	MTHK_STORY,
	MTHK_GOAL,
	MTHK_GRAPHS,
	MTHK_LEAGUE,
	MTHK_INDUSTRIES,
	MTHK_TRAIN_LIST,
	MTHK_ROADVEH_LIST,
	MTHK_SHIP_LIST,
	MTHK_AIRCRAFT_LIST,
	MTHK_ZOOM_IN,
	MTHK_ZOOM_OUT,
	MTHK_BUILD_RAIL,
	MTHK_BUILD_ROAD,
	MTHK_BUILD_TRAM,
	MTHK_BUILD_DOCKS,
	MTHK_BUILD_AIRPORT,
	MTHK_BUILD_TREES,
	MTHK_MUSIC,
	MTHK_AI_DEBUG,
	MTHK_SMALL_SCREENSHOT,
	MTHK_ZOOMEDIN_SCREENSHOT,
	MTHK_DEFAULTZOOM_SCREENSHOT,
	MTHK_GIANT_SCREENSHOT,
	MTHK_CHEATS,
	MTHK_TERRAFORM,
	MTHK_EXTRA_VIEWPORT,
	MTHK_CLIENT_LIST,
	MTHK_SIGN_LIST,
};

/** Main toolbar. */
struct MainToolbarWindow : Window {
	GUITimer timer;
	int *clickedFlag;
	int clickedValue;

	MainToolbarWindow(WindowDesc *desc, int *clickedFlag = NULL, int clickedValue = 0) : Window(desc), clickedFlag(clickedFlag), clickedValue(clickedValue)
	{
		this->InitNested(0);

		_last_started_action = CBF_NONE;
		CLRBITS(this->flags, WF_WHITE_BORDER);
		this->SetWidgetDisabledState(WID_TN_PAUSE, _networking && !_network_server); // if not server, disable pause button
		this->SetWidgetDisabledState(WID_TN_FAST_FORWARD, _networking); // if networking, disable fast-forward button
		PositionMainToolbar(this);
		DoZoomInOutWindow(ZOOM_NONE, this);

		this->timer.SetInterval(MILLISECONDS_PER_TICK);
	}

	void FindWindowPlacementAndResize(int def_width, int def_height) override
	{
		Window::FindWindowPlacementAndResize(_toolbar_width, def_height);
	}

	void OnPaint() override
	{
		/* If spectator, disable all construction buttons
		 * ie : Build road, rail, ships, airports and landscaping
		 * Since enabled state is the default, just disable when needed */
		this->SetWidgetsDisabledState(_local_company == COMPANY_SPECTATOR, WID_TN_RAILS, WID_TN_ROADS, WID_TN_TRAMS, WID_TN_WATER, WID_TN_AIR, WID_TN_LANDSCAPE, WIDGET_LIST_END);
		/* disable company list drop downs, if there are no companies */
		this->SetWidgetsDisabledState(Company::GetNumItems() == 0, WID_TN_STATIONS, WID_TN_FINANCES, WID_TN_TRAINS, WID_TN_ROADVEHS, WID_TN_SHIPS, WID_TN_AIRCRAFT, WIDGET_LIST_END);

		this->SetWidgetDisabledState(WID_TN_GOAL, Goal::GetNumItems() == 0);
		this->SetWidgetDisabledState(WID_TN_STORY, StoryPage::GetNumItems() == 0);

		this->SetWidgetDisabledState(WID_TN_RAILS, !CanBuildVehicleInfrastructure(VEH_TRAIN));
		this->SetWidgetDisabledState(WID_TN_ROADS, !CanBuildVehicleInfrastructure(VEH_ROAD, RTT_ROAD));
		this->SetWidgetDisabledState(WID_TN_TRAMS, !CanBuildVehicleInfrastructure(VEH_ROAD, RTT_TRAM));
		this->SetWidgetDisabledState(WID_TN_AIR, !CanBuildVehicleInfrastructure(VEH_AIRCRAFT));

		this->DrawWidgets();
	}

	void OnClick(Point pt, int widget, int click_count) override
	{
		if (clickedFlag)
			*clickedFlag = clickedValue;
		if (_game_mode != GM_MENU && !this->IsWidgetDisabled(widget)) _toolbar_button_procs[widget](this);
	}

	void OnDropdownSelect(int widget, int index) override
	{
		if (clickedFlag)
			*clickedFlag = clickedValue;
		CallBackFunction cbf = _menu_clicked_procs[widget](index);
		if (cbf != CBF_NONE) _last_started_action = cbf;
	}

	EventState OnHotkey(int hotkey) override
	{
		switch (hotkey) {
			case MTHK_PAUSE: ToolbarPauseClick(this); break;
			case MTHK_FASTFORWARD: ToolbarFastForwardClick(this); break;
			case MTHK_SETTINGS: ShowGameOptions(); break;
			case MTHK_SAVEGAME: MenuClickSaveLoad(); break;
			case MTHK_LOADGAME: ShowSaveLoadDialog(FT_SAVEGAME, SLO_LOAD); break;
			case MTHK_SMALLMAP: ShowSmallMap(); break;
			case MTHK_TOWNDIRECTORY: ShowTownDirectory(); break;
			case MTHK_SUBSIDIES: ShowSubsidiesList(); break;
			case MTHK_STATIONS: ShowCompanyStations(_local_company); break;
			case MTHK_FINANCES: ShowCompanyFinances(_local_company); break;
			case MTHK_COMPANIES: ShowCompany(_local_company); break;
			case MTHK_STORY: ShowStoryBook(_local_company); break;
			case MTHK_GOAL: ShowGoalsList(_local_company); break;
			case MTHK_GRAPHS: ShowOperatingProfitGraph(); break;
			case MTHK_LEAGUE: ShowCompanyLeagueTable(); break;
			case MTHK_INDUSTRIES: ShowBuildIndustryWindow(); break;
			case MTHK_TRAIN_LIST: ShowVehicleListWindow(_local_company, VEH_TRAIN); break;
			case MTHK_ROADVEH_LIST: ShowVehicleListWindow(_local_company, VEH_ROAD); break;
			case MTHK_SHIP_LIST: ShowVehicleListWindow(_local_company, VEH_SHIP); break;
			case MTHK_AIRCRAFT_LIST: ShowVehicleListWindow(_local_company, VEH_AIRCRAFT); break;
			case MTHK_ZOOM_IN: ToolbarZoomInClick(this); break;
			case MTHK_ZOOM_OUT: ToolbarZoomOutClick(this); break;
			case MTHK_BUILD_RAIL: if (CanBuildVehicleInfrastructure(VEH_TRAIN)) ShowBuildRailToolbar(_last_built_railtype); break;
			case MTHK_BUILD_ROAD: ShowBuildRoadToolbar(_last_built_roadtype); break;
			case MTHK_BUILD_TRAM: if (CanBuildVehicleInfrastructure(VEH_ROAD, RTT_TRAM)) ShowBuildRoadToolbar(_last_built_tramtype); break;
			case MTHK_BUILD_DOCKS: ShowBuildDocksToolbar(); break;
			case MTHK_BUILD_AIRPORT: if (CanBuildVehicleInfrastructure(VEH_AIRCRAFT)) ShowBuildAirToolbar(); break;
			case MTHK_BUILD_TREES: ShowBuildTreesToolbar(); break;
			case MTHK_MUSIC: ShowMusicWindow(); break;
			case MTHK_AI_DEBUG: ShowAIDebugWindow(); break;
			case MTHK_SMALL_SCREENSHOT: MenuClickScreenshot(SC_VIEWPORT); break;
			case MTHK_ZOOMEDIN_SCREENSHOT: MenuClickScreenshot(SC_ZOOMEDIN); break;
			case MTHK_DEFAULTZOOM_SCREENSHOT: MenuClickScreenshot(SC_DEFAULTZOOM); break;
			case MTHK_GIANT_SCREENSHOT: MenuClickScreenshot(SC_WORLD); break;
			case MTHK_CHEATS: if (!_networking) ShowCheatWindow(); break;
			case MTHK_TERRAFORM: ShowTerraformToolbar(); break;
			case MTHK_EXTRA_VIEWPORT: ShowExtraViewPortWindowForTileUnderCursor(); break;
			case MTHK_CLIENT_LIST: if (_networking) ShowClientList(); break;
			case MTHK_SIGN_LIST: ShowSignList(); break;
			default: return ES_NOT_HANDLED;
		}
		return ES_HANDLED;
	}

	void OnPlaceObject(Point pt, TileIndex tile) override
	{
		switch (_last_started_action) {
			case CBF_PLACE_SIGN:
				PlaceProc_Sign(tile);
				break;

			case CBF_PLACE_LANDINFO:
				ShowLandInfo(tile);
				break;

			default: return; //NOT_REACHED();
		}
	}

	void OnPlaceObjectAbort() override
	{
		_last_started_action = CBF_NONE;
	}

	void OnRealtimeTick(uint delta_ms) override
	{
		if (!this->timer.Elapsed(delta_ms)) return;
		this->timer.SetInterval(MILLISECONDS_PER_TICK);

		if (this->IsWidgetLowered(WID_TN_PAUSE) != !!_pause_mode) {
			this->ToggleWidgetLoweredState(WID_TN_PAUSE);
			this->SetWidgetDirty(WID_TN_PAUSE);
		}

		if (this->IsWidgetLowered(WID_TN_FAST_FORWARD) != !!_fast_forward) {
			this->ToggleWidgetLoweredState(WID_TN_FAST_FORWARD);
			this->SetWidgetDirty(WID_TN_FAST_FORWARD);
		}
	}

	void OnTimeout() override
	{
		/* We do not want to automatically raise the pause, fast forward and
		 * switchbar buttons; they have to stay down when pressed etc. */
		for (uint i = WID_TN_SETTINGS; i < WID_TN_SWITCH_BAR; i++) {
			if (this->IsWidgetLowered(i)) {
				this->RaiseWidget(i);
				this->SetWidgetDirty(i);
			}
		}
	}

	/**
	 * Some data on this window has become invalid.
	 * @param data Information about the changed data.
	 * @param gui_scope Whether the call is done from GUI scope. You may not do everything when not in GUI scope. See #InvalidateWindowData() for details.
	 */
	void OnInvalidateData(int data = 0, bool gui_scope = true) override
	{
		if (!gui_scope) return;
		if (FindWindowById(WC_MAIN_WINDOW, 0) != nullptr) HandleZoomMessage(this, FindWindowById(WC_MAIN_WINDOW, 0)->viewport, WID_TN_ZOOM_IN, WID_TN_ZOOM_OUT);
	}

	static HotkeyList hotkeys;
};

const uint16 _maintoolbar_pause_keys[] = {WKC_F1, WKC_PAUSE, 0};
const uint16 _maintoolbar_zoomin_keys[] = {WKC_NUM_PLUS, WKC_EQUALS, WKC_SHIFT | WKC_EQUALS, WKC_SHIFT | WKC_F5, 0};
const uint16 _maintoolbar_zoomout_keys[] = {WKC_NUM_MINUS, WKC_MINUS, WKC_SHIFT | WKC_MINUS, WKC_SHIFT | WKC_F6, 0};
const uint16 _maintoolbar_smallmap_keys[] = {WKC_F4, 'M', 0};

static Hotkey maintoolbar_hotkeys[] = {
	Hotkey(_maintoolbar_pause_keys, "pause", MTHK_PAUSE),
	Hotkey((uint16)0, "fastforward", MTHK_FASTFORWARD),
	Hotkey(WKC_F2, "settings", MTHK_SETTINGS),
	Hotkey(WKC_F3, "saveload", MTHK_SAVEGAME),
	Hotkey((uint16)0, "load_game", MTHK_LOADGAME),
	Hotkey(_maintoolbar_smallmap_keys, "smallmap", MTHK_SMALLMAP),
	Hotkey(WKC_F5, "town_list", MTHK_TOWNDIRECTORY),
	Hotkey(WKC_F6, "subsidies", MTHK_SUBSIDIES),
	Hotkey(WKC_F7, "station_list", MTHK_STATIONS),
	Hotkey(WKC_F8, "finances", MTHK_FINANCES),
	Hotkey(WKC_F9, "companies", MTHK_COMPANIES),
	Hotkey((uint16)0, "story_book", MTHK_STORY),
	Hotkey((uint16)0, "goal_list", MTHK_GOAL),
	Hotkey(WKC_F10, "graphs", MTHK_GRAPHS),
	Hotkey(WKC_F11, "league", MTHK_LEAGUE),
	Hotkey(WKC_F12, "industry_list", MTHK_INDUSTRIES),
	Hotkey(WKC_SHIFT | WKC_F1, "train_list", MTHK_TRAIN_LIST),
	Hotkey(WKC_SHIFT | WKC_F2, "roadveh_list", MTHK_ROADVEH_LIST),
	Hotkey(WKC_SHIFT | WKC_F3, "ship_list", MTHK_SHIP_LIST),
	Hotkey(WKC_SHIFT | WKC_F4, "aircraft_list", MTHK_AIRCRAFT_LIST),
	Hotkey(_maintoolbar_zoomin_keys, "zoomin", MTHK_ZOOM_IN),
	Hotkey(_maintoolbar_zoomout_keys, "zoomout", MTHK_ZOOM_OUT),
	Hotkey(WKC_SHIFT | WKC_F7, "build_rail", MTHK_BUILD_RAIL),
	Hotkey(WKC_SHIFT | WKC_F8, "build_road", MTHK_BUILD_ROAD),
	Hotkey((uint16)0, "build_tram", MTHK_BUILD_TRAM),
	Hotkey(WKC_SHIFT | WKC_F9, "build_docks", MTHK_BUILD_DOCKS),
	Hotkey(WKC_SHIFT | WKC_F10, "build_airport", MTHK_BUILD_AIRPORT),
	Hotkey(WKC_SHIFT | WKC_F11, "build_trees", MTHK_BUILD_TREES),
	Hotkey(WKC_SHIFT | WKC_F12, "music", MTHK_MUSIC),
	Hotkey((uint16)0, "ai_debug", MTHK_AI_DEBUG),
	Hotkey(WKC_CTRL  | 'S', "small_screenshot", MTHK_SMALL_SCREENSHOT),
	Hotkey(WKC_CTRL  | 'P', "zoomedin_screenshot", MTHK_ZOOMEDIN_SCREENSHOT),
	Hotkey(WKC_CTRL  | 'D', "defaultzoom_screenshot", MTHK_DEFAULTZOOM_SCREENSHOT),
	Hotkey((uint16)0, "giant_screenshot", MTHK_GIANT_SCREENSHOT),
	Hotkey(WKC_CTRL | WKC_ALT | 'C', "cheats", MTHK_CHEATS),
	Hotkey('L', "terraform", MTHK_TERRAFORM),
	Hotkey('V', "extra_viewport", MTHK_EXTRA_VIEWPORT),
	Hotkey((uint16)0, "client_list", MTHK_CLIENT_LIST),
	Hotkey((uint16)0, "sign_list", MTHK_SIGN_LIST),
	HOTKEY_LIST_END
};
HotkeyList MainToolbarWindow::hotkeys("maintoolbar", maintoolbar_hotkeys);

/** Sprites to use for the different toolbar buttons */
static const SpriteID _toolbar_button_sprites[] = {
	SPR_IMG_PAUSE,           // WID_TN_PAUSE
	SPR_IMG_FASTFORWARD,     // WID_TN_FAST_FORWARD
	SPR_IMG_SETTINGS,        // WID_TN_SETTINGS
	SPR_IMG_SAVE,            // WID_TN_SAVE
	SPR_IMG_SMALLMAP,        // WID_TN_SMALL_MAP
	SPR_IMG_TOWN,            // WID_TN_TOWNS
	SPR_IMG_SUBSIDIES,       // WID_TN_SUBSIDIES
	SPR_IMG_COMPANY_LIST,    // WID_TN_STATIONS
	SPR_IMG_COMPANY_FINANCE, // WID_TN_FINANCES
	SPR_IMG_COMPANY_GENERAL, // WID_TN_COMPANIES
	SPR_IMG_STORY_BOOK,      // WID_TN_STORY
	SPR_IMG_GOAL,            // WID_TN_GOAL
	SPR_IMG_GRAPHS,          // WID_TN_GRAPHS
	SPR_IMG_COMPANY_LEAGUE,  // WID_TN_LEAGUE
	SPR_IMG_INDUSTRY,        // WID_TN_INDUSTRIES
	SPR_IMG_TRAINLIST,       // WID_TN_TRAINS
	SPR_IMG_TRUCKLIST,       // WID_TN_ROADVEHS
	SPR_IMG_SHIPLIST,        // WID_TN_SHIPS
	SPR_IMG_AIRPLANESLIST,   // WID_TN_AIRCRAFT
	SPR_IMG_ZOOMIN,          // WID_TN_ZOOMIN
	SPR_IMG_ZOOMOUT,         // WID_TN_ZOOMOUT
	SPR_IMG_BUILDRAIL,       // WID_TN_RAILS
	SPR_IMG_BUILDROAD,       // WID_TN_ROADS
	SPR_IMG_BUILDWATER,      // WID_TN_WATER
	SPR_IMG_BUILDAIR,        // WID_TN_AIR
	SPR_IMG_LANDSCAPING,     // WID_TN_LANDSCAPE
	SPR_IMG_MUSIC,           // WID_TN_MUSIC_SOUND
	SPR_IMG_MESSAGES,        // WID_TN_MESSAGES
	SPR_IMG_QUERY,           // WID_TN_HELP
	SPR_IMG_SWITCH_TOOLBAR,  // WID_TN_SWITCH_BAR
};

static NWidgetBase *MakeMainToolbar(int *biggest_index)
{
<<<<<<< HEAD
=======
	/** Sprites to use for the different toolbar buttons */
	static const SpriteID toolbar_button_sprites[] = {
		SPR_IMG_PAUSE,           // WID_TN_PAUSE
		SPR_IMG_FASTFORWARD,     // WID_TN_FAST_FORWARD
		SPR_IMG_SETTINGS,        // WID_TN_SETTINGS
		SPR_IMG_SAVE,            // WID_TN_SAVE
		SPR_IMG_SMALLMAP,        // WID_TN_SMALL_MAP
		SPR_IMG_TOWN,            // WID_TN_TOWNS
		SPR_IMG_SUBSIDIES,       // WID_TN_SUBSIDIES
		SPR_IMG_COMPANY_LIST,    // WID_TN_STATIONS
		SPR_IMG_COMPANY_FINANCE, // WID_TN_FINANCES
		SPR_IMG_COMPANY_GENERAL, // WID_TN_COMPANIES
		SPR_IMG_STORY_BOOK,      // WID_TN_STORY
		SPR_IMG_GOAL,            // WID_TN_GOAL
		SPR_IMG_GRAPHS,          // WID_TN_GRAPHS
		SPR_IMG_COMPANY_LEAGUE,  // WID_TN_LEAGUE
		SPR_IMG_INDUSTRY,        // WID_TN_INDUSTRIES
		SPR_IMG_TRAINLIST,       // WID_TN_TRAINS
		SPR_IMG_TRUCKLIST,       // WID_TN_ROADVEHS
		SPR_IMG_SHIPLIST,        // WID_TN_SHIPS
		SPR_IMG_AIRPLANESLIST,   // WID_TN_AIRCRAFT
		SPR_IMG_ZOOMIN,          // WID_TN_ZOOMIN
		SPR_IMG_ZOOMOUT,         // WID_TN_ZOOMOUT
		SPR_IMG_BUILDRAIL,       // WID_TN_RAILS
		SPR_IMG_BUILDROAD,       // WID_TN_ROADS
		SPR_IMG_BUILDTRAMS,      // WID_TN_TRAMS
		SPR_IMG_BUILDWATER,      // WID_TN_WATER
		SPR_IMG_BUILDAIR,        // WID_TN_AIR
		SPR_IMG_LANDSCAPING,     // WID_TN_LANDSCAPE
		SPR_IMG_MUSIC,           // WID_TN_MUSIC_SOUND
		SPR_IMG_MESSAGES,        // WID_TN_MESSAGES
		SPR_IMG_QUERY,           // WID_TN_HELP
		SPR_IMG_SWITCH_TOOLBAR,  // WID_TN_SWITCH_BAR
	};

>>>>>>> a499e9ac
	NWidgetMainToolbarContainer *hor = new NWidgetMainToolbarContainer();
	for (uint i = 0; i <= WID_TN_SWITCH_BAR; i++) {
		switch (i) {
			case WID_TN_SMALL_MAP:
			case WID_TN_FINANCES:
			case WID_TN_VEHICLE_START:
			case WID_TN_ZOOM_IN:
			case WID_TN_BUILDING_TOOLS_START:
			case WID_TN_MUSIC_SOUND:
				hor->Add(new NWidgetSpacer(0, 0));
				break;
		}
		hor->Add(new NWidgetLeaf(i == WID_TN_SAVE ? WWT_IMGBTN_2 : WWT_IMGBTN, COLOUR_GREY, i, _toolbar_button_sprites[i], STR_TOOLBAR_TOOLTIP_PAUSE_GAME + i));
	}

	hor->Add(new NWidgetSpacer(0, 0));
	hor->Add(new NWidgetLeaf(WWT_TEXTBTN, COLOUR_GREY, WID_TN_CTRL, STR_TABLET_CTRL, STR_TABLET_CTRL_TOOLTIP));
	hor->Add(new NWidgetLeaf(WWT_TEXTBTN, COLOUR_GREY, WID_TN_SHIFT, STR_TABLET_SHIFT, STR_TABLET_SHIFT_TOOLTIP));
	hor->Add(new NWidgetLeaf(WWT_PUSHTXTBTN, COLOUR_GREY, WID_TN_DELETE, STR_TABLET_CLOSE, STR_TABLET_CLOSE_TOOLTIP));

	*biggest_index = max<int>(*biggest_index, WID_TN_DELETE);
	return hor;
}

static const NWidgetPart _nested_toolbar_normal_widgets[] = {
	NWidgetFunction(MakeMainToolbar),
};

static WindowDesc _toolb_normal_desc(
	WDP_MANUAL, nullptr, 0, 0,
	WC_MAIN_TOOLBAR, WC_NONE,
	WDF_NO_FOCUS,
	_nested_toolbar_normal_widgets, lengthof(_nested_toolbar_normal_widgets),
	&MainToolbarWindow::hotkeys
);

static NWidgetBase *MakeVerticalLeftToolbar(int *biggest_index)
{
	NWidgetVerticalToolbarContainer *tb = new NWidgetVerticalToolbarContainer(0);
	for (uint i = 0; i <= WID_TN_SWITCH_BAR; i++) {
		tb->Add(new NWidgetLeaf(i == WID_TN_SAVE ? WWT_IMGBTN_2 : WWT_IMGBTN, COLOUR_GREY, i, _toolbar_button_sprites[i], STR_TOOLBAR_TOOLTIP_PAUSE_GAME + i));
	}

	tb->Add(new NWidgetLeaf(WWT_TEXTBTN, COLOUR_GREY, WID_TN_CTRL, STR_TABLET_CTRL, STR_TABLET_CTRL_TOOLTIP));
	tb->Add(new NWidgetLeaf(WWT_TEXTBTN, COLOUR_GREY, WID_TN_SHIFT, STR_TABLET_SHIFT, STR_TABLET_SHIFT_TOOLTIP));
	tb->Add(new NWidgetLeaf(WWT_PUSHTXTBTN, COLOUR_GREY, WID_TN_DELETE, STR_TABLET_CLOSE, STR_TABLET_CLOSE_TOOLTIP));

	*biggest_index = max<int>(*biggest_index, WID_TN_DELETE);
	return tb;
}

static const NWidgetPart _nested_toolbar_vertical_left_widgets[] = {
	NWidgetFunction(MakeVerticalLeftToolbar),
};

static WindowDesc _toolb_vertical_left_desc(
	WDP_MANUAL, NULL, 22, 480,
	WC_MAIN_TOOLBAR, WC_NONE,
	WDF_NO_FOCUS,
	_nested_toolbar_vertical_left_widgets, lengthof(_nested_toolbar_vertical_left_widgets),
	&MainToolbarWindow::hotkeys
);

static NWidgetBase *MakeVerticalRightToolbar(int *biggest_index)
{
	NWidgetVerticalToolbarContainer *tb = new NWidgetVerticalToolbarContainer(1);
	for (uint i = 0; i <= WID_TN_SWITCH_BAR; i++) {
		tb->Add(new NWidgetLeaf(i == WID_TN_SAVE ? WWT_IMGBTN_2 : WWT_IMGBTN, COLOUR_GREY, i, _toolbar_button_sprites[i], STR_TOOLBAR_TOOLTIP_PAUSE_GAME + i));
	}

	tb->Add(new NWidgetLeaf(WWT_TEXTBTN, COLOUR_GREY, WID_TN_CTRL, STR_TABLET_CTRL, STR_TABLET_CTRL_TOOLTIP));
	tb->Add(new NWidgetLeaf(WWT_TEXTBTN, COLOUR_GREY, WID_TN_SHIFT, STR_TABLET_SHIFT, STR_TABLET_SHIFT_TOOLTIP));
	tb->Add(new NWidgetLeaf(WWT_PUSHTXTBTN, COLOUR_GREY, WID_TN_DELETE, STR_TABLET_CLOSE, STR_TABLET_CLOSE_TOOLTIP));

	*biggest_index = max<int>(*biggest_index, WID_TN_DELETE);
	return tb;
}

static const NWidgetPart _nested_toolbar_vertical_right_widgets[] = {
	NWidgetFunction(MakeVerticalRightToolbar),
};

static WindowDesc _toolb_vertical_right_desc(
	WDP_MANUAL, NULL, 22, 480,
	WC_MAIN_TOOLBAR_RIGHT, WC_NONE,
	WDF_NO_FOCUS,
	_nested_toolbar_vertical_right_widgets, lengthof(_nested_toolbar_vertical_right_widgets),
	&MainToolbarWindow::hotkeys
);

/* --- Toolbar handling for the scenario editor */

static MenuClickedProc * const _scen_toolbar_dropdown_procs[] = {
	nullptr,              // 0
	nullptr,              // 1
	MenuClickSettings,    // 2
	MenuClickSaveLoad,    // 3
	nullptr,              // 4
	nullptr,              // 5
	nullptr,              // 6
	nullptr,              // 7
	MenuClickMap,         // 8
	nullptr,              // 9
	nullptr,              // 10
	nullptr,              // 11
	nullptr,              // 12
	nullptr,              // 13
	ToolbarScenBuildRoad, // 14
	ToolbarScenBuildTram, // 15
	nullptr,              // 16
	nullptr,              // 17
	nullptr,              // 18
	nullptr,              // 19
	MenuClickMusicWindow, // 20
	MenuClickHelp,        // 21
	nullptr,              // 22
};

static ToolbarButtonProc * const _scen_toolbar_button_procs[] = {
	ToolbarPauseClick,
	ToolbarFastForwardClick,
	ToolbarOptionsClick,
	ToolbarScenSaveOrLoad,
	ToolbarBtn_NULL,
	ToolbarScenDatePanel,
	ToolbarScenDateBackward,
	ToolbarScenDateForward,
	ToolbarScenMapTownDir,
	ToolbarZoomInClick,
	ToolbarZoomOutClick,
	ToolbarScenGenLand,
	ToolbarScenGenTown,
	ToolbarScenGenIndustry,
	ToolbarScenBuildRoadClick,
	ToolbarScenBuildTramClick,
	ToolbarScenBuildDocks,
	ToolbarScenPlantTrees,
	ToolbarScenPlaceSign,
	ToolbarBtn_NULL,
	ToolbarMusicClick,
	ToolbarHelpClick,
	ToolbarSwitchClick,
};

enum MainToolbarEditorHotkeys {
	MTEHK_PAUSE,
	MTEHK_FASTFORWARD,
	MTEHK_SETTINGS,
	MTEHK_SAVEGAME,
	MTEHK_GENLAND,
	MTEHK_GENTOWN,
	MTEHK_GENINDUSTRY,
	MTEHK_BUILD_ROAD,
	MTEHK_BUILD_TRAM,
	MTEHK_BUILD_DOCKS,
	MTEHK_BUILD_TREES,
	MTEHK_SIGN,
	MTEHK_MUSIC,
	MTEHK_LANDINFO,
	MTEHK_SMALL_SCREENSHOT,
	MTEHK_ZOOMEDIN_SCREENSHOT,
	MTEHK_DEFAULTZOOM_SCREENSHOT,
	MTEHK_GIANT_SCREENSHOT,
	MTEHK_ZOOM_IN,
	MTEHK_ZOOM_OUT,
	MTEHK_TERRAFORM,
	MTEHK_SMALLMAP,
	MTEHK_EXTRA_VIEWPORT,
};

struct ScenarioEditorToolbarWindow : Window {
	GUITimer timer;

	ScenarioEditorToolbarWindow(WindowDesc *desc) : Window(desc)
	{
		this->InitNested(0);

		_last_started_action = CBF_NONE;
		CLRBITS(this->flags, WF_WHITE_BORDER);
		PositionMainToolbar(this);
		DoZoomInOutWindow(ZOOM_NONE, this);

		this->timer.SetInterval(MILLISECONDS_PER_TICK);
	}

	void FindWindowPlacementAndResize(int def_width, int def_height) override
	{
		Window::FindWindowPlacementAndResize(_toolbar_width, def_height);
	}

	void OnPaint() override
	{
		this->SetWidgetDisabledState(WID_TE_DATE_BACKWARD, _settings_game.game_creation.starting_year <= MIN_YEAR);
		this->SetWidgetDisabledState(WID_TE_DATE_FORWARD, _settings_game.game_creation.starting_year >= MAX_YEAR);
		this->SetWidgetDisabledState(WID_TE_ROADS, (GetRoadTypes(true) & ~_roadtypes_type) == ROADTYPES_NONE);
		this->SetWidgetDisabledState(WID_TE_TRAMS, (GetRoadTypes(true) & _roadtypes_type) == ROADTYPES_NONE);

		this->DrawWidgets();
	}

	void DrawWidget(const Rect &r, int widget) const override
	{
		switch (widget) {
			case WID_TE_DATE:
				SetDParam(0, ConvertYMDToDate(_settings_game.game_creation.starting_year, 0, 1));
				DrawString(r.left, r.right, (this->height - FONT_HEIGHT_NORMAL) / 2, STR_WHITE_DATE_LONG, TC_FROMSTRING, SA_HOR_CENTER);
				break;

			case WID_TE_SPACER: {
				int height = r.bottom - r.top;
				if (height > 2 * FONT_HEIGHT_NORMAL) {
					DrawString(r.left, r.right, (height + 1) / 2 - FONT_HEIGHT_NORMAL, STR_SCENEDIT_TOOLBAR_OPENTTD, TC_FROMSTRING, SA_HOR_CENTER);
					DrawString(r.left, r.right, (height + 1) / 2, STR_SCENEDIT_TOOLBAR_SCENARIO_EDITOR, TC_FROMSTRING, SA_HOR_CENTER);
				} else {
					DrawString(r.left, r.right, (height - FONT_HEIGHT_NORMAL) / 2, STR_SCENEDIT_TOOLBAR_SCENARIO_EDITOR, TC_FROMSTRING, SA_HOR_CENTER);
				}
				break;
			}
		}
	}

	void UpdateWidgetSize(int widget, Dimension *size, const Dimension &padding, Dimension *fill, Dimension *resize) override
	{
		switch (widget) {
			case WID_TE_SPACER:
				size->width = max(GetStringBoundingBox(STR_SCENEDIT_TOOLBAR_OPENTTD).width, GetStringBoundingBox(STR_SCENEDIT_TOOLBAR_SCENARIO_EDITOR).width) + WD_FRAMERECT_LEFT + WD_FRAMERECT_RIGHT;
				break;

			case WID_TE_DATE:
				SetDParam(0, ConvertYMDToDate(MAX_YEAR, 0, 1));
				*size = GetStringBoundingBox(STR_WHITE_DATE_LONG);
				size->height = max(size->height, GetSpriteSize(SPR_IMG_SAVE).height + WD_IMGBTN_TOP + WD_IMGBTN_BOTTOM);
				break;
		}
	}

	void OnClick(Point pt, int widget, int click_count) override
	{
		if (_game_mode == GM_MENU) return;
		CallBackFunction cbf = _scen_toolbar_button_procs[widget](this);
		if (cbf != CBF_NONE) _last_started_action = cbf;
	}

	void OnDropdownSelect(int widget, int index) override
	{
		CallBackFunction cbf = _scen_toolbar_dropdown_procs[widget](index);
		if (cbf != CBF_NONE) _last_started_action = cbf;
		if (_settings_client.sound.click_beep) SndPlayFx(SND_15_BEEP);
	}

	EventState OnHotkey(int hotkey) override
	{
		CallBackFunction cbf = CBF_NONE;
		switch (hotkey) {
			case MTEHK_PAUSE:                  ToolbarPauseClick(this); break;
			case MTEHK_FASTFORWARD:            ToolbarFastForwardClick(this); break;
			case MTEHK_SETTINGS:               ShowGameOptions(); break;
			case MTEHK_SAVEGAME:               MenuClickSaveLoad(); break;
			case MTEHK_GENLAND:                ToolbarScenGenLand(this); break;
			case MTEHK_GENTOWN:                ToolbarScenGenTown(this); break;
			case MTEHK_GENINDUSTRY:            ToolbarScenGenIndustry(this); break;
			case MTEHK_BUILD_ROAD:             ToolbarScenBuildRoadClick(this); break;
			case MTEHK_BUILD_TRAM:             ToolbarScenBuildTramClick(this); break;
			case MTEHK_BUILD_DOCKS:            ToolbarScenBuildDocks(this); break;
			case MTEHK_BUILD_TREES:            ToolbarScenPlantTrees(this); break;
			case MTEHK_SIGN:                   cbf = ToolbarScenPlaceSign(this); break;
			case MTEHK_MUSIC:                  ShowMusicWindow(); break;
			case MTEHK_LANDINFO:               cbf = PlaceLandBlockInfo(); break;
			case MTEHK_SMALL_SCREENSHOT:       MenuClickScreenshot(SC_VIEWPORT); break;
			case MTEHK_ZOOMEDIN_SCREENSHOT:    MenuClickScreenshot(SC_ZOOMEDIN); break;
			case MTEHK_DEFAULTZOOM_SCREENSHOT: MenuClickScreenshot(SC_DEFAULTZOOM); break;
			case MTEHK_GIANT_SCREENSHOT:       MenuClickScreenshot(SC_WORLD); break;
			case MTEHK_ZOOM_IN:                ToolbarZoomInClick(this); break;
			case MTEHK_ZOOM_OUT:               ToolbarZoomOutClick(this); break;
			case MTEHK_TERRAFORM:              ShowEditorTerraformToolbar(); break;
			case MTEHK_SMALLMAP:               ShowSmallMap(); break;
			case MTEHK_EXTRA_VIEWPORT:         ShowExtraViewPortWindowForTileUnderCursor(); break;
			default: return ES_NOT_HANDLED;
		}
		if (cbf != CBF_NONE) _last_started_action = cbf;
		return ES_HANDLED;
	}

	void OnPlaceObject(Point pt, TileIndex tile) override
	{
		switch (_last_started_action) {
			case CBF_PLACE_SIGN:
				PlaceProc_Sign(tile);
				break;

			case CBF_PLACE_LANDINFO:
				ShowLandInfo(tile);
				break;

			default: NOT_REACHED();
		}
	}

	void OnPlaceObjectAbort() override
	{
		_last_started_action = CBF_NONE;
	}

	void OnTimeout() override
	{
		this->SetWidgetsLoweredState(false, WID_TE_DATE_BACKWARD, WID_TE_DATE_FORWARD, WIDGET_LIST_END);
		this->SetWidgetDirty(WID_TE_DATE_BACKWARD);
		this->SetWidgetDirty(WID_TE_DATE_FORWARD);
	}

	void OnRealtimeTick(uint delta_ms) override
	{
		if (!this->timer.Elapsed(delta_ms)) return;
		this->timer.SetInterval(MILLISECONDS_PER_TICK);

		if (this->IsWidgetLowered(WID_TE_PAUSE) != !!_pause_mode) {
			this->ToggleWidgetLoweredState(WID_TE_PAUSE);
			this->SetDirty();
		}

		if (this->IsWidgetLowered(WID_TE_FAST_FORWARD) != !!_fast_forward) {
			this->ToggleWidgetLoweredState(WID_TE_FAST_FORWARD);
			this->SetDirty();
		}
	}

	/**
	 * Some data on this window has become invalid.
	 * @param data Information about the changed data.
	 * @param gui_scope Whether the call is done from GUI scope. You may not do everything when not in GUI scope. See #InvalidateWindowData() for details.
	 */
	void OnInvalidateData(int data = 0, bool gui_scope = true) override
	{
		if (!gui_scope) return;
		if (FindWindowById(WC_MAIN_WINDOW, 0) != nullptr) HandleZoomMessage(this, FindWindowById(WC_MAIN_WINDOW, 0)->viewport, WID_TE_ZOOM_IN, WID_TE_ZOOM_OUT);
	}

	void OnQueryTextFinished(char *str) override
	{
		/* Was 'cancel' pressed? */
		if (str == nullptr) return;

		int32 value;
		if (!StrEmpty(str)) {
			value = atoi(str);
		} else {
			/* An empty string means revert to the default */
			value = DEF_START_YEAR;
		}
		SetStartingYear(value);

		this->SetDirty();
	}

	static HotkeyList hotkeys;
};

static Hotkey scenedit_maintoolbar_hotkeys[] = {
	Hotkey(_maintoolbar_pause_keys, "pause", MTEHK_PAUSE),
	Hotkey((uint16)0, "fastforward", MTEHK_FASTFORWARD),
	Hotkey(WKC_F2, "settings", MTEHK_SETTINGS),
	Hotkey(WKC_F3, "saveload", MTEHK_SAVEGAME),
	Hotkey(WKC_F4, "gen_land", MTEHK_GENLAND),
	Hotkey(WKC_F5, "gen_town", MTEHK_GENTOWN),
	Hotkey(WKC_F6, "gen_industry", MTEHK_GENINDUSTRY),
	Hotkey(WKC_F7, "build_road", MTEHK_BUILD_ROAD),
	Hotkey((uint16)0, "build_tram", MTEHK_BUILD_TRAM),
	Hotkey(WKC_F8, "build_docks", MTEHK_BUILD_DOCKS),
	Hotkey(WKC_F9, "build_trees", MTEHK_BUILD_TREES),
	Hotkey(WKC_F10, "build_sign", MTEHK_SIGN),
	Hotkey(WKC_F11, "music", MTEHK_MUSIC),
	Hotkey(WKC_F12, "land_info", MTEHK_LANDINFO),
	Hotkey(WKC_CTRL  | 'S', "small_screenshot", MTEHK_SMALL_SCREENSHOT),
	Hotkey(WKC_CTRL  | 'P', "zoomedin_screenshot", MTEHK_ZOOMEDIN_SCREENSHOT),
	Hotkey(WKC_CTRL  | 'D', "defaultzoom_screenshot", MTEHK_DEFAULTZOOM_SCREENSHOT),
	Hotkey((uint16)0, "giant_screenshot", MTEHK_GIANT_SCREENSHOT),
	Hotkey(_maintoolbar_zoomin_keys, "zoomin", MTEHK_ZOOM_IN),
	Hotkey(_maintoolbar_zoomout_keys, "zoomout", MTEHK_ZOOM_OUT),
	Hotkey('L', "terraform", MTEHK_TERRAFORM),
	Hotkey('M', "smallmap", MTEHK_SMALLMAP),
	Hotkey('V', "extra_viewport", MTEHK_EXTRA_VIEWPORT),
	HOTKEY_LIST_END
};
HotkeyList ScenarioEditorToolbarWindow::hotkeys("scenedit_maintoolbar", scenedit_maintoolbar_hotkeys);

static const NWidgetPart _nested_toolb_scen_inner_widgets[] = {
	NWidget(WWT_IMGBTN, COLOUR_GREY, WID_TE_PAUSE), SetDataTip(SPR_IMG_PAUSE, STR_TOOLBAR_TOOLTIP_PAUSE_GAME),
	NWidget(WWT_IMGBTN, COLOUR_GREY, WID_TE_FAST_FORWARD), SetDataTip(SPR_IMG_FASTFORWARD, STR_TOOLBAR_TOOLTIP_FORWARD),
	NWidget(WWT_IMGBTN, COLOUR_GREY, WID_TE_SETTINGS), SetDataTip(SPR_IMG_SETTINGS, STR_TOOLBAR_TOOLTIP_OPTIONS),
	NWidget(WWT_IMGBTN_2, COLOUR_GREY, WID_TE_SAVE), SetDataTip(SPR_IMG_SAVE, STR_SCENEDIT_TOOLBAR_TOOLTIP_SAVE_SCENARIO_LOAD_SCENARIO),
	NWidget(NWID_SPACER),
	NWidget(WWT_PANEL, COLOUR_GREY, WID_TE_SPACER), EndContainer(),
	NWidget(NWID_SPACER),
	NWidget(WWT_PANEL, COLOUR_GREY, WID_TE_DATE_PANEL),
		NWidget(NWID_HORIZONTAL), SetPIP(3, 2, 3),
			NWidget(WWT_IMGBTN, COLOUR_GREY, WID_TE_DATE_BACKWARD), SetDataTip(SPR_ARROW_DOWN, STR_SCENEDIT_TOOLBAR_TOOLTIP_MOVE_THE_STARTING_DATE_BACKWARD),
			NWidget(WWT_EMPTY, COLOUR_GREY, WID_TE_DATE), SetDataTip(STR_NULL, STR_SCENEDIT_TOOLBAR_TOOLTIP_SET_DATE),
			NWidget(WWT_IMGBTN, COLOUR_GREY, WID_TE_DATE_FORWARD), SetDataTip(SPR_ARROW_UP, STR_SCENEDIT_TOOLBAR_TOOLTIP_MOVE_THE_STARTING_DATE_FORWARD),
		EndContainer(),
	EndContainer(),
	NWidget(NWID_SPACER),
	NWidget(WWT_IMGBTN, COLOUR_GREY, WID_TE_SMALL_MAP), SetDataTip(SPR_IMG_SMALLMAP, STR_SCENEDIT_TOOLBAR_TOOLTIP_DISPLAY_MAP_TOWN_DIRECTORY),
	NWidget(NWID_SPACER),
	NWidget(WWT_PUSHIMGBTN, COLOUR_GREY, WID_TE_ZOOM_IN), SetDataTip(SPR_IMG_ZOOMIN, STR_TOOLBAR_TOOLTIP_ZOOM_THE_VIEW_IN),
	NWidget(WWT_PUSHIMGBTN, COLOUR_GREY, WID_TE_ZOOM_OUT), SetDataTip(SPR_IMG_ZOOMOUT, STR_TOOLBAR_TOOLTIP_ZOOM_THE_VIEW_OUT),
	NWidget(NWID_SPACER),
	NWidget(WWT_PUSHIMGBTN, COLOUR_GREY, WID_TE_LAND_GENERATE), SetDataTip(SPR_IMG_LANDSCAPING, STR_SCENEDIT_TOOLBAR_LANDSCAPE_GENERATION),
	NWidget(WWT_PUSHIMGBTN, COLOUR_GREY, WID_TE_TOWN_GENERATE), SetDataTip(SPR_IMG_TOWN, STR_SCENEDIT_TOOLBAR_TOWN_GENERATION),
	NWidget(WWT_PUSHIMGBTN, COLOUR_GREY, WID_TE_INDUSTRY), SetDataTip(SPR_IMG_INDUSTRY, STR_SCENEDIT_TOOLBAR_INDUSTRY_GENERATION),
	NWidget(WWT_IMGBTN, COLOUR_GREY, WID_TE_ROADS), SetDataTip(SPR_IMG_BUILDROAD, STR_SCENEDIT_TOOLBAR_ROAD_CONSTRUCTION),
	NWidget(WWT_IMGBTN, COLOUR_GREY, WID_TE_TRAMS), SetDataTip(SPR_IMG_BUILDTRAMS, STR_SCENEDIT_TOOLBAR_TRAM_CONSTRUCTION),
	NWidget(WWT_PUSHIMGBTN, COLOUR_GREY, WID_TE_WATER), SetDataTip(SPR_IMG_BUILDWATER, STR_TOOLBAR_TOOLTIP_BUILD_SHIP_DOCKS),
	NWidget(WWT_PUSHIMGBTN, COLOUR_GREY, WID_TE_TREES), SetDataTip(SPR_IMG_PLANTTREES, STR_SCENEDIT_TOOLBAR_PLANT_TREES),
	NWidget(WWT_PUSHIMGBTN, COLOUR_GREY, WID_TE_SIGNS), SetDataTip(SPR_IMG_SIGN, STR_SCENEDIT_TOOLBAR_PLACE_SIGN),
	NWidget(NWID_SPACER),
	NWidget(WWT_IMGBTN, COLOUR_GREY, WID_TE_MUSIC_SOUND), SetDataTip(SPR_IMG_MUSIC, STR_TOOLBAR_TOOLTIP_SHOW_SOUND_MUSIC_WINDOW),
	NWidget(WWT_IMGBTN, COLOUR_GREY, WID_TE_HELP), SetDataTip(SPR_IMG_QUERY, STR_TOOLBAR_TOOLTIP_LAND_BLOCK_INFORMATION),
	NWidget(WWT_IMGBTN, COLOUR_GREY, WID_TE_SWITCH_BAR), SetDataTip(SPR_IMG_SWITCH_TOOLBAR, STR_TOOLBAR_TOOLTIP_SWITCH_TOOLBAR),
};

static NWidgetBase *MakeScenarioToolbar(int *biggest_index)
{
	return MakeNWidgets(_nested_toolb_scen_inner_widgets, lengthof(_nested_toolb_scen_inner_widgets), biggest_index, new NWidgetScenarioToolbarContainer());
}

static const NWidgetPart _nested_toolb_scen_widgets[] = {
	NWidgetFunction(MakeScenarioToolbar),
};

static WindowDesc _toolb_scen_desc(
	WDP_MANUAL, nullptr, 0, 0,
	WC_MAIN_TOOLBAR, WC_NONE,
	WDF_NO_FOCUS,
	_nested_toolb_scen_widgets, lengthof(_nested_toolb_scen_widgets),
	&ScenarioEditorToolbarWindow::hotkeys
);

/** Allocate the toolbar. */
void AllocateToolbar()
{
	/* Clean old GUI values; railtype is (re)set by rail_gui.cpp */
	_last_built_roadtype = ROADTYPE_ROAD;
	_last_built_tramtype = ROADTYPE_TRAM;

	if (_game_mode == GM_EDITOR) {
		new ScenarioEditorToolbarWindow(&_toolb_scen_desc);
	} else {
		if (_settings_client.gui.vertical_toolbar) {
			MainToolbarWindow *w = new MainToolbarWindow(&_toolb_vertical_left_desc, &_last_clicked_toolbar_idx, 0);
			w->left = 0;
			w = new MainToolbarWindow(&_toolb_vertical_right_desc, &_last_clicked_toolbar_idx, 1);
			w->left = _screen.width - w->width;
			SetDirtyBlocks(0, w->top, _screen.width, w->top + w->height);
		} else {
			new MainToolbarWindow(&_toolb_normal_desc);
		}
	}
}<|MERGE_RESOLUTION|>--- conflicted
+++ resolved
@@ -186,9 +186,8 @@
  */
 static void PopupMainToolbMenu(Window *w, int widget, DropDownList &&list, int def)
 {
-<<<<<<< HEAD
 	if (!_settings_client.gui.vertical_toolbar) {
-		ShowDropDownList(w, list, def, widget, 0, true, list->Length() <= 1);
+		ShowDropDownList(w, std::move(list), def, widget, 0, true, list->Length() <= 1);
 	} else {
 		Rect wi_rect;
 		NWidgetCore *nwi = w->GetWidget<NWidgetCore>(widget);
@@ -196,11 +195,8 @@
 		wi_rect.right  = nwi->pos_x + nwi->current_x;
 		wi_rect.top    = nwi->pos_y;
 		wi_rect.bottom = nwi->pos_y + nwi->current_y;
-		ShowDropDownListAt(w, list, def, widget, wi_rect, nwi->colour, true, list->Length() <= 1);
-	}
-=======
-	ShowDropDownList(w, std::move(list), def, widget, 0, true, true);
->>>>>>> a499e9ac
+		ShowDropDownListAt(w, std::move(list), def, widget, wi_rect, nwi->colour, true, list->Length() <= 1);
+	}
 	if (_settings_client.sound.click_beep) SndPlayFx(SND_15_BEEP);
 }
 
@@ -242,12 +238,8 @@
 			if (!_networking) break;
 
 			/* Add the client list button for the companies menu */
-<<<<<<< HEAD
-			*list->Append() = new DropDownListStringItem(STR_NETWORK_COMPANY_LIST_CLIENT_LIST, CTMN_CLIENT_LIST, false);
-			*list->Append() = new DropDownListStringItem(STR_NETWORK_CLIENTLIST_SPEAK_TO_ALL, CTMN_SPEAK_ALL, false);
-=======
 			list.emplace_back(new DropDownListStringItem(STR_NETWORK_COMPANY_LIST_CLIENT_LIST, CTMN_CLIENT_LIST, false));
->>>>>>> a499e9ac
+			list.emplace_back(new DropDownListStringItem(STR_NETWORK_CLIENTLIST_SPEAK_TO_ALL, CTMN_SPEAK_ALL, false));
 
 			if (_local_company == COMPANY_SPECTATOR) {
 				list.emplace_back(new DropDownListStringItem(STR_NETWORK_COMPANY_LIST_NEW_COMPANY, CTMN_NEW_COMPANY, NetworkMaxCompaniesReached()));
@@ -346,23 +338,6 @@
 	/* Changes to the per-AI settings don't get send from the server to the clients. Clients get
 	 * the settings once they join but never update it. As such don't show the window at all
 	 * to network clients. */
-<<<<<<< HEAD
-	if (!_networking || _network_server) *list->Append() = new DropDownListStringItem(STR_SETTINGS_MENU_SCRIPT_SETTINGS, OME_SCRIPT_SETTINGS, false);
-	*list->Append() = new DropDownListStringItem(STR_SETTINGS_MENU_NEWGRF_SETTINGS,          OME_NEWGRFSETTINGS, false);
-	*list->Append() = new DropDownListStringItem(STR_SETTINGS_MENU_TRANSPARENCY_OPTIONS,     OME_TRANSPARENCIES, false);
-	*list->Append() = new DropDownListItem(-1, false);
-	*list->Append() = new DropDownListCheckedItem(STR_SETTINGS_MENU_TOWN_NAMES_DISPLAYED,    OME_SHOW_TOWNNAMES, false, HasBit(_display_opt, DO_SHOW_TOWN_NAMES));
-	*list->Append() = new DropDownListCheckedItem(STR_SETTINGS_MENU_STATION_NAMES_DISPLAYED, OME_SHOW_STATIONNAMES, false, HasBit(_display_opt, DO_SHOW_STATION_NAMES));
-	*list->Append() = new DropDownListCheckedItem(STR_SETTINGS_MENU_WAYPOINTS_DISPLAYED,     OME_SHOW_WAYPOINTNAMES, false, HasBit(_display_opt, DO_SHOW_WAYPOINT_NAMES));
-	*list->Append() = new DropDownListCheckedItem(STR_SETTINGS_MENU_SIGNS_DISPLAYED,         OME_SHOW_SIGNS, false, HasBit(_display_opt, DO_SHOW_SIGNS));
-	*list->Append() = new DropDownListCheckedItem(STR_SETTINGS_MENU_SHOW_COMPETITOR_SIGNS,   OME_SHOW_COMPETITOR_SIGNS, false, HasBit(_display_opt, DO_SHOW_COMPETITOR_SIGNS));
-	*list->Append() = new DropDownListCheckedItem(STR_SETTINGS_MENU_FULL_ANIMATION,          OME_FULL_ANIMATION, false, HasBit(_display_opt, DO_FULL_ANIMATION));
-	*list->Append() = new DropDownListCheckedItem(STR_SETTINGS_MENU_FULL_DETAIL,             OME_FULL_DETAILS, false, HasBit(_display_opt, DO_FULL_DETAIL));
-	*list->Append() = new DropDownListCheckedItem(STR_SETTINGS_MENU_TRANSPARENT_BUILDINGS,   OME_TRANSPARENTBUILDINGS, false, IsTransparencySet(TO_HOUSES));
-	*list->Append() = new DropDownListCheckedItem(STR_SETTINGS_MENU_TRANSPARENT_SIGNS,       OME_SHOW_STATIONSIGNS, false, IsTransparencySet(TO_SIGNS));
-
-	ShowDropDownList(w, list, 0, WID_TN_SETTINGS, 140, true);
-=======
 	if (!_networking || _network_server) list.emplace_back(new DropDownListStringItem(STR_SETTINGS_MENU_SCRIPT_SETTINGS, OME_SCRIPT_SETTINGS, false));
 	list.emplace_back(new DropDownListStringItem(STR_SETTINGS_MENU_NEWGRF_SETTINGS,          OME_NEWGRFSETTINGS, false));
 	list.emplace_back(new DropDownListStringItem(STR_SETTINGS_MENU_TRANSPARENCY_OPTIONS,     OME_TRANSPARENCIES, false));
@@ -377,8 +352,7 @@
 	list.emplace_back(new DropDownListCheckedItem(STR_SETTINGS_MENU_TRANSPARENT_BUILDINGS,   OME_TRANSPARENTBUILDINGS, false, IsTransparencySet(TO_HOUSES)));
 	list.emplace_back(new DropDownListCheckedItem(STR_SETTINGS_MENU_TRANSPARENT_SIGNS,       OME_SHOW_STATIONSIGNS, false, IsTransparencySet(TO_SIGNS)));
 
-	ShowDropDownList(w, std::move(list), 0, WID_TN_SETTINGS, 140, true, true);
->>>>>>> a499e9ac
+	ShowDropDownList(w, std::move(list), 0, WID_TN_SETTINGS, 140, true, false);
 	if (_settings_client.sound.click_beep) SndPlayFx(SND_15_BEEP);
 	return CBF_NONE;
 }
@@ -965,26 +939,8 @@
 
 static CallBackFunction ToolbarBuildRoadClick(Window *w)
 {
-<<<<<<< HEAD
-	const Company *c = Company::Get(_local_company);
-	DropDownList *list = new DropDownList();
-
-	/* Road is always visible and available. */
-	*list->Append() = new DropDownListStringItem(STR_ROAD_MENU_ROAD_CONSTRUCTION, ROADTYPE_ROAD, false);
-
-	/* Tram is only visible when there will be a tram, and available when that has been introduced. */
-	Engine *e;
-	FOR_ALL_ENGINES_OF_TYPE(e, VEH_ROAD) {
-		if (!HasBit(e->info.climates, _settings_game.game_creation.landscape)) continue;
-		if (!HasBit(e->info.misc_flags, EF_ROAD_TRAM)) continue;
-
-		*list->Append() = new DropDownListStringItem(STR_ROAD_MENU_TRAM_CONSTRUCTION, ROADTYPE_TRAM, !HasBit(c->avail_roadtypes, ROADTYPE_TRAM));
-		break;
-	}
-	ShowDropDownList(w, list, _last_built_roadtype, WID_TN_ROADS, 140, true, list->Length() <= 1);
-=======
-	ShowDropDownList(w, GetRoadTypeDropDownList(RTTB_ROAD), _last_built_roadtype, WID_TN_ROADS, 140, true, true);
->>>>>>> a499e9ac
+	DropDownList list = GetRoadTypeDropDownList(RTTB_ROAD);
+	ShowDropDownList(w, list, _last_built_roadtype, WID_TN_ROADS, 140, true, list->size() <= 1);
 	if (_settings_client.sound.click_beep) SndPlayFx(SND_15_BEEP);
 	return CBF_NONE;
 }
@@ -1158,31 +1114,7 @@
 
 static CallBackFunction ToolbarHelpClick(Window *w)
 {
-<<<<<<< HEAD
-	DropDownList *list = new DropDownList();
-	*list->Append() = new DropDownListStringItem(STR_ABOUT_MENU_LAND_BLOCK_INFO,         0, false);
-	*list->Append() = new DropDownListStringItem(STR_NEWS_MENU_LAST_MESSAGE_NEWS_REPORT, 1, false);
-	*list->Append() = new DropDownListStringItem(STR_NEWS_MENU_MESSAGE_HISTORY_MENU,     2, false);
-	*list->Append() = new DropDownListStringItem(STR_TOOLBAR_SOUND_MUSIC,                3, false);
-	*list->Append() = new DropDownListStringItem(STR_ABOUT_MENU_TUTORIAL,                4, false);
-	*list->Append() = new DropDownListStringItem(STR_ABOUT_MENU_TOGGLE_CONSOLE,          5, false);
-	*list->Append() = new DropDownListStringItem(STR_ABOUT_MENU_AI_DEBUG,                6, false);
-	*list->Append() = new DropDownListStringItem(STR_ABOUT_MENU_SCREENSHOT,              7, false);
-	*list->Append() = new DropDownListStringItem(STR_ABOUT_MENU_ZOOMIN_SCREENSHOT,       8, false);
-	*list->Append() = new DropDownListStringItem(STR_ABOUT_MENU_DEFAULTZOOM_SCREENSHOT,  9, false);
-	*list->Append() = new DropDownListStringItem(STR_ABOUT_MENU_GIANT_SCREENSHOT,       10, false);
-	*list->Append() = new DropDownListStringItem(STR_ABOUT_MENU_SHOW_FRAMERATE,         11, false);
-	*list->Append() = new DropDownListStringItem(STR_ABOUT_MENU_ABOUT_OPENTTD,          12, false);
-	if (_settings_client.gui.newgrf_developer_tools) {
-		*list->Append() = new DropDownListStringItem(STR_ABOUT_MENU_SPRITE_ALIGNER,        13, false);
-		*list->Append() = new DropDownListStringItem(STR_ABOUT_MENU_TOGGLE_BOUNDING_BOXES, 14, false);
-		*list->Append() = new DropDownListStringItem(STR_ABOUT_MENU_TOGGLE_DIRTY_BLOCKS,   15, false);
-	}
-	ShowDropDownList(w, list, 0, WID_TN_HELP, 140, true);
-	if (_settings_client.sound.click_beep) SndPlayFx(SND_15_BEEP);
-=======
-	PopupMainToolbMenu(w, _game_mode == GM_EDITOR ? (int)WID_TE_HELP : (int)WID_TN_HELP, STR_ABOUT_MENU_LAND_BLOCK_INFO, _settings_client.gui.newgrf_developer_tools ? 10 : 7);
->>>>>>> a499e9ac
+	PopupMainToolbMenu(w, _game_mode == GM_EDITOR ? (int)WID_TE_HELP : (int)WID_TN_HELP, STR_ABOUT_MENU_LAND_BLOCK_INFO, _settings_client.gui.newgrf_developer_tools ? 11 : 8);
 	return CBF_NONE;
 }
 
@@ -1273,32 +1205,15 @@
 {
 	switch (index) {
 		case  0: return PlaceLandBlockInfo();
-<<<<<<< HEAD
-		case  1: ShowLastNewsMessage();            break;
-		case  2: ShowMessageHistory();             break;
-		case  3: ShowMusicWindow();                break;
-		case  4: ShowTutorialWindow();             break;
-		case  5: IConsoleSwitch();                 break;
-		case  6: ShowAIDebugWindow();              break;
-		case  7: MenuClickSmallScreenshot();       break;
-		case  8: MenuClickLargeWorldScreenshot(SC_ZOOMEDIN);    break;
-		case  9: MenuClickLargeWorldScreenshot(SC_DEFAULTZOOM); break;
-		case 10: MenuClickLargeWorldScreenshot(SC_WORLD);       break;
-		case 11: ShowFramerateWindow();            break;
-		case 12: ShowAboutWindow();                break;
-		case 13: ShowSpriteAlignerWindow();        break;
-		case 14: ToggleBoundingBoxes();            break;
-		case 15: ToggleDirtyBlocks();              break;
-=======
-		case  2: IConsoleSwitch();                 break;
-		case  3: ShowAIDebugWindow();              break;
-		case  4: ShowScreenshotWindow();           break;
-		case  5: ShowFramerateWindow();            break;
-		case  6: ShowAboutWindow();                break;
-		case  7: ShowSpriteAlignerWindow();        break;
-		case  8: ToggleBoundingBoxes();            break;
-		case  9: ToggleDirtyBlocks();              break;
->>>>>>> a499e9ac
+		case  2: ShowTutorialWindow();             break;
+		case  3: IConsoleSwitch();                 break;
+		case  4: ShowAIDebugWindow();              break;
+		case  5: ShowScreenshotWindow();           break;
+		case  6: ShowFramerateWindow();            break;
+		case  7: ShowAboutWindow();                break;
+		case  8: ShowSpriteAlignerWindow();        break;
+		case  9: ToggleBoundingBoxes();            break;
+		case 10: ToggleDirtyBlocks();              break;
 	}
 	return CBF_NONE;
 }
@@ -1574,8 +1489,7 @@
 		}
 
 		/* ... then in a second pass make sure the 'current' heights are set. Won't change ever. */
-<<<<<<< HEAD
-		for (NWidgetBase *child_wid = this->head; child_wid != NULL; child_wid = child_wid->next) {
+		for (NWidgetBase *child_wid = this->head; child_wid != nullptr; child_wid = child_wid->next) {
 			if (type == NWID_HORIZONTAL) {
 				child_wid->current_y = this->smallest_y;
 				if (!this->IsButton(child_wid->type)) {
@@ -1586,12 +1500,6 @@
 				if (!this->IsButton(child_wid->type)) {
 					child_wid->current_y = child_wid->smallest_y;
 				}
-=======
-		for (NWidgetBase *child_wid = this->head; child_wid != nullptr; child_wid = child_wid->next) {
-			child_wid->current_y = this->smallest_y;
-			if (!this->IsButton(child_wid->type)) {
-				child_wid->current_x = child_wid->smallest_x;
->>>>>>> a499e9ac
 			}
 		}
 		if (type == NWID_HORIZONTAL) {
@@ -2040,7 +1948,6 @@
 			WID_TN_CTRL,
 			WID_TN_HELP
 		};
-<<<<<<< HEAD
 		/* With 'Shift' button included */
 		static const byte arrange14shift[] = {
 			WID_TN_PAUSE,
@@ -2152,112 +2059,6 @@
 			WID_TN_CTRL,
 			WID_TN_SHIFT,
 			WID_TN_SWITCH_BAR,
-=======
-
-		/* If at least BIGGEST_ARRANGEMENT fit, just spread all the buttons nicely */
-		uint full_buttons = max(CeilDiv(width, this->smallest_x), SMALLEST_ARRANGEMENT);
-		if (full_buttons > BIGGEST_ARRANGEMENT) {
-			button_count = arrangable_count = lengthof(arrange_all);
-			spacer_count = this->spacers;
-			return arrange_all;
-		}
-
-		/* Introduce the split toolbar */
-		static const byte * const arrangements[] = { arrange14, arrange15, arrange16, arrange17, arrange18, arrange19, arrange20 };
-
-		button_count = arrangable_count = full_buttons;
-		spacer_count = this->spacers;
-		return arrangements[full_buttons - SMALLEST_ARRANGEMENT] + ((_toolbar_mode == TB_LOWER) ? full_buttons : 0);
-	}
-};
-
-/** Container for the scenario editor's toolbar */
-class NWidgetScenarioToolbarContainer : public NWidgetToolbarContainer {
-	uint panel_widths[2]; ///< The width of the two panels (the text panel and date panel)
-
-	void SetupSmallestSize(Window *w, bool init_array) override
-	{
-		this->NWidgetToolbarContainer::SetupSmallestSize(w, init_array);
-
-		/* Find the size of panel_widths */
-		uint i = 0;
-		for (NWidgetBase *child_wid = this->head; child_wid != nullptr; child_wid = child_wid->next) {
-			if (child_wid->type == NWID_SPACER || this->IsButton(child_wid->type)) continue;
-
-			assert(i < lengthof(this->panel_widths));
-			this->panel_widths[i++] = child_wid->current_x;
-			_toolbar_width += child_wid->current_x;
-		}
-	}
-
-	const byte *GetButtonArrangement(uint &width, uint &arrangable_count, uint &button_count, uint &spacer_count) const override
-	{
-		static const byte arrange_all[] = {
-			WID_TE_PAUSE,
-			WID_TE_FAST_FORWARD,
-			WID_TE_SETTINGS,
-			WID_TE_SAVE,
-			WID_TE_SPACER,
-			WID_TE_DATE_PANEL,
-			WID_TE_SMALL_MAP,
-			WID_TE_ZOOM_IN,
-			WID_TE_ZOOM_OUT,
-			WID_TE_LAND_GENERATE,
-			WID_TE_TOWN_GENERATE,
-			WID_TE_INDUSTRY,
-			WID_TE_ROADS,
-			WID_TE_TRAMS,
-			WID_TE_WATER,
-			WID_TE_TREES,
-			WID_TE_SIGNS,
-			WID_TE_MUSIC_SOUND,
-			WID_TE_HELP,
-		};
-		static const byte arrange_nopanel[] = {
-			WID_TE_PAUSE,
-			WID_TE_FAST_FORWARD,
-			WID_TE_SETTINGS,
-			WID_TE_SAVE,
-			WID_TE_DATE_PANEL,
-			WID_TE_SMALL_MAP,
-			WID_TE_ZOOM_IN,
-			WID_TE_ZOOM_OUT,
-			WID_TE_LAND_GENERATE,
-			WID_TE_TOWN_GENERATE,
-			WID_TE_INDUSTRY,
-			WID_TE_ROADS,
-			WID_TE_TRAMS,
-			WID_TE_WATER,
-			WID_TE_TREES,
-			WID_TE_SIGNS,
-			WID_TE_MUSIC_SOUND,
-			WID_TE_HELP,
-		};
-		static const byte arrange_switch[] = {
-			WID_TE_DATE_PANEL,
-			WID_TE_SMALL_MAP,
-			WID_TE_LAND_GENERATE,
-			WID_TE_TOWN_GENERATE,
-			WID_TE_INDUSTRY,
-			WID_TE_ROADS,
-			WID_TE_TRAMS,
-			WID_TE_WATER,
-			WID_TE_TREES,
-			WID_TE_SIGNS,
-			WID_TE_SWITCH_BAR,
-			// lower toolbar
-			WID_TE_PAUSE,
-			WID_TE_FAST_FORWARD,
-			WID_TE_SETTINGS,
-			WID_TE_SAVE,
-			WID_TE_DATE_PANEL,
-			WID_TE_SMALL_MAP,
-			WID_TE_ZOOM_IN,
-			WID_TE_ZOOM_OUT,
-			WID_TE_MUSIC_SOUND,
-			WID_TE_HELP,
-			WID_TE_SWITCH_BAR,
->>>>>>> a499e9ac
 		};
 		static const byte arrange17shift[] = {
 			WID_TN_PAUSE,
@@ -2712,17 +2513,18 @@
 	}
 };
 
+
 /** Container for the scenario editor's toolbar */
 class NWidgetScenarioToolbarContainer : public NWidgetToolbarContainer {
 	uint panel_widths[2]; ///< The width of the two panels (the text panel and date panel)
 
-	void SetupSmallestSize(Window *w, bool init_array)
+	void SetupSmallestSize(Window *w, bool init_array) override
 	{
 		this->NWidgetToolbarContainer::SetupSmallestSize(w, init_array);
 
 		/* Find the size of panel_widths */
 		uint i = 0;
-		for (NWidgetBase *child_wid = this->head; child_wid != NULL; child_wid = child_wid->next) {
+		for (NWidgetBase *child_wid = this->head; child_wid != nullptr; child_wid = child_wid->next) {
 			if (child_wid->type == NWID_SPACER || this->IsButton(child_wid->type)) continue;
 
 			assert(i < lengthof(this->panel_widths));
@@ -2731,7 +2533,7 @@
 		}
 	}
 
-	/* virtual */ const byte *GetButtonArrangement(uint &width, uint &arrangable_count, uint &button_count, uint &spacer_count) const
+	const byte *GetButtonArrangement(uint &width, uint &arrangable_count, uint &button_count, uint &spacer_count) const override
 	{
 		static const byte arrange_all[] = {
 			WID_TE_PAUSE,
@@ -2747,6 +2549,7 @@
 			WID_TE_TOWN_GENERATE,
 			WID_TE_INDUSTRY,
 			WID_TE_ROADS,
+			WID_TE_TRAMS,
 			WID_TE_WATER,
 			WID_TE_TREES,
 			WID_TE_SIGNS,
@@ -2766,6 +2569,7 @@
 			WID_TE_TOWN_GENERATE,
 			WID_TE_INDUSTRY,
 			WID_TE_ROADS,
+			WID_TE_TRAMS,
 			WID_TE_WATER,
 			WID_TE_TREES,
 			WID_TE_SIGNS,
@@ -2779,6 +2583,7 @@
 			WID_TE_TOWN_GENERATE,
 			WID_TE_INDUSTRY,
 			WID_TE_ROADS,
+			WID_TE_TRAMS,
 			WID_TE_WATER,
 			WID_TE_TREES,
 			WID_TE_SIGNS,
@@ -2789,10 +2594,12 @@
 			WID_TE_SETTINGS,
 			WID_TE_SAVE,
 			WID_TE_DATE_PANEL,
+			WID_TE_SMALL_MAP,
 			WID_TE_ZOOM_IN,
 			WID_TE_ZOOM_OUT,
 			WID_TE_MUSIC_SOUND,
-			WID_TE_HELP, WID_TE_SWITCH_BAR,
+			WID_TE_HELP,
+			WID_TE_SWITCH_BAR,
 		};
 
 		/* If we can place all buttons *and* the panels, show them. */
@@ -3125,44 +2932,8 @@
 };
 HotkeyList MainToolbarWindow::hotkeys("maintoolbar", maintoolbar_hotkeys);
 
-/** Sprites to use for the different toolbar buttons */
-static const SpriteID _toolbar_button_sprites[] = {
-	SPR_IMG_PAUSE,           // WID_TN_PAUSE
-	SPR_IMG_FASTFORWARD,     // WID_TN_FAST_FORWARD
-	SPR_IMG_SETTINGS,        // WID_TN_SETTINGS
-	SPR_IMG_SAVE,            // WID_TN_SAVE
-	SPR_IMG_SMALLMAP,        // WID_TN_SMALL_MAP
-	SPR_IMG_TOWN,            // WID_TN_TOWNS
-	SPR_IMG_SUBSIDIES,       // WID_TN_SUBSIDIES
-	SPR_IMG_COMPANY_LIST,    // WID_TN_STATIONS
-	SPR_IMG_COMPANY_FINANCE, // WID_TN_FINANCES
-	SPR_IMG_COMPANY_GENERAL, // WID_TN_COMPANIES
-	SPR_IMG_STORY_BOOK,      // WID_TN_STORY
-	SPR_IMG_GOAL,            // WID_TN_GOAL
-	SPR_IMG_GRAPHS,          // WID_TN_GRAPHS
-	SPR_IMG_COMPANY_LEAGUE,  // WID_TN_LEAGUE
-	SPR_IMG_INDUSTRY,        // WID_TN_INDUSTRIES
-	SPR_IMG_TRAINLIST,       // WID_TN_TRAINS
-	SPR_IMG_TRUCKLIST,       // WID_TN_ROADVEHS
-	SPR_IMG_SHIPLIST,        // WID_TN_SHIPS
-	SPR_IMG_AIRPLANESLIST,   // WID_TN_AIRCRAFT
-	SPR_IMG_ZOOMIN,          // WID_TN_ZOOMIN
-	SPR_IMG_ZOOMOUT,         // WID_TN_ZOOMOUT
-	SPR_IMG_BUILDRAIL,       // WID_TN_RAILS
-	SPR_IMG_BUILDROAD,       // WID_TN_ROADS
-	SPR_IMG_BUILDWATER,      // WID_TN_WATER
-	SPR_IMG_BUILDAIR,        // WID_TN_AIR
-	SPR_IMG_LANDSCAPING,     // WID_TN_LANDSCAPE
-	SPR_IMG_MUSIC,           // WID_TN_MUSIC_SOUND
-	SPR_IMG_MESSAGES,        // WID_TN_MESSAGES
-	SPR_IMG_QUERY,           // WID_TN_HELP
-	SPR_IMG_SWITCH_TOOLBAR,  // WID_TN_SWITCH_BAR
-};
-
 static NWidgetBase *MakeMainToolbar(int *biggest_index)
 {
-<<<<<<< HEAD
-=======
 	/** Sprites to use for the different toolbar buttons */
 	static const SpriteID toolbar_button_sprites[] = {
 		SPR_IMG_PAUSE,           // WID_TN_PAUSE
@@ -3198,7 +2969,6 @@
 		SPR_IMG_SWITCH_TOOLBAR,  // WID_TN_SWITCH_BAR
 	};
 
->>>>>>> a499e9ac
 	NWidgetMainToolbarContainer *hor = new NWidgetMainToolbarContainer();
 	for (uint i = 0; i <= WID_TN_SWITCH_BAR; i++) {
 		switch (i) {
@@ -3608,8 +3378,8 @@
 	NWidget(WWT_PUSHIMGBTN, COLOUR_GREY, WID_TE_LAND_GENERATE), SetDataTip(SPR_IMG_LANDSCAPING, STR_SCENEDIT_TOOLBAR_LANDSCAPE_GENERATION),
 	NWidget(WWT_PUSHIMGBTN, COLOUR_GREY, WID_TE_TOWN_GENERATE), SetDataTip(SPR_IMG_TOWN, STR_SCENEDIT_TOOLBAR_TOWN_GENERATION),
 	NWidget(WWT_PUSHIMGBTN, COLOUR_GREY, WID_TE_INDUSTRY), SetDataTip(SPR_IMG_INDUSTRY, STR_SCENEDIT_TOOLBAR_INDUSTRY_GENERATION),
-	NWidget(WWT_IMGBTN, COLOUR_GREY, WID_TE_ROADS), SetDataTip(SPR_IMG_BUILDROAD, STR_SCENEDIT_TOOLBAR_ROAD_CONSTRUCTION),
-	NWidget(WWT_IMGBTN, COLOUR_GREY, WID_TE_TRAMS), SetDataTip(SPR_IMG_BUILDTRAMS, STR_SCENEDIT_TOOLBAR_TRAM_CONSTRUCTION),
+	NWidget(WWT_PUSHIMGBTN, COLOUR_GREY, WID_TE_ROADS), SetDataTip(SPR_IMG_BUILDROAD, STR_SCENEDIT_TOOLBAR_ROAD_CONSTRUCTION),
+	NWidget(WWT_PUSHIMGBTN, COLOUR_GREY, WID_TE_TRAMS), SetDataTip(SPR_IMG_BUILDTRAMS, STR_SCENEDIT_TOOLBAR_TRAM_CONSTRUCTION),
 	NWidget(WWT_PUSHIMGBTN, COLOUR_GREY, WID_TE_WATER), SetDataTip(SPR_IMG_BUILDWATER, STR_TOOLBAR_TOOLTIP_BUILD_SHIP_DOCKS),
 	NWidget(WWT_PUSHIMGBTN, COLOUR_GREY, WID_TE_TREES), SetDataTip(SPR_IMG_PLANTTREES, STR_SCENEDIT_TOOLBAR_PLANT_TREES),
 	NWidget(WWT_PUSHIMGBTN, COLOUR_GREY, WID_TE_SIGNS), SetDataTip(SPR_IMG_SIGN, STR_SCENEDIT_TOOLBAR_PLACE_SIGN),
