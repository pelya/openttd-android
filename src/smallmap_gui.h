/*
 * This file is part of OpenTTD.
 * OpenTTD is free software; you can redistribute it and/or modify it under the terms of the GNU General Public License as published by the Free Software Foundation, version 2.
 * OpenTTD is distributed in the hope that it will be useful, but WITHOUT ANY WARRANTY; without even the implied warranty of MERCHANTABILITY or FITNESS FOR A PARTICULAR PURPOSE.
 * See the GNU General Public License for more details. You should have received a copy of the GNU General Public License along with OpenTTD. If not, see <http://www.gnu.org/licenses/>.
 */

/** @file smallmap_gui.h Smallmap GUI functions. */

#ifndef SMALLMAP_GUI_H
#define SMALLMAP_GUI_H

#include "industry_type.h"
#include "company_base.h"
#include "window_gui.h"
#include "strings_func.h"
#include "blitter/factory.hpp"
#include "linkgraph/linkgraph_gui.h"
#include "widgets/smallmap_widget.h"
#include "guitimer_func.h"

/* set up the cargos to be displayed in the smallmap's route legend */
void BuildLinkStatsLegend();

void BuildIndustriesLegend();
void ShowSmallMap();
void BuildLandLegend();
void BuildOwnerLegend();

/** Enum for how to include the heightmap pixels/colours in small map related functions */
enum class IncludeHeightmap {
	Never,      ///< Never include the heightmap
	IfEnabled,  ///< Only include the heightmap if its enabled in the gui by the player
	Always      ///< Always include the heightmap
};

uint32 GetSmallMapOwnerPixels(TileIndex tile, TileType t, IncludeHeightmap include_heightmap);

/** Structure for holding relevant data for legends in small map */
struct LegendAndColour {
	uint8 colour;              ///< Colour of the item on the map.
	StringID legend;           ///< String corresponding to the coloured item.
	IndustryType type;         ///< Type of industry. Only valid for industry entries.
	uint8 height;              ///< Height in tiles. Only valid for height legend entries.
	CompanyID company;         ///< Company to display. Only valid for company entries of the owner legend.
	bool show_on_map;          ///< For filtering industries, if \c true, industry is shown on the map in colour.
	bool end;                  ///< This is the end of the list.
	bool col_break;            ///< Perform a column break and go further at the next column.
};

/** Class managing the smallmap window. */
class SmallMapWindow : public Window {
protected:
	/** Types of legends in the #WID_SM_LEGEND widget. */
	enum SmallMapType {
		SMT_CONTOUR,
		SMT_VEHICLES,
		SMT_INDUSTRY,
		SMT_LINKSTATS,
		SMT_ROUTES,
		SMT_VEGETATION,
		SMT_OWNER,
	};

	/** Available kinds of zoomlevel changes. */
	enum ZoomLevelChange {
		ZLC_INITIALIZE, ///< Initialize zoom level.
		ZLC_ZOOM_OUT,   ///< Zoom out.
		ZLC_ZOOM_IN,    ///< Zoom in.
	};

	static SmallMapType map_type; ///< Currently displayed legends.
	static bool show_towns;       ///< Display town names in the smallmap.
	static int map_height_limit;  ///< Currently used/cached map height limit.

	static const uint INDUSTRY_MIN_NUMBER_OF_COLUMNS = 2; ///< Minimal number of columns in the #WID_SM_LEGEND widget for the #SMT_INDUSTRY legend.
	static const uint FORCE_REFRESH_PERIOD = 930; ///< map is redrawn after that many milliseconds.
	static const uint BLINK_PERIOD         = 450; ///< highlight blinking interval in milliseconds.

	uint min_number_of_columns;    ///< Minimal number of columns in legends.
	uint min_number_of_fixed_rows; ///< Minimal number of rows in the legends for the fixed layouts only (all except #SMT_INDUSTRY).
	uint column_width;             ///< Width of a column in the #WID_SM_LEGEND widget.
	uint legend_width;             ///< Width of legend 'blob'.
	const uint row_height;         ///< Heigth of each row in the #WID_SM_LEGEND widget.
	bool show_legend;              ///< Display map legend.
	Point lmb_scroll_pt;           ///< Starting point for scrolling minimap with left mouse button.

	int32 scroll_x;  ///< Horizontal world coordinate of the base tile left of the top-left corner of the smallmap display.
	int32 scroll_y;  ///< Vertical world coordinate of the base tile left of the top-left corner of the smallmap display.
	int32 subscroll; ///< Number of pixels (0..3) between the right end of the base tile and the pixel at the top-left corner of the smallmap display.
	int zoom;        ///< Zoom level. Bigger number means more zoom-out (further away).

	GUITimer refresh; ///< Refresh timer.
	LinkGraphOverlay *overlay;

	static void BreakIndustryChainLink();
	Point SmallmapRemapCoords(int x, int y) const;

	/**
	 * Draws vertical part of map indicator
	 * @param x X coord of left/right border of main viewport
	 * @param y Y coord of top border of main viewport
	 * @param y2 Y coord of bottom border of main viewport
	 */
	static inline void DrawVertMapIndicator(int x, int y, int y2)
	{
		GfxFillRect(x, y,      x, y + 3, PC_VERY_LIGHT_YELLOW);
		GfxFillRect(x, y2 - 3, x, y2,    PC_VERY_LIGHT_YELLOW);
	}

	/**
	 * Draws horizontal part of map indicator
	 * @param x X coord of left border of main viewport
	 * @param x2 X coord of right border of main viewport
	 * @param y Y coord of top/bottom border of main viewport
	 */
	static inline void DrawHorizMapIndicator(int x, int x2, int y)
	{
		GfxFillRect(x,      y, x + 3, y, PC_VERY_LIGHT_YELLOW);
		GfxFillRect(x2 - 3, y, x2,    y, PC_VERY_LIGHT_YELLOW);
	}

	/**
<<<<<<< HEAD
=======
	 * Compute minimal required width of the legends.
	 * @return Minimally needed width for displaying the smallmap legends in pixels.
	 */
	inline uint GetMinLegendWidth() const
	{
		return WidgetDimensions::scaled.framerect.left + this->min_number_of_columns * this->column_width;
	}

	/**
>>>>>>> 5e227886
	 * Return number of columns that can be displayed in \a width pixels.
	 * @return Number of columns to display.
	 */
	inline uint GetNumberColumnsLegend(uint width) const
	{
		return width / this->column_width;
	}

	/**
	 * Compute height given a number of columns.
	 * @param num_columns Number of columns.
	 * @return Needed height for displaying the smallmap legends in pixels.
	 */
	inline uint GetLegendHeight(uint num_columns) const
	{
<<<<<<< HEAD
		if (!this->show_legend) return 0;
		return WD_FRAMERECT_TOP + WD_FRAMERECT_BOTTOM +
				this->min_number_of_fixed_rows * this->row_height;
=======
		return WidgetDimensions::scaled.framerect.Vertical() +
				this->GetNumberRowsLegend(num_columns) * FONT_HEIGHT_SMALL;
>>>>>>> 5e227886
	}

	/**
	 * Get a bitmask for company links to be displayed. Usually this will be
	 * the _local_company. Spectators get to see all companies' links.
	 * @return Company mask.
	 */
	inline uint32 GetOverlayCompanyMask() const
	{
		return Company::IsValidID(_local_company) ? 1U << _local_company : 0xffffffff;
	}

	void RebuildColourIndexIfNecessary();
	uint GetNumberRowsLegend(uint columns) const;
	void SelectLegendItem(int click_pos, LegendAndColour *legend, int end_legend_item, int begin_legend_item = 0);
	void SwitchMapType(SmallMapType map_type);
	void SetNewScroll(int sx, int sy, int sub);

	void DrawMapIndicators() const;
	void DrawSmallMapColumn(void *dst, uint xc, uint yc, int pitch, int reps, int start_pos, int end_pos, Blitter *blitter) const;
	void DrawVehicles(const DrawPixelInfo *dpi, Blitter *blitter) const;
	void DrawTowns(const DrawPixelInfo *dpi) const;
	void DrawSmallMap(DrawPixelInfo *dpi) const;

	Point RemapTile(int tile_x, int tile_y) const;
	Point PixelToTile(int px, int py, int *sub, bool add_sub = true) const;
	Point ComputeScroll(int tx, int ty, int x, int y, int *sub);
	void SetZoomLevel(ZoomLevelChange change, const Point *zoom_pt);
	void SetOverlayCargoMask();
	void SetupWidgetData();
	uint32 GetTileColours(const TileArea &ta) const;

	int GetPositionOnLegend(Point pt);

public:
	friend class NWidgetSmallmapDisplay;

	SmallMapWindow(WindowDesc *desc, int window_number);
	virtual ~SmallMapWindow();

	void SmallMapCenterOnCurrentPos();
	Point GetStationMiddle(const Station *st) const;

	/**
	 * Compute minimal required width of the legends.
	 * @return Minimally needed width for displaying the smallmap legends in pixels.
	 */
	inline uint GetMinLegendWidth() const
	{
		if (!this->show_legend) return 0;
		return WD_FRAMERECT_LEFT + this->min_number_of_columns * this->column_width;
	}

	void ShowLegend(bool show);

	void Close() override;
	void SetStringParameters(int widget) const override;
	void OnInit() override;
	void OnPaint() override;
	void DrawWidget(const Rect &r, int widget) const override;
	void OnClick(Point pt, int widget, int click_count) override;
	void OnInvalidateData(int data = 0, bool gui_scope = true) override;
	bool OnRightClick(Point pt, int widget) override;
	void OnMouseWheel(int wheel) override;
	void OnRealtimeTick(uint delta_ms) override;
	void OnScroll(Point delta) override;
	void OnMouseOver(Point pt, int widget) override;
	void UpdateWidgetSize(int widget, Dimension *size, const Dimension &padding, Dimension *fill, Dimension *resize) override;
};

#endif /* SMALLMAP_GUI_H */<|MERGE_RESOLUTION|>--- conflicted
+++ resolved
@@ -121,8 +121,6 @@
 	}
 
 	/**
-<<<<<<< HEAD
-=======
 	 * Compute minimal required width of the legends.
 	 * @return Minimally needed width for displaying the smallmap legends in pixels.
 	 */
@@ -132,7 +130,6 @@
 	}
 
 	/**
->>>>>>> 5e227886
 	 * Return number of columns that can be displayed in \a width pixels.
 	 * @return Number of columns to display.
 	 */
@@ -148,14 +145,9 @@
 	 */
 	inline uint GetLegendHeight(uint num_columns) const
 	{
-<<<<<<< HEAD
 		if (!this->show_legend) return 0;
-		return WD_FRAMERECT_TOP + WD_FRAMERECT_BOTTOM +
+		return WidgetDimensions::scaled.framerect.Vertical() +
 				this->min_number_of_fixed_rows * this->row_height;
-=======
-		return WidgetDimensions::scaled.framerect.Vertical() +
-				this->GetNumberRowsLegend(num_columns) * FONT_HEIGHT_SMALL;
->>>>>>> 5e227886
 	}
 
 	/**
@@ -199,15 +191,6 @@
 	void SmallMapCenterOnCurrentPos();
 	Point GetStationMiddle(const Station *st) const;
 
-	/**
-	 * Compute minimal required width of the legends.
-	 * @return Minimally needed width for displaying the smallmap legends in pixels.
-	 */
-	inline uint GetMinLegendWidth() const
-	{
-		if (!this->show_legend) return 0;
-		return WD_FRAMERECT_LEFT + this->min_number_of_columns * this->column_width;
-	}
 
 	void ShowLegend(bool show);
 
