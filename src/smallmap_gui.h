/*
 * This file is part of OpenTTD.
 * OpenTTD is free software; you can redistribute it and/or modify it under the terms of the GNU General Public License as published by the Free Software Foundation, version 2.
 * OpenTTD is distributed in the hope that it will be useful, but WITHOUT ANY WARRANTY; without even the implied warranty of MERCHANTABILITY or FITNESS FOR A PARTICULAR PURPOSE.
 * See the GNU General Public License for more details. You should have received a copy of the GNU General Public License along with OpenTTD. If not, see <http://www.gnu.org/licenses/>.
 */

/** @file smallmap_gui.h Smallmap GUI functions. */

#ifndef SMALLMAP_GUI_H
#define SMALLMAP_GUI_H

#include "industry_type.h"
#include "company_base.h"
#include "window_gui.h"
#include "strings_func.h"
#include "blitter/factory.hpp"
#include "linkgraph/linkgraph_gui.h"
#include "widgets/smallmap_widget.h"
#include "guitimer_func.h"

/* set up the cargos to be displayed in the smallmap's route legend */
void BuildLinkStatsLegend();

void BuildIndustriesLegend();
void ShowSmallMap();
void BuildLandLegend();
void BuildOwnerLegend();

/** Structure for holding relevant data for legends in small map */
struct LegendAndColour {
	uint8 colour;              ///< Colour of the item on the map.
	StringID legend;           ///< String corresponding to the coloured item.
	IndustryType type;         ///< Type of industry. Only valid for industry entries.
	uint8 height;              ///< Height in tiles. Only valid for height legend entries.
	CompanyID company;         ///< Company to display. Only valid for company entries of the owner legend.
	bool show_on_map;          ///< For filtering industries, if \c true, industry is shown on the map in colour.
	bool end;                  ///< This is the end of the list.
	bool col_break;            ///< Perform a column break and go further at the next column.
};

/** Class managing the smallmap window. */
class SmallMapWindow : public Window {
protected:
	/** Types of legends in the #WID_SM_LEGEND widget. */
	enum SmallMapType {
		SMT_CONTOUR,
		SMT_VEHICLES,
		SMT_INDUSTRY,
		SMT_LINKSTATS,
		SMT_ROUTES,
		SMT_VEGETATION,
		SMT_OWNER,
	};

	/** Available kinds of zoomlevel changes. */
	enum ZoomLevelChange {
		ZLC_INITIALIZE, ///< Initialize zoom level.
		ZLC_ZOOM_OUT,   ///< Zoom out.
		ZLC_ZOOM_IN,    ///< Zoom in.
	};

	static SmallMapType map_type; ///< Currently displayed legends.
	static bool show_towns;       ///< Display town names in the smallmap.
	static int map_height_limit;  ///< Currently used/cached map height limit.

	static const uint INDUSTRY_MIN_NUMBER_OF_COLUMNS = 2; ///< Minimal number of columns in the #WID_SM_LEGEND widget for the #SMT_INDUSTRY legend.
	static const uint FORCE_REFRESH_PERIOD = 930; ///< map is redrawn after that many milliseconds.
	static const uint BLINK_PERIOD         = 450; ///< highlight blinking interval in milliseconds.

	uint min_number_of_columns;    ///< Minimal number of columns in legends.
	uint min_number_of_fixed_rows; ///< Minimal number of rows in the legends for the fixed layouts only (all except #SMT_INDUSTRY).
	uint column_width;             ///< Width of a column in the #WID_SM_LEGEND widget.
<<<<<<< HEAD
	const uint row_height;         ///< Heigth of each row in the #WID_SM_LEGEND widget.
	bool show_legend;              ///< Display map legend.
	Point lmb_scroll_pt;           ///< Starting point for scrolling minimap with left mouse button.
=======
	uint legend_width;             ///< Width of legend 'blob'.
>>>>>>> 6bd7f881

	int32 scroll_x;  ///< Horizontal world coordinate of the base tile left of the top-left corner of the smallmap display.
	int32 scroll_y;  ///< Vertical world coordinate of the base tile left of the top-left corner of the smallmap display.
	int32 subscroll; ///< Number of pixels (0..3) between the right end of the base tile and the pixel at the top-left corner of the smallmap display.
	int zoom;        ///< Zoom level. Bigger number means more zoom-out (further away).

	GUITimer refresh; ///< Refresh timer.
	LinkGraphOverlay *overlay;

	static void BreakIndustryChainLink();
	Point SmallmapRemapCoords(int x, int y) const;

	/**
	 * Draws vertical part of map indicator
	 * @param x X coord of left/right border of main viewport
	 * @param y Y coord of top border of main viewport
	 * @param y2 Y coord of bottom border of main viewport
	 */
	static inline void DrawVertMapIndicator(int x, int y, int y2)
	{
		GfxFillRect(x, y,      x, y + 3, PC_VERY_LIGHT_YELLOW);
		GfxFillRect(x, y2 - 3, x, y2,    PC_VERY_LIGHT_YELLOW);
	}

	/**
	 * Draws horizontal part of map indicator
	 * @param x X coord of left border of main viewport
	 * @param x2 X coord of right border of main viewport
	 * @param y Y coord of top/bottom border of main viewport
	 */
	static inline void DrawHorizMapIndicator(int x, int x2, int y)
	{
		GfxFillRect(x,      y, x + 3, y, PC_VERY_LIGHT_YELLOW);
		GfxFillRect(x2 - 3, y, x2,    y, PC_VERY_LIGHT_YELLOW);
	}

	/**
	 * Return number of columns that can be displayed in \a width pixels.
	 * @return Number of columns to display.
	 */
	inline uint GetNumberColumnsLegend(uint width) const
	{
		return width / this->column_width;
	}

	/**
	 * Compute height given a number of columns.
	 * @param num_columns Number of columns.
	 * @return Needed height for displaying the smallmap legends in pixels.
	 */
	inline uint GetLegendHeight(uint num_columns) const
	{
		if (!this->show_legend) return 0;
		return WD_FRAMERECT_TOP + WD_FRAMERECT_BOTTOM +
				this->min_number_of_fixed_rows * this->row_height;
	}

	/**
	 * Get a bitmask for company links to be displayed. Usually this will be
	 * the _local_company. Spectators get to see all companies' links.
	 * @return Company mask.
	 */
	inline uint32 GetOverlayCompanyMask() const
	{
		return Company::IsValidID(_local_company) ? 1U << _local_company : 0xffffffff;
	}

	void RebuildColourIndexIfNecessary();
	uint GetNumberRowsLegend(uint columns) const;
	void SelectLegendItem(int click_pos, LegendAndColour *legend, int end_legend_item, int begin_legend_item = 0);
	void SwitchMapType(SmallMapType map_type);
	void SetNewScroll(int sx, int sy, int sub);

	void DrawMapIndicators() const;
	void DrawSmallMapColumn(void *dst, uint xc, uint yc, int pitch, int reps, int start_pos, int end_pos, Blitter *blitter) const;
	void DrawVehicles(const DrawPixelInfo *dpi, Blitter *blitter) const;
	void DrawTowns(const DrawPixelInfo *dpi) const;
	void DrawSmallMap(DrawPixelInfo *dpi) const;

	Point RemapTile(int tile_x, int tile_y) const;
	Point PixelToTile(int px, int py, int *sub, bool add_sub = true) const;
	Point ComputeScroll(int tx, int ty, int x, int y, int *sub);
	void SetZoomLevel(ZoomLevelChange change, const Point *zoom_pt);
	void SetOverlayCargoMask();
	void SetupWidgetData();
	uint32 GetTileColours(const TileArea &ta) const;

	int GetPositionOnLegend(Point pt);

public:
	friend class NWidgetSmallmapDisplay;

	SmallMapWindow(WindowDesc *desc, int window_number);
	virtual ~SmallMapWindow();

	void SmallMapCenterOnCurrentPos();
	Point GetStationMiddle(const Station *st) const;

	/**
	 * Compute minimal required width of the legends.
	 * @return Minimally needed width for displaying the smallmap legends in pixels.
	 */
	inline uint GetMinLegendWidth() const
	{
		if (!this->show_legend) return 0;
		return WD_FRAMERECT_LEFT + this->min_number_of_columns * this->column_width;
	}

	void ShowLegend(bool show);

	void SetStringParameters(int widget) const override;
	void OnInit() override;
	void OnPaint() override;
	void DrawWidget(const Rect &r, int widget) const override;
	void OnClick(Point pt, int widget, int click_count) override;
	void OnInvalidateData(int data = 0, bool gui_scope = true) override;
	bool OnRightClick(Point pt, int widget) override;
	void OnMouseWheel(int wheel) override;
	void OnRealtimeTick(uint delta_ms) override;
	void OnScroll(Point delta) override;
	void OnMouseOver(Point pt, int widget) override;
	void UpdateWidgetSize(int widget, Dimension *size, const Dimension &padding, Dimension *fill, Dimension *resize) override;
};

#endif /* SMALLMAP_GUI_H */<|MERGE_RESOLUTION|>--- conflicted
+++ resolved
@@ -71,13 +71,10 @@
 	uint min_number_of_columns;    ///< Minimal number of columns in legends.
 	uint min_number_of_fixed_rows; ///< Minimal number of rows in the legends for the fixed layouts only (all except #SMT_INDUSTRY).
 	uint column_width;             ///< Width of a column in the #WID_SM_LEGEND widget.
-<<<<<<< HEAD
+	uint legend_width;             ///< Width of legend 'blob'.
 	const uint row_height;         ///< Heigth of each row in the #WID_SM_LEGEND widget.
 	bool show_legend;              ///< Display map legend.
 	Point lmb_scroll_pt;           ///< Starting point for scrolling minimap with left mouse button.
-=======
-	uint legend_width;             ///< Width of legend 'blob'.
->>>>>>> 6bd7f881
 
 	int32 scroll_x;  ///< Horizontal world coordinate of the base tile left of the top-left corner of the smallmap display.
 	int32 scroll_y;  ///< Vertical world coordinate of the base tile left of the top-left corner of the smallmap display.
