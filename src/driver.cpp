/*
 * This file is part of OpenTTD.
 * OpenTTD is free software; you can redistribute it and/or modify it under the terms of the GNU General Public License as published by the Free Software Foundation, version 2.
 * OpenTTD is distributed in the hope that it will be useful, but WITHOUT ANY WARRANTY; without even the implied warranty of MERCHANTABILITY or FITNESS FOR A PARTICULAR PURPOSE.
 * See the GNU General Public License for more details. You should have received a copy of the GNU General Public License along with OpenTTD. If not, see <http://www.gnu.org/licenses/>.
 */

/** @file driver.cpp Base for all driver handling. */

#include "stdafx.h"
#include "debug.h"
#include "sound/sound_driver.hpp"
#include "music/music_driver.hpp"
#include "video/video_driver.hpp"
#include "string_func.h"

#include "safeguards.h"

<<<<<<< HEAD
char *_ini_videodriver;     ///< The video driver a stored in the configuration file.
int _num_resolutions;       ///< The number of resolutions.
Dimension _resolutions[100]; ///< List of resolutions.
Dimension _cur_resolution;  ///< The current resolution.
bool _rightclick_emulate;   ///< Whether right clicking is emulated.
=======
char *_ini_videodriver;              ///< The video driver a stored in the configuration file.
std::vector<Dimension> _resolutions; ///< List of resolutions.
Dimension _cur_resolution;           ///< The current resolution.
bool _rightclick_emulate;            ///< Whether right clicking is emulated.
>>>>>>> a499e9ac

char *_ini_sounddriver;              ///< The sound driver a stored in the configuration file.

char *_ini_musicdriver;              ///< The music driver a stored in the configuration file.

char *_ini_blitter;                  ///< The blitter as stored in the configuration file.
bool _blitter_autodetected;          ///< Was the blitter autodetected or specified by the user?

/**
 * Get a string parameter the list of parameters.
 * @param parm The parameters.
 * @param name The parameter name we're looking for.
 * @return The parameter value.
 */
const char *GetDriverParam(const char * const *parm, const char *name)
{
	size_t len;

	if (parm == nullptr) return nullptr;

	len = strlen(name);
	for (; *parm != nullptr; parm++) {
		const char *p = *parm;

		if (strncmp(p, name, len) == 0) {
			if (p[len] == '=')  return p + len + 1;
			if (p[len] == '\0') return p + len;
		}
	}
	return nullptr;
}

/**
 * Get a boolean parameter the list of parameters.
 * @param parm The parameters.
 * @param name The parameter name we're looking for.
 * @return The parameter value.
 */
bool GetDriverParamBool(const char * const *parm, const char *name)
{
	return GetDriverParam(parm, name) != nullptr;
}

/**
 * Get an integer parameter the list of parameters.
 * @param parm The parameters.
 * @param name The parameter name we're looking for.
 * @param def  The default value if the parameter doesn't exist.
 * @return The parameter value.
 */
int GetDriverParamInt(const char * const *parm, const char *name, int def)
{
	const char *p = GetDriverParam(parm, name);
	return p != nullptr ? atoi(p) : def;
}

/**
 * Find the requested driver and return its class.
 * @param name the driver to select.
 * @param type the type of driver to select
 * @post Sets the driver so GetCurrentDriver() returns it too.
 */
void DriverFactoryBase::SelectDriver(const char *name, Driver::Type type)
{
	if (!DriverFactoryBase::SelectDriverImpl(name, type)) {
		StrEmpty(name) ?
			usererror("Failed to autoprobe %s driver", GetDriverTypeName(type)) :
			usererror("Failed to select requested %s driver '%s'", GetDriverTypeName(type), name);
	}
}

/**
 * Find the requested driver and return its class.
 * @param name the driver to select.
 * @param type the type of driver to select
 * @post Sets the driver so GetCurrentDriver() returns it too.
 * @return True upon success, otherwise false.
 */
bool DriverFactoryBase::SelectDriverImpl(const char *name, Driver::Type type)
{
	if (GetDrivers().size() == 0) return false;

	if (StrEmpty(name)) {
		/* Probe for this driver, but do not fall back to dedicated/null! */
		for (int priority = 10; priority > 0; priority--) {
			Drivers::iterator it = GetDrivers().begin();
			for (; it != GetDrivers().end(); ++it) {
				DriverFactoryBase *d = (*it).second;

				/* Check driver type */
				if (d->type != type) continue;
				if (d->priority != priority) continue;

				Driver *oldd = *GetActiveDriver(type);
				Driver *newd = d->CreateInstance();
				*GetActiveDriver(type) = newd;

				const char *err = newd->Start(nullptr);
				if (err == nullptr) {
					DEBUG(driver, 1, "Successfully probed %s driver '%s'", GetDriverTypeName(type), d->name);
					delete oldd;
					return true;
				}

				*GetActiveDriver(type) = oldd;
				DEBUG(driver, 1, "Probing %s driver '%s' failed with error: %s", GetDriverTypeName(type), d->name, err);
				delete newd;
			}
		}
		usererror("Couldn't find any suitable %s driver", GetDriverTypeName(type));
	} else {
		char *parm;
		char buffer[256];
		const char *parms[32];

		/* Extract the driver name and put parameter list in parm */
		strecpy(buffer, name, lastof(buffer));
		parm = strchr(buffer, ':');
		parms[0] = nullptr;
		if (parm != nullptr) {
			uint np = 0;
			/* Tokenize the parm. */
			do {
				*parm++ = '\0';
				if (np < lengthof(parms) - 1) parms[np++] = parm;
				while (*parm != '\0' && *parm != ',') parm++;
			} while (*parm == ',');
			parms[np] = nullptr;
		}

		/* Find this driver */
		Drivers::iterator it = GetDrivers().begin();
		for (; it != GetDrivers().end(); ++it) {
			DriverFactoryBase *d = (*it).second;

			/* Check driver type */
			if (d->type != type) continue;

			/* Check driver name */
			if (strcasecmp(buffer, d->name) != 0) continue;

			/* Found our driver, let's try it */
			Driver *newd = d->CreateInstance();

			const char *err = newd->Start(parms);
			if (err != nullptr) {
				delete newd;
				usererror("Unable to load driver '%s'. The error was: %s", d->name, err);
			}

			DEBUG(driver, 1, "Successfully loaded %s driver '%s'", GetDriverTypeName(type), d->name);
			delete *GetActiveDriver(type);
			*GetActiveDriver(type) = newd;
			return true;
		}
		usererror("No such %s driver: %s\n", GetDriverTypeName(type), buffer);
	}
}

/**
 * Build a human readable list of available drivers, grouped by type.
 * @param p The buffer to write to.
 * @param last The last element in the buffer.
 * @return The end of the written buffer.
 */
char *DriverFactoryBase::GetDriversInfo(char *p, const char *last)
{
	for (Driver::Type type = Driver::DT_BEGIN; type != Driver::DT_END; type++) {
		p += seprintf(p, last, "List of %s drivers:\n", GetDriverTypeName(type));

		for (int priority = 10; priority >= 0; priority--) {
			Drivers::iterator it = GetDrivers().begin();
			for (; it != GetDrivers().end(); it++) {
				DriverFactoryBase *d = (*it).second;
				if (d->type != type) continue;
				if (d->priority != priority) continue;
				p += seprintf(p, last, "%18s: %s\n", d->name, d->GetDescription());
			}
		}

		p += seprintf(p, last, "\n");
	}

	return p;
}

/**
 * Construct a new DriverFactory.
 * @param type        The type of driver.
 * @param priority    The priority within the driver class.
 * @param name        The name of the driver.
 * @param description A long-ish description of the driver.
 */
DriverFactoryBase::DriverFactoryBase(Driver::Type type, int priority, const char *name, const char *description) :
	type(type), priority(priority), name(name), description(description)
{
	/* Prefix the name with driver type to make it unique */
	char buf[32];
	strecpy(buf, GetDriverTypeName(type), lastof(buf));
	strecpy(buf + 5, name, lastof(buf));

	const char *longname = stredup(buf);

	std::pair<Drivers::iterator, bool> P = GetDrivers().insert(Drivers::value_type(longname, this));
	assert(P.second);
}

/**
 * Frees memory used for this->name
 */
DriverFactoryBase::~DriverFactoryBase()
{
	/* Prefix the name with driver type to make it unique */
	char buf[32];
	strecpy(buf, GetDriverTypeName(type), lastof(buf));
	strecpy(buf + 5, this->name, lastof(buf));

	Drivers::iterator it = GetDrivers().find(buf);
	assert(it != GetDrivers().end());

	const char *longname = (*it).first;

	GetDrivers().erase(it);
	free(longname);

	if (GetDrivers().empty()) delete &GetDrivers();
}<|MERGE_RESOLUTION|>--- conflicted
+++ resolved
@@ -16,18 +16,10 @@
 
 #include "safeguards.h"
 
-<<<<<<< HEAD
-char *_ini_videodriver;     ///< The video driver a stored in the configuration file.
-int _num_resolutions;       ///< The number of resolutions.
-Dimension _resolutions[100]; ///< List of resolutions.
-Dimension _cur_resolution;  ///< The current resolution.
-bool _rightclick_emulate;   ///< Whether right clicking is emulated.
-=======
 char *_ini_videodriver;              ///< The video driver a stored in the configuration file.
 std::vector<Dimension> _resolutions; ///< List of resolutions.
 Dimension _cur_resolution;           ///< The current resolution.
 bool _rightclick_emulate;            ///< Whether right clicking is emulated.
->>>>>>> a499e9ac
 
 char *_ini_sounddriver;              ///< The sound driver a stored in the configuration file.
 
