--- conflicted
+++ resolved
@@ -1061,15 +1061,11 @@
 */
 }
 
-<<<<<<< HEAD
-SmallMapWindow::SmallMapWindow(WindowDesc *desc, int window_number) : Window(desc), refresh(GUITimer(FORCE_REFRESH_PERIOD))
-=======
 SmallMapWindow::SmallMapWindow(WindowDesc *desc, int window_number) :
 		Window(desc),
 		show_legend(true),
 		row_height(max(GetMinSizing(NWST_STEP, FONT_HEIGHT_SMALL) * 2 / 3, uint(FONT_HEIGHT_SMALL))), // Default spacing makes legend too tall - shrink it by 1/3
-		refresh(FORCE_REFRESH_PERIOD)
->>>>>>> 405eba8a
+		refresh(GUITimer(FORCE_REFRESH_PERIOD))
 {
 	_smallmap_industry_highlight = INVALID_INDUSTRYTYPE;
 	this->overlay = new LinkGraphOverlay(this, WID_SM_MAP, 0, this->GetOverlayCompanyMask(), 1);
@@ -1415,20 +1411,8 @@
 {
 	switch (widget) {
 		case WID_SM_MAP: { // Map window
-<<<<<<< HEAD
 			if (click_count > 0) this->mouse_capture_widget = widget;
-=======
-			/*
-			 * XXX: scrolling with the left mouse button is done by subsequently
-			 * clicking with the left mouse button; clicking once centers the
-			 * large map at the selected point. So by unclicking the left mouse
-			 * button here, it gets reclicked during the next inputloop, which
-			 * would make it look like the mouse is being dragged, while it is
-			 * actually being (virtually) clicked every inputloop.
-			 */
-			_left_button_clicked = false;
 			_scrolling_viewport = true;
->>>>>>> 405eba8a
 
 			const NWidgetBase *wid = this->GetWidget<NWidgetBase>(WID_SM_MAP);
 			Window *w = FindWindowById(WC_MAIN_WINDOW, 0);
