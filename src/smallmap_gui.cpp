--- conflicted
+++ resolved
@@ -305,13 +305,8 @@
 	}
 	uint delta = deltas[i][1];
 
-<<<<<<< HEAD
-	int total_entries = (_settings_game.construction.max_heightlevel / delta) + 1;
+	int total_entries = (_settings_game.construction.map_height_limit / delta) + 1;
 	int rows = lengthof(_linkstat_colours_in_legenda);
-=======
-	int total_entries = (_settings_game.construction.map_height_limit / delta) + 1;
-	int rows = CeilDiv(total_entries, 2);
->>>>>>> 50108705
 	int j = 0;
 
 	for (i = 0; i < lengthof(_legend_land_contours) - 1 && j < total_entries; i++) {
