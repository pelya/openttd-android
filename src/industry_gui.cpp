/*
 * This file is part of OpenTTD.
 * OpenTTD is free software; you can redistribute it and/or modify it under the terms of the GNU General Public License as published by the Free Software Foundation, version 2.
 * OpenTTD is distributed in the hope that it will be useful, but WITHOUT ANY WARRANTY; without even the implied warranty of MERCHANTABILITY or FITNESS FOR A PARTICULAR PURPOSE.
 * See the GNU General Public License for more details. You should have received a copy of the GNU General Public License along with OpenTTD. If not, see <http://www.gnu.org/licenses/>.
 */

/** @file industry_gui.cpp GUIs related to industries. */

#include "stdafx.h"
#include "error.h"
#include "gui.h"
#include "settings_gui.h"
#include "sound_func.h"
#include "window_func.h"
#include "textbuf_gui.h"
#include "command_func.h"
#include "viewport_func.h"
#include "industry.h"
#include "town.h"
#include "cheat_type.h"
#include "newgrf_industries.h"
#include "newgrf_text.h"
#include "newgrf_debug.h"
#include "network/network.h"
#include "strings_func.h"
#include "company_func.h"
#include "tilehighlight_func.h"
#include "string_func.h"
#include "sortlist_type.h"
#include "widgets/dropdown_func.h"
#include "company_base.h"
#include "core/geometry_func.hpp"
#include "core/random_func.hpp"
#include "core/backup_type.hpp"
#include "genworld.h"
#include "smallmap_gui.h"
#include "widgets/dropdown_type.h"
#include "widgets/industry_widget.h"
#include "clear_map.h"
#include "zoom_func.h"
#include "industry_cmd.h"

#include "table/strings.h"

#include <bitset>

#include "safeguards.h"

bool _ignore_restrictions;
std::bitset<NUM_INDUSTRYTYPES> _displayed_industries; ///< Communication from the industry chain window to the smallmap window about what industries to display.

/** Cargo suffix type (for which window is it requested) */
enum CargoSuffixType {
	CST_FUND,  ///< Fund-industry window
	CST_VIEW,  ///< View-industry window
	CST_DIR,   ///< Industry-directory window
};

/** Ways of displaying the cargo. */
enum CargoSuffixDisplay {
	CSD_CARGO,             ///< Display the cargo without sub-type (cb37 result 401).
	CSD_CARGO_AMOUNT,      ///< Display the cargo and amount (if useful), but no sub-type (cb37 result 400 or fail).
	CSD_CARGO_TEXT,        ///< Display then cargo and supplied string (cb37 result 800-BFF).
	CSD_CARGO_AMOUNT_TEXT, ///< Display then cargo, amount, and string (cb37 result 000-3FF).
};

/** Transfer storage of cargo suffix information. */
struct CargoSuffix {
	CargoSuffixDisplay display; ///< How to display the cargo and text.
	char text[512];             ///< Cargo suffix text.
};

static void ShowIndustryCargoesWindow(IndustryType id);

/**
 * Gets the string to display after the cargo name (using callback 37)
 * @param cargo the cargo for which the suffix is requested, meaning depends on presence of flag 18 in prop 1A
 * @param cst the cargo suffix type (for which window is it requested). @see CargoSuffixType
 * @param ind the industry (nullptr if in fund window)
 * @param ind_type the industry type
 * @param indspec the industry spec
 * @param suffix is filled with the string to display
 */
static void GetCargoSuffix(uint cargo, CargoSuffixType cst, const Industry *ind, IndustryType ind_type, const IndustrySpec *indspec, CargoSuffix &suffix)
{
	suffix.text[0] = '\0';
	suffix.display = CSD_CARGO_AMOUNT;

	if (HasBit(indspec->callback_mask, CBM_IND_CARGO_SUFFIX)) {
		TileIndex t = (cst != CST_FUND) ? ind->location.tile : INVALID_TILE;
		uint16 callback = GetIndustryCallback(CBID_INDUSTRY_CARGO_SUFFIX, 0, (cst << 8) | cargo, const_cast<Industry *>(ind), ind_type, t);
		if (callback == CALLBACK_FAILED) return;

		if (indspec->grf_prop.grffile->grf_version < 8) {
			if (GB(callback, 0, 8) == 0xFF) return;
			if (callback < 0x400) {
				StartTextRefStackUsage(indspec->grf_prop.grffile, 6);
				GetString(suffix.text, GetGRFStringID(indspec->grf_prop.grffile->grfid, 0xD000 + callback), lastof(suffix.text));
				StopTextRefStackUsage();
				suffix.display = CSD_CARGO_AMOUNT_TEXT;
				return;
			}
			ErrorUnknownCallbackResult(indspec->grf_prop.grffile->grfid, CBID_INDUSTRY_CARGO_SUFFIX, callback);
			return;

		} else { // GRF version 8 or higher.
			if (callback == 0x400) return;
			if (callback == 0x401) {
				suffix.display = CSD_CARGO;
				return;
			}
			if (callback < 0x400) {
				StartTextRefStackUsage(indspec->grf_prop.grffile, 6);
				GetString(suffix.text, GetGRFStringID(indspec->grf_prop.grffile->grfid, 0xD000 + callback), lastof(suffix.text));
				StopTextRefStackUsage();
				suffix.display = CSD_CARGO_AMOUNT_TEXT;
				return;
			}
			if (callback >= 0x800 && callback < 0xC00) {
				StartTextRefStackUsage(indspec->grf_prop.grffile, 6);
				GetString(suffix.text, GetGRFStringID(indspec->grf_prop.grffile->grfid, 0xD000 - 0x800 + callback), lastof(suffix.text));
				StopTextRefStackUsage();
				suffix.display = CSD_CARGO_TEXT;
				return;
			}
			ErrorUnknownCallbackResult(indspec->grf_prop.grffile->grfid, CBID_INDUSTRY_CARGO_SUFFIX, callback);
			return;
		}
	}
}

enum CargoSuffixInOut {
	CARGOSUFFIX_OUT = 0,
	CARGOSUFFIX_IN  = 1,
};

/**
 * Gets all strings to display after the cargoes of industries (using callback 37)
 * @param use_input get suffixes for output cargoes or input cargoes?
 * @param cst the cargo suffix type (for which window is it requested). @see CargoSuffixType
 * @param ind the industry (nullptr if in fund window)
 * @param ind_type the industry type
 * @param indspec the industry spec
 * @param cargoes array with cargotypes. for CT_INVALID no suffix will be determined
 * @param suffixes is filled with the suffixes
 */
template <typename TC, typename TS>
static inline void GetAllCargoSuffixes(CargoSuffixInOut use_input, CargoSuffixType cst, const Industry *ind, IndustryType ind_type, const IndustrySpec *indspec, const TC &cargoes, TS &suffixes)
{
	static_assert(lengthof(cargoes) <= lengthof(suffixes));

	if (indspec->behaviour & INDUSTRYBEH_CARGOTYPES_UNLIMITED) {
		/* Reworked behaviour with new many-in-many-out scheme */
		for (uint j = 0; j < lengthof(suffixes); j++) {
			if (cargoes[j] != CT_INVALID) {
				byte local_id = indspec->grf_prop.grffile->cargo_map[cargoes[j]]; // should we check the value for valid?
				uint cargotype = local_id << 16 | use_input;
				GetCargoSuffix(cargotype, cst, ind, ind_type, indspec, suffixes[j]);
			} else {
				suffixes[j].text[0] = '\0';
				suffixes[j].display = CSD_CARGO;
			}
		}
	} else {
		/* Compatible behaviour with old 3-in-2-out scheme */
		for (uint j = 0; j < lengthof(suffixes); j++) {
			suffixes[j].text[0] = '\0';
			suffixes[j].display = CSD_CARGO;
		}
		switch (use_input) {
			case CARGOSUFFIX_OUT:
				if (cargoes[0] != CT_INVALID) GetCargoSuffix(3, cst, ind, ind_type, indspec, suffixes[0]);
				if (cargoes[1] != CT_INVALID) GetCargoSuffix(4, cst, ind, ind_type, indspec, suffixes[1]);
				break;
			case CARGOSUFFIX_IN:
				if (cargoes[0] != CT_INVALID) GetCargoSuffix(0, cst, ind, ind_type, indspec, suffixes[0]);
				if (cargoes[1] != CT_INVALID) GetCargoSuffix(1, cst, ind, ind_type, indspec, suffixes[1]);
				if (cargoes[2] != CT_INVALID) GetCargoSuffix(2, cst, ind, ind_type, indspec, suffixes[2]);
				break;
			default:
				NOT_REACHED();
		}
	}
}

std::array<IndustryType, NUM_INDUSTRYTYPES> _sorted_industry_types; ///< Industry types sorted by name.

/** Sort industry types by their name. */
static bool IndustryTypeNameSorter(const IndustryType &a, const IndustryType &b)
{
	static char industry_name[2][64];

	const IndustrySpec *indsp1 = GetIndustrySpec(a);
	GetString(industry_name[0], indsp1->name, lastof(industry_name[0]));

	const IndustrySpec *indsp2 = GetIndustrySpec(b);
	GetString(industry_name[1], indsp2->name, lastof(industry_name[1]));

	int r = strnatcmp(industry_name[0], industry_name[1]); // Sort by name (natural sorting).

	/* If the names are equal, sort by industry type. */
	return (r != 0) ? r < 0 : (a < b);
}

/**
 * Initialize the list of sorted industry types.
 */
void SortIndustryTypes()
{
	/* Add each industry type to the list. */
	for (IndustryType i = 0; i < NUM_INDUSTRYTYPES; i++) {
		_sorted_industry_types[i] = i;
	}

	/* Sort industry types by name. */
	std::sort(_sorted_industry_types.begin(), _sorted_industry_types.end(), IndustryTypeNameSorter);
}

/**
 * Command callback. In case of failure to build an industry, show an error message.
 * @param cmd    Unused.
 * @param result Result of the command.
 * @param tile   Tile where the industry is placed.
 * @param indtype Industry type.
 */
void CcBuildIndustry(Commands cmd, const CommandCost &result, TileIndex tile, IndustryType indtype, uint32, bool, uint32)
{
	if (result.Succeeded()) return;

	if (indtype < NUM_INDUSTRYTYPES) {
		const IndustrySpec *indsp = GetIndustrySpec(indtype);
		if (indsp->enabled) {
			SetDParam(0, indsp->name);
			ShowErrorMessage(STR_ERROR_CAN_T_BUILD_HERE, result.GetErrorMessage(), WL_INFO, TileX(tile) * TILE_SIZE, TileY(tile) * TILE_SIZE);
		}
	}
}

static const NWidgetPart _nested_build_industry_widgets[] = {
	NWidget(NWID_HORIZONTAL),
		NWidget(WWT_CLOSEBOX, COLOUR_DARK_GREEN),
		NWidget(WWT_CAPTION, COLOUR_DARK_GREEN), SetDataTip(STR_FUND_INDUSTRY_CAPTION, STR_TOOLTIP_WINDOW_TITLE_DRAG_THIS),
		NWidget(WWT_SHADEBOX, COLOUR_DARK_GREEN),
		NWidget(WWT_DEFSIZEBOX, COLOUR_DARK_GREEN),
		NWidget(WWT_STICKYBOX, COLOUR_DARK_GREEN),
	EndContainer(),
	NWidget(NWID_SELECTION, COLOUR_DARK_GREEN, WID_DPI_SCENARIO_EDITOR_PANE),
		NWidget(NWID_VERTICAL),
			NWidget(WWT_TEXTBTN, COLOUR_DARK_GREEN, WID_DPI_CREATE_RANDOM_INDUSTRIES_WIDGET), SetMinimalSize(0, 12), SetFill(1, 0), SetResize(1, 0),
					SetDataTip(STR_FUND_INDUSTRY_MANY_RANDOM_INDUSTRIES, STR_FUND_INDUSTRY_MANY_RANDOM_INDUSTRIES_TOOLTIP),
			NWidget(WWT_TEXTBTN, COLOUR_DARK_GREEN, WID_DPI_REMOVE_ALL_INDUSTRIES_WIDGET), SetMinimalSize(0, 12), SetFill(1, 0), SetResize(1, 0),
					SetDataTip(STR_FUND_INDUSTRY_REMOVE_ALL_INDUSTRIES, STR_FUND_INDUSTRY_REMOVE_ALL_INDUSTRIES_TOOLTIP),
		EndContainer(),
	EndContainer(),
	NWidget(NWID_HORIZONTAL),
		NWidget(WWT_MATRIX, COLOUR_DARK_GREEN, WID_DPI_MATRIX_WIDGET), SetMatrixDataTip(1, 0, STR_FUND_INDUSTRY_SELECTION_TOOLTIP), SetFill(1, 0), SetResize(1, 1), SetScrollbar(WID_DPI_SCROLLBAR),
		NWidget(NWID_VSCROLLBAR, COLOUR_DARK_GREEN, WID_DPI_SCROLLBAR),
	EndContainer(),
	NWidget(WWT_PANEL, COLOUR_DARK_GREEN, WID_DPI_INFOPANEL), SetResize(1, 0),
	EndContainer(),
	NWidget(NWID_HORIZONTAL),
		NWidget(WWT_TEXTBTN, COLOUR_DARK_GREEN, WID_DPI_DISPLAY_WIDGET), SetFill(1, 0), SetResize(1, 0),
				SetDataTip(STR_INDUSTRY_DISPLAY_CHAIN, STR_INDUSTRY_DISPLAY_CHAIN_TOOLTIP),
		NWidget(WWT_TEXTBTN, COLOUR_DARK_GREEN, WID_DPI_FUND_WIDGET), SetFill(1, 0), SetResize(1, 0), SetDataTip(STR_JUST_STRING, STR_NULL),
		NWidget(WWT_RESIZEBOX, COLOUR_DARK_GREEN),
	EndContainer(),
};

/** Window definition of the dynamic place industries gui */
static WindowDesc _build_industry_desc(
	WDP_ALIGN_TOOLBAR, "build_industry", 170, 212,
	WC_BUILD_INDUSTRY, WC_NONE,
	WDF_CONSTRUCTION,
	_nested_build_industry_widgets, lengthof(_nested_build_industry_widgets)
);

/** Build (fund or prospect) a new industry, */
class BuildIndustryWindow : public Window {
	int selected_index;                         ///< index of the element in the matrix
	IndustryType selected_type;                 ///< industry corresponding to the above index
	uint16 count;                               ///< How many industries are loaded
	IndustryType index[NUM_INDUSTRYTYPES + 1];  ///< Type of industry, in the order it was loaded
	bool enabled[NUM_INDUSTRYTYPES + 1];        ///< availability state, coming from CBID_INDUSTRY_PROBABILITY (if ever)
	Scrollbar *vscroll;
	Dimension legend;                           ///< Dimension of the legend 'blob'.

	/** The largest allowed minimum-width of the window, given in line heights */
	static const int MAX_MINWIDTH_LINEHEIGHTS = 20;

	void SetupArrays()
	{
		this->count = 0;

		for (uint i = 0; i < lengthof(this->index); i++) {
			this->index[i]   = INVALID_INDUSTRYTYPE;
			this->enabled[i] = false;
		}

		/* Fill the arrays with industries.
		 * The tests performed after the enabled allow to load the industries
		 * In the same way they are inserted by grf (if any)
		 */
		for (IndustryType ind : _sorted_industry_types) {
			const IndustrySpec *indsp = GetIndustrySpec(ind);
			if (indsp->enabled) {
				/* Rule is that editor mode loads all industries.
				 * In game mode, all non raw industries are loaded too
				 * and raw ones are loaded only when setting allows it */
				if (_game_mode != GM_EDITOR && indsp->IsRawIndustry() && _settings_game.construction.raw_industry_construction == 0) {
					/* Unselect if the industry is no longer in the list */
					if (this->selected_type == ind) this->selected_index = -1;
					continue;
				}
				this->index[this->count] = ind;
				this->enabled[this->count] = (_game_mode == GM_EDITOR) || GetIndustryProbabilityCallback(ind, IACT_USERCREATION, 1) > 0;
				/* Keep the selection to the correct line */
				if (this->selected_type == ind) this->selected_index = this->count;
				this->count++;
			}
		}

		/* first industry type is selected if the current selection is invalid.
		 * I'll be damned if there are none available ;) */
		if (this->selected_index == -1) {
			this->selected_index = 0;
			this->selected_type = this->index[0];
		}

		this->vscroll->SetCount(this->count);
	}

	/** Update status of the fund and display-chain widgets. */
	void SetButtons()
	{
		this->SetWidgetDisabledState(WID_DPI_FUND_WIDGET, this->selected_type != INVALID_INDUSTRYTYPE && !this->enabled[this->selected_index]);
		this->SetWidgetDisabledState(WID_DPI_DISPLAY_WIDGET, this->selected_type == INVALID_INDUSTRYTYPE && this->enabled[this->selected_index]);
	}

	/**
	 * Build a string of cargo names with suffixes attached.
	 * This is distinct from the CARGO_LIST string formatting code in two ways:
	 *  - This cargo list uses the order defined by the industry, rather than alphabetic.
	 *  - NewGRF-supplied suffix strings can be attached to each cargo.
	 *
	 * @param cargolist    Array of CargoID to display
	 * @param cargo_suffix Array of suffixes to attach to each cargo
	 * @param cargolistlen Length of arrays
	 * @param prefixstr    String to use for the first item
	 * @return A formatted raw string
	 */
	std::string MakeCargoListString(const CargoID *cargolist, const CargoSuffix *cargo_suffix, int cargolistlen, StringID prefixstr) const
	{
		std::string cargostring;
		char buf[1024];
		int numcargo = 0;
		int firstcargo = -1;

		for (int j = 0; j < cargolistlen; j++) {
			if (cargolist[j] == CT_INVALID) continue;
			numcargo++;
			if (firstcargo < 0) {
				firstcargo = j;
				continue;
			}
			SetDParam(0, CargoSpec::Get(cargolist[j])->name);
			SetDParamStr(1, cargo_suffix[j].text);
			GetString(buf, STR_INDUSTRY_VIEW_CARGO_LIST_EXTENSION, lastof(buf));
			cargostring += buf;
		}

		if (numcargo > 0) {
			SetDParam(0, CargoSpec::Get(cargolist[firstcargo])->name);
			SetDParamStr(1, cargo_suffix[firstcargo].text);
			GetString(buf, prefixstr, lastof(buf));
			cargostring = std::string(buf) + cargostring;
		} else {
			SetDParam(0, STR_JUST_NOTHING);
			SetDParamStr(1, "");
			GetString(buf, prefixstr, lastof(buf));
			cargostring = std::string(buf);
		}

		return cargostring;
	}

public:
	BuildIndustryWindow() : Window(&_build_industry_desc)
	{
		this->selected_index = -1;
		this->selected_type = INVALID_INDUSTRYTYPE;

		this->CreateNestedTree();
		this->vscroll = this->GetScrollbar(WID_DPI_SCROLLBAR);
		this->FinishInitNested(0);

		this->SetButtons();

		/* Show scenario editor tools in editor. */
		if (_game_mode != GM_EDITOR) {
			auto *se_tools = this->GetWidget<NWidgetStacked>(WID_DPI_SCENARIO_EDITOR_PANE);
			se_tools->SetDisplayedPlane(SZSP_HORIZONTAL);
			this->ReInit();
		}
	}

	~BuildIndustryWindow() {
		if (_thd.GetCallbackWnd() == this) this->OnPlaceObjectAbort();
	}

	void OnInit() override
	{
		/* Width of the legend blob -- slightly larger than the smallmap legend blob. */
		this->legend.height = FONT_HEIGHT_SMALL;
		this->legend.width = this->legend.height * 8 / 5;

		this->SetupArrays();
	}

	void UpdateWidgetSize(int widget, Dimension *size, const Dimension &padding, Dimension *fill, Dimension *resize) override
	{
		switch (widget) {
			case WID_DPI_MATRIX_WIDGET: {
				Dimension d = GetStringBoundingBox(STR_FUND_INDUSTRY_MANY_RANDOM_INDUSTRIES);
				for (uint16 i = 0; i < this->count; i++) {
					if (this->index[i] == INVALID_INDUSTRYTYPE) continue;
					d = maxdim(d, GetStringBoundingBox(GetIndustrySpec(this->index[i])->name));
				}
<<<<<<< HEAD
				resize->height = std::max<uint>(this->legend.height, FONT_HEIGHT_NORMAL) + WD_MATRIX_TOP + WD_MATRIX_BOTTOM;
				resize->height = GetMinButtonSize(resize->height);
				d.width += this->legend.width + ScaleFontTrad(7) + padding.width;
=======
				resize->height = std::max<uint>(this->legend.height, FONT_HEIGHT_NORMAL) + padding.height;
				d.width += this->legend.width + WidgetDimensions::scaled.hsep_wide + padding.width;
>>>>>>> 5e227886
				d.height = 5 * resize->height;
				*size = maxdim(*size, d);
				break;
			}

			case WID_DPI_INFOPANEL: {
				/* Extra line for cost outside of editor. */
				int height = 2 + (_game_mode == GM_EDITOR ? 0 : 1);
				uint extra_lines_req = 0;
				uint extra_lines_prd = 0;
				uint extra_lines_newgrf = 0;
				uint max_minwidth = FONT_HEIGHT_NORMAL * MAX_MINWIDTH_LINEHEIGHTS;
				Dimension d = {0, 0};
				for (uint16 i = 0; i < this->count; i++) {
					if (this->index[i] == INVALID_INDUSTRYTYPE) continue;

					const IndustrySpec *indsp = GetIndustrySpec(this->index[i]);
					CargoSuffix cargo_suffix[lengthof(indsp->accepts_cargo)];

					/* Measure the accepted cargoes, if any. */
					GetAllCargoSuffixes(CARGOSUFFIX_IN, CST_FUND, nullptr, this->index[i], indsp, indsp->accepts_cargo, cargo_suffix);
					std::string cargostring = this->MakeCargoListString(indsp->accepts_cargo, cargo_suffix, lengthof(indsp->accepts_cargo), STR_INDUSTRY_VIEW_REQUIRES_N_CARGO);
					Dimension strdim = GetStringBoundingBox(cargostring.c_str());
					if (strdim.width > max_minwidth) {
						extra_lines_req = std::max(extra_lines_req, strdim.width / max_minwidth + 1);
						strdim.width = max_minwidth;
					}
					d = maxdim(d, strdim);

					/* Measure the produced cargoes, if any. */
					GetAllCargoSuffixes(CARGOSUFFIX_OUT, CST_FUND, nullptr, this->index[i], indsp, indsp->produced_cargo, cargo_suffix);
					cargostring = this->MakeCargoListString(indsp->produced_cargo, cargo_suffix, lengthof(indsp->produced_cargo), STR_INDUSTRY_VIEW_PRODUCES_N_CARGO);
					strdim = GetStringBoundingBox(cargostring.c_str());
					if (strdim.width > max_minwidth) {
						extra_lines_prd = std::max(extra_lines_prd, strdim.width / max_minwidth + 1);
						strdim.width = max_minwidth;
					}
					d = maxdim(d, strdim);

					if (indsp->grf_prop.grffile != nullptr) {
						/* Reserve a few extra lines for text from an industry NewGRF. */
						extra_lines_newgrf = 4;
					}
				}

				/* Set it to something more sane :) */
				height += extra_lines_prd + extra_lines_req + extra_lines_newgrf;
				size->height = height * FONT_HEIGHT_NORMAL + padding.height;
				size->width = d.width + padding.width;
				break;
			}

			case WID_DPI_FUND_WIDGET: {
				Dimension d = GetStringBoundingBox(STR_FUND_INDUSTRY_BUILD_NEW_INDUSTRY);
				d = maxdim(d, GetStringBoundingBox(STR_FUND_INDUSTRY_PROSPECT_NEW_INDUSTRY));
				d = maxdim(d, GetStringBoundingBox(STR_FUND_INDUSTRY_FUND_NEW_INDUSTRY));
				d.width += padding.width;
				d.height += padding.height;
				*size = maxdim(*size, d);
				break;
			}
		}
	}

	void SetStringParameters(int widget) const override
	{
		switch (widget) {
			case WID_DPI_FUND_WIDGET:
				/* Raw industries might be prospected. Show this fact by changing the string
				 * In Editor, you just build, while ingame, or you fund or you prospect */
				if (_game_mode == GM_EDITOR) {
					/* We've chosen many random industries but no industries have been specified */
					SetDParam(0, STR_FUND_INDUSTRY_BUILD_NEW_INDUSTRY);
				} else {
					if (count > 0) {
						const IndustrySpec *indsp = GetIndustrySpec(this->index[this->selected_index]);
						SetDParam(0, (_settings_game.construction.raw_industry_construction == 2 && indsp->IsRawIndustry()) ? STR_FUND_INDUSTRY_PROSPECT_NEW_INDUSTRY : STR_FUND_INDUSTRY_FUND_NEW_INDUSTRY);
					} else {
						SetDParam(0, STR_FUND_INDUSTRY_FUND_NEW_INDUSTRY);
					}
				}
				break;
		}
	}

	void DrawWidget(const Rect &r, int widget) const override
	{
		switch (widget) {
			case WID_DPI_MATRIX_WIDGET: {
<<<<<<< HEAD
				uint text_left, text_right, icon_left, icon_right;
				uint square_size = FONT_HEIGHT_NORMAL - 2;
				uint text_offset = FONT_HEIGHT_NORMAL * 5 / 4;
				if (_current_text_dir == TD_RTL) {
					icon_right = r.right    - WD_MATRIX_RIGHT;
					icon_left  = icon_right - this->legend.width;
					text_right = icon_left  - ScaleFontTrad(7);
					text_left  = r.left     + WD_MATRIX_LEFT;
				} else {
					icon_left  = r.left     + WD_MATRIX_LEFT;
					icon_right = icon_left  + this->legend.width;
					text_left  = icon_right + ScaleFontTrad(7);
					text_right = r.right    - WD_MATRIX_RIGHT;
				}
=======
				bool rtl = _current_text_dir == TD_RTL;
				Rect text = r.WithHeight(this->resize.step_height).Shrink(WidgetDimensions::scaled.matrix);
				Rect icon = text.WithWidth(this->legend.width, rtl);
				text = text.Indent(this->legend.width + WidgetDimensions::scaled.hsep_wide, rtl);
>>>>>>> 5e227886

				/* Vertical offset for legend icon. */
				icon.top    = r.top + (this->resize.step_height - this->legend.height + 1) / 2;
				icon.bottom = icon.top + this->legend.height - 1;

				for (uint16 i = 0; i < this->vscroll->GetCapacity() && i + this->vscroll->GetPosition() < this->count; i++) {
					bool selected = this->selected_index == i + this->vscroll->GetPosition();

					if (this->index[i + this->vscroll->GetPosition()] == INVALID_INDUSTRYTYPE) {
						DrawString(text, STR_FUND_INDUSTRY_MANY_RANDOM_INDUSTRIES, selected ? TC_WHITE : TC_ORANGE);
					} else {
						const IndustrySpec *indsp = GetIndustrySpec(this->index[i + this->vscroll->GetPosition()]);

						/* Draw the name of the industry in white is selected, otherwise, in orange */
						DrawString(text, indsp->name, selected ? TC_WHITE : TC_ORANGE);
						GfxFillRect(icon, selected ? PC_WHITE : PC_BLACK);
						GfxFillRect(icon.Shrink(WidgetDimensions::scaled.bevel), indsp->map_colour);
					}

					text = text.Translate(0, this->resize.step_height);
					icon = icon.Translate(0, this->resize.step_height);
				}
				break;
			}

			case WID_DPI_INFOPANEL: {
				Rect ir = r.Shrink(WidgetDimensions::scaled.framerect);

				if (this->selected_type == INVALID_INDUSTRYTYPE) {
					DrawStringMultiLine(ir, STR_FUND_INDUSTRY_MANY_RANDOM_INDUSTRIES_TOOLTIP);
					break;
				}

				const IndustrySpec *indsp = GetIndustrySpec(this->selected_type);

				if (_game_mode != GM_EDITOR) {
					SetDParam(0, indsp->GetConstructionCost());
					DrawString(ir, STR_FUND_INDUSTRY_INDUSTRY_BUILD_COST);
					ir.top += FONT_HEIGHT_NORMAL;
				}

				CargoSuffix cargo_suffix[lengthof(indsp->accepts_cargo)];

				/* Draw the accepted cargoes, if any. Otherwise, will print "Nothing". */
				GetAllCargoSuffixes(CARGOSUFFIX_IN, CST_FUND, nullptr, this->selected_type, indsp, indsp->accepts_cargo, cargo_suffix);
				std::string cargostring = this->MakeCargoListString(indsp->accepts_cargo, cargo_suffix, lengthof(indsp->accepts_cargo), STR_INDUSTRY_VIEW_REQUIRES_N_CARGO);
				ir.top = DrawStringMultiLine(ir, cargostring);

				/* Draw the produced cargoes, if any. Otherwise, will print "Nothing". */
				GetAllCargoSuffixes(CARGOSUFFIX_OUT, CST_FUND, nullptr, this->selected_type, indsp, indsp->produced_cargo, cargo_suffix);
				cargostring = this->MakeCargoListString(indsp->produced_cargo, cargo_suffix, lengthof(indsp->produced_cargo), STR_INDUSTRY_VIEW_PRODUCES_N_CARGO);
				ir.top = DrawStringMultiLine(ir, cargostring);

				/* Get the additional purchase info text, if it has not already been queried. */
				if (HasBit(indsp->callback_mask, CBM_IND_FUND_MORE_TEXT)) {
					uint16 callback_res = GetIndustryCallback(CBID_INDUSTRY_FUND_MORE_TEXT, 0, 0, nullptr, this->selected_type, INVALID_TILE);
					if (callback_res != CALLBACK_FAILED && callback_res != 0x400) {
						if (callback_res > 0x400) {
							ErrorUnknownCallbackResult(indsp->grf_prop.grffile->grfid, CBID_INDUSTRY_FUND_MORE_TEXT, callback_res);
						} else {
							StringID str = GetGRFStringID(indsp->grf_prop.grffile->grfid, 0xD000 + callback_res);  // No. here's the new string
							if (str != STR_UNDEFINED) {
								StartTextRefStackUsage(indsp->grf_prop.grffile, 6);
								DrawStringMultiLine(ir, str, TC_YELLOW);
								StopTextRefStackUsage();
							}
						}
					}
				}
				break;
			}
		}
	}

	static void AskManyRandomIndustriesCallback(Window *w, bool confirmed)
	{
		if (!confirmed) return;

		if (Town::GetNumItems() == 0) {
			ShowErrorMessage(STR_ERROR_CAN_T_GENERATE_INDUSTRIES, STR_ERROR_MUST_FOUND_TOWN_FIRST, WL_INFO);
		} else {
			extern void GenerateIndustries();
			Backup<bool> old_generating_world(_generating_world, true, FILE_LINE);
			BasePersistentStorageArray::SwitchMode(PSM_ENTER_GAMELOOP);
			GenerateIndustries();
			BasePersistentStorageArray::SwitchMode(PSM_LEAVE_GAMELOOP);
			old_generating_world.Restore();
		}
	}

	static void AskRemoveAllIndustriesCallback(Window *w, bool confirmed)
	{
		if (!confirmed) return;

		for (Industry *industry : Industry::Iterate()) delete industry;

		/* Clear farmland. */
		for (TileIndex tile = 0; tile < MapSize(); tile++) {
			if (IsTileType(tile, MP_CLEAR) && GetRawClearGround(tile) == CLEAR_FIELDS) {
				MakeClear(tile, CLEAR_GRASS, 3);
			}
		}

		MarkWholeScreenDirty();
	}

	void OnClick(Point pt, int widget, int click_count) override
	{
		switch (widget) {
			case WID_DPI_CREATE_RANDOM_INDUSTRIES_WIDGET: {
				assert(_game_mode == GM_EDITOR);
				this->HandleButtonClick(WID_DPI_CREATE_RANDOM_INDUSTRIES_WIDGET);
				ShowQuery(STR_FUND_INDUSTRY_MANY_RANDOM_INDUSTRIES_CAPTION, STR_FUND_INDUSTRY_MANY_RANDOM_INDUSTRIES_QUERY, nullptr, AskManyRandomIndustriesCallback);
				break;
			}

			case WID_DPI_REMOVE_ALL_INDUSTRIES_WIDGET: {
				assert(_game_mode == GM_EDITOR);
				this->HandleButtonClick(WID_DPI_REMOVE_ALL_INDUSTRIES_WIDGET);
				ShowQuery(STR_FUND_INDUSTRY_REMOVE_ALL_INDUSTRIES_CAPTION, STR_FUND_INDUSTRY_REMOVE_ALL_INDUSTRIES_QUERY, nullptr, AskRemoveAllIndustriesCallback);
				break;
			}

			case WID_DPI_MATRIX_WIDGET: {
				int y = this->vscroll->GetScrolledRowFromWidget(pt.y, this, WID_DPI_MATRIX_WIDGET);
				if (y < this->count) { // Is it within the boundaries of available data?
					this->selected_index = y;
					this->selected_type = this->index[y];
					const IndustrySpec *indsp = (this->selected_type == INVALID_INDUSTRYTYPE) ? nullptr : GetIndustrySpec(this->selected_type);

					this->SetDirty();

					if (_thd.GetCallbackWnd() == this &&
							((_game_mode != GM_EDITOR && _settings_game.construction.raw_industry_construction == 2 && indsp != nullptr && indsp->IsRawIndustry()) ||
							this->selected_type == INVALID_INDUSTRYTYPE ||
							!this->enabled[this->selected_index])) {
						/* Reset the button state if going to prospecting or "build many industries" */
						this->RaiseButtons();
						ResetObjectToPlace();
					}

					this->SetButtons();
					if (this->enabled[this->selected_index] && click_count > 1) this->OnClick(pt, WID_DPI_FUND_WIDGET, 1);
				}
				break;
			}

			case WID_DPI_DISPLAY_WIDGET:
				if (this->selected_type != INVALID_INDUSTRYTYPE) ShowIndustryCargoesWindow(this->selected_type);
				break;

			case WID_DPI_FUND_WIDGET: {
				if (this->selected_type != INVALID_INDUSTRYTYPE) {
					if (_game_mode != GM_EDITOR && _settings_game.construction.raw_industry_construction == 2 && GetIndustrySpec(this->selected_type)->IsRawIndustry()) {
						Command<CMD_BUILD_INDUSTRY>::Post(STR_ERROR_CAN_T_CONSTRUCT_THIS_INDUSTRY, 0, this->selected_type, 0, false, InteractiveRandom());
						this->HandleButtonClick(WID_DPI_FUND_WIDGET);
					} else {
						HandlePlacePushButton(this, WID_DPI_FUND_WIDGET, SPR_CURSOR_INDUSTRY, HT_RECT);
					}
				}
				break;
			}
		}
	}

	void OnResize() override
	{
		/* Adjust the number of items in the matrix depending of the resize */
		this->vscroll->SetCapacityFromWidget(this, WID_DPI_MATRIX_WIDGET);
	}

	void OnPlaceObject(Point pt, TileIndex tile) override
	{
		VpStartPlaceSizing(tile, VPM_SINGLE_TILE, DDSP_SINGLE_TILE);
		MoveAllWindowsOffScreen();
	}

	void OnPlaceDrag(ViewportPlaceMethod select_method, ViewportDragDropSelectionProcess select_proc, Point pt) override
	{
		VpSelectTilesWithMethod(pt.x, pt.y, select_method);
	}

	void OnPlaceMouseUp(ViewportPlaceMethod select_method, ViewportDragDropSelectionProcess select_proc, Point pt, TileIndex start_tile, TileIndex end_tile) override
	{
		if (pt.x == -1) return;
		assert(end_tile == start_tile);

		MoveAllHiddenWindowsBackToScreen();
		bool success = true;
		/* We do not need to protect ourselves against "Random Many Industries" in this mode */
		const IndustrySpec *indsp = GetIndustrySpec(this->selected_type);
		uint32 seed = InteractiveRandom();
		uint32 layout_index = InteractiveRandomRange((uint32)indsp->layouts.size());

		if (_game_mode == GM_EDITOR) {
			/* Show error if no town exists at all */
			if (Town::GetNumItems() == 0) {
				SetDParam(0, indsp->name);
				ShowErrorMessage(STR_ERROR_CAN_T_BUILD_HERE, STR_ERROR_MUST_FOUND_TOWN_FIRST, WL_INFO, pt.x, pt.y);
				return;
			}

			Backup<CompanyID> cur_company(_current_company, OWNER_NONE, FILE_LINE);
			Backup<bool> old_generating_world(_generating_world, true, FILE_LINE);
			_ignore_restrictions = true;

<<<<<<< HEAD
			DoCommandP(end_tile, (layout_index << 8) | this->selected_type, seed,
					CMD_BUILD_INDUSTRY | CMD_MSG(STR_ERROR_CAN_T_CONSTRUCT_THIS_INDUSTRY), &CcBuildIndustry);
=======
			Command<CMD_BUILD_INDUSTRY>::Post(STR_ERROR_CAN_T_CONSTRUCT_THIS_INDUSTRY, &CcBuildIndustry, tile, this->selected_type, layout_index, false, seed);
>>>>>>> 5e227886

			cur_company.Restore();
			old_generating_world.Restore();
			_ignore_restrictions = false;
		} else {
<<<<<<< HEAD
			success = DoCommandP(end_tile, (layout_index << 8) | this->selected_type, seed, CMD_BUILD_INDUSTRY | CMD_MSG(STR_ERROR_CAN_T_CONSTRUCT_THIS_INDUSTRY));
=======
			success = Command<CMD_BUILD_INDUSTRY>::Post(STR_ERROR_CAN_T_CONSTRUCT_THIS_INDUSTRY, tile, this->selected_type, layout_index, false, seed);
>>>>>>> 5e227886
		}

		/* If an industry has been built, just reset the cursor and the system */
		if (success && !_settings_client.gui.persistent_buildingtools) ResetObjectToPlace();
	}

	void OnHundredthTick() override
	{
		if (_game_mode == GM_EDITOR) return;
		if (this->count == 0) return;
		const IndustrySpec *indsp = GetIndustrySpec(this->selected_type);

		if (indsp->enabled) {
			bool call_back_result = GetIndustryProbabilityCallback(this->selected_type, IACT_USERCREATION, 1) > 0;

			/* Only if result does match the previous state would it require a redraw. */
			if (call_back_result != this->enabled[this->selected_index]) {
				this->enabled[this->selected_index] = call_back_result;
				this->SetButtons();
				this->SetDirty();
			}
		}
	}

	void OnTimeout() override
	{
		this->RaiseButtons();
	}

	void OnPlaceObjectAbort() override
	{
		MoveAllHiddenWindowsBackToScreen();
		this->RaiseButtons();
	}

	/**
	 * Some data on this window has become invalid.
	 * @param data Information about the changed data.
	 * @param gui_scope Whether the call is done from GUI scope. You may not do everything when not in GUI scope. See #InvalidateWindowData() for details.
	 */
	void OnInvalidateData(int data = 0, bool gui_scope = true) override
	{
		if (!gui_scope) return;
		this->SetupArrays();

		const IndustrySpec *indsp = (this->selected_type == INVALID_INDUSTRYTYPE) ? nullptr : GetIndustrySpec(this->selected_type);
		if (indsp == nullptr) this->enabled[this->selected_index] = _settings_game.difficulty.industry_density != ID_FUND_ONLY;
		this->SetButtons();
		this->SetDirty();
	}
};

void ShowBuildIndustryWindow()
{
	if (_game_mode != GM_EDITOR && !Company::IsValidID(_local_company)) return;
	CloseToolbarLinkedWindows();
	new BuildIndustryWindow();
}

static void UpdateIndustryProduction(Industry *i);

static inline bool IsProductionAlterable(const Industry *i)
{
	const IndustrySpec *is = GetIndustrySpec(i->type);
	bool has_prod = false;
	for (size_t j = 0; j < lengthof(is->production_rate); j++) {
		if (is->production_rate[j] != 0) {
			has_prod = true;
			break;
		}
	}
	return ((_game_mode == GM_EDITOR || _cheats.setup_prod.value) &&
			(has_prod || is->IsRawIndustry()) &&
			!_networking);
}

class IndustryViewWindow : public Window
{
	/** Modes for changing production */
	enum Editability {
		EA_NONE,              ///< Not alterable
		EA_MULTIPLIER,        ///< Allow changing the production multiplier
		EA_RATE,              ///< Allow changing the production rates
	};

	/** Specific lines in the info panel */
	enum InfoLine {
		IL_NONE,              ///< No line
		IL_MULTIPLIER,        ///< Production multiplier
		IL_RATE1,             ///< Production rate of cargo 1
		IL_RATE2,             ///< Production rate of cargo 2
	};

	Editability editable;     ///< Mode for changing production
	InfoLine editbox_line;    ///< The line clicked to open the edit box
	InfoLine clicked_line;    ///< The line of the button that has been clicked
	byte clicked_button;      ///< The button that has been clicked (to raise)
	int production_offset_y;  ///< The offset of the production texts/buttons
	int info_height;          ///< Height needed for the #WID_IV_INFO panel
	int cheat_line_height;    ///< Height of each line for the #WID_IV_INFO panel

public:
	IndustryViewWindow(WindowDesc *desc, WindowNumber window_number) : Window(desc)
	{
		this->flags |= WF_DISABLE_VP_SCROLL;
		this->editbox_line = IL_NONE;
		this->clicked_line = IL_NONE;
		this->clicked_button = 0;
		this->info_height = WidgetDimensions::scaled.framerect.Vertical() + 2 * FONT_HEIGHT_NORMAL; // Info panel has at least two lines text.

		this->InitNested(window_number);
		NWidgetViewport *nvp = this->GetWidget<NWidgetViewport>(WID_IV_VIEWPORT);
		nvp->InitializeViewport(this, Industry::Get(window_number)->location.GetCenterTile(), ScaleZoomGUI(ZOOM_LVL_INDUSTRY));

		this->InvalidateData();
	}

	void OnInit() override
	{
		/* This only used when the cheat to alter industry production is enabled */
		this->cheat_line_height = std::max(SETTING_BUTTON_HEIGHT + WidgetDimensions::scaled.vsep_normal, FONT_HEIGHT_NORMAL);
	}

	void OnPaint() override
	{
		this->DrawWidgets();

		if (this->IsShaded()) return; // Don't draw anything when the window is shaded.

		const Rect r = this->GetWidget<NWidgetBase>(WID_IV_INFO)->GetCurrentRect();
		int expected = this->DrawInfo(r);
		if (expected != r.bottom) {
			this->info_height = expected - r.top + 1;
			this->ReInit();
			return;
		}
	}

	/**
	 * Draw the text in the #WID_IV_INFO panel.
	 * @param r Rectangle of the panel.
	 * @return Expected position of the bottom edge of the panel.
	 */
	int DrawInfo(const Rect &r)
	{
		bool rtl = _current_text_dir == TD_RTL;
		Industry *i = Industry::Get(this->window_number);
		const IndustrySpec *ind = GetIndustrySpec(i->type);
		Rect ir = r.Shrink(WidgetDimensions::scaled.framerect);
		bool first = true;
		bool has_accept = false;

		if (i->prod_level == PRODLEVEL_CLOSURE) {
			DrawString(ir, STR_INDUSTRY_VIEW_INDUSTRY_ANNOUNCED_CLOSURE);
			ir.top += FONT_HEIGHT_NORMAL + WidgetDimensions::scaled.vsep_wide;
		}

		CargoSuffix cargo_suffix[lengthof(i->accepts_cargo)];
		GetAllCargoSuffixes(CARGOSUFFIX_IN, CST_VIEW, i, i->type, ind, i->accepts_cargo, cargo_suffix);
		bool stockpiling = HasBit(ind->callback_mask, CBM_IND_PRODUCTION_CARGO_ARRIVAL) || HasBit(ind->callback_mask, CBM_IND_PRODUCTION_256_TICKS);

		for (byte j = 0; j < lengthof(i->accepts_cargo); j++) {
			if (i->accepts_cargo[j] == CT_INVALID) continue;
			has_accept = true;
			if (first) {
				DrawString(ir, STR_INDUSTRY_VIEW_REQUIRES);
				ir.top += FONT_HEIGHT_NORMAL;
				first = false;
			}
			SetDParam(0, CargoSpec::Get(i->accepts_cargo[j])->name);
			SetDParam(1, i->accepts_cargo[j]);
			SetDParam(2, i->incoming_cargo_waiting[j]);
			SetDParamStr(3, "");
			StringID str = STR_NULL;
			switch (cargo_suffix[j].display) {
				case CSD_CARGO_AMOUNT_TEXT:
					SetDParamStr(3, cargo_suffix[j].text);
					FALLTHROUGH;
				case CSD_CARGO_AMOUNT:
					str = stockpiling ? STR_INDUSTRY_VIEW_ACCEPT_CARGO_AMOUNT : STR_INDUSTRY_VIEW_ACCEPT_CARGO;
					break;

				case CSD_CARGO_TEXT:
					SetDParamStr(3, cargo_suffix[j].text);
					FALLTHROUGH;
				case CSD_CARGO:
					str = STR_INDUSTRY_VIEW_ACCEPT_CARGO;
					break;

				default:
					NOT_REACHED();
			}
			DrawString(ir.Indent(WidgetDimensions::scaled.hsep_indent, rtl), str);
			ir.top += FONT_HEIGHT_NORMAL;
		}

		GetAllCargoSuffixes(CARGOSUFFIX_OUT, CST_VIEW, i, i->type, ind, i->produced_cargo, cargo_suffix);
		int line_height = this->editable == EA_RATE ? this->cheat_line_height : FONT_HEIGHT_NORMAL;
		int text_y_offset = (line_height - FONT_HEIGHT_NORMAL) / 2;
		int button_y_offset = (line_height - SETTING_BUTTON_HEIGHT) / 2;
		first = true;
		for (byte j = 0; j < lengthof(i->produced_cargo); j++) {
			if (i->produced_cargo[j] == CT_INVALID) continue;
			if (first) {
<<<<<<< HEAD
				if (has_accept) y += WD_PAR_VSEP_WIDE;
				DrawString(left + WD_FRAMERECT_LEFT, right - WD_FRAMERECT_RIGHT, y, STR_INDUSTRY_VIEW_PRODUCTION_LAST_MONTH_TITLE);
				y += this->editable == EA_RATE ? GetMinButtonSize(FONT_HEIGHT_NORMAL) : FONT_HEIGHT_NORMAL;
				if (this->editable == EA_RATE) this->production_offset_y = y;
=======
				if (has_accept) ir.top += WidgetDimensions::scaled.vsep_wide;
				DrawString(ir, STR_INDUSTRY_VIEW_PRODUCTION_LAST_MONTH_TITLE);
				ir.top += FONT_HEIGHT_NORMAL;
				if (this->editable == EA_RATE) this->production_offset_y = ir.top;
>>>>>>> 5e227886
				first = false;
			}

			SetDParam(0, i->produced_cargo[j]);
			SetDParam(1, i->last_month_production[j]);
			SetDParamStr(2, cargo_suffix[j].text);
			SetDParam(3, ToPercent8(i->last_month_pct_transported[j]));
			DrawString(ir.Indent(WidgetDimensions::scaled.hsep_indent + (this->editable == EA_RATE ? SETTING_BUTTON_WIDTH + WidgetDimensions::scaled.hsep_normal : 0), rtl).Translate(0, text_y_offset), STR_INDUSTRY_VIEW_TRANSPORTED);
			/* Let's put out those buttons.. */
			if (this->editable == EA_RATE) {
				DrawArrowButtons(ir.Indent(WidgetDimensions::scaled.hsep_indent, rtl).WithWidth(SETTING_BUTTON_WIDTH, rtl).left, ir.top + button_y_offset, COLOUR_YELLOW, (this->clicked_line == IL_RATE1 + j) ? this->clicked_button : 0,
						i->production_rate[j] > 0, i->production_rate[j] < 255);
				y += GetMinButtonSize(FONT_HEIGHT_NORMAL);
			} else {
				y += FONT_HEIGHT_NORMAL;
			}
<<<<<<< HEAD
=======
			ir.top += line_height;
>>>>>>> 5e227886
		}

		/* Display production multiplier if editable */
		if (this->editable == EA_MULTIPLIER) {
			line_height = this->cheat_line_height;
			text_y_offset = (line_height - FONT_HEIGHT_NORMAL) / 2;
			button_y_offset = (line_height - SETTING_BUTTON_HEIGHT) / 2;
			ir.top += WidgetDimensions::scaled.vsep_wide;
			this->production_offset_y = ir.top;
			SetDParam(0, RoundDivSU(i->prod_level * 100, PRODLEVEL_DEFAULT));
			DrawString(ir.Indent(WidgetDimensions::scaled.hsep_indent + SETTING_BUTTON_WIDTH + WidgetDimensions::scaled.hsep_normal, rtl).Translate(0, text_y_offset), STR_INDUSTRY_VIEW_PRODUCTION_LEVEL);
			DrawArrowButtons(ir.Indent(WidgetDimensions::scaled.hsep_indent, rtl).WithWidth(SETTING_BUTTON_WIDTH, rtl).left, ir.top + button_y_offset, COLOUR_YELLOW, (this->clicked_line == IL_MULTIPLIER) ? this->clicked_button : 0,
					i->prod_level > PRODLEVEL_MINIMUM, i->prod_level < PRODLEVEL_MAXIMUM);
<<<<<<< HEAD
			y += GetMinButtonSize(FONT_HEIGHT_NORMAL);
=======
			ir.top += line_height;
>>>>>>> 5e227886
		}

		/* Get the extra message for the GUI */
		if (HasBit(ind->callback_mask, CBM_IND_WINDOW_MORE_TEXT)) {
			uint16 callback_res = GetIndustryCallback(CBID_INDUSTRY_WINDOW_MORE_TEXT, 0, 0, i, i->type, i->location.tile);
			if (callback_res != CALLBACK_FAILED && callback_res != 0x400) {
				if (callback_res > 0x400) {
					ErrorUnknownCallbackResult(ind->grf_prop.grffile->grfid, CBID_INDUSTRY_WINDOW_MORE_TEXT, callback_res);
				} else {
					StringID message = GetGRFStringID(ind->grf_prop.grffile->grfid, 0xD000 + callback_res);
					if (message != STR_NULL && message != STR_UNDEFINED) {
						ir.top += WidgetDimensions::scaled.vsep_wide;

						StartTextRefStackUsage(ind->grf_prop.grffile, 6);
						/* Use all the available space left from where we stand up to the
						 * end of the window. We ALSO enlarge the window if needed, so we
						 * can 'go' wild with the bottom of the window. */
						ir.top = DrawStringMultiLine(ir.left, ir.right, ir.top, UINT16_MAX, message, TC_BLACK);
						StopTextRefStackUsage();
					}
				}
			}
		}

		if (!i->text.empty()) {
			SetDParamStr(0, i->text);
			ir.top += WidgetDimensions::scaled.vsep_wide;
			ir.top = DrawStringMultiLine(ir.left, ir.right, ir.top, UINT16_MAX, STR_JUST_RAW_STRING, TC_BLACK);
		}

		/* Return required bottom position, the last pixel row plus some padding. */
		return ir.top - 1 + WidgetDimensions::scaled.framerect.bottom;
	}

	void SetStringParameters(int widget) const override
	{
		if (widget == WID_IV_CAPTION) SetDParam(0, this->window_number);
	}

	void UpdateWidgetSize(int widget, Dimension *size, const Dimension &padding, Dimension *fill, Dimension *resize) override
	{
		if (widget == WID_IV_INFO) size->height = this->info_height;
	}

	void OnClick(Point pt, int widget, int click_count) override
	{
		switch (widget) {
			case WID_IV_INFO: {
				Industry *i = Industry::Get(this->window_number);
				InfoLine line = IL_NONE;

				switch (this->editable) {
					case EA_NONE: break;

					case EA_MULTIPLIER:
<<<<<<< HEAD
						if (IsInsideBS(pt.y, this->production_offset_y, SETTING_BUTTON_HEIGHT)) line = IL_MULTIPLIER;
=======
						if (IsInsideBS(pt.y, this->production_offset_y, this->cheat_line_height)) line = IL_MULTIPLIER;
>>>>>>> 5e227886
						break;

					case EA_RATE:
						if (pt.y >= this->production_offset_y) {
<<<<<<< HEAD
							if ((pt.y - this->production_offset_y) % GetMinButtonSize(FONT_HEIGHT_NORMAL) > (uint)SETTING_BUTTON_HEIGHT) break;;

							int row = (pt.y - this->production_offset_y) / GetMinButtonSize(FONT_HEIGHT_NORMAL);
=======
							int row = (pt.y - this->production_offset_y) / this->cheat_line_height;
>>>>>>> 5e227886
							for (uint j = 0; j < lengthof(i->produced_cargo); j++) {
								if (i->produced_cargo[j] == CT_INVALID) continue;
								row--;
								if (row < 0) {
									line = (InfoLine)(IL_RATE1 + j);
									break;
								}
							}
						}
						break;
				}
				if (line == IL_NONE) return;

				bool rtl = _current_text_dir == TD_RTL;
				Rect r = this->GetWidget<NWidgetBase>(widget)->GetCurrentRect().Shrink(WidgetDimensions::scaled.framerect).Indent(WidgetDimensions::scaled.hsep_indent, rtl);

				if (r.WithWidth(SETTING_BUTTON_WIDTH, rtl).Contains(pt)) {
					/* Clicked buttons, decrease or increase production */
					bool decrease = r.WithWidth(SETTING_BUTTON_WIDTH / 2, rtl).Contains(pt);
					switch (this->editable) {
						case EA_MULTIPLIER:
							if (decrease) {
								if (i->prod_level <= PRODLEVEL_MINIMUM) return;
								i->prod_level = std::max<uint>(i->prod_level / 2, PRODLEVEL_MINIMUM);
							} else {
								if (i->prod_level >= PRODLEVEL_MAXIMUM) return;
								i->prod_level = std::min<uint>(i->prod_level * 2, PRODLEVEL_MAXIMUM);
							}
							break;

						case EA_RATE:
							if (decrease) {
								if (i->production_rate[line - IL_RATE1] <= 0) return;
								i->production_rate[line - IL_RATE1] = std::max(i->production_rate[line - IL_RATE1] / 2, 0);
							} else {
								if (i->production_rate[line - IL_RATE1] >= 255) return;
								/* a zero production industry is unlikely to give anything but zero, so push it a little bit */
								int new_prod = i->production_rate[line - IL_RATE1] == 0 ? 1 : i->production_rate[line - IL_RATE1] * 2;
								i->production_rate[line - IL_RATE1] = std::min<uint>(new_prod, 255);
							}
							break;

						default: NOT_REACHED();
					}

					UpdateIndustryProduction(i);
					this->SetDirty();
					this->SetTimeout();
					this->clicked_line = line;
					this->clicked_button = (decrease ^ rtl) ? 1 : 2;
				} else if (r.Indent(SETTING_BUTTON_WIDTH + WidgetDimensions::scaled.hsep_normal, rtl).Contains(pt)) {
					/* clicked the text */
					this->editbox_line = line;
					switch (this->editable) {
						case EA_MULTIPLIER:
							SetDParam(0, RoundDivSU(i->prod_level * 100, PRODLEVEL_DEFAULT));
							ShowQueryString(STR_JUST_INT, STR_CONFIG_GAME_PRODUCTION_LEVEL, 10, this, CS_ALPHANUMERAL, QSF_NONE);
							break;

						case EA_RATE:
							SetDParam(0, i->production_rate[line - IL_RATE1] * 8);
							ShowQueryString(STR_JUST_INT, STR_CONFIG_GAME_PRODUCTION, 10, this, CS_ALPHANUMERAL, QSF_NONE);
							break;

						default: NOT_REACHED();
					}
				}
				break;
			}

			case WID_IV_GOTO: {
				Industry *i = Industry::Get(this->window_number);
				if (_ctrl_pressed) {
					ShowExtraViewportWindow(i->location.GetCenterTile());
				} else {
					ScrollMainWindowToTile(i->location.GetCenterTile());
				}
				break;
			}

			case WID_IV_DISPLAY: {
				Industry *i = Industry::Get(this->window_number);
				ShowIndustryCargoesWindow(i->type);
				break;
			}
		}
	}

	void OnTimeout() override
	{
		this->clicked_line = IL_NONE;
		this->clicked_button = 0;
		this->SetDirty();
	}

	void OnResize() override
	{
		if (this->viewport != nullptr) {
			NWidgetViewport *nvp = this->GetWidget<NWidgetViewport>(WID_IV_VIEWPORT);
			nvp->UpdateViewportCoordinates(this);

			ScrollWindowToTile(Industry::Get(this->window_number)->location.GetCenterTile(), this, true); // Re-center viewport.
		}
	}

	void OnQueryTextFinished(char *str) override
	{
		if (StrEmpty(str)) return;

		Industry *i = Industry::Get(this->window_number);
		uint value = atoi(str);
		switch (this->editbox_line) {
			case IL_NONE: NOT_REACHED();

			case IL_MULTIPLIER:
				i->prod_level = ClampU(RoundDivSU(value * PRODLEVEL_DEFAULT, 100), PRODLEVEL_MINIMUM, PRODLEVEL_MAXIMUM);
				break;

			default:
				i->production_rate[this->editbox_line - IL_RATE1] = ClampU(RoundDivSU(value, 8), 0, 255);
				break;
		}
		UpdateIndustryProduction(i);
		this->SetDirty();
	}

	/**
	 * Some data on this window has become invalid.
	 * @param data Information about the changed data.
	 * @param gui_scope Whether the call is done from GUI scope. You may not do everything when not in GUI scope. See #InvalidateWindowData() for details.
	 */
	void OnInvalidateData(int data = 0, bool gui_scope = true) override
	{
		if (!gui_scope) return;
		const Industry *i = Industry::Get(this->window_number);
		if (IsProductionAlterable(i)) {
			const IndustrySpec *ind = GetIndustrySpec(i->type);
			this->editable = ind->UsesOriginalEconomy() ? EA_MULTIPLIER : EA_RATE;
		} else {
			this->editable = EA_NONE;
		}
	}

	bool IsNewGRFInspectable() const override
	{
		return ::IsNewGRFInspectable(GSF_INDUSTRIES, this->window_number);
	}

	void ShowNewGRFInspectWindow() const override
	{
		::ShowNewGRFInspectWindow(GSF_INDUSTRIES, this->window_number);
	}
};

static void UpdateIndustryProduction(Industry *i)
{
	const IndustrySpec *indspec = GetIndustrySpec(i->type);
	if (indspec->UsesOriginalEconomy()) i->RecomputeProductionMultipliers();

	for (byte j = 0; j < lengthof(i->produced_cargo); j++) {
		if (i->produced_cargo[j] != CT_INVALID) {
			i->last_month_production[j] = 8 * i->production_rate[j];
		}
	}
}

/** Widget definition of the view industry gui */
static const NWidgetPart _nested_industry_view_widgets[] = {
	NWidget(NWID_HORIZONTAL),
		NWidget(WWT_CLOSEBOX, COLOUR_CREAM),
		NWidget(WWT_CAPTION, COLOUR_CREAM, WID_IV_CAPTION), SetDataTip(STR_INDUSTRY_VIEW_CAPTION, STR_TOOLTIP_WINDOW_TITLE_DRAG_THIS),
		NWidget(WWT_PUSHIMGBTN, COLOUR_CREAM, WID_IV_GOTO), SetMinimalSize(12, 14), SetDataTip(SPR_GOTO_LOCATION, STR_INDUSTRY_VIEW_LOCATION_TOOLTIP),
		NWidget(WWT_DEBUGBOX, COLOUR_CREAM),
		NWidget(WWT_SHADEBOX, COLOUR_CREAM),
		NWidget(WWT_DEFSIZEBOX, COLOUR_CREAM),
		NWidget(WWT_STICKYBOX, COLOUR_CREAM),
	EndContainer(),
	NWidget(WWT_PANEL, COLOUR_CREAM),
		NWidget(WWT_INSET, COLOUR_CREAM), SetPadding(2, 2, 2, 2),
			NWidget(NWID_VIEWPORT, INVALID_COLOUR, WID_IV_VIEWPORT), SetMinimalSize(254, 86), SetFill(1, 0), SetResize(1, 1),
		EndContainer(),
	EndContainer(),
	NWidget(WWT_PANEL, COLOUR_CREAM, WID_IV_INFO), SetMinimalSize(260, 0), SetMinimalTextLines(2, WidgetDimensions::unscaled.framerect.Vertical()), SetResize(1, 0),
	EndContainer(),
	NWidget(NWID_HORIZONTAL),
		NWidget(WWT_PUSHTXTBTN, COLOUR_CREAM, WID_IV_DISPLAY), SetFill(1, 0), SetResize(1, 0), SetDataTip(STR_INDUSTRY_DISPLAY_CHAIN, STR_INDUSTRY_DISPLAY_CHAIN_TOOLTIP),
		NWidget(WWT_RESIZEBOX, COLOUR_CREAM),
	EndContainer(),
};

/** Window definition of the view industry gui */
static WindowDesc _industry_view_desc(
	WDP_AUTO, "view_industry", 260, 120,
	WC_INDUSTRY_VIEW, WC_NONE,
	0,
	_nested_industry_view_widgets, lengthof(_nested_industry_view_widgets)
);

void ShowIndustryViewWindow(int industry)
{
	AllocateWindowDescFront<IndustryViewWindow>(&_industry_view_desc, industry);
}

/** Widget definition of the industry directory gui */
static const NWidgetPart _nested_industry_directory_widgets[] = {
	NWidget(NWID_HORIZONTAL),
		NWidget(WWT_CLOSEBOX, COLOUR_BROWN),
		NWidget(WWT_CAPTION, COLOUR_BROWN), SetDataTip(STR_INDUSTRY_DIRECTORY_CAPTION, STR_TOOLTIP_WINDOW_TITLE_DRAG_THIS),
		NWidget(WWT_SHADEBOX, COLOUR_BROWN),
		NWidget(WWT_DEFSIZEBOX, COLOUR_BROWN),
		NWidget(WWT_STICKYBOX, COLOUR_BROWN),
	EndContainer(),
	NWidget(NWID_HORIZONTAL),
		NWidget(NWID_VERTICAL),
			NWidget(NWID_HORIZONTAL),
				NWidget(WWT_TEXTBTN, COLOUR_BROWN, WID_ID_DROPDOWN_ORDER), SetSizingType(NWST_BUTTON), SetDataTip(STR_BUTTON_SORT_BY, STR_TOOLTIP_SORT_ORDER),
				NWidget(WWT_DROPDOWN, COLOUR_BROWN, WID_ID_DROPDOWN_CRITERIA), SetDataTip(STR_JUST_STRING, STR_TOOLTIP_SORT_CRITERIA),
				NWidget(WWT_DROPDOWN, COLOUR_BROWN, WID_ID_FILTER_BY_ACC_CARGO), SetMinimalSize(225, 12), SetFill(0, 1), SetDataTip(STR_INDUSTRY_DIRECTORY_ACCEPTED_CARGO_FILTER, STR_TOOLTIP_FILTER_CRITERIA),
				NWidget(WWT_DROPDOWN, COLOUR_BROWN, WID_ID_FILTER_BY_PROD_CARGO), SetMinimalSize(225, 12), SetFill(0, 1), SetDataTip(STR_INDUSTRY_DIRECTORY_PRODUCED_CARGO_FILTER, STR_TOOLTIP_FILTER_CRITERIA),
				NWidget(WWT_PANEL, COLOUR_BROWN), SetResize(1, 0), EndContainer(),
			EndContainer(),
			NWidget(WWT_PANEL, COLOUR_BROWN, WID_ID_INDUSTRY_LIST), SetDataTip(0x0, STR_INDUSTRY_DIRECTORY_LIST_CAPTION), SetResize(1, 1), SetScrollbar(WID_ID_SCROLLBAR), EndContainer(),
		EndContainer(),
		NWidget(NWID_VERTICAL),
			NWidget(NWID_VSCROLLBAR, COLOUR_BROWN, WID_ID_SCROLLBAR),
			NWidget(WWT_RESIZEBOX, COLOUR_BROWN),
		EndContainer(),
	EndContainer(),
};

typedef GUIList<const Industry *, const std::pair<CargoID, CargoID> &> GUIIndustryList;

/** Special cargo filter criteria */
enum CargoFilterSpecialType {
	CF_ANY  = CT_NO_REFIT, ///< Show all industries (i.e. no filtering)
	CF_NONE = CT_INVALID,  ///< Show only industries which do not produce/accept cargo
};

/** Cargo filter functions */
/**
 * Check whether an industry accepts and produces a certain cargo pair.
 * @param industry The industry whose cargoes will being checked.
 * @param cargoes The accepted and produced cargo pair to look for.
 * @return bool Whether the given cargoes accepted and produced by the industry.
 */
static bool CDECL CargoFilter(const Industry * const *industry, const std::pair<CargoID, CargoID> &cargoes)
{
	auto accepted_cargo = cargoes.first;
	auto produced_cargo = cargoes.second;

	bool accepted_cargo_matches;

	switch (accepted_cargo) {
		case CF_ANY:
			accepted_cargo_matches = true;
			break;

		case CF_NONE:
			accepted_cargo_matches = std::all_of(std::begin((*industry)->accepts_cargo), std::end((*industry)->accepts_cargo), [](CargoID cargo) {
				return cargo == CT_INVALID;
			});
			break;

		default:
			const auto &ac = (*industry)->accepts_cargo;
			accepted_cargo_matches = std::find(std::begin(ac), std::end(ac), accepted_cargo) != std::end(ac);
			break;
	}

	bool produced_cargo_matches;

	switch (produced_cargo) {
		case CF_ANY:
			produced_cargo_matches = true;
			break;

		case CF_NONE:
			produced_cargo_matches = std::all_of(std::begin((*industry)->produced_cargo), std::end((*industry)->produced_cargo), [](CargoID cargo) {
				return cargo == CT_INVALID;
			});
			break;

		default:
			const auto &pc = (*industry)->produced_cargo;
			produced_cargo_matches = std::find(std::begin(pc), std::end(pc), produced_cargo) != std::end(pc);
			break;
	}

	return accepted_cargo_matches && produced_cargo_matches;
}

static GUIIndustryList::FilterFunction * const _filter_funcs[] = { &CargoFilter };


/**
 * The list of industries.
 */
class IndustryDirectoryWindow : public Window {
protected:
	/* Runtime saved values */
	static Listing last_sorting;

	/* Constants for sorting industries */
	static const StringID sorter_names[];
	static GUIIndustryList::SortFunction * const sorter_funcs[];

	GUIIndustryList industries;
	Scrollbar *vscroll;

	CargoID cargo_filter[NUM_CARGO + 2];        ///< Available cargo filters; CargoID or CF_ANY or CF_NONE
	StringID cargo_filter_texts[NUM_CARGO + 3]; ///< Texts for filter_cargo, terminated by INVALID_STRING_ID
	byte produced_cargo_filter_criteria;        ///< Selected produced cargo filter index
	byte accepted_cargo_filter_criteria;        ///< Selected accepted cargo filter index
	static CargoID produced_cargo_filter;

	enum class SorterType : uint8 {
		ByName,        ///< Sorter type to sort by name
		ByType,        ///< Sorter type to sort by type
		ByProduction,  ///< Sorter type to sort by production amount
		ByTransported, ///< Sorter type to sort by transported percentage
	};

	/**
	 * Set cargo filter list item index.
	 * @param index The index of the cargo to be set
	 */
	void SetProducedCargoFilterIndex(byte index)
	{
		if (this->produced_cargo_filter_criteria != index) {
			this->produced_cargo_filter_criteria = index;
			/* deactivate filter if criteria is 'Show All', activate it otherwise */
			bool is_filtering_necessary = this->cargo_filter[this->produced_cargo_filter_criteria] != CF_ANY || this->cargo_filter[this->accepted_cargo_filter_criteria] != CF_ANY;

			this->industries.SetFilterState(is_filtering_necessary);
			this->industries.SetFilterType(0);
			this->industries.ForceRebuild();
		}
	}

	/**
	 * Set cargo filter list item index.
	 * @param index The index of the cargo to be set
	 */
	void SetAcceptedCargoFilterIndex(byte index)
	{
		if (this->accepted_cargo_filter_criteria != index) {
			this->accepted_cargo_filter_criteria = index;
			/* deactivate filter if criteria is 'Show All', activate it otherwise */
			bool is_filtering_necessary = this->cargo_filter[this->produced_cargo_filter_criteria] != CF_ANY || this->cargo_filter[this->accepted_cargo_filter_criteria] != CF_ANY;

			this->industries.SetFilterState(is_filtering_necessary);
			this->industries.SetFilterType(0);
			this->industries.ForceRebuild();
		}
	}

	/**
	 * Populate the filter list and set the cargo filter criteria.
	 */
	void SetCargoFilterArray()
	{
		byte filter_items = 0;

		/* Add item for disabling filtering. */
		this->cargo_filter[filter_items] = CF_ANY;
		this->cargo_filter_texts[filter_items] = STR_INDUSTRY_DIRECTORY_FILTER_ALL_TYPES;
		this->produced_cargo_filter_criteria = filter_items;
		this->accepted_cargo_filter_criteria = filter_items;
		filter_items++;

		/* Add item for industries not producing anything, e.g. power plants */
		this->cargo_filter[filter_items] = CF_NONE;
		this->cargo_filter_texts[filter_items] = STR_INDUSTRY_DIRECTORY_FILTER_NONE;
		filter_items++;

		/* Collect available cargo types for filtering. */
		for (const CargoSpec *cs : _sorted_standard_cargo_specs) {
			this->cargo_filter[filter_items] = cs->Index();
			this->cargo_filter_texts[filter_items] = cs->name;
			filter_items++;
		}

		/* Terminate the filter list. */
		this->cargo_filter_texts[filter_items] = INVALID_STRING_ID;

		this->industries.SetFilterFuncs(_filter_funcs);

		bool is_filtering_necessary = this->cargo_filter[this->produced_cargo_filter_criteria] != CF_ANY || this->cargo_filter[this->accepted_cargo_filter_criteria] != CF_ANY;

		this->industries.SetFilterState(is_filtering_necessary);
	}

	/** (Re)Build industries list */
	void BuildSortIndustriesList()
	{
		if (this->industries.NeedRebuild()) {
			this->industries.clear();

			for (const Industry *i : Industry::Iterate()) {
				this->industries.push_back(i);
			}

			this->industries.shrink_to_fit();
			this->industries.RebuildDone();
		}

		auto filter = std::make_pair(this->cargo_filter[this->accepted_cargo_filter_criteria],
		                             this->cargo_filter[this->produced_cargo_filter_criteria]);

		this->industries.Filter(filter);

		IndustryDirectoryWindow::produced_cargo_filter = this->cargo_filter[this->produced_cargo_filter_criteria];
		this->industries.Sort();

		this->vscroll->SetCount((uint)this->industries.size()); // Update scrollbar as well.

		this->SetDirty();
	}

	/**
	 * Returns percents of cargo transported if industry produces this cargo, else -1
	 *
	 * @param i industry to check
	 * @param id cargo slot
	 * @return percents of cargo transported, or -1 if industry doesn't use this cargo slot
	 */
	static inline int GetCargoTransportedPercentsIfValid(const Industry *i, uint id)
	{
		assert(id < lengthof(i->produced_cargo));

		if (i->produced_cargo[id] == CT_INVALID) return -1;
		return ToPercent8(i->last_month_pct_transported[id]);
	}

	/**
	 * Returns value representing industry's transported cargo
	 *  percentage for industry sorting
	 *
	 * @param i industry to check
	 * @return value used for sorting
	 */
	static int GetCargoTransportedSortValue(const Industry *i)
	{
		CargoID filter = IndustryDirectoryWindow::produced_cargo_filter;
		if (filter == CF_NONE) return 0;

		int percentage = 0, produced_cargo_count = 0;
		for (uint id = 0; id < lengthof(i->produced_cargo); id++) {
			if (filter == CF_ANY) {
				int transported = GetCargoTransportedPercentsIfValid(i, id);
				if (transported != -1) {
					produced_cargo_count++;
					percentage += transported;
				}
				if (produced_cargo_count == 0 && id == lengthof(i->produced_cargo) - 1 && percentage == 0) {
					return transported;
				}
			} else if (filter == i->produced_cargo[id]) {
				return GetCargoTransportedPercentsIfValid(i, id);
			}
		}

		if (produced_cargo_count == 0) return percentage;
		return percentage / produced_cargo_count;
	}

	/** Sort industries by name */
	static bool IndustryNameSorter(const Industry * const &a, const Industry * const &b)
	{
		int r = strnatcmp(a->GetCachedName(), b->GetCachedName()); // Sort by name (natural sorting).
		if (r == 0) return a->index < b->index;
		return r < 0;
	}

	/** Sort industries by type and name */
	static bool IndustryTypeSorter(const Industry * const &a, const Industry * const &b)
	{
		int it_a = 0;
		while (it_a != NUM_INDUSTRYTYPES && a->type != _sorted_industry_types[it_a]) it_a++;
		int it_b = 0;
		while (it_b != NUM_INDUSTRYTYPES && b->type != _sorted_industry_types[it_b]) it_b++;
		int r = it_a - it_b;
		return (r == 0) ? IndustryNameSorter(a, b) : r < 0;
	}

	/** Sort industries by production and name */
	static bool IndustryProductionSorter(const Industry * const &a, const Industry * const &b)
	{
		CargoID filter = IndustryDirectoryWindow::produced_cargo_filter;
		if (filter == CF_NONE) return IndustryTypeSorter(a, b);

		uint prod_a = 0, prod_b = 0;
		for (uint i = 0; i < lengthof(a->produced_cargo); i++) {
			if (filter == CF_ANY) {
				if (a->produced_cargo[i] != CT_INVALID) prod_a += a->last_month_production[i];
				if (b->produced_cargo[i] != CT_INVALID) prod_b += b->last_month_production[i];
			} else {
				if (a->produced_cargo[i] == filter) prod_a += a->last_month_production[i];
				if (b->produced_cargo[i] == filter) prod_b += b->last_month_production[i];
			}
		}
		int r = prod_a - prod_b;

		return (r == 0) ? IndustryTypeSorter(a, b) : r < 0;
	}

	/** Sort industries by transported cargo and name */
	static bool IndustryTransportedCargoSorter(const Industry * const &a, const Industry * const &b)
	{
		int r = GetCargoTransportedSortValue(a) - GetCargoTransportedSortValue(b);
		return (r == 0) ? IndustryNameSorter(a, b) : r < 0;
	}

	/**
	 * Get the StringID to draw and set the appropriate DParams.
	 * @param i the industry to get the StringID of.
	 * @return the StringID.
	 */
	StringID GetIndustryString(const Industry *i) const
	{
		const IndustrySpec *indsp = GetIndustrySpec(i->type);
		byte p = 0;

		/* Industry name */
		SetDParam(p++, i->index);

		static CargoSuffix cargo_suffix[lengthof(i->produced_cargo)];
		GetAllCargoSuffixes(CARGOSUFFIX_OUT, CST_DIR, i, i->type, indsp, i->produced_cargo, cargo_suffix);

		/* Get industry productions (CargoID, production, suffix, transported) */
		struct CargoInfo {
			CargoID cargo_id;
			uint16 production;
			const char *suffix;
			uint transported;
		};
		std::vector<CargoInfo> cargos;

		for (byte j = 0; j < lengthof(i->produced_cargo); j++) {
			if (i->produced_cargo[j] == CT_INVALID) continue;
			cargos.push_back({ i->produced_cargo[j], i->last_month_production[j], cargo_suffix[j].text, ToPercent8(i->last_month_pct_transported[j]) });
		}

		switch (static_cast<IndustryDirectoryWindow::SorterType>(this->industries.SortType())) {
			case IndustryDirectoryWindow::SorterType::ByName:
			case IndustryDirectoryWindow::SorterType::ByType:
			case IndustryDirectoryWindow::SorterType::ByProduction:
				/* Sort by descending production, then descending transported */
				std::sort(cargos.begin(), cargos.end(), [](const CargoInfo &a, const CargoInfo &b) {
					if (a.production != b.production) return a.production > b.production;
					return a.transported > b.transported;
				});
				break;

			case IndustryDirectoryWindow::SorterType::ByTransported:
				/* Sort by descending transported, then descending production */
				std::sort(cargos.begin(), cargos.end(), [](const CargoInfo &a, const CargoInfo &b) {
					if (a.transported != b.transported) return a.transported > b.transported;
					return a.production > b.production;
				});
				break;
		}

		/* If the produced cargo filter is active then move the filtered cargo to the beginning of the list,
		 * because this is the one the player interested in, and that way it is not hidden in the 'n' more cargos */
		const CargoID cid = this->cargo_filter[this->produced_cargo_filter_criteria];
		if (cid != CF_ANY && cid != CF_NONE) {
			auto filtered_ci = std::find_if(cargos.begin(), cargos.end(), [cid](const CargoInfo &ci) -> bool {
				return ci.cargo_id == cid;
			});
			if (filtered_ci != cargos.end()) {
				std::rotate(cargos.begin(), filtered_ci, filtered_ci + 1);
			}
		}

		/* Display first 3 cargos */
		for (size_t j = 0; j < std::min<size_t>(3, cargos.size()); j++) {
			CargoInfo ci = cargos[j];
			SetDParam(p++, STR_INDUSTRY_DIRECTORY_ITEM_INFO);
			SetDParam(p++, ci.cargo_id);
			SetDParam(p++, ci.production);
			SetDParamStr(p++, ci.suffix);
			SetDParam(p++, ci.transported);
		}

		/* Undisplayed cargos if any */
		SetDParam(p++, cargos.size() - 3);

		/* Drawing the right string */
		switch (cargos.size()) {
			case 0: return STR_INDUSTRY_DIRECTORY_ITEM_NOPROD;
			case 1: return STR_INDUSTRY_DIRECTORY_ITEM_PROD1;
			case 2: return STR_INDUSTRY_DIRECTORY_ITEM_PROD2;
			case 3: return STR_INDUSTRY_DIRECTORY_ITEM_PROD3;
			default: return STR_INDUSTRY_DIRECTORY_ITEM_PRODMORE;
		}
	}

public:
	IndustryDirectoryWindow(WindowDesc *desc, WindowNumber number) : Window(desc)
	{
		this->CreateNestedTree();
		this->vscroll = this->GetScrollbar(WID_ID_SCROLLBAR);

		this->industries.SetListing(this->last_sorting);
		this->industries.SetSortFuncs(IndustryDirectoryWindow::sorter_funcs);
		this->industries.ForceRebuild();
		this->BuildSortIndustriesList();

		this->FinishInitNested(0);
	}

	~IndustryDirectoryWindow()
	{
		this->last_sorting = this->industries.GetListing();
	}

	void OnInit() override
	{
		this->SetCargoFilterArray();
	}

	void SetStringParameters(int widget) const override
	{
		switch (widget) {
			case WID_ID_DROPDOWN_CRITERIA:
				SetDParam(0, IndustryDirectoryWindow::sorter_names[this->industries.SortType()]);
				break;

			case WID_ID_FILTER_BY_ACC_CARGO:
				SetDParam(0, this->cargo_filter_texts[this->accepted_cargo_filter_criteria]);
				break;

			case WID_ID_FILTER_BY_PROD_CARGO:
				SetDParam(0, this->cargo_filter_texts[this->produced_cargo_filter_criteria]);
				break;
		}
	}

	void DrawWidget(const Rect &r, int widget) const override
	{
		switch (widget) {
			case WID_ID_DROPDOWN_ORDER:
				this->DrawSortButtonState(widget, this->industries.IsDescSortOrder() ? SBS_DOWN : SBS_UP);
				break;

			case WID_ID_INDUSTRY_LIST: {
				int n = 0;
<<<<<<< HEAD
				int y = Center(r.top, this->resize.step_height);
=======
				Rect ir = r.Shrink(WidgetDimensions::scaled.framerect);
>>>>>>> 5e227886
				if (this->industries.size() == 0) {
					DrawString(ir, STR_INDUSTRY_DIRECTORY_NONE);
					break;
				}
				TextColour tc;
				const CargoID acf_cid = this->cargo_filter[this->accepted_cargo_filter_criteria];
				for (uint i = this->vscroll->GetPosition(); i < this->industries.size(); i++) {
					tc = TC_FROMSTRING;
					if (acf_cid != CF_ANY && acf_cid != CF_NONE) {
						Industry *ind = const_cast<Industry *>(this->industries[i]);
						if (IndustryTemporarilyRefusesCargo(ind, acf_cid)) {
							tc = TC_GREY | TC_FORCED;
						}
					}
					DrawString(ir, this->GetIndustryString(this->industries[i]), tc);

					ir.top += this->resize.step_height;
					if (++n == this->vscroll->GetCapacity()) break; // max number of industries in 1 window
				}
				break;
			}
		}
	}

	void UpdateWidgetSize(int widget, Dimension *size, const Dimension &padding, Dimension *fill, Dimension *resize) override
	{
		switch (widget) {
			case WID_ID_DROPDOWN_ORDER: {
				Dimension d = GetStringBoundingBox(this->GetWidget<NWidgetCore>(widget)->widget_data);
				d.width += padding.width + Window::SortButtonWidth() * 2; // Doubled since the string is centred and it also looks better.
				d.height += padding.height;
				*size = maxdim(*size, d);
				break;
			}

			case WID_ID_DROPDOWN_CRITERIA: {
				Dimension d = {0, 0};
				for (uint i = 0; IndustryDirectoryWindow::sorter_names[i] != INVALID_STRING_ID; i++) {
					d = maxdim(d, GetStringBoundingBox(IndustryDirectoryWindow::sorter_names[i]));
				}
				d.width += padding.width;
				d.height += padding.height;
				*size = maxdim(*size, d);
				break;
			}

			case WID_ID_INDUSTRY_LIST: {
				Dimension d = GetStringBoundingBox(STR_INDUSTRY_DIRECTORY_NONE);
				for (uint i = 0; i < this->industries.size(); i++) {
					d = maxdim(d, GetStringBoundingBox(this->GetIndustryString(this->industries[i])));
				}
				resize->height = d.height = GetMinButtonSize(d.height);
				d.height *= 5;
				d.width += padding.width;
				d.height += padding.height;
				*size = maxdim(*size, d);
				break;
			}
		}
	}


	void OnClick(Point pt, int widget, int click_count) override
	{
		switch (widget) {
			case WID_ID_DROPDOWN_ORDER:
				this->industries.ToggleSortOrder();
				this->SetDirty();
				break;

			case WID_ID_DROPDOWN_CRITERIA:
				ShowDropDownMenu(this, IndustryDirectoryWindow::sorter_names, this->industries.SortType(), WID_ID_DROPDOWN_CRITERIA, 0, 0);
				break;

			case WID_ID_FILTER_BY_ACC_CARGO: // Cargo filter dropdown
				ShowDropDownMenu(this, this->cargo_filter_texts, this->accepted_cargo_filter_criteria, WID_ID_FILTER_BY_ACC_CARGO, 0, 0);
				break;

			case WID_ID_FILTER_BY_PROD_CARGO: // Cargo filter dropdown
				ShowDropDownMenu(this, this->cargo_filter_texts, this->produced_cargo_filter_criteria, WID_ID_FILTER_BY_PROD_CARGO, 0, 0);
				break;

			case WID_ID_INDUSTRY_LIST: {
				uint p = this->vscroll->GetScrolledRowFromWidget(pt.y, this, WID_ID_INDUSTRY_LIST, WidgetDimensions::scaled.framerect.top);
				if (p < this->industries.size()) {
					if (_ctrl_pressed) {
						ShowExtraViewportWindow(this->industries[p]->location.tile);
					} else {
						ScrollMainWindowToTile(this->industries[p]->location.tile);
					}
				}
				break;
			}
		}
	}

	void OnDropdownSelect(int widget, int index) override
	{
		switch (widget) {
			case WID_ID_DROPDOWN_CRITERIA: {
				if (this->industries.SortType() != index) {
					this->industries.SetSortType(index);
					this->BuildSortIndustriesList();
				}
				break;
			}

			case WID_ID_FILTER_BY_ACC_CARGO: {
				this->SetAcceptedCargoFilterIndex(index);
				this->BuildSortIndustriesList();
				break;
			}

			case WID_ID_FILTER_BY_PROD_CARGO: {
				this->SetProducedCargoFilterIndex(index);
				this->BuildSortIndustriesList();
				break;
			}
		}
	}

	void OnResize() override
	{
		this->vscroll->SetCapacityFromWidget(this, WID_ID_INDUSTRY_LIST);
	}

	void OnPaint() override
	{
		if (this->industries.NeedRebuild()) this->BuildSortIndustriesList();
		this->DrawWidgets();
	}

	void OnHundredthTick() override
	{
		this->industries.ForceResort();
		this->BuildSortIndustriesList();
	}

	/**
	 * Some data on this window has become invalid.
	 * @param data Information about the changed data.
	 * @param gui_scope Whether the call is done from GUI scope. You may not do everything when not in GUI scope. See #InvalidateWindowData() for details.
	 */
	void OnInvalidateData(int data = 0, bool gui_scope = true) override
	{
		switch (data) {
			case IDIWD_FORCE_REBUILD:
				/* This needs to be done in command-scope to enforce rebuilding before resorting invalid data */
				this->industries.ForceRebuild();
				break;

			case IDIWD_PRODUCTION_CHANGE:
				if (this->industries.SortType() == 2) this->industries.ForceResort();
				break;

			default:
				this->industries.ForceResort();
				break;
		}
	}
};

Listing IndustryDirectoryWindow::last_sorting = {false, 0};

/* Available station sorting functions. */
GUIIndustryList::SortFunction * const IndustryDirectoryWindow::sorter_funcs[] = {
	&IndustryNameSorter,
	&IndustryTypeSorter,
	&IndustryProductionSorter,
	&IndustryTransportedCargoSorter
};

/* Names of the sorting functions */
const StringID IndustryDirectoryWindow::sorter_names[] = {
	STR_SORT_BY_NAME,
	STR_SORT_BY_TYPE,
	STR_SORT_BY_PRODUCTION,
	STR_SORT_BY_TRANSPORTED,
	INVALID_STRING_ID
};

CargoID IndustryDirectoryWindow::produced_cargo_filter = CF_ANY;


/** Window definition of the industry directory gui */
static WindowDesc _industry_directory_desc(
	WDP_AUTO, "list_industries", 428, 190,
	WC_INDUSTRY_DIRECTORY, WC_NONE,
	0,
	_nested_industry_directory_widgets, lengthof(_nested_industry_directory_widgets)
);

void ShowIndustryDirectory()
{
	AllocateWindowDescFront<IndustryDirectoryWindow>(&_industry_directory_desc, 0);
}

/** Widgets of the industry cargoes window. */
static const NWidgetPart _nested_industry_cargoes_widgets[] = {
	NWidget(NWID_HORIZONTAL),
		NWidget(WWT_CLOSEBOX, COLOUR_BROWN),
		NWidget(WWT_CAPTION, COLOUR_BROWN, WID_IC_CAPTION), SetDataTip(STR_INDUSTRY_CARGOES_INDUSTRY_CAPTION, STR_TOOLTIP_WINDOW_TITLE_DRAG_THIS),
		NWidget(WWT_SHADEBOX, COLOUR_BROWN),
		NWidget(WWT_DEFSIZEBOX, COLOUR_BROWN),
		NWidget(WWT_STICKYBOX, COLOUR_BROWN),
	EndContainer(),
	NWidget(NWID_HORIZONTAL),
		NWidget(WWT_PANEL, COLOUR_BROWN, WID_IC_PANEL), SetResize(1, 10), SetMinimalSize(200, 90), SetScrollbar(WID_IC_SCROLLBAR), EndContainer(),
		NWidget(NWID_VSCROLLBAR, COLOUR_BROWN, WID_IC_SCROLLBAR),
	EndContainer(),
	NWidget(NWID_HORIZONTAL),
		NWidget(WWT_TEXTBTN, COLOUR_BROWN, WID_IC_NOTIFY),
			SetDataTip(STR_INDUSTRY_CARGOES_NOTIFY_SMALLMAP, STR_INDUSTRY_CARGOES_NOTIFY_SMALLMAP_TOOLTIP),
		NWidget(WWT_PANEL, COLOUR_BROWN), SetFill(1, 0), SetResize(0, 0), EndContainer(),
		NWidget(WWT_DROPDOWN, COLOUR_BROWN, WID_IC_IND_DROPDOWN), SetFill(0, 0), SetResize(0, 0),
				SetDataTip(STR_INDUSTRY_CARGOES_SELECT_INDUSTRY, STR_INDUSTRY_CARGOES_SELECT_INDUSTRY_TOOLTIP),
		NWidget(WWT_DROPDOWN, COLOUR_BROWN, WID_IC_CARGO_DROPDOWN), SetFill(0, 0), SetResize(0, 0),
				SetDataTip(STR_INDUSTRY_CARGOES_SELECT_CARGO, STR_INDUSTRY_CARGOES_SELECT_CARGO_TOOLTIP),
		NWidget(WWT_RESIZEBOX, COLOUR_BROWN),
	EndContainer(),
};

/** Window description for the industry cargoes window. */
static WindowDesc _industry_cargoes_desc(
	WDP_AUTO, "industry_cargoes", 300, 210,
	WC_INDUSTRY_CARGOES, WC_NONE,
	0,
	_nested_industry_cargoes_widgets, lengthof(_nested_industry_cargoes_widgets)
);

/** Available types of field. */
enum CargoesFieldType {
	CFT_EMPTY,       ///< Empty field.
	CFT_SMALL_EMPTY, ///< Empty small field (for the header).
	CFT_INDUSTRY,    ///< Display industry.
	CFT_CARGO,       ///< Display cargo connections.
	CFT_CARGO_LABEL, ///< Display cargo labels.
	CFT_HEADER,      ///< Header text.
};

static const uint MAX_CARGOES = 16; ///< Maximum number of cargoes carried in a #CFT_CARGO field in #CargoesField.

/** Data about a single field in the #IndustryCargoesWindow panel. */
struct CargoesField {
	static int vert_inter_industry_space;
	static int blob_distance;

	static Dimension legend;
	static Dimension cargo_border;
	static Dimension cargo_line;
	static Dimension cargo_space;
	static Dimension cargo_stub;

	static const int INDUSTRY_LINE_COLOUR;
	static const int CARGO_LINE_COLOUR;

	static int small_height, normal_height;
	static int cargo_field_width;
	static int industry_width;
	static uint max_cargoes;

	CargoesFieldType type; ///< Type of field.
	union {
		struct {
			IndustryType ind_type;                 ///< Industry type (#NUM_INDUSTRYTYPES means 'houses').
			CargoID other_produced[MAX_CARGOES];   ///< Cargoes produced but not used in this figure.
			CargoID other_accepted[MAX_CARGOES];   ///< Cargoes accepted but not used in this figure.
		} industry; ///< Industry data (for #CFT_INDUSTRY).
		struct {
			CargoID vertical_cargoes[MAX_CARGOES]; ///< Cargoes running from top to bottom (cargo ID or #INVALID_CARGO).
			byte num_cargoes;                      ///< Number of cargoes.
			CargoID supp_cargoes[MAX_CARGOES];     ///< Cargoes entering from the left (index in #vertical_cargoes, or #INVALID_CARGO).
			byte top_end;                          ///< Stop at the top of the vertical cargoes.
			CargoID cust_cargoes[MAX_CARGOES];     ///< Cargoes leaving to the right (index in #vertical_cargoes, or #INVALID_CARGO).
			byte bottom_end;                       ///< Stop at the bottom of the vertical cargoes.
		} cargo; ///< Cargo data (for #CFT_CARGO).
		struct {
			CargoID cargoes[MAX_CARGOES];          ///< Cargoes to display (or #INVALID_CARGO).
			bool left_align;                       ///< Align all cargo texts to the left (else align to the right).
		} cargo_label;   ///< Label data (for #CFT_CARGO_LABEL).
		StringID header; ///< Header text (for #CFT_HEADER).
	} u; // Data for each type.

	/**
	 * Make one of the empty fields (#CFT_EMPTY or #CFT_SMALL_EMPTY).
	 * @param type Type of empty field.
	 */
	void MakeEmpty(CargoesFieldType type)
	{
		this->type = type;
	}

	/**
	 * Make an industry type field.
	 * @param ind_type Industry type (#NUM_INDUSTRYTYPES means 'houses').
	 * @note #other_accepted and #other_produced should be filled later.
	 */
	void MakeIndustry(IndustryType ind_type)
	{
		this->type = CFT_INDUSTRY;
		this->u.industry.ind_type = ind_type;
		MemSetT(this->u.industry.other_accepted, INVALID_CARGO, MAX_CARGOES);
		MemSetT(this->u.industry.other_produced, INVALID_CARGO, MAX_CARGOES);
	}

	/**
	 * Connect a cargo from an industry to the #CFT_CARGO column.
	 * @param cargo Cargo to connect.
	 * @param producer Cargo is produced (if \c false, cargo is assumed to be accepted).
	 * @return Horizontal connection index, or \c -1 if not accepted at all.
	 */
	int ConnectCargo(CargoID cargo, bool producer)
	{
		assert(this->type == CFT_CARGO);
		if (cargo == INVALID_CARGO) return -1;

		/* Find the vertical cargo column carrying the cargo. */
		int column = -1;
		for (int i = 0; i < this->u.cargo.num_cargoes; i++) {
			if (cargo == this->u.cargo.vertical_cargoes[i]) {
				column = i;
				break;
			}
		}
		if (column < 0) return -1;

		if (producer) {
			assert(this->u.cargo.supp_cargoes[column] == INVALID_CARGO);
			this->u.cargo.supp_cargoes[column]  = column;
		} else {
			assert(this->u.cargo.cust_cargoes[column] == INVALID_CARGO);
			this->u.cargo.cust_cargoes[column] = column;
		}
		return column;
	}

	/**
	 * Does this #CFT_CARGO field have a horizontal connection?
	 * @return \c true if a horizontal connection exists, \c false otherwise.
	 */
	bool HasConnection()
	{
		assert(this->type == CFT_CARGO);

		for (uint i = 0; i < MAX_CARGOES; i++) {
			if (this->u.cargo.supp_cargoes[i] != INVALID_CARGO) return true;
			if (this->u.cargo.cust_cargoes[i] != INVALID_CARGO) return true;
		}
		return false;
	}

	/**
	 * Make a piece of cargo column.
	 * @param cargoes    Array of #CargoID (may contain #INVALID_CARGO).
	 * @param length     Number of cargoes in \a cargoes.
	 * @param count      Number of cargoes to display (should be at least the number of valid cargoes, or \c -1 to let the method compute it).
	 * @param top_end    This is the first cargo field of this column.
	 * @param bottom_end This is the last cargo field of this column.
	 * @note #supp_cargoes and #cust_cargoes should be filled in later.
	 */
	void MakeCargo(const CargoID *cargoes, uint length, int count = -1, bool top_end = false, bool bottom_end = false)
	{
		this->type = CFT_CARGO;
		uint i;
		uint num = 0;
		for (i = 0; i < MAX_CARGOES && i < length; i++) {
			if (cargoes[i] != INVALID_CARGO) {
				this->u.cargo.vertical_cargoes[num] = cargoes[i];
				num++;
			}
		}
		this->u.cargo.num_cargoes = (count < 0) ? num : count;
		for (; num < MAX_CARGOES; num++) this->u.cargo.vertical_cargoes[num] = INVALID_CARGO;
		this->u.cargo.top_end = top_end;
		this->u.cargo.bottom_end = bottom_end;
		MemSetT(this->u.cargo.supp_cargoes, INVALID_CARGO, MAX_CARGOES);
		MemSetT(this->u.cargo.cust_cargoes, INVALID_CARGO, MAX_CARGOES);
	}

	/**
	 * Make a field displaying cargo type names.
	 * @param cargoes    Array of #CargoID (may contain #INVALID_CARGO).
	 * @param length     Number of cargoes in \a cargoes.
	 * @param left_align ALign texts to the left (else to the right).
	 */
	void MakeCargoLabel(const CargoID *cargoes, uint length, bool left_align)
	{
		this->type = CFT_CARGO_LABEL;
		uint i;
		for (i = 0; i < MAX_CARGOES && i < length; i++) this->u.cargo_label.cargoes[i] = cargoes[i];
		for (; i < MAX_CARGOES; i++) this->u.cargo_label.cargoes[i] = INVALID_CARGO;
		this->u.cargo_label.left_align = left_align;
	}

	/**
	 * Make a header above an industry column.
	 * @param textid Text to display.
	 */
	void MakeHeader(StringID textid)
	{
		this->type = CFT_HEADER;
		this->u.header = textid;
	}

	/**
	 * For a #CFT_CARGO, compute the left position of the left-most vertical cargo connection.
	 * @param xpos Left position of the field.
	 * @return Left position of the left-most vertical cargo column.
	 */
	int GetCargoBase(int xpos) const
	{
		assert(this->type == CFT_CARGO);
		int n = this->u.cargo.num_cargoes;

		return xpos + cargo_field_width / 2 - (CargoesField::cargo_line.width * n + CargoesField::cargo_space.width * (n - 1)) / 2;
	}

	/**
	 * Draw the field.
	 * @param xpos Position of the left edge.
	 * @param ypos Position of the top edge.
	 */
	void Draw(int xpos, int ypos) const
	{
		switch (this->type) {
			case CFT_EMPTY:
			case CFT_SMALL_EMPTY:
				break;

			case CFT_HEADER:
				ypos += (small_height - FONT_HEIGHT_NORMAL) / 2;
				DrawString(xpos, xpos + industry_width, ypos, this->u.header, TC_WHITE, SA_HOR_CENTER);
				break;

			case CFT_INDUSTRY: {
				int ypos1 = ypos + vert_inter_industry_space / 2;
				int ypos2 = ypos + normal_height - 1 - vert_inter_industry_space / 2;
				int xpos2 = xpos + industry_width - 1;
				GfxDrawLine(xpos,  ypos1, xpos2, ypos1, INDUSTRY_LINE_COLOUR);
				GfxDrawLine(xpos,  ypos1, xpos,  ypos2, INDUSTRY_LINE_COLOUR);
				GfxDrawLine(xpos,  ypos2, xpos2, ypos2, INDUSTRY_LINE_COLOUR);
				GfxDrawLine(xpos2, ypos1, xpos2, ypos2, INDUSTRY_LINE_COLOUR);
				ypos += (normal_height - FONT_HEIGHT_NORMAL) / 2;
				if (this->u.industry.ind_type < NUM_INDUSTRYTYPES) {
					const IndustrySpec *indsp = GetIndustrySpec(this->u.industry.ind_type);
					DrawString(xpos, xpos2, ypos, indsp->name, TC_WHITE, SA_HOR_CENTER);

					/* Draw the industry legend. */
					int blob_left, blob_right;
					if (_current_text_dir == TD_RTL) {
						blob_right = xpos2 - blob_distance;
						blob_left  = blob_right - CargoesField::legend.width;
					} else {
						blob_left  = xpos + blob_distance;
						blob_right = blob_left + CargoesField::legend.width;
					}
					GfxFillRect(blob_left,     ypos2 - blob_distance - CargoesField::legend.height,     blob_right,     ypos2 - blob_distance,     PC_BLACK); // Border
					GfxFillRect(blob_left + 1, ypos2 - blob_distance - CargoesField::legend.height + 1, blob_right - 1, ypos2 - blob_distance - 1, indsp->map_colour);
				} else {
					DrawString(xpos, xpos2, ypos, STR_INDUSTRY_CARGOES_HOUSES, TC_FROMSTRING, SA_HOR_CENTER);
				}

				/* Draw the other_produced/other_accepted cargoes. */
				const CargoID *other_right, *other_left;
				if (_current_text_dir == TD_RTL) {
					other_right = this->u.industry.other_accepted;
					other_left  = this->u.industry.other_produced;
				} else {
					other_right = this->u.industry.other_produced;
					other_left  = this->u.industry.other_accepted;
				}
				ypos1 += CargoesField::cargo_border.height + (FONT_HEIGHT_NORMAL - CargoesField::cargo_line.height) / 2;
				for (uint i = 0; i < CargoesField::max_cargoes; i++) {
					if (other_right[i] != INVALID_CARGO) {
						const CargoSpec *csp = CargoSpec::Get(other_right[i]);
						int xp = xpos + industry_width + CargoesField::cargo_stub.width;
						DrawHorConnection(xpos + industry_width, xp - 1, ypos1, csp);
						GfxDrawLine(xp, ypos1, xp, ypos1 + CargoesField::cargo_line.height - 1, CARGO_LINE_COLOUR);
					}
					if (other_left[i] != INVALID_CARGO) {
						const CargoSpec *csp = CargoSpec::Get(other_left[i]);
						int xp = xpos - CargoesField::cargo_stub.width;
						DrawHorConnection(xp + 1, xpos - 1, ypos1, csp);
						GfxDrawLine(xp, ypos1, xp, ypos1 + CargoesField::cargo_line.height - 1, CARGO_LINE_COLOUR);
					}
					ypos1 += FONT_HEIGHT_NORMAL + CargoesField::cargo_space.height;
				}
				break;
			}

			case CFT_CARGO: {
				int cargo_base = this->GetCargoBase(xpos);
				int top = ypos + (this->u.cargo.top_end ? vert_inter_industry_space / 2 + 1 : 0);
				int bot = ypos - (this->u.cargo.bottom_end ? vert_inter_industry_space / 2 + 1 : 0) + normal_height - 1;
				int colpos = cargo_base;
				for (int i = 0; i < this->u.cargo.num_cargoes; i++) {
					if (this->u.cargo.top_end) GfxDrawLine(colpos, top - 1, colpos + CargoesField::cargo_line.width - 1, top - 1, CARGO_LINE_COLOUR);
					if (this->u.cargo.bottom_end) GfxDrawLine(colpos, bot + 1, colpos + CargoesField::cargo_line.width - 1, bot + 1, CARGO_LINE_COLOUR);
					GfxDrawLine(colpos, top, colpos, bot, CARGO_LINE_COLOUR);
					colpos++;
					const CargoSpec *csp = CargoSpec::Get(this->u.cargo.vertical_cargoes[i]);
					GfxFillRect(colpos, top, colpos + CargoesField::cargo_line.width - 2, bot, csp->legend_colour, FILLRECT_OPAQUE);
					colpos += CargoesField::cargo_line.width - 2;
					GfxDrawLine(colpos, top, colpos, bot, CARGO_LINE_COLOUR);
					colpos += 1 + CargoesField::cargo_space.width;
				}

				const CargoID *hor_left, *hor_right;
				if (_current_text_dir == TD_RTL) {
					hor_left  = this->u.cargo.cust_cargoes;
					hor_right = this->u.cargo.supp_cargoes;
				} else {
					hor_left  = this->u.cargo.supp_cargoes;
					hor_right = this->u.cargo.cust_cargoes;
				}
				ypos += CargoesField::cargo_border.height + vert_inter_industry_space / 2 + (FONT_HEIGHT_NORMAL - CargoesField::cargo_line.height) / 2;
				for (uint i = 0; i < MAX_CARGOES; i++) {
					if (hor_left[i] != INVALID_CARGO) {
						int col = hor_left[i];
						int dx = 0;
						const CargoSpec *csp = CargoSpec::Get(this->u.cargo.vertical_cargoes[col]);
						for (; col > 0; col--) {
							int lf = cargo_base + col * CargoesField::cargo_line.width + (col - 1) * CargoesField::cargo_space.width;
							DrawHorConnection(lf, lf + CargoesField::cargo_space.width - dx, ypos, csp);
							dx = 1;
						}
						DrawHorConnection(xpos, cargo_base - dx, ypos, csp);
					}
					if (hor_right[i] != INVALID_CARGO) {
						int col = hor_right[i];
						int dx = 0;
						const CargoSpec *csp = CargoSpec::Get(this->u.cargo.vertical_cargoes[col]);
						for (; col < this->u.cargo.num_cargoes - 1; col++) {
							int lf = cargo_base + (col + 1) * CargoesField::cargo_line.width + col * CargoesField::cargo_space.width;
							DrawHorConnection(lf + dx - 1, lf + CargoesField::cargo_space.width - 1, ypos, csp);
							dx = 1;
						}
						DrawHorConnection(cargo_base + col * CargoesField::cargo_space.width + (col + 1) * CargoesField::cargo_line.width - 1 + dx, xpos + CargoesField::cargo_field_width - 1, ypos, csp);
					}
					ypos += FONT_HEIGHT_NORMAL + CargoesField::cargo_space.height;
				}
				break;
			}

			case CFT_CARGO_LABEL:
				ypos += CargoesField::cargo_border.height + vert_inter_industry_space / 2;
				for (uint i = 0; i < MAX_CARGOES; i++) {
					if (this->u.cargo_label.cargoes[i] != INVALID_CARGO) {
						const CargoSpec *csp = CargoSpec::Get(this->u.cargo_label.cargoes[i]);
						DrawString(xpos + WidgetDimensions::scaled.framerect.left, xpos + industry_width - 1 - WidgetDimensions::scaled.framerect.right, ypos, csp->name, TC_WHITE,
								(this->u.cargo_label.left_align) ? SA_LEFT : SA_RIGHT);
					}
					ypos += FONT_HEIGHT_NORMAL + CargoesField::cargo_space.height;
				}
				break;

			default:
				NOT_REACHED();
		}
	}

	/**
	 * Decide which cargo was clicked at in a #CFT_CARGO field.
	 * @param left  Left industry neighbour if available (else \c nullptr should be supplied).
	 * @param right Right industry neighbour if available (else \c nullptr should be supplied).
	 * @param pt    Click position in the cargo field.
	 * @return Cargo clicked at, or #INVALID_CARGO if none.
	 */
	CargoID CargoClickedAt(const CargoesField *left, const CargoesField *right, Point pt) const
	{
		assert(this->type == CFT_CARGO);

		/* Vertical matching. */
		int cpos = this->GetCargoBase(0);
		uint col;
		for (col = 0; col < this->u.cargo.num_cargoes; col++) {
			if (pt.x < cpos) break;
			if (pt.x < cpos + (int)CargoesField::cargo_line.width) return this->u.cargo.vertical_cargoes[col];
			cpos += CargoesField::cargo_line.width + CargoesField::cargo_space.width;
		}
		/* col = 0 -> left of first col, 1 -> left of 2nd col, ... this->u.cargo.num_cargoes right of last-col. */

		int vpos = vert_inter_industry_space / 2 + CargoesField::cargo_border.width;
		uint row;
		for (row = 0; row < MAX_CARGOES; row++) {
			if (pt.y < vpos) return INVALID_CARGO;
			if (pt.y < vpos + FONT_HEIGHT_NORMAL) break;
			vpos += FONT_HEIGHT_NORMAL + CargoesField::cargo_space.width;
		}
		if (row == MAX_CARGOES) return INVALID_CARGO;

		/* row = 0 -> at first horizontal row, row = 1 -> second horizontal row, 2 = 3rd horizontal row. */
		if (col == 0) {
			if (this->u.cargo.supp_cargoes[row] != INVALID_CARGO) return this->u.cargo.vertical_cargoes[this->u.cargo.supp_cargoes[row]];
			if (left != nullptr) {
				if (left->type == CFT_INDUSTRY) return left->u.industry.other_produced[row];
				if (left->type == CFT_CARGO_LABEL && !left->u.cargo_label.left_align) return left->u.cargo_label.cargoes[row];
			}
			return INVALID_CARGO;
		}
		if (col == this->u.cargo.num_cargoes) {
			if (this->u.cargo.cust_cargoes[row] != INVALID_CARGO) return this->u.cargo.vertical_cargoes[this->u.cargo.cust_cargoes[row]];
			if (right != nullptr) {
				if (right->type == CFT_INDUSTRY) return right->u.industry.other_accepted[row];
				if (right->type == CFT_CARGO_LABEL && right->u.cargo_label.left_align) return right->u.cargo_label.cargoes[row];
			}
			return INVALID_CARGO;
		}
		if (row >= col) {
			/* Clicked somewhere in-between vertical cargo connection.
			 * Since the horizontal connection is made in the same order as the vertical list, the above condition
			 * ensures we are left-below the main diagonal, thus at the supplying side.
			 */
			return (this->u.cargo.supp_cargoes[row] != INVALID_CARGO) ? this->u.cargo.vertical_cargoes[this->u.cargo.supp_cargoes[row]] : INVALID_CARGO;
		} else {
			/* Clicked at a customer connection. */
			return (this->u.cargo.cust_cargoes[row] != INVALID_CARGO) ? this->u.cargo.vertical_cargoes[this->u.cargo.cust_cargoes[row]] : INVALID_CARGO;
		}
	}

	/**
	 * Decide what cargo the user clicked in the cargo label field.
	 * @param pt Click position in the cargo label field.
	 * @return Cargo clicked at, or #INVALID_CARGO if none.
	 */
	CargoID CargoLabelClickedAt(Point pt) const
	{
		assert(this->type == CFT_CARGO_LABEL);

		int vpos = vert_inter_industry_space / 2 + CargoesField::cargo_border.height;
		uint row;
		for (row = 0; row < MAX_CARGOES; row++) {
			if (pt.y < vpos) return INVALID_CARGO;
			if (pt.y < vpos + FONT_HEIGHT_NORMAL) break;
			vpos += FONT_HEIGHT_NORMAL + CargoesField::cargo_space.height;
		}
		if (row == MAX_CARGOES) return INVALID_CARGO;
		return this->u.cargo_label.cargoes[row];
	}

private:
	/**
	 * Draw a horizontal cargo connection.
	 * @param left  Left-most coordinate to draw.
	 * @param right Right-most coordinate to draw.
	 * @param top   Top coordinate of the cargo connection.
	 * @param csp   Cargo to draw.
	 */
	static void DrawHorConnection(int left, int right, int top, const CargoSpec *csp)
	{
		GfxDrawLine(left, top, right, top, CARGO_LINE_COLOUR);
		GfxFillRect(left, top + 1, right, top + CargoesField::cargo_line.height - 2, csp->legend_colour, FILLRECT_OPAQUE);
		GfxDrawLine(left, top + CargoesField::cargo_line.height - 1, right, top + CargoesField::cargo_line.height - 1, CARGO_LINE_COLOUR);
	}
};

static_assert(MAX_CARGOES >= cpp_lengthof(IndustrySpec, produced_cargo));
static_assert(MAX_CARGOES >= cpp_lengthof(IndustrySpec, accepts_cargo));

Dimension CargoesField::legend;       ///< Dimension of the legend blob.
Dimension CargoesField::cargo_border; ///< Dimensions of border between cargo lines and industry boxes.
Dimension CargoesField::cargo_line;   ///< Dimensions of cargo lines.
Dimension CargoesField::cargo_space;  ///< Dimensions of space between cargo lines.
Dimension CargoesField::cargo_stub;   ///< Dimensions of cargo stub (unconnected cargo line.)

int CargoesField::small_height;      ///< Height of the header row.
int CargoesField::normal_height;     ///< Height of the non-header rows.
int CargoesField::industry_width;    ///< Width of an industry field.
int CargoesField::cargo_field_width; ///< Width of a cargo field.
uint CargoesField::max_cargoes;      ///< Largest number of cargoes actually on any industry.
int CargoesField::vert_inter_industry_space; ///< Amount of space between two industries in a column.

int CargoesField::blob_distance; ///< Distance of the industry legend colour from the edge of the industry box.

const int CargoesField::INDUSTRY_LINE_COLOUR = PC_YELLOW; ///< Line colour of the industry type box.
const int CargoesField::CARGO_LINE_COLOUR    = PC_YELLOW; ///< Line colour around the cargo.

/** A single row of #CargoesField. */
struct CargoesRow {
	CargoesField columns[5]; ///< One row of fields.

	/**
	 * Connect industry production cargoes to the cargo column after it.
	 * @param column Column of the industry.
	 */
	void ConnectIndustryProduced(int column)
	{
		CargoesField *ind_fld   = this->columns + column;
		CargoesField *cargo_fld = this->columns + column + 1;
		assert(ind_fld->type == CFT_INDUSTRY && cargo_fld->type == CFT_CARGO);

		MemSetT(ind_fld->u.industry.other_produced, INVALID_CARGO, MAX_CARGOES);

		if (ind_fld->u.industry.ind_type < NUM_INDUSTRYTYPES) {
			CargoID others[MAX_CARGOES]; // Produced cargoes not carried in the cargo column.
			int other_count = 0;

			const IndustrySpec *indsp = GetIndustrySpec(ind_fld->u.industry.ind_type);
			assert(CargoesField::max_cargoes <= lengthof(indsp->produced_cargo));
			for (uint i = 0; i < CargoesField::max_cargoes; i++) {
				int col = cargo_fld->ConnectCargo(indsp->produced_cargo[i], true);
				if (col < 0) others[other_count++] = indsp->produced_cargo[i];
			}

			/* Allocate other cargoes in the empty holes of the horizontal cargo connections. */
			for (uint i = 0; i < CargoesField::max_cargoes && other_count > 0; i++) {
				if (cargo_fld->u.cargo.supp_cargoes[i] == INVALID_CARGO) ind_fld->u.industry.other_produced[i] = others[--other_count];
			}
		} else {
			/* Houses only display what is demanded. */
			for (uint i = 0; i < cargo_fld->u.cargo.num_cargoes; i++) {
				CargoID cid = cargo_fld->u.cargo.vertical_cargoes[i];
				if (cid == CT_PASSENGERS || cid == CT_MAIL) cargo_fld->ConnectCargo(cid, true);
			}
		}
	}

	/**
	 * Construct a #CFT_CARGO_LABEL field.
	 * @param column    Column to create the new field.
	 * @param accepting Display accepted cargo (if \c false, display produced cargo).
	 */
	void MakeCargoLabel(int column, bool accepting)
	{
		CargoID cargoes[MAX_CARGOES];
		MemSetT(cargoes, INVALID_CARGO, lengthof(cargoes));

		CargoesField *label_fld = this->columns + column;
		CargoesField *cargo_fld = this->columns + (accepting ? column - 1 : column + 1);

		assert(cargo_fld->type == CFT_CARGO && label_fld->type == CFT_EMPTY);
		for (uint i = 0; i < cargo_fld->u.cargo.num_cargoes; i++) {
			int col = cargo_fld->ConnectCargo(cargo_fld->u.cargo.vertical_cargoes[i], !accepting);
			if (col >= 0) cargoes[col] = cargo_fld->u.cargo.vertical_cargoes[i];
		}
		label_fld->MakeCargoLabel(cargoes, lengthof(cargoes), accepting);
	}


	/**
	 * Connect industry accepted cargoes to the cargo column before it.
	 * @param column Column of the industry.
	 */
	void ConnectIndustryAccepted(int column)
	{
		CargoesField *ind_fld   = this->columns + column;
		CargoesField *cargo_fld = this->columns + column - 1;
		assert(ind_fld->type == CFT_INDUSTRY && cargo_fld->type == CFT_CARGO);

		MemSetT(ind_fld->u.industry.other_accepted, INVALID_CARGO, MAX_CARGOES);

		if (ind_fld->u.industry.ind_type < NUM_INDUSTRYTYPES) {
			CargoID others[MAX_CARGOES]; // Accepted cargoes not carried in the cargo column.
			int other_count = 0;

			const IndustrySpec *indsp = GetIndustrySpec(ind_fld->u.industry.ind_type);
			assert(CargoesField::max_cargoes <= lengthof(indsp->accepts_cargo));
			for (uint i = 0; i < CargoesField::max_cargoes; i++) {
				int col = cargo_fld->ConnectCargo(indsp->accepts_cargo[i], false);
				if (col < 0) others[other_count++] = indsp->accepts_cargo[i];
			}

			/* Allocate other cargoes in the empty holes of the horizontal cargo connections. */
			for (uint i = 0; i < CargoesField::max_cargoes && other_count > 0; i++) {
				if (cargo_fld->u.cargo.cust_cargoes[i] == INVALID_CARGO) ind_fld->u.industry.other_accepted[i] = others[--other_count];
			}
		} else {
			/* Houses only display what is demanded. */
			for (uint i = 0; i < cargo_fld->u.cargo.num_cargoes; i++) {
				for (uint h = 0; h < NUM_HOUSES; h++) {
					HouseSpec *hs = HouseSpec::Get(h);
					if (!hs->enabled) continue;

					for (uint j = 0; j < lengthof(hs->accepts_cargo); j++) {
						if (hs->cargo_acceptance[j] > 0 && cargo_fld->u.cargo.vertical_cargoes[i] == hs->accepts_cargo[j]) {
							cargo_fld->ConnectCargo(cargo_fld->u.cargo.vertical_cargoes[i], false);
							goto next_cargo;
						}
					}
				}
next_cargo: ;
			}
		}
	}
};


/**
 * Window displaying the cargo connections around an industry (or cargo).
 *
 * The main display is constructed from 'fields', rectangles that contain an industry, piece of the cargo connection, cargo labels, or headers.
 * For a nice display, the following should be kept in mind:
 * - A #CFT_HEADER is always at the top of an column of #CFT_INDUSTRY fields.
 * - A #CFT_CARGO_LABEL field is also always put in a column of #CFT_INDUSTRY fields.
 * - The top row contains #CFT_HEADER and #CFT_SMALL_EMPTY fields.
 * - Cargo connections have a column of their own (#CFT_CARGO fields).
 * - Cargo accepted or produced by an industry, but not carried in a cargo connection, is drawn in the space of a cargo column attached to the industry.
 *   The information however is part of the industry.
 *
 * This results in the following invariants:
 * - Width of a #CFT_INDUSTRY column is large enough to hold all industry type labels, all cargo labels, and all header texts.
 * - Height of a #CFT_INDUSTRY is large enough to hold a header line, or a industry type line, \c N cargo labels
 *   (where \c N is the maximum number of cargoes connected between industries), \c N connections of cargo types, and space
 *   between two industry types (1/2 above it, and 1/2 underneath it).
 * - Width of a cargo field (#CFT_CARGO) is large enough to hold \c N vertical columns (one for each type of cargo).
 *   Also, space is needed between an industry and the leftmost/rightmost column to draw the non-carried cargoes.
 * - Height of a #CFT_CARGO field is equally high as the height of the #CFT_INDUSTRY.
 * - A field at the top (#CFT_HEADER or #CFT_SMALL_EMPTY) match the width of the fields below them (#CFT_INDUSTRY respectively
 *   #CFT_CARGO), the height should be sufficient to display the header text.
 *
 * When displaying the cargoes around an industry type, five columns are needed (supplying industries, accepted cargoes, the industry,
 * produced cargoes, customer industries). Displaying the industries around a cargo needs three columns (supplying industries, the cargo,
 * customer industries). The remaining two columns are set to #CFT_EMPTY with a width equal to the average of a cargo and an industry column.
 */
struct IndustryCargoesWindow : public Window {
	typedef std::vector<CargoesRow> Fields;

	Fields fields;  ///< Fields to display in the #WID_IC_PANEL.
	uint ind_cargo; ///< If less than #NUM_INDUSTRYTYPES, an industry type, else a cargo id + NUM_INDUSTRYTYPES.
	Dimension cargo_textsize; ///< Size to hold any cargo text, as well as STR_INDUSTRY_CARGOES_SELECT_CARGO.
	Dimension ind_textsize;   ///< Size to hold any industry type text, as well as STR_INDUSTRY_CARGOES_SELECT_INDUSTRY.
	Scrollbar *vscroll;

	IndustryCargoesWindow(int id) : Window(&_industry_cargoes_desc)
	{
		this->OnInit();
		this->CreateNestedTree();
		this->vscroll = this->GetScrollbar(WID_IC_SCROLLBAR);
		this->FinishInitNested(0);
		this->OnInvalidateData(id);
	}

	void OnInit() override
	{
		/* Initialize static CargoesField size variables. */
		Dimension d = GetStringBoundingBox(STR_INDUSTRY_CARGOES_PRODUCERS);
		d = maxdim(d, GetStringBoundingBox(STR_INDUSTRY_CARGOES_CUSTOMERS));
		d.width  += WidgetDimensions::scaled.frametext.Horizontal();
		d.height += WidgetDimensions::scaled.frametext.Vertical();
		CargoesField::small_height = d.height;

		/* Size of the legend blob -- slightly larger than the smallmap legend blob. */
		CargoesField::legend.height = FONT_HEIGHT_SMALL;
		CargoesField::legend.width = CargoesField::legend.height * 8 / 5;

		/* Size of cargo lines. */
		CargoesField::cargo_line.width = ScaleGUITrad(6);
		CargoesField::cargo_line.height = CargoesField::cargo_line.width;

		/* Size of border between cargo lines and industry boxes. */
		CargoesField::cargo_border.width = CargoesField::cargo_line.width * 3 / 2;
		CargoesField::cargo_border.height = CargoesField::cargo_line.width / 2;

		/* Size of space between cargo lines. */
		CargoesField::cargo_space.width = CargoesField::cargo_line.width / 2;
		CargoesField::cargo_space.height = CargoesField::cargo_line.height / 2;

		/* Size of cargo stub (unconnected cargo line.) */
		CargoesField::cargo_stub.width = CargoesField::cargo_line.width / 2;
		CargoesField::cargo_stub.height = CargoesField::cargo_line.height; /* Unused */

		CargoesField::vert_inter_industry_space = WidgetDimensions::scaled.vsep_wide;
		CargoesField::blob_distance = WidgetDimensions::scaled.hsep_normal;

		/* Decide about the size of the box holding the text of an industry type. */
		this->ind_textsize.width = 0;
		this->ind_textsize.height = 0;
		CargoesField::max_cargoes = 0;
		for (IndustryType it = 0; it < NUM_INDUSTRYTYPES; it++) {
			const IndustrySpec *indsp = GetIndustrySpec(it);
			if (!indsp->enabled) continue;
			this->ind_textsize = maxdim(this->ind_textsize, GetStringBoundingBox(indsp->name));
			CargoesField::max_cargoes = std::max<uint>(CargoesField::max_cargoes, std::count_if(indsp->accepts_cargo, endof(indsp->accepts_cargo), IsCargoIDValid));
			CargoesField::max_cargoes = std::max<uint>(CargoesField::max_cargoes, std::count_if(indsp->produced_cargo, endof(indsp->produced_cargo), IsCargoIDValid));
		}
		d.width = std::max(d.width, this->ind_textsize.width);
		d.height = this->ind_textsize.height;
		this->ind_textsize = maxdim(this->ind_textsize, GetStringBoundingBox(STR_INDUSTRY_CARGOES_SELECT_INDUSTRY));

		/* Compute max size of the cargo texts. */
		this->cargo_textsize.width = 0;
		this->cargo_textsize.height = 0;
		for (uint i = 0; i < NUM_CARGO; i++) {
			const CargoSpec *csp = CargoSpec::Get(i);
			if (!csp->IsValid()) continue;
			this->cargo_textsize = maxdim(this->cargo_textsize, GetStringBoundingBox(csp->name));
		}
		d = maxdim(d, this->cargo_textsize); // Box must also be wide enough to hold any cargo label.
		this->cargo_textsize = maxdim(this->cargo_textsize, GetStringBoundingBox(STR_INDUSTRY_CARGOES_SELECT_CARGO));

		d.width += WidgetDimensions::scaled.frametext.Horizontal();
		/* Ensure the height is enough for the industry type text, for the horizontal connections, and for the cargo labels. */
		uint min_ind_height = CargoesField::cargo_border.height * 2 + CargoesField::max_cargoes * FONT_HEIGHT_NORMAL + (CargoesField::max_cargoes - 1) * CargoesField::cargo_space.height;
		d.height = std::max(d.height + WidgetDimensions::scaled.frametext.Vertical(), min_ind_height);

		CargoesField::industry_width = d.width;
		CargoesField::normal_height = d.height + CargoesField::vert_inter_industry_space;

		/* Width of a #CFT_CARGO field. */
		CargoesField::cargo_field_width = CargoesField::cargo_border.width * 2 + CargoesField::cargo_line.width * CargoesField::max_cargoes + CargoesField::cargo_space.width * (CargoesField::max_cargoes - 1);
	}

	void UpdateWidgetSize(int widget, Dimension *size, const Dimension &padding, Dimension *fill, Dimension *resize) override
	{
		switch (widget) {
			case WID_IC_PANEL:
				resize->height = CargoesField::normal_height;
				size->width = CargoesField::industry_width * 3 + CargoesField::cargo_field_width * 2 + WidgetDimensions::scaled.frametext.Horizontal();
				size->height = CargoesField::small_height + 2 * resize->height + WidgetDimensions::scaled.frametext.Vertical();
				break;

			case WID_IC_IND_DROPDOWN:
				size->width = std::max(size->width, this->ind_textsize.width + padding.width);
				break;

			case WID_IC_CARGO_DROPDOWN:
				size->width = std::max(size->width, this->cargo_textsize.width + padding.width);
				break;
		}
	}


	CargoesFieldType type; ///< Type of field.
	void SetStringParameters  (int widget) const override
	{
		if (widget != WID_IC_CAPTION) return;

		if (this->ind_cargo < NUM_INDUSTRYTYPES) {
			const IndustrySpec *indsp = GetIndustrySpec(this->ind_cargo);
			SetDParam(0, indsp->name);
		} else {
			const CargoSpec *csp = CargoSpec::Get(this->ind_cargo - NUM_INDUSTRYTYPES);
			SetDParam(0, csp->name);
		}
	}

	/**
	 * Do the two sets of cargoes have a valid cargo in common?
	 * @param cargoes1 Base address of the first cargo array.
	 * @param length1  Number of cargoes in the first cargo array.
	 * @param cargoes2 Base address of the second cargo array.
	 * @param length2  Number of cargoes in the second cargo array.
	 * @return Arrays have at least one valid cargo in common.
	 */
	static bool HasCommonValidCargo(const CargoID *cargoes1, uint length1, const CargoID *cargoes2, uint length2)
	{
		while (length1 > 0) {
			if (*cargoes1 != INVALID_CARGO) {
				for (uint i = 0; i < length2; i++) if (*cargoes1 == cargoes2[i]) return true;
			}
			cargoes1++;
			length1--;
		}
		return false;
	}

	/**
	 * Can houses be used to supply one of the cargoes?
	 * @param cargoes Base address of the cargo array.
	 * @param length  Number of cargoes in the array.
	 * @return Houses can supply at least one of the cargoes.
	 */
	static bool HousesCanSupply(const CargoID *cargoes, uint length)
	{
		for (uint i = 0; i < length; i++) {
			if (cargoes[i] == INVALID_CARGO) continue;
			if (cargoes[i] == CT_PASSENGERS || cargoes[i] == CT_MAIL) return true;
		}
		return false;
	}

	/**
	 * Can houses be used as customers of the produced cargoes?
	 * @param cargoes Base address of the cargo array.
	 * @param length  Number of cargoes in the array.
	 * @return Houses can accept at least one of the cargoes.
	 */
	static bool HousesCanAccept(const CargoID *cargoes, uint length)
	{
		HouseZones climate_mask;
		switch (_settings_game.game_creation.landscape) {
			case LT_TEMPERATE: climate_mask = HZ_TEMP; break;
			case LT_ARCTIC:    climate_mask = HZ_SUBARTC_ABOVE | HZ_SUBARTC_BELOW; break;
			case LT_TROPIC:    climate_mask = HZ_SUBTROPIC; break;
			case LT_TOYLAND:   climate_mask = HZ_TOYLND; break;
			default: NOT_REACHED();
		}
		for (uint i = 0; i < length; i++) {
			if (cargoes[i] == INVALID_CARGO) continue;

			for (uint h = 0; h < NUM_HOUSES; h++) {
				HouseSpec *hs = HouseSpec::Get(h);
				if (!hs->enabled || !(hs->building_availability & climate_mask)) continue;

				for (uint j = 0; j < lengthof(hs->accepts_cargo); j++) {
					if (hs->cargo_acceptance[j] > 0 && cargoes[i] == hs->accepts_cargo[j]) return true;
				}
			}
		}
		return false;
	}

	/**
	 * Count how many industries have accepted cargoes in common with one of the supplied set.
	 * @param cargoes Cargoes to search.
	 * @param length  Number of cargoes in \a cargoes.
	 * @return Number of industries that have an accepted cargo in common with the supplied set.
	 */
	static int CountMatchingAcceptingIndustries(const CargoID *cargoes, uint length)
	{
		int count = 0;
		for (IndustryType it = 0; it < NUM_INDUSTRYTYPES; it++) {
			const IndustrySpec *indsp = GetIndustrySpec(it);
			if (!indsp->enabled) continue;

			if (HasCommonValidCargo(cargoes, length, indsp->accepts_cargo, lengthof(indsp->accepts_cargo))) count++;
		}
		return count;
	}

	/**
	 * Count how many industries have produced cargoes in common with one of the supplied set.
	 * @param cargoes Cargoes to search.
	 * @param length  Number of cargoes in \a cargoes.
	 * @return Number of industries that have a produced cargo in common with the supplied set.
	 */
	static int CountMatchingProducingIndustries(const CargoID *cargoes, uint length)
	{
		int count = 0;
		for (IndustryType it = 0; it < NUM_INDUSTRYTYPES; it++) {
			const IndustrySpec *indsp = GetIndustrySpec(it);
			if (!indsp->enabled) continue;

			if (HasCommonValidCargo(cargoes, length, indsp->produced_cargo, lengthof(indsp->produced_cargo))) count++;
		}
		return count;
	}

	/**
	 * Shorten the cargo column to just the part between industries.
	 * @param column Column number of the cargo column.
	 * @param top    Current top row.
	 * @param bottom Current bottom row.
	 */
	void ShortenCargoColumn(int column, int top, int bottom)
	{
		while (top < bottom && !this->fields[top].columns[column].HasConnection()) {
			this->fields[top].columns[column].MakeEmpty(CFT_EMPTY);
			top++;
		}
		this->fields[top].columns[column].u.cargo.top_end = true;

		while (bottom > top && !this->fields[bottom].columns[column].HasConnection()) {
			this->fields[bottom].columns[column].MakeEmpty(CFT_EMPTY);
			bottom--;
		}
		this->fields[bottom].columns[column].u.cargo.bottom_end = true;
	}

	/**
	 * Place an industry in the fields.
	 * @param row Row of the new industry.
	 * @param col Column of the new industry.
	 * @param it  Industry to place.
	 */
	void PlaceIndustry(int row, int col, IndustryType it)
	{
		assert(this->fields[row].columns[col].type == CFT_EMPTY);
		this->fields[row].columns[col].MakeIndustry(it);
		if (col == 0) {
			this->fields[row].ConnectIndustryProduced(col);
		} else {
			this->fields[row].ConnectIndustryAccepted(col);
		}
	}

	/**
	 * Notify smallmap that new displayed industries have been selected (in #_displayed_industries).
	 */
	void NotifySmallmap()
	{
		if (!this->IsWidgetLowered(WID_IC_NOTIFY)) return;

		/* Only notify the smallmap window if it exists. In particular, do not
		 * bring it to the front to prevent messing up any nice layout of the user. */
		InvalidateWindowClassesData(WC_SMALLMAP, 0);
	}

	/**
	 * Compute what and where to display for industry type \a it.
	 * @param displayed_it Industry type to display.
	 */
	void ComputeIndustryDisplay(IndustryType displayed_it)
	{
		this->GetWidget<NWidgetCore>(WID_IC_CAPTION)->widget_data = STR_INDUSTRY_CARGOES_INDUSTRY_CAPTION;
		this->ind_cargo = displayed_it;
		_displayed_industries.reset();
		_displayed_industries.set(displayed_it);

		this->fields.clear();
		CargoesRow &row = this->fields.emplace_back();
		row.columns[0].MakeHeader(STR_INDUSTRY_CARGOES_PRODUCERS);
		row.columns[1].MakeEmpty(CFT_SMALL_EMPTY);
		row.columns[2].MakeEmpty(CFT_SMALL_EMPTY);
		row.columns[3].MakeEmpty(CFT_SMALL_EMPTY);
		row.columns[4].MakeHeader(STR_INDUSTRY_CARGOES_CUSTOMERS);

		const IndustrySpec *central_sp = GetIndustrySpec(displayed_it);
		bool houses_supply = HousesCanSupply(central_sp->accepts_cargo, lengthof(central_sp->accepts_cargo));
		bool houses_accept = HousesCanAccept(central_sp->produced_cargo, lengthof(central_sp->produced_cargo));
		/* Make a field consisting of two cargo columns. */
		int num_supp = CountMatchingProducingIndustries(central_sp->accepts_cargo, lengthof(central_sp->accepts_cargo)) + houses_supply;
		int num_cust = CountMatchingAcceptingIndustries(central_sp->produced_cargo, lengthof(central_sp->produced_cargo)) + houses_accept;
		int num_indrows = std::max(3, std::max(num_supp, num_cust)); // One is needed for the 'it' industry, and 2 for the cargo labels.
		for (int i = 0; i < num_indrows; i++) {
			CargoesRow &row = this->fields.emplace_back();
			row.columns[0].MakeEmpty(CFT_EMPTY);
			row.columns[1].MakeCargo(central_sp->accepts_cargo, lengthof(central_sp->accepts_cargo));
			row.columns[2].MakeEmpty(CFT_EMPTY);
			row.columns[3].MakeCargo(central_sp->produced_cargo, lengthof(central_sp->produced_cargo));
			row.columns[4].MakeEmpty(CFT_EMPTY);
		}
		/* Add central industry. */
		int central_row = 1 + num_indrows / 2;
		this->fields[central_row].columns[2].MakeIndustry(displayed_it);
		this->fields[central_row].ConnectIndustryProduced(2);
		this->fields[central_row].ConnectIndustryAccepted(2);

		/* Add cargo labels. */
		this->fields[central_row - 1].MakeCargoLabel(2, true);
		this->fields[central_row + 1].MakeCargoLabel(2, false);

		/* Add suppliers and customers of the 'it' industry. */
		int supp_count = 0;
		int cust_count = 0;
		for (IndustryType it = 0; it < NUM_INDUSTRYTYPES; it++) {
			const IndustrySpec *indsp = GetIndustrySpec(it);
			if (!indsp->enabled) continue;

			if (HasCommonValidCargo(central_sp->accepts_cargo, lengthof(central_sp->accepts_cargo), indsp->produced_cargo, lengthof(indsp->produced_cargo))) {
				this->PlaceIndustry(1 + supp_count * num_indrows / num_supp, 0, it);
				_displayed_industries.set(it);
				supp_count++;
			}
			if (HasCommonValidCargo(central_sp->produced_cargo, lengthof(central_sp->produced_cargo), indsp->accepts_cargo, lengthof(indsp->accepts_cargo))) {
				this->PlaceIndustry(1 + cust_count * num_indrows / num_cust, 4, it);
				_displayed_industries.set(it);
				cust_count++;
			}
		}
		if (houses_supply) {
			this->PlaceIndustry(1 + supp_count * num_indrows / num_supp, 0, NUM_INDUSTRYTYPES);
			supp_count++;
		}
		if (houses_accept) {
			this->PlaceIndustry(1 + cust_count * num_indrows / num_cust, 4, NUM_INDUSTRYTYPES);
			cust_count++;
		}

		this->ShortenCargoColumn(1, 1, num_indrows);
		this->ShortenCargoColumn(3, 1, num_indrows);
		this->vscroll->SetCount(num_indrows);
		this->SetDirty();
		this->NotifySmallmap();
	}

	/**
	 * Compute what and where to display for cargo id \a cid.
	 * @param cid Cargo id to display.
	 */
	void ComputeCargoDisplay(CargoID cid)
	{
		this->GetWidget<NWidgetCore>(WID_IC_CAPTION)->widget_data = STR_INDUSTRY_CARGOES_CARGO_CAPTION;
		this->ind_cargo = cid + NUM_INDUSTRYTYPES;
		_displayed_industries.reset();

		this->fields.clear();
		CargoesRow &row = this->fields.emplace_back();
		row.columns[0].MakeHeader(STR_INDUSTRY_CARGOES_PRODUCERS);
		row.columns[1].MakeEmpty(CFT_SMALL_EMPTY);
		row.columns[2].MakeHeader(STR_INDUSTRY_CARGOES_CUSTOMERS);
		row.columns[3].MakeEmpty(CFT_SMALL_EMPTY);
		row.columns[4].MakeEmpty(CFT_SMALL_EMPTY);

		bool houses_supply = HousesCanSupply(&cid, 1);
		bool houses_accept = HousesCanAccept(&cid, 1);
		int num_supp = CountMatchingProducingIndustries(&cid, 1) + houses_supply + 1; // Ensure room for the cargo label.
		int num_cust = CountMatchingAcceptingIndustries(&cid, 1) + houses_accept;
		int num_indrows = std::max(num_supp, num_cust);
		for (int i = 0; i < num_indrows; i++) {
			CargoesRow &row = this->fields.emplace_back();
			row.columns[0].MakeEmpty(CFT_EMPTY);
			row.columns[1].MakeCargo(&cid, 1);
			row.columns[2].MakeEmpty(CFT_EMPTY);
			row.columns[3].MakeEmpty(CFT_EMPTY);
			row.columns[4].MakeEmpty(CFT_EMPTY);
		}

		this->fields[num_indrows].MakeCargoLabel(0, false); // Add cargo labels at the left bottom.

		/* Add suppliers and customers of the cargo. */
		int supp_count = 0;
		int cust_count = 0;
		for (IndustryType it = 0; it < NUM_INDUSTRYTYPES; it++) {
			const IndustrySpec *indsp = GetIndustrySpec(it);
			if (!indsp->enabled) continue;

			if (HasCommonValidCargo(&cid, 1, indsp->produced_cargo, lengthof(indsp->produced_cargo))) {
				this->PlaceIndustry(1 + supp_count * num_indrows / num_supp, 0, it);
				_displayed_industries.set(it);
				supp_count++;
			}
			if (HasCommonValidCargo(&cid, 1, indsp->accepts_cargo, lengthof(indsp->accepts_cargo))) {
				this->PlaceIndustry(1 + cust_count * num_indrows / num_cust, 2, it);
				_displayed_industries.set(it);
				cust_count++;
			}
		}
		if (houses_supply) {
			this->PlaceIndustry(1 + supp_count * num_indrows / num_supp, 0, NUM_INDUSTRYTYPES);
			supp_count++;
		}
		if (houses_accept) {
			this->PlaceIndustry(1 + cust_count * num_indrows / num_cust, 2, NUM_INDUSTRYTYPES);
			cust_count++;
		}

		this->ShortenCargoColumn(1, 1, num_indrows);
		this->vscroll->SetCount(num_indrows);
		this->SetDirty();
		this->NotifySmallmap();
	}

	/**
	 * Some data on this window has become invalid.
	 * @param data Information about the changed data.
	 * - data = 0 .. NUM_INDUSTRYTYPES - 1: Display the chain around the given industry.
	 * - data = NUM_INDUSTRYTYPES: Stop sending updates to the smallmap window.
	 * @param gui_scope Whether the call is done from GUI scope. You may not do everything when not in GUI scope. See #InvalidateWindowData() for details.
	 */
	void OnInvalidateData(int data = 0, bool gui_scope = true) override
	{
		if (!gui_scope) return;
		if (data == NUM_INDUSTRYTYPES) {
			if (this->IsWidgetLowered(WID_IC_NOTIFY)) {
				this->RaiseWidget(WID_IC_NOTIFY);
				this->SetWidgetDirty(WID_IC_NOTIFY);
			}
			return;
		}

		assert(data >= 0 && data < NUM_INDUSTRYTYPES);
		this->ComputeIndustryDisplay(data);
	}

	void DrawWidget(const Rect &r, int widget) const override
	{
		if (widget != WID_IC_PANEL) return;

		Rect ir = r.Shrink(WidgetDimensions::scaled.framerect);
		DrawPixelInfo tmp_dpi, *old_dpi;
		if (!FillDrawPixelInfo(&tmp_dpi, ir.left, ir.top, ir.Width(), ir.Height())) return;
		old_dpi = _cur_dpi;
		_cur_dpi = &tmp_dpi;

		int left_pos = ir.left;
		if (this->ind_cargo >= NUM_INDUSTRYTYPES) left_pos += (CargoesField::industry_width + CargoesField::cargo_field_width) / 2;
		int last_column = (this->ind_cargo < NUM_INDUSTRYTYPES) ? 4 : 2;

		const NWidgetBase *nwp = this->GetWidget<NWidgetBase>(WID_IC_PANEL);
		int vpos = -this->vscroll->GetPosition() * nwp->resize_y;
		for (uint i = 0; i < this->fields.size(); i++) {
			int row_height = (i == 0) ? CargoesField::small_height : CargoesField::normal_height;
			if (vpos + row_height >= 0) {
				int xpos = left_pos;
				int col, dir;
				if (_current_text_dir == TD_RTL) {
					col = last_column;
					dir = -1;
				} else {
					col = 0;
					dir = 1;
				}
				while (col >= 0 && col <= last_column) {
					this->fields[i].columns[col].Draw(xpos, vpos);
					xpos += (col & 1) ? CargoesField::cargo_field_width : CargoesField::industry_width;
					col += dir;
				}
			}
			vpos += row_height;
			if (vpos >= height) break;
		}

		_cur_dpi = old_dpi;
	}

	/**
	 * Calculate in which field was clicked, and within the field, at what position.
	 * @param pt Clicked position in the #WID_IC_PANEL widget.
	 * @param fieldxy If \c true is returned, field x/y coordinate of \a pt.
	 * @param xy      If \c true is returned, x/y coordinate with in the field.
	 * @return Clicked at a valid position.
	 */
	bool CalculatePositionInWidget(Point pt, Point *fieldxy, Point *xy)
	{
		const NWidgetBase *nw = this->GetWidget<NWidgetBase>(WID_IC_PANEL);
		pt.x -= nw->pos_x;
		pt.y -= nw->pos_y;

		int vpos = WidgetDimensions::scaled.framerect.top + CargoesField::small_height - this->vscroll->GetPosition() * nw->resize_y;
		if (pt.y < vpos) return false;

		int row = (pt.y - vpos) / CargoesField::normal_height; // row is relative to row 1.
		if (row + 1 >= (int)this->fields.size()) return false;
		vpos = pt.y - vpos - row * CargoesField::normal_height; // Position in the row + 1 field
		row++; // rebase row to match index of this->fields.

		int xpos = 2 * WidgetDimensions::scaled.framerect.left + ((this->ind_cargo < NUM_INDUSTRYTYPES) ? 0 :  (CargoesField::industry_width + CargoesField::cargo_field_width) / 2);
		if (pt.x < xpos) return false;
		int column;
		for (column = 0; column <= 5; column++) {
			int width = (column & 1) ? CargoesField::cargo_field_width : CargoesField::industry_width;
			if (pt.x < xpos + width) break;
			xpos += width;
		}
		int num_columns = (this->ind_cargo < NUM_INDUSTRYTYPES) ? 4 : 2;
		if (column > num_columns) return false;
		xpos = pt.x - xpos;

		/* Return both positions, compensating for RTL languages (which works due to the equal symmetry in both displays). */
		fieldxy->y = row;
		xy->y = vpos;
		if (_current_text_dir == TD_RTL) {
			fieldxy->x = num_columns - column;
			xy->x = ((column & 1) ? CargoesField::cargo_field_width : CargoesField::industry_width) - xpos;
		} else {
			fieldxy->x = column;
			xy->x = xpos;
		}
		return true;
	}

	void OnClick(Point pt, int widget, int click_count) override
	{
		switch (widget) {
			case WID_IC_PANEL: {
				Point fieldxy, xy;
				if (!CalculatePositionInWidget(pt, &fieldxy, &xy)) return;

				const CargoesField *fld = this->fields[fieldxy.y].columns + fieldxy.x;
				switch (fld->type) {
					case CFT_INDUSTRY:
						if (fld->u.industry.ind_type < NUM_INDUSTRYTYPES) this->ComputeIndustryDisplay(fld->u.industry.ind_type);
						break;

					case CFT_CARGO: {
						CargoesField *lft = (fieldxy.x > 0) ? this->fields[fieldxy.y].columns + fieldxy.x - 1 : nullptr;
						CargoesField *rgt = (fieldxy.x < 4) ? this->fields[fieldxy.y].columns + fieldxy.x + 1 : nullptr;
						CargoID cid = fld->CargoClickedAt(lft, rgt, xy);
						if (cid != INVALID_CARGO) this->ComputeCargoDisplay(cid);
						break;
					}

					case CFT_CARGO_LABEL: {
						CargoID cid = fld->CargoLabelClickedAt(xy);
						if (cid != INVALID_CARGO) this->ComputeCargoDisplay(cid);
						break;
					}

					default:
						break;
				}
				break;
			}

			case WID_IC_NOTIFY:
				this->ToggleWidgetLoweredState(WID_IC_NOTIFY);
				this->SetWidgetDirty(WID_IC_NOTIFY);
				if (_settings_client.sound.click_beep) SndPlayFx(SND_15_BEEP);

				if (this->IsWidgetLowered(WID_IC_NOTIFY)) {
					if (FindWindowByClass(WC_SMALLMAP) == nullptr) ShowSmallMap();
					this->NotifySmallmap();
				}
				break;

			case WID_IC_CARGO_DROPDOWN: {
				DropDownList lst;
				for (const CargoSpec *cs : _sorted_standard_cargo_specs) {
					lst.emplace_back(new DropDownListStringItem(cs->name, cs->Index(), false));
				}
				if (!lst.empty()) {
					int selected = (this->ind_cargo >= NUM_INDUSTRYTYPES) ? (int)(this->ind_cargo - NUM_INDUSTRYTYPES) : -1;
					ShowDropDownList(this, std::move(lst), selected, WID_IC_CARGO_DROPDOWN, 0, true);
				}
				break;
			}

			case WID_IC_IND_DROPDOWN: {
				DropDownList lst;
				for (IndustryType ind : _sorted_industry_types) {
					const IndustrySpec *indsp = GetIndustrySpec(ind);
					if (!indsp->enabled) continue;
					lst.emplace_back(new DropDownListStringItem(indsp->name, ind, false));
				}
				if (!lst.empty()) {
					int selected = (this->ind_cargo < NUM_INDUSTRYTYPES) ? (int)this->ind_cargo : -1;
					ShowDropDownList(this, std::move(lst), selected, WID_IC_IND_DROPDOWN, 0, true);
				}
				break;
			}
		}
	}

	void OnDropdownSelect(int widget, int index) override
	{
		if (index < 0) return;

		switch (widget) {
			case WID_IC_CARGO_DROPDOWN:
				this->ComputeCargoDisplay(index);
				break;

			case WID_IC_IND_DROPDOWN:
				this->ComputeIndustryDisplay(index);
				break;
		}
	}

	bool OnTooltip(Point pt, int widget, TooltipCloseCondition close_cond) override
	{
		if (widget != WID_IC_PANEL) return false;

		Point fieldxy, xy;
		if (!CalculatePositionInWidget(pt, &fieldxy, &xy)) return false;

		const CargoesField *fld = this->fields[fieldxy.y].columns + fieldxy.x;
		CargoID cid = INVALID_CARGO;
		switch (fld->type) {
			case CFT_CARGO: {
				CargoesField *lft = (fieldxy.x > 0) ? this->fields[fieldxy.y].columns + fieldxy.x - 1 : nullptr;
				CargoesField *rgt = (fieldxy.x < 4) ? this->fields[fieldxy.y].columns + fieldxy.x + 1 : nullptr;
				cid = fld->CargoClickedAt(lft, rgt, xy);
				break;
			}

			case CFT_CARGO_LABEL: {
				cid = fld->CargoLabelClickedAt(xy);
				break;
			}

			case CFT_INDUSTRY:
				if (fld->u.industry.ind_type < NUM_INDUSTRYTYPES && (this->ind_cargo >= NUM_INDUSTRYTYPES || fieldxy.x != 2)) {
					GuiShowTooltips(this, STR_INDUSTRY_CARGOES_INDUSTRY_TOOLTIP, 0, nullptr, close_cond);
				}
				return true;

			default:
				break;
		}
		if (cid != INVALID_CARGO && (this->ind_cargo < NUM_INDUSTRYTYPES || cid != this->ind_cargo - NUM_INDUSTRYTYPES)) {
			const CargoSpec *csp = CargoSpec::Get(cid);
			uint64 params[5];
			params[0] = csp->name;
			GuiShowTooltips(this, STR_INDUSTRY_CARGOES_CARGO_TOOLTIP, 1, params, close_cond);
			return true;
		}

		return false;
	}

	void OnResize() override
	{
		this->vscroll->SetCapacityFromWidget(this, WID_IC_PANEL, WidgetDimensions::scaled.framerect.top + CargoesField::small_height);
	}
};

/**
 * Open the industry and cargoes window.
 * @param id Industry type to display, \c NUM_INDUSTRYTYPES selects a default industry type.
 */
static void ShowIndustryCargoesWindow(IndustryType id)
{
	if (id >= NUM_INDUSTRYTYPES) {
		for (IndustryType ind : _sorted_industry_types) {
			const IndustrySpec *indsp = GetIndustrySpec(ind);
			if (indsp->enabled) {
				id = ind;
				break;
			}
		}
		if (id >= NUM_INDUSTRYTYPES) return;
	}

	Window *w = BringWindowToFrontById(WC_INDUSTRY_CARGOES, 0);
	if (w != nullptr) {
		w->InvalidateData(id);
		return;
	}
	new IndustryCargoesWindow(id);
}

/** Open the industry and cargoes window with an industry. */
void ShowIndustryCargoesWindow()
{
	ShowIndustryCargoesWindow(NUM_INDUSTRYTYPES);
}<|MERGE_RESOLUTION|>--- conflicted
+++ resolved
@@ -426,14 +426,8 @@
 					if (this->index[i] == INVALID_INDUSTRYTYPE) continue;
 					d = maxdim(d, GetStringBoundingBox(GetIndustrySpec(this->index[i])->name));
 				}
-<<<<<<< HEAD
-				resize->height = std::max<uint>(this->legend.height, FONT_HEIGHT_NORMAL) + WD_MATRIX_TOP + WD_MATRIX_BOTTOM;
-				resize->height = GetMinButtonSize(resize->height);
-				d.width += this->legend.width + ScaleFontTrad(7) + padding.width;
-=======
 				resize->height = std::max<uint>(this->legend.height, FONT_HEIGHT_NORMAL) + padding.height;
 				d.width += this->legend.width + WidgetDimensions::scaled.hsep_wide + padding.width;
->>>>>>> 5e227886
 				d.height = 5 * resize->height;
 				*size = maxdim(*size, d);
 				break;
@@ -523,27 +517,10 @@
 	{
 		switch (widget) {
 			case WID_DPI_MATRIX_WIDGET: {
-<<<<<<< HEAD
-				uint text_left, text_right, icon_left, icon_right;
-				uint square_size = FONT_HEIGHT_NORMAL - 2;
-				uint text_offset = FONT_HEIGHT_NORMAL * 5 / 4;
-				if (_current_text_dir == TD_RTL) {
-					icon_right = r.right    - WD_MATRIX_RIGHT;
-					icon_left  = icon_right - this->legend.width;
-					text_right = icon_left  - ScaleFontTrad(7);
-					text_left  = r.left     + WD_MATRIX_LEFT;
-				} else {
-					icon_left  = r.left     + WD_MATRIX_LEFT;
-					icon_right = icon_left  + this->legend.width;
-					text_left  = icon_right + ScaleFontTrad(7);
-					text_right = r.right    - WD_MATRIX_RIGHT;
-				}
-=======
 				bool rtl = _current_text_dir == TD_RTL;
 				Rect text = r.WithHeight(this->resize.step_height).Shrink(WidgetDimensions::scaled.matrix);
 				Rect icon = text.WithWidth(this->legend.width, rtl);
 				text = text.Indent(this->legend.width + WidgetDimensions::scaled.hsep_wide, rtl);
->>>>>>> 5e227886
 
 				/* Vertical offset for legend icon. */
 				icon.top    = r.top + (this->resize.step_height - this->legend.height + 1) / 2;
@@ -750,22 +727,13 @@
 			Backup<bool> old_generating_world(_generating_world, true, FILE_LINE);
 			_ignore_restrictions = true;
 
-<<<<<<< HEAD
-			DoCommandP(end_tile, (layout_index << 8) | this->selected_type, seed,
-					CMD_BUILD_INDUSTRY | CMD_MSG(STR_ERROR_CAN_T_CONSTRUCT_THIS_INDUSTRY), &CcBuildIndustry);
-=======
-			Command<CMD_BUILD_INDUSTRY>::Post(STR_ERROR_CAN_T_CONSTRUCT_THIS_INDUSTRY, &CcBuildIndustry, tile, this->selected_type, layout_index, false, seed);
->>>>>>> 5e227886
+			Command<CMD_BUILD_INDUSTRY>::Post(STR_ERROR_CAN_T_CONSTRUCT_THIS_INDUSTRY, &CcBuildIndustry, end_tile, this->selected_type, layout_index, false, seed);
 
 			cur_company.Restore();
 			old_generating_world.Restore();
 			_ignore_restrictions = false;
 		} else {
-<<<<<<< HEAD
-			success = DoCommandP(end_tile, (layout_index << 8) | this->selected_type, seed, CMD_BUILD_INDUSTRY | CMD_MSG(STR_ERROR_CAN_T_CONSTRUCT_THIS_INDUSTRY));
-=======
-			success = Command<CMD_BUILD_INDUSTRY>::Post(STR_ERROR_CAN_T_CONSTRUCT_THIS_INDUSTRY, tile, this->selected_type, layout_index, false, seed);
->>>>>>> 5e227886
+			success = Command<CMD_BUILD_INDUSTRY>::Post(STR_ERROR_CAN_T_CONSTRUCT_THIS_INDUSTRY, end_tile, this->selected_type, layout_index, false, seed);
 		}
 
 		/* If an industry has been built, just reset the cursor and the system */
@@ -970,17 +938,10 @@
 		for (byte j = 0; j < lengthof(i->produced_cargo); j++) {
 			if (i->produced_cargo[j] == CT_INVALID) continue;
 			if (first) {
-<<<<<<< HEAD
-				if (has_accept) y += WD_PAR_VSEP_WIDE;
-				DrawString(left + WD_FRAMERECT_LEFT, right - WD_FRAMERECT_RIGHT, y, STR_INDUSTRY_VIEW_PRODUCTION_LAST_MONTH_TITLE);
-				y += this->editable == EA_RATE ? GetMinButtonSize(FONT_HEIGHT_NORMAL) : FONT_HEIGHT_NORMAL;
-				if (this->editable == EA_RATE) this->production_offset_y = y;
-=======
 				if (has_accept) ir.top += WidgetDimensions::scaled.vsep_wide;
 				DrawString(ir, STR_INDUSTRY_VIEW_PRODUCTION_LAST_MONTH_TITLE);
 				ir.top += FONT_HEIGHT_NORMAL;
 				if (this->editable == EA_RATE) this->production_offset_y = ir.top;
->>>>>>> 5e227886
 				first = false;
 			}
 
@@ -993,14 +954,8 @@
 			if (this->editable == EA_RATE) {
 				DrawArrowButtons(ir.Indent(WidgetDimensions::scaled.hsep_indent, rtl).WithWidth(SETTING_BUTTON_WIDTH, rtl).left, ir.top + button_y_offset, COLOUR_YELLOW, (this->clicked_line == IL_RATE1 + j) ? this->clicked_button : 0,
 						i->production_rate[j] > 0, i->production_rate[j] < 255);
-				y += GetMinButtonSize(FONT_HEIGHT_NORMAL);
-			} else {
-				y += FONT_HEIGHT_NORMAL;
-			}
-<<<<<<< HEAD
-=======
+			}
 			ir.top += line_height;
->>>>>>> 5e227886
 		}
 
 		/* Display production multiplier if editable */
@@ -1014,11 +969,7 @@
 			DrawString(ir.Indent(WidgetDimensions::scaled.hsep_indent + SETTING_BUTTON_WIDTH + WidgetDimensions::scaled.hsep_normal, rtl).Translate(0, text_y_offset), STR_INDUSTRY_VIEW_PRODUCTION_LEVEL);
 			DrawArrowButtons(ir.Indent(WidgetDimensions::scaled.hsep_indent, rtl).WithWidth(SETTING_BUTTON_WIDTH, rtl).left, ir.top + button_y_offset, COLOUR_YELLOW, (this->clicked_line == IL_MULTIPLIER) ? this->clicked_button : 0,
 					i->prod_level > PRODLEVEL_MINIMUM, i->prod_level < PRODLEVEL_MAXIMUM);
-<<<<<<< HEAD
-			y += GetMinButtonSize(FONT_HEIGHT_NORMAL);
-=======
 			ir.top += line_height;
->>>>>>> 5e227886
 		}
 
 		/* Get the extra message for the GUI */
@@ -1074,22 +1025,12 @@
 					case EA_NONE: break;
 
 					case EA_MULTIPLIER:
-<<<<<<< HEAD
-						if (IsInsideBS(pt.y, this->production_offset_y, SETTING_BUTTON_HEIGHT)) line = IL_MULTIPLIER;
-=======
 						if (IsInsideBS(pt.y, this->production_offset_y, this->cheat_line_height)) line = IL_MULTIPLIER;
->>>>>>> 5e227886
 						break;
 
 					case EA_RATE:
 						if (pt.y >= this->production_offset_y) {
-<<<<<<< HEAD
-							if ((pt.y - this->production_offset_y) % GetMinButtonSize(FONT_HEIGHT_NORMAL) > (uint)SETTING_BUTTON_HEIGHT) break;;
-
-							int row = (pt.y - this->production_offset_y) / GetMinButtonSize(FONT_HEIGHT_NORMAL);
-=======
 							int row = (pt.y - this->production_offset_y) / this->cheat_line_height;
->>>>>>> 5e227886
 							for (uint j = 0; j < lengthof(i->produced_cargo); j++) {
 								if (i->produced_cargo[j] == CT_INVALID) continue;
 								row--;
@@ -1738,11 +1679,7 @@
 
 			case WID_ID_INDUSTRY_LIST: {
 				int n = 0;
-<<<<<<< HEAD
-				int y = Center(r.top, this->resize.step_height);
-=======
 				Rect ir = r.Shrink(WidgetDimensions::scaled.framerect);
->>>>>>> 5e227886
 				if (this->industries.size() == 0) {
 					DrawString(ir, STR_INDUSTRY_DIRECTORY_NONE);
 					break;
@@ -1794,7 +1731,7 @@
 				for (uint i = 0; i < this->industries.size(); i++) {
 					d = maxdim(d, GetStringBoundingBox(this->GetIndustryString(this->industries[i])));
 				}
-				resize->height = d.height = GetMinButtonSize(d.height);
+				resize->height = d.height;
 				d.height *= 5;
 				d.width += padding.width;
 				d.height += padding.height;
