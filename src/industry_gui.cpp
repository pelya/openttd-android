--- conflicted
+++ resolved
@@ -278,14 +278,9 @@
 	bool enabled[NUM_INDUSTRYTYPES + 1];        ///< availability state, coming from CBID_INDUSTRY_PROBABILITY (if ever)
 	Scrollbar *vscroll;
 
-<<<<<<< HEAD
-	/** The offset for the text in the matrix. */
-	static const int MATRIX_TEXT_OFFSET = 17;
 	/** The largest allowed minimum-width of the window, given in line heights */
 	static const int MAX_MINWIDTH_LINEHEIGHTS = 20;
 
-=======
->>>>>>> 405eba8a
 	void SetupArrays()
 	{
 		this->count = 0;
