/*
 * This file is part of OpenTTD.
 * OpenTTD is free software; you can redistribute it and/or modify it under the terms of the GNU General Public License as published by the Free Software Foundation, version 2.
 * OpenTTD is distributed in the hope that it will be useful, but WITHOUT ANY WARRANTY; without even the implied warranty of MERCHANTABILITY or FITNESS FOR A PARTICULAR PURPOSE.
 * See the GNU General Public License for more details. You should have received a copy of the GNU General Public License along with OpenTTD. If not, see <http://www.gnu.org/licenses/>.
 */

/** @file timetable_gui.cpp GUI for time tabling. */

#include "stdafx.h"
#include "command_func.h"
#include "gui.h"
#include "window_gui.h"
#include "window_func.h"
#include "textbuf_gui.h"
#include "strings_func.h"
#include "vehicle_base.h"
#include "string_func.h"
#include "gfx_func.h"
#include "company_func.h"
#include "date_func.h"
#include "date_gui.h"
#include "vehicle_gui.h"
#include "settings_type.h"
#include "timetable_cmd.h"
#include <cstdint>

#include "widgets/timetable_widget.h"

#include "table/sprites.h"
#include "table/strings.h"

#include "safeguards.h"

/** Container for the arrival/departure dates of a vehicle */
struct TimetableArrivalDeparture {
	Ticks arrival;   ///< The arrival time
	Ticks departure; ///< The departure time
};

/**
 * Set the timetable parameters in the format as described by the setting.
 * @param param1 the first DParam to fill
 * @param param2 the second DParam to fill
 * @param ticks  the number of ticks to 'draw'
 */
void SetTimetableParams(int param1, int param2, Ticks ticks)
{
	if (_settings_client.gui.timetable_in_ticks) {
		SetDParam(param1, STR_TIMETABLE_TICKS);
		SetDParam(param2, ticks);
	} else {
		SetDParam(param1, STR_TIMETABLE_DAYS);
		SetDParam(param2, ticks / DAY_TICKS);
	}
}

/**
 * Check whether it is possible to determine how long the order takes.
 * @param order the order to check.
 * @param travelling whether we are interested in the travel or the wait part.
 * @return true if the travel/wait time can be used.
 */
static bool CanDetermineTimeTaken(const Order *order, bool travelling)
{
	/* Current order is conditional */
	if (order->IsType(OT_CONDITIONAL) || order->IsType(OT_IMPLICIT)) return false;
	/* No travel time and we have not already finished travelling */
	if (travelling && !order->IsTravelTimetabled()) return false;
	/* No wait time but we are loading at this timetabled station */
	if (!travelling && !order->IsWaitTimetabled() && order->IsType(OT_GOTO_STATION) &&
			!(order->GetNonStopType() & ONSF_NO_STOP_AT_DESTINATION_STATION)) {
		return false;
	}

	return true;
}


/**
 * Fill the table with arrivals and departures
 * @param v Vehicle which must have at least 2 orders.
 * @param start order index to start at
 * @param travelling Are we still in the travelling part of the start order
 * @param table Fill in arrival and departures including intermediate orders
 * @param offset Add this value to result and all arrivals and departures
 */
static void FillTimetableArrivalDepartureTable(const Vehicle *v, VehicleOrderID start, bool travelling, TimetableArrivalDeparture *table, Ticks offset)
{
	assert(table != nullptr);
	assert(v->GetNumOrders() >= 2);
	assert(start < v->GetNumOrders());

	Ticks sum = offset;
	VehicleOrderID i = start;
	const Order *order = v->GetOrder(i);

	/* Pre-initialize with unknown time */
	for (int i = 0; i < v->GetNumOrders(); ++i) {
		table[i].arrival = table[i].departure = INVALID_TICKS;
	}

	/* Cyclically loop over all orders until we reach the current one again.
	 * As we may start at the current order, do a post-checking loop */
	do {
		/* Automatic orders don't influence the overall timetable;
		 * they just add some untimetabled entries, but the time till
		 * the next non-implicit order can still be known. */
		if (!order->IsType(OT_IMPLICIT)) {
			if (travelling || i != start) {
				if (!CanDetermineTimeTaken(order, true)) return;
				sum += order->GetTimetabledTravel();
				table[i].arrival = sum;
			}

			if (!CanDetermineTimeTaken(order, false)) return;
			sum += order->GetTimetabledWait();
			table[i].departure = sum;
		}

		++i;
		order = order->next;
		if (i >= v->GetNumOrders()) {
			i = 0;
			assert(order == nullptr);
			order = v->orders->GetFirstOrder();
		}
	} while (i != start);

	/* When loading at a scheduled station we still have to treat the
	 * travelling part of the first order. */
	if (!travelling) {
		if (!CanDetermineTimeTaken(order, true)) return;
		sum += order->GetTimetabledTravel();
		table[i].arrival = sum;
	}
}


/**
 * Callback for when a time has been chosen to start the time table
 * @param w the window related to the setting of the date
 * @param date the actually chosen date
 */
static void ChangeTimetableStartCallback(const Window *w, Date date, void *data)
{
	Command<CMD_SET_TIMETABLE_START>::Post(STR_ERROR_CAN_T_TIMETABLE_VEHICLE, (VehicleID)w->window_number, reinterpret_cast<std::uintptr_t>(data) != 0, date);
}


struct TimetableWindow : Window {
	int sel_index;
	const Vehicle *vehicle; ///< Vehicle monitored by the window.
	bool show_expected;     ///< Whether we show expected arrival or scheduled
	uint deparr_time_width; ///< The width of the departure/arrival time
	uint deparr_abbr_width; ///< The width of the departure/arrival abbreviation
	Scrollbar *vscroll;
	bool query_is_speed_query; ///< The currently open query window is a speed query and not a time query.
	bool set_start_date_all;   ///< Set start date using minutes text entry for all timetable entries (ctrl-click) action
	bool change_timetable_all; ///< Set wait time or speed for all timetable entries (ctrl-click) action

	TimetableWindow(WindowDesc *desc, WindowNumber window_number) :
			Window(desc),
			sel_index(-1),
			vehicle(Vehicle::Get(window_number)),
			show_expected(true)
	{
		this->CreateNestedTree();
		this->vscroll = this->GetScrollbar(WID_VT_SCROLLBAR);
		this->UpdateSelectionStates();
		this->FinishInitNested(window_number);

		this->owner = this->vehicle->owner;
	}

	/**
	 * Build the arrival-departure list for a given vehicle
	 * @param v the vehicle to make the list for
	 * @param table the table to fill
	 * @return if next arrival will be early
	 */
	static bool BuildArrivalDepartureList(const Vehicle *v, TimetableArrivalDeparture *table)
	{
		assert(HasBit(v->vehicle_flags, VF_TIMETABLE_STARTED));

		bool travelling = (!v->current_order.IsType(OT_LOADING) || v->current_order.GetNonStopType() == ONSF_STOP_EVERYWHERE);
		Ticks start_time = _date_fract - v->current_order_time;

		FillTimetableArrivalDepartureTable(v, v->cur_real_order_index % v->GetNumOrders(), travelling, table, start_time);

		return (travelling && v->lateness_counter < 0);
	}

	void UpdateWidgetSize(int widget, Dimension *size, const Dimension &padding, Dimension *fill, Dimension *resize) override
	{
		switch (widget) {
			case WID_VT_ARRIVAL_DEPARTURE_PANEL:
				SetDParamMaxValue(0, MAX_YEAR * DAYS_IN_YEAR, 0, FS_SMALL);
				this->deparr_time_width = GetStringBoundingBox(STR_JUST_DATE_TINY).width;
				this->deparr_abbr_width = std::max(GetStringBoundingBox(STR_TIMETABLE_ARRIVAL_ABBREVIATION).width, GetStringBoundingBox(STR_TIMETABLE_DEPARTURE_ABBREVIATION).width);
				size->width = this->deparr_abbr_width + WidgetDimensions::scaled.hsep_wide + this->deparr_time_width + padding.width;
				FALLTHROUGH;

			case WID_VT_ARRIVAL_DEPARTURE_SELECTION:
			case WID_VT_TIMETABLE_PANEL:
<<<<<<< HEAD
				resize->height = GetMinButtonSize(FONT_HEIGHT_NORMAL);
				size->height = WD_FRAMERECT_TOP + 4 * resize->height + WD_FRAMERECT_BOTTOM;
=======
				resize->height = FONT_HEIGHT_NORMAL;
				size->height = 8 * resize->height + padding.height;
>>>>>>> 5e227886
				break;

			case WID_VT_SUMMARY_PANEL:
				size->height = 2 * FONT_HEIGHT_NORMAL + padding.height;
				break;
		}
	}

	int GetOrderFromTimetableWndPt(int y, const Vehicle *v)
	{
<<<<<<< HEAD
		uint line_height = this->GetWidget<NWidgetBase>(WID_VT_TIMETABLE_PANEL)->resize_y;
		uint sel = (y - this->GetWidget<NWidgetBase>(WID_VT_TIMETABLE_PANEL)->pos_y - WD_FRAMERECT_TOP) / line_height;
=======
		uint sel = (y - this->GetWidget<NWidgetBase>(WID_VT_TIMETABLE_PANEL)->pos_y - WidgetDimensions::scaled.framerect.top) / FONT_HEIGHT_NORMAL;
>>>>>>> 5e227886

		if (sel >= this->vscroll->GetCapacity()) return INVALID_ORDER;

		sel += this->vscroll->GetPosition();

		return (sel < v->GetNumOrders() * 2u) ? sel : INVALID_ORDER;
	}

	/**
	 * Some data on this window has become invalid.
	 * @param data Information about the changed data.
	 * @param gui_scope Whether the call is done from GUI scope. You may not do everything when not in GUI scope. See #InvalidateWindowData() for details.
	 */
	void OnInvalidateData(int data = 0, bool gui_scope = true) override
	{
		switch (data) {
			case VIWD_AUTOREPLACE:
				/* Autoreplace replaced the vehicle */
				this->vehicle = Vehicle::Get(this->window_number);
				break;

			case VIWD_REMOVE_ALL_ORDERS:
				/* Removed / replaced all orders (after deleting / sharing) */
				if (this->sel_index == -1) break;

				this->CloseChildWindows();
				this->sel_index = -1;
				break;

			case VIWD_MODIFY_ORDERS:
				if (!gui_scope) break;
				this->UpdateSelectionStates();
				this->ReInit();
				break;

			default: {
				if (gui_scope) break; // only do this once; from command scope

				/* Moving an order. If one of these is INVALID_VEH_ORDER_ID, then
				 * the order is being created / removed */
				if (this->sel_index == -1) break;

				VehicleOrderID from = GB(data, 0, 8);
				VehicleOrderID to   = GB(data, 8, 8);

				if (from == to) break; // no need to change anything

				/* if from == INVALID_VEH_ORDER_ID, one order was added; if to == INVALID_VEH_ORDER_ID, one order was removed */
				uint old_num_orders = this->vehicle->GetNumOrders() - (uint)(from == INVALID_VEH_ORDER_ID) + (uint)(to == INVALID_VEH_ORDER_ID);

				VehicleOrderID selected_order = (this->sel_index + 1) / 2;
				if (selected_order == old_num_orders) selected_order = 0; // when last travel time is selected, it belongs to order 0

				bool travel = HasBit(this->sel_index, 0);

				if (from != selected_order) {
					/* Moving from preceding order? */
					selected_order -= (int)(from <= selected_order);
					/* Moving to   preceding order? */
					selected_order += (int)(to   <= selected_order);
				} else {
					/* Now we are modifying the selected order */
					if (to == INVALID_VEH_ORDER_ID) {
						/* Deleting selected order */
						this->CloseChildWindows();
						this->sel_index = -1;
						break;
					} else {
						/* Moving selected order */
						selected_order = to;
					}
				}

				/* recompute new sel_index */
				this->sel_index = 2 * selected_order - (int)travel;
				/* travel time of first order needs special handling */
				if (this->sel_index == -1) this->sel_index = this->vehicle->GetNumOrders() * 2 - 1;
				break;
			}
		}
	}


	void OnPaint() override
	{
		const Vehicle *v = this->vehicle;
		int selected = this->sel_index;

		this->vscroll->SetCount(v->GetNumOrders() * 2);

		if (v->owner == _local_company) {
			bool disable = true;
			if (selected != -1) {
				const Order *order = v->GetOrder(((selected + 1) / 2) % v->GetNumOrders());
				if (selected % 2 == 1) {
					disable = order != nullptr && (order->IsType(OT_CONDITIONAL) || order->IsType(OT_IMPLICIT));
				} else {
					disable = order == nullptr || ((!order->IsType(OT_GOTO_STATION) || (order->GetNonStopType() & ONSF_NO_STOP_AT_DESTINATION_STATION)) && !order->IsType(OT_CONDITIONAL));
				}
			}
			bool disable_speed = disable || selected % 2 != 1 || v->type == VEH_AIRCRAFT;

			this->SetWidgetDisabledState(WID_VT_CHANGE_TIME, disable);
			this->SetWidgetDisabledState(WID_VT_CLEAR_TIME, disable);
			this->SetWidgetDisabledState(WID_VT_CHANGE_SPEED, disable_speed);
			this->SetWidgetDisabledState(WID_VT_CLEAR_SPEED, disable_speed);
			this->SetWidgetDisabledState(WID_VT_SHARED_ORDER_LIST, !v->IsOrderListShared());

			this->SetWidgetDisabledState(WID_VT_START_DATE, v->orders == nullptr);
			this->SetWidgetDisabledState(WID_VT_RESET_LATENESS, v->orders == nullptr);
			this->SetWidgetDisabledState(WID_VT_AUTOFILL, v->orders == nullptr);
		} else {
			this->DisableWidget(WID_VT_START_DATE);
			this->DisableWidget(WID_VT_CHANGE_TIME);
			this->DisableWidget(WID_VT_CLEAR_TIME);
			this->DisableWidget(WID_VT_CHANGE_SPEED);
			this->DisableWidget(WID_VT_CLEAR_SPEED);
			this->DisableWidget(WID_VT_RESET_LATENESS);
			this->DisableWidget(WID_VT_AUTOFILL);
			this->DisableWidget(WID_VT_SHARED_ORDER_LIST);
		}

		this->SetWidgetLoweredState(WID_VT_AUTOFILL, HasBit(v->vehicle_flags, VF_AUTOFILL_TIMETABLE));

		this->DrawWidgets();
	}

	void SetStringParameters(int widget) const override
	{
		switch (widget) {
			case WID_VT_CAPTION: SetDParam(0, this->vehicle->index); break;
			case WID_VT_EXPECTED: SetDParam(0, this->show_expected ? STR_TIMETABLE_EXPECTED : STR_TIMETABLE_SCHEDULED); break;
		}
	}

	void DrawWidget(const Rect &r, int widget) const override
	{
		const Vehicle *v = this->vehicle;
		int selected = this->sel_index;

		switch (widget) {
			case WID_VT_TIMETABLE_PANEL: {
<<<<<<< HEAD
				int line_height = this->GetWidget<NWidgetBase>(WID_VT_TIMETABLE_PANEL)->resize_y;
				int y = Center(r.top + WD_FRAMERECT_TOP, line_height);
=======
				Rect tr = r.Shrink(WidgetDimensions::scaled.framerect);
>>>>>>> 5e227886
				int i = this->vscroll->GetPosition();
				VehicleOrderID order_id = (i + 1) / 2;
				bool final_order = false;

				bool rtl = _current_text_dir == TD_RTL;
				SetDParamMaxValue(0, v->GetNumOrders(), 2);
				int index_column_width = GetStringBoundingBox(STR_ORDER_INDEX).width + 2 * GetSpriteSize(rtl ? SPR_ARROW_RIGHT : SPR_ARROW_LEFT).width + WidgetDimensions::scaled.hsep_normal;
				int middle = rtl ? tr.right - index_column_width : tr.left + index_column_width;

				const Order *order = v->GetOrder(order_id);
				while (order != nullptr) {
					/* Don't draw anything if it extends past the end of the window. */
					if (!this->vscroll->IsVisible(i)) break;

					if (i % 2 == 0) {
						DrawOrderString(v, order, order_id, tr.top, i == selected, true, tr.left, middle, tr.right);

						order_id++;

						if (order_id >= v->GetNumOrders()) {
							order = v->GetOrder(0);
							final_order = true;
						} else {
							order = order->next;
						}
					} else {
						StringID string;
						TextColour colour = (i == selected) ? TC_WHITE : TC_BLACK;
						if (order->IsType(OT_CONDITIONAL)) {
							string = STR_TIMETABLE_NO_TRAVEL;
						} else if (order->IsType(OT_IMPLICIT)) {
							string = STR_TIMETABLE_NOT_TIMETABLEABLE;
							colour = ((i == selected) ? TC_SILVER : TC_GREY) | TC_NO_SHADE;
						} else if (!order->IsTravelTimetabled()) {
							if (order->GetTravelTime() > 0) {
								SetTimetableParams(0, 1, order->GetTravelTime());
								string = order->GetMaxSpeed() != UINT16_MAX ?
										STR_TIMETABLE_TRAVEL_FOR_SPEED_ESTIMATED  :
										STR_TIMETABLE_TRAVEL_FOR_ESTIMATED;
							} else {
								string = order->GetMaxSpeed() != UINT16_MAX ?
										STR_TIMETABLE_TRAVEL_NOT_TIMETABLED_SPEED :
										STR_TIMETABLE_TRAVEL_NOT_TIMETABLED;
							}
						} else {
							SetTimetableParams(0, 1, order->GetTimetabledTravel());
							string = order->GetMaxSpeed() != UINT16_MAX ?
									STR_TIMETABLE_TRAVEL_FOR_SPEED : STR_TIMETABLE_TRAVEL_FOR;
						}
						SetDParam(2, order->GetMaxSpeed());

						DrawString(rtl ? tr.left : middle, rtl ? middle : tr.right, tr.top, string, colour);

						if (final_order) break;
					}

					i++;
<<<<<<< HEAD
					y += line_height;
=======
					tr.top += FONT_HEIGHT_NORMAL;
>>>>>>> 5e227886
				}
				break;
			}

			case WID_VT_ARRIVAL_DEPARTURE_PANEL: {
				/* Arrival and departure times are handled in an all-or-nothing approach,
				 * i.e. are only shown if we can calculate all times.
				 * Excluding order lists with only one order makes some things easier.
				 */
				Ticks total_time = v->orders != nullptr ? v->orders->GetTimetableDurationIncomplete() : 0;
				if (total_time <= 0 || v->GetNumOrders() <= 1 || !HasBit(v->vehicle_flags, VF_TIMETABLE_STARTED)) break;

				TimetableArrivalDeparture *arr_dep = AllocaM(TimetableArrivalDeparture, v->GetNumOrders());
				const VehicleOrderID cur_order = v->cur_real_order_index % v->GetNumOrders();

				VehicleOrderID earlyID = BuildArrivalDepartureList(v, arr_dep) ? cur_order : (VehicleOrderID)INVALID_VEH_ORDER_ID;

<<<<<<< HEAD
				int line_height = this->GetWidget<NWidgetBase>(WID_VT_TIMETABLE_PANEL)->resize_y;
				int y = Center(r.top + WD_FRAMERECT_TOP, line_height);

=======
				Rect tr = r.Shrink(WidgetDimensions::scaled.framerect);
>>>>>>> 5e227886
				bool show_late = this->show_expected && v->lateness_counter > DAY_TICKS;
				Ticks offset = show_late ? 0 : -v->lateness_counter;

				bool rtl = _current_text_dir == TD_RTL;
				Rect abbr = tr.WithWidth(this->deparr_abbr_width, rtl);
				Rect time = tr.WithWidth(this->deparr_time_width, !rtl);

				for (int i = this->vscroll->GetPosition(); i / 2 < v->GetNumOrders(); ++i) { // note: i is also incremented in the loop
					/* Don't draw anything if it extends past the end of the window. */
					if (!this->vscroll->IsVisible(i)) break;

					if (i % 2 == 0) {
						if (arr_dep[i / 2].arrival != INVALID_TICKS) {
							DrawString(abbr.left, abbr.right, tr.top, STR_TIMETABLE_ARRIVAL_ABBREVIATION, i == selected ? TC_WHITE : TC_BLACK);
							if (this->show_expected && i / 2 == earlyID) {
								SetDParam(0, _date + arr_dep[i / 2].arrival / DAY_TICKS);
								DrawString(time.left, time.right, tr.top, STR_JUST_DATE_TINY, TC_GREEN);
							} else {
								SetDParam(0, _date + (arr_dep[i / 2].arrival + offset) / DAY_TICKS);
								DrawString(time.left, time.right, tr.top, STR_JUST_DATE_TINY,
										show_late ? TC_RED : i == selected ? TC_WHITE : TC_BLACK);
							}
						}
					} else {
						if (arr_dep[i / 2].departure != INVALID_TICKS) {
							DrawString(abbr.left, abbr.right, tr.top, STR_TIMETABLE_DEPARTURE_ABBREVIATION, i == selected ? TC_WHITE : TC_BLACK);
							SetDParam(0, _date + (arr_dep[i/2].departure + offset) / DAY_TICKS);
							DrawString(time.left, time.right, tr.top, STR_JUST_DATE_TINY,
									show_late ? TC_RED : i == selected ? TC_WHITE : TC_BLACK);
						}
					}
<<<<<<< HEAD
					y += line_height;
=======
					tr.top += FONT_HEIGHT_NORMAL;
>>>>>>> 5e227886
				}
				break;
			}

			case WID_VT_SUMMARY_PANEL: {
				Rect tr = r.Shrink(WidgetDimensions::scaled.framerect);

				Ticks total_time = v->orders != nullptr ? v->orders->GetTimetableDurationIncomplete() : 0;
				if (total_time != 0) {
					SetTimetableParams(0, 1, total_time);
					DrawString(tr, v->orders->IsCompleteTimetable() ? STR_TIMETABLE_TOTAL_TIME : STR_TIMETABLE_TOTAL_TIME_INCOMPLETE);
				}
				tr.top += FONT_HEIGHT_NORMAL;

				if (v->timetable_start != 0) {
					/* We are running towards the first station so we can start the
					 * timetable at the given time. */
					SetDParam(0, STR_JUST_DATE_TINY);
					SetDParam(1, v->timetable_start);
					DrawString(tr, STR_TIMETABLE_STATUS_START_AT);
				} else if (!HasBit(v->vehicle_flags, VF_TIMETABLE_STARTED)) {
					/* We aren't running on a timetable yet, so how can we be "on time"
					 * when we aren't even "on service"/"on duty"? */
					DrawString(tr, STR_TIMETABLE_STATUS_NOT_STARTED);
				} else if (v->lateness_counter == 0 || (!_settings_client.gui.timetable_in_ticks && v->lateness_counter / DAY_TICKS == 0)) {
					DrawString(tr, STR_TIMETABLE_STATUS_ON_TIME);
				} else {
					SetTimetableParams(0, 1, abs(v->lateness_counter));
					DrawString(tr, v->lateness_counter < 0 ? STR_TIMETABLE_STATUS_EARLY : STR_TIMETABLE_STATUS_LATE);
				}
				break;
			}
		}
	}

	static inline std::tuple<VehicleOrderID, ModifyTimetableFlags> PackTimetableArgs(const Vehicle *v, uint selected, bool speed)
	{
		uint order_number = (selected + 1) / 2;
		ModifyTimetableFlags mtf = (selected % 2 == 1) ? (speed ? MTF_TRAVEL_SPEED : MTF_TRAVEL_TIME) : MTF_WAIT_TIME;

		if (order_number >= v->GetNumOrders()) order_number = 0;

		return { order_number, mtf };
	}

	void OnClick(Point pt, int widget, int click_count) override
	{
		const Vehicle *v = this->vehicle;

		switch (widget) {
			case WID_VT_ORDER_VIEW: // Order view button
				ShowOrdersWindow(v);
				break;

			case WID_VT_TIMETABLE_PANEL: { // Main panel.
				int selected = GetOrderFromTimetableWndPt(pt.y, v);

				this->CloseChildWindows();
				this->sel_index = (selected == INVALID_ORDER || selected == this->sel_index) ? -1 : selected;
				break;
			}

			case WID_VT_START_DATE: // Change the date that the timetable starts.
				ShowSetDateWindow(this, v->index, _date, _cur_year, _cur_year + 15, ChangeTimetableStartCallback, reinterpret_cast<void *>(static_cast<uintptr_t>(v->orders->IsCompleteTimetable() && _ctrl_pressed)));
				break;

			case WID_VT_CHANGE_TIME: { // "Wait For" button.
				int selected = this->sel_index;
				VehicleOrderID real = (selected + 1) / 2;

				if (real >= v->GetNumOrders()) real = 0;

				const Order *order = v->GetOrder(real);
				StringID current = STR_EMPTY;

				if (order != nullptr) {
					uint time = (selected % 2 == 1) ? order->GetTravelTime() : order->GetWaitTime();
					if (!_settings_client.gui.timetable_in_ticks) time /= DAY_TICKS;

					if (time != 0) {
						SetDParam(0, time);
						current = STR_JUST_INT;
					}
				}

				this->query_is_speed_query = false;
				this->change_timetable_all = _ctrl_pressed && (order != nullptr);
				ShowQueryString(current, STR_TIMETABLE_CHANGE_TIME, 31, this, CS_NUMERAL, QSF_ACCEPT_UNCHANGED);
				break;
			}

			case WID_VT_CHANGE_SPEED: { // Change max speed button.
				int selected = this->sel_index;
				VehicleOrderID real = (selected + 1) / 2;

				if (real >= v->GetNumOrders()) real = 0;

				StringID current = STR_EMPTY;
				const Order *order = v->GetOrder(real);
				if (order != nullptr) {
					if (order->GetMaxSpeed() != UINT16_MAX) {
						SetDParam(0, ConvertKmhishSpeedToDisplaySpeed(order->GetMaxSpeed()));
						current = STR_JUST_INT;
					}
				}

				this->query_is_speed_query = true;
				this->change_timetable_all = _ctrl_pressed && (order != nullptr);
				ShowQueryString(current, STR_TIMETABLE_CHANGE_SPEED, 31, this, CS_NUMERAL, QSF_NONE);
				break;
			}

			case WID_VT_CLEAR_TIME: { // Clear waiting time.
				auto [order_id, mtf] = PackTimetableArgs(v, this->sel_index, false);
				if (_ctrl_pressed) {
					Command<CMD_BULK_CHANGE_TIMETABLE>::Post(STR_ERROR_CAN_T_TIMETABLE_VEHICLE, v->index, mtf, 0);
				} else {
					Command<CMD_CHANGE_TIMETABLE>::Post(STR_ERROR_CAN_T_TIMETABLE_VEHICLE, v->index, order_id, mtf, 0);
				}
				break;
			}

			case WID_VT_CLEAR_SPEED: { // Clear max speed button.
				auto [order_id, mtf] = PackTimetableArgs(v, this->sel_index, true);
				if (_ctrl_pressed) {
					Command<CMD_BULK_CHANGE_TIMETABLE>::Post(STR_ERROR_CAN_T_TIMETABLE_VEHICLE, v->index, mtf, UINT16_MAX);
				} else {
					Command<CMD_CHANGE_TIMETABLE>::Post(STR_ERROR_CAN_T_TIMETABLE_VEHICLE, v->index, order_id, mtf, UINT16_MAX);
				}
				break;
			}

			case WID_VT_RESET_LATENESS: // Reset the vehicle's late counter.
				Command<CMD_SET_VEHICLE_ON_TIME>::Post(STR_ERROR_CAN_T_TIMETABLE_VEHICLE, v->index);
				break;

			case WID_VT_AUTOFILL: { // Autofill the timetable.
				Command<CMD_AUTOFILL_TIMETABLE>::Post(STR_ERROR_CAN_T_TIMETABLE_VEHICLE, v->index, !HasBit(v->vehicle_flags, VF_AUTOFILL_TIMETABLE), _ctrl_pressed);
				break;
			}

			case WID_VT_EXPECTED:
				this->show_expected = !this->show_expected;
				break;

			case WID_VT_SHARED_ORDER_LIST:
				ShowVehicleListWindow(v);
				break;
		}

		this->SetDirty();
	}

	void OnQueryTextFinished(char *str) override
	{
		if (str == nullptr) return;

		const Vehicle *v = this->vehicle;

		uint64 val = StrEmpty(str) ? 0 : strtoul(str, nullptr, 10);
		if (this->query_is_speed_query) {
			val = ConvertDisplaySpeedToKmhishSpeed(val);
		} else {
			if (!_settings_client.gui.timetable_in_ticks) val *= DAY_TICKS;
		}

		auto [order_id, mtf] = PackTimetableArgs(v, this->sel_index, this->query_is_speed_query);

		if (this->change_timetable_all) {
			Command<CMD_BULK_CHANGE_TIMETABLE>::Post(STR_ERROR_CAN_T_TIMETABLE_VEHICLE, v->index, mtf, std::min<uint32>(val, UINT16_MAX));
		} else {
			Command<CMD_CHANGE_TIMETABLE>::Post(STR_ERROR_CAN_T_TIMETABLE_VEHICLE, v->index, order_id, mtf, std::min<uint32>(val, UINT16_MAX));
		}
	}

	void OnResize() override
	{
		/* Update the scroll bar */
		this->vscroll->SetCapacityFromWidget(this, WID_VT_TIMETABLE_PANEL, WidgetDimensions::scaled.framerect.Vertical());
	}

	/**
	 * Update the selection state of the arrival/departure data
	 */
	void UpdateSelectionStates()
	{
		this->GetWidget<NWidgetStacked>(WID_VT_ARRIVAL_DEPARTURE_SELECTION)->SetDisplayedPlane(_settings_client.gui.timetable_arrival_departure ? 0 : SZSP_NONE);
		this->GetWidget<NWidgetStacked>(WID_VT_EXPECTED_SELECTION)->SetDisplayedPlane(_settings_client.gui.timetable_arrival_departure ? 0 : 1);
	}
};

static const NWidgetPart _nested_timetable_widgets[] = {
	NWidget(NWID_HORIZONTAL),
		NWidget(WWT_CLOSEBOX, COLOUR_GREY),
		NWidget(WWT_CAPTION, COLOUR_GREY, WID_VT_CAPTION), SetDataTip(STR_TIMETABLE_TITLE, STR_TOOLTIP_WINDOW_TITLE_DRAG_THIS),
		NWidget(WWT_SHADEBOX, COLOUR_GREY),
		NWidget(WWT_DEFSIZEBOX, COLOUR_GREY),
		NWidget(WWT_STICKYBOX, COLOUR_GREY),
	EndContainer(),
	NWidget(NWID_HORIZONTAL),
		NWidget(WWT_PANEL, COLOUR_GREY, WID_VT_TIMETABLE_PANEL), SetMinimalSize(388, 82), SetResize(1, 10), SetDataTip(STR_NULL, STR_TIMETABLE_TOOLTIP), SetScrollbar(WID_VT_SCROLLBAR), EndContainer(),
		NWidget(NWID_SELECTION, INVALID_COLOUR, WID_VT_ARRIVAL_DEPARTURE_SELECTION),
			NWidget(WWT_PANEL, COLOUR_GREY, WID_VT_ARRIVAL_DEPARTURE_PANEL), SetMinimalSize(110, 0), SetFill(0, 1), SetDataTip(STR_NULL, STR_TIMETABLE_TOOLTIP), SetScrollbar(WID_VT_SCROLLBAR), EndContainer(),
		EndContainer(),
		NWidget(NWID_VSCROLLBAR, COLOUR_GREY, WID_VT_SCROLLBAR),
	EndContainer(),
	NWidget(WWT_PANEL, COLOUR_GREY, WID_VT_SUMMARY_PANEL), SetMinimalSize(400, 22), SetResize(1, 0), EndContainer(),
	NWidget(NWID_HORIZONTAL),
		NWidget(NWID_HORIZONTAL, NC_EQUALSIZE),
			NWidget(WWT_PUSHTXTBTN, COLOUR_GREY, WID_VT_ORDER_VIEW), SetMinimalSize(61, 14), SetDataTip(STR_TIMETABLE_ORDER_VIEW, STR_TIMETABLE_ORDER_VIEW_TOOLTIP),
			NWidget(NWID_VERTICAL, NC_EQUALSIZE),
				NWidget(WWT_PUSHTXTBTN, COLOUR_GREY, WID_VT_CHANGE_TIME), SetResize(1, 0), SetFill(1, 1), SetDataTip(STR_TIMETABLE_CHANGE_TIME, STR_TIMETABLE_WAIT_TIME_TOOLTIP),
				NWidget(WWT_PUSHTXTBTN, COLOUR_GREY, WID_VT_CLEAR_TIME), SetResize(1, 0), SetFill(1, 1), SetDataTip(STR_TIMETABLE_CLEAR_TIME, STR_TIMETABLE_CLEAR_TIME_TOOLTIP),
			EndContainer(),
			NWidget(NWID_VERTICAL, NC_EQUALSIZE),
				NWidget(WWT_PUSHTXTBTN, COLOUR_GREY, WID_VT_CHANGE_SPEED), SetResize(1, 0), SetFill(1, 1), SetDataTip(STR_TIMETABLE_CHANGE_SPEED, STR_TIMETABLE_CHANGE_SPEED_TOOLTIP),
				NWidget(WWT_PUSHTXTBTN, COLOUR_GREY, WID_VT_CLEAR_SPEED), SetResize(1, 0), SetFill(1, 1), SetDataTip(STR_TIMETABLE_CLEAR_SPEED, STR_TIMETABLE_CLEAR_SPEED_TOOLTIP),
			EndContainer(),
			NWidget(NWID_VERTICAL, NC_EQUALSIZE),
				NWidget(WWT_PUSHTXTBTN, COLOUR_GREY, WID_VT_START_DATE), SetResize(1, 0), SetFill(1, 1), SetDataTip(STR_TIMETABLE_STARTING_DATE, STR_TIMETABLE_STARTING_DATE_TOOLTIP),
				NWidget(WWT_PUSHTXTBTN, COLOUR_GREY, WID_VT_RESET_LATENESS), SetResize(1, 0), SetFill(1, 1), SetDataTip(STR_TIMETABLE_RESET_LATENESS, STR_TIMETABLE_RESET_LATENESS_TOOLTIP),
			EndContainer(),
			NWidget(NWID_VERTICAL, NC_EQUALSIZE),
				NWidget(WWT_PUSHTXTBTN, COLOUR_GREY, WID_VT_AUTOFILL), SetResize(1, 0), SetFill(1, 1), SetDataTip(STR_TIMETABLE_AUTOFILL, STR_TIMETABLE_AUTOFILL_TOOLTIP),
				NWidget(NWID_SELECTION, INVALID_COLOUR, WID_VT_EXPECTED_SELECTION),
					NWidget(WWT_PUSHTXTBTN, COLOUR_GREY, WID_VT_EXPECTED), SetResize(1, 0), SetFill(1, 1), SetDataTip(STR_BLACK_STRING, STR_TIMETABLE_EXPECTED_TOOLTIP),
					NWidget(WWT_PANEL, COLOUR_GREY), SetResize(1, 0), SetFill(1, 1), EndContainer(),
				EndContainer(),
			EndContainer(),
		EndContainer(),
		NWidget(NWID_VERTICAL, NC_EQUALSIZE),
			NWidget(WWT_PUSHIMGBTN, COLOUR_GREY, WID_VT_SHARED_ORDER_LIST), SetFill(0, 1), SetDataTip(SPR_SHARED_ORDERS_ICON, STR_ORDERS_VEH_WITH_SHARED_ORDERS_LIST_TOOLTIP),
			NWidget(WWT_RESIZEBOX, COLOUR_GREY), SetFill(0, 1),
		EndContainer(),
	EndContainer(),
};

static WindowDesc _timetable_desc(
	WDP_AUTO, "view_vehicle_timetable", 400, 130,
	WC_VEHICLE_TIMETABLE, WC_VEHICLE_VIEW,
	WDF_CONSTRUCTION,
	_nested_timetable_widgets, lengthof(_nested_timetable_widgets)
);

/**
 * Show the timetable for a given vehicle.
 * @param v The vehicle to show the timetable for.
 */
void ShowTimetableWindow(const Vehicle *v)
{
	CloseWindowById(WC_VEHICLE_DETAILS, v->index, false);
	CloseWindowById(WC_VEHICLE_ORDERS, v->index, false);
	AllocateWindowDescFront<TimetableWindow>(&_timetable_desc, v->index);
}<|MERGE_RESOLUTION|>--- conflicted
+++ resolved
@@ -203,13 +203,8 @@
 
 			case WID_VT_ARRIVAL_DEPARTURE_SELECTION:
 			case WID_VT_TIMETABLE_PANEL:
-<<<<<<< HEAD
-				resize->height = GetMinButtonSize(FONT_HEIGHT_NORMAL);
-				size->height = WD_FRAMERECT_TOP + 4 * resize->height + WD_FRAMERECT_BOTTOM;
-=======
 				resize->height = FONT_HEIGHT_NORMAL;
 				size->height = 8 * resize->height + padding.height;
->>>>>>> 5e227886
 				break;
 
 			case WID_VT_SUMMARY_PANEL:
@@ -220,12 +215,7 @@
 
 	int GetOrderFromTimetableWndPt(int y, const Vehicle *v)
 	{
-<<<<<<< HEAD
-		uint line_height = this->GetWidget<NWidgetBase>(WID_VT_TIMETABLE_PANEL)->resize_y;
-		uint sel = (y - this->GetWidget<NWidgetBase>(WID_VT_TIMETABLE_PANEL)->pos_y - WD_FRAMERECT_TOP) / line_height;
-=======
 		uint sel = (y - this->GetWidget<NWidgetBase>(WID_VT_TIMETABLE_PANEL)->pos_y - WidgetDimensions::scaled.framerect.top) / FONT_HEIGHT_NORMAL;
->>>>>>> 5e227886
 
 		if (sel >= this->vscroll->GetCapacity()) return INVALID_ORDER;
 
@@ -368,12 +358,7 @@
 
 		switch (widget) {
 			case WID_VT_TIMETABLE_PANEL: {
-<<<<<<< HEAD
-				int line_height = this->GetWidget<NWidgetBase>(WID_VT_TIMETABLE_PANEL)->resize_y;
-				int y = Center(r.top + WD_FRAMERECT_TOP, line_height);
-=======
 				Rect tr = r.Shrink(WidgetDimensions::scaled.framerect);
->>>>>>> 5e227886
 				int i = this->vscroll->GetPosition();
 				VehicleOrderID order_id = (i + 1) / 2;
 				bool final_order = false;
@@ -431,11 +416,7 @@
 					}
 
 					i++;
-<<<<<<< HEAD
-					y += line_height;
-=======
 					tr.top += FONT_HEIGHT_NORMAL;
->>>>>>> 5e227886
 				}
 				break;
 			}
@@ -453,13 +434,7 @@
 
 				VehicleOrderID earlyID = BuildArrivalDepartureList(v, arr_dep) ? cur_order : (VehicleOrderID)INVALID_VEH_ORDER_ID;
 
-<<<<<<< HEAD
-				int line_height = this->GetWidget<NWidgetBase>(WID_VT_TIMETABLE_PANEL)->resize_y;
-				int y = Center(r.top + WD_FRAMERECT_TOP, line_height);
-
-=======
 				Rect tr = r.Shrink(WidgetDimensions::scaled.framerect);
->>>>>>> 5e227886
 				bool show_late = this->show_expected && v->lateness_counter > DAY_TICKS;
 				Ticks offset = show_late ? 0 : -v->lateness_counter;
 
@@ -491,11 +466,7 @@
 									show_late ? TC_RED : i == selected ? TC_WHITE : TC_BLACK);
 						}
 					}
-<<<<<<< HEAD
-					y += line_height;
-=======
 					tr.top += FONT_HEIGHT_NORMAL;
->>>>>>> 5e227886
 				}
 				break;
 			}
