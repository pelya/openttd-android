/*
 * This file is part of OpenTTD.
 * OpenTTD is free software; you can redistribute it and/or modify it under the terms of the GNU General Public License as published by the Free Software Foundation, version 2.
 * OpenTTD is distributed in the hope that it will be useful, but WITHOUT ANY WARRANTY; without even the implied warranty of MERCHANTABILITY or FITNESS FOR A PARTICULAR PURPOSE.
 * See the GNU General Public License for more details. You should have received a copy of the GNU General Public License along with OpenTTD. If not, see <http://www.gnu.org/licenses/>.
 */

/** @file timetable_gui.cpp GUI for time tabling. */

#include "stdafx.h"
#include "command_func.h"
#include "gui.h"
#include "window_gui.h"
#include "window_func.h"
#include "textbuf_gui.h"
#include "strings_func.h"
#include "vehicle_base.h"
#include "string_func.h"
#include "gfx_func.h"
#include "company_func.h"
#include "date_func.h"
#include "date_gui.h"
#include "vehicle_gui.h"
#include "settings_type.h"

#include "widgets/timetable_widget.h"

#include "table/sprites.h"
#include "table/strings.h"

#include "safeguards.h"

/** Container for the arrival/departure dates of a vehicle */
struct TimetableArrivalDeparture {
	Ticks arrival;   ///< The arrival time
	Ticks departure; ///< The departure time
};

/**
 * Set the timetable parameters in the format as described by the setting.
 * @param param1 the first DParam to fill
 * @param param2 the second DParam to fill
 * @param ticks  the number of ticks to 'draw'
 */
void SetTimetableParams(int param1, int param2, Ticks ticks)
{
	if (_settings_client.gui.timetable_in_ticks) {
		SetDParam(param1, STR_TIMETABLE_TICKS);
		SetDParam(param2, ticks);
	} else {
		SetDParam(param1, STR_TIMETABLE_DAYS);
		SetDParam(param2, ticks / DAY_TICKS);
	}
}

/**
 * Check whether it is possible to determine how long the order takes.
 * @param order the order to check.
 * @param travelling whether we are interested in the travel or the wait part.
 * @return true if the travel/wait time can be used.
 */
static bool CanDetermineTimeTaken(const Order *order, bool travelling)
{
	/* Current order is conditional */
	if (order->IsType(OT_CONDITIONAL) || order->IsType(OT_IMPLICIT)) return false;
	/* No travel time and we have not already finished travelling */
	if (travelling && !order->IsTravelTimetabled()) return false;
	/* No wait time but we are loading at this timetabled station */
	if (!travelling && !order->IsWaitTimetabled() && order->IsType(OT_GOTO_STATION) &&
			!(order->GetNonStopType() & ONSF_NO_STOP_AT_DESTINATION_STATION)) {
		return false;
	}

	return true;
}


/**
 * Fill the table with arrivals and departures
 * @param v Vehicle which must have at least 2 orders.
 * @param start order index to start at
 * @param travelling Are we still in the travelling part of the start order
 * @param table Fill in arrival and departures including intermediate orders
 * @param offset Add this value to result and all arrivals and departures
 */
static void FillTimetableArrivalDepartureTable(const Vehicle *v, VehicleOrderID start, bool travelling, TimetableArrivalDeparture *table, Ticks offset)
{
	assert(table != nullptr);
	assert(v->GetNumOrders() >= 2);
	assert(start < v->GetNumOrders());

	Ticks sum = offset;
	VehicleOrderID i = start;
	const Order *order = v->GetOrder(i);

	/* Pre-initialize with unknown time */
	for (int i = 0; i < v->GetNumOrders(); ++i) {
		table[i].arrival = table[i].departure = INVALID_TICKS;
	}

	/* Cyclically loop over all orders until we reach the current one again.
	 * As we may start at the current order, do a post-checking loop */
	do {
		/* Automatic orders don't influence the overall timetable;
		 * they just add some untimetabled entries, but the time till
		 * the next non-implicit order can still be known. */
		if (!order->IsType(OT_IMPLICIT)) {
			if (travelling || i != start) {
				if (!CanDetermineTimeTaken(order, true)) return;
				sum += order->GetTimetabledTravel();
				table[i].arrival = sum;
			}

			if (!CanDetermineTimeTaken(order, false)) return;
			sum += order->GetTimetabledWait();
			table[i].departure = sum;
		}

		++i;
		order = order->next;
		if (i >= v->GetNumOrders()) {
			i = 0;
			assert(order == nullptr);
			order = v->orders.list->GetFirstOrder();
		}
	} while (i != start);

	/* When loading at a scheduled station we still have to treat the
	 * travelling part of the first order. */
	if (!travelling) {
		if (!CanDetermineTimeTaken(order, true)) return;
		sum += order->GetTimetabledTravel();
		table[i].arrival = sum;
	}
}


/**
 * Callback for when a time has been chosen to start the time table
 * @param w the window related to the setting of the date
 * @param date the actually chosen date
 */
static void ChangeTimetableStartCallback(const Window *w, Date date)
{
	DoCommandP(0, w->window_number, date, CMD_SET_TIMETABLE_START | CMD_MSG(STR_ERROR_CAN_T_TIMETABLE_VEHICLE));
}


struct TimetableWindow : Window {
	int sel_index;
	const Vehicle *vehicle; ///< Vehicle monitored by the window.
	bool show_expected;     ///< Whether we show expected arrival or scheduled
	uint deparr_time_width; ///< The width of the departure/arrival time
	uint deparr_abbr_width; ///< The width of the departure/arrival abbreviation
	Scrollbar *vscroll;
	bool query_is_speed_query; ///< The currently open query window is a speed query and not a time query.

	TimetableWindow(WindowDesc *desc, WindowNumber window_number) :
			Window(desc),
			sel_index(-1),
			vehicle(Vehicle::Get(window_number)),
			show_expected(true)
	{
		this->CreateNestedTree();
		this->vscroll = this->GetScrollbar(WID_VT_SCROLLBAR);
		this->UpdateSelectionStates();
		this->FinishInitNested(window_number);

		this->owner = this->vehicle->owner;
	}

	/**
	 * Build the arrival-departure list for a given vehicle
	 * @param v the vehicle to make the list for
	 * @param table the table to fill
	 * @return if next arrival will be early
	 */
	static bool BuildArrivalDepartureList(const Vehicle *v, TimetableArrivalDeparture *table)
	{
		assert(HasBit(v->vehicle_flags, VF_TIMETABLE_STARTED));

		bool travelling = (!v->current_order.IsType(OT_LOADING) || v->current_order.GetNonStopType() == ONSF_STOP_EVERYWHERE);
		Ticks start_time = _date_fract - v->current_order_time;

		FillTimetableArrivalDepartureTable(v, v->cur_real_order_index % v->GetNumOrders(), travelling, table, start_time);

		return (travelling && v->lateness_counter < 0);
	}

	void UpdateWidgetSize(int widget, Dimension *size, const Dimension &padding, Dimension *fill, Dimension *resize) override
	{
		switch (widget) {
			case WID_VT_ARRIVAL_DEPARTURE_PANEL:
				SetDParamMaxValue(0, MAX_YEAR * DAYS_IN_YEAR, 0, FS_SMALL);
				this->deparr_time_width = GetStringBoundingBox(STR_JUST_DATE_TINY).width;
				this->deparr_abbr_width = std::max(GetStringBoundingBox(STR_TIMETABLE_ARRIVAL_ABBREVIATION).width, GetStringBoundingBox(STR_TIMETABLE_DEPARTURE_ABBREVIATION).width);
				size->width = WD_FRAMERECT_LEFT + this->deparr_abbr_width + 10 + this->deparr_time_width + WD_FRAMERECT_RIGHT;
				FALLTHROUGH;

			case WID_VT_ARRIVAL_DEPARTURE_SELECTION:
			case WID_VT_TIMETABLE_PANEL:
				resize->height = GetMinButtonSize(FONT_HEIGHT_NORMAL);
				size->height = WD_FRAMERECT_TOP + 4 * resize->height + WD_FRAMERECT_BOTTOM;
				break;

			case WID_VT_SUMMARY_PANEL:
				size->height = WD_FRAMERECT_TOP + 2 * FONT_HEIGHT_NORMAL + WD_FRAMERECT_BOTTOM;
				break;
		}
	}

	int GetOrderFromTimetableWndPt(int y, const Vehicle *v)
	{
<<<<<<< HEAD
		int line_height = this->GetWidget<NWidgetBase>(WID_VT_TIMETABLE_PANEL)->resize_y;
		int sel = (y - this->GetWidget<NWidgetBase>(WID_VT_TIMETABLE_PANEL)->pos_y - WD_FRAMERECT_TOP) / line_height;
=======
		uint sel = (y - this->GetWidget<NWidgetBase>(WID_VT_TIMETABLE_PANEL)->pos_y - WD_FRAMERECT_TOP) / FONT_HEIGHT_NORMAL;
>>>>>>> 39662aab

		if (sel >= this->vscroll->GetCapacity()) return INVALID_ORDER;

		sel += this->vscroll->GetPosition();

		return (sel < v->GetNumOrders() * 2u) ? sel : INVALID_ORDER;
	}

	/**
	 * Some data on this window has become invalid.
	 * @param data Information about the changed data.
	 * @param gui_scope Whether the call is done from GUI scope. You may not do everything when not in GUI scope. See #InvalidateWindowData() for details.
	 */
	void OnInvalidateData(int data = 0, bool gui_scope = true) override
	{
		switch (data) {
			case VIWD_AUTOREPLACE:
				/* Autoreplace replaced the vehicle */
				this->vehicle = Vehicle::Get(this->window_number);
				break;

			case VIWD_REMOVE_ALL_ORDERS:
				/* Removed / replaced all orders (after deleting / sharing) */
				if (this->sel_index == -1) break;

				this->CloseChildWindows();
				this->sel_index = -1;
				break;

			case VIWD_MODIFY_ORDERS:
				if (!gui_scope) break;
				this->UpdateSelectionStates();
				this->ReInit();
				break;

			default: {
				if (gui_scope) break; // only do this once; from command scope

				/* Moving an order. If one of these is INVALID_VEH_ORDER_ID, then
				 * the order is being created / removed */
				if (this->sel_index == -1) break;

				VehicleOrderID from = GB(data, 0, 8);
				VehicleOrderID to   = GB(data, 8, 8);

				if (from == to) break; // no need to change anything

				/* if from == INVALID_VEH_ORDER_ID, one order was added; if to == INVALID_VEH_ORDER_ID, one order was removed */
				uint old_num_orders = this->vehicle->GetNumOrders() - (uint)(from == INVALID_VEH_ORDER_ID) + (uint)(to == INVALID_VEH_ORDER_ID);

				VehicleOrderID selected_order = (this->sel_index + 1) / 2;
				if (selected_order == old_num_orders) selected_order = 0; // when last travel time is selected, it belongs to order 0

				bool travel = HasBit(this->sel_index, 0);

				if (from != selected_order) {
					/* Moving from preceding order? */
					selected_order -= (int)(from <= selected_order);
					/* Moving to   preceding order? */
					selected_order += (int)(to   <= selected_order);
				} else {
					/* Now we are modifying the selected order */
					if (to == INVALID_VEH_ORDER_ID) {
						/* Deleting selected order */
						this->CloseChildWindows();
						this->sel_index = -1;
						break;
					} else {
						/* Moving selected order */
						selected_order = to;
					}
				}

				/* recompute new sel_index */
				this->sel_index = 2 * selected_order - (int)travel;
				/* travel time of first order needs special handling */
				if (this->sel_index == -1) this->sel_index = this->vehicle->GetNumOrders() * 2 - 1;
				break;
			}
		}
	}


	void OnPaint() override
	{
		const Vehicle *v = this->vehicle;
		int selected = this->sel_index;

		this->vscroll->SetCount(v->GetNumOrders() * 2);

		if (v->owner == _local_company) {
			bool disable = true;
			if (selected != -1) {
				const Order *order = v->GetOrder(((selected + 1) / 2) % v->GetNumOrders());
				if (selected % 2 == 1) {
					disable = order != nullptr && (order->IsType(OT_CONDITIONAL) || order->IsType(OT_IMPLICIT));
				} else {
					disable = order == nullptr || ((!order->IsType(OT_GOTO_STATION) || (order->GetNonStopType() & ONSF_NO_STOP_AT_DESTINATION_STATION)) && !order->IsType(OT_CONDITIONAL));
				}
			}
			bool disable_speed = disable || selected % 2 != 1 || v->type == VEH_AIRCRAFT;

			this->SetWidgetDisabledState(WID_VT_CHANGE_TIME, disable);
			this->SetWidgetDisabledState(WID_VT_CLEAR_TIME, disable);
			this->SetWidgetDisabledState(WID_VT_CHANGE_SPEED, disable_speed);
			this->SetWidgetDisabledState(WID_VT_CLEAR_SPEED, disable_speed);
			this->SetWidgetDisabledState(WID_VT_SHARED_ORDER_LIST, !v->IsOrderListShared());

			this->SetWidgetDisabledState(WID_VT_START_DATE, v->orders.list == nullptr);
			this->SetWidgetDisabledState(WID_VT_RESET_LATENESS, v->orders.list == nullptr);
			this->SetWidgetDisabledState(WID_VT_AUTOFILL, v->orders.list == nullptr);
		} else {
			this->DisableWidget(WID_VT_START_DATE);
			this->DisableWidget(WID_VT_CHANGE_TIME);
			this->DisableWidget(WID_VT_CLEAR_TIME);
			this->DisableWidget(WID_VT_CHANGE_SPEED);
			this->DisableWidget(WID_VT_CLEAR_SPEED);
			this->DisableWidget(WID_VT_RESET_LATENESS);
			this->DisableWidget(WID_VT_AUTOFILL);
			this->DisableWidget(WID_VT_SHARED_ORDER_LIST);
		}

		this->SetWidgetLoweredState(WID_VT_AUTOFILL, HasBit(v->vehicle_flags, VF_AUTOFILL_TIMETABLE));

		this->DrawWidgets();
	}

	void SetStringParameters(int widget) const override
	{
		switch (widget) {
			case WID_VT_CAPTION: SetDParam(0, this->vehicle->index); break;
			case WID_VT_EXPECTED: SetDParam(0, this->show_expected ? STR_TIMETABLE_EXPECTED : STR_TIMETABLE_SCHEDULED); break;
		}
	}

	void DrawWidget(const Rect &r, int widget) const override
	{
		const Vehicle *v = this->vehicle;
		int selected = this->sel_index;

		switch (widget) {
			case WID_VT_TIMETABLE_PANEL: {
				int line_height = this->GetWidget<NWidgetBase>(WID_VT_TIMETABLE_PANEL)->resize_y;
				int y = Center(r.top + WD_FRAMERECT_TOP, line_height);
				int i = this->vscroll->GetPosition();
				VehicleOrderID order_id = (i + 1) / 2;
				bool final_order = false;

				bool rtl = _current_text_dir == TD_RTL;
				SetDParamMaxValue(0, v->GetNumOrders(), 2);
				int index_column_width = GetStringBoundingBox(STR_ORDER_INDEX).width + 2 * GetSpriteSize(rtl ? SPR_ARROW_RIGHT : SPR_ARROW_LEFT).width + 3;
				int middle = rtl ? r.right - WD_FRAMERECT_RIGHT - index_column_width : r.left + WD_FRAMERECT_LEFT + index_column_width;

				const Order *order = v->GetOrder(order_id);
				while (order != nullptr) {
					/* Don't draw anything if it extends past the end of the window. */
					if (!this->vscroll->IsVisible(i)) break;

					if (i % 2 == 0) {
						DrawOrderString(v, order, order_id, y, i == selected, true, r.left + WD_FRAMERECT_LEFT, middle, r.right - WD_FRAMERECT_RIGHT);

						order_id++;

						if (order_id >= v->GetNumOrders()) {
							order = v->GetOrder(0);
							final_order = true;
						} else {
							order = order->next;
						}
					} else {
						StringID string;
						TextColour colour = (i == selected) ? TC_WHITE : TC_BLACK;
						if (order->IsType(OT_CONDITIONAL)) {
							string = STR_TIMETABLE_NO_TRAVEL;
						} else if (order->IsType(OT_IMPLICIT)) {
							string = STR_TIMETABLE_NOT_TIMETABLEABLE;
							colour = ((i == selected) ? TC_SILVER : TC_GREY) | TC_NO_SHADE;
						} else if (!order->IsTravelTimetabled()) {
							if (order->GetTravelTime() > 0) {
								SetTimetableParams(0, 1, order->GetTravelTime());
								string = order->GetMaxSpeed() != UINT16_MAX ?
										STR_TIMETABLE_TRAVEL_FOR_SPEED_ESTIMATED  :
										STR_TIMETABLE_TRAVEL_FOR_ESTIMATED;
							} else {
								string = order->GetMaxSpeed() != UINT16_MAX ?
										STR_TIMETABLE_TRAVEL_NOT_TIMETABLED_SPEED :
										STR_TIMETABLE_TRAVEL_NOT_TIMETABLED;
							}
						} else {
							SetTimetableParams(0, 1, order->GetTimetabledTravel());
							string = order->GetMaxSpeed() != UINT16_MAX ?
									STR_TIMETABLE_TRAVEL_FOR_SPEED : STR_TIMETABLE_TRAVEL_FOR;
						}
						SetDParam(2, order->GetMaxSpeed());

						DrawString(rtl ? r.left + WD_FRAMERECT_LEFT : middle, rtl ? middle : r.right - WD_FRAMERECT_LEFT, y, string, colour);

						if (final_order) break;
					}

					i++;
					y += line_height;
				}
				break;
			}

			case WID_VT_ARRIVAL_DEPARTURE_PANEL: {
				/* Arrival and departure times are handled in an all-or-nothing approach,
				 * i.e. are only shown if we can calculate all times.
				 * Excluding order lists with only one order makes some things easier.
				 */
				Ticks total_time = v->orders.list != nullptr ? v->orders.list->GetTimetableDurationIncomplete() : 0;
				if (total_time <= 0 || v->GetNumOrders() <= 1 || !HasBit(v->vehicle_flags, VF_TIMETABLE_STARTED)) break;

				TimetableArrivalDeparture *arr_dep = AllocaM(TimetableArrivalDeparture, v->GetNumOrders());
				const VehicleOrderID cur_order = v->cur_real_order_index % v->GetNumOrders();

				VehicleOrderID earlyID = BuildArrivalDepartureList(v, arr_dep) ? cur_order : (VehicleOrderID)INVALID_VEH_ORDER_ID;

				int line_height = this->GetWidget<NWidgetBase>(WID_VT_TIMETABLE_PANEL)->resize_y;
				int y = Center(r.top + WD_FRAMERECT_TOP, line_height);

				bool show_late = this->show_expected && v->lateness_counter > DAY_TICKS;
				Ticks offset = show_late ? 0 : -v->lateness_counter;

				bool rtl = _current_text_dir == TD_RTL;
				int abbr_left  = rtl ? r.right - WD_FRAMERECT_RIGHT - this->deparr_abbr_width : r.left + WD_FRAMERECT_LEFT;
				int abbr_right = rtl ? r.right - WD_FRAMERECT_RIGHT : r.left + WD_FRAMERECT_LEFT + this->deparr_abbr_width;
				int time_left  = rtl ? r.left + WD_FRAMERECT_LEFT : r.right - WD_FRAMERECT_RIGHT - this->deparr_time_width;
				int time_right = rtl ? r.left + WD_FRAMERECT_LEFT + this->deparr_time_width : r.right - WD_FRAMERECT_RIGHT;

				for (int i = this->vscroll->GetPosition(); i / 2 < v->GetNumOrders(); ++i) { // note: i is also incremented in the loop
					/* Don't draw anything if it extends past the end of the window. */
					if (!this->vscroll->IsVisible(i)) break;

					if (i % 2 == 0) {
						if (arr_dep[i / 2].arrival != INVALID_TICKS) {
							DrawString(abbr_left, abbr_right, y, STR_TIMETABLE_ARRIVAL_ABBREVIATION, i == selected ? TC_WHITE : TC_BLACK);
							if (this->show_expected && i / 2 == earlyID) {
								SetDParam(0, _date + arr_dep[i / 2].arrival / DAY_TICKS);
								DrawString(time_left, time_right, y, STR_JUST_DATE_TINY, TC_GREEN);
							} else {
								SetDParam(0, _date + (arr_dep[i / 2].arrival + offset) / DAY_TICKS);
								DrawString(time_left, time_right, y, STR_JUST_DATE_TINY,
										show_late ? TC_RED : i == selected ? TC_WHITE : TC_BLACK);
							}
						}
					} else {
						if (arr_dep[i / 2].departure != INVALID_TICKS) {
							DrawString(abbr_left, abbr_right, y, STR_TIMETABLE_DEPARTURE_ABBREVIATION, i == selected ? TC_WHITE : TC_BLACK);
							SetDParam(0, _date + (arr_dep[i/2].departure + offset) / DAY_TICKS);
							DrawString(time_left, time_right, y, STR_JUST_DATE_TINY,
									show_late ? TC_RED : i == selected ? TC_WHITE : TC_BLACK);
						}
					}
					y += line_height;
				}
				break;
			}

			case WID_VT_SUMMARY_PANEL: {
				int y = r.top + WD_FRAMERECT_TOP;

				Ticks total_time = v->orders.list != nullptr ? v->orders.list->GetTimetableDurationIncomplete() : 0;
				if (total_time != 0) {
					SetTimetableParams(0, 1, total_time);
					DrawString(r.left + WD_FRAMERECT_LEFT, r.right - WD_FRAMERECT_RIGHT, y, v->orders.list->IsCompleteTimetable() ? STR_TIMETABLE_TOTAL_TIME : STR_TIMETABLE_TOTAL_TIME_INCOMPLETE);
				}
				y += FONT_HEIGHT_NORMAL;

				if (v->timetable_start != 0) {
					/* We are running towards the first station so we can start the
					 * timetable at the given time. */
					SetDParam(0, STR_JUST_DATE_TINY);
					SetDParam(1, v->timetable_start);
					DrawString(r.left + WD_FRAMERECT_LEFT, r.right - WD_FRAMERECT_RIGHT, y, STR_TIMETABLE_STATUS_START_AT);
				} else if (!HasBit(v->vehicle_flags, VF_TIMETABLE_STARTED)) {
					/* We aren't running on a timetable yet, so how can we be "on time"
					 * when we aren't even "on service"/"on duty"? */
					DrawString(r.left + WD_FRAMERECT_LEFT, r.right - WD_FRAMERECT_RIGHT, y, STR_TIMETABLE_STATUS_NOT_STARTED);
				} else if (v->lateness_counter == 0 || (!_settings_client.gui.timetable_in_ticks && v->lateness_counter / DAY_TICKS == 0)) {
					DrawString(r.left + WD_FRAMERECT_LEFT, r.right - WD_FRAMERECT_RIGHT, y, STR_TIMETABLE_STATUS_ON_TIME);
				} else {
					SetTimetableParams(0, 1, abs(v->lateness_counter));
					DrawString(r.left + WD_FRAMERECT_LEFT, r.right - WD_FRAMERECT_RIGHT, y, v->lateness_counter < 0 ? STR_TIMETABLE_STATUS_EARLY : STR_TIMETABLE_STATUS_LATE);
				}
				break;
			}
		}
	}

	static inline uint32 PackTimetableArgs(const Vehicle *v, uint selected, bool speed)
	{
		uint order_number = (selected + 1) / 2;
		ModifyTimetableFlags mtf = (selected % 2 == 1) ? (speed ? MTF_TRAVEL_SPEED : MTF_TRAVEL_TIME) : MTF_WAIT_TIME;

		if (order_number >= v->GetNumOrders()) order_number = 0;

		return v->index | (order_number << 20) | (mtf << 28);
	}

	void OnClick(Point pt, int widget, int click_count) override
	{
		const Vehicle *v = this->vehicle;

		switch (widget) {
			case WID_VT_ORDER_VIEW: // Order view button
				ShowOrdersWindow(v);
				break;

			case WID_VT_TIMETABLE_PANEL: { // Main panel.
				int selected = GetOrderFromTimetableWndPt(pt.y, v);

				this->CloseChildWindows();
				this->sel_index = (selected == INVALID_ORDER || selected == this->sel_index) ? -1 : selected;
				break;
			}

			case WID_VT_START_DATE: // Change the date that the timetable starts.
				ShowSetDateWindow(this, v->index | (v->orders.list->IsCompleteTimetable() && _ctrl_pressed ? 1U << 20 : 0), _date, _cur_year, _cur_year + 15, ChangeTimetableStartCallback);
				break;

			case WID_VT_CHANGE_TIME: { // "Wait For" button.
				int selected = this->sel_index;
				VehicleOrderID real = (selected + 1) / 2;

				if (real >= v->GetNumOrders()) real = 0;

				const Order *order = v->GetOrder(real);
				StringID current = STR_EMPTY;

				if (order != nullptr) {
					uint time = (selected % 2 == 1) ? order->GetTravelTime() : order->GetWaitTime();
					if (!_settings_client.gui.timetable_in_ticks) time /= DAY_TICKS;

					if (time != 0) {
						SetDParam(0, time);
						current = STR_JUST_INT;
					}
				}

				this->query_is_speed_query = false;
				ShowQueryString(current, STR_TIMETABLE_CHANGE_TIME, 31, this, CS_NUMERAL, QSF_ACCEPT_UNCHANGED);
				break;
			}

			case WID_VT_CHANGE_SPEED: { // Change max speed button.
				int selected = this->sel_index;
				VehicleOrderID real = (selected + 1) / 2;

				if (real >= v->GetNumOrders()) real = 0;

				StringID current = STR_EMPTY;
				const Order *order = v->GetOrder(real);
				if (order != nullptr) {
					if (order->GetMaxSpeed() != UINT16_MAX) {
						SetDParam(0, ConvertKmhishSpeedToDisplaySpeed(order->GetMaxSpeed()));
						current = STR_JUST_INT;
					}
				}

				this->query_is_speed_query = true;
				ShowQueryString(current, STR_TIMETABLE_CHANGE_SPEED, 31, this, CS_NUMERAL, QSF_NONE);
				break;
			}

			case WID_VT_CLEAR_TIME: { // Clear waiting time.
				uint32 p1 = PackTimetableArgs(v, this->sel_index, false);
				DoCommandP(0, p1, 0, CMD_CHANGE_TIMETABLE | CMD_MSG(STR_ERROR_CAN_T_TIMETABLE_VEHICLE));
				break;
			}

			case WID_VT_CLEAR_SPEED: { // Clear max speed button.
				uint32 p1 = PackTimetableArgs(v, this->sel_index, true);
				DoCommandP(0, p1, UINT16_MAX, CMD_CHANGE_TIMETABLE | CMD_MSG(STR_ERROR_CAN_T_TIMETABLE_VEHICLE));
				break;
			}

			case WID_VT_RESET_LATENESS: // Reset the vehicle's late counter.
				DoCommandP(0, v->index, 0, CMD_SET_VEHICLE_ON_TIME | CMD_MSG(STR_ERROR_CAN_T_TIMETABLE_VEHICLE));
				break;

			case WID_VT_AUTOFILL: { // Autofill the timetable.
				uint32 p2 = 0;
				if (!HasBit(v->vehicle_flags, VF_AUTOFILL_TIMETABLE)) SetBit(p2, 0);
				if (_ctrl_pressed) SetBit(p2, 1);
				DoCommandP(0, v->index, p2, CMD_AUTOFILL_TIMETABLE | CMD_MSG(STR_ERROR_CAN_T_TIMETABLE_VEHICLE));
				break;
			}

			case WID_VT_EXPECTED:
				this->show_expected = !this->show_expected;
				break;

			case WID_VT_SHARED_ORDER_LIST:
				ShowVehicleListWindow(v);
				break;
		}

		this->SetDirty();
	}

	void OnQueryTextFinished(char *str) override
	{
		if (str == nullptr) return;

		const Vehicle *v = this->vehicle;

		uint32 p1 = PackTimetableArgs(v, this->sel_index, this->query_is_speed_query);

		uint64 val = StrEmpty(str) ? 0 : strtoul(str, nullptr, 10);
		if (this->query_is_speed_query) {
			val = ConvertDisplaySpeedToKmhishSpeed(val);
		} else {
			if (!_settings_client.gui.timetable_in_ticks) val *= DAY_TICKS;
		}

		uint32 p2 = std::min<uint32>(val, UINT16_MAX);

		DoCommandP(0, p1, p2, CMD_CHANGE_TIMETABLE | CMD_MSG(STR_ERROR_CAN_T_TIMETABLE_VEHICLE));
	}

	void OnResize() override
	{
		/* Update the scroll bar */
		this->vscroll->SetCapacityFromWidget(this, WID_VT_TIMETABLE_PANEL, WD_FRAMERECT_TOP + WD_FRAMERECT_BOTTOM);
	}

	/**
	 * Update the selection state of the arrival/departure data
	 */
	void UpdateSelectionStates()
	{
		this->GetWidget<NWidgetStacked>(WID_VT_ARRIVAL_DEPARTURE_SELECTION)->SetDisplayedPlane(_settings_client.gui.timetable_arrival_departure ? 0 : SZSP_NONE);
		this->GetWidget<NWidgetStacked>(WID_VT_EXPECTED_SELECTION)->SetDisplayedPlane(_settings_client.gui.timetable_arrival_departure ? 0 : 1);
	}
};

static const NWidgetPart _nested_timetable_widgets[] = {
	NWidget(NWID_HORIZONTAL),
		NWidget(WWT_CLOSEBOX, COLOUR_GREY),
		NWidget(WWT_CAPTION, COLOUR_GREY, WID_VT_CAPTION), SetDataTip(STR_TIMETABLE_TITLE, STR_TOOLTIP_WINDOW_TITLE_DRAG_THIS),
		NWidget(WWT_SHADEBOX, COLOUR_GREY),
		NWidget(WWT_DEFSIZEBOX, COLOUR_GREY),
		NWidget(WWT_STICKYBOX, COLOUR_GREY),
	EndContainer(),
	NWidget(NWID_HORIZONTAL),
		NWidget(WWT_PANEL, COLOUR_GREY, WID_VT_TIMETABLE_PANEL), SetMinimalSize(388, 82), SetResize(1, 10), SetDataTip(STR_NULL, STR_TIMETABLE_TOOLTIP), SetScrollbar(WID_VT_SCROLLBAR), EndContainer(),
		NWidget(NWID_SELECTION, INVALID_COLOUR, WID_VT_ARRIVAL_DEPARTURE_SELECTION),
			NWidget(WWT_PANEL, COLOUR_GREY, WID_VT_ARRIVAL_DEPARTURE_PANEL), SetMinimalSize(110, 0), SetFill(0, 1), SetDataTip(STR_NULL, STR_TIMETABLE_TOOLTIP), SetScrollbar(WID_VT_SCROLLBAR), EndContainer(),
		EndContainer(),
		NWidget(NWID_VSCROLLBAR, COLOUR_GREY, WID_VT_SCROLLBAR),
	EndContainer(),
	NWidget(WWT_PANEL, COLOUR_GREY, WID_VT_SUMMARY_PANEL), SetMinimalSize(400, 22), SetResize(1, 0), EndContainer(),
	NWidget(NWID_HORIZONTAL),
		NWidget(NWID_HORIZONTAL, NC_EQUALSIZE),
			NWidget(WWT_PUSHTXTBTN, COLOUR_GREY, WID_VT_ORDER_VIEW), SetMinimalSize(61, 14), SetDataTip(STR_TIMETABLE_ORDER_VIEW, STR_TIMETABLE_ORDER_VIEW_TOOLTIP),
			NWidget(NWID_VERTICAL, NC_EQUALSIZE),
				NWidget(WWT_PUSHTXTBTN, COLOUR_GREY, WID_VT_CHANGE_TIME), SetResize(1, 0), SetFill(1, 1), SetDataTip(STR_TIMETABLE_CHANGE_TIME, STR_TIMETABLE_WAIT_TIME_TOOLTIP),
				NWidget(WWT_PUSHTXTBTN, COLOUR_GREY, WID_VT_CLEAR_TIME), SetResize(1, 0), SetFill(1, 1), SetDataTip(STR_TIMETABLE_CLEAR_TIME, STR_TIMETABLE_CLEAR_TIME_TOOLTIP),
			EndContainer(),
			NWidget(NWID_VERTICAL, NC_EQUALSIZE),
				NWidget(WWT_PUSHTXTBTN, COLOUR_GREY, WID_VT_CHANGE_SPEED), SetResize(1, 0), SetFill(1, 1), SetDataTip(STR_TIMETABLE_CHANGE_SPEED, STR_TIMETABLE_CHANGE_SPEED_TOOLTIP),
				NWidget(WWT_PUSHTXTBTN, COLOUR_GREY, WID_VT_CLEAR_SPEED), SetResize(1, 0), SetFill(1, 1), SetDataTip(STR_TIMETABLE_CLEAR_SPEED, STR_TIMETABLE_CLEAR_SPEED_TOOLTIP),
			EndContainer(),
			NWidget(NWID_VERTICAL, NC_EQUALSIZE),
				NWidget(WWT_PUSHTXTBTN, COLOUR_GREY, WID_VT_START_DATE), SetResize(1, 0), SetFill(1, 1), SetDataTip(STR_TIMETABLE_STARTING_DATE, STR_TIMETABLE_STARTING_DATE_TOOLTIP),
				NWidget(WWT_PUSHTXTBTN, COLOUR_GREY, WID_VT_RESET_LATENESS), SetResize(1, 0), SetFill(1, 1), SetDataTip(STR_TIMETABLE_RESET_LATENESS, STR_TIMETABLE_RESET_LATENESS_TOOLTIP),
			EndContainer(),
			NWidget(NWID_VERTICAL, NC_EQUALSIZE),
				NWidget(WWT_PUSHTXTBTN, COLOUR_GREY, WID_VT_AUTOFILL), SetResize(1, 0), SetFill(1, 1), SetDataTip(STR_TIMETABLE_AUTOFILL, STR_TIMETABLE_AUTOFILL_TOOLTIP),
				NWidget(NWID_SELECTION, INVALID_COLOUR, WID_VT_EXPECTED_SELECTION),
					NWidget(WWT_PUSHTXTBTN, COLOUR_GREY, WID_VT_EXPECTED), SetResize(1, 0), SetFill(1, 1), SetDataTip(STR_BLACK_STRING, STR_TIMETABLE_EXPECTED_TOOLTIP),
					NWidget(WWT_PANEL, COLOUR_GREY), SetResize(1, 0), SetFill(1, 1), EndContainer(),
				EndContainer(),
			EndContainer(),
		EndContainer(),
		NWidget(NWID_VERTICAL, NC_EQUALSIZE),
			NWidget(WWT_PUSHIMGBTN, COLOUR_GREY, WID_VT_SHARED_ORDER_LIST), SetFill(0, 1), SetDataTip(SPR_SHARED_ORDERS_ICON, STR_ORDERS_VEH_WITH_SHARED_ORDERS_LIST_TOOLTIP),
			NWidget(WWT_RESIZEBOX, COLOUR_GREY), SetFill(0, 1),
		EndContainer(),
	EndContainer(),
};

static WindowDesc _timetable_desc(
	WDP_AUTO, "view_vehicle_timetable", 400, 130,
	WC_VEHICLE_TIMETABLE, WC_VEHICLE_VIEW,
	WDF_CONSTRUCTION,
	_nested_timetable_widgets, lengthof(_nested_timetable_widgets)
);

/**
 * Show the timetable for a given vehicle.
 * @param v The vehicle to show the timetable for.
 */
void ShowTimetableWindow(const Vehicle *v)
{
	CloseWindowById(WC_VEHICLE_DETAILS, v->index, false);
	CloseWindowById(WC_VEHICLE_ORDERS, v->index, false);
	AllocateWindowDescFront<TimetableWindow>(&_timetable_desc, v->index);
}<|MERGE_RESOLUTION|>--- conflicted
+++ resolved
@@ -211,12 +211,8 @@
 
 	int GetOrderFromTimetableWndPt(int y, const Vehicle *v)
 	{
-<<<<<<< HEAD
-		int line_height = this->GetWidget<NWidgetBase>(WID_VT_TIMETABLE_PANEL)->resize_y;
-		int sel = (y - this->GetWidget<NWidgetBase>(WID_VT_TIMETABLE_PANEL)->pos_y - WD_FRAMERECT_TOP) / line_height;
-=======
-		uint sel = (y - this->GetWidget<NWidgetBase>(WID_VT_TIMETABLE_PANEL)->pos_y - WD_FRAMERECT_TOP) / FONT_HEIGHT_NORMAL;
->>>>>>> 39662aab
+		uint line_height = this->GetWidget<NWidgetBase>(WID_VT_TIMETABLE_PANEL)->resize_y;
+		uint sel = (y - this->GetWidget<NWidgetBase>(WID_VT_TIMETABLE_PANEL)->pos_y - WD_FRAMERECT_TOP) / line_height;
 
 		if (sel >= this->vscroll->GetCapacity()) return INVALID_ORDER;
 
