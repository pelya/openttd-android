--- conflicted
+++ resolved
@@ -19,19 +19,15 @@
 	WID_GO_LANG_DROPDOWN,          ///< Language dropdown.
 	WID_GO_RESOLUTION_DROPDOWN,    ///< Dropdown for the resolution.
 	WID_GO_FULLSCREEN_BUTTON,      ///< Toggle fullscreen.
-<<<<<<< HEAD
 	WID_GO_BUTTON_SIZE_DROPDOWN,   ///< Size of in-game UI elements, such as buttons.
 	WID_GO_TEXT_SIZE_DROPDOWN,     ///< Size of medium font, sizes of other fonts are derived from it.
 	WID_GO_VERTICAL_TOOLBAR,       ///< Enable vertical toolbar.
 	WID_GO_BUILD_CONFIRMATION,     ///< Enable build confirmation dialog.
 	WID_GO_WINDOWS_TITLEBARS,      ///< Titlebars for all windows.
 	WID_GO_MOUSE_CURSOR,           ///< Show mouse cursor.
-	WID_GO_GUI_ZOOM_DROPDOWN,      ///< Dropdown for the GUI zoom level.
-=======
 	WID_GO_GUI_SCALE,              ///< GUI Scale slider.
 	WID_GO_GUI_SCALE_AUTO,         ///< Autodetect GUI scale button.
 	WID_GO_GUI_SCALE_BEVEL_BUTTON, ///< Toggle for chunky bevels.
->>>>>>> 5e227886
 	WID_GO_BASE_GRF_DROPDOWN,      ///< Use to select a base GRF.
 	WID_GO_BASE_GRF_STATUS,        ///< Info about missing files etc.
 	WID_GO_BASE_GRF_TEXTFILE,      ///< Open base GRF readme, changelog (+1) or license (+2).
