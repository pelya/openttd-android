--- conflicted
+++ resolved
@@ -350,7 +350,6 @@
 	/* Longest item in the list, if auto_width is enabled */
 	uint max_item_width = 0;
 
-<<<<<<< HEAD
 	if (auto_width) {
 		/* Find the longest item in the list */
 		for (const DropDownListItem * const *it = list->Begin(); it != list->End(); ++it) {
@@ -359,12 +358,8 @@
 		}
 	}
 
-	/* Total length of list. */
-	int list_height = 0;
-=======
 	/* Total length of list */
 	int height = 0;
->>>>>>> f1273275
 
 	for (const DropDownListItem * const *it = list->Begin(); it != list->End(); ++it) {
 		const DropDownListItem *item = *it;
@@ -372,12 +367,6 @@
 		if (auto_width) max_item_width = max(max_item_width, item->Width() + 5);
 	}
 
-<<<<<<< HEAD
-	/* Height of the dropdown window; by default, the total length of the list. */
-	int height = list_height;
-
-=======
->>>>>>> f1273275
 	/* Check if the status bar is visible, as we don't want to draw over it */
 	int screen_bottom = GetMainViewBottom();
 	bool scroll = false;
@@ -391,16 +380,11 @@
 		if (w->top + wi_rect.top > screen_top + height) {
 			top = w->top + wi_rect.top - height;
 		} else {
-<<<<<<< HEAD
-			/* If it doesn't fit above the widget, we need to enable a scrollbar... */
-			int avg_height = list_height / (int)list->Length();
-=======
 			/* ... and lastly if it won't, enable the scroll bar and fit the
 			 * list in below the widget */
 			int avg_height = height / (int)list->Length();
 			int rows = (screen_bottom - 4 - top) / avg_height;
 			height = rows * avg_height;
->>>>>>> f1273275
 			scroll = true;
 
 			/* ... and choose whether to put the list above or below the widget. */
