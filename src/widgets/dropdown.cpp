/* $Id$ */

/*
 * This file is part of OpenTTD.
 * OpenTTD is free software; you can redistribute it and/or modify it under the terms of the GNU General Public License as published by the Free Software Foundation, version 2.
 * OpenTTD is distributed in the hope that it will be useful, but WITHOUT ANY WARRANTY; without even the implied warranty of MERCHANTABILITY or FITNESS FOR A PARTICULAR PURPOSE.
 * See the GNU General Public License for more details. You should have received a copy of the GNU General Public License along with OpenTTD. If not, see <http://www.gnu.org/licenses/>.
 */

/** @file dropdown.cpp Implementation of the dropdown widget. */

#include "../stdafx.h"
#include "../window_gui.h"
#include "../string_func.h"
#include "../strings_func.h"
#include "../window_func.h"
#include "../guitimer_func.h"
#include "dropdown_type.h"

#include "dropdown_widget.h"

#include "../safeguards.h"


void DropDownListItem::Draw(int left, int right, int top, int bottom, bool sel, int bg_colour) const
{
	int c1 = _colour_gradient[bg_colour][3];
	int c2 = _colour_gradient[bg_colour][7];

	int mid = top + this->Height(0) / 2;
	GfxFillRect(left + 1, mid - 2, right - 1, mid - 2, c1);
	GfxFillRect(left + 1, mid - 1, right - 1, mid - 1, c2);
}

uint DropDownListStringItem::Width() const
{
	char buffer[512];
	GetString(buffer, this->String(), lastof(buffer));
	return GetStringBoundingBox(buffer).width;
}

void DropDownListStringItem::Draw(int left, int right, int top, int bottom, bool sel, int bg_colour) const
{
	DrawString(left + WD_FRAMERECT_LEFT, right - WD_FRAMERECT_RIGHT, Center(top, bottom - top), this->String(), sel ? TC_WHITE : TC_BLACK);
}

/**
 * Natural sorting comparator function for DropDownList::sort().
 * @param first Left side of comparison.
 * @param second Right side of comparison.
 * @return true if \a first precedes \a second.
 * @warning All items in the list need to be derivates of DropDownListStringItem.
 */
/* static */ int DropDownListStringItem::NatSortFunc(const DropDownListItem * const *first, const DropDownListItem * const * second)
{
	char buffer1[512], buffer2[512];
	GetString(buffer1, static_cast<const DropDownListStringItem*>(*first)->String(), lastof(buffer1));
	GetString(buffer2, static_cast<const DropDownListStringItem*>(*second)->String(), lastof(buffer2));
	return strnatcmp(buffer1, buffer2);
}

StringID DropDownListParamStringItem::String() const
{
	for (uint i = 0; i < lengthof(this->decode_params); i++) SetDParam(i, this->decode_params[i]);
	return this->string;
}

StringID DropDownListCharStringItem::String() const
{
	SetDParamStr(0, this->raw_string);
	return this->string;
}

static const NWidgetPart _nested_dropdown_menu_widgets[] = {
	NWidget(NWID_HORIZONTAL),
		NWidget(WWT_PANEL, COLOUR_END, WID_DM_ITEMS), SetMinimalSize(1, 1), SetScrollbar(WID_DM_SCROLL), EndContainer(),
		NWidget(NWID_SELECTION, INVALID_COLOUR, WID_DM_SHOW_SCROLL),
			NWidget(NWID_VSCROLLBAR, COLOUR_END, WID_DM_SCROLL),
		EndContainer(),
	EndContainer(),
};

static WindowDesc _dropdown_desc(
	WDP_MANUAL, NULL, 0, 0,
	WC_DROPDOWN_MENU, WC_NONE,
	WDF_NO_FOCUS,
	_nested_dropdown_menu_widgets, lengthof(_nested_dropdown_menu_widgets)
);

/** Drop-down menu window */
struct DropdownWindow : Window {
	WindowClass parent_wnd_class; ///< Parent window class.
	WindowNumber parent_wnd_num;  ///< Parent window number.
	int parent_button;            ///< Parent widget number where the window is dropped from.
	const DropDownList *list;     ///< List with dropdown menu items.
	int selected_index;           ///< Index of the selected item in the list.
	byte click_delay;             ///< Timer to delay selection.
	bool drag_mode;
	bool instant_close;           ///< Close the window when the mouse button is raised.
	bool left_button_state;       ///< Close the window when the mouse button is clicked outside the window.
	int scrolling;                ///< If non-zero, auto-scroll the item list (one time).
	GUITimer scrolling_timer;     ///< Timer for auto-scroll of the item list.
	Point position;               ///< Position of the topleft corner of the window.
	Scrollbar *vscroll;

	/**
	 * Create a dropdown menu.
	 * @param parent        Parent window.
	 * @param list          Dropdown item list.
	 * @param selected      Index of the selected item in the list.
	 * @param button        Widget of the parent window doing the dropdown.
	 * @param instant_close Close the window when the mouse button is raised.
	 * @param position      Topleft position of the dropdown menu window.
	 * @param size          Size of the dropdown menu window.
	 * @param wi_colour     Colour of the parent widget.
	 * @param scroll        Dropdown menu has a scrollbar.
	 */
	DropdownWindow(Window *parent, const DropDownList *list, int selected, int button, bool instant_close, const Point &position, const Dimension &size, Colours wi_colour, bool scroll)
			: Window(&_dropdown_desc)
	{
		assert(list->Length() > 0);

		this->position = position;

		this->CreateNestedTree();

		this->vscroll = this->GetScrollbar(WID_DM_SCROLL);

		uint items_width = size.width - (scroll ? NWidgetScrollbar::GetVerticalDimension().width : 0);
		NWidgetCore *nwi = this->GetWidget<NWidgetCore>(WID_DM_ITEMS);
		nwi->SetMinimalSize(items_width, size.height + 4);
		nwi->colour = wi_colour;

		nwi = this->GetWidget<NWidgetCore>(WID_DM_SCROLL);
		nwi->colour = wi_colour;

		this->GetWidget<NWidgetStacked>(WID_DM_SHOW_SCROLL)->SetDisplayedPlane(scroll ? 0 : SZSP_NONE);

		this->FinishInitNested(0);
		CLRBITS(this->flags, WF_WHITE_BORDER);

		/* Total length of list */
		int list_height = 0;
		for (const DropDownListItem * const *it = list->Begin(); it != list->End(); ++it) {
			const DropDownListItem *item = *it;
			list_height += item->Height(items_width);
		}

		/* Capacity is the average number of items visible */
		this->vscroll->SetCapacity(size.height * (uint16)list->Length() / list_height);
		this->vscroll->SetCount((uint16)list->Length());

		this->parent_wnd_class = parent->window_class;
		this->parent_wnd_num   = parent->window_number;
		this->parent_button    = button;
		this->list             = list;
		this->selected_index   = selected;
		this->click_delay      = 0;
		this->drag_mode        = instant_close;
		this->instant_close    = instant_close;
<<<<<<< HEAD
		this->scrolling_timer  = GUITimer(MILLISECONDS_PER_TICK);
=======
		this->left_button_state = _left_button_down;
>>>>>>> 405eba8a
	}

	~DropdownWindow()
	{
		/* Make the dropdown "invisible", so it doesn't affect new window placement.
		 * Also mark it dirty in case the callback deals with the screen. (e.g. screenshots). */
		this->window_class = WC_INVALID;
		this->SetDirty();

		Window *w2 = FindWindowById(this->parent_wnd_class, this->parent_wnd_num);
		if (w2 != NULL) {
			Point pt = _cursor.pos;
			pt.x -= w2->left;
			pt.y -= w2->top;
			w2->OnDropdownClose(pt, this->parent_button, this->selected_index, this->instant_close);
		}
		delete this->list;
	}

	virtual Point OnInitialPosition(int16 sm_width, int16 sm_height, int window_number)
	{
		return this->position;
	}

	/**
	 * Find the dropdown item under the cursor.
	 * @param[out] value Selected item, if function returns \c true.
	 * @return Cursor points to a dropdown item.
	 */
	bool GetDropDownItem(int &value)
	{
		if (GetWidgetFromPos(this, _cursor.pos.x - this->left, _cursor.pos.y - this->top) < 0) return false;

		NWidgetBase *nwi = this->GetWidget<NWidgetBase>(WID_DM_ITEMS);
		int y     = _cursor.pos.y - this->top - nwi->pos_y - 2;
		int width = nwi->current_x - 4;
		int pos   = this->vscroll->GetPosition();

		const DropDownList *list = this->list;

		for (const DropDownListItem * const *it = list->Begin(); it != list->End(); ++it) {
			/* Skip items that are scrolled up */
			if (--pos >= 0) continue;

			const DropDownListItem *item = *it;
			int item_height = item->Height(width);

			if (y < item_height) {
				if (item->masked || !item->Selectable()) return false;
				value = item->result;
				return true;
			}

			y -= item_height;
		}

		return false;
	}

	virtual void DrawWidget(const Rect &r, int widget) const
	{
		if (widget != WID_DM_ITEMS) return;

		Colours colour = this->GetWidget<NWidgetCore>(widget)->colour;

		int y = r.top + 2;
		int pos = this->vscroll->GetPosition();
		for (const DropDownListItem * const *it = this->list->Begin(); it != this->list->End(); ++it) {
			const DropDownListItem *item = *it;
			int item_height = item->Height(r.right - r.left + 1);

			/* Skip items that are scrolled up */
			if (--pos >= 0) continue;

			if (y + item_height < r.bottom) {
				bool selected = (this->selected_index == item->result);
				if (selected) GfxFillRect(r.left + 2, y, r.right - 1, y + item_height - 1, PC_BLACK);

				item->Draw(r.left, r.right, y, y + item_height, selected, colour);

				if (item->masked) {
					GfxFillRect(r.left + 1, y, r.right - 1, y + item_height - 1, _colour_gradient[colour][5], FILLRECT_CHECKER);
				}
			}
			y += item_height;
		}
	}

	virtual void OnClick(Point pt, int widget, int click_count)
	{
		if (widget != WID_DM_ITEMS) return;
		int item;
		if (this->GetDropDownItem(item)) {
			this->click_delay = 4;
			this->selected_index = item;
			this->SetDirty();
		}
	}

	virtual void OnRealtimeTick(uint delta_ms)
	{
		if (!this->scrolling_timer.Elapsed(delta_ms)) return;
		this->scrolling_timer.SetInterval(MILLISECONDS_PER_TICK);

		if (this->scrolling != 0) {
			int pos = this->vscroll->GetPosition();

			if (_scroller_click_timeout <= 1) {
				_scroller_click_timeout = SCROLLER_CLICK_DELAY;
				this->vscroll->UpdatePosition(this->scrolling);
				this->scrolling = 0;
			}

			if (pos != this->vscroll->GetPosition()) {
				this->SetDirty();
			}
		}
	}

	virtual void OnMouseLoop()
	{
		Window *w2 = FindWindowById(this->parent_wnd_class, this->parent_wnd_num);
		if (w2 == NULL) {
			delete this;
			return;
		}

		if (this->click_delay != 0 && --this->click_delay == 0) {
			/* Make the dropdown "invisible", so it doesn't affect new window placement.
			 * Also mark it dirty in case the callback deals with the screen. (e.g. screenshots). */
			this->window_class = WC_INVALID;
			this->SetDirty();

			w2->OnDropdownSelect(this->parent_button, this->selected_index);
			delete this;
			return;
		}

		if (this->drag_mode) {
			int item;

			if (!_left_button_clicked) {
				this->drag_mode = false;
				if (!this->GetDropDownItem(item)) {
					if (this->instant_close) delete this;
					return;
				}
				this->click_delay = 2;
			} else {
				if (_cursor.pos.y <= this->top + 2) {
					/* Cursor is above the list, set scroll up */
					this->scrolling = -1;
					return;
				} else if (_cursor.pos.y >= this->top + this->height - 2) {
					/* Cursor is below list, set scroll down */
					this->scrolling = 1;
					return;
				}

				if (!this->GetDropDownItem(item)) return;
			}

			if (this->selected_index != item) {
				this->selected_index = item;
				this->SetDirty();
			}
		}

		// Close dropdown if user clicks outside of it
		if (_left_button_down && !this->left_button_state && (
			_cursor.pos.x < this->left || _cursor.pos.x > this->left + this->width ||
			_cursor.pos.y < this->top || _cursor.pos.y > this->top + this->height)) {
			delete this;
			return;
		} else {
			this->left_button_state = _left_button_down;
		}
	}
};

/**
 * Show a drop down list.
 * @param w        Parent window for the list.
 * @param list     Prepopulated DropDownList. Will be deleted when the list is
 *                 closed.
 * @param selected The initially selected list item.
 * @param button   The widget which is passed to Window::OnDropdownSelect and OnDropdownClose.
 *                 Unless you override those functions, this should be then widget index of the dropdown button.
 * @param wi_rect  Coord of the parent drop down button, used to position the dropdown menu.
 * @param auto_width The width is determined by the widest item in the list,
 *                   in this case only one of \a left or \a right is used (depending on text direction).
 * @param instant_close Set to true if releasing mouse button should close the
 *                      list regardless of where the cursor is.
 */
void ShowDropDownListAt(Window *w, const DropDownList *list, int selected, int button, Rect wi_rect, Colours wi_colour, bool auto_width, bool instant_close)
{
	DeleteWindowById(WC_DROPDOWN_MENU, 0);

	/* The preferred position is just below the dropdown calling widget */
	int top = w->top + wi_rect.bottom + 1;

	/* The preferred width equals the calling widget */
	uint width = wi_rect.right - wi_rect.left + 1;

	/* Longest item in the list, if auto_width is enabled */
	uint max_item_width = 0;

	/* Total height of list */
	uint height = 0;

	for (const DropDownListItem * const *it = list->Begin(); it != list->End(); ++it) {
		const DropDownListItem *item = *it;
		height += item->Height(width);
		if (auto_width) max_item_width = max(max_item_width, item->Width() + 5);
	}

<<<<<<< HEAD
	/* Scrollbar needed? */
=======
	/* Check if the status bar is visible, as we don't want to draw over it */
	int screen_bottom = GetMainViewBottom();
	screen_bottom = _screen.height; /* We will draw over the status bar without a second thought on Android */
>>>>>>> 405eba8a
	bool scroll = false;

	/* Is it better to place the dropdown above the widget? */
	bool above = false;

	/* Available height below (or above, if the dropdown is placed above the widget). */
	uint available_height = (uint)max(GetMainViewBottom() - top - 4, 0);

	/* If the dropdown doesn't fully fit below the widget... */
	if (height > available_height) {

		uint available_height_above = (uint)max(w->top + wi_rect.top - GetMainViewTop() - 4, 0);

		/* Put the dropdown above if there is more available space. */
		if (available_height_above > available_height) {
			above = true;
			available_height = available_height_above;
		}

		/* If the dropdown doesn't fully fit, we need a dropdown. */
		if (height > available_height) {
			scroll = true;
			uint avg_height = height / list->Length();

			/* Check at least there is space for one item. */
			assert(available_height >= avg_height);

			/* Fit the list. */
			uint rows = available_height / avg_height;
			height = rows * avg_height;

			/* Add space for the scrollbar. */
			max_item_width += NWidgetScrollbar::GetVerticalDimension().width;
		}

		/* Set the top position if needed. */
		if (above) {
			top = w->top + wi_rect.top - height - 4;
		}
	}

	if (auto_width) width = max(width, max_item_width);

	Point dw_pos = { w->left + (_current_text_dir == TD_RTL ? wi_rect.right + 1 - (int)width : wi_rect.left), top};
	Dimension dw_size = {width, height};
	DropdownWindow *dropdown = new DropdownWindow(w, list, selected, button, instant_close, dw_pos, dw_size, wi_colour, scroll);

	/* The dropdown starts scrolling downwards when opening it towards
	 * the top and holding down the mouse button. It can be fooled by
	 * opening the dropdown scrolled to the very bottom.  */
	if (above && scroll) dropdown->vscroll->UpdatePosition(INT_MAX);
}

/**
 * Show a drop down list.
 * @param w        Parent window for the list.
 * @param list     Prepopulated DropDownList. Will be deleted when the list is
 *                 closed.
 * @param selected The initially selected list item.
 * @param button   The widget within the parent window that is used to determine
 *                 the list's location.
 * @param width    Override the width determined by the selected widget.
 * @param auto_width Maximum width is determined by the widest item in the list.
 * @param instant_close Set to true if releasing mouse button should close the
 *                      list regardless of where the cursor is.
 */
void ShowDropDownList(Window *w, const DropDownList *list, int selected, int button, uint width, bool auto_width, bool instant_close)
{
	/* Our parent's button widget is used to determine where to place the drop
	 * down list window. */
	Rect wi_rect;
	NWidgetCore *nwi = w->GetWidget<NWidgetCore>(button);
	wi_rect.left   = nwi->pos_x;
	wi_rect.right  = nwi->pos_x + nwi->current_x - 1;
	wi_rect.top    = nwi->pos_y;
	wi_rect.bottom = nwi->pos_y + nwi->current_y - 1;
	Colours wi_colour = nwi->colour;

	if ((nwi->type & WWT_MASK) == NWID_BUTTON_DROPDOWN) {
		nwi->disp_flags |= ND_DROPDOWN_ACTIVE;
	} else {
		w->LowerWidget(button);
	}
	w->SetWidgetDirty(button);

	if (width != 0) {
		if (_current_text_dir == TD_RTL) {
			wi_rect.left = wi_rect.right + 1 - width;
		} else {
			wi_rect.right = wi_rect.left + width - 1;
		}
	}

	ShowDropDownListAt(w, list, selected, button, wi_rect, wi_colour, auto_width, instant_close);
}

/**
 * Show a dropdown menu window near a widget of the parent window.
 * The result code of the items is their index in the \a strings list.
 * @param w             Parent window that wants the dropdown menu.
 * @param strings       Menu list, end with #INVALID_STRING_ID
 * @param selected      Index of initial selected item.
 * @param button        Button widget number of the parent window \a w that wants the dropdown menu.
 * @param disabled_mask Bitmask for disabled items (items with their bit set are displayed, but not selectable in the dropdown list).
 * @param hidden_mask   Bitmask for hidden items (items with their bit set are not copied to the dropdown list).
 * @param width         Width of the dropdown menu. If \c 0, use the width of parent widget \a button.
 */
void ShowDropDownMenu(Window *w, const StringID *strings, int selected, int button, uint32 disabled_mask, uint32 hidden_mask, uint width)
{
	DropDownList *list = new DropDownList();

	for (uint i = 0; strings[i] != INVALID_STRING_ID; i++) {
		if (!HasBit(hidden_mask, i)) {
			*list->Append() = new DropDownListStringItem(strings[i], i, HasBit(disabled_mask, i));
		}
	}

	/* No entries in the list? */
	if (list->Length() == 0) {
		delete list;
		return;
	}

	ShowDropDownList(w, list, selected, button, width);
}

/**
 * Delete the drop-down menu from window \a pw
 * @param pw Parent window of the drop-down menu window
 * @return Parent widget number if the drop-down was found and closed, \c -1 if the window was not found.
 */
int HideDropDownMenu(Window *pw)
{
	Window *w;
	FOR_ALL_WINDOWS_FROM_BACK(w) {
		if (w->window_class != WC_DROPDOWN_MENU) continue;

		DropdownWindow *dw = dynamic_cast<DropdownWindow*>(w);
		assert(dw != NULL);
		if (pw->window_class == dw->parent_wnd_class &&
				pw->window_number == dw->parent_wnd_num) {
			int parent_button = dw->parent_button;
			delete dw;
			return parent_button;
		}
	}

	return -1;
}
<|MERGE_RESOLUTION|>--- conflicted
+++ resolved
@@ -158,11 +158,8 @@
 		this->click_delay      = 0;
 		this->drag_mode        = instant_close;
 		this->instant_close    = instant_close;
-<<<<<<< HEAD
 		this->scrolling_timer  = GUITimer(MILLISECONDS_PER_TICK);
-=======
 		this->left_button_state = _left_button_down;
->>>>>>> 405eba8a
 	}
 
 	~DropdownWindow()
@@ -379,20 +376,14 @@
 		if (auto_width) max_item_width = max(max_item_width, item->Width() + 5);
 	}
 
-<<<<<<< HEAD
 	/* Scrollbar needed? */
-=======
-	/* Check if the status bar is visible, as we don't want to draw over it */
-	int screen_bottom = GetMainViewBottom();
-	screen_bottom = _screen.height; /* We will draw over the status bar without a second thought on Android */
->>>>>>> 405eba8a
 	bool scroll = false;
 
 	/* Is it better to place the dropdown above the widget? */
 	bool above = false;
 
 	/* Available height below (or above, if the dropdown is placed above the widget). */
-	uint available_height = (uint)max(GetMainViewBottom() - top - 4, 0);
+	uint available_height = (uint)max(_screen.height - top - 4, 0);
 
 	/* If the dropdown doesn't fully fit below the widget... */
 	if (height > available_height) {
