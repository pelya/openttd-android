--- conflicted
+++ resolved
@@ -175,31 +175,21 @@
 
 		/* Total length of list */
 		int list_height = 0;
-<<<<<<< HEAD
 		int scroll_pos = 0;
 		int count = 0;
-		for (const DropDownListItem * const *it = list->Begin(); it != list->End(); ++it) {
-			const DropDownListItem *item = *it;
-=======
 		for (const auto &item : this->list) {
->>>>>>> a499e9ac
 			list_height += item->Height(items_width);
 			if (item->result == selected) scroll_pos = count;
 			count++;
 		}
 		/* Capacity is the average number of items visible */
-<<<<<<< HEAD
-		this->vscroll->SetCapacity(size.height * (uint16)list->Length() / list_height);
-		this->vscroll->SetCount((uint16)list->Length());
+		this->vscroll->SetCapacity(size.height * (uint16)this->list.size() / list_height);
+		this->vscroll->SetCount((uint16)this->list.size());
 		if (this->vscroll->GetCount() <= this->vscroll->GetCapacity()) {
 			scroll_pos = 0;
 		}
 		this->vscroll->SetPosition(scroll_pos);
 		this->vscroll->UpdatePosition(0);
-=======
-		this->vscroll->SetCapacity(size.height * (uint16)this->list.size() / list_height);
-		this->vscroll->SetCount((uint16)this->list.size());
->>>>>>> a499e9ac
 
 		this->parent_wnd_class = parent->window_class;
 		this->parent_wnd_num   = parent->window_number;
