--- conflicted
+++ resolved
@@ -25,13 +25,7 @@
 #include <sys/stat.h>
 #include <errno.h>
 #include <timidity.h>
-<<<<<<< HEAD
-=======
 #include <SDL.h>
-#if defined(PSP)
-#include <pspaudiolib.h>
-#endif /* PSP */
->>>>>>> 405eba8a
 
 #include "../safeguards.h"
 
@@ -51,17 +45,6 @@
 	uint32 song_position;
 } _midi; ///< Metadata about the midi we're playing.
 
-<<<<<<< HEAD
-=======
-#if defined(PSP)
-static void AudioOutCallback(void *buf, unsigned int _reqn, void *userdata)
-{
-	memset(buf, 0, _reqn * PSP_NUM_AUDIO_CHANNELS);
-	if (_midi.status == MIDI_PLAYING) {
-		mid_song_read_wave(_midi.song, buf, _reqn * PSP_NUM_AUDIO_CHANNELS);
-	}
-}
-#endif /* PSP */
 #ifdef __ANDROID__
 /* Android does not have Midi chip, we have to route the libtimidity output through SDL audio output */
 void Android_MidiMixMusic(Sint16 *stream, int len)
@@ -81,7 +64,6 @@
 }
 #endif /* __ANDROID__ */
 
->>>>>>> 405eba8a
 /** Factory for the libtimidity driver. */
 static FMusicDriver_LibTimidity iFMusicDriver_LibTimidity;
 
