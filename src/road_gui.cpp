--- conflicted
+++ resolved
@@ -680,20 +680,6 @@
 						}
 					}
 					break;
-<<<<<<< HEAD
-=======
-
-				case DDSP_REMOVE_BUSSTOP: {
-					TileArea ta(start_tile, end_tile);
-					DoCommandP(ta.tile, ta.w | ta.h << 8, (_ctrl_pressed << 1) | ROADSTOP_BUS, CMD_REMOVE_ROAD_STOP | CMD_MSG(_road_type_infos[_cur_roadtype].err_remove_station[ROADSTOP_BUS]), CcPlaySound_SPLAT_OTHER);
-					break;
-				}
-
-				case DDSP_REMOVE_TRUCKSTOP: {
-					TileArea ta(start_tile, end_tile);
-					DoCommandP(ta.tile, ta.w | ta.h << 8, (_ctrl_pressed << 1) | ROADSTOP_TRUCK, CMD_REMOVE_ROAD_STOP | CMD_MSG(_road_type_infos[_cur_roadtype].err_remove_station[ROADSTOP_TRUCK]), CcPlaySound_SPLAT_OTHER);
-					break;
-				}
 
 				case DDSP_SINGLE_TILE:
 					/* Build depot. */
@@ -702,7 +688,6 @@
 					DoCommandP(start_tile, _cur_roadtype << 2 | _road_depot_orientation, 0,
 						CMD_BUILD_ROAD_DEPOT | CMD_MSG(_road_type_infos[_cur_roadtype].err_depot), CcRoadDepot);
 				break;
->>>>>>> 405eba8a
 			}
 			MoveAllHiddenWindowsBackToScreen();
 		}
