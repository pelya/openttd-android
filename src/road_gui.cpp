/*
 * This file is part of OpenTTD.
 * OpenTTD is free software; you can redistribute it and/or modify it under the terms of the GNU General Public License as published by the Free Software Foundation, version 2.
 * OpenTTD is distributed in the hope that it will be useful, but WITHOUT ANY WARRANTY; without even the implied warranty of MERCHANTABILITY or FITNESS FOR A PARTICULAR PURPOSE.
 * See the GNU General Public License for more details. You should have received a copy of the GNU General Public License along with OpenTTD. If not, see <http://www.gnu.org/licenses/>.
 */

/** @file road_gui.cpp GUI for building roads. */

#include "stdafx.h"
#include "gui.h"
#include "window_gui.h"
#include "station_gui.h"
#include "terraform_gui.h"
#include "viewport_func.h"
#include "command_func.h"
#include "road_cmd.h"
#include "station_func.h"
#include "window_func.h"
#include "vehicle_func.h"
#include "sound_func.h"
#include "company_func.h"
#include "tunnelbridge.h"
#include "tunnelbridge_map.h"
#include "tilehighlight_func.h"
#include "company_base.h"
#include "hotkeys.h"
#include "road_gui.h"
#include "zoom_func.h"
<<<<<<< HEAD
#include "build_confirmation_func.h"
=======
#include "engine_base.h"
#include "strings_func.h"
#include "core/geometry_func.hpp"
#include "date_func.h"
>>>>>>> a499e9ac

#include "widgets/road_widget.h"

#include "table/strings.h"

#include "safeguards.h"

static void ShowRVStationPicker(Window *parent, RoadStopType rs);
static void ShowRoadDepotPicker(Window *parent);

static bool _remove_button_clicked;
static bool _one_way_button_clicked;

/**
 * Define the values of the RoadFlags
 * @see CmdBuildLongRoad
 */
enum RoadFlags {
	RF_NONE             = 0x00,
	RF_START_HALFROAD_Y = 0x01,    // The start tile in Y-dir should have only a half road
	RF_END_HALFROAD_Y   = 0x02,    // The end tile in Y-dir should have only a half road
	RF_DIR_Y            = 0x04,    // The direction is Y-dir
	RF_DIR_X            = RF_NONE, // Dummy; Dir X is set when RF_DIR_Y is not set
	RF_START_HALFROAD_X = 0x08,    // The start tile in X-dir should have only a half road
	RF_END_HALFROAD_X   = 0x10,    // The end tile in X-dir should have only a half road
};
DECLARE_ENUM_AS_BIT_SET(RoadFlags)

static RoadFlags _place_road_flag;

static RoadType _cur_roadtype;

static DiagDirection _road_depot_orientation;
static DiagDirection _road_station_picker_orientation;

void CcPlaySound_SPLAT_OTHER(const CommandCost &result, TileIndex tile, uint32 p1, uint32 p2, uint32 cmd)
{
	if (result.Succeeded() && _settings_client.sound.confirm) SndPlayTileFx(SND_1F_SPLAT_OTHER, tile);
}

/**
 * Callback executed after a build road tunnel command has been called.
 *
 * @param result Whether the build succeeded.
 * @param start_tile Starting tile of the tunnel.
 * @param p1 bit 0-3 railtype or roadtypes
 *           bit 8-9 transport type
 * @param p2 unused
 * @param cmd unused
 */
void CcBuildRoadTunnel(const CommandCost &result, TileIndex start_tile, uint32 p1, uint32 p2, uint32 cmd)
{
	if (result.Succeeded()) {
		if (_settings_client.sound.confirm) SndPlayTileFx(SND_1F_SPLAT_OTHER, start_tile);
		if (!_settings_client.gui.persistent_buildingtools) ResetObjectToPlace();

		DiagDirection start_direction = ReverseDiagDir(GetTunnelBridgeDirection(start_tile));
		ConnectRoadToStructure(start_tile, start_direction);

		TileIndex end_tile = GetOtherTunnelBridgeEnd(start_tile);
		DiagDirection end_direction = ReverseDiagDir(GetTunnelBridgeDirection(end_tile));
		ConnectRoadToStructure(end_tile, end_direction);
	} else {
		SetRedErrorSquare(_build_tunnel_endtile);
	}
}

/**
 * If required, connects a new structure to an existing road or tram by building the missing roadbit.
 * @param tile Tile containing the structure to connect.
 * @param direction Direction to check.
 */
void ConnectRoadToStructure(TileIndex tile, DiagDirection direction)
{
	tile += TileOffsByDiagDir(direction);
	/* if there is a roadpiece just outside of the station entrance, build a connecting route */
	if (IsNormalRoadTile(tile)) {
		if (GetRoadBits(tile, GetRoadTramType(_cur_roadtype)) != ROAD_NONE) {
			DoCommandP(tile, _cur_roadtype << 4 | DiagDirToRoadBits(ReverseDiagDir(direction)), 0, CMD_BUILD_ROAD);
		}
	}
}

void CcRoadDepot(const CommandCost &result, TileIndex tile, uint32 p1, uint32 p2, uint32 cmd)
{
	if (result.Failed()) return;

	DiagDirection dir = (DiagDirection)GB(p1, 0, 2);
	if (_settings_client.sound.confirm) SndPlayTileFx(SND_1F_SPLAT_OTHER, tile);
	if (!_settings_client.gui.persistent_buildingtools) ResetObjectToPlace();
	ConnectRoadToStructure(tile, dir);
}

/**
 * Command callback for building road stops.
 * @param result Result of the build road stop command.
 * @param tile Start tile.
 * @param p1 bit 0..7: Width of the road stop.
 *           bit 8..15: Length of the road stop.
 * @param p2 bit 0: 0 For bus stops, 1 for truck stops.
 *           bit 1: 0 For normal stops, 1 for drive-through.
 *           bit 2: Allow stations directly adjacent to other stations.
 *           bit 3..4: Entrance direction (#DiagDirection) for normal stops.
 *           bit 3: #Axis of the road for drive-through stops.
 *           bit 5..9: The roadtype.
 *           bit 16..31: Station ID to join (NEW_STATION if build new one).
 * @param cmd Unused.
 * @see CmdBuildRoadStop
 */
void CcRoadStop(const CommandCost &result, TileIndex tile, uint32 p1, uint32 p2, uint32 cmd)
{
	if (result.Failed()) return;

	DiagDirection dir = (DiagDirection)GB(p2, 3, 2);
	if (_settings_client.sound.confirm) SndPlayTileFx(SND_1F_SPLAT_OTHER, tile);
	if (!_settings_client.gui.persistent_buildingtools) ResetObjectToPlace();
	TileArea roadstop_area(tile, GB(p1, 0, 8), GB(p1, 8, 8));
	TILE_AREA_LOOP(cur_tile, roadstop_area) {
		ConnectRoadToStructure(cur_tile, dir);
		/* For a drive-through road stop build connecting road for other entrance. */
		if (HasBit(p2, 1)) ConnectRoadToStructure(cur_tile, ReverseDiagDir(dir));
	}
}

/**
 * Place a new road stop.
 * @param start_tile First tile of the area.
 * @param end_tile Last tile of the area.
 * @param p2 bit 0: 0 For bus stops, 1 for truck stops.
 *           bit 2: Allow stations directly adjacent to other stations.
 *           bit 5..10: The roadtypes.
 * @param cmd Command to use.
 * @see CcRoadStop()
 */
static void PlaceRoadStop(TileIndex start_tile, TileIndex end_tile, uint32 p2, uint32 cmd)
{
	uint8 ddir = _road_station_picker_orientation;
	SB(p2, 16, 16, INVALID_STATION); // no station to join

	if (ddir >= DIAGDIR_END) {
		SetBit(p2, 1); // It's a drive-through stop.
		ddir -= DIAGDIR_END; // Adjust picker result to actual direction.
	}
	p2 |= ddir << 3; // Set the DiagDirecion into p2 bits 3 and 4.

	TileArea ta(start_tile, end_tile);
	CommandContainer cmdcont = { ta.tile, (uint32)(ta.w | ta.h << 8), p2, cmd, CcRoadStop, "" };
	ShowSelectStationIfNeeded(cmdcont, ta);
}

/**
 * Callback for placing a bus station.
 * @param tile Position to place the station.
 */
static void PlaceRoad_BusStation(TileIndex tile)
{
	if (_remove_button_clicked) {
		VpStartPlaceSizing(tile, VPM_X_AND_Y, DDSP_REMOVE_BUSSTOP);
	} else {
		if (_road_station_picker_orientation < DIAGDIR_END) { // Not a drive-through stop.
			VpStartPlaceSizing(tile, (DiagDirToAxis(_road_station_picker_orientation) == AXIS_X) ? VPM_X_LIMITED : VPM_Y_LIMITED, DDSP_BUILD_BUSSTOP);
		} else {
			VpStartPlaceSizing(tile, VPM_X_AND_Y_LIMITED, DDSP_BUILD_BUSSTOP);
		}
		VpSetPlaceSizingLimit(_settings_game.station.station_spread);
	}
}

/**
 * Callback for placing a truck station.
 * @param tile Position to place the station.
 */
static void PlaceRoad_TruckStation(TileIndex tile)
{
	if (_remove_button_clicked) {
		VpStartPlaceSizing(tile, VPM_X_AND_Y, DDSP_REMOVE_TRUCKSTOP);
	} else {
		if (_road_station_picker_orientation < DIAGDIR_END) { // Not a drive-through stop.
			VpStartPlaceSizing(tile, (DiagDirToAxis(_road_station_picker_orientation) == AXIS_X) ? VPM_X_LIMITED : VPM_Y_LIMITED, DDSP_BUILD_TRUCKSTOP);
		} else {
			VpStartPlaceSizing(tile, VPM_X_AND_Y_LIMITED, DDSP_BUILD_TRUCKSTOP);
		}
		VpSetPlaceSizingLimit(_settings_game.station.station_spread);
	}
}

typedef void OnButtonClick(Window *w);

/**
 * Toggles state of the Remove button of Build road toolbar
 * @param w window the button belongs to
 */
static void ToggleRoadButton_Remove(Window *w)
{
	w->ToggleWidgetLoweredState(WID_ROT_REMOVE);
	w->SetWidgetDirty(WID_ROT_REMOVE);
	_remove_button_clicked = w->IsWidgetLowered(WID_ROT_REMOVE);
	SetSelectionRed(_remove_button_clicked);
}

/**
 * Updates the Remove button because of Ctrl state change
 * @param w window the button belongs to
 * @return true iff the remove button was changed
 */
static bool RoadToolbar_CtrlChanged(Window *w)
{
	if (w->IsWidgetDisabled(WID_ROT_REMOVE)) return false;

	/* allow ctrl to switch remove mode only for these widgets */
	// This breaks joining stations functionality on Android
	/*
	for (uint i = WID_ROT_ROAD_X; i <= WID_ROT_AUTOROAD; i++) {
		if (w->IsWidgetLowered(i)) {
			ToggleRoadButton_Remove(w);
			return true;
		}
	}
	*/

	return false;
}

/** Road toolbar window handler. */
struct BuildRoadToolbarWindow : Window {
<<<<<<< HEAD
	int last_started_action; ///< Last started user action.
	bool last_started_action_remove; ///< Use bulldozer button with last action
	bool last_started_action_oneway; ///< Use 'one way road' button with last action
=======
	RoadType roadtype;          ///< Road type to build.
	const RoadTypeInfo *rti;    ///< Information about current road type
	int last_started_action;    ///< Last started user action.
>>>>>>> a499e9ac

	BuildRoadToolbarWindow(WindowDesc *desc, WindowNumber window_number) : Window(desc)
	{
		this->Initialize(_cur_roadtype);
		this->InitNested(window_number);
		this->SetupRoadToolbar();
		this->SetWidgetDisabledState(WID_ROT_REMOVE, true);

		if (RoadTypeIsRoad(this->roadtype)) {
			this->SetWidgetDisabledState(WID_ROT_ONE_WAY, true);
		}

		this->OnInvalidateData();
		this->last_started_action = WIDGET_LIST_END;
		this->last_started_action_remove = false;
		this->last_started_action_oneway = false;

		if (_settings_client.gui.link_terraform_toolbar || _settings_client.gui.compact_vertical_toolbar) ShowTerraformToolbar();
	}

	~BuildRoadToolbarWindow()
	{
<<<<<<< HEAD
		if (_thd.GetCallbackWnd() == this) this->OnPlaceObjectAbort();
=======
		if (_game_mode == GM_NORMAL && (this->IsWidgetLowered(WID_ROT_BUS_STATION) || this->IsWidgetLowered(WID_ROT_TRUCK_STATION))) SetViewportCatchmentStation(nullptr, true);
>>>>>>> a499e9ac
		if (_settings_client.gui.link_terraform_toolbar) DeleteWindowById(WC_SCEN_LAND_GEN, 0, false);
	}

	/**
	 * Some data on this window has become invalid.
	 * @param data Information about the changed data.
	 * @param gui_scope Whether the call is done from GUI scope. You may not do everything when not in GUI scope. See #InvalidateWindowData() for details.
	 */
	void OnInvalidateData(int data = 0, bool gui_scope = true) override
	{
		if (!gui_scope) return;

		if (_game_mode != GM_EDITOR && !CanBuildVehicleInfrastructure(VEH_ROAD, GetRoadTramType(this->roadtype))) delete this;
		bool can_build = _game_mode != GM_EDITOR;
		this->SetWidgetsDisabledState(!can_build,
				WID_ROT_DEPOT,
				WID_ROT_BUS_STATION,
				WID_ROT_TRUCK_STATION,
				WIDGET_LIST_END);
		if (!can_build) {
			DeleteWindowById(WC_BUILD_DEPOT, TRANSPORT_ROAD);
			DeleteWindowById(WC_BUS_STATION, TRANSPORT_ROAD);
			DeleteWindowById(WC_TRUCK_STATION, TRANSPORT_ROAD);
		}
	}

	void Initialize(RoadType roadtype)
	{
		assert(roadtype < ROADTYPE_END);
		this->roadtype = roadtype;
		this->rti = GetRoadTypeInfo(this->roadtype);
	}

	/**
	 * Configures the road toolbar for roadtype given
	 * @param roadtype the roadtype to display
	 */
	void SetupRoadToolbar()
	{
		this->GetWidget<NWidgetCore>(WID_ROT_ROAD_X)->widget_data = rti->gui_sprites.build_x_road;
		this->GetWidget<NWidgetCore>(WID_ROT_ROAD_Y)->widget_data = rti->gui_sprites.build_y_road;
		this->GetWidget<NWidgetCore>(WID_ROT_AUTOROAD)->widget_data = rti->gui_sprites.auto_road;
		if (_game_mode != GM_EDITOR) {
			this->GetWidget<NWidgetCore>(WID_ROT_DEPOT)->widget_data = rti->gui_sprites.build_depot;
		}
		this->GetWidget<NWidgetCore>(WID_ROT_CONVERT_ROAD)->widget_data = rti->gui_sprites.convert_road;
		this->GetWidget<NWidgetCore>(WID_ROT_BUILD_TUNNEL)->widget_data = rti->gui_sprites.build_tunnel;
	}

	/**
	 * Switch to another road type.
	 * @param roadtype New road type.
	 */
	void ModifyRoadType(RoadType roadtype)
	{
		this->Initialize(roadtype);
		this->SetupRoadToolbar();
		this->ReInit();
	}

	void SetStringParameters(int widget) const override
	{
		if (widget == WID_ROT_CAPTION) {
			if (this->rti->max_speed > 0) {
				SetDParam(0, STR_TOOLBAR_RAILTYPE_VELOCITY);
				SetDParam(1, this->rti->strings.toolbar_caption);
				SetDParam(2, this->rti->max_speed / 2);
			} else {
				SetDParam(0, this->rti->strings.toolbar_caption);
			}
		}
	}

	/**
	 * Update the remove button lowered state of the road toolbar
	 *
	 * @param clicked_widget The widget which the client clicked just now
	 */
	void UpdateOptionWidgetStatus(RoadToolbarWidgets clicked_widget)
	{
		/* The remove and the one way button state is driven
		 * by the other buttons so they don't act on themselves.
		 * Both are only valid if they are able to apply as options. */
		switch (clicked_widget) {
			case WID_ROT_REMOVE:
				if (RoadTypeIsRoad(this->roadtype)) {
					this->RaiseWidget(WID_ROT_ONE_WAY);
					this->SetWidgetDirty(WID_ROT_ONE_WAY);
				}

				break;

			case WID_ROT_ONE_WAY:
				this->RaiseWidget(WID_ROT_REMOVE);
				this->SetWidgetDirty(WID_ROT_REMOVE);
				break;

			case WID_ROT_BUS_STATION:
			case WID_ROT_TRUCK_STATION:
				if (RoadTypeIsRoad(this->roadtype)) this->DisableWidget(WID_ROT_ONE_WAY);
				this->SetWidgetDisabledState(WID_ROT_REMOVE, !this->IsWidgetLowered(clicked_widget));
				break;

			case WID_ROT_ROAD_X:
			case WID_ROT_ROAD_Y:
			case WID_ROT_AUTOROAD:
				this->SetWidgetDisabledState(WID_ROT_REMOVE, !this->IsWidgetLowered(clicked_widget));
				if (RoadTypeIsRoad(this->roadtype)) {
					this->SetWidgetDisabledState(WID_ROT_ONE_WAY, !this->IsWidgetLowered(clicked_widget));
				}
				break;

			default:
				/* When any other buttons than road/station, raise and
				 * disable the removal button */
				this->SetWidgetDisabledState(WID_ROT_REMOVE, true);
				this->SetWidgetLoweredState(WID_ROT_REMOVE, false);

				if (RoadTypeIsRoad(this->roadtype)) {
					this->SetWidgetDisabledState(WID_ROT_ONE_WAY, true);
					this->SetWidgetLoweredState(WID_ROT_ONE_WAY, false);
				}

				break;
		}
	}

	void OnClick(Point pt, int widget, int click_count) override
	{
		_remove_button_clicked = false;
		_one_way_button_clicked = false;
		switch (widget) {
			case WID_ROT_ROAD_X:
				HandlePlacePushButton(this, WID_ROT_ROAD_X, this->rti->cursor.road_nwse, HT_RECT);
				this->last_started_action = widget;
				break;

			case WID_ROT_ROAD_Y:
				HandlePlacePushButton(this, WID_ROT_ROAD_Y, this->rti->cursor.road_swne, HT_RECT);
				this->last_started_action = widget;
				break;

			case WID_ROT_AUTOROAD:
				HandlePlacePushButton(this, WID_ROT_AUTOROAD, this->rti->cursor.autoroad, HT_RECT);
				this->last_started_action = widget;
				break;

			case WID_ROT_DEMOLISH:
				HandlePlacePushButton(this, WID_ROT_DEMOLISH, ANIMCURSOR_DEMOLISH, HT_RECT | HT_DIAGONAL);
				this->last_started_action = widget;
				break;

			case WID_ROT_DEPOT:
<<<<<<< HEAD
				if (_game_mode == GM_EDITOR || !CanBuildVehicleInfrastructure(VEH_ROAD)) return;
				if (HandlePlacePushButton(this, WID_ROT_DEPOT, SPR_CURSOR_ROAD_DEPOT, HT_RECT | HT_SCROLL_VIEWPORT)) {
=======
				if (_game_mode == GM_EDITOR || !CanBuildVehicleInfrastructure(VEH_ROAD, GetRoadTramType(this->roadtype))) return;
				if (HandlePlacePushButton(this, WID_ROT_DEPOT, this->rti->cursor.depot, HT_RECT)) {
>>>>>>> a499e9ac
					ShowRoadDepotPicker(this);
					this->last_started_action = widget;
				}
				break;

			case WID_ROT_BUS_STATION:
				if (_game_mode == GM_EDITOR || !CanBuildVehicleInfrastructure(VEH_ROAD, GetRoadTramType(this->roadtype))) return;
				if (HandlePlacePushButton(this, WID_ROT_BUS_STATION, SPR_CURSOR_BUS_STATION, HT_RECT)) {
					ShowRVStationPicker(this, ROADSTOP_BUS);
					this->last_started_action = widget;
				}
				break;

			case WID_ROT_TRUCK_STATION:
				if (_game_mode == GM_EDITOR || !CanBuildVehicleInfrastructure(VEH_ROAD, GetRoadTramType(this->roadtype))) return;
				if (HandlePlacePushButton(this, WID_ROT_TRUCK_STATION, SPR_CURSOR_TRUCK_STATION, HT_RECT)) {
					ShowRVStationPicker(this, ROADSTOP_TRUCK);
					this->last_started_action = widget;
				}
				break;

			case WID_ROT_ONE_WAY:
				if (this->IsWidgetDisabled(WID_ROT_ONE_WAY)) return;
				this->SetDirty();
				this->ToggleWidgetLoweredState(WID_ROT_ONE_WAY);
				SetSelectionRed(false);
				break;

			case WID_ROT_BUILD_BRIDGE:
				HandlePlacePushButton(this, WID_ROT_BUILD_BRIDGE, SPR_CURSOR_BRIDGE, HT_RECT);
				this->last_started_action = widget;
				break;

			case WID_ROT_BUILD_TUNNEL:
				HandlePlacePushButton(this, WID_ROT_BUILD_TUNNEL, this->rti->cursor.tunnel, HT_SPECIAL);
				this->last_started_action = widget;
				break;

			case WID_ROT_REMOVE:
				if (this->IsWidgetDisabled(WID_ROT_REMOVE)) return;

				DeleteWindowById(WC_SELECT_STATION, 0);
				ToggleRoadButton_Remove(this);
				if (_settings_client.sound.click_beep) SndPlayFx(SND_15_BEEP);
				break;

			case WID_ROT_CONVERT_ROAD:
				HandlePlacePushButton(this, WID_ROT_CONVERT_ROAD, this->rti->cursor.convert_road, HT_RECT);
				this->last_started_action = widget;
				break;

			default: NOT_REACHED();
		}
		this->UpdateOptionWidgetStatus((RoadToolbarWidgets)widget);
		if (_ctrl_pressed) RoadToolbar_CtrlChanged(this);
	}

	EventState OnHotkey(int hotkey) override
	{
		MarkTileDirtyByTile(TileVirtXY(_thd.pos.x, _thd.pos.y)); // redraw tile selection
		return Window::OnHotkey(hotkey);
	}

	void OnPlaceObject(Point pt, TileIndex tile) override
	{
		_remove_button_clicked = this->IsWidgetLowered(WID_ROT_REMOVE);
		_one_way_button_clicked = RoadTypeIsRoad(this->roadtype) ? this->IsWidgetLowered(WID_ROT_ONE_WAY) : false;
		switch (this->last_started_action) {
			case WID_ROT_ROAD_X:
				_place_road_flag = RF_DIR_X;
				if (_tile_fract_coords.x >= 8) _place_road_flag |= RF_START_HALFROAD_X;
				VpStartPlaceSizing(tile, VPM_FIX_Y, DDSP_PLACE_ROAD_X_DIR);
				break;

			case WID_ROT_ROAD_Y:
				_place_road_flag = RF_DIR_Y;
				if (_tile_fract_coords.y >= 8) _place_road_flag |= RF_START_HALFROAD_Y;
				VpStartPlaceSizing(tile, VPM_FIX_X, DDSP_PLACE_ROAD_Y_DIR);
				break;

			case WID_ROT_AUTOROAD:
				_place_road_flag = RF_NONE;
				if (_tile_fract_coords.x >= 8) _place_road_flag |= RF_START_HALFROAD_X;
				if (_tile_fract_coords.y >= 8) _place_road_flag |= RF_START_HALFROAD_Y;
				VpStartPlaceSizing(tile, VPM_X_OR_Y, DDSP_PLACE_AUTOROAD);
				break;

			case WID_ROT_DEMOLISH:
				PlaceProc_DemolishArea(tile);
				break;

			case WID_ROT_DEPOT:
<<<<<<< HEAD
				VpStartPlaceSizing(tile, VPM_SINGLE_TILE, DDSP_SINGLE_TILE);
=======
				DoCommandP(tile, _cur_roadtype << 2 | _road_depot_orientation, 0,
						CMD_BUILD_ROAD_DEPOT | CMD_MSG(this->rti->strings.err_depot), CcRoadDepot);
>>>>>>> a499e9ac
				break;

			case WID_ROT_BUS_STATION:
				PlaceRoad_BusStation(tile);
				break;

			case WID_ROT_TRUCK_STATION:
				PlaceRoad_TruckStation(tile);
				break;

			case WID_ROT_BUILD_BRIDGE:
				VpStartPlaceSizing(tile, VPM_X_OR_Y, DDSP_BUILD_BRIDGE);
				break;

			case WID_ROT_BUILD_TUNNEL:
<<<<<<< HEAD
				VpStartPlaceSizing(tile, VPM_SINGLE_TILE, DDSP_BUILD_BRIDGE);
=======
				DoCommandP(tile, _cur_roadtype | (TRANSPORT_ROAD << 8), 0,
						CMD_BUILD_TUNNEL | CMD_MSG(STR_ERROR_CAN_T_BUILD_TUNNEL_HERE), CcBuildRoadTunnel);
>>>>>>> a499e9ac
				break;

			case WID_ROT_CONVERT_ROAD:
				VpStartPlaceSizing(tile, VPM_X_AND_Y, DDSP_CONVERT_ROAD);
				break;

			default: NOT_REACHED();
		}
		MoveAllWindowsOffScreen();
	}

	void OnPlaceObjectAbort() override
	{
<<<<<<< HEAD
		MoveAllHiddenWindowsBackToScreen();
=======
		if (_game_mode != GM_EDITOR && (this->IsWidgetLowered(WID_ROT_BUS_STATION) || this->IsWidgetLowered(WID_ROT_TRUCK_STATION))) SetViewportCatchmentStation(nullptr, true);

>>>>>>> a499e9ac
		this->RaiseButtons();
		this->SetWidgetDisabledState(WID_ROT_REMOVE, true);
		this->SetWidgetDirty(WID_ROT_REMOVE);

		if (RoadTypeIsRoad(this->roadtype)) {
			this->SetWidgetDisabledState(WID_ROT_ONE_WAY, true);
			this->SetWidgetDirty(WID_ROT_ONE_WAY);
		}

		if (ConfirmationWindowShown() && (this->last_started_action == WID_ROT_BUILD_BRIDGE || _ctrl_pressed)) return;
		DeleteWindowById(WC_BUS_STATION, TRANSPORT_ROAD);
		DeleteWindowById(WC_TRUCK_STATION, TRANSPORT_ROAD);
		DeleteWindowById(WC_BUILD_DEPOT, TRANSPORT_ROAD);
		DeleteWindowById(WC_SELECT_STATION, 0);
		DeleteWindowByClass(WC_BUILD_BRIDGE);
	}

<<<<<<< HEAD
	virtual void SelectLastTool()
	{
		// User misplaced something - activate last selected tool again
		if (this->last_started_action == WIDGET_LIST_END)
			return;
		Point dummy = {0, 0};
		this->RaiseWidget(this->last_started_action);
		this->OnClick(dummy, this->last_started_action, 0);
		if (this->last_started_action_remove) ToggleRoadButton_Remove(this);
		if (this->last_started_action_oneway) this->LowerWidget(WID_ROT_ONE_WAY);
		_one_way_button_clicked = this->last_started_action_oneway;
	}

	virtual void OnPlaceDrag(ViewportPlaceMethod select_method, ViewportDragDropSelectionProcess select_proc, Point pt)
=======
	void OnPlaceDrag(ViewportPlaceMethod select_method, ViewportDragDropSelectionProcess select_proc, Point pt) override
>>>>>>> a499e9ac
	{
		if (this->last_started_action == WID_ROT_BUILD_TUNNEL) {
			this->OnPlacePresize(pt, TileVirtXY(pt.x, pt.y));
			return;
		}

		/* Here we update the end tile flags
		 * of the road placement actions.
		 * At first we reset the end halfroad
		 * bits and if needed we set them again. */
		switch (select_proc) {
			case DDSP_PLACE_ROAD_X_DIR:
				_place_road_flag &= ~RF_END_HALFROAD_X;
				if (pt.x & 8) _place_road_flag |= RF_END_HALFROAD_X;
				break;

			case DDSP_PLACE_ROAD_Y_DIR:
				_place_road_flag &= ~RF_END_HALFROAD_Y;
				if (pt.y & 8) _place_road_flag |= RF_END_HALFROAD_Y;
				break;

			case DDSP_PLACE_AUTOROAD:
				_place_road_flag &= ~(RF_END_HALFROAD_Y | RF_END_HALFROAD_X);
				if (pt.y & 8) _place_road_flag |= RF_END_HALFROAD_Y;
				if (pt.x & 8) _place_road_flag |= RF_END_HALFROAD_X;

				/* For autoroad we need to update the
				 * direction of the road */
				if (_thd.size.x > _thd.size.y || (_thd.size.x == _thd.size.y &&
						( (_tile_fract_coords.x < _tile_fract_coords.y && (_tile_fract_coords.x + _tile_fract_coords.y) < 16) ||
						(_tile_fract_coords.x > _tile_fract_coords.y && (_tile_fract_coords.x + _tile_fract_coords.y) > 16) ))) {
					/* Set dir = X */
					_place_road_flag &= ~RF_DIR_Y;
				} else {
					/* Set dir = Y */
					_place_road_flag |= RF_DIR_Y;
				}
				break;

			default:
				break;
		}

		VpSelectTilesWithMethod(pt.x, pt.y, select_method);
	}

	void OnPlaceMouseUp(ViewportPlaceMethod select_method, ViewportDragDropSelectionProcess select_proc, Point pt, TileIndex start_tile, TileIndex end_tile) override
	{
		if (pt.x != -1) {
			this->last_started_action_remove = _remove_button_clicked;
			this->last_started_action_oneway = _one_way_button_clicked;
			switch (select_proc) {
				default: NOT_REACHED();
				case DDSP_BUILD_BRIDGE:
<<<<<<< HEAD
					switch (last_started_action) {
						case WID_ROT_BUILD_TUNNEL:
							if (!_settings_client.gui.persistent_buildingtools) ResetObjectToPlace();
							else VpStartPreSizing();
							DoCommandP(end_tile, RoadTypeToRoadTypes(_cur_roadtype) | (TRANSPORT_ROAD << 8), 0,
									CMD_BUILD_TUNNEL | CMD_MSG(STR_ERROR_CAN_T_BUILD_TUNNEL_HERE), CcBuildRoadTunnel);
							break;
						case WID_ROT_BUILD_BRIDGE:
							if (!_settings_client.gui.persistent_buildingtools) ResetObjectToPlace();
							ShowBuildBridgeWindow(start_tile, end_tile, TRANSPORT_ROAD, RoadTypeToRoadTypes(_cur_roadtype));
							break;
						default: NOT_REACHED();
					}
=======
					if (!_settings_client.gui.persistent_buildingtools) ResetObjectToPlace();
					ShowBuildBridgeWindow(start_tile, end_tile, TRANSPORT_ROAD, _cur_roadtype);
>>>>>>> a499e9ac
					break;

				case DDSP_DEMOLISH_AREA:
					GUIPlaceProcDragXY(select_proc, start_tile, end_tile);
					break;

				case DDSP_PLACE_ROAD_X_DIR:
				case DDSP_PLACE_ROAD_Y_DIR:
				case DDSP_PLACE_AUTOROAD:
					/* Flag description:
					 * Use the first three bits (0x07) if dir == Y
					 * else use the last 2 bits (X dir has
					 * not the 3rd bit set) */

					/* Even if _cur_roadtype_id is a uint8 we only use 5 bits so
					 * we could ignore the last 3 bits and reuse them for other
					 * flags */
					_place_road_flag = (RoadFlags)((_place_road_flag & RF_DIR_Y) ? (_place_road_flag & 0x07) : (_place_road_flag >> 3));

					DoCommandP(start_tile, end_tile, _place_road_flag | (_cur_roadtype << 3) | (_one_way_button_clicked << 10),
							_remove_button_clicked ?
							CMD_REMOVE_LONG_ROAD | CMD_MSG(this->rti->strings.err_remove_road) :
							CMD_BUILD_LONG_ROAD | CMD_MSG(this->rti->strings.err_build_road), CcPlaySound_SPLAT_OTHER);
					break;

				case DDSP_BUILD_BUSSTOP:
				case DDSP_REMOVE_BUSSTOP:
					if (this->IsWidgetLowered(WID_ROT_BUS_STATION)) {
						if (_remove_button_clicked) {
							TileArea ta(start_tile, end_tile);
							DoCommandP(ta.tile, ta.w | ta.h << 8, (_ctrl_pressed << 1) | ROADSTOP_BUS, CMD_REMOVE_ROAD_STOP | CMD_MSG(this->rti->strings.err_remove_station[ROADSTOP_BUS]), CcPlaySound_SPLAT_OTHER);
						} else {
							PlaceRoadStop(start_tile, end_tile, _cur_roadtype << 5 | (_ctrl_pressed << 2) | ROADSTOP_BUS, CMD_BUILD_ROAD_STOP | CMD_MSG(this->rti->strings.err_build_station[ROADSTOP_BUS]));
						}
					}
					break;

				case DDSP_BUILD_TRUCKSTOP:
				case DDSP_REMOVE_TRUCKSTOP:
					if (this->IsWidgetLowered(WID_ROT_TRUCK_STATION)) {
						if (_remove_button_clicked) {
							TileArea ta(start_tile, end_tile);
							DoCommandP(ta.tile, ta.w | ta.h << 8, (_ctrl_pressed << 1) | ROADSTOP_TRUCK, CMD_REMOVE_ROAD_STOP | CMD_MSG(this->rti->strings.err_remove_station[ROADSTOP_TRUCK]), CcPlaySound_SPLAT_OTHER);
						} else {
							PlaceRoadStop(start_tile, end_tile, _cur_roadtype << 5 | (_ctrl_pressed << 2) | ROADSTOP_TRUCK, CMD_BUILD_ROAD_STOP | CMD_MSG(this->rti->strings.err_build_station[ROADSTOP_TRUCK]));
						}
					}
					break;

<<<<<<< HEAD
				case DDSP_SINGLE_TILE:
					/* Build depot. */
					assert(start_tile == end_tile);
					assert(last_started_action == WID_ROT_DEPOT);
					DoCommandP(start_tile, _cur_roadtype << 2 | _road_depot_orientation, 0,
						CMD_BUILD_ROAD_DEPOT | CMD_MSG(_road_type_infos[_cur_roadtype].err_depot), CcRoadDepot);
				break;
=======
				case DDSP_CONVERT_ROAD:
					DoCommandP(end_tile, start_tile, _cur_roadtype, CMD_CONVERT_ROAD | CMD_MSG(rti->strings.err_convert_road), CcPlaySound_SPLAT_OTHER);
					break;
>>>>>>> a499e9ac
			}
			MoveAllHiddenWindowsBackToScreen();
		}
	}

	void OnPlacePresize(Point pt, TileIndex tile) override
	{
		DoCommand(tile, _cur_roadtype | (TRANSPORT_ROAD << 8), 0, DC_AUTO, CMD_BUILD_TUNNEL);
		VpSetPresizeRange(tile, _build_tunnel_endtile == 0 ? tile : _build_tunnel_endtile);
	}

	EventState OnCTRLStateChange() override
	{
		if (RoadToolbar_CtrlChanged(this)) return ES_HANDLED;
		return ES_NOT_HANDLED;
	}

	static HotkeyList road_hotkeys;
	static HotkeyList tram_hotkeys;
};

/**
 * Handler for global hotkeys of the BuildRoadToolbarWindow.
 * @param hotkey Hotkey
 * @param last_build Last build road type
 * @return ES_HANDLED if hotkey was accepted.
 */
static EventState RoadTramToolbarGlobalHotkeys(int hotkey, RoadType last_build)
{
	Window *w = (_game_mode == GM_NORMAL) ? ShowBuildRoadToolbar(last_build) : ShowBuildRoadScenToolbar(last_build);
	if (w == nullptr) return ES_NOT_HANDLED;
	return w->OnHotkey(hotkey);
}

static EventState RoadToolbarGlobalHotkeys(int hotkey)
{
	if (_game_mode == GM_NORMAL && !CanBuildVehicleInfrastructure(VEH_ROAD, RTT_ROAD)) return ES_NOT_HANDLED;

	extern RoadType _last_built_roadtype;
	return RoadTramToolbarGlobalHotkeys(hotkey, _last_built_roadtype);
}

static EventState TramToolbarGlobalHotkeys(int hotkey)
{
	if (_game_mode != GM_NORMAL || !CanBuildVehicleInfrastructure(VEH_ROAD, RTT_TRAM)) return ES_NOT_HANDLED;
	extern RoadType _last_built_tramtype;
	return RoadTramToolbarGlobalHotkeys(hotkey, _last_built_tramtype);
}

static Hotkey roadtoolbar_hotkeys[] = {
	Hotkey('1', "build_x", WID_ROT_ROAD_X),
	Hotkey('2', "build_y", WID_ROT_ROAD_Y),
	Hotkey('3', "autoroad", WID_ROT_AUTOROAD),
	Hotkey('4', "demolish", WID_ROT_DEMOLISH),
	Hotkey('5', "depot", WID_ROT_DEPOT),
	Hotkey('6', "bus_station", WID_ROT_BUS_STATION),
	Hotkey('7', "truck_station", WID_ROT_TRUCK_STATION),
	Hotkey('8', "oneway", WID_ROT_ONE_WAY),
	Hotkey('B', "bridge", WID_ROT_BUILD_BRIDGE),
	Hotkey('T', "tunnel", WID_ROT_BUILD_TUNNEL),
	Hotkey('R', "remove", WID_ROT_REMOVE),
	Hotkey('C', "convert", WID_ROT_CONVERT_ROAD),
	HOTKEY_LIST_END
};
HotkeyList BuildRoadToolbarWindow::road_hotkeys("roadtoolbar", roadtoolbar_hotkeys, RoadToolbarGlobalHotkeys);

static Hotkey tramtoolbar_hotkeys[] = {
	Hotkey('1', "build_x", WID_ROT_ROAD_X),
	Hotkey('2', "build_y", WID_ROT_ROAD_Y),
	Hotkey('3', "autoroad", WID_ROT_AUTOROAD),
	Hotkey('4', "demolish", WID_ROT_DEMOLISH),
	Hotkey('5', "depot", WID_ROT_DEPOT),
	Hotkey('6', "bus_station", WID_ROT_BUS_STATION),
	Hotkey('7', "truck_station", WID_ROT_TRUCK_STATION),
	Hotkey('B', "bridge", WID_ROT_BUILD_BRIDGE),
	Hotkey('T', "tunnel", WID_ROT_BUILD_TUNNEL),
	Hotkey('R', "remove", WID_ROT_REMOVE),
	Hotkey('C', "convert", WID_ROT_CONVERT_ROAD),
	HOTKEY_LIST_END
};
HotkeyList BuildRoadToolbarWindow::tram_hotkeys("tramtoolbar", tramtoolbar_hotkeys, TramToolbarGlobalHotkeys);


static const NWidgetPart _nested_build_road_widgets[] = {
	NWidget(NWID_HORIZONTAL),
		NWidget(WWT_CLOSEBOX, COLOUR_DARK_GREEN),
		NWidget(WWT_CAPTION, COLOUR_DARK_GREEN, WID_ROT_CAPTION), SetDataTip(STR_WHITE_STRING, STR_TOOLTIP_WINDOW_TITLE_DRAG_THIS),
		NWidget(WWT_STICKYBOX, COLOUR_DARK_GREEN),
	EndContainer(),
	NWidget(NWID_HORIZONTAL),
		NWidget(WWT_IMGBTN, COLOUR_DARK_GREEN, WID_ROT_ROAD_X),
						SetFill(0, 1), SetMinimalSize(22, 22), SetDataTip(SPR_IMG_ROAD_X_DIR, STR_ROAD_TOOLBAR_TOOLTIP_BUILD_ROAD_SECTION),
		NWidget(WWT_IMGBTN, COLOUR_DARK_GREEN, WID_ROT_ROAD_Y),
						SetFill(0, 1), SetMinimalSize(22, 22), SetDataTip(SPR_IMG_ROAD_Y_DIR, STR_ROAD_TOOLBAR_TOOLTIP_BUILD_ROAD_SECTION),
		NWidget(WWT_IMGBTN, COLOUR_DARK_GREEN, WID_ROT_AUTOROAD),
						SetFill(0, 1), SetMinimalSize(22, 22), SetDataTip(SPR_IMG_AUTOROAD, STR_ROAD_TOOLBAR_TOOLTIP_BUILD_AUTOROAD),
		NWidget(WWT_IMGBTN, COLOUR_DARK_GREEN, WID_ROT_DEMOLISH),
						SetFill(0, 1), SetMinimalSize(22, 22), SetDataTip(SPR_IMG_DYNAMITE, STR_TOOLTIP_DEMOLISH_BUILDINGS_ETC),
		NWidget(WWT_IMGBTN, COLOUR_DARK_GREEN, WID_ROT_DEPOT),
						SetFill(0, 1), SetMinimalSize(22, 22), SetDataTip(SPR_IMG_ROAD_DEPOT, STR_ROAD_TOOLBAR_TOOLTIP_BUILD_ROAD_VEHICLE_DEPOT),
		NWidget(WWT_IMGBTN, COLOUR_DARK_GREEN, WID_ROT_BUS_STATION),
						SetFill(0, 1), SetMinimalSize(22, 22), SetDataTip(SPR_IMG_BUS_STATION, STR_ROAD_TOOLBAR_TOOLTIP_BUILD_BUS_STATION),
		NWidget(WWT_IMGBTN, COLOUR_DARK_GREEN, WID_ROT_TRUCK_STATION),
						SetFill(0, 1), SetMinimalSize(22, 22), SetDataTip(SPR_IMG_TRUCK_BAY, STR_ROAD_TOOLBAR_TOOLTIP_BUILD_TRUCK_LOADING_BAY),
		NWidget(WWT_PANEL, COLOUR_DARK_GREEN, -1), SetMinimalSize(0, 22), SetFill(1, 1), EndContainer(),
		NWidget(WWT_IMGBTN, COLOUR_DARK_GREEN, WID_ROT_ONE_WAY),
						SetFill(0, 1), SetMinimalSize(22, 22), SetDataTip(SPR_IMG_ROAD_ONE_WAY, STR_ROAD_TOOLBAR_TOOLTIP_TOGGLE_ONE_WAY_ROAD),
		NWidget(WWT_IMGBTN, COLOUR_DARK_GREEN, WID_ROT_BUILD_BRIDGE),
						SetFill(0, 1), SetMinimalSize(43, 22), SetDataTip(SPR_IMG_BRIDGE, STR_ROAD_TOOLBAR_TOOLTIP_BUILD_ROAD_BRIDGE),
		NWidget(WWT_IMGBTN, COLOUR_DARK_GREEN, WID_ROT_BUILD_TUNNEL),
						SetFill(0, 1), SetMinimalSize(22, 22), SetDataTip(SPR_IMG_ROAD_TUNNEL, STR_ROAD_TOOLBAR_TOOLTIP_BUILD_ROAD_TUNNEL),
		NWidget(WWT_IMGBTN, COLOUR_DARK_GREEN, WID_ROT_REMOVE),
						SetFill(0, 1), SetMinimalSize(22, 22), SetDataTip(SPR_IMG_REMOVE, STR_ROAD_TOOLBAR_TOOLTIP_TOGGLE_BUILD_REMOVE_FOR_ROAD),
		NWidget(WWT_IMGBTN, COLOUR_DARK_GREEN, WID_ROT_CONVERT_ROAD),
						SetFill(0, 1), SetMinimalSize(22, 22), SetDataTip(SPR_IMG_CONVERT_ROAD, STR_ROAD_TOOLBAR_TOOLTIP_CONVERT_ROAD),
	EndContainer(),
};

static WindowDesc _build_road_desc(
	WDP_ALIGN_TOOLBAR, "toolbar_road", 0, 0,
	WC_BUILD_TOOLBAR, WC_NONE,
	WDF_CONSTRUCTION,
	_nested_build_road_widgets, lengthof(_nested_build_road_widgets),
	&BuildRoadToolbarWindow::road_hotkeys
);

static const NWidgetPart _nested_build_tramway_widgets[] = {
	NWidget(NWID_HORIZONTAL),
		NWidget(WWT_CLOSEBOX, COLOUR_DARK_GREEN),
		NWidget(WWT_CAPTION, COLOUR_DARK_GREEN, WID_ROT_CAPTION), SetDataTip(STR_WHITE_STRING, STR_TOOLTIP_WINDOW_TITLE_DRAG_THIS),
		NWidget(WWT_STICKYBOX, COLOUR_DARK_GREEN),
	EndContainer(),
	NWidget(NWID_HORIZONTAL),
		NWidget(WWT_IMGBTN, COLOUR_DARK_GREEN, WID_ROT_ROAD_X),
						SetFill(0, 1), SetMinimalSize(22, 22), SetDataTip(SPR_IMG_TRAMWAY_X_DIR, STR_ROAD_TOOLBAR_TOOLTIP_BUILD_TRAMWAY_SECTION),
		NWidget(WWT_IMGBTN, COLOUR_DARK_GREEN, WID_ROT_ROAD_Y),
						SetFill(0, 1), SetMinimalSize(22, 22), SetDataTip(SPR_IMG_TRAMWAY_Y_DIR, STR_ROAD_TOOLBAR_TOOLTIP_BUILD_TRAMWAY_SECTION),
		NWidget(WWT_IMGBTN, COLOUR_DARK_GREEN, WID_ROT_AUTOROAD),
						SetFill(0, 1), SetMinimalSize(22, 22), SetDataTip(SPR_IMG_AUTOTRAM, STR_ROAD_TOOLBAR_TOOLTIP_BUILD_AUTOTRAM),
		NWidget(WWT_IMGBTN, COLOUR_DARK_GREEN, WID_ROT_DEMOLISH),
						SetFill(0, 1), SetMinimalSize(22, 22), SetDataTip(SPR_IMG_DYNAMITE, STR_TOOLTIP_DEMOLISH_BUILDINGS_ETC),
		NWidget(WWT_IMGBTN, COLOUR_DARK_GREEN, WID_ROT_DEPOT),
						SetFill(0, 1), SetMinimalSize(22, 22), SetDataTip(SPR_IMG_ROAD_DEPOT, STR_ROAD_TOOLBAR_TOOLTIP_BUILD_TRAM_VEHICLE_DEPOT),
		NWidget(WWT_IMGBTN, COLOUR_DARK_GREEN, WID_ROT_BUS_STATION),
						SetFill(0, 1), SetMinimalSize(22, 22), SetDataTip(SPR_IMG_BUS_STATION, STR_ROAD_TOOLBAR_TOOLTIP_BUILD_PASSENGER_TRAM_STATION),
		NWidget(WWT_IMGBTN, COLOUR_DARK_GREEN, WID_ROT_TRUCK_STATION),
						SetFill(0, 1), SetMinimalSize(22, 22), SetDataTip(SPR_IMG_TRUCK_BAY, STR_ROAD_TOOLBAR_TOOLTIP_BUILD_CARGO_TRAM_STATION),
		NWidget(WWT_PANEL, COLOUR_DARK_GREEN, -1), SetMinimalSize(0, 22), SetFill(1, 1), EndContainer(),
		NWidget(WWT_IMGBTN, COLOUR_DARK_GREEN, WID_ROT_BUILD_BRIDGE),
						SetFill(0, 1), SetMinimalSize(43, 22), SetDataTip(SPR_IMG_BRIDGE, STR_ROAD_TOOLBAR_TOOLTIP_BUILD_TRAMWAY_BRIDGE),
		NWidget(WWT_IMGBTN, COLOUR_DARK_GREEN, WID_ROT_BUILD_TUNNEL),
						SetFill(0, 1), SetMinimalSize(22, 22), SetDataTip(SPR_IMG_ROAD_TUNNEL, STR_ROAD_TOOLBAR_TOOLTIP_BUILD_TRAMWAY_TUNNEL),
		NWidget(WWT_IMGBTN, COLOUR_DARK_GREEN, WID_ROT_REMOVE),
						SetFill(0, 1), SetMinimalSize(22, 22), SetDataTip(SPR_IMG_REMOVE, STR_ROAD_TOOLBAR_TOOLTIP_TOGGLE_BUILD_REMOVE_FOR_TRAMWAYS),
		NWidget(WWT_IMGBTN, COLOUR_DARK_GREEN, WID_ROT_CONVERT_ROAD),
						SetFill(0, 1), SetMinimalSize(22, 22), SetDataTip(SPR_IMG_CONVERT_ROAD, STR_ROAD_TOOLBAR_TOOLTIP_CONVERT_TRAM),
	EndContainer(),
};

static WindowDesc _build_tramway_desc(
	WDP_ALIGN_TOOLBAR, "toolbar_tramway", 0, 0,
	WC_BUILD_TOOLBAR, WC_NONE,
	WDF_CONSTRUCTION,
	_nested_build_tramway_widgets, lengthof(_nested_build_tramway_widgets),
	&BuildRoadToolbarWindow::tram_hotkeys
);

/**
 * Open the build road toolbar window
 *
 * If the terraform toolbar is linked to the toolbar, that window is also opened.
 *
 * @return newly opened road toolbar, or nullptr if the toolbar could not be opened.
 */
Window *ShowBuildRoadToolbar(RoadType roadtype)
{
	if (!Company::IsValidID(_local_company)) return nullptr;
	if (!ValParamRoadType(roadtype)) return nullptr;

<<<<<<< HEAD
	DeleteToolbarLinkedWindows();
	return AllocateWindowDescFront<BuildRoadToolbarWindow>(roadtype == ROADTYPE_ROAD ? &_build_road_desc : &_build_tramway_desc, TRANSPORT_ROAD);
=======
	DeleteWindowByClass(WC_BUILD_TOOLBAR);
	_cur_roadtype = roadtype;

	return AllocateWindowDescFront<BuildRoadToolbarWindow>(RoadTypeIsRoad(_cur_roadtype) ? &_build_road_desc : &_build_tramway_desc, TRANSPORT_ROAD);
>>>>>>> a499e9ac
}

static const NWidgetPart _nested_build_road_scen_widgets[] = {
	NWidget(NWID_HORIZONTAL),
		NWidget(WWT_CLOSEBOX, COLOUR_DARK_GREEN),
		NWidget(WWT_CAPTION, COLOUR_DARK_GREEN, WID_ROT_CAPTION), SetDataTip(STR_WHITE_STRING, STR_TOOLTIP_WINDOW_TITLE_DRAG_THIS),
		NWidget(WWT_STICKYBOX, COLOUR_DARK_GREEN),
	EndContainer(),
	NWidget(NWID_HORIZONTAL),
		NWidget(WWT_IMGBTN, COLOUR_DARK_GREEN, WID_ROT_ROAD_X),
						SetFill(0, 1), SetMinimalSize(22, 22), SetDataTip(SPR_IMG_ROAD_X_DIR, STR_ROAD_TOOLBAR_TOOLTIP_BUILD_ROAD_SECTION),
		NWidget(WWT_IMGBTN, COLOUR_DARK_GREEN, WID_ROT_ROAD_Y),
						SetFill(0, 1), SetMinimalSize(22, 22), SetDataTip(SPR_IMG_ROAD_Y_DIR, STR_ROAD_TOOLBAR_TOOLTIP_BUILD_ROAD_SECTION),
		NWidget(WWT_IMGBTN, COLOUR_DARK_GREEN, WID_ROT_AUTOROAD),
						SetFill(0, 1), SetMinimalSize(22, 22), SetDataTip(SPR_IMG_AUTOROAD, STR_ROAD_TOOLBAR_TOOLTIP_BUILD_AUTOROAD),
		NWidget(WWT_IMGBTN, COLOUR_DARK_GREEN, WID_ROT_DEMOLISH),
						SetFill(0, 1), SetMinimalSize(22, 22), SetDataTip(SPR_IMG_DYNAMITE, STR_TOOLTIP_DEMOLISH_BUILDINGS_ETC),
		NWidget(WWT_PANEL, COLOUR_DARK_GREEN, -1), SetMinimalSize(0, 22), SetFill(1, 1), EndContainer(),
		NWidget(WWT_IMGBTN, COLOUR_DARK_GREEN, WID_ROT_ONE_WAY),
						SetFill(0, 1), SetMinimalSize(22, 22), SetDataTip(SPR_IMG_ROAD_ONE_WAY, STR_ROAD_TOOLBAR_TOOLTIP_TOGGLE_ONE_WAY_ROAD),
		NWidget(WWT_IMGBTN, COLOUR_DARK_GREEN, WID_ROT_BUILD_BRIDGE),
						SetFill(0, 1), SetMinimalSize(43, 22), SetDataTip(SPR_IMG_BRIDGE, STR_ROAD_TOOLBAR_TOOLTIP_BUILD_ROAD_BRIDGE),
		NWidget(WWT_IMGBTN, COLOUR_DARK_GREEN, WID_ROT_BUILD_TUNNEL),
						SetFill(0, 1), SetMinimalSize(22, 22), SetDataTip(SPR_IMG_ROAD_TUNNEL, STR_ROAD_TOOLBAR_TOOLTIP_BUILD_ROAD_TUNNEL),
		NWidget(WWT_IMGBTN, COLOUR_DARK_GREEN, WID_ROT_REMOVE),
						SetFill(0, 1), SetMinimalSize(22, 22), SetDataTip(SPR_IMG_REMOVE, STR_ROAD_TOOLBAR_TOOLTIP_TOGGLE_BUILD_REMOVE_FOR_ROAD),
		NWidget(WWT_IMGBTN, COLOUR_DARK_GREEN, WID_ROT_CONVERT_ROAD),
						SetFill(0, 1), SetMinimalSize(22, 22), SetDataTip(SPR_IMG_CONVERT_ROAD, STR_ROAD_TOOLBAR_TOOLTIP_CONVERT_ROAD),
	EndContainer(),
};

static WindowDesc _build_road_scen_desc(
	WDP_ALIGN_TOOLBAR, "toolbar_road_scen", 0, 0,
	WC_SCEN_BUILD_TOOLBAR, WC_NONE,
	WDF_CONSTRUCTION,
	_nested_build_road_scen_widgets, lengthof(_nested_build_road_scen_widgets),
	&BuildRoadToolbarWindow::road_hotkeys
);

static const NWidgetPart _nested_build_tramway_scen_widgets[] = {
	NWidget(NWID_HORIZONTAL),
		NWidget(WWT_CLOSEBOX, COLOUR_DARK_GREEN),
		NWidget(WWT_CAPTION, COLOUR_DARK_GREEN, WID_ROT_CAPTION), SetDataTip(STR_WHITE_STRING, STR_TOOLTIP_WINDOW_TITLE_DRAG_THIS),
		NWidget(WWT_STICKYBOX, COLOUR_DARK_GREEN),
	EndContainer(),
	NWidget(NWID_HORIZONTAL),
		NWidget(WWT_IMGBTN, COLOUR_DARK_GREEN, WID_ROT_ROAD_X),
						SetFill(0, 1), SetMinimalSize(22, 22), SetDataTip(SPR_IMG_TRAMWAY_X_DIR, STR_ROAD_TOOLBAR_TOOLTIP_BUILD_TRAMWAY_SECTION),
		NWidget(WWT_IMGBTN, COLOUR_DARK_GREEN, WID_ROT_ROAD_Y),
						SetFill(0, 1), SetMinimalSize(22, 22), SetDataTip(SPR_IMG_TRAMWAY_Y_DIR, STR_ROAD_TOOLBAR_TOOLTIP_BUILD_TRAMWAY_SECTION),
		NWidget(WWT_IMGBTN, COLOUR_DARK_GREEN, WID_ROT_AUTOROAD),
						SetFill(0, 1), SetMinimalSize(22, 22), SetDataTip(SPR_IMG_AUTOTRAM, STR_ROAD_TOOLBAR_TOOLTIP_BUILD_AUTOTRAM),
		NWidget(WWT_IMGBTN, COLOUR_DARK_GREEN, WID_ROT_DEMOLISH),
						SetFill(0, 1), SetMinimalSize(22, 22), SetDataTip(SPR_IMG_DYNAMITE, STR_TOOLTIP_DEMOLISH_BUILDINGS_ETC),
		NWidget(WWT_PANEL, COLOUR_DARK_GREEN, -1), SetMinimalSize(0, 22), SetFill(1, 1), EndContainer(),
		NWidget(WWT_IMGBTN, COLOUR_DARK_GREEN, WID_ROT_BUILD_BRIDGE),
						SetFill(0, 1), SetMinimalSize(43, 22), SetDataTip(SPR_IMG_BRIDGE, STR_ROAD_TOOLBAR_TOOLTIP_BUILD_TRAMWAY_BRIDGE),
		NWidget(WWT_IMGBTN, COLOUR_DARK_GREEN, WID_ROT_BUILD_TUNNEL),
						SetFill(0, 1), SetMinimalSize(22, 22), SetDataTip(SPR_IMG_ROAD_TUNNEL, STR_ROAD_TOOLBAR_TOOLTIP_BUILD_TRAMWAY_TUNNEL),
		NWidget(WWT_IMGBTN, COLOUR_DARK_GREEN, WID_ROT_REMOVE),
						SetFill(0, 1), SetMinimalSize(22, 22), SetDataTip(SPR_IMG_REMOVE, STR_ROAD_TOOLBAR_TOOLTIP_TOGGLE_BUILD_REMOVE_FOR_TRAMWAYS),
		NWidget(WWT_IMGBTN, COLOUR_DARK_GREEN, WID_ROT_CONVERT_ROAD),
						SetFill(0, 1), SetMinimalSize(22, 22), SetDataTip(SPR_IMG_CONVERT_ROAD, STR_ROAD_TOOLBAR_TOOLTIP_CONVERT_TRAM),
	EndContainer(),
};

static WindowDesc _build_tramway_scen_desc(
	WDP_AUTO, "toolbar_tram_scen", 0, 0,
	WC_SCEN_BUILD_TOOLBAR, WC_NONE,
	WDF_CONSTRUCTION,
	_nested_build_tramway_scen_widgets, lengthof(_nested_build_tramway_scen_widgets),
	&BuildRoadToolbarWindow::tram_hotkeys
);

/**
 * Show the road building toolbar in the scenario editor.
 * @return The just opened toolbar, or \c nullptr if the toolbar was already open.
 */
Window *ShowBuildRoadScenToolbar(RoadType roadtype)
{
<<<<<<< HEAD
	DeleteToolbarLinkedWindows();
	_cur_roadtype = ROADTYPE_ROAD;
	return AllocateWindowDescFront<BuildRoadToolbarWindow>(&_build_road_scen_desc, TRANSPORT_ROAD);
=======
	DeleteWindowById(WC_SCEN_BUILD_TOOLBAR, TRANSPORT_ROAD);
	_cur_roadtype = roadtype;

	return AllocateWindowDescFront<BuildRoadToolbarWindow>(RoadTypeIsRoad(_cur_roadtype) ? &_build_road_scen_desc : &_build_tramway_scen_desc, TRANSPORT_ROAD);
>>>>>>> a499e9ac
}

struct BuildRoadDepotWindow : public PickerWindowBase {
	BuildRoadDepotWindow(WindowDesc *desc, Window *parent) : PickerWindowBase(desc, parent)
	{
		this->CreateNestedTree();

		this->LowerWidget(_road_depot_orientation + WID_BROD_DEPOT_NE);
		if (RoadTypeIsTram(_cur_roadtype)) {
			this->GetWidget<NWidgetCore>(WID_BROD_CAPTION)->widget_data = STR_BUILD_DEPOT_TRAM_ORIENTATION_CAPTION;
			for (int i = WID_BROD_DEPOT_NE; i <= WID_BROD_DEPOT_NW; i++) this->GetWidget<NWidgetCore>(i)->tool_tip = STR_BUILD_DEPOT_TRAM_ORIENTATION_SELECT_TOOLTIP;
		}

		this->FinishInitNested(TRANSPORT_ROAD);
	}

	void UpdateWidgetSize(int widget, Dimension *size, const Dimension &padding, Dimension *fill, Dimension *resize) override
	{
		if (!IsInsideMM(widget, WID_BROD_DEPOT_NE, WID_BROD_DEPOT_NW + 1)) return;

		size->width  = ScaleGUITrad(64) + 2;
		size->height = ScaleGUITrad(48) + 2;
	}

	void DrawWidget(const Rect &r, int widget) const override
	{
		if (!IsInsideMM(widget, WID_BROD_DEPOT_NE, WID_BROD_DEPOT_NW + 1)) return;

		DrawRoadDepotSprite(r.left + 1 + ScaleGUITrad(31), r.bottom - ScaleGUITrad(31), (DiagDirection)(widget - WID_BROD_DEPOT_NE + DIAGDIR_NE), _cur_roadtype);
	}

	void OnClick(Point pt, int widget, int click_count) override
	{
		switch (widget) {
			case WID_BROD_DEPOT_NW:
			case WID_BROD_DEPOT_NE:
			case WID_BROD_DEPOT_SW:
			case WID_BROD_DEPOT_SE:
				this->RaiseWidget(_road_depot_orientation + WID_BROD_DEPOT_NE);
				_road_depot_orientation = (DiagDirection)(widget - WID_BROD_DEPOT_NE);
				this->LowerWidget(_road_depot_orientation + WID_BROD_DEPOT_NE);
				if (_settings_client.sound.click_beep) SndPlayFx(SND_15_BEEP);
				this->SetDirty();
				break;

			default:
				break;
		}
	}
};

static const NWidgetPart _nested_build_road_depot_widgets[] = {
	NWidget(NWID_HORIZONTAL),
		NWidget(WWT_CLOSEBOX, COLOUR_DARK_GREEN),
		NWidget(WWT_CAPTION, COLOUR_DARK_GREEN, WID_BROD_CAPTION), SetDataTip(STR_BUILD_DEPOT_ROAD_ORIENTATION_CAPTION, STR_TOOLTIP_WINDOW_TITLE_DRAG_THIS),
	EndContainer(),
	NWidget(WWT_PANEL, COLOUR_DARK_GREEN),
		NWidget(NWID_SPACER), SetMinimalSize(0, 3),
		NWidget(NWID_HORIZONTAL_LTR),
			NWidget(NWID_SPACER), SetMinimalSize(3, 0), SetFill(1, 0),
			NWidget(NWID_VERTICAL),
				NWidget(WWT_PANEL, COLOUR_GREY, WID_BROD_DEPOT_NW), SetSizingType(NWST_BUTTON), SetMinimalSize(66, 50), SetDataTip(0x0, STR_BUILD_DEPOT_ROAD_ORIENTATION_SELECT_TOOLTIP),
				EndContainer(),
				NWidget(NWID_SPACER), SetMinimalSize(0, 2),
				NWidget(WWT_PANEL, COLOUR_GREY, WID_BROD_DEPOT_SW), SetSizingType(NWST_BUTTON), SetMinimalSize(66, 50), SetDataTip(0x0, STR_BUILD_DEPOT_ROAD_ORIENTATION_SELECT_TOOLTIP),
				EndContainer(),
			EndContainer(),
			NWidget(NWID_SPACER), SetMinimalSize(2, 0),
			NWidget(NWID_VERTICAL),
				NWidget(WWT_PANEL, COLOUR_GREY, WID_BROD_DEPOT_NE), SetSizingType(NWST_BUTTON), SetMinimalSize(66, 50), SetDataTip(0x0, STR_BUILD_DEPOT_ROAD_ORIENTATION_SELECT_TOOLTIP),
				EndContainer(),
				NWidget(NWID_SPACER), SetMinimalSize(0, 2),
				NWidget(WWT_PANEL, COLOUR_GREY, WID_BROD_DEPOT_SE), SetSizingType(NWST_BUTTON), SetMinimalSize(66, 50), SetDataTip(0x0, STR_BUILD_DEPOT_ROAD_ORIENTATION_SELECT_TOOLTIP),
				EndContainer(),
			EndContainer(),
			NWidget(NWID_SPACER), SetMinimalSize(3, 0), SetFill(1, 0),
		EndContainer(),
		NWidget(NWID_SPACER), SetMinimalSize(0, 3),
	EndContainer(),
};

static WindowDesc _build_road_depot_desc(
	WDP_AUTO, nullptr, 0, 0,
	WC_BUILD_DEPOT, WC_BUILD_TOOLBAR,
	WDF_CONSTRUCTION,
	_nested_build_road_depot_widgets, lengthof(_nested_build_road_depot_widgets)
);

static void ShowRoadDepotPicker(Window *parent)
{
	new BuildRoadDepotWindow(&_build_road_depot_desc, parent);
}

struct BuildRoadStationWindow : public PickerWindowBase {
	BuildRoadStationWindow(WindowDesc *desc, Window *parent, RoadStopType rs) : PickerWindowBase(desc, parent)
	{
		this->CreateNestedTree();

		/* Trams don't have non-drivethrough stations */
		if (RoadTypeIsTram(_cur_roadtype) && _road_station_picker_orientation < DIAGDIR_END) {
			_road_station_picker_orientation = DIAGDIR_END;
		}
		const RoadTypeInfo *rti = GetRoadTypeInfo(_cur_roadtype);
		this->GetWidget<NWidgetCore>(WID_BROS_CAPTION)->widget_data = rti->strings.picker_title[rs];

		for (uint i = RoadTypeIsTram(_cur_roadtype) ? WID_BROS_STATION_X : WID_BROS_STATION_NE; i < WID_BROS_LT_OFF; i++) {
			this->GetWidget<NWidgetCore>(i)->tool_tip = rti->strings.picker_tooltip[rs];
		}

		this->LowerWidget(_road_station_picker_orientation + WID_BROS_STATION_NE);
		this->LowerWidget(_settings_client.gui.station_show_coverage + WID_BROS_LT_OFF);

		this->FinishInitNested(TRANSPORT_ROAD);

		this->window_class = (rs == ROADSTOP_BUS) ? WC_BUS_STATION : WC_TRUCK_STATION;
	}

	virtual ~BuildRoadStationWindow()
	{
		DeleteWindowById(WC_SELECT_STATION, 0);
	}

	void OnPaint() override
	{
		this->DrawWidgets();

		int rad = _settings_game.station.modified_catchment ? ((this->window_class == WC_BUS_STATION) ? CA_BUS : CA_TRUCK) : CA_UNMODIFIED;
		if (_settings_client.gui.station_show_coverage) {
			SetTileSelectBigSize(-rad, -rad, 2 * rad, 2 * rad);
		} else {
			SetTileSelectSize(1, 1);
		}

		/* 'Accepts' and 'Supplies' texts. */
		StationCoverageType sct = (this->window_class == WC_BUS_STATION) ? SCT_PASSENGERS_ONLY : SCT_NON_PASSENGERS_ONLY;
		int top = this->GetWidget<NWidgetBase>(WID_BROS_LT_ON)->pos_y + this->GetWidget<NWidgetBase>(WID_BROS_LT_ON)->current_y + WD_PAR_VSEP_NORMAL;
		NWidgetBase *back_nwi = this->GetWidget<NWidgetBase>(WID_BROS_BACKGROUND);
		int right = back_nwi->pos_x +  back_nwi->current_x;
		int bottom = back_nwi->pos_y +  back_nwi->current_y;
		top = DrawStationCoverageAreaText(back_nwi->pos_x + WD_FRAMERECT_LEFT, right - WD_FRAMERECT_RIGHT, top, sct, rad, false) + WD_PAR_VSEP_NORMAL;
		top = DrawStationCoverageAreaText(back_nwi->pos_x + WD_FRAMERECT_LEFT, right - WD_FRAMERECT_RIGHT, top, sct, rad, true) + WD_PAR_VSEP_NORMAL;
		/* Resize background if the window is too small.
		 * Never make the window smaller to avoid oscillating if the size change affects the acceptance.
		 * (This is the case, if making the window bigger moves the mouse into the window.) */
		if (top > bottom) {
			ResizeWindow(this, 0, top - bottom, false);
		}
	}

	void UpdateWidgetSize(int widget, Dimension *size, const Dimension &padding, Dimension *fill, Dimension *resize) override
	{
		if (!IsInsideMM(widget, WID_BROS_STATION_NE, WID_BROS_STATION_Y + 1)) return;

		size->width  = ScaleGUITrad(64) + 2;
		size->height = ScaleGUITrad(48) + 2;
	}

	void DrawWidget(const Rect &r, int widget) const override
	{
		if (!IsInsideMM(widget, WID_BROS_STATION_NE, WID_BROS_STATION_Y + 1)) return;

		StationType st = (this->window_class == WC_BUS_STATION) ? STATION_BUS : STATION_TRUCK;
		StationPickerDrawSprite(r.left + 1 + ScaleGUITrad(31), r.bottom - ScaleGUITrad(31), st, INVALID_RAILTYPE, _cur_roadtype, widget - WID_BROS_STATION_NE);
	}

	void OnClick(Point pt, int widget, int click_count) override
	{
		switch (widget) {
			case WID_BROS_STATION_NE:
			case WID_BROS_STATION_SE:
			case WID_BROS_STATION_SW:
			case WID_BROS_STATION_NW:
			case WID_BROS_STATION_X:
			case WID_BROS_STATION_Y:
				this->RaiseWidget(_road_station_picker_orientation + WID_BROS_STATION_NE);
				_road_station_picker_orientation = (DiagDirection)(widget - WID_BROS_STATION_NE);
				this->LowerWidget(_road_station_picker_orientation + WID_BROS_STATION_NE);
				if (_settings_client.sound.click_beep) SndPlayFx(SND_15_BEEP);
				this->SetDirty();
				DeleteWindowById(WC_SELECT_STATION, 0);
				break;

			case WID_BROS_LT_OFF:
			case WID_BROS_LT_ON:
				this->RaiseWidget(_settings_client.gui.station_show_coverage + WID_BROS_LT_OFF);
				_settings_client.gui.station_show_coverage = (widget != WID_BROS_LT_OFF);
				this->LowerWidget(_settings_client.gui.station_show_coverage + WID_BROS_LT_OFF);
				if (_settings_client.sound.click_beep) SndPlayFx(SND_15_BEEP);
				this->SetDirty();
				break;

			default:
				break;
		}
	}

	void OnRealtimeTick(uint delta_ms) override
	{
		CheckRedrawStationCoverage(this);
	}
};

/** Widget definition of the build road station window */
static const NWidgetPart _nested_road_station_picker_widgets[] = {
	NWidget(NWID_HORIZONTAL),
		NWidget(WWT_CLOSEBOX, COLOUR_DARK_GREEN),
		NWidget(WWT_CAPTION,  COLOUR_DARK_GREEN, WID_BROS_CAPTION),
	EndContainer(),
	NWidget(WWT_PANEL, COLOUR_DARK_GREEN, WID_BROS_BACKGROUND),
		NWidget(NWID_SPACER), SetMinimalSize(0, 3),
		NWidget(NWID_HORIZONTAL), SetPIP(0, 2, 0),
			NWidget(NWID_SPACER), SetFill(1, 0),
			NWidget(WWT_PANEL, COLOUR_GREY, WID_BROS_STATION_NW), SetSizingType(NWST_BUTTON), SetMinimalSize(66, 50), SetFill(0, 0), EndContainer(),
			NWidget(WWT_PANEL, COLOUR_GREY, WID_BROS_STATION_NE), SetSizingType(NWST_BUTTON), SetMinimalSize(66, 50), SetFill(0, 0), EndContainer(),
			NWidget(WWT_PANEL, COLOUR_GREY, WID_BROS_STATION_X),  SetSizingType(NWST_BUTTON), SetMinimalSize(66, 50), SetFill(0, 0), EndContainer(),
			NWidget(NWID_SPACER), SetFill(1, 0),
		EndContainer(),
		NWidget(NWID_SPACER), SetMinimalSize(0, 2),
		NWidget(NWID_HORIZONTAL), SetPIP(0, 2, 0),
			NWidget(NWID_SPACER), SetFill(1, 0),
			NWidget(WWT_PANEL, COLOUR_GREY, WID_BROS_STATION_SW), SetSizingType(NWST_BUTTON), SetMinimalSize(66, 50), SetFill(0, 0), EndContainer(),
			NWidget(WWT_PANEL, COLOUR_GREY, WID_BROS_STATION_SE), SetSizingType(NWST_BUTTON), SetMinimalSize(66, 50), SetFill(0, 0), EndContainer(),
			NWidget(WWT_PANEL, COLOUR_GREY, WID_BROS_STATION_Y),  SetSizingType(NWST_BUTTON), SetMinimalSize(66, 50), SetFill(0, 0), EndContainer(),
			NWidget(NWID_SPACER), SetFill(1, 0),
		EndContainer(),
		NWidget(NWID_SPACER), SetMinimalSize(0, 1),
		NWidget(NWID_HORIZONTAL), SetPIP(2, 0, 2),
			NWidget(WWT_LABEL, COLOUR_DARK_GREEN, WID_BROS_INFO), SetMinimalSize(140, 14), SetDataTip(STR_STATION_BUILD_COVERAGE_AREA_TITLE, STR_NULL),
			NWidget(NWID_SPACER), SetFill(1, 0),
		EndContainer(),
		NWidget(NWID_HORIZONTAL), SetPIP(2, 0, 2),
			NWidget(NWID_SPACER), SetFill(1, 0),
			NWidget(WWT_TEXTBTN, COLOUR_GREY, WID_BROS_LT_OFF), SetMinimalSize(60, 12),
											SetDataTip(STR_STATION_BUILD_COVERAGE_OFF, STR_STATION_BUILD_COVERAGE_AREA_OFF_TOOLTIP),
			NWidget(WWT_TEXTBTN, COLOUR_GREY, WID_BROS_LT_ON), SetMinimalSize(60, 12),
											SetDataTip(STR_STATION_BUILD_COVERAGE_ON, STR_STATION_BUILD_COVERAGE_AREA_ON_TOOLTIP),
			NWidget(NWID_SPACER), SetFill(1, 0),
		EndContainer(),
		NWidget(NWID_SPACER), SetMinimalSize(0, 10), SetResize(0, 1),
	EndContainer(),
};

static WindowDesc _road_station_picker_desc(
	WDP_AUTO, nullptr, 0, 0,
	WC_BUS_STATION, WC_BUILD_TOOLBAR,
	WDF_CONSTRUCTION,
	_nested_road_station_picker_widgets, lengthof(_nested_road_station_picker_widgets)
);

/** Widget definition of the build tram station window */
static const NWidgetPart _nested_tram_station_picker_widgets[] = {
	NWidget(NWID_HORIZONTAL),
		NWidget(WWT_CLOSEBOX, COLOUR_DARK_GREEN),
		NWidget(WWT_CAPTION,  COLOUR_DARK_GREEN, WID_BROS_CAPTION),
	EndContainer(),
	NWidget(WWT_PANEL, COLOUR_DARK_GREEN, WID_BROS_BACKGROUND),
		NWidget(NWID_SPACER), SetMinimalSize(0, 3),
		NWidget(NWID_HORIZONTAL), SetPIP(0, 2, 0),
			NWidget(NWID_SPACER), SetFill(1, 0),
			NWidget(WWT_PANEL, COLOUR_GREY, WID_BROS_STATION_X),  SetSizingType(NWST_BUTTON), SetMinimalSize(66, 50), SetFill(0, 0), EndContainer(),
			NWidget(WWT_PANEL, COLOUR_GREY, WID_BROS_STATION_Y),  SetSizingType(NWST_BUTTON), SetMinimalSize(66, 50), SetFill(0, 0), EndContainer(),
			NWidget(NWID_SPACER), SetFill(1, 0),
		EndContainer(),
		NWidget(NWID_SPACER), SetMinimalSize(0, 1),
		NWidget(NWID_HORIZONTAL), SetPIP(2, 0, 2),
			NWidget(WWT_LABEL, COLOUR_DARK_GREEN, WID_BROS_INFO), SetMinimalSize(140, 14), SetDataTip(STR_STATION_BUILD_COVERAGE_AREA_TITLE, STR_NULL),
			NWidget(NWID_SPACER), SetFill(1, 0),
		EndContainer(),
		NWidget(NWID_HORIZONTAL), SetPIP(2, 0, 2),
			NWidget(NWID_SPACER), SetFill(1, 0),
			NWidget(WWT_TEXTBTN, COLOUR_GREY, WID_BROS_LT_OFF), SetMinimalSize(60, 12),
											SetDataTip(STR_STATION_BUILD_COVERAGE_OFF, STR_STATION_BUILD_COVERAGE_AREA_OFF_TOOLTIP),
			NWidget(WWT_TEXTBTN, COLOUR_GREY, WID_BROS_LT_ON), SetMinimalSize(60, 12),
											SetDataTip(STR_STATION_BUILD_COVERAGE_ON, STR_STATION_BUILD_COVERAGE_AREA_ON_TOOLTIP),
			NWidget(NWID_SPACER), SetFill(1, 0),
		EndContainer(),
		NWidget(NWID_SPACER), SetMinimalSize(0, 10), SetResize(0, 1),
	EndContainer(),
};

static WindowDesc _tram_station_picker_desc(
	WDP_AUTO, nullptr, 0, 0,
	WC_BUS_STATION, WC_BUILD_TOOLBAR,
	WDF_CONSTRUCTION,
	_nested_tram_station_picker_widgets, lengthof(_nested_tram_station_picker_widgets)
);

static void ShowRVStationPicker(Window *parent, RoadStopType rs)
{
	new BuildRoadStationWindow(RoadTypeIsRoad(_cur_roadtype) ? &_road_station_picker_desc : &_tram_station_picker_desc, parent, rs);
}

void InitializeRoadGui()
{
	_road_depot_orientation = DIAGDIR_NW;
	_road_station_picker_orientation = DIAGDIR_NW;
}

/**
 * I really don't know why rail_gui.cpp has this too, shouldn't be included in the other one?
 */
void InitializeRoadGUI()
{
	BuildRoadToolbarWindow *w = dynamic_cast<BuildRoadToolbarWindow *>(FindWindowById(WC_BUILD_TOOLBAR, TRANSPORT_ROAD));
	if (w != nullptr) w->ModifyRoadType(_cur_roadtype);
}

DropDownList GetRoadTypeDropDownList(RoadTramTypes rtts, bool for_replacement, bool all_option)
{
	RoadTypes used_roadtypes;
	RoadTypes avail_roadtypes;

	const Company *c = Company::Get(_local_company);

	/* Find the used roadtypes. */
	if (for_replacement) {
		avail_roadtypes = GetCompanyRoadTypes(c->index, false);
		used_roadtypes  = GetRoadTypes(false);
	} else {
		avail_roadtypes = c->avail_roadtypes;
		used_roadtypes  = GetRoadTypes(true);
	}

	/* Filter listed road types */
	if (!HasBit(rtts, RTT_ROAD)) used_roadtypes &= _roadtypes_type;
	if (!HasBit(rtts, RTT_TRAM)) used_roadtypes &= ~_roadtypes_type;

	DropDownList list;

	if (all_option) {
		list.emplace_back(new DropDownListStringItem(STR_REPLACE_ALL_ROADTYPE, INVALID_ROADTYPE, false));
	}

	Dimension d = { 0, 0 };
	RoadType rt;
	/* Get largest icon size, to ensure text is aligned on each menu item. */
	if (!for_replacement) {
		FOR_ALL_SORTED_ROADTYPES(rt) {
			if (!HasBit(used_roadtypes, rt)) continue;
			const RoadTypeInfo *rti = GetRoadTypeInfo(rt);
			d = maxdim(d, GetSpriteSize(rti->gui_sprites.build_x_road));
		}
	}

	FOR_ALL_SORTED_ROADTYPES(rt) {
		/* If it's not used ever, don't show it to the user. */
		if (!HasBit(used_roadtypes, rt)) continue;

		const RoadTypeInfo *rti = GetRoadTypeInfo(rt);

		DropDownListParamStringItem *item;
		if (for_replacement) {
			item = new DropDownListParamStringItem(rti->strings.replace_text, rt, !HasBit(avail_roadtypes, rt));
		} else {
			StringID str = rti->max_speed > 0 ? STR_TOOLBAR_RAILTYPE_VELOCITY : STR_JUST_STRING;
			DropDownListIconItem *iconitem = new DropDownListIconItem(rti->gui_sprites.build_x_road, PAL_NONE, str, rt, !HasBit(avail_roadtypes, rt));
			iconitem->SetDimension(d);
			item = iconitem;
		}
		item->SetParam(0, rti->strings.menu_text);
		item->SetParam(1, rti->max_speed / 2);
		list.emplace_back(item);
	}

	if (list.size() == 0) {
		/* Empty dropdowns are not allowed */
		list.emplace_back(new DropDownListStringItem(STR_NONE, INVALID_ROADTYPE, true));
	}

	return list;
}

DropDownList GetScenRoadTypeDropDownList(RoadTramTypes rtts)
{
	RoadTypes avail_roadtypes = GetRoadTypes(false);
	avail_roadtypes = AddDateIntroducedRoadTypes(avail_roadtypes, _date);
	RoadTypes used_roadtypes = GetRoadTypes(true);

	/* Filter listed road types */
	if (!HasBit(rtts, RTT_ROAD)) used_roadtypes &= _roadtypes_type;
	if (!HasBit(rtts, RTT_TRAM)) used_roadtypes &= ~_roadtypes_type;

	DropDownList list;

	/* If it's not used ever, don't show it to the user. */
	Dimension d = { 0, 0 };
	RoadType rt;
	FOR_ALL_SORTED_ROADTYPES(rt) {
		if (!HasBit(used_roadtypes, rt)) continue;
		const RoadTypeInfo *rti = GetRoadTypeInfo(rt);
		d = maxdim(d, GetSpriteSize(rti->gui_sprites.build_x_road));
	}
	FOR_ALL_SORTED_ROADTYPES(rt) {
		if (!HasBit(used_roadtypes, rt)) continue;

		const RoadTypeInfo *rti = GetRoadTypeInfo(rt);

		StringID str = rti->max_speed > 0 ? STR_TOOLBAR_RAILTYPE_VELOCITY : STR_JUST_STRING;
		DropDownListIconItem *item = new DropDownListIconItem(rti->gui_sprites.build_x_road, PAL_NONE, str, rt, !HasBit(avail_roadtypes, rt));
		item->SetDimension(d);
		item->SetParam(0, rti->strings.menu_text);
		item->SetParam(1, rti->max_speed);
		list.emplace_back(item);
	}

	if (list.size() == 0) {
		/* Empty dropdowns are not allowed */
		list.emplace_back(new DropDownListStringItem(STR_NONE, -1, true));
	}

	return list;
}<|MERGE_RESOLUTION|>--- conflicted
+++ resolved
@@ -27,14 +27,11 @@
 #include "hotkeys.h"
 #include "road_gui.h"
 #include "zoom_func.h"
-<<<<<<< HEAD
 #include "build_confirmation_func.h"
-=======
 #include "engine_base.h"
 #include "strings_func.h"
 #include "core/geometry_func.hpp"
 #include "date_func.h"
->>>>>>> a499e9ac
 
 #include "widgets/road_widget.h"
 
@@ -260,15 +257,11 @@
 
 /** Road toolbar window handler. */
 struct BuildRoadToolbarWindow : Window {
-<<<<<<< HEAD
-	int last_started_action; ///< Last started user action.
-	bool last_started_action_remove; ///< Use bulldozer button with last action
-	bool last_started_action_oneway; ///< Use 'one way road' button with last action
-=======
 	RoadType roadtype;          ///< Road type to build.
 	const RoadTypeInfo *rti;    ///< Information about current road type
 	int last_started_action;    ///< Last started user action.
->>>>>>> a499e9ac
+	bool last_started_action_remove; ///< Use bulldozer button with last action
+	bool last_started_action_oneway; ///< Use 'one way road' button with last action
 
 	BuildRoadToolbarWindow(WindowDesc *desc, WindowNumber window_number) : Window(desc)
 	{
@@ -291,11 +284,8 @@
 
 	~BuildRoadToolbarWindow()
 	{
-<<<<<<< HEAD
 		if (_thd.GetCallbackWnd() == this) this->OnPlaceObjectAbort();
-=======
 		if (_game_mode == GM_NORMAL && (this->IsWidgetLowered(WID_ROT_BUS_STATION) || this->IsWidgetLowered(WID_ROT_TRUCK_STATION))) SetViewportCatchmentStation(nullptr, true);
->>>>>>> a499e9ac
 		if (_settings_client.gui.link_terraform_toolbar) DeleteWindowById(WC_SCEN_LAND_GEN, 0, false);
 	}
 
@@ -449,13 +439,8 @@
 				break;
 
 			case WID_ROT_DEPOT:
-<<<<<<< HEAD
-				if (_game_mode == GM_EDITOR || !CanBuildVehicleInfrastructure(VEH_ROAD)) return;
-				if (HandlePlacePushButton(this, WID_ROT_DEPOT, SPR_CURSOR_ROAD_DEPOT, HT_RECT | HT_SCROLL_VIEWPORT)) {
-=======
 				if (_game_mode == GM_EDITOR || !CanBuildVehicleInfrastructure(VEH_ROAD, GetRoadTramType(this->roadtype))) return;
-				if (HandlePlacePushButton(this, WID_ROT_DEPOT, this->rti->cursor.depot, HT_RECT)) {
->>>>>>> a499e9ac
+				if (HandlePlacePushButton(this, WID_ROT_DEPOT, this->rti->cursor.depot, HT_RECT | HT_SCROLL_VIEWPORT)) {
 					ShowRoadDepotPicker(this);
 					this->last_started_action = widget;
 				}
@@ -548,12 +533,7 @@
 				break;
 
 			case WID_ROT_DEPOT:
-<<<<<<< HEAD
 				VpStartPlaceSizing(tile, VPM_SINGLE_TILE, DDSP_SINGLE_TILE);
-=======
-				DoCommandP(tile, _cur_roadtype << 2 | _road_depot_orientation, 0,
-						CMD_BUILD_ROAD_DEPOT | CMD_MSG(this->rti->strings.err_depot), CcRoadDepot);
->>>>>>> a499e9ac
 				break;
 
 			case WID_ROT_BUS_STATION:
@@ -569,12 +549,7 @@
 				break;
 
 			case WID_ROT_BUILD_TUNNEL:
-<<<<<<< HEAD
 				VpStartPlaceSizing(tile, VPM_SINGLE_TILE, DDSP_BUILD_BRIDGE);
-=======
-				DoCommandP(tile, _cur_roadtype | (TRANSPORT_ROAD << 8), 0,
-						CMD_BUILD_TUNNEL | CMD_MSG(STR_ERROR_CAN_T_BUILD_TUNNEL_HERE), CcBuildRoadTunnel);
->>>>>>> a499e9ac
 				break;
 
 			case WID_ROT_CONVERT_ROAD:
@@ -588,12 +563,9 @@
 
 	void OnPlaceObjectAbort() override
 	{
-<<<<<<< HEAD
+		if (_game_mode != GM_EDITOR && (this->IsWidgetLowered(WID_ROT_BUS_STATION) || this->IsWidgetLowered(WID_ROT_TRUCK_STATION))) SetViewportCatchmentStation(nullptr, true);
+
 		MoveAllHiddenWindowsBackToScreen();
-=======
-		if (_game_mode != GM_EDITOR && (this->IsWidgetLowered(WID_ROT_BUS_STATION) || this->IsWidgetLowered(WID_ROT_TRUCK_STATION))) SetViewportCatchmentStation(nullptr, true);
-
->>>>>>> a499e9ac
 		this->RaiseButtons();
 		this->SetWidgetDisabledState(WID_ROT_REMOVE, true);
 		this->SetWidgetDirty(WID_ROT_REMOVE);
@@ -611,8 +583,7 @@
 		DeleteWindowByClass(WC_BUILD_BRIDGE);
 	}
 
-<<<<<<< HEAD
-	virtual void SelectLastTool()
+	void SelectLastTool() override
 	{
 		// User misplaced something - activate last selected tool again
 		if (this->last_started_action == WIDGET_LIST_END)
@@ -625,10 +596,7 @@
 		_one_way_button_clicked = this->last_started_action_oneway;
 	}
 
-	virtual void OnPlaceDrag(ViewportPlaceMethod select_method, ViewportDragDropSelectionProcess select_proc, Point pt)
-=======
 	void OnPlaceDrag(ViewportPlaceMethod select_method, ViewportDragDropSelectionProcess select_proc, Point pt) override
->>>>>>> a499e9ac
 	{
 		if (this->last_started_action == WID_ROT_BUILD_TUNNEL) {
 			this->OnPlacePresize(pt, TileVirtXY(pt.x, pt.y));
@@ -683,24 +651,20 @@
 			switch (select_proc) {
 				default: NOT_REACHED();
 				case DDSP_BUILD_BRIDGE:
-<<<<<<< HEAD
 					switch (last_started_action) {
 						case WID_ROT_BUILD_TUNNEL:
 							if (!_settings_client.gui.persistent_buildingtools) ResetObjectToPlace();
 							else VpStartPreSizing();
-							DoCommandP(end_tile, RoadTypeToRoadTypes(_cur_roadtype) | (TRANSPORT_ROAD << 8), 0,
+							DoCommandP(end_tile, _cur_roadtype | (TRANSPORT_ROAD << 8), 0,
 									CMD_BUILD_TUNNEL | CMD_MSG(STR_ERROR_CAN_T_BUILD_TUNNEL_HERE), CcBuildRoadTunnel);
+
 							break;
 						case WID_ROT_BUILD_BRIDGE:
 							if (!_settings_client.gui.persistent_buildingtools) ResetObjectToPlace();
-							ShowBuildBridgeWindow(start_tile, end_tile, TRANSPORT_ROAD, RoadTypeToRoadTypes(_cur_roadtype));
+							ShowBuildBridgeWindow(start_tile, end_tile, TRANSPORT_ROAD, _cur_roadtype);
 							break;
 						default: NOT_REACHED();
 					}
-=======
-					if (!_settings_client.gui.persistent_buildingtools) ResetObjectToPlace();
-					ShowBuildBridgeWindow(start_tile, end_tile, TRANSPORT_ROAD, _cur_roadtype);
->>>>>>> a499e9ac
 					break;
 
 				case DDSP_DEMOLISH_AREA:
@@ -750,19 +714,18 @@
 					}
 					break;
 
-<<<<<<< HEAD
 				case DDSP_SINGLE_TILE:
 					/* Build depot. */
 					assert(start_tile == end_tile);
 					assert(last_started_action == WID_ROT_DEPOT);
 					DoCommandP(start_tile, _cur_roadtype << 2 | _road_depot_orientation, 0,
-						CMD_BUILD_ROAD_DEPOT | CMD_MSG(_road_type_infos[_cur_roadtype].err_depot), CcRoadDepot);
-				break;
-=======
+						CMD_BUILD_ROAD_DEPOT | CMD_MSG(this->rti->strings.err_depot), CcRoadDepot);
+
+					break;
+
 				case DDSP_CONVERT_ROAD:
 					DoCommandP(end_tile, start_tile, _cur_roadtype, CMD_CONVERT_ROAD | CMD_MSG(rti->strings.err_convert_road), CcPlaySound_SPLAT_OTHER);
 					break;
->>>>>>> a499e9ac
 			}
 			MoveAllHiddenWindowsBackToScreen();
 		}
@@ -942,15 +905,9 @@
 	if (!Company::IsValidID(_local_company)) return nullptr;
 	if (!ValParamRoadType(roadtype)) return nullptr;
 
-<<<<<<< HEAD
+	_cur_roadtype = roadtype;
 	DeleteToolbarLinkedWindows();
-	return AllocateWindowDescFront<BuildRoadToolbarWindow>(roadtype == ROADTYPE_ROAD ? &_build_road_desc : &_build_tramway_desc, TRANSPORT_ROAD);
-=======
-	DeleteWindowByClass(WC_BUILD_TOOLBAR);
-	_cur_roadtype = roadtype;
-
 	return AllocateWindowDescFront<BuildRoadToolbarWindow>(RoadTypeIsRoad(_cur_roadtype) ? &_build_road_desc : &_build_tramway_desc, TRANSPORT_ROAD);
->>>>>>> a499e9ac
 }
 
 static const NWidgetPart _nested_build_road_scen_widgets[] = {
@@ -1031,16 +988,11 @@
  */
 Window *ShowBuildRoadScenToolbar(RoadType roadtype)
 {
-<<<<<<< HEAD
 	DeleteToolbarLinkedWindows();
-	_cur_roadtype = ROADTYPE_ROAD;
-	return AllocateWindowDescFront<BuildRoadToolbarWindow>(&_build_road_scen_desc, TRANSPORT_ROAD);
-=======
 	DeleteWindowById(WC_SCEN_BUILD_TOOLBAR, TRANSPORT_ROAD);
 	_cur_roadtype = roadtype;
 
 	return AllocateWindowDescFront<BuildRoadToolbarWindow>(RoadTypeIsRoad(_cur_roadtype) ? &_build_road_scen_desc : &_build_tramway_scen_desc, TRANSPORT_ROAD);
->>>>>>> a499e9ac
 }
 
 struct BuildRoadDepotWindow : public PickerWindowBase {
