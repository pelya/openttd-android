--- conflicted
+++ resolved
@@ -527,12 +527,7 @@
 				break;
 
 			case WID_ROT_DEPOT:
-<<<<<<< HEAD
 				VpStartPlaceSizing(tile, VPM_SINGLE_TILE, DDSP_SINGLE_TILE);
-=======
-				Command<CMD_BUILD_ROAD_DEPOT>::Post(this->rti->strings.err_depot, CcRoadDepot,
-						tile, _cur_roadtype, _road_depot_orientation);
->>>>>>> 5e227886
 				break;
 
 			case WID_ROT_BUS_STATION:
@@ -548,12 +543,7 @@
 				break;
 
 			case WID_ROT_BUILD_TUNNEL:
-<<<<<<< HEAD
 				VpStartPlaceSizing(tile, VPM_SINGLE_TILE, DDSP_BUILD_BRIDGE);
-=======
-				Command<CMD_BUILD_TUNNEL>::Post(STR_ERROR_CAN_T_BUILD_TUNNEL_HERE, CcBuildRoadTunnel,
-						tile, TRANSPORT_ROAD, _cur_roadtype);
->>>>>>> 5e227886
 				break;
 
 			case WID_ROT_CONVERT_ROAD:
@@ -653,11 +643,13 @@
 				case DDSP_BUILD_BRIDGE:
 					switch (last_started_action) {
 						case WID_ROT_BUILD_TUNNEL:
-							if (!_settings_client.gui.persistent_buildingtools) ResetObjectToPlace();
-							else VpStartPreSizing();
-							DoCommandP(end_tile, _cur_roadtype | (TRANSPORT_ROAD << 8), 0,
-									CMD_BUILD_TUNNEL | CMD_MSG(STR_ERROR_CAN_T_BUILD_TUNNEL_HERE), CcBuildRoadTunnel);
-
+							if (!_settings_client.gui.persistent_buildingtools) {
+                                ResetObjectToPlace();
+							} else {
+                                VpStartPreSizing();
+                            }
+				            Command<CMD_BUILD_TUNNEL>::Post(STR_ERROR_CAN_T_BUILD_TUNNEL_HERE, CcBuildRoadTunnel,
+						        end_tile, TRANSPORT_ROAD, _cur_roadtype);
 							break;
 						case WID_ROT_BUILD_BRIDGE:
 							if (!_settings_client.gui.persistent_buildingtools) ResetObjectToPlace();
@@ -714,9 +706,7 @@
 					/* Build depot. */
 					assert(start_tile == end_tile);
 					assert(last_started_action == WID_ROT_DEPOT);
-					DoCommandP(start_tile, _cur_roadtype << 2 | _road_depot_orientation, 0,
-						CMD_BUILD_ROAD_DEPOT | CMD_MSG(this->rti->strings.err_depot), CcRoadDepot);
-
+					Command<CMD_BUILD_ROAD_DEPOT>::Post(this->rti->strings.err_depot, CcRoadDepot, end_tile, _cur_roadtype, _road_depot_orientation);
 					break;
 
 				case DDSP_CONVERT_ROAD:
@@ -914,6 +904,7 @@
 
 	CloseToolbarLinkedWindows();
 	_cur_roadtype = roadtype;
+
 	return AllocateWindowDescFront<BuildRoadToolbarWindow>(RoadTypeIsRoad(_cur_roadtype) ? &_build_road_desc : &_build_tramway_desc, TRANSPORT_ROAD);
 }
 
@@ -1065,24 +1056,6 @@
 		NWidget(WWT_CAPTION, COLOUR_DARK_GREEN, WID_BROD_CAPTION), SetDataTip(STR_BUILD_DEPOT_ROAD_ORIENTATION_CAPTION, STR_TOOLTIP_WINDOW_TITLE_DRAG_THIS),
 	EndContainer(),
 	NWidget(WWT_PANEL, COLOUR_DARK_GREEN),
-<<<<<<< HEAD
-		NWidget(NWID_SPACER), SetMinimalSize(0, 3),
-		NWidget(NWID_HORIZONTAL_LTR),
-			NWidget(NWID_SPACER), SetMinimalSize(3, 0), SetFill(1, 0),
-			NWidget(NWID_VERTICAL),
-				NWidget(WWT_PANEL, COLOUR_GREY, WID_BROD_DEPOT_NW), SetSizingType(NWST_BUTTON), SetMinimalSize(66, 50), SetDataTip(0x0, STR_BUILD_DEPOT_ROAD_ORIENTATION_SELECT_TOOLTIP),
-				EndContainer(),
-				NWidget(NWID_SPACER), SetMinimalSize(0, 2),
-				NWidget(WWT_PANEL, COLOUR_GREY, WID_BROD_DEPOT_SW), SetSizingType(NWST_BUTTON), SetMinimalSize(66, 50), SetDataTip(0x0, STR_BUILD_DEPOT_ROAD_ORIENTATION_SELECT_TOOLTIP),
-				EndContainer(),
-			EndContainer(),
-			NWidget(NWID_SPACER), SetMinimalSize(2, 0),
-			NWidget(NWID_VERTICAL),
-				NWidget(WWT_PANEL, COLOUR_GREY, WID_BROD_DEPOT_NE), SetSizingType(NWST_BUTTON), SetMinimalSize(66, 50), SetDataTip(0x0, STR_BUILD_DEPOT_ROAD_ORIENTATION_SELECT_TOOLTIP),
-				EndContainer(),
-				NWidget(NWID_SPACER), SetMinimalSize(0, 2),
-				NWidget(WWT_PANEL, COLOUR_GREY, WID_BROD_DEPOT_SE), SetSizingType(NWST_BUTTON), SetMinimalSize(66, 50), SetDataTip(0x0, STR_BUILD_DEPOT_ROAD_ORIENTATION_SELECT_TOOLTIP),
-=======
 		NWidget(NWID_HORIZONTAL), SetPadding(3),
 			NWidget(NWID_SPACER), SetFill(1, 0),
 			NWidget(NWID_VERTICAL), SetPIP(0, 2, 0),
@@ -1093,7 +1066,6 @@
 				NWidget(NWID_HORIZONTAL_LTR), SetPIP(0, 2, 0),
 					NWidget(WWT_PANEL, COLOUR_GREY, WID_BROD_DEPOT_SW), SetMinimalSize(66, 50), SetFill(0, 0), SetDataTip(0x0, STR_BUILD_DEPOT_ROAD_ORIENTATION_SELECT_TOOLTIP), EndContainer(),
 					NWidget(WWT_PANEL, COLOUR_GREY, WID_BROD_DEPOT_SE), SetMinimalSize(66, 50), SetFill(0, 0), SetDataTip(0x0, STR_BUILD_DEPOT_ROAD_ORIENTATION_SELECT_TOOLTIP), EndContainer(),
->>>>>>> 5e227886
 				EndContainer(),
 			EndContainer(),
 			NWidget(NWID_SPACER), SetFill(1, 0),
@@ -1238,27 +1210,6 @@
 		NWidget(WWT_CAPTION,  COLOUR_DARK_GREEN, WID_BROS_CAPTION),
 	EndContainer(),
 	NWidget(WWT_PANEL, COLOUR_DARK_GREEN, WID_BROS_BACKGROUND),
-<<<<<<< HEAD
-		NWidget(NWID_SPACER), SetMinimalSize(0, 3),
-		NWidget(NWID_HORIZONTAL), SetPIP(0, 2, 0),
-			NWidget(NWID_SPACER), SetFill(1, 0),
-			NWidget(WWT_PANEL, COLOUR_GREY, WID_BROS_STATION_NW), SetSizingType(NWST_BUTTON), SetMinimalSize(66, 50), SetFill(0, 0), EndContainer(),
-			NWidget(WWT_PANEL, COLOUR_GREY, WID_BROS_STATION_NE), SetSizingType(NWST_BUTTON), SetMinimalSize(66, 50), SetFill(0, 0), EndContainer(),
-			NWidget(WWT_PANEL, COLOUR_GREY, WID_BROS_STATION_X),  SetSizingType(NWST_BUTTON), SetMinimalSize(66, 50), SetFill(0, 0), EndContainer(),
-			NWidget(NWID_SPACER), SetFill(1, 0),
-		EndContainer(),
-		NWidget(NWID_SPACER), SetMinimalSize(0, 2),
-		NWidget(NWID_HORIZONTAL), SetPIP(0, 2, 0),
-			NWidget(NWID_SPACER), SetFill(1, 0),
-			NWidget(WWT_PANEL, COLOUR_GREY, WID_BROS_STATION_SW), SetSizingType(NWST_BUTTON), SetMinimalSize(66, 50), SetFill(0, 0), EndContainer(),
-			NWidget(WWT_PANEL, COLOUR_GREY, WID_BROS_STATION_SE), SetSizingType(NWST_BUTTON), SetMinimalSize(66, 50), SetFill(0, 0), EndContainer(),
-			NWidget(WWT_PANEL, COLOUR_GREY, WID_BROS_STATION_Y),  SetSizingType(NWST_BUTTON), SetMinimalSize(66, 50), SetFill(0, 0), EndContainer(),
-			NWidget(NWID_SPACER), SetFill(1, 0),
-		EndContainer(),
-		NWidget(NWID_SPACER), SetMinimalSize(0, 1),
-		NWidget(NWID_HORIZONTAL), SetPIP(2, 0, 2),
-			NWidget(WWT_LABEL, COLOUR_DARK_GREEN, WID_BROS_INFO), SetMinimalSize(140, 14), SetDataTip(STR_STATION_BUILD_COVERAGE_AREA_TITLE, STR_NULL),
-=======
 		NWidget(NWID_HORIZONTAL), SetPadding(3),
 			NWidget(NWID_SPACER), SetFill(1, 0),
 			NWidget(NWID_VERTICAL), SetPIP(0, 2, 0),
@@ -1273,7 +1224,6 @@
 					NWidget(WWT_PANEL, COLOUR_GREY, WID_BROS_STATION_Y),  SetMinimalSize(66, 50), SetFill(0, 0), EndContainer(),
 				EndContainer(),
 			EndContainer(),
->>>>>>> 5e227886
 			NWidget(NWID_SPACER), SetFill(1, 0),
 		EndContainer(),
 		NWidget(WWT_LABEL, COLOUR_DARK_GREEN, WID_BROS_INFO), SetPadding(WidgetDimensions::unscaled.framerect), SetDataTip(STR_STATION_BUILD_COVERAGE_AREA_TITLE, STR_NULL), SetFill(1, 0),
@@ -1305,22 +1255,12 @@
 	NWidget(WWT_PANEL, COLOUR_DARK_GREEN, WID_BROS_BACKGROUND),
 		NWidget(NWID_HORIZONTAL), SetPadding(3),
 			NWidget(NWID_SPACER), SetFill(1, 0),
-<<<<<<< HEAD
-			NWidget(WWT_PANEL, COLOUR_GREY, WID_BROS_STATION_X),  SetSizingType(NWST_BUTTON), SetMinimalSize(66, 50), SetFill(0, 0), EndContainer(),
-			NWidget(WWT_PANEL, COLOUR_GREY, WID_BROS_STATION_Y),  SetSizingType(NWST_BUTTON), SetMinimalSize(66, 50), SetFill(0, 0), EndContainer(),
-			NWidget(NWID_SPACER), SetFill(1, 0),
-		EndContainer(),
-		NWidget(NWID_SPACER), SetMinimalSize(0, 1),
-		NWidget(NWID_HORIZONTAL), SetPIP(2, 0, 2),
-			NWidget(WWT_LABEL, COLOUR_DARK_GREEN, WID_BROS_INFO), SetMinimalSize(140, 14), SetDataTip(STR_STATION_BUILD_COVERAGE_AREA_TITLE, STR_NULL),
-=======
 			NWidget(NWID_VERTICAL), SetPIP(0, 2, 0),
 				NWidget(NWID_HORIZONTAL), SetPIP(0, 2, 0),
 					NWidget(WWT_PANEL, COLOUR_GREY, WID_BROS_STATION_X),  SetMinimalSize(66, 50), SetFill(0, 0), EndContainer(),
 					NWidget(WWT_PANEL, COLOUR_GREY, WID_BROS_STATION_Y),  SetMinimalSize(66, 50), SetFill(0, 0), EndContainer(),
 				EndContainer(),
 			EndContainer(),
->>>>>>> 5e227886
 			NWidget(NWID_SPACER), SetFill(1, 0),
 		EndContainer(),
 		NWidget(WWT_LABEL, COLOUR_DARK_GREEN, WID_BROS_INFO), SetPadding(WidgetDimensions::unscaled.framerect), SetMinimalSize(140, 14), SetDataTip(STR_STATION_BUILD_COVERAGE_AREA_TITLE, STR_NULL), SetFill(1, 0),
