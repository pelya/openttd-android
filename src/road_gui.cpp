--- conflicted
+++ resolved
@@ -452,12 +452,7 @@
 				break;
 
 			case WID_ROT_DEPOT:
-<<<<<<< HEAD
-				if (_game_mode == GM_EDITOR || !CanBuildVehicleInfrastructure(VEH_ROAD, GetRoadTramType(this->roadtype))) return;
 				if (HandlePlacePushButton(this, WID_ROT_DEPOT, this->rti->cursor.depot, HT_RECT | HT_SCROLL_VIEWPORT)) {
-=======
-				if (HandlePlacePushButton(this, WID_ROT_DEPOT, this->rti->cursor.depot, HT_RECT)) {
->>>>>>> b2d9a2dc
 					ShowRoadDepotPicker(this);
 					this->last_started_action = widget;
 				}
