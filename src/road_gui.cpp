--- conflicted
+++ resolved
@@ -1041,11 +1041,7 @@
 		int y = Center(r.top + WD_FRAMERECT_TOP - WD_MATRIX_BOTTOM + IsWidgetLowered(widget) + 11, r.bottom - r.top, TILE_PIXELS + 11);
 
 		StationType st = (this->window_class == WC_BUS_STATION) ? STATION_BUS : STATION_TRUCK;
-<<<<<<< HEAD
-		StationPickerDrawSprite(x, y, st, INVALID_RAILTYPE, widget < WID_BROS_STATION_X ? ROADTYPE_ROAD : _cur_roadtype, widget - WID_BROS_STATION_NE);
-=======
 		StationPickerDrawSprite(r.left + 1 + ScaleGUITrad(31), r.bottom - ScaleGUITrad(31), st, INVALID_RAILTYPE, widget < WID_BROS_STATION_X ? ROADTYPE_ROAD : _cur_roadtype, widget - WID_BROS_STATION_NE);
->>>>>>> a8b57567
 	}
 
 	virtual void OnClick(Point pt, int widget, int click_count)
