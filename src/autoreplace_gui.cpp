/* $Id$ */

/*
 * This file is part of OpenTTD.
 * OpenTTD is free software; you can redistribute it and/or modify it under the terms of the GNU General Public License as published by the Free Software Foundation, version 2.
 * OpenTTD is distributed in the hope that it will be useful, but WITHOUT ANY WARRANTY; without even the implied warranty of MERCHANTABILITY or FITNESS FOR A PARTICULAR PURPOSE.
 * See the GNU General Public License for more details. You should have received a copy of the GNU General Public License along with OpenTTD. If not, see <http://www.gnu.org/licenses/>.
 */

/** @file autoreplace_gui.cpp GUI for autoreplace handling. */

#include "stdafx.h"
#include "command_func.h"
#include "vehicle_gui.h"
#include "newgrf_engine.h"
#include "rail.h"
#include "strings_func.h"
#include "window_func.h"
#include "autoreplace_func.h"
#include "company_func.h"
#include "engine_base.h"
#include "window_gui.h"
#include "engine_gui.h"
#include "settings_func.h"
#include "core/geometry_func.hpp"
#include "rail_gui.h"
#include "widgets/dropdown_func.h"

#include "widgets/autoreplace_widget.h"

#include "safeguards.h"


uint GetEngineListHeight(VehicleType type);
void DrawEngineList(VehicleType type, int x, int r, int y, const GUIEngineList *eng_list, uint16 min, uint16 max, EngineID selected_id, bool show_count, GroupID selected_group);

static int CDECL EngineNumberSorter(const EngineID *a, const EngineID *b)
{
	int r = Engine::Get(*a)->list_position - Engine::Get(*b)->list_position;

	return r;
}

/**
 * Rebuild the left autoreplace list if an engine is removed or added
 * @param e Engine to check if it is removed or added
 * @param id_g The group the engine belongs to
 *  Note: this function only works if it is called either
 *   - when a new vehicle is build, but before it's counted in num_engines
 *   - when a vehicle is deleted and after it's subtracted from num_engines
 *   - when not changing the count (used when changing replace orders)
 */
void InvalidateAutoreplaceWindow(EngineID e, GroupID id_g)
{
	if (GetGroupNumEngines(_local_company, id_g, e) == 0 || GetGroupNumEngines(_local_company, ALL_GROUP, e) == 0) {
		/* We don't have any of this engine type.
		 * Either we just sold the last one, we build a new one or we stopped replacing it.
		 * In all cases, we need to update the left list */
		InvalidateWindowData(WC_REPLACE_VEHICLE, Engine::Get(e)->type, 1);
	}
}

/**
 * When an engine is made buildable or is removed from being buildable, add/remove it from the build/autoreplace lists
 * @param type The type of engine
 */
void AddRemoveEngineFromAutoreplaceAndBuildWindows(VehicleType type)
{
	InvalidateWindowData(WC_REPLACE_VEHICLE, type, 0); // Update the autoreplace window
	InvalidateWindowClassesData(WC_BUILD_VEHICLE); // The build windows needs updating as well
}

static const StringID _start_replace_dropdown[] = {
	STR_REPLACE_VEHICLES_NOW,
	STR_REPLACE_VEHICLES_WHEN_OLD,
	INVALID_STRING_ID
};

/**
 * Window for the autoreplacing of vehicles.
 */
class ReplaceVehicleWindow : public Window {
	EngineID sel_engine[2];       ///< Selected engine left and right.
	GUIEngineList engines[2];     ///< Left and right list of engines.
	bool replace_engines;         ///< If \c true, engines are replaced, if \c false, wagons are replaced (only for trains).
	bool reset_sel_engine;        ///< Also reset #sel_engine while updating left and/or right (#update_left and/or #update_right) and no valid engine selected.
	GroupID sel_group;            ///< Group selected to replace.
	int details_height;           ///< Minimal needed height of the details panels (found so far).
	RailType sel_railtype;        ///< Type of rail tracks selected.
	Scrollbar *vscroll[2];

	/**
	 * Figure out if an engine should be added to a list.
	 * @param e            The EngineID.
	 * @param draw_left    If \c true, the left list is drawn (the engines specific to the railtype you selected).
	 * @param show_engines If \c true, the locomotives are drawn, else the wagons are drawn (never both).
	 * @return \c true if the engine should be in the list (based on this check), else \c false.
	 */
	bool GenerateReplaceRailList(EngineID e, bool draw_left, bool show_engines)
	{
		const RailVehicleInfo *rvi = RailVehInfo(e);

		/* Ensure that the wagon/engine selection fits the engine. */
		if ((rvi->railveh_type == RAILVEH_WAGON) == show_engines) return false;

		if (draw_left && show_engines) {
			/* Ensure that the railtype is specific to the selected one */
			if (rvi->railtype != this->sel_railtype) return false;
		}
		return true;
	}


	/**
	 * Generate an engines list
	 * @param draw_left true if generating the left list, otherwise false
	 */
	void GenerateReplaceVehList(bool draw_left)
	{
		EngineID selected_engine = INVALID_ENGINE;
		VehicleType type = (VehicleType)this->window_number;
		byte side = draw_left ? 0 : 1;

		GUIEngineList *list = &this->engines[side];
		list->Clear();

		const Engine *e;
		FOR_ALL_ENGINES_OF_TYPE(e, type) {
			EngineID eid = e->index;
			if (type == VEH_TRAIN && !this->GenerateReplaceRailList(eid, draw_left, this->replace_engines)) continue; // special rules for trains

			if (draw_left) {
				const uint num_engines = GetGroupNumEngines(_local_company, this->sel_group, eid);

				/* Skip drawing the engines we don't have any of and haven't set for replacement */
				if (num_engines == 0 && EngineReplacementForCompany(Company::Get(_local_company), eid, this->sel_group) == INVALID_ENGINE) continue;
			} else {
				if (!CheckAutoreplaceValidity(this->sel_engine[0], eid, _local_company)) continue;
			}

			*list->Append() = eid;
			if (eid == this->sel_engine[side]) selected_engine = eid; // The selected engine is still in the list
		}
		this->sel_engine[side] = selected_engine; // update which engine we selected (the same or none, if it's not in the list anymore)
		EngList_Sort(list, &EngineNumberSorter);
	}

	/** Generate the lists */
	void GenerateLists()
	{
		EngineID e = this->sel_engine[0];

		if (this->engines[0].NeedRebuild()) {
			/* We need to rebuild the left engines list */
			this->GenerateReplaceVehList(true);
			this->vscroll[0]->SetCount(this->engines[0].Length());
			if (this->reset_sel_engine && this->sel_engine[0] == INVALID_ENGINE && this->engines[0].Length() != 0) {
				this->sel_engine[0] = this->engines[0][0];
			}
		}

		if (this->engines[1].NeedRebuild() || e != this->sel_engine[0]) {
			/* Either we got a request to rebuild the right engines list, or the left engines list selected a different engine */
			if (this->sel_engine[0] == INVALID_ENGINE) {
				/* Always empty the right engines list when nothing is selected in the left engines list */
				this->engines[1].Clear();
				this->sel_engine[1] = INVALID_ENGINE;
			} else {
				if (this->reset_sel_engine && this->sel_engine[0] != INVALID_ENGINE) {
					/* Select the current replacement for sel_engine[0]. */
					const Company *c = Company::Get(_local_company);
					this->sel_engine[1] = EngineReplacementForCompany(c, this->sel_engine[0], this->sel_group);
				}
				/* Regenerate the list on the right. Note: This resets sel_engine[1] to INVALID_ENGINE, if it is no longer available. */
				this->GenerateReplaceVehList(false);
				this->vscroll[1]->SetCount(this->engines[1].Length());
				if (this->reset_sel_engine && this->sel_engine[1] != INVALID_ENGINE) {
					int position = 0;
					for (EngineID *it = this->engines[1].Begin(); it != this->engines[1].End(); ++it) {
						if (*it == this->sel_engine[1]) break;
						++position;
					}
					this->vscroll[1]->ScrollTowards(position);
				}
			}
		}
		/* Reset the flags about needed updates */
		this->engines[0].RebuildDone();
		this->engines[1].RebuildDone();
		this->reset_sel_engine = false;
	}

	/**
	 * Handle click on the start replace button.
	 * @param replace_when_old Replace now or only when old?
	 */
	void ReplaceClick_StartReplace(bool replace_when_old)
	{
		EngineID veh_from = this->sel_engine[0];
		EngineID veh_to = this->sel_engine[1];
		DoCommandP(0, (replace_when_old ? 1 : 0) | (this->sel_group << 16), veh_from + (veh_to << 16), CMD_SET_AUTOREPLACE);
	}

public:
	ReplaceVehicleWindow(WindowDesc *desc, VehicleType vehicletype, GroupID id_g) : Window(desc)
	{
		if (vehicletype == VEH_TRAIN) {
			/* For rail vehicles find the most used vehicle type, which is usually
			 * better than 'just' the first/previous vehicle type. */
			uint type_count[RAILTYPE_END];
			memset(type_count, 0, sizeof(type_count));

			const Engine *e;
			FOR_ALL_ENGINES_OF_TYPE(e, VEH_TRAIN) {
				if (e->u.rail.railveh_type == RAILVEH_WAGON) continue;
				type_count[e->u.rail.railtype] += GetGroupNumEngines(_local_company, id_g, e->index);
			}

			this->sel_railtype = RAILTYPE_BEGIN;
			for (RailType rt = RAILTYPE_BEGIN; rt < RAILTYPE_END; rt++) {
				if (type_count[this->sel_railtype] < type_count[rt]) this->sel_railtype = rt;
			}
		}

		this->replace_engines  = true; // start with locomotives (all other vehicles will not read this bool)
		this->engines[0].ForceRebuild();
		this->engines[1].ForceRebuild();
		this->reset_sel_engine = true;
		this->details_height   = ((vehicletype == VEH_TRAIN) ? 10 : 9) * FONT_HEIGHT_NORMAL + WD_FRAMERECT_TOP + WD_FRAMERECT_BOTTOM;
		this->sel_engine[0] = INVALID_ENGINE;
		this->sel_engine[1] = INVALID_ENGINE;

		this->CreateNestedTree();
		this->vscroll[0] = this->GetScrollbar(WID_RV_LEFT_SCROLLBAR);
		this->vscroll[1] = this->GetScrollbar(WID_RV_RIGHT_SCROLLBAR);
		this->FinishInitNested(vehicletype);

		this->owner = _local_company;
		this->sel_group = id_g;
	}

	virtual void UpdateWidgetSize(int widget, Dimension *size, const Dimension &padding, Dimension *fill, Dimension *resize)
	{
		switch (widget) {
			case WID_RV_LEFT_MATRIX:
			case WID_RV_RIGHT_MATRIX:
				resize->height = GetEngineListHeight((VehicleType)this->window_number);
				size->height = (this->window_number <= VEH_ROAD ? 8 : 4) * resize->height;
				break;

			case WID_RV_LEFT_DETAILS:
			case WID_RV_RIGHT_DETAILS:
				size->height = this->details_height;
				break;

			case WID_RV_TRAIN_WAGONREMOVE_TOGGLE: {
				StringID str = this->GetWidget<NWidgetCore>(widget)->widget_data;
				SetDParam(0, STR_CONFIG_SETTING_ON);
				Dimension d = GetStringBoundingBox(str);
				SetDParam(0, STR_CONFIG_SETTING_OFF);
				d = maxdim(d, GetStringBoundingBox(str));
				d.width += padding.width;
				d.height += padding.height;
				*size = maxdim(*size, d);
				break;
			}

			case WID_RV_TRAIN_ENGINEWAGON_TOGGLE: {
				StringID str = this->GetWidget<NWidgetCore>(widget)->widget_data;
				SetDParam(0, STR_REPLACE_ENGINES);
				Dimension d = GetStringBoundingBox(str);
				SetDParam(0, STR_REPLACE_WAGONS);
				d = maxdim(d, GetStringBoundingBox(str));
				d.width += padding.width;
				d.height += padding.height;
				*size = maxdim(*size, d);
				break;
			}

			case WID_RV_INFO_TAB: {
				Dimension d = GetStringBoundingBox(STR_REPLACE_NOT_REPLACING);
				d = maxdim(d, GetStringBoundingBox(STR_REPLACE_NOT_REPLACING_VEHICLE_SELECTED));
				d.width += WD_FRAMETEXT_LEFT +  WD_FRAMETEXT_RIGHT;
				d.height += WD_FRAMERECT_TOP + WD_FRAMERECT_BOTTOM;
				*size = maxdim(*size, d);
				break;
			}

			case WID_RV_TRAIN_RAILTYPE_DROPDOWN: {
				Dimension d = {0, 0};
				for (RailType rt = RAILTYPE_BEGIN; rt != RAILTYPE_END; rt++) {
					const RailtypeInfo *rti = GetRailTypeInfo(rt);
					/* Skip rail type if it has no label */
					if (rti->label == 0) continue;
					d = maxdim(d, GetStringBoundingBox(rti->strings.replace_text));
				}
				d.width += padding.width;
				d.height += padding.height;
				*size = maxdim(*size, d);
				break;
			}

			case WID_RV_START_REPLACE: {
				Dimension d = GetStringBoundingBox(STR_REPLACE_VEHICLES_START);
				for (int i = 0; _start_replace_dropdown[i] != INVALID_STRING_ID; i++) {
					d = maxdim(d, GetStringBoundingBox(_start_replace_dropdown[i]));
				}
				d.width += padding.width;
				d.height += padding.height;
				*size = maxdim(*size, d);
				break;
			}
		}
	}

	virtual void SetStringParameters(int widget) const
	{
		switch (widget) {
			case WID_RV_CAPTION:
				SetDParam(0, STR_REPLACE_VEHICLE_TRAIN + this->window_number);
				switch (this->sel_group) {
					case ALL_GROUP:
						SetDParam(1, STR_GROUP_ALL_TRAINS + this->window_number);
						break;

					case DEFAULT_GROUP:
						SetDParam(1, STR_GROUP_DEFAULT_TRAINS + this->window_number);
						break;

					default:
						SetDParam(1, STR_GROUP_NAME);
						SetDParam(2, sel_group);
						break;
				}
				break;

			case WID_RV_TRAIN_WAGONREMOVE_TOGGLE: {
				const Company *c = Company::Get(_local_company);
				SetDParam(0, c->settings.renew_keep_length ? STR_CONFIG_SETTING_ON : STR_CONFIG_SETTING_OFF);
				break;
			}

			case WID_RV_TRAIN_ENGINEWAGON_TOGGLE:
				SetDParam(0, this->replace_engines ? STR_REPLACE_ENGINES : STR_REPLACE_WAGONS);
				break;
		}
	}

	virtual void DrawWidget(const Rect &r, int widget) const
	{
		switch (widget) {
			case WID_RV_INFO_TAB: {
				const Company *c = Company::Get(_local_company);
				StringID str;
				if (this->sel_engine[0] != INVALID_ENGINE) {
					if (!EngineHasReplacementForCompany(c, this->sel_engine[0], this->sel_group)) {
						str = STR_REPLACE_NOT_REPLACING;
					} else {
						bool when_old = false;
						EngineID e = EngineReplacementForCompany(c, this->sel_engine[0], this->sel_group, &when_old);
						str = when_old ? STR_REPLACE_REPLACING_WHEN_OLD : STR_ENGINE_NAME;
						SetDParam(0, e);
					}
				} else {
					str = STR_REPLACE_NOT_REPLACING_VEHICLE_SELECTED;
				}

<<<<<<< HEAD
				DrawString(r.left + WD_FRAMETEXT_LEFT, r.right - WD_FRAMETEXT_RIGHT, Center(r.top, r.bottom - r.top), STR_BLACK_STRING, TC_FROMSTRING, SA_HOR_CENTER);
=======
				DrawString(r.left + WD_FRAMETEXT_LEFT, r.right - WD_FRAMETEXT_RIGHT, r.top + WD_FRAMERECT_TOP, str, TC_BLACK, SA_HOR_CENTER);
>>>>>>> 21704f45
				break;
			}

			case WID_RV_LEFT_MATRIX:
			case WID_RV_RIGHT_MATRIX: {
				int side = (widget == WID_RV_LEFT_MATRIX) ? 0 : 1;
				EngineID start  = this->vscroll[side]->GetPosition(); // what is the offset for the start (scrolling)
				EngineID end    = min(this->vscroll[side]->GetCapacity() + start, this->engines[side].Length());

				/* Do the actual drawing */
				DrawEngineList((VehicleType)this->window_number, r.left + WD_FRAMERECT_LEFT, r.right - WD_FRAMERECT_RIGHT, r.top + WD_FRAMERECT_TOP,
						&this->engines[side], start, end, this->sel_engine[side], side == 0, this->sel_group);
				break;
			}
		}
	}

	virtual void OnPaint()
	{
		if (this->engines[0].NeedRebuild() || this->engines[1].NeedRebuild()) this->GenerateLists();

		Company *c = Company::Get(_local_company);

		/* Disable the "Start Replacing" button if:
		 *    Either engines list is empty
		 * or The selected replacement engine has a replacement (to prevent loops). */
		this->SetWidgetDisabledState(WID_RV_START_REPLACE,
										this->sel_engine[0] == INVALID_ENGINE ||
										this->sel_engine[1] == INVALID_ENGINE ||
										EngineReplacementForCompany(c, this->sel_engine[1], this->sel_group) != INVALID_ENGINE);

		/* Disable the "Stop Replacing" button if:
		 *   The left engines list (existing vehicle) is empty
		 *   or The selected vehicle has no replacement set up */
		this->SetWidgetDisabledState(WID_RV_STOP_REPLACE,
										this->sel_engine[0] == INVALID_ENGINE ||
										!EngineHasReplacementForCompany(c, this->sel_engine[0], this->sel_group));

		if (this->window_number == VEH_TRAIN) {
			/* sets the colour of that art thing */
			this->GetWidget<NWidgetCore>(WID_RV_TRAIN_FLUFF_LEFT)->colour  = _company_colours[_local_company];
			this->GetWidget<NWidgetCore>(WID_RV_TRAIN_FLUFF_RIGHT)->colour = _company_colours[_local_company];

			/* Show the selected railtype in the pulldown menu */
			this->GetWidget<NWidgetCore>(WID_RV_TRAIN_RAILTYPE_DROPDOWN)->widget_data = GetRailTypeInfo(sel_railtype)->strings.replace_text;
		}

		this->DrawWidgets();

		if (!this->IsShaded()) {
			int needed_height = this->details_height;
			/* Draw details panels. */
			for (int side = 0; side < 2; side++) {
				if (this->sel_engine[side] != INVALID_ENGINE) {
					NWidgetBase *nwi = this->GetWidget<NWidgetBase>(side == 0 ? WID_RV_LEFT_DETAILS : WID_RV_RIGHT_DETAILS);
					int text_end = DrawVehiclePurchaseInfo(nwi->pos_x + WD_FRAMETEXT_LEFT, nwi->pos_x + nwi->current_x - WD_FRAMETEXT_RIGHT,
							nwi->pos_y + WD_FRAMERECT_TOP, this->sel_engine[side]);
					needed_height = max(needed_height, text_end - (int)nwi->pos_y + WD_FRAMERECT_BOTTOM);
				}
			}
			if (needed_height != this->details_height) { // Details window are not high enough, enlarge them.
				this->details_height = needed_height;
				this->ReInit();
				return;
			}
		}
	}

	virtual void OnClick(Point pt, int widget, int click_count)
	{
		switch (widget) {
			case WID_RV_TRAIN_ENGINEWAGON_TOGGLE:
				this->replace_engines  = !(this->replace_engines);
				this->engines[0].ForceRebuild();
				this->reset_sel_engine = true;
				this->SetDirty();
				break;

			case WID_RV_TRAIN_RAILTYPE_DROPDOWN: // Railtype selection dropdown menu
				ShowDropDownList(this, GetRailTypeDropDownList(true), sel_railtype, WID_RV_TRAIN_RAILTYPE_DROPDOWN);
				break;

			case WID_RV_TRAIN_WAGONREMOVE_TOGGLE: // toggle renew_keep_length
				DoCommandP(0, GetCompanySettingIndex("company.renew_keep_length"), Company::Get(_local_company)->settings.renew_keep_length ? 0 : 1, CMD_CHANGE_COMPANY_SETTING);
				break;

			case WID_RV_START_REPLACE: { // Start replacing
				if (this->GetWidget<NWidgetLeaf>(widget)->ButtonHit(pt)) {
					this->HandleButtonClick(WID_RV_START_REPLACE);
					ReplaceClick_StartReplace(false);
				} else {
					bool replacment_when_old = EngineHasReplacementWhenOldForCompany(Company::Get(_local_company), this->sel_engine[0], this->sel_group);
					ShowDropDownMenu(this, _start_replace_dropdown, replacment_when_old ? 1 : 0, WID_RV_START_REPLACE, !this->replace_engines ? 1 << 1 : 0, 0);
				}
				break;
			}

			case WID_RV_STOP_REPLACE: { // Stop replacing
				EngineID veh_from = this->sel_engine[0];
				DoCommandP(0, this->sel_group << 16, veh_from + (INVALID_ENGINE << 16), CMD_SET_AUTOREPLACE);
				break;
			}

			case WID_RV_LEFT_MATRIX:
			case WID_RV_RIGHT_MATRIX: {
				byte click_side;
				if (widget == WID_RV_LEFT_MATRIX) {
					click_side = 0;
				} else {
					click_side = 1;
				}
				uint i = this->vscroll[click_side]->GetScrolledRowFromWidget(pt.y, this, widget);
				size_t engine_count = this->engines[click_side].Length();

				EngineID e = engine_count > i ? this->engines[click_side][i] : INVALID_ENGINE;
				if (e == this->sel_engine[click_side]) break; // we clicked the one we already selected
				this->sel_engine[click_side] = e;
				if (click_side == 0) {
					this->engines[1].ForceRebuild();
					this->reset_sel_engine = true;
				}
				this->SetDirty();
				break;
			}
		}
	}

	virtual void OnDropdownSelect(int widget, int index)
	{
		switch (widget) {
			case WID_RV_TRAIN_RAILTYPE_DROPDOWN: {
				RailType temp = (RailType)index;
				if (temp == sel_railtype) return; // we didn't select a new one. No need to change anything
				sel_railtype = temp;
				/* Reset scrollbar positions */
				this->vscroll[0]->SetPosition(0);
				this->vscroll[1]->SetPosition(0);
				/* Rebuild the lists */
				this->engines[0].ForceRebuild();
				this->engines[1].ForceRebuild();
				this->reset_sel_engine = true;
				this->SetDirty();
				break;
			}

			case WID_RV_START_REPLACE:
				this->ReplaceClick_StartReplace(index != 0);
				break;
		}
	}

	virtual void OnResize()
	{
		this->vscroll[0]->SetCapacityFromWidget(this, WID_RV_LEFT_MATRIX);
		this->vscroll[1]->SetCapacityFromWidget(this, WID_RV_RIGHT_MATRIX);
	}

	/**
	 * Some data on this window has become invalid.
	 * @param data Information about the changed data.
	 * @param gui_scope Whether the call is done from GUI scope. You may not do everything when not in GUI scope. See #InvalidateWindowData() for details.
	 */
	virtual void OnInvalidateData(int data = 0, bool gui_scope = true)
	{
		if (data != 0) {
			/* This needs to be done in command-scope to enforce rebuilding before resorting invalid data */
			this->engines[0].ForceRebuild();
		} else {
			this->engines[1].ForceRebuild();
		}
	}
};

static const NWidgetPart _nested_replace_rail_vehicle_widgets[] = {
	NWidget(NWID_HORIZONTAL),
		NWidget(WWT_CLOSEBOX, COLOUR_GREY),
		NWidget(WWT_CAPTION, COLOUR_GREY, WID_RV_CAPTION), SetDataTip(STR_REPLACE_VEHICLES_WHITE, STR_TOOLTIP_WINDOW_TITLE_DRAG_THIS),
		NWidget(WWT_SHADEBOX, COLOUR_GREY),
		NWidget(WWT_DEFSIZEBOX, COLOUR_GREY),
		NWidget(WWT_STICKYBOX, COLOUR_GREY),
	EndContainer(),
	NWidget(NWID_HORIZONTAL, NC_EQUALSIZE),
		NWidget(WWT_MATRIX, COLOUR_GREY, WID_RV_LEFT_MATRIX), SetMinimalSize(216, 0), SetFill(1, 1), SetMatrixDataTip(1, 0, STR_REPLACE_HELP_LEFT_ARRAY), SetResize(1, 1), SetScrollbar(WID_RV_LEFT_SCROLLBAR),
		NWidget(NWID_VSCROLLBAR, COLOUR_GREY, WID_RV_LEFT_SCROLLBAR),
		NWidget(WWT_MATRIX, COLOUR_GREY, WID_RV_RIGHT_MATRIX), SetMinimalSize(216, 0), SetFill(1, 1), SetMatrixDataTip(1, 0, STR_REPLACE_HELP_RIGHT_ARRAY), SetResize(1, 1), SetScrollbar(WID_RV_RIGHT_SCROLLBAR),
		NWidget(NWID_VSCROLLBAR, COLOUR_GREY, WID_RV_RIGHT_SCROLLBAR),
	EndContainer(),
	NWidget(NWID_HORIZONTAL, NC_EQUALSIZE),
		NWidget(WWT_PANEL, COLOUR_GREY, WID_RV_LEFT_DETAILS), SetMinimalSize(240, 122), SetResize(1, 0), EndContainer(),
		NWidget(WWT_PANEL, COLOUR_GREY, WID_RV_RIGHT_DETAILS), SetMinimalSize(240, 122), SetResize(1, 0), EndContainer(),
	EndContainer(),
	NWidget(NWID_HORIZONTAL),
		NWidget(NWID_PUSHBUTTON_DROPDOWN, COLOUR_GREY, WID_RV_START_REPLACE), SetMinimalSize(139, 12), SetDataTip(STR_REPLACE_VEHICLES_START, STR_REPLACE_HELP_START_BUTTON),
		NWidget(WWT_PANEL, COLOUR_GREY, WID_RV_INFO_TAB), SetMinimalSize(167, 12), SetDataTip(0x0, STR_REPLACE_HELP_REPLACE_INFO_TAB), SetResize(1, 0),
		EndContainer(),
		NWidget(WWT_PUSHTXTBTN, COLOUR_GREY, WID_RV_STOP_REPLACE), SetMinimalSize(150, 12), SetDataTip(STR_REPLACE_VEHICLES_STOP, STR_REPLACE_HELP_STOP_BUTTON),
	EndContainer(),
	NWidget(NWID_HORIZONTAL),
		NWidget(WWT_PUSHTXTBTN, COLOUR_GREY, WID_RV_TRAIN_ENGINEWAGON_TOGGLE), SetMinimalSize(139, 12), SetDataTip(STR_REPLACE_ENGINE_WAGON_SELECT, STR_REPLACE_ENGINE_WAGON_SELECT_HELP),
		NWidget(WWT_PANEL, COLOUR_GREY, WID_RV_TRAIN_FLUFF_LEFT), SetMinimalSize(15, 12), EndContainer(),
		NWidget(WWT_DROPDOWN, COLOUR_GREY, WID_RV_TRAIN_RAILTYPE_DROPDOWN), SetMinimalSize(136, 12), SetDataTip(0x0, STR_REPLACE_HELP_RAILTYPE), SetResize(1, 0),
		NWidget(WWT_PANEL, COLOUR_GREY, WID_RV_TRAIN_FLUFF_RIGHT), SetMinimalSize(16, 12), EndContainer(),
		NWidget(WWT_PUSHTXTBTN, COLOUR_GREY, WID_RV_TRAIN_WAGONREMOVE_TOGGLE), SetMinimalSize(138, 12), SetDataTip(STR_REPLACE_REMOVE_WAGON, STR_REPLACE_REMOVE_WAGON_HELP),
		NWidget(WWT_RESIZEBOX, COLOUR_GREY),
	EndContainer(),
};

static WindowDesc _replace_rail_vehicle_desc(
	WDP_AUTO, "replace_vehicle_train", 500, 140,
	WC_REPLACE_VEHICLE, WC_NONE,
	WDF_CONSTRUCTION,
	_nested_replace_rail_vehicle_widgets, lengthof(_nested_replace_rail_vehicle_widgets)
);

static const NWidgetPart _nested_replace_vehicle_widgets[] = {
	NWidget(NWID_HORIZONTAL),
		NWidget(WWT_CLOSEBOX, COLOUR_GREY),
		NWidget(WWT_CAPTION, COLOUR_GREY, WID_RV_CAPTION), SetMinimalSize(433, 14), SetDataTip(STR_REPLACE_VEHICLES_WHITE, STR_TOOLTIP_WINDOW_TITLE_DRAG_THIS),
		NWidget(WWT_SHADEBOX, COLOUR_GREY),
		NWidget(WWT_DEFSIZEBOX, COLOUR_GREY),
		NWidget(WWT_STICKYBOX, COLOUR_GREY),
	EndContainer(),
	NWidget(NWID_HORIZONTAL, NC_EQUALSIZE),
		NWidget(WWT_MATRIX, COLOUR_GREY, WID_RV_LEFT_MATRIX), SetMinimalSize(216, 0), SetFill(1, 1), SetMatrixDataTip(1, 0, STR_REPLACE_HELP_LEFT_ARRAY), SetResize(1, 1), SetScrollbar(WID_RV_LEFT_SCROLLBAR),
		NWidget(NWID_VSCROLLBAR, COLOUR_GREY, WID_RV_LEFT_SCROLLBAR),
		NWidget(WWT_MATRIX, COLOUR_GREY, WID_RV_RIGHT_MATRIX), SetMinimalSize(216, 0), SetFill(1, 1), SetMatrixDataTip(1, 0, STR_REPLACE_HELP_RIGHT_ARRAY), SetResize(1, 1), SetScrollbar(WID_RV_RIGHT_SCROLLBAR),
		NWidget(NWID_VSCROLLBAR, COLOUR_GREY, WID_RV_RIGHT_SCROLLBAR),
	EndContainer(),
	NWidget(NWID_HORIZONTAL, NC_EQUALSIZE),
		NWidget(WWT_PANEL, COLOUR_GREY, WID_RV_LEFT_DETAILS), SetMinimalSize(228, 92), SetResize(1, 0), EndContainer(),
		NWidget(WWT_PANEL, COLOUR_GREY, WID_RV_RIGHT_DETAILS), SetMinimalSize(228, 92), SetResize(1, 0), EndContainer(),
	EndContainer(),
	NWidget(NWID_HORIZONTAL),
		NWidget(NWID_PUSHBUTTON_DROPDOWN, COLOUR_GREY, WID_RV_START_REPLACE), SetMinimalSize(139, 12), SetDataTip(STR_REPLACE_VEHICLES_START, STR_REPLACE_HELP_START_BUTTON),
		NWidget(WWT_PANEL, COLOUR_GREY, WID_RV_INFO_TAB), SetMinimalSize(167, 12), SetDataTip(0x0, STR_REPLACE_HELP_REPLACE_INFO_TAB), SetResize(1, 0), EndContainer(),
		NWidget(WWT_PUSHTXTBTN, COLOUR_GREY, WID_RV_STOP_REPLACE), SetMinimalSize(138, 12), SetDataTip(STR_REPLACE_VEHICLES_STOP, STR_REPLACE_HELP_STOP_BUTTON),
		NWidget(WWT_RESIZEBOX, COLOUR_GREY),
	EndContainer(),
};

static WindowDesc _replace_vehicle_desc(
	WDP_AUTO, "replace_vehicle", 456, 118,
	WC_REPLACE_VEHICLE, WC_NONE,
	WDF_CONSTRUCTION,
	_nested_replace_vehicle_widgets, lengthof(_nested_replace_vehicle_widgets)
);

/**
 * Show the autoreplace configuration window for a particular group.
 * @param id_g The group to replace the vehicles for.
 * @param vehicletype The type of vehicles in the group.
 */
void ShowReplaceGroupVehicleWindow(GroupID id_g, VehicleType vehicletype)
{
	DeleteWindowById(WC_REPLACE_VEHICLE, vehicletype);
	new ReplaceVehicleWindow(vehicletype == VEH_TRAIN ? &_replace_rail_vehicle_desc : &_replace_vehicle_desc, vehicletype, id_g);
}<|MERGE_RESOLUTION|>--- conflicted
+++ resolved
@@ -365,11 +365,7 @@
 					str = STR_REPLACE_NOT_REPLACING_VEHICLE_SELECTED;
 				}
 
-<<<<<<< HEAD
-				DrawString(r.left + WD_FRAMETEXT_LEFT, r.right - WD_FRAMETEXT_RIGHT, Center(r.top, r.bottom - r.top), STR_BLACK_STRING, TC_FROMSTRING, SA_HOR_CENTER);
-=======
-				DrawString(r.left + WD_FRAMETEXT_LEFT, r.right - WD_FRAMETEXT_RIGHT, r.top + WD_FRAMERECT_TOP, str, TC_BLACK, SA_HOR_CENTER);
->>>>>>> 21704f45
+				DrawString(r.left + WD_FRAMETEXT_LEFT, r.right - WD_FRAMETEXT_RIGHT, Center(r.top + WD_FRAMERECT_TOP, r.bottom - r.top - WD_FRAMERECT_TOP), STR_BLACK_STRING, TC_FROMSTRING, SA_HOR_CENTER);
 				break;
 			}
 
