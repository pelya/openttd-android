--- conflicted
+++ resolved
@@ -265,13 +265,8 @@
 				if (!stats.autoreplace_defined) longer_name += this->column_size[VGC_AUTOREPLACE].width + 2;
 			}
 		}
-<<<<<<< HEAD
 		int x = rtl ? right - WD_FRAMERECT_RIGHT - 8 - this->column_size[VGC_NAME].width - longer_name + 1 : left + WD_FRAMERECT_LEFT + 8;
-		DrawString(x, x + this->column_size[VGC_NAME].width + longer_name - 1, y + (this->tiny_step_height - this->column_size[VGC_NAME].height) / 2, str, colour);
-=======
-		int x = rtl ? right - WD_FRAMERECT_RIGHT - 8 - this->column_size[VGC_NAME].width + 1 : left + WD_FRAMERECT_LEFT + 8;
-		DrawString(x + indent * LEVEL_WIDTH, x + this->column_size[VGC_NAME].width - 1, y + (this->tiny_step_height - this->column_size[VGC_NAME].height) / 2, str, colour);
->>>>>>> bb3544e0
+		DrawString(x + indent * LEVEL_WIDTH, x + this->column_size[VGC_NAME].width + longer_name - 1, y + (this->tiny_step_height - this->column_size[VGC_NAME].height) / 2, str, colour);
 
 		/* draw autoreplace protection */
 		x = rtl ? x - 2 - this->column_size[VGC_PROTECT].width : x + 2 + this->column_size[VGC_NAME].width;
