/*
 * This file is part of OpenTTD.
 * OpenTTD is free software; you can redistribute it and/or modify it under the terms of the GNU General Public License as published by the Free Software Foundation, version 2.
 * OpenTTD is distributed in the hope that it will be useful, but WITHOUT ANY WARRANTY; without even the implied warranty of MERCHANTABILITY or FITNESS FOR A PARTICULAR PURPOSE.
 * See the GNU General Public License for more details. You should have received a copy of the GNU General Public License along with OpenTTD. If not, see <http://www.gnu.org/licenses/>.
 */

/** @file station_gui.cpp The GUI for stations. */

#include "stdafx.h"
#include "debug.h"
#include "gui.h"
#include "textbuf_gui.h"
#include "company_func.h"
#include "command_func.h"
#include "vehicle_gui.h"
#include "cargotype.h"
#include "station_gui.h"
#include "strings_func.h"
#include "string_func.h"
#include "window_func.h"
#include "viewport_func.h"
#include "widgets/dropdown_func.h"
#include "station_base.h"
#include "waypoint_base.h"
#include "tilehighlight_func.h"
#include "company_base.h"
#include "sortlist_type.h"
#include "core/geometry_func.hpp"
#include "vehiclelist.h"
#include "town.h"
#include "linkgraph/linkgraph.h"
#include "zoom_func.h"

#include "widgets/station_widget.h"

#include "table/strings.h"

#include <set>
#include <vector>

#include "safeguards.h"

/**
 * Calculates and draws the accepted or supplied cargo around the selected tile(s)
 * @param left x position where the string is to be drawn
 * @param right the right most position to draw on
 * @param top y position where the string is to be drawn
 * @param sct which type of cargo is to be displayed (passengers/non-passengers)
 * @param rad radius around selected tile(s) to be searched
 * @param supplies if supplied cargoes should be drawn, else accepted cargoes
 * @return Returns the y value below the string that was drawn
 */
int DrawStationCoverageAreaText(int left, int right, int top, StationCoverageType sct, int rad, bool supplies)
{
	TileIndex tile = TileVirtXY(_thd.pos.x, _thd.pos.y);
	CargoTypes cargo_mask = 0;
	if (_thd.drawstyle == HT_RECT && tile < MapSize()) {
		CargoArray cargoes;
		if (supplies) {
			cargoes = GetProductionAroundTiles(tile, _thd.size.x / TILE_SIZE, _thd.size.y / TILE_SIZE, rad);
		} else {
			cargoes = GetAcceptanceAroundTiles(tile, _thd.size.x / TILE_SIZE, _thd.size.y / TILE_SIZE, rad);
		}

		/* Convert cargo counts to a set of cargo bits, and draw the result. */
		for (CargoID i = 0; i < NUM_CARGO; i++) {
			switch (sct) {
				case SCT_PASSENGERS_ONLY: if (!IsCargoInClass(i, CC_PASSENGERS)) continue; break;
				case SCT_NON_PASSENGERS_ONLY: if (IsCargoInClass(i, CC_PASSENGERS)) continue; break;
				case SCT_ALL: break;
				default: NOT_REACHED();
			}
			if (cargoes[i] >= (supplies ? 1U : 8U)) SetBit(cargo_mask, i);
		}
	}
	SetDParam(0, cargo_mask);
	return DrawStringMultiLine(left, right, top, INT32_MAX, supplies ? STR_STATION_BUILD_SUPPLIES_CARGO : STR_STATION_BUILD_ACCEPTS_CARGO);
}

/**
 * Find stations adjacent to the current tile highlight area, so that existing coverage
 * area can be drawn.
 */
static void FindStationsAroundSelection()
{
	/* With distant join we don't know which station will be selected, so don't show any */
	if (_ctrl_pressed) {
		SetViewportCatchmentStation(nullptr, true);
		return;
	}

	/* Tile area for TileHighlightData */
	TileArea location(TileVirtXY(_thd.pos.x, _thd.pos.y), _thd.size.x / TILE_SIZE - 1, _thd.size.y / TILE_SIZE - 1);

	/* Extended area by one tile */
	uint x = TileX(location.tile);
	uint y = TileY(location.tile);

	int max_c = 1;
	TileArea ta(TileXY(std::max<int>(0, x - max_c), std::max<int>(0, y - max_c)), TileXY(std::min<int>(MapMaxX(), x + location.w + max_c), std::min<int>(MapMaxY(), y + location.h + max_c)));

	Station *adjacent = nullptr;

	/* Direct loop instead of ForAllStationsAroundTiles as we are not interested in catchment area */
	TILE_AREA_LOOP(tile, ta) {
		if (IsTileType(tile, MP_STATION) && GetTileOwner(tile) == _local_company) {
			Station *st = Station::GetByTile(tile);
			if (st == nullptr) continue;
			if (adjacent != nullptr && st != adjacent) {
				/* Multiple nearby, distant join is required. */
				adjacent = nullptr;
				break;
			}
			adjacent = st;
		}
	}
	SetViewportCatchmentStation(adjacent, true);
}

/**
 * Check whether we need to redraw the station coverage text.
 * If it is needed actually make the window for redrawing.
 * @param w the window to check.
 */
void CheckRedrawStationCoverage(const Window *w)
{
	/* Test if ctrl state changed */
	static bool _last_ctrl_pressed;
	if (_ctrl_pressed != _last_ctrl_pressed) {
		_thd.dirty = 0xff;
		_last_ctrl_pressed = _ctrl_pressed;
	}

	if (_thd.dirty & 1) {
		_thd.dirty &= ~1;
		w->SetDirty();

		if (_settings_client.gui.station_show_coverage && _thd.drawstyle == HT_RECT) {
			FindStationsAroundSelection();
		}
	}
}

/**
 * Draw small boxes of cargo amount and ratings data at the given
 * coordinates. If amount exceeds 576 units, it is shown 'full', same
 * goes for the rating: at above 90% orso (224) it is also 'full'
 *
 * @param left   left most coordinate to draw the box at
 * @param right  right most coordinate to draw the box at
 * @param y      coordinate to draw the box at
 * @param type   Cargo type
 * @param amount Cargo amount
 * @param rating ratings data for that particular cargo
 *
 * @note Each cargo-bar is 16 pixels wide and 6 pixels high
 * @note Each rating 14 pixels wide and 1 pixel high and is 1 pixel below the cargo-bar
 */
static void StationsWndShowStationRating(int left, int right, int y, CargoID type, uint amount, byte rating)
{
	static const uint units_full  = 576; ///< number of units to show station as 'full'
	static const uint rating_full = 224; ///< rating needed so it is shown as 'full'

	const CargoSpec *cs = CargoSpec::Get(type);
	if (!cs->IsValid()) return;

	int colour = cs->rating_colour;
	TextColour tc = GetContrastColour(colour);
	uint w = (std::min(amount, units_full) + 5) / 36;

	int height = GetCharacterHeight(FS_SMALL);

	/* Draw total cargo (limited) on station (fits into 16 pixels) */
	if (w != 0) GfxFillRect(left, y, left + w - 1, y + height, colour);

	/* Draw a one pixel-wide bar of additional cargo meter, useful
	 * for stations with only a small amount (<=30) */
	if (w == 0) {
		uint rest = amount / 5;
		if (rest != 0) {
			w += left;
			GfxFillRect(w, y + height - rest, w, y + height, colour);
		}
	}

	DrawString(left + 1, right, y, cs->abbrev, tc);

	/* Draw green/red ratings bar (fits into 14 pixels) */
	y += height + 2;
	GfxFillRect(left + 1, y, left + 14, y, PC_RED);
	rating = std::min<uint>(rating, rating_full) / 16;
	if (rating != 0) GfxFillRect(left + 1, y, left + rating, y, PC_GREEN);
}

typedef GUIList<const Station*> GUIStationList;

/**
 * The list of stations per company.
 */
class CompanyStationsWindow : public Window
{
protected:
	/* Runtime saved values */
	static Listing last_sorting;
	static byte facilities;               // types of stations of interest
	static bool include_empty;            // whether we should include stations without waiting cargo
	static const CargoTypes cargo_filter_max;
	static CargoTypes cargo_filter;           // bitmap of cargo types to include

	/* Constants for sorting stations */
	static const StringID sorter_names[];
	static GUIStationList::SortFunction * const sorter_funcs[];

	GUIStationList stations;
	Scrollbar *vscroll;

	/**
	 * (Re)Build station list
	 *
	 * @param owner company whose stations are to be in list
	 */
	void BuildStationsList(const Owner owner)
	{
		if (!this->stations.NeedRebuild()) return;

		DEBUG(misc, 3, "Building station list for company %d", owner);

		this->stations.clear();

		for (const Station *st : Station::Iterate()) {
			if (st->owner == owner || (st->owner == OWNER_NONE && HasStationInUse(st->index, true, owner))) {
				if (this->facilities & st->facilities) { // only stations with selected facilities
					int num_waiting_cargo = 0;
					for (CargoID j = 0; j < NUM_CARGO; j++) {
						if (st->goods[j].HasRating()) {
							num_waiting_cargo++; // count number of waiting cargo
							if (HasBit(this->cargo_filter, j)) {
								this->stations.push_back(st);
								break;
							}
						}
					}
					/* stations without waiting cargo */
					if (num_waiting_cargo == 0 && this->include_empty) {
						this->stations.push_back(st);
					}
				}
			}
		}

		this->stations.shrink_to_fit();
		this->stations.RebuildDone();

		this->vscroll->SetCount((uint)this->stations.size()); // Update the scrollbar
	}

	/** Sort stations by their name */
	static bool StationNameSorter(const Station * const &a, const Station * const &b)
	{
		int r = strnatcmp(a->GetCachedName(), b->GetCachedName()); // Sort by name (natural sorting).
		if (r == 0) return a->index < b->index;
		return r < 0;
	}

	/** Sort stations by their type */
	static bool StationTypeSorter(const Station * const &a, const Station * const &b)
	{
		return a->facilities < b->facilities;
	}

	/** Sort stations by their waiting cargo */
	static bool StationWaitingTotalSorter(const Station * const &a, const Station * const &b)
	{
		int diff = 0;

		CargoID j;
		FOR_EACH_SET_CARGO_ID(j, cargo_filter) {
			diff += a->goods[j].cargo.TotalCount() - b->goods[j].cargo.TotalCount();
		}

		return diff < 0;
	}

	/** Sort stations by their available waiting cargo */
	static bool StationWaitingAvailableSorter(const Station * const &a, const Station * const &b)
	{
		int diff = 0;

		CargoID j;
		FOR_EACH_SET_CARGO_ID(j, cargo_filter) {
			diff += a->goods[j].cargo.AvailableCount() - b->goods[j].cargo.AvailableCount();
		}

		return diff < 0;
	}

	/** Sort stations by their rating */
	static bool StationRatingMaxSorter(const Station * const &a, const Station * const &b)
	{
		byte maxr1 = 0;
		byte maxr2 = 0;

		CargoID j;
		FOR_EACH_SET_CARGO_ID(j, cargo_filter) {
			if (a->goods[j].HasRating()) maxr1 = std::max(maxr1, a->goods[j].rating);
			if (b->goods[j].HasRating()) maxr2 = std::max(maxr2, b->goods[j].rating);
		}

		return maxr1 < maxr2;
	}

	/** Sort stations by their rating */
	static bool StationRatingMinSorter(const Station * const &a, const Station * const &b)
	{
		byte minr1 = 255;
		byte minr2 = 255;

		for (CargoID j = 0; j < NUM_CARGO; j++) {
			if (!HasBit(cargo_filter, j)) continue;
			if (a->goods[j].HasRating()) minr1 = std::min(minr1, a->goods[j].rating);
			if (b->goods[j].HasRating()) minr2 = std::min(minr2, b->goods[j].rating);
		}

		return minr1 > minr2;
	}

	/** Sort the stations list */
	void SortStationsList()
	{
		if (!this->stations.Sort()) return;

		/* Set the modified widget dirty */
		this->SetWidgetDirty(WID_STL_LIST);
	}

public:
	CompanyStationsWindow(WindowDesc *desc, WindowNumber window_number) : Window(desc)
	{
		this->stations.SetListing(this->last_sorting);
		this->stations.SetSortFuncs(this->sorter_funcs);
		this->stations.ForceRebuild();
		this->stations.NeedResort();
		this->SortStationsList();

		this->CreateNestedTree();
		this->vscroll = this->GetScrollbar(WID_STL_SCROLLBAR);
		this->FinishInitNested(window_number);
		this->owner = (Owner)this->window_number;

		const CargoSpec *cs;
		FOR_ALL_SORTED_STANDARD_CARGOSPECS(cs) {
			if (!HasBit(this->cargo_filter, cs->Index())) continue;
			this->LowerWidget(WID_STL_CARGOSTART + index);
		}

		if (this->cargo_filter == this->cargo_filter_max) this->cargo_filter = _cargo_mask;

		for (uint i = 0; i < 5; i++) {
			if (HasBit(this->facilities, i)) this->LowerWidget(i + WID_STL_TRAIN);
		}
		this->SetWidgetLoweredState(WID_STL_NOCARGOWAITING, this->include_empty);

		this->GetWidget<NWidgetCore>(WID_STL_SORTDROPBTN)->widget_data = this->sorter_names[this->stations.SortType()];
	}

	~CompanyStationsWindow()
	{
		this->last_sorting = this->stations.GetListing();
	}

	void UpdateWidgetSize(int widget, Dimension *size, const Dimension &padding, Dimension *fill, Dimension *resize) override
	{
		switch (widget) {
			case WID_STL_SORTBY: {
				Dimension d = GetStringBoundingBox(this->GetWidget<NWidgetCore>(widget)->widget_data);
				d.width += padding.width + Window::SortButtonWidth() * 2; // Doubled since the string is centred and it also looks better.
				d.height += padding.height;
				*size = maxdim(*size, d);
				break;
			}

			case WID_STL_SORTDROPBTN: {
				Dimension d = {0, 0};
				for (int i = 0; this->sorter_names[i] != INVALID_STRING_ID; i++) {
					d = maxdim(d, GetStringBoundingBox(this->sorter_names[i]));
				}
				d.width += padding.width;
				d.height += padding.height;
				*size = maxdim(*size, d);
				break;
			}

			case WID_STL_LIST:
				resize->height = GetMinSizing(NWST_STEP, FONT_HEIGHT_NORMAL);
				size->height = WD_FRAMERECT_TOP + 5 * resize->height + WD_FRAMERECT_BOTTOM;
				break;

			case WID_STL_TRAIN:
			case WID_STL_TRUCK:
			case WID_STL_BUS:
			case WID_STL_AIRPLANE:
			case WID_STL_SHIP:
				size->height = std::max<uint>(FONT_HEIGHT_SMALL, 10) + padding.height;
				break;

			case WID_STL_CARGOALL:
			case WID_STL_FACILALL:
			case WID_STL_NOCARGOWAITING: {
				Dimension d = GetStringBoundingBox(widget == WID_STL_NOCARGOWAITING ? STR_ABBREV_NONE : STR_ABBREV_ALL);
				d.width  += padding.width + 2;
				d.height += padding.height;
				*size = maxdim(*size, d);
				break;
			}

			default:
				if (widget >= WID_STL_CARGOSTART) {
					Dimension d = GetStringBoundingBox(_sorted_cargo_specs[widget - WID_STL_CARGOSTART]->abbrev);
					d.width  += padding.width + 2;
					d.height += padding.height;
					*size = maxdim(*size, d);
				}
				break;
		}
	}

	void OnPaint() override
	{
		this->BuildStationsList((Owner)this->window_number);
		this->SortStationsList();

		this->DrawWidgets();
	}

	void DrawWidget(const Rect &r, int widget) const override
	{
		switch (widget) {
			case WID_STL_SORTBY:
				/* draw arrow pointing up/down for ascending/descending sorting */
				this->DrawSortButtonState(WID_STL_SORTBY, this->stations.IsDescSortOrder() ? SBS_DOWN : SBS_UP);
				break;

			case WID_STL_LIST: {
				bool rtl = _current_text_dir == TD_RTL;
<<<<<<< HEAD
				int max = min(this->vscroll->GetPosition() + this->vscroll->GetCapacity(), (uint)this->stations.size());
				uint line_height = GetMinSizing(NWST_STEP, FONT_HEIGHT_NORMAL);
				int y = Center(r.top + WD_FRAMERECT_TOP, line_height);
=======
				int max = std::min<size_t>(this->vscroll->GetPosition() + this->vscroll->GetCapacity(), this->stations.size());
				int y = r.top + WD_FRAMERECT_TOP;
>>>>>>> b2d9a2dc
				for (int i = this->vscroll->GetPosition(); i < max; ++i) { // do until max number of stations of owner
					const Station *st = this->stations[i];
					assert(st->xy != INVALID_TILE);

					/* Do not do the complex check HasStationInUse here, it may be even false
					 * when the order had been removed and the station list hasn't been removed yet */
					assert(st->owner == owner || st->owner == OWNER_NONE);

					SetDParam(0, st->index);
					SetDParam(1, st->facilities);
					int x = DrawString(r.left + WD_FRAMERECT_LEFT, r.right - WD_FRAMERECT_RIGHT, y, STR_STATION_LIST_STATION);
					x += rtl ? -5 : 5;

					/* show cargo waiting and station ratings */
					for (uint j = 0; j < _sorted_standard_cargo_specs_size; j++) {
						CargoID cid = _sorted_cargo_specs[j]->Index();
						if (st->goods[cid].cargo.TotalCount() > 0) {
							/* For RTL we work in exactly the opposite direction. So
							 * decrement the space needed first, then draw to the left
							 * instead of drawing to the left and then incrementing
							 * the space. */
							if (rtl) {
								x -= 20;
								if (x < r.left + WD_FRAMERECT_LEFT) break;
							}
							StationsWndShowStationRating(x, x + 16, y, cid, st->goods[cid].cargo.TotalCount(), st->goods[cid].rating);
							if (!rtl) {
								x += 20;
								if (x > r.right - WD_FRAMERECT_RIGHT) break;
							}
						}
					}

					y += line_height;
				}

				if (this->vscroll->GetCount() == 0) { // company has no stations
					DrawString(r.left + WD_FRAMERECT_LEFT, r.right - WD_FRAMERECT_RIGHT, y, STR_STATION_LIST_NONE);
					return;
				}
				break;
			}

			case WID_STL_NOCARGOWAITING: {
				int cg_ofst = this->IsWidgetLowered(widget) ? 2 : 1;
				DrawString(r.left + cg_ofst, r.right + cg_ofst, r.top + cg_ofst, STR_ABBREV_NONE, TC_BLACK, SA_HOR_CENTER);
				break;
			}

			case WID_STL_CARGOALL: {
				int cg_ofst = this->IsWidgetLowered(widget) ? 2 : 1;
				DrawString(r.left + cg_ofst, r.right + cg_ofst, r.top + cg_ofst, STR_ABBREV_ALL, TC_BLACK, SA_HOR_CENTER);
				break;
			}

			case WID_STL_FACILALL: {
				int cg_ofst = this->IsWidgetLowered(widget) ? 2 : 1;
				DrawString(r.left + cg_ofst, r.right + cg_ofst, r.top + cg_ofst, STR_ABBREV_ALL, TC_BLACK, SA_HOR_CENTER);
				break;
			}

			default:
				if (widget >= WID_STL_CARGOSTART) {
					const CargoSpec *cs = _sorted_cargo_specs[widget - WID_STL_CARGOSTART];
					int cg_ofst = HasBit(this->cargo_filter, cs->Index()) ? 2 : 1;
					GfxFillRect(r.left + cg_ofst, r.top + cg_ofst, r.right - 2 + cg_ofst, r.bottom - 2 + cg_ofst, cs->rating_colour);
					TextColour tc = GetContrastColour(cs->rating_colour);
					DrawString(r.left + cg_ofst, r.right + cg_ofst, r.top + cg_ofst, cs->abbrev, tc, SA_HOR_CENTER);
				}
				break;
		}
	}

	void SetStringParameters(int widget) const override
	{
		if (widget == WID_STL_CAPTION) {
			SetDParam(0, this->window_number);
			SetDParam(1, this->vscroll->GetCount());
		}
	}

	void OnClick(Point pt, int widget, int click_count) override
	{
		switch (widget) {
			case WID_STL_LIST: {
				uint id_v = this->vscroll->GetScrolledRowFromWidget(pt.y, this, WID_STL_LIST, 0, this->resize.step_height);
				if (id_v >= this->stations.size()) return; // click out of list bound

				const Station *st = this->stations[id_v];
				/* do not check HasStationInUse - it is slow and may be invalid */
				assert(st->owner == (Owner)this->window_number || st->owner == OWNER_NONE);

				if (_ctrl_pressed) {
					ShowExtraViewportWindow(st->xy);
				} else {
					ScrollMainWindowToTile(st->xy);
				}
				break;
			}

			case WID_STL_TRAIN:
			case WID_STL_TRUCK:
			case WID_STL_BUS:
			case WID_STL_AIRPLANE:
			case WID_STL_SHIP:
				if (_ctrl_pressed) {
					ToggleBit(this->facilities, widget - WID_STL_TRAIN);
					this->ToggleWidgetLoweredState(widget);
				} else {
					uint i;
					FOR_EACH_SET_BIT(i, this->facilities) {
						this->RaiseWidget(i + WID_STL_TRAIN);
					}
					this->facilities = 1 << (widget - WID_STL_TRAIN);
					this->LowerWidget(widget);
				}
				this->stations.ForceRebuild();
				this->SetDirty();
				break;

			case WID_STL_FACILALL:
				for (uint i = WID_STL_TRAIN; i <= WID_STL_SHIP; i++) {
					this->LowerWidget(i);
				}

				this->facilities = FACIL_TRAIN | FACIL_TRUCK_STOP | FACIL_BUS_STOP | FACIL_AIRPORT | FACIL_DOCK;
				this->stations.ForceRebuild();
				this->SetDirty();
				break;

			case WID_STL_CARGOALL: {
				for (uint i = 0; i < _sorted_standard_cargo_specs_size; i++) {
					this->LowerWidget(WID_STL_CARGOSTART + i);
				}
				this->LowerWidget(WID_STL_NOCARGOWAITING);

				this->cargo_filter = _cargo_mask;
				this->include_empty = true;
				this->stations.ForceRebuild();
				this->SetDirty();
				break;
			}

			case WID_STL_SORTBY: // flip sorting method asc/desc
				this->stations.ToggleSortOrder();
				this->SetDirty();
				break;

			case WID_STL_SORTDROPBTN: // select sorting criteria dropdown menu
				ShowDropDownMenu(this, this->sorter_names, this->stations.SortType(), WID_STL_SORTDROPBTN, 0, 0);
				break;

			case WID_STL_NOCARGOWAITING:
				if (_ctrl_pressed) {
					this->include_empty = !this->include_empty;
					this->ToggleWidgetLoweredState(WID_STL_NOCARGOWAITING);
				} else {
					for (uint i = 0; i < _sorted_standard_cargo_specs_size; i++) {
						this->RaiseWidget(WID_STL_CARGOSTART + i);
					}

					this->cargo_filter = 0;
					this->include_empty = true;

					this->LowerWidget(WID_STL_NOCARGOWAITING);
				}
				this->stations.ForceRebuild();
				this->SetDirty();
				break;

			default:
				if (widget >= WID_STL_CARGOSTART) { // change cargo_filter
					/* Determine the selected cargo type */
					const CargoSpec *cs = _sorted_cargo_specs[widget - WID_STL_CARGOSTART];

					if (_ctrl_pressed) {
						ToggleBit(this->cargo_filter, cs->Index());
						this->ToggleWidgetLoweredState(widget);
					} else {
						for (uint i = 0; i < _sorted_standard_cargo_specs_size; i++) {
							this->RaiseWidget(WID_STL_CARGOSTART + i);
						}
						this->RaiseWidget(WID_STL_NOCARGOWAITING);

						this->cargo_filter = 0;
						this->include_empty = false;

						SetBit(this->cargo_filter, cs->Index());
						this->LowerWidget(widget);
					}
					this->stations.ForceRebuild();
					this->SetDirty();
				}
				break;
		}
	}

	void OnDropdownSelect(int widget, int index) override
	{
		if (this->stations.SortType() != index) {
			this->stations.SetSortType(index);

			/* Display the current sort variant */
			this->GetWidget<NWidgetCore>(WID_STL_SORTDROPBTN)->widget_data = this->sorter_names[this->stations.SortType()];

			this->SetDirty();
		}
	}

	void OnGameTick() override
	{
		if (this->stations.NeedResort()) {
			DEBUG(misc, 3, "Periodic rebuild station list company %d", this->window_number);
			this->SetDirty();
		}
	}

	void OnResize() override
	{
		this->vscroll->SetCapacityFromWidget(this, WID_STL_LIST, WD_FRAMERECT_TOP + WD_FRAMERECT_BOTTOM);
	}

	/**
	 * Some data on this window has become invalid.
	 * @param data Information about the changed data.
	 * @param gui_scope Whether the call is done from GUI scope. You may not do everything when not in GUI scope. See #InvalidateWindowData() for details.
	 */
	void OnInvalidateData(int data = 0, bool gui_scope = true) override
	{
		if (data == 0) {
			/* This needs to be done in command-scope to enforce rebuilding before resorting invalid data */
			this->stations.ForceRebuild();
		} else {
			this->stations.ForceResort();
		}
	}
};

Listing CompanyStationsWindow::last_sorting = {false, 0};
byte CompanyStationsWindow::facilities = FACIL_TRAIN | FACIL_TRUCK_STOP | FACIL_BUS_STOP | FACIL_AIRPORT | FACIL_DOCK;
bool CompanyStationsWindow::include_empty = true;
const CargoTypes CompanyStationsWindow::cargo_filter_max = ALL_CARGOTYPES;
CargoTypes CompanyStationsWindow::cargo_filter = ALL_CARGOTYPES;

/* Available station sorting functions */
GUIStationList::SortFunction * const CompanyStationsWindow::sorter_funcs[] = {
	&StationNameSorter,
	&StationTypeSorter,
	&StationWaitingTotalSorter,
	&StationWaitingAvailableSorter,
	&StationRatingMaxSorter,
	&StationRatingMinSorter
};

/* Names of the sorting functions */
const StringID CompanyStationsWindow::sorter_names[] = {
	STR_SORT_BY_NAME,
	STR_SORT_BY_FACILITY,
	STR_SORT_BY_WAITING_TOTAL,
	STR_SORT_BY_WAITING_AVAILABLE,
	STR_SORT_BY_RATING_MAX,
	STR_SORT_BY_RATING_MIN,
	INVALID_STRING_ID
};

/**
 * Make a horizontal row of cargo buttons, starting at widget #WID_STL_CARGOSTART.
 * @param biggest_index Pointer to store biggest used widget number of the buttons.
 * @return Horizontal row.
 */
static NWidgetBase *CargoWidgets(int *biggest_index)
{
	NWidgetHorizontal *container = new NWidgetHorizontal();

	for (uint i = 0; i < _sorted_standard_cargo_specs_size; i++) {
		NWidgetBackground *panel = new NWidgetBackground(WWT_PANEL, COLOUR_GREY, WID_STL_CARGOSTART + i);
		panel->SetMinimalSize(14, 11);
		panel->SetResize(0, 0);
		panel->SetFill(0, 1);
		panel->SetDataTip(0, STR_STATION_LIST_USE_CTRL_TO_SELECT_MORE);
		container->Add(panel);
	}
	*biggest_index = WID_STL_CARGOSTART + _sorted_standard_cargo_specs_size;
	return container;
}

static const NWidgetPart _nested_company_stations_widgets[] = {
	NWidget(NWID_HORIZONTAL),
		NWidget(WWT_CLOSEBOX, COLOUR_GREY),
		NWidget(WWT_CAPTION, COLOUR_GREY, WID_STL_CAPTION), SetDataTip(STR_STATION_LIST_CAPTION, STR_TOOLTIP_WINDOW_TITLE_DRAG_THIS),
		NWidget(WWT_SHADEBOX, COLOUR_GREY),
		NWidget(WWT_DEFSIZEBOX, COLOUR_GREY),
		NWidget(WWT_STICKYBOX, COLOUR_GREY),
	EndContainer(),
	NWidget(NWID_HORIZONTAL),
		NWidget(WWT_TEXTBTN, COLOUR_GREY, WID_STL_TRAIN), SetMinimalSize(14, 11), SetDataTip(STR_TRAIN, STR_STATION_LIST_USE_CTRL_TO_SELECT_MORE), SetFill(0, 1),
		NWidget(WWT_TEXTBTN, COLOUR_GREY, WID_STL_TRUCK), SetMinimalSize(14, 11), SetDataTip(STR_LORRY, STR_STATION_LIST_USE_CTRL_TO_SELECT_MORE), SetFill(0, 1),
		NWidget(WWT_TEXTBTN, COLOUR_GREY, WID_STL_BUS), SetMinimalSize(14, 11), SetDataTip(STR_BUS, STR_STATION_LIST_USE_CTRL_TO_SELECT_MORE), SetFill(0, 1),
		NWidget(WWT_TEXTBTN, COLOUR_GREY, WID_STL_SHIP), SetMinimalSize(14, 11), SetDataTip(STR_SHIP, STR_STATION_LIST_USE_CTRL_TO_SELECT_MORE), SetFill(0, 1),
		NWidget(WWT_TEXTBTN, COLOUR_GREY, WID_STL_AIRPLANE), SetMinimalSize(14, 11), SetDataTip(STR_PLANE, STR_STATION_LIST_USE_CTRL_TO_SELECT_MORE), SetFill(0, 1),
		NWidget(WWT_PUSHBTN, COLOUR_GREY, WID_STL_FACILALL), SetMinimalSize(14, 11), SetDataTip(0x0, STR_STATION_LIST_SELECT_ALL_FACILITIES), SetFill(0, 1),
		NWidget(WWT_PANEL, COLOUR_GREY), SetMinimalSize(5, 11), SetFill(0, 1), EndContainer(),
		NWidgetFunction(CargoWidgets),
		NWidget(WWT_PANEL, COLOUR_GREY, WID_STL_NOCARGOWAITING), SetMinimalSize(14, 11), SetDataTip(0x0, STR_STATION_LIST_NO_WAITING_CARGO), SetFill(0, 1), EndContainer(),
		NWidget(WWT_PUSHBTN, COLOUR_GREY, WID_STL_CARGOALL), SetMinimalSize(14, 11), SetDataTip(0x0, STR_STATION_LIST_SELECT_ALL_TYPES), SetFill(0, 1),
		NWidget(WWT_PANEL, COLOUR_GREY), SetDataTip(0x0, STR_NULL), SetResize(1, 0), SetFill(1, 1), EndContainer(),
	EndContainer(),
	NWidget(NWID_HORIZONTAL),
		NWidget(WWT_PUSHTXTBTN, COLOUR_GREY, WID_STL_SORTBY), SetSizingType(NWST_STEP), SetMinimalSize(81, 12), SetDataTip(STR_BUTTON_SORT_BY, STR_TOOLTIP_SORT_ORDER),
		NWidget(WWT_DROPDOWN, COLOUR_GREY, WID_STL_SORTDROPBTN), SetMinimalSize(163, 12), SetDataTip(STR_SORT_BY_NAME, STR_TOOLTIP_SORT_CRITERIA), // widget_data gets overwritten.
		NWidget(WWT_PANEL, COLOUR_GREY), SetDataTip(0x0, STR_NULL), SetResize(1, 0), SetFill(1, 1), EndContainer(),
	EndContainer(),
	NWidget(NWID_HORIZONTAL),
		NWidget(WWT_PANEL, COLOUR_GREY, WID_STL_LIST), SetMinimalSize(346, 125), SetResize(1, 10), SetDataTip(0x0, STR_STATION_LIST_TOOLTIP), SetScrollbar(WID_STL_SCROLLBAR), EndContainer(),
		NWidget(NWID_VERTICAL),
			NWidget(NWID_VSCROLLBAR, COLOUR_GREY, WID_STL_SCROLLBAR),
			NWidget(WWT_RESIZEBOX, COLOUR_GREY),
		EndContainer(),
	EndContainer(),
};

static WindowDesc _company_stations_desc(
	WDP_AUTO, "list_stations", 358, 162,
	WC_STATION_LIST, WC_NONE,
	0,
	_nested_company_stations_widgets, lengthof(_nested_company_stations_widgets)
);

/**
 * Opens window with list of company's stations
 *
 * @param company whose stations' list show
 */
void ShowCompanyStations(CompanyID company)
{
	if (!Company::IsValidID(company)) return;

	AllocateWindowDescFront<CompanyStationsWindow>(&_company_stations_desc, company);
}

static const NWidgetPart _nested_station_view_widgets[] = {
	NWidget(NWID_HORIZONTAL),
		NWidget(WWT_CLOSEBOX, COLOUR_GREY),
		NWidget(WWT_PUSHIMGBTN, COLOUR_GREY, WID_SV_RENAME), SetMinimalSize(12, 14), SetDataTip(SPR_RENAME, STR_STATION_VIEW_RENAME_TOOLTIP),
		NWidget(WWT_CAPTION, COLOUR_GREY, WID_SV_CAPTION), SetDataTip(STR_STATION_VIEW_CAPTION, STR_TOOLTIP_WINDOW_TITLE_DRAG_THIS),
		NWidget(WWT_PUSHIMGBTN, COLOUR_GREY, WID_SV_LOCATION), SetMinimalSize(12, 14), SetDataTip(SPR_GOTO_LOCATION, STR_STATION_VIEW_CENTER_TOOLTIP),
		NWidget(WWT_SHADEBOX, COLOUR_GREY),
		NWidget(WWT_DEFSIZEBOX, COLOUR_GREY),
		NWidget(WWT_STICKYBOX, COLOUR_GREY),
	EndContainer(),
	NWidget(NWID_HORIZONTAL),
<<<<<<< HEAD
		NWidget(WWT_PUSHTXTBTN, COLOUR_GREY, WID_SV_SORT_ORDER), SetMinimalSize(81, 12), SetFill(0, 1), SetDataTip(STR_BUTTON_SORT_BY, STR_TOOLTIP_SORT_ORDER),
		NWidget(WWT_DROPDOWN, COLOUR_GREY, WID_SV_SORT_BY), SetMinimalSize(168, 12), SetResize(1, 0), SetFill(1, 1), SetDataTip(0x0, STR_TOOLTIP_SORT_CRITERIA),
	EndContainer(),
	NWidget(NWID_HORIZONTAL),
		NWidget(WWT_TEXTBTN, COLOUR_GREY, WID_SV_GROUP), SetMinimalSize(81, 12), SetFill(0, 1), SetDataTip(STR_STATION_VIEW_GROUP, 0x0),
		NWidget(WWT_DROPDOWN, COLOUR_GREY, WID_SV_GROUP_BY), SetMinimalSize(168, 12), SetResize(1, 0), SetFill(1, 1), SetDataTip(0x0, STR_TOOLTIP_GROUP_ORDER),
=======
		NWidget(WWT_TEXTBTN, COLOUR_GREY, WID_SV_GROUP), SetMinimalSize(81, 12), SetFill(1, 1), SetDataTip(STR_STATION_VIEW_GROUP, 0x0),
		NWidget(WWT_DROPDOWN, COLOUR_GREY, WID_SV_GROUP_BY), SetMinimalSize(168, 12), SetResize(1, 0), SetFill(0, 1), SetDataTip(0x0, STR_TOOLTIP_GROUP_ORDER),
>>>>>>> b2d9a2dc
	EndContainer(),
	NWidget(NWID_HORIZONTAL),
		NWidget(WWT_PUSHTXTBTN, COLOUR_GREY, WID_SV_SORT_ORDER), SetMinimalSize(81, 12), SetFill(1, 1), SetDataTip(STR_BUTTON_SORT_BY, STR_TOOLTIP_SORT_ORDER),
		NWidget(WWT_DROPDOWN, COLOUR_GREY, WID_SV_SORT_BY), SetMinimalSize(168, 12), SetResize(1, 0), SetFill(0, 1), SetDataTip(0x0, STR_TOOLTIP_SORT_CRITERIA),
	EndContainer(),
	NWidget(NWID_HORIZONTAL),
		NWidget(WWT_PANEL, COLOUR_GREY, WID_SV_WAITING), SetMinimalSize(237, 44), SetResize(1, 10), SetScrollbar(WID_SV_SCROLLBAR), EndContainer(),
		NWidget(NWID_VSCROLLBAR, COLOUR_GREY, WID_SV_SCROLLBAR),
	EndContainer(),
	NWidget(WWT_PANEL, COLOUR_GREY, WID_SV_ACCEPT_RATING_LIST), SetMinimalSize(249, 23), SetResize(1, 0), EndContainer(),
	NWidget(NWID_HORIZONTAL, NC_EQUALSIZE),
		NWidget(WWT_PUSHTXTBTN, COLOUR_GREY, WID_SV_ACCEPTS_RATINGS), SetMinimalSize(46, 12), SetResize(1, 0), SetFill(1, 1),
				SetDataTip(STR_STATION_VIEW_RATINGS_BUTTON, STR_STATION_VIEW_RATINGS_TOOLTIP),
		NWidget(WWT_TEXTBTN, COLOUR_GREY, WID_SV_CLOSE_AIRPORT), SetMinimalSize(45, 12), SetResize(1, 0), SetFill(1, 1),
				SetDataTip(STR_STATION_VIEW_CLOSE_AIRPORT, STR_STATION_VIEW_CLOSE_AIRPORT_TOOLTIP),
		NWidget(WWT_TEXTBTN, COLOUR_GREY, WID_SV_CATCHMENT), SetMinimalSize(45, 12), SetResize(1, 0), SetFill(1, 1), SetDataTip(STR_BUTTON_CATCHMENT, STR_TOOLTIP_CATCHMENT),
		NWidget(WWT_PUSHTXTBTN, COLOUR_GREY, WID_SV_TRAINS), SetMinimalSize(14, 12), SetFill(0, 1), SetDataTip(STR_TRAIN, STR_STATION_VIEW_SCHEDULED_TRAINS_TOOLTIP),
		NWidget(WWT_PUSHTXTBTN, COLOUR_GREY, WID_SV_ROADVEHS), SetMinimalSize(14, 12), SetFill(0, 1), SetDataTip(STR_LORRY, STR_STATION_VIEW_SCHEDULED_ROAD_VEHICLES_TOOLTIP),
		NWidget(WWT_PUSHTXTBTN, COLOUR_GREY, WID_SV_SHIPS), SetMinimalSize(14, 12), SetFill(0, 1), SetDataTip(STR_SHIP, STR_STATION_VIEW_SCHEDULED_SHIPS_TOOLTIP),
		NWidget(WWT_PUSHTXTBTN, COLOUR_GREY, WID_SV_PLANES),  SetMinimalSize(14, 12), SetFill(0, 1), SetDataTip(STR_PLANE, STR_STATION_VIEW_SCHEDULED_AIRCRAFT_TOOLTIP),
		NWidget(WWT_RESIZEBOX, COLOUR_GREY),
	EndContainer(),
};

/**
 * Draws icons of waiting cargo in the StationView window
 *
 * @param i type of cargo
 * @param waiting number of waiting units
 * @param left  left most coordinate to draw on
 * @param right right most coordinate to draw on
 * @param y y coordinate
 */
static void DrawCargoIcons(CargoID i, uint waiting, int left, int right, int top, int y)
{
	int width = ScaleGUITrad(10);
	uint num = std::min<uint>((waiting + (width / 2)) / width, (right - left) / width); // maximum is width / 10 icons so it won't overflow
	if (num == 0) return;

	SpriteID sprite = CargoSpec::Get(i)->GetCargoIcon();

	int x = _current_text_dir == TD_RTL ? left : right - num * width;
	do {
		DrawSprite(sprite, PAL_NONE, x, y);
		x += width;
	} while (--num);
}

enum SortOrder {
	SO_DESCENDING,
	SO_ASCENDING
};

class CargoDataEntry;

enum CargoSortType {
	ST_AS_GROUPING,    ///< by the same principle the entries are being grouped
	ST_COUNT,          ///< by amount of cargo
	ST_STATION_STRING, ///< by station name
	ST_STATION_ID,     ///< by station id
	ST_CARGO_ID,       ///< by cargo id
};

class CargoSorter {
public:
	CargoSorter(CargoSortType t = ST_STATION_ID, SortOrder o = SO_ASCENDING) : type(t), order(o) {}
	CargoSortType GetSortType() {return this->type;}
	bool operator()(const CargoDataEntry *cd1, const CargoDataEntry *cd2) const;

private:
	CargoSortType type;
	SortOrder order;

	template<class Tid>
	bool SortId(Tid st1, Tid st2) const;
	bool SortCount(const CargoDataEntry *cd1, const CargoDataEntry *cd2) const;
	bool SortStation (StationID st1, StationID st2) const;
};

typedef std::set<CargoDataEntry *, CargoSorter> CargoDataSet;

/**
 * A cargo data entry representing one possible row in the station view window's
 * top part. Cargo data entries form a tree where each entry can have several
 * children. Parents keep track of the sums of their childrens' cargo counts.
 */
class CargoDataEntry {
public:
	CargoDataEntry();
	~CargoDataEntry();

	/**
	 * Insert a new child or retrieve an existing child using a station ID as ID.
	 * @param station ID of the station for which an entry shall be created or retrieved
	 * @return a child entry associated with the given station.
	 */
	CargoDataEntry *InsertOrRetrieve(StationID station)
	{
		return this->InsertOrRetrieve<StationID>(station);
	}

	/**
	 * Insert a new child or retrieve an existing child using a cargo ID as ID.
	 * @param cargo ID of the cargo for which an entry shall be created or retrieved
	 * @return a child entry associated with the given cargo.
	 */
	CargoDataEntry *InsertOrRetrieve(CargoID cargo)
	{
		return this->InsertOrRetrieve<CargoID>(cargo);
	}

	void Update(uint count);

	/**
	 * Remove a child associated with the given station.
	 * @param station ID of the station for which the child should be removed.
	 */
	void Remove(StationID station)
	{
		CargoDataEntry t(station);
		this->Remove(&t);
	}

	/**
	 * Remove a child associated with the given cargo.
	 * @param cargo ID of the cargo for which the child should be removed.
	 */
	void Remove(CargoID cargo)
	{
		CargoDataEntry t(cargo);
		this->Remove(&t);
	}

	/**
	 * Retrieve a child for the given station. Return nullptr if it doesn't exist.
	 * @param station ID of the station the child we're looking for is associated with.
	 * @return a child entry for the given station or nullptr.
	 */
	CargoDataEntry *Retrieve(StationID station) const
	{
		CargoDataEntry t(station);
		return this->Retrieve(this->children->find(&t));
	}

	/**
	 * Retrieve a child for the given cargo. Return nullptr if it doesn't exist.
	 * @param cargo ID of the cargo the child we're looking for is associated with.
	 * @return a child entry for the given cargo or nullptr.
	 */
	CargoDataEntry *Retrieve(CargoID cargo) const
	{
		CargoDataEntry t(cargo);
		return this->Retrieve(this->children->find(&t));
	}

	void Resort(CargoSortType type, SortOrder order);

	/**
	 * Get the station ID for this entry.
	 */
	StationID GetStation() const { return this->station; }

	/**
	 * Get the cargo ID for this entry.
	 */
	CargoID GetCargo() const { return this->cargo; }

	/**
	 * Get the cargo count for this entry.
	 */
	uint GetCount() const { return this->count; }

	/**
	 * Get the parent entry for this entry.
	 */
	CargoDataEntry *GetParent() const { return this->parent; }

	/**
	 * Get the number of children for this entry.
	 */
	uint GetNumChildren() const { return this->num_children; }

	/**
	 * Get an iterator pointing to the begin of the set of children.
	 */
	CargoDataSet::iterator Begin() const { return this->children->begin(); }

	/**
	 * Get an iterator pointing to the end of the set of children.
	 */
	CargoDataSet::iterator End() const { return this->children->end(); }

	/**
	 * Has this entry transfers.
	 */
	bool HasTransfers() const { return this->transfers; }

	/**
	 * Set the transfers state.
	 */
	void SetTransfers(bool value) { this->transfers = value; }

	void Clear();
private:

	CargoDataEntry(StationID st, uint c, CargoDataEntry *p);
	CargoDataEntry(CargoID car, uint c, CargoDataEntry *p);
	CargoDataEntry(StationID st);
	CargoDataEntry(CargoID car);

	CargoDataEntry *Retrieve(CargoDataSet::iterator i) const;

	template<class Tid>
	CargoDataEntry *InsertOrRetrieve(Tid s);

	void Remove(CargoDataEntry *comp);
	void IncrementSize();

	CargoDataEntry *parent;   ///< the parent of this entry.
	const union {
		StationID station;    ///< ID of the station this entry is associated with.
		struct {
			CargoID cargo;    ///< ID of the cargo this entry is associated with.
			bool transfers;   ///< If there are transfers for this cargo.
		};
	};
	uint num_children;        ///< the number of subentries belonging to this entry.
	uint count;               ///< sum of counts of all children or amount of cargo for this entry.
	CargoDataSet *children;   ///< the children of this entry.
};

CargoDataEntry::CargoDataEntry() :
	parent(nullptr),
	station(INVALID_STATION),
	num_children(0),
	count(0),
	children(new CargoDataSet(CargoSorter(ST_CARGO_ID)))
{}

CargoDataEntry::CargoDataEntry(CargoID cargo, uint count, CargoDataEntry *parent) :
	parent(parent),
	cargo(cargo),
	num_children(0),
	count(count),
	children(new CargoDataSet)
{}

CargoDataEntry::CargoDataEntry(StationID station, uint count, CargoDataEntry *parent) :
	parent(parent),
	station(station),
	num_children(0),
	count(count),
	children(new CargoDataSet)
{}

CargoDataEntry::CargoDataEntry(StationID station) :
	parent(nullptr),
	station(station),
	num_children(0),
	count(0),
	children(nullptr)
{}

CargoDataEntry::CargoDataEntry(CargoID cargo) :
	parent(nullptr),
	cargo(cargo),
	num_children(0),
	count(0),
	children(nullptr)
{}

CargoDataEntry::~CargoDataEntry()
{
	this->Clear();
	delete this->children;
}

/**
 * Delete all subentries, reset count and num_children and adapt parent's count.
 */
void CargoDataEntry::Clear()
{
	if (this->children != nullptr) {
		for (CargoDataSet::iterator i = this->children->begin(); i != this->children->end(); ++i) {
			assert(*i != this);
			delete *i;
		}
		this->children->clear();
	}
	if (this->parent != nullptr) this->parent->count -= this->count;
	this->count = 0;
	this->num_children = 0;
}

/**
 * Remove a subentry from this one and delete it.
 * @param child the entry to be removed. This may also be a synthetic entry
 * which only contains the ID of the entry to be removed. In this case child is
 * not deleted.
 */
void CargoDataEntry::Remove(CargoDataEntry *child)
{
	CargoDataSet::iterator i = this->children->find(child);
	if (i != this->children->end()) {
		delete *i;
		this->children->erase(i);
	}
}

/**
 * Retrieve a subentry or insert it if it doesn't exist, yet.
 * @tparam ID type of ID: either StationID or CargoID
 * @param child_id ID of the child to be inserted or retrieved.
 * @return the new or retrieved subentry
 */
template<class Tid>
CargoDataEntry *CargoDataEntry::InsertOrRetrieve(Tid child_id)
{
	CargoDataEntry tmp(child_id);
	CargoDataSet::iterator i = this->children->find(&tmp);
	if (i == this->children->end()) {
		IncrementSize();
		return *(this->children->insert(new CargoDataEntry(child_id, 0, this)).first);
	} else {
		CargoDataEntry *ret = *i;
		assert(this->children->value_comp().GetSortType() != ST_COUNT);
		return ret;
	}
}

/**
 * Update the count for this entry and propagate the change to the parent entry
 * if there is one.
 * @param count the amount to be added to this entry
 */
void CargoDataEntry::Update(uint count)
{
	this->count += count;
	if (this->parent != nullptr) this->parent->Update(count);
}

/**
 * Increment
 */
void CargoDataEntry::IncrementSize()
{
	 ++this->num_children;
	 if (this->parent != nullptr) this->parent->IncrementSize();
}

void CargoDataEntry::Resort(CargoSortType type, SortOrder order)
{
	CargoDataSet *new_subs = new CargoDataSet(this->children->begin(), this->children->end(), CargoSorter(type, order));
	delete this->children;
	this->children = new_subs;
}

CargoDataEntry *CargoDataEntry::Retrieve(CargoDataSet::iterator i) const
{
	if (i == this->children->end()) {
		return nullptr;
	} else {
		assert(this->children->value_comp().GetSortType() != ST_COUNT);
		return *i;
	}
}

bool CargoSorter::operator()(const CargoDataEntry *cd1, const CargoDataEntry *cd2) const
{
	switch (this->type) {
		case ST_STATION_ID:
			return this->SortId<StationID>(cd1->GetStation(), cd2->GetStation());
		case ST_CARGO_ID:
			return this->SortId<CargoID>(cd1->GetCargo(), cd2->GetCargo());
		case ST_COUNT:
			return this->SortCount(cd1, cd2);
		case ST_STATION_STRING:
			return this->SortStation(cd1->GetStation(), cd2->GetStation());
		default:
			NOT_REACHED();
	}
}

template<class Tid>
bool CargoSorter::SortId(Tid st1, Tid st2) const
{
	return (this->order == SO_ASCENDING) ? st1 < st2 : st2 < st1;
}

bool CargoSorter::SortCount(const CargoDataEntry *cd1, const CargoDataEntry *cd2) const
{
	uint c1 = cd1->GetCount();
	uint c2 = cd2->GetCount();
	if (c1 == c2) {
		return this->SortStation(cd1->GetStation(), cd2->GetStation());
	} else if (this->order == SO_ASCENDING) {
		return c1 < c2;
	} else {
		return c2 < c1;
	}
}

bool CargoSorter::SortStation(StationID st1, StationID st2) const
{
	if (!Station::IsValidID(st1)) {
		return Station::IsValidID(st2) ? this->order == SO_ASCENDING : this->SortId(st1, st2);
	} else if (!Station::IsValidID(st2)) {
		return order == SO_DESCENDING;
	}

	int res = strnatcmp(Station::Get(st1)->GetCachedName(), Station::Get(st2)->GetCachedName()); // Sort by name (natural sorting).
	if (res == 0) {
		return this->SortId(st1, st2);
	} else {
		return (this->order == SO_ASCENDING) ? res < 0 : res > 0;
	}
}

/**
 * The StationView window
 */
struct StationViewWindow : public Window {
	/**
	 * A row being displayed in the cargo view (as opposed to being "hidden" behind a plus sign).
	 */
	struct RowDisplay {
		RowDisplay(CargoDataEntry *f, StationID n) : filter(f), next_station(n) {}
		RowDisplay(CargoDataEntry *f, CargoID n) : filter(f), next_cargo(n) {}

		/**
		 * Parent of the cargo entry belonging to the row.
		 */
		CargoDataEntry *filter;
		union {
			/**
			 * ID of the station belonging to the entry actually displayed if it's to/from/via.
			 */
			StationID next_station;

			/**
			 * ID of the cargo belonging to the entry actually displayed if it's cargo.
			 */
			CargoID next_cargo;
		};
	};

	typedef std::vector<RowDisplay> CargoDataVector;

	static const int NUM_COLUMNS = 4; ///< Number of "columns" in the cargo view: cargo, from, via, to

	/**
	 * Type of data invalidation.
	 */
	enum Invalidation {
		INV_FLOWS = 0x100, ///< The planned flows have been recalculated and everything has to be updated.
		INV_CARGO = 0x200  ///< Some cargo has been added or removed.
	};

	/**
	 * Type of grouping used in each of the "columns".
	 */
	enum Grouping {
		GR_SOURCE,      ///< Group by source of cargo ("from").
		GR_NEXT,        ///< Group by next station ("via").
		GR_DESTINATION, ///< Group by estimated final destination ("to").
		GR_CARGO,       ///< Group by cargo type.
	};

	/**
	 * Display mode of the cargo view.
	 */
	enum Mode {
		MODE_WAITING, ///< Show cargo waiting at the station.
		MODE_PLANNED  ///< Show cargo planned to pass through the station.
	};

	uint expand_shrink_width;     ///< The width allocated to the expand/shrink 'button'
	int rating_lines;             ///< Number of lines in the cargo ratings view.
	int accepts_lines;            ///< Number of lines in the accepted cargo view.
	Scrollbar *vscroll;

	/** Height of the #WID_SV_ACCEPT_RATING_LIST widget for different views. */
	enum AcceptListHeight {
		ALH_RATING  = 13, ///< Height of the cargo ratings view.
		ALH_ACCEPTS = 3,  ///< Height of the accepted cargo view.
	};

	static const StringID _sort_names[];  ///< Names of the sorting options in the dropdown.
	static const StringID _group_names[]; ///< Names of the grouping options in the dropdown.

	/**
	 * Sort types of the different 'columns'.
	 * In fact only ST_COUNT and ST_AS_GROUPING are active and you can only
	 * sort all the columns in the same way. The other options haven't been
	 * included in the GUI due to lack of space.
	 */
	CargoSortType sortings[NUM_COLUMNS];

	/** Sort order (ascending/descending) for the 'columns'. */
	SortOrder sort_orders[NUM_COLUMNS];

	int scroll_to_row;                  ///< If set, scroll the main viewport to the station pointed to by this row.
	int grouping_index;                 ///< Currently selected entry in the grouping drop down.
	Mode current_mode;                  ///< Currently selected display mode of cargo view.
	Grouping groupings[NUM_COLUMNS];    ///< Grouping modes for the different columns.

	CargoDataEntry expanded_rows;       ///< Parent entry of currently expanded rows.
	CargoDataEntry cached_destinations; ///< Cache for the flows passing through this station.
	CargoDataVector displayed_rows;     ///< Parent entry of currently displayed rows (including collapsed ones).

	StationViewWindow(WindowDesc *desc, WindowNumber window_number) : Window(desc),
		scroll_to_row(INT_MAX), grouping_index(0)
	{
		this->rating_lines  = ALH_RATING;
		this->accepts_lines = ALH_ACCEPTS;

		this->CreateNestedTree();
		this->vscroll = this->GetScrollbar(WID_SV_SCROLLBAR);
		/* Nested widget tree creation is done in two steps to ensure that this->GetWidget<NWidgetCore>(WID_SV_ACCEPTS_RATINGS) exists in UpdateWidgetSize(). */
		this->FinishInitNested(window_number);

		this->groupings[0] = GR_CARGO;
		this->sortings[0] = ST_AS_GROUPING;
		this->SelectGroupBy(_settings_client.gui.station_gui_group_order);
		this->SelectSortBy(_settings_client.gui.station_gui_sort_by);
		this->sort_orders[0] = SO_ASCENDING;
		this->SelectSortOrder((SortOrder)_settings_client.gui.station_gui_sort_order);
		this->owner = Station::Get(window_number)->owner;
	}

	~StationViewWindow()
	{
		DeleteWindowById(WC_TRAINS_LIST,   VehicleListIdentifier(VL_STATION_LIST, VEH_TRAIN,    this->owner, this->window_number).Pack(), false);
		DeleteWindowById(WC_ROADVEH_LIST,  VehicleListIdentifier(VL_STATION_LIST, VEH_ROAD,     this->owner, this->window_number).Pack(), false);
		DeleteWindowById(WC_SHIPS_LIST,    VehicleListIdentifier(VL_STATION_LIST, VEH_SHIP,     this->owner, this->window_number).Pack(), false);
		DeleteWindowById(WC_AIRCRAFT_LIST, VehicleListIdentifier(VL_STATION_LIST, VEH_AIRCRAFT, this->owner, this->window_number).Pack(), false);

		SetViewportCatchmentStation(Station::Get(this->window_number), false);
	}

	/**
	 * Show a certain cargo entry characterized by source/next/dest station, cargo ID and amount of cargo at the
	 * right place in the cargo view. I.e. update as many rows as are expanded following that characterization.
	 * @param data Root entry of the tree.
	 * @param cargo Cargo ID of the entry to be shown.
	 * @param source Source station of the entry to be shown.
	 * @param next Next station the cargo to be shown will visit.
	 * @param dest Final destination of the cargo to be shown.
	 * @param count Amount of cargo to be shown.
	 */
	void ShowCargo(CargoDataEntry *data, CargoID cargo, StationID source, StationID next, StationID dest, uint count)
	{
		if (count == 0) return;
		bool auto_distributed = _settings_game.linkgraph.GetDistributionType(cargo) != DT_MANUAL;
		const CargoDataEntry *expand = &this->expanded_rows;
		for (int i = 0; i < NUM_COLUMNS && expand != nullptr; ++i) {
			switch (groupings[i]) {
				case GR_CARGO:
					assert(i == 0);
					data = data->InsertOrRetrieve(cargo);
					data->SetTransfers(source != this->window_number);
					expand = expand->Retrieve(cargo);
					break;
				case GR_SOURCE:
					if (auto_distributed || source != this->window_number) {
						data = data->InsertOrRetrieve(source);
						expand = expand->Retrieve(source);
					}
					break;
				case GR_NEXT:
					if (auto_distributed) {
						data = data->InsertOrRetrieve(next);
						expand = expand->Retrieve(next);
					}
					break;
				case GR_DESTINATION:
					if (auto_distributed) {
						data = data->InsertOrRetrieve(dest);
						expand = expand->Retrieve(dest);
					}
					break;
			}
		}
		data->Update(count);
	}

	void UpdateWidgetSize(int widget, Dimension *size, const Dimension &padding, Dimension *fill, Dimension *resize) override
	{
		switch (widget) {
			case WID_SV_WAITING:
				resize->height = FONT_HEIGHT_NORMAL;
				size->height = WD_FRAMERECT_TOP + 4 * resize->height + WD_FRAMERECT_BOTTOM;
				this->expand_shrink_width = std::max(GetStringBoundingBox("-").width, GetStringBoundingBox("+").width) + WD_FRAMERECT_LEFT + WD_FRAMERECT_RIGHT;
				break;

			case WID_SV_ACCEPT_RATING_LIST:
				size->height = WD_FRAMERECT_TOP + ((this->GetWidget<NWidgetCore>(WID_SV_ACCEPTS_RATINGS)->widget_data == STR_STATION_VIEW_RATINGS_BUTTON) ? this->accepts_lines : this->rating_lines) * FONT_HEIGHT_NORMAL + WD_FRAMERECT_BOTTOM;
				break;

			case WID_SV_CLOSE_AIRPORT:
				if (!(Station::Get(this->window_number)->facilities & FACIL_AIRPORT)) {
					/* Hide 'Close Airport' button if no airport present. */
					size->width = 0;
					resize->width = 0;
					fill->width = 0;
				}
				break;

			case WID_SV_SORT_ORDER:
			case WID_SV_GROUP:
				*size = maxdim(GetStringBoundingBox(STR_BUTTON_SORT_BY), GetStringBoundingBox(STR_STATION_VIEW_GROUP));
				size->width += padding.width;
				break;
		}
	}

	void OnPaint() override
	{
		const Station *st = Station::Get(this->window_number);
		CargoDataEntry cargo;
		BuildCargoList(&cargo, st);

		this->vscroll->SetCount(cargo.GetNumChildren()); // update scrollbar

		/* disable some buttons */
		this->SetWidgetDisabledState(WID_SV_RENAME,   st->owner != _local_company);
		this->SetWidgetDisabledState(WID_SV_TRAINS,   !(st->facilities & FACIL_TRAIN));
		this->SetWidgetDisabledState(WID_SV_ROADVEHS, !(st->facilities & FACIL_TRUCK_STOP) && !(st->facilities & FACIL_BUS_STOP));
		this->SetWidgetDisabledState(WID_SV_SHIPS,    !(st->facilities & FACIL_DOCK));
		this->SetWidgetDisabledState(WID_SV_PLANES,   !(st->facilities & FACIL_AIRPORT));
		this->SetWidgetDisabledState(WID_SV_CLOSE_AIRPORT, !(st->facilities & FACIL_AIRPORT) || st->owner != _local_company || st->owner == OWNER_NONE); // Also consider SE, where _local_company == OWNER_NONE
		this->SetWidgetLoweredState(WID_SV_CLOSE_AIRPORT, (st->facilities & FACIL_AIRPORT) && (st->airport.flags & AIRPORT_CLOSED_block) != 0);

		extern const Station *_viewport_highlight_station;
		this->SetWidgetDisabledState(WID_SV_CATCHMENT, st->facilities == FACIL_NONE);
		this->SetWidgetLoweredState(WID_SV_CATCHMENT, _viewport_highlight_station == st);

		this->DrawWidgets();

		if (!this->IsShaded()) {
			/* Draw 'accepted cargo' or 'cargo ratings'. */
			const NWidgetBase *wid = this->GetWidget<NWidgetBase>(WID_SV_ACCEPT_RATING_LIST);
			const Rect r = {(int)wid->pos_x, (int)wid->pos_y, (int)(wid->pos_x + wid->current_x - 1), (int)(wid->pos_y + wid->current_y - 1)};
			if (this->GetWidget<NWidgetCore>(WID_SV_ACCEPTS_RATINGS)->widget_data == STR_STATION_VIEW_RATINGS_BUTTON) {
				int lines = this->DrawAcceptedCargo(r);
				if (lines > this->accepts_lines) { // Resize the widget, and perform re-initialization of the window.
					this->accepts_lines = lines;
					this->ReInit();
					return;
				}
			} else {
				int lines = this->DrawCargoRatings(r);
				if (lines > this->rating_lines) { // Resize the widget, and perform re-initialization of the window.
					this->rating_lines = lines;
					this->ReInit();
					return;
				}
			}

			/* Draw arrow pointing up/down for ascending/descending sorting */
			this->DrawSortButtonState(WID_SV_SORT_ORDER, sort_orders[1] == SO_ASCENDING ? SBS_UP : SBS_DOWN);

			int pos = this->vscroll->GetPosition();

			int maxrows = this->vscroll->GetCapacity();

			displayed_rows.clear();

			/* Draw waiting cargo. */
			NWidgetBase *nwi = this->GetWidget<NWidgetBase>(WID_SV_WAITING);
			Rect waiting_rect = { (int)nwi->pos_x, (int)nwi->pos_y, (int)(nwi->pos_x + nwi->current_x - 1), (int)(nwi->pos_y + nwi->current_y - 1)};
			this->DrawEntries(&cargo, waiting_rect, pos, maxrows, 0);
			scroll_to_row = INT_MAX;
		}
	}

	void SetStringParameters(int widget) const override
	{
		const Station *st = Station::Get(this->window_number);
		SetDParam(0, st->index);
		SetDParam(1, st->facilities);
	}

	/**
	 * Rebuild the cache for estimated destinations which is used to quickly show the "destination" entries
	 * even if we actually don't know the destination of a certain packet from just looking at it.
	 * @param i Cargo to recalculate the cache for.
	 */
	void RecalcDestinations(CargoID i)
	{
		const Station *st = Station::Get(this->window_number);
		CargoDataEntry *cargo_entry = cached_destinations.InsertOrRetrieve(i);
		cargo_entry->Clear();

		const FlowStatMap &flows = st->goods[i].flows;
		for (FlowStatMap::const_iterator it = flows.begin(); it != flows.end(); ++it) {
			StationID from = it->first;
			CargoDataEntry *source_entry = cargo_entry->InsertOrRetrieve(from);
			const FlowStat::SharesMap *shares = it->second.GetShares();
			uint32 prev_count = 0;
			for (FlowStat::SharesMap::const_iterator flow_it = shares->begin(); flow_it != shares->end(); ++flow_it) {
				StationID via = flow_it->second;
				CargoDataEntry *via_entry = source_entry->InsertOrRetrieve(via);
				if (via == this->window_number) {
					via_entry->InsertOrRetrieve(via)->Update(flow_it->first - prev_count);
				} else {
					EstimateDestinations(i, from, via, flow_it->first - prev_count, via_entry);
				}
				prev_count = flow_it->first;
			}
		}
	}

	/**
	 * Estimate the amounts of cargo per final destination for a given cargo, source station and next hop and
	 * save the result as children of the given CargoDataEntry.
	 * @param cargo ID of the cargo to estimate destinations for.
	 * @param source Source station of the given batch of cargo.
	 * @param next Intermediate hop to start the calculation at ("next hop").
	 * @param count Size of the batch of cargo.
	 * @param dest CargoDataEntry to save the results in.
	 */
	void EstimateDestinations(CargoID cargo, StationID source, StationID next, uint count, CargoDataEntry *dest)
	{
		if (Station::IsValidID(next) && Station::IsValidID(source)) {
			CargoDataEntry tmp;
			const FlowStatMap &flowmap = Station::Get(next)->goods[cargo].flows;
			FlowStatMap::const_iterator map_it = flowmap.find(source);
			if (map_it != flowmap.end()) {
				const FlowStat::SharesMap *shares = map_it->second.GetShares();
				uint32 prev_count = 0;
				for (FlowStat::SharesMap::const_iterator i = shares->begin(); i != shares->end(); ++i) {
					tmp.InsertOrRetrieve(i->second)->Update(i->first - prev_count);
					prev_count = i->first;
				}
			}

			if (tmp.GetCount() == 0) {
				dest->InsertOrRetrieve(INVALID_STATION)->Update(count);
			} else {
				uint sum_estimated = 0;
				while (sum_estimated < count) {
					for (CargoDataSet::iterator i = tmp.Begin(); i != tmp.End() && sum_estimated < count; ++i) {
						CargoDataEntry *child = *i;
						uint estimate = DivideApprox(child->GetCount() * count, tmp.GetCount());
						if (estimate == 0) estimate = 1;

						sum_estimated += estimate;
						if (sum_estimated > count) {
							estimate -= sum_estimated - count;
							sum_estimated = count;
						}

						if (estimate > 0) {
							if (child->GetStation() == next) {
								dest->InsertOrRetrieve(next)->Update(estimate);
							} else {
								EstimateDestinations(cargo, source, child->GetStation(), estimate, dest);
							}
						}
					}

				}
			}
		} else {
			dest->InsertOrRetrieve(INVALID_STATION)->Update(count);
		}
	}

	/**
	 * Build up the cargo view for PLANNED mode and a specific cargo.
	 * @param i Cargo to show.
	 * @param flows The current station's flows for that cargo.
	 * @param cargo The CargoDataEntry to save the results in.
	 */
	void BuildFlowList(CargoID i, const FlowStatMap &flows, CargoDataEntry *cargo)
	{
		const CargoDataEntry *source_dest = this->cached_destinations.Retrieve(i);
		for (FlowStatMap::const_iterator it = flows.begin(); it != flows.end(); ++it) {
			StationID from = it->first;
			const CargoDataEntry *source_entry = source_dest->Retrieve(from);
			const FlowStat::SharesMap *shares = it->second.GetShares();
			for (FlowStat::SharesMap::const_iterator flow_it = shares->begin(); flow_it != shares->end(); ++flow_it) {
				const CargoDataEntry *via_entry = source_entry->Retrieve(flow_it->second);
				for (CargoDataSet::iterator dest_it = via_entry->Begin(); dest_it != via_entry->End(); ++dest_it) {
					CargoDataEntry *dest_entry = *dest_it;
					ShowCargo(cargo, i, from, flow_it->second, dest_entry->GetStation(), dest_entry->GetCount());
				}
			}
		}
	}

	/**
	 * Build up the cargo view for WAITING mode and a specific cargo.
	 * @param i Cargo to show.
	 * @param packets The current station's cargo list for that cargo.
	 * @param cargo The CargoDataEntry to save the result in.
	 */
	void BuildCargoList(CargoID i, const StationCargoList &packets, CargoDataEntry *cargo)
	{
		const CargoDataEntry *source_dest = this->cached_destinations.Retrieve(i);
		for (StationCargoList::ConstIterator it = packets.Packets()->begin(); it != packets.Packets()->end(); it++) {
			const CargoPacket *cp = *it;
			StationID next = it.GetKey();

			const CargoDataEntry *source_entry = source_dest->Retrieve(cp->SourceStation());
			if (source_entry == nullptr) {
				this->ShowCargo(cargo, i, cp->SourceStation(), next, INVALID_STATION, cp->Count());
				continue;
			}

			const CargoDataEntry *via_entry = source_entry->Retrieve(next);
			if (via_entry == nullptr) {
				this->ShowCargo(cargo, i, cp->SourceStation(), next, INVALID_STATION, cp->Count());
				continue;
			}

			for (CargoDataSet::iterator dest_it = via_entry->Begin(); dest_it != via_entry->End(); ++dest_it) {
				CargoDataEntry *dest_entry = *dest_it;
				uint val = DivideApprox(cp->Count() * dest_entry->GetCount(), via_entry->GetCount());
				this->ShowCargo(cargo, i, cp->SourceStation(), next, dest_entry->GetStation(), val);
			}
		}
		this->ShowCargo(cargo, i, NEW_STATION, NEW_STATION, NEW_STATION, packets.ReservedCount());
	}

	/**
	 * Build up the cargo view for all cargoes.
	 * @param cargo The root cargo entry to save all results in.
	 * @param st The station to calculate the cargo view from.
	 */
	void BuildCargoList(CargoDataEntry *cargo, const Station *st)
	{
		for (CargoID i = 0; i < NUM_CARGO; i++) {

			if (this->cached_destinations.Retrieve(i) == nullptr) {
				this->RecalcDestinations(i);
			}

			if (this->current_mode == MODE_WAITING) {
				this->BuildCargoList(i, st->goods[i].cargo, cargo);
			} else {
				this->BuildFlowList(i, st->goods[i].flows, cargo);
			}
		}
	}

	/**
	 * Mark a specific row, characterized by its CargoDataEntry, as expanded.
	 * @param data The row to be marked as expanded.
	 */
	void SetDisplayedRow(const CargoDataEntry *data)
	{
		std::list<StationID> stations;
		const CargoDataEntry *parent = data->GetParent();
		if (parent->GetParent() == nullptr) {
			this->displayed_rows.push_back(RowDisplay(&this->expanded_rows, data->GetCargo()));
			return;
		}

		StationID next = data->GetStation();
		while (parent->GetParent()->GetParent() != nullptr) {
			stations.push_back(parent->GetStation());
			parent = parent->GetParent();
		}

		CargoID cargo = parent->GetCargo();
		CargoDataEntry *filter = this->expanded_rows.Retrieve(cargo);
		while (!stations.empty()) {
			filter = filter->Retrieve(stations.back());
			stations.pop_back();
		}

		this->displayed_rows.push_back(RowDisplay(filter, next));
	}

	/**
	 * Select the correct string for an entry referring to the specified station.
	 * @param station Station the entry is showing cargo for.
	 * @param here String to be shown if the entry refers to the same station as this station GUI belongs to.
	 * @param other_station String to be shown if the entry refers to a specific other station.
	 * @param any String to be shown if the entry refers to "any station".
	 * @return One of the three given strings or STR_STATION_VIEW_RESERVED, depending on what station the entry refers to.
	 */
	StringID GetEntryString(StationID station, StringID here, StringID other_station, StringID any)
	{
		if (station == this->window_number) {
			return here;
		} else if (station == INVALID_STATION) {
			return any;
		} else if (station == NEW_STATION) {
			return STR_STATION_VIEW_RESERVED;
		} else {
			SetDParam(2, station);
			return other_station;
		}
	}

	/**
	 * Determine if we need to show the special "non-stop" string.
	 * @param cd Entry we are going to show.
	 * @param station Station the entry refers to.
	 * @param column The "column" the entry will be shown in.
	 * @return either STR_STATION_VIEW_VIA or STR_STATION_VIEW_NONSTOP.
	 */
	StringID SearchNonStop(CargoDataEntry *cd, StationID station, int column)
	{
		CargoDataEntry *parent = cd->GetParent();
		for (int i = column - 1; i > 0; --i) {
			if (this->groupings[i] == GR_DESTINATION) {
				if (parent->GetStation() == station) {
					return STR_STATION_VIEW_NONSTOP;
				} else {
					return STR_STATION_VIEW_VIA;
				}
			}
			parent = parent->GetParent();
		}

		if (this->groupings[column + 1] == GR_DESTINATION) {
			CargoDataSet::iterator begin = cd->Begin();
			CargoDataSet::iterator end = cd->End();
			if (begin != end && ++(cd->Begin()) == end && (*(begin))->GetStation() == station) {
				return STR_STATION_VIEW_NONSTOP;
			} else {
				return STR_STATION_VIEW_VIA;
			}
		}

		return STR_STATION_VIEW_VIA;
	}

	/**
	 * Draw the given cargo entries in the station GUI.
	 * @param entry Root entry for all cargo to be drawn.
	 * @param r Screen rectangle to draw into.
	 * @param pos Current row to be drawn to (counted down from 0 to -maxrows, same as vscroll->GetPosition()).
	 * @param maxrows Maximum row to be drawn.
	 * @param column Current "column" being drawn.
	 * @param cargo Current cargo being drawn (if cargo column has been passed).
	 * @return row (in "pos" counting) after the one we have last drawn to.
	 */
	int DrawEntries(CargoDataEntry *entry, Rect &r, int pos, int maxrows, int column, CargoID cargo = CT_INVALID)
	{
		if (this->sortings[column] == ST_AS_GROUPING) {
			if (this->groupings[column] != GR_CARGO) {
				entry->Resort(ST_STATION_STRING, this->sort_orders[column]);
			}
		} else {
			entry->Resort(ST_COUNT, this->sort_orders[column]);
		}
		for (CargoDataSet::iterator i = entry->Begin(); i != entry->End(); ++i) {
			CargoDataEntry *cd = *i;

			Grouping grouping = this->groupings[column];
			if (grouping == GR_CARGO) cargo = cd->GetCargo();
			bool auto_distributed = _settings_game.linkgraph.GetDistributionType(cargo) != DT_MANUAL;

			if (pos > -maxrows && pos <= 0) {
				StringID str = STR_EMPTY;
				int y = r.top + WD_FRAMERECT_TOP - pos * FONT_HEIGHT_NORMAL;
				SetDParam(0, cargo);
				SetDParam(1, cd->GetCount());

				if (this->groupings[column] == GR_CARGO) {
					str = STR_STATION_VIEW_WAITING_CARGO;
					DrawCargoIcons(cd->GetCargo(), cd->GetCount(), r.left + WD_FRAMERECT_LEFT + this->expand_shrink_width, r.right - WD_FRAMERECT_RIGHT - this->expand_shrink_width, y, y + FONT_HEIGHT_NORMAL);
				} else {
					if (!auto_distributed) grouping = GR_SOURCE;
					StationID station = cd->GetStation();

					switch (grouping) {
						case GR_SOURCE:
							str = this->GetEntryString(station, STR_STATION_VIEW_FROM_HERE, STR_STATION_VIEW_FROM, STR_STATION_VIEW_FROM_ANY);
							break;
						case GR_NEXT:
							str = this->GetEntryString(station, STR_STATION_VIEW_VIA_HERE, STR_STATION_VIEW_VIA, STR_STATION_VIEW_VIA_ANY);
							if (str == STR_STATION_VIEW_VIA) str = this->SearchNonStop(cd, station, column);
							break;
						case GR_DESTINATION:
							str = this->GetEntryString(station, STR_STATION_VIEW_TO_HERE, STR_STATION_VIEW_TO, STR_STATION_VIEW_TO_ANY);
							break;
						default:
							NOT_REACHED();
					}
					if (pos == -this->scroll_to_row && Station::IsValidID(station)) {
						ScrollMainWindowToTile(Station::Get(station)->xy);
					}
				}

				bool rtl = _current_text_dir == TD_RTL;
				int text_left    = rtl ? r.left + this->expand_shrink_width : r.left + WD_FRAMERECT_LEFT + column * this->expand_shrink_width;
				int text_right   = rtl ? r.right - WD_FRAMERECT_LEFT - column * this->expand_shrink_width : r.right - this->expand_shrink_width;
				int shrink_left  = rtl ? r.left + WD_FRAMERECT_LEFT : r.right - this->expand_shrink_width + WD_FRAMERECT_LEFT;
				int shrink_right = rtl ? r.left + this->expand_shrink_width - WD_FRAMERECT_RIGHT : r.right - WD_FRAMERECT_RIGHT;

				DrawString(text_left, text_right, y, str);

				if (column < NUM_COLUMNS - 1) {
					const char *sym = nullptr;
					if (cd->GetNumChildren() > 0) {
						sym = "-";
					} else if (auto_distributed && str != STR_STATION_VIEW_RESERVED) {
						sym = "+";
					} else {
						/* Only draw '+' if there is something to be shown. */
						const StationCargoList &list = Station::Get(this->window_number)->goods[cargo].cargo;
						if (grouping == GR_CARGO && (list.ReservedCount() > 0 || cd->HasTransfers())) {
							sym = "+";
						}
					}
					if (sym) DrawString(shrink_left, shrink_right, y, sym, TC_YELLOW);
				}
				this->SetDisplayedRow(cd);
			}
			--pos;
			if (auto_distributed || column == 0) {
				pos = this->DrawEntries(cd, r, pos, maxrows, column + 1, cargo);
			}
		}
		return pos;
	}

	/**
	 * Draw accepted cargo in the #WID_SV_ACCEPT_RATING_LIST widget.
	 * @param r Rectangle of the widget.
	 * @return Number of lines needed for drawing the accepted cargo.
	 */
	int DrawAcceptedCargo(const Rect &r) const
	{
		const Station *st = Station::Get(this->window_number);

		CargoTypes cargo_mask = 0;
		for (CargoID i = 0; i < NUM_CARGO; i++) {
			if (HasBit(st->goods[i].status, GoodsEntry::GES_ACCEPTANCE)) SetBit(cargo_mask, i);
		}
		SetDParam(0, cargo_mask);
		int bottom = DrawStringMultiLine(r.left + WD_FRAMERECT_LEFT, r.right - WD_FRAMERECT_RIGHT, r.top + WD_FRAMERECT_TOP, INT32_MAX, STR_STATION_VIEW_ACCEPTS_CARGO);
		return CeilDiv(bottom - r.top - WD_FRAMERECT_TOP, FONT_HEIGHT_NORMAL);
	}

	/**
	 * Draw cargo ratings in the #WID_SV_ACCEPT_RATING_LIST widget.
	 * @param r Rectangle of the widget.
	 * @return Number of lines needed for drawing the cargo ratings.
	 */
	int DrawCargoRatings(const Rect &r) const
	{
		const Station *st = Station::Get(this->window_number);
		int y = r.top + WD_FRAMERECT_TOP;

		if (st->town->exclusive_counter > 0) {
			SetDParam(0, st->town->exclusivity);
			y = DrawStringMultiLine(r.left + WD_FRAMERECT_LEFT, r.right - WD_FRAMERECT_RIGHT, y, r.bottom, st->town->exclusivity == st->owner ? STR_STATION_VIEW_EXCLUSIVE_RIGHTS_SELF : STR_STATION_VIEW_EXCLUSIVE_RIGHTS_COMPANY);
			y += WD_PAR_VSEP_WIDE;
		}

		DrawString(r.left + WD_FRAMERECT_LEFT, r.right - WD_FRAMERECT_RIGHT, y, STR_STATION_VIEW_SUPPLY_RATINGS_TITLE);
		y += FONT_HEIGHT_NORMAL;

		const CargoSpec *cs;
		FOR_ALL_SORTED_STANDARD_CARGOSPECS(cs) {
			const GoodsEntry *ge = &st->goods[cs->Index()];
			if (!ge->HasRating()) continue;

			const LinkGraph *lg = LinkGraph::GetIfValid(ge->link_graph);
			SetDParam(0, cs->name);
			SetDParam(1, lg != nullptr ? lg->Monthly((*lg)[ge->node].Supply()) : 0);
			SetDParam(2, STR_CARGO_RATING_APPALLING + (ge->rating >> 5));
			SetDParam(3, ToPercent8(ge->rating));
			DrawString(r.left + WD_FRAMERECT_LEFT + 6, r.right - WD_FRAMERECT_RIGHT - 6, y, STR_STATION_VIEW_CARGO_SUPPLY_RATING);
			y += FONT_HEIGHT_NORMAL;
		}
		return CeilDiv(y - r.top - WD_FRAMERECT_TOP, FONT_HEIGHT_NORMAL);
	}

	/**
	 * Expand or collapse a specific row.
	 * @param filter Parent of the row.
	 * @param next ID pointing to the row.
	 */
	template<class Tid>
	void HandleCargoWaitingClick(CargoDataEntry *filter, Tid next)
	{
		if (filter->Retrieve(next) != nullptr) {
			filter->Remove(next);
		} else {
			filter->InsertOrRetrieve(next);
		}
	}

	/**
	 * Handle a click on a specific row in the cargo view.
	 * @param row Row being clicked.
	 */
	void HandleCargoWaitingClick(int row)
	{
		if (row < 0 || (uint)row >= this->displayed_rows.size()) return;
		if (_ctrl_pressed) {
			this->scroll_to_row = row;
		} else {
			RowDisplay &display = this->displayed_rows[row];
			if (display.filter == &this->expanded_rows) {
				this->HandleCargoWaitingClick<CargoID>(display.filter, display.next_cargo);
			} else {
				this->HandleCargoWaitingClick<StationID>(display.filter, display.next_station);
			}
		}
		this->SetWidgetDirty(WID_SV_WAITING);
	}

	void OnClick(Point pt, int widget, int click_count) override
	{
		switch (widget) {
			case WID_SV_WAITING:
				this->HandleCargoWaitingClick(this->vscroll->GetScrolledRowFromWidget(pt.y, this, WID_SV_WAITING, WD_FRAMERECT_TOP, FONT_HEIGHT_NORMAL) - this->vscroll->GetPosition());
				break;

			case WID_SV_CATCHMENT:
				SetViewportCatchmentStation(Station::Get(this->window_number), !this->IsWidgetLowered(WID_SV_CATCHMENT));
				break;

			case WID_SV_LOCATION:
				if (_ctrl_pressed) {
					ShowExtraViewportWindow(Station::Get(this->window_number)->xy);
				} else {
					ScrollMainWindowToTile(Station::Get(this->window_number)->xy);
				}
				break;

			case WID_SV_ACCEPTS_RATINGS: {
				/* Swap between 'accepts' and 'ratings' view. */
				int height_change;
				NWidgetCore *nwi = this->GetWidget<NWidgetCore>(WID_SV_ACCEPTS_RATINGS);
				if (this->GetWidget<NWidgetCore>(WID_SV_ACCEPTS_RATINGS)->widget_data == STR_STATION_VIEW_RATINGS_BUTTON) {
					nwi->SetDataTip(STR_STATION_VIEW_ACCEPTS_BUTTON, STR_STATION_VIEW_ACCEPTS_TOOLTIP); // Switch to accepts view.
					height_change = this->rating_lines - this->accepts_lines;
				} else {
					nwi->SetDataTip(STR_STATION_VIEW_RATINGS_BUTTON, STR_STATION_VIEW_RATINGS_TOOLTIP); // Switch to ratings view.
					height_change = this->accepts_lines - this->rating_lines;
				}
				this->ReInit(0, height_change * FONT_HEIGHT_NORMAL);
				break;
			}

			case WID_SV_RENAME:
				SetDParam(0, this->window_number);
				ShowQueryString(STR_STATION_NAME, STR_STATION_VIEW_RENAME_STATION_CAPTION, MAX_LENGTH_STATION_NAME_CHARS,
						this, CS_ALPHANUMERAL, QSF_ENABLE_DEFAULT | QSF_LEN_IN_CHARS);
				break;

			case WID_SV_CLOSE_AIRPORT:
				DoCommandP(0, this->window_number, 0, CMD_OPEN_CLOSE_AIRPORT);
				break;

			case WID_SV_TRAINS:   // Show list of scheduled trains to this station
			case WID_SV_ROADVEHS: // Show list of scheduled road-vehicles to this station
			case WID_SV_SHIPS:    // Show list of scheduled ships to this station
			case WID_SV_PLANES: { // Show list of scheduled aircraft to this station
				Owner owner = Station::Get(this->window_number)->owner;
				ShowVehicleListWindow(owner, (VehicleType)(widget - WID_SV_TRAINS), (StationID)this->window_number);
				break;
			}

			case WID_SV_SORT_BY: {
				/* The initial selection is composed of current mode and
				 * sorting criteria for columns 1, 2, and 3. Column 0 is always
				 * sorted by cargo ID. The others can theoretically be sorted
				 * by different things but there is no UI for that. */
				ShowDropDownMenu(this, _sort_names,
						this->current_mode * 2 + (this->sortings[1] == ST_COUNT ? 1 : 0),
						WID_SV_SORT_BY, 0, 0);
				break;
			}

			case WID_SV_GROUP_BY: {
				ShowDropDownMenu(this, _group_names, this->grouping_index, WID_SV_GROUP_BY, 0, 0);
				break;
			}

			case WID_SV_SORT_ORDER: { // flip sorting method asc/desc
				this->SelectSortOrder(this->sort_orders[1] == SO_ASCENDING ? SO_DESCENDING : SO_ASCENDING);
				this->SetTimeout();
				this->LowerWidget(WID_SV_SORT_ORDER);
				break;
			}
		}
	}

	/**
	 * Select a new sort order for the cargo view.
	 * @param order New sort order.
	 */
	void SelectSortOrder(SortOrder order)
	{
		this->sort_orders[1] = this->sort_orders[2] = this->sort_orders[3] = order;
		_settings_client.gui.station_gui_sort_order = this->sort_orders[1];
		this->SetDirty();
	}

	/**
	 * Select a new sort criterium for the cargo view.
	 * @param index Row being selected in the sort criteria drop down.
	 */
	void SelectSortBy(int index)
	{
		_settings_client.gui.station_gui_sort_by = index;
		switch (_sort_names[index]) {
			case STR_STATION_VIEW_WAITING_STATION:
				this->current_mode = MODE_WAITING;
				this->sortings[1] = this->sortings[2] = this->sortings[3] = ST_AS_GROUPING;
				break;
			case STR_STATION_VIEW_WAITING_AMOUNT:
				this->current_mode = MODE_WAITING;
				this->sortings[1] = this->sortings[2] = this->sortings[3] = ST_COUNT;
				break;
			case STR_STATION_VIEW_PLANNED_STATION:
				this->current_mode = MODE_PLANNED;
				this->sortings[1] = this->sortings[2] = this->sortings[3] = ST_AS_GROUPING;
				break;
			case STR_STATION_VIEW_PLANNED_AMOUNT:
				this->current_mode = MODE_PLANNED;
				this->sortings[1] = this->sortings[2] = this->sortings[3] = ST_COUNT;
				break;
			default:
				NOT_REACHED();
		}
		/* Display the current sort variant */
		this->GetWidget<NWidgetCore>(WID_SV_SORT_BY)->widget_data = _sort_names[index];
		this->SetDirty();
	}

	/**
	 * Select a new grouping mode for the cargo view.
	 * @param index Row being selected in the grouping drop down.
	 */
	void SelectGroupBy(int index)
	{
		this->grouping_index = index;
		_settings_client.gui.station_gui_group_order = index;
		this->GetWidget<NWidgetCore>(WID_SV_GROUP_BY)->widget_data = _group_names[index];
		switch (_group_names[index]) {
			case STR_STATION_VIEW_GROUP_S_V_D:
				this->groupings[1] = GR_SOURCE;
				this->groupings[2] = GR_NEXT;
				this->groupings[3] = GR_DESTINATION;
				break;
			case STR_STATION_VIEW_GROUP_S_D_V:
				this->groupings[1] = GR_SOURCE;
				this->groupings[2] = GR_DESTINATION;
				this->groupings[3] = GR_NEXT;
				break;
			case STR_STATION_VIEW_GROUP_V_S_D:
				this->groupings[1] = GR_NEXT;
				this->groupings[2] = GR_SOURCE;
				this->groupings[3] = GR_DESTINATION;
				break;
			case STR_STATION_VIEW_GROUP_V_D_S:
				this->groupings[1] = GR_NEXT;
				this->groupings[2] = GR_DESTINATION;
				this->groupings[3] = GR_SOURCE;
				break;
			case STR_STATION_VIEW_GROUP_D_S_V:
				this->groupings[1] = GR_DESTINATION;
				this->groupings[2] = GR_SOURCE;
				this->groupings[3] = GR_NEXT;
				break;
			case STR_STATION_VIEW_GROUP_D_V_S:
				this->groupings[1] = GR_DESTINATION;
				this->groupings[2] = GR_NEXT;
				this->groupings[3] = GR_SOURCE;
				break;
		}
		this->SetDirty();
	}

	void OnDropdownSelect(int widget, int index) override
	{
		if (widget == WID_SV_SORT_BY) {
			this->SelectSortBy(index);
		} else {
			this->SelectGroupBy(index);
		}
	}

	void OnQueryTextFinished(char *str) override
	{
		if (str == nullptr) return;

		DoCommandP(0, this->window_number, 0, CMD_RENAME_STATION | CMD_MSG(STR_ERROR_CAN_T_RENAME_STATION), nullptr, str);
	}

	void OnResize() override
	{
		this->vscroll->SetCapacityFromWidget(this, WID_SV_WAITING, WD_FRAMERECT_TOP + WD_FRAMERECT_BOTTOM);
	}

	/**
	 * Some data on this window has become invalid. Invalidate the cache for the given cargo if necessary.
	 * @param data Information about the changed data. If it's a valid cargo ID, invalidate the cargo data.
	 * @param gui_scope Whether the call is done from GUI scope. You may not do everything when not in GUI scope. See #InvalidateWindowData() for details.
	 */
	void OnInvalidateData(int data = 0, bool gui_scope = true) override
	{
		if (gui_scope) {
			if (data >= 0 && data < NUM_CARGO) {
				this->cached_destinations.Remove((CargoID)data);
			} else {
				this->ReInit();
			}
		}
	}
};

const StringID StationViewWindow::_sort_names[] = {
	STR_STATION_VIEW_WAITING_STATION,
	STR_STATION_VIEW_WAITING_AMOUNT,
	STR_STATION_VIEW_PLANNED_STATION,
	STR_STATION_VIEW_PLANNED_AMOUNT,
	INVALID_STRING_ID
};

const StringID StationViewWindow::_group_names[] = {
	STR_STATION_VIEW_GROUP_S_V_D,
	STR_STATION_VIEW_GROUP_S_D_V,
	STR_STATION_VIEW_GROUP_V_S_D,
	STR_STATION_VIEW_GROUP_V_D_S,
	STR_STATION_VIEW_GROUP_D_S_V,
	STR_STATION_VIEW_GROUP_D_V_S,
	INVALID_STRING_ID
};

static WindowDesc _station_view_desc(
	WDP_AUTO, "view_station", 249, 117,
	WC_STATION_VIEW, WC_NONE,
	0,
	_nested_station_view_widgets, lengthof(_nested_station_view_widgets)
);

/**
 * Opens StationViewWindow for given station
 *
 * @param station station which window should be opened
 */
void ShowStationViewWindow(StationID station)
{
	AllocateWindowDescFront<StationViewWindow>(&_station_view_desc, station);
}

/** Struct containing TileIndex and StationID */
struct TileAndStation {
	TileIndex tile;    ///< TileIndex
	StationID station; ///< StationID
};

static std::vector<TileAndStation> _deleted_stations_nearby;
static std::vector<StationID> _stations_nearby_list;

/**
 * Add station on this tile to _stations_nearby_list if it's fully within the
 * station spread.
 * @param tile Tile just being checked
 * @param user_data Pointer to TileArea context
 * @tparam T the type of station to look for
 */
template <class T>
static bool AddNearbyStation(TileIndex tile, void *user_data)
{
	TileArea *ctx = (TileArea *)user_data;

	/* First check if there were deleted stations here */
	for (uint i = 0; i < _deleted_stations_nearby.size(); i++) {
		auto ts = _deleted_stations_nearby.begin() + i;
		if (ts->tile == tile) {
			_stations_nearby_list.push_back(_deleted_stations_nearby[i].station);
			_deleted_stations_nearby.erase(ts);
			i--;
		}
	}

	/* Check if own station and if we stay within station spread */
	if (!IsTileType(tile, MP_STATION)) return false;

	StationID sid = GetStationIndex(tile);

	/* This station is (likely) a waypoint */
	if (!T::IsValidID(sid)) return false;

	T *st = T::Get(sid);
	if (st->owner != _local_company || std::find(_stations_nearby_list.begin(), _stations_nearby_list.end(), sid) != _stations_nearby_list.end()) return false;

	if (st->rect.BeforeAddRect(ctx->tile, ctx->w, ctx->h, StationRect::ADD_TEST).Succeeded()) {
		_stations_nearby_list.push_back(sid);
	}

	return false; // We want to include *all* nearby stations
}

/**
 * Circulate around the to-be-built station to find stations we could join.
 * Make sure that only stations are returned where joining wouldn't exceed
 * station spread and are our own station.
 * @param ta Base tile area of the to-be-built station
 * @param distant_join Search for adjacent stations (false) or stations fully
 *                     within station spread
 * @tparam T the type of station to look for
 */
template <class T>
static const T *FindStationsNearby(TileArea ta, bool distant_join)
{
	TileArea ctx = ta;

	_stations_nearby_list.clear();
	_deleted_stations_nearby.clear();

	/* Check the inside, to return, if we sit on another station */
	TILE_AREA_LOOP(t, ta) {
		if (t < MapSize() && IsTileType(t, MP_STATION) && T::IsValidID(GetStationIndex(t))) return T::GetByTile(t);
	}

	/* Look for deleted stations */
	for (const BaseStation *st : BaseStation::Iterate()) {
		if (T::IsExpected(st) && !st->IsInUse() && st->owner == _local_company) {
			/* Include only within station spread (yes, it is strictly less than) */
			if (std::max(DistanceMax(ta.tile, st->xy), DistanceMax(TILE_ADDXY(ta.tile, ta.w - 1, ta.h - 1), st->xy)) < _settings_game.station.station_spread) {
				_deleted_stations_nearby.push_back({st->xy, st->index});

				/* Add the station when it's within where we're going to build */
				if (IsInsideBS(TileX(st->xy), TileX(ctx.tile), ctx.w) &&
						IsInsideBS(TileY(st->xy), TileY(ctx.tile), ctx.h)) {
					AddNearbyStation<T>(st->xy, &ctx);
				}
			}
		}
	}

	/* Only search tiles where we have a chance to stay within the station spread.
	 * The complete check needs to be done in the callback as we don't know the
	 * extent of the found station, yet. */
	if (distant_join && std::min(ta.w, ta.h) >= _settings_game.station.station_spread) return nullptr;
	uint max_dist = distant_join ? _settings_game.station.station_spread - std::min(ta.w, ta.h) : 1;

	TileIndex tile = TileAddByDir(ctx.tile, DIR_N);
	CircularTileSearch(&tile, max_dist, ta.w, ta.h, AddNearbyStation<T>, &ctx);

	return nullptr;
}

static const NWidgetPart _nested_select_station_widgets[] = {
	NWidget(NWID_HORIZONTAL),
		NWidget(WWT_CLOSEBOX, COLOUR_DARK_GREEN),
		NWidget(WWT_CAPTION, COLOUR_DARK_GREEN, WID_JS_CAPTION), SetDataTip(STR_JOIN_STATION_CAPTION, STR_TOOLTIP_WINDOW_TITLE_DRAG_THIS),
		NWidget(WWT_DEFSIZEBOX, COLOUR_DARK_GREEN),
	EndContainer(),
	NWidget(NWID_HORIZONTAL),
		NWidget(WWT_PANEL, COLOUR_DARK_GREEN, WID_JS_PANEL), SetResize(1, 0), SetScrollbar(WID_JS_SCROLLBAR), EndContainer(),
		NWidget(NWID_VERTICAL),
			NWidget(NWID_VSCROLLBAR, COLOUR_DARK_GREEN, WID_JS_SCROLLBAR),
			NWidget(WWT_RESIZEBOX, COLOUR_DARK_GREEN),
		EndContainer(),
	EndContainer(),
};

/**
 * Window for selecting stations/waypoints to (distant) join to.
 * @tparam T The type of station to join with
 */
template <class T>
struct SelectStationWindow : Window {
	CommandContainer select_station_cmd; ///< Command to build new station
	TileArea area; ///< Location of new station
	Scrollbar *vscroll;

	SelectStationWindow(WindowDesc *desc, const CommandContainer &cmd, TileArea ta) :
		Window(desc),
		select_station_cmd(cmd),
		area(ta)
	{
		this->CreateNestedTree();
		this->vscroll = this->GetScrollbar(WID_JS_SCROLLBAR);
		this->GetWidget<NWidgetCore>(WID_JS_CAPTION)->widget_data = T::EXPECTED_FACIL == FACIL_WAYPOINT ? STR_JOIN_WAYPOINT_CAPTION : STR_JOIN_STATION_CAPTION;
		this->FinishInitNested(0);
		this->OnInvalidateData(0);

		_thd.freeze = true;
	}

	~SelectStationWindow()
	{
		if (_settings_client.gui.station_show_coverage) SetViewportCatchmentStation(nullptr, true);

		_thd.freeze = false;
	}

	void UpdateWidgetSize(int widget, Dimension *size, const Dimension &padding, Dimension *fill, Dimension *resize) override
	{
		if (widget != WID_JS_PANEL) return;

		/* Determine the widest string */
		Dimension d = GetStringBoundingBox(T::EXPECTED_FACIL == FACIL_WAYPOINT ? STR_JOIN_WAYPOINT_CREATE_SPLITTED_WAYPOINT : STR_JOIN_STATION_CREATE_SPLITTED_STATION);
		for (uint i = 0; i < _stations_nearby_list.size(); i++) {
			const T *st = T::Get(_stations_nearby_list[i]);
			SetDParam(0, st->index);
			SetDParam(1, st->facilities);
			d = maxdim(d, GetStringBoundingBox(T::EXPECTED_FACIL == FACIL_WAYPOINT ? STR_STATION_LIST_WAYPOINT : STR_STATION_LIST_STATION));
		}

		resize->height = GetMinSizing(NWST_STEP, d.height);
		d.height = 5 * resize->height;
		d.width += WD_FRAMERECT_RIGHT + WD_FRAMERECT_LEFT;
		d.height += WD_FRAMERECT_TOP + WD_FRAMERECT_BOTTOM;
		*size = d;
	}

	void DrawWidget(const Rect &r, int widget) const override
	{
		if (widget != WID_JS_PANEL) return;

		uint y = Center(r.top, this->resize.step_height);
		if (this->vscroll->GetPosition() == 0) {
			DrawString(r.left + WD_FRAMERECT_LEFT, r.right - WD_FRAMERECT_RIGHT, y, T::EXPECTED_FACIL == FACIL_WAYPOINT ? STR_JOIN_WAYPOINT_CREATE_SPLITTED_WAYPOINT : STR_JOIN_STATION_CREATE_SPLITTED_STATION);
			y += this->resize.step_height;
		}

		for (uint i = std::max<uint>(1, this->vscroll->GetPosition()); i <= _stations_nearby_list.size(); ++i, y += this->resize.step_height) {
			/* Don't draw anything if it extends past the end of the window. */
			if (i - this->vscroll->GetPosition() >= this->vscroll->GetCapacity()) break;

			const T *st = T::Get(_stations_nearby_list[i - 1]);
			SetDParam(0, st->index);
			SetDParam(1, st->facilities);
			DrawString(r.left + WD_FRAMERECT_LEFT, r.right - WD_FRAMERECT_RIGHT, y, T::EXPECTED_FACIL == FACIL_WAYPOINT ? STR_STATION_LIST_WAYPOINT : STR_STATION_LIST_STATION);
		}
	}

	void OnClick(Point pt, int widget, int click_count) override
	{
		if (widget != WID_JS_PANEL) return;

		uint st_index = this->vscroll->GetScrolledRowFromWidget(pt.y, this, WID_JS_PANEL, WD_FRAMERECT_TOP);
		bool distant_join = (st_index > 0);
		if (distant_join) st_index--;

		if (distant_join && st_index >= _stations_nearby_list.size()) return;

		/* Insert station to be joined into stored command */
		SB(this->select_station_cmd.p2, 16, 16,
		   (distant_join ? _stations_nearby_list[st_index] : NEW_STATION));

		/* Execute stored Command */
		DoCommandP(&this->select_station_cmd);

		/* Close Window; this might cause double frees! */
		DeleteWindowById(WC_SELECT_STATION, 0);
	}

	void OnRealtimeTick(uint delta_ms) override
	{
		if (_thd.dirty & 2) {
			_thd.dirty &= ~2;
			this->SetDirty();
		}
	}

	void OnResize() override
	{
		this->vscroll->SetCapacityFromWidget(this, WID_JS_PANEL, WD_FRAMERECT_TOP + WD_FRAMERECT_BOTTOM);
	}

	/**
	 * Some data on this window has become invalid.
	 * @param data Information about the changed data.
	 * @param gui_scope Whether the call is done from GUI scope. You may not do everything when not in GUI scope. See #InvalidateWindowData() for details.
	 */
	void OnInvalidateData(int data = 0, bool gui_scope = true) override
	{
		if (!gui_scope) return;
		FindStationsNearby<T>(this->area, true);
		this->vscroll->SetCount((uint)_stations_nearby_list.size() + 1);
		this->SetDirty();
	}

	void OnMouseOver(Point pt, int widget) override
	{
		if (widget != WID_JS_PANEL || T::EXPECTED_FACIL == FACIL_WAYPOINT) {
			SetViewportCatchmentStation(nullptr, true);
			return;
		}

		/* Show coverage area of station under cursor */
		uint st_index = this->vscroll->GetScrolledRowFromWidget(pt.y, this, WID_JS_PANEL, WD_FRAMERECT_TOP);
		if (st_index == 0 || st_index > _stations_nearby_list.size()) {
			SetViewportCatchmentStation(nullptr, true);
		} else {
			st_index--;
			SetViewportCatchmentStation(Station::Get(_stations_nearby_list[st_index]), true);
		}
	}
};

static WindowDesc _select_station_desc(
	WDP_AUTO, "build_station_join", 200, 180,
	WC_SELECT_STATION, WC_NONE,
	WDF_CONSTRUCTION,
	_nested_select_station_widgets, lengthof(_nested_select_station_widgets)
);


/**
 * Check whether we need to show the station selection window.
 * @param cmd Command to build the station.
 * @param ta Tile area of the to-be-built station
 * @tparam T the type of station
 * @return whether we need to show the station selection window.
 */
template <class T>
static bool StationJoinerNeeded(const CommandContainer &cmd, TileArea ta)
{
	/* Only show selection if distant join is enabled in the settings */
	if (!_settings_game.station.distant_join_stations) return false;

	/* If a window is already opened and we didn't ctrl-click,
	 * return true (i.e. just flash the old window) */
	Window *selection_window = FindWindowById(WC_SELECT_STATION, 0);
	if (selection_window != nullptr) {
		/* Abort current distant-join and start new one */
		delete selection_window;
		UpdateTileSelection();
	}

	/* only show the popup, if we press ctrl */
	if (!_ctrl_pressed) return false;

	/* Now check if we could build there */
	if (DoCommand(&cmd, CommandFlagsToDCFlags(GetCommandFlags(cmd.cmd))).Failed()) return false;

	/* Test for adjacent station or station below selection.
	 * If adjacent-stations is disabled and we are building next to a station, do not show the selection window.
	 * but join the other station immediately. */
	const T *st = FindStationsNearby<T>(ta, false);
	return st == nullptr && (_settings_game.station.adjacent_stations || _stations_nearby_list.size() == 0);
}

/**
 * Show the station selection window when needed. If not, build the station.
 * @param cmd Command to build the station.
 * @param ta Area to build the station in
 * @tparam the class to find stations for
 */
template <class T>
void ShowSelectBaseStationIfNeeded(const CommandContainer &cmd, TileArea ta)
{
	if (StationJoinerNeeded<T>(cmd, ta)) {
		if (!_settings_client.gui.persistent_buildingtools) ResetObjectToPlace();
		new SelectStationWindow<T>(&_select_station_desc, cmd, ta);
	} else {
		DoCommandP(&cmd);
	}
}

/**
 * Show the station selection window when needed. If not, build the station.
 * @param cmd Command to build the station.
 * @param ta Area to build the station in
 */
void ShowSelectStationIfNeeded(const CommandContainer &cmd, TileArea ta)
{
	ShowSelectBaseStationIfNeeded<Station>(cmd, ta);
}

/**
 * Show the waypoint selection window when needed. If not, build the waypoint.
 * @param cmd Command to build the waypoint.
 * @param ta Area to build the waypoint in
 */
void ShowSelectWaypointIfNeeded(const CommandContainer &cmd, TileArea ta)
{
	ShowSelectBaseStationIfNeeded<Waypoint>(cmd, ta);
}<|MERGE_RESOLUTION|>--- conflicted
+++ resolved
@@ -443,14 +443,9 @@
 
 			case WID_STL_LIST: {
 				bool rtl = _current_text_dir == TD_RTL;
-<<<<<<< HEAD
-				int max = min(this->vscroll->GetPosition() + this->vscroll->GetCapacity(), (uint)this->stations.size());
+				int max = std::min<size_t>(this->vscroll->GetPosition() + this->vscroll->GetCapacity(), this->stations.size());
 				uint line_height = GetMinSizing(NWST_STEP, FONT_HEIGHT_NORMAL);
 				int y = Center(r.top + WD_FRAMERECT_TOP, line_height);
-=======
-				int max = std::min<size_t>(this->vscroll->GetPosition() + this->vscroll->GetCapacity(), this->stations.size());
-				int y = r.top + WD_FRAMERECT_TOP;
->>>>>>> b2d9a2dc
 				for (int i = this->vscroll->GetPosition(); i < max; ++i) { // do until max number of stations of owner
 					const Station *st = this->stations[i];
 					assert(st->xy != INVALID_TILE);
@@ -802,17 +797,8 @@
 		NWidget(WWT_STICKYBOX, COLOUR_GREY),
 	EndContainer(),
 	NWidget(NWID_HORIZONTAL),
-<<<<<<< HEAD
-		NWidget(WWT_PUSHTXTBTN, COLOUR_GREY, WID_SV_SORT_ORDER), SetMinimalSize(81, 12), SetFill(0, 1), SetDataTip(STR_BUTTON_SORT_BY, STR_TOOLTIP_SORT_ORDER),
-		NWidget(WWT_DROPDOWN, COLOUR_GREY, WID_SV_SORT_BY), SetMinimalSize(168, 12), SetResize(1, 0), SetFill(1, 1), SetDataTip(0x0, STR_TOOLTIP_SORT_CRITERIA),
-	EndContainer(),
-	NWidget(NWID_HORIZONTAL),
-		NWidget(WWT_TEXTBTN, COLOUR_GREY, WID_SV_GROUP), SetMinimalSize(81, 12), SetFill(0, 1), SetDataTip(STR_STATION_VIEW_GROUP, 0x0),
-		NWidget(WWT_DROPDOWN, COLOUR_GREY, WID_SV_GROUP_BY), SetMinimalSize(168, 12), SetResize(1, 0), SetFill(1, 1), SetDataTip(0x0, STR_TOOLTIP_GROUP_ORDER),
-=======
 		NWidget(WWT_TEXTBTN, COLOUR_GREY, WID_SV_GROUP), SetMinimalSize(81, 12), SetFill(1, 1), SetDataTip(STR_STATION_VIEW_GROUP, 0x0),
 		NWidget(WWT_DROPDOWN, COLOUR_GREY, WID_SV_GROUP_BY), SetMinimalSize(168, 12), SetResize(1, 0), SetFill(0, 1), SetDataTip(0x0, STR_TOOLTIP_GROUP_ORDER),
->>>>>>> b2d9a2dc
 	EndContainer(),
 	NWidget(NWID_HORIZONTAL),
 		NWidget(WWT_PUSHTXTBTN, COLOUR_GREY, WID_SV_SORT_ORDER), SetMinimalSize(81, 12), SetFill(1, 1), SetDataTip(STR_BUTTON_SORT_BY, STR_TOOLTIP_SORT_ORDER),
