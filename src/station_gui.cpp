--- conflicted
+++ resolved
@@ -391,14 +391,8 @@
 			}
 
 			case WID_STL_LIST:
-<<<<<<< HEAD
-				resize->height = std::max(FONT_HEIGHT_NORMAL, FONT_HEIGHT_SMALL + ScaleFontTrad(3));
-				resize->height = GetMinButtonSize(resize->height);
-				size->height = WD_FRAMERECT_TOP + 5 * resize->height + WD_FRAMERECT_BOTTOM;
-=======
 				resize->height = std::max(FONT_HEIGHT_NORMAL, FONT_HEIGHT_SMALL + ScaleGUITrad(3));
 				size->height = padding.height + 5 * resize->height;
->>>>>>> 5e227886
 
 				/* Determine appropriate width for mini station rating graph */
 				this->rating_width = 0;
@@ -441,7 +435,6 @@
 				int max = std::min<size_t>(this->vscroll->GetPosition() + this->vscroll->GetCapacity(), this->stations.size());
 				Rect tr = r.Shrink(WidgetDimensions::scaled.framerect);
 				uint line_height = this->GetWidget<NWidgetBase>(widget)->resize_y;
-				line_height = GetMinButtonSize(line_height);
 				/* Spacing between station name and first rating graph. */
 				int text_spacing = WidgetDimensions::scaled.hsep_wide;
 				/* Spacing between additional rating graphs. */
@@ -738,7 +731,7 @@
 		NWidget(WWT_PANEL, COLOUR_GREY), SetResize(1, 0), SetFill(1, 1), EndContainer(),
 	EndContainer(),
 	NWidget(NWID_HORIZONTAL),
-		NWidget(WWT_PUSHTXTBTN, COLOUR_GREY, WID_STL_SORTBY), SetSizingType(NWST_BUTTON), SetMinimalSize(81, 12), SetDataTip(STR_BUTTON_SORT_BY, STR_TOOLTIP_SORT_ORDER),
+		NWidget(WWT_PUSHTXTBTN, COLOUR_GREY, WID_STL_SORTBY), SetMinimalSize(81, 12), SetDataTip(STR_BUTTON_SORT_BY, STR_TOOLTIP_SORT_ORDER),
 		NWidget(WWT_DROPDOWN, COLOUR_GREY, WID_STL_SORTDROPBTN), SetMinimalSize(163, 12), SetDataTip(STR_SORT_BY_NAME, STR_TOOLTIP_SORT_CRITERIA), // widget_data gets overwritten.
 		NWidget(WWT_PANEL, COLOUR_GREY), SetResize(1, 0), SetFill(1, 1), EndContainer(),
 	EndContainer(),
@@ -816,7 +809,7 @@
  * @param right right most coordinate to draw on
  * @param y y coordinate
  */
-static void DrawCargoIcons(CargoID i, uint waiting, int left, int right, int top, int y)
+static void DrawCargoIcons(CargoID i, uint waiting, int left, int right, int y)
 {
 	int width = ScaleSpriteTrad(10);
 	uint num = std::min<uint>((waiting + (width / 2)) / width, (right - left) / width); // maximum is width / 10 icons so it won't overflow
@@ -1750,11 +1743,7 @@
 
 				if (this->groupings[column] == GR_CARGO) {
 					str = STR_STATION_VIEW_WAITING_CARGO;
-<<<<<<< HEAD
-					DrawCargoIcons(cd->GetCargo(), cd->GetCount(), r.left + WD_FRAMERECT_LEFT + this->expand_shrink_width, r.right - WD_FRAMERECT_RIGHT - this->expand_shrink_width, y, y + FONT_HEIGHT_NORMAL);
-=======
 					DrawCargoIcons(cd->GetCargo(), cd->GetCount(), r.left + this->expand_shrink_width, r.right - this->expand_shrink_width, y);
->>>>>>> 5e227886
 				} else {
 					if (!auto_distributed) grouping = GR_SOURCE;
 					StationID station = cd->GetStation();
@@ -2295,17 +2284,10 @@
 			d = maxdim(d, GetStringBoundingBox(T::EXPECTED_FACIL == FACIL_WAYPOINT ? STR_STATION_LIST_WAYPOINT : STR_STATION_LIST_STATION));
 		}
 
-<<<<<<< HEAD
-		resize->height = GetMinButtonSize(d.height);
-		d.height = 5 * resize->height;
-		d.width += WD_FRAMERECT_RIGHT + WD_FRAMERECT_LEFT;
-		d.height += WD_FRAMERECT_TOP + WD_FRAMERECT_BOTTOM;
-=======
 		resize->height = d.height;
 		d.height *= 5;
 		d.width += padding.width;
 		d.height += padding.height;
->>>>>>> 5e227886
 		*size = d;
 	}
 
@@ -2313,11 +2295,7 @@
 	{
 		if (widget != WID_JS_PANEL) return;
 
-<<<<<<< HEAD
-		uint y = Center(r.top, this->resize.step_height);
-=======
 		Rect tr = r.Shrink(WidgetDimensions::scaled.framerect);
->>>>>>> 5e227886
 		if (this->vscroll->GetPosition() == 0) {
 			DrawString(tr, T::EXPECTED_FACIL == FACIL_WAYPOINT ? STR_JOIN_WAYPOINT_CREATE_SPLITTED_WAYPOINT : STR_JOIN_STATION_CREATE_SPLITTED_STATION);
 			tr.top += this->resize.step_height;
