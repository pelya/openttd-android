--- conflicted
+++ resolved
@@ -391,11 +391,8 @@
 			}
 
 			case WID_STL_LIST:
-<<<<<<< HEAD
-				resize->height = GetMinSizing(NWST_STEP, FONT_HEIGHT_NORMAL);
-=======
 				resize->height = std::max(FONT_HEIGHT_NORMAL, FONT_HEIGHT_SMALL + ScaleFontTrad(3));
->>>>>>> 6bd7f881
+				resize->height = GetMinSizing(NWST_STEP, resize->height);
 				size->height = WD_FRAMERECT_TOP + 5 * resize->height + WD_FRAMERECT_BOTTOM;
 
 				/* Determine appropriate width for mini station rating graph */
@@ -448,18 +445,14 @@
 			case WID_STL_LIST: {
 				bool rtl = _current_text_dir == TD_RTL;
 				int max = std::min<size_t>(this->vscroll->GetPosition() + this->vscroll->GetCapacity(), this->stations.size());
-<<<<<<< HEAD
-				uint line_height = GetMinSizing(NWST_STEP, FONT_HEIGHT_NORMAL);
-				int y = Center(r.top + WD_FRAMERECT_TOP, line_height);
-=======
 				int y = r.top + WD_FRAMERECT_TOP;
 				uint line_height = this->GetWidget<NWidgetBase>(widget)->resize_y;
+				line_height = GetMinSizing(NWST_STEP, line_height);
 				/* Spacing between station name and first rating graph. */
 				int text_spacing = ScaleFontTrad(5);
 				/* Spacing between additional rating graphs. */
 				int rating_spacing = ScaleFontTrad(4);
 
->>>>>>> 6bd7f881
 				for (int i = this->vscroll->GetPosition(); i < max; ++i) { // do until max number of stations of owner
 					const Station *st = this->stations[i];
 					assert(st->xy != INVALID_TILE);
@@ -492,10 +485,6 @@
 							}
 						}
 					}
-<<<<<<< HEAD
-
-=======
->>>>>>> 6bd7f881
 					y += line_height;
 				}
 
@@ -548,11 +537,7 @@
 	{
 		switch (widget) {
 			case WID_STL_LIST: {
-<<<<<<< HEAD
-				uint id_v = this->vscroll->GetScrolledRowFromWidget(pt.y, this, WID_STL_LIST, 0, this->resize.step_height);
-=======
 				uint id_v = this->vscroll->GetScrolledRowFromWidget(pt.y, this, WID_STL_LIST);
->>>>>>> 6bd7f881
 				if (id_v >= this->stations.size()) return; // click out of list bound
 
 				const Station *st = this->stations[id_v];
