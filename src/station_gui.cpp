/*
 * This file is part of OpenTTD.
 * OpenTTD is free software; you can redistribute it and/or modify it under the terms of the GNU General Public License as published by the Free Software Foundation, version 2.
 * OpenTTD is distributed in the hope that it will be useful, but WITHOUT ANY WARRANTY; without even the implied warranty of MERCHANTABILITY or FITNESS FOR A PARTICULAR PURPOSE.
 * See the GNU General Public License for more details. You should have received a copy of the GNU General Public License along with OpenTTD. If not, see <http://www.gnu.org/licenses/>.
 */

/** @file station_gui.cpp The GUI for stations. */

#include "stdafx.h"
#include "debug.h"
#include "gui.h"
#include "textbuf_gui.h"
#include "company_func.h"
#include "command_func.h"
#include "vehicle_gui.h"
#include "cargotype.h"
#include "station_gui.h"
#include "strings_func.h"
#include "string_func.h"
#include "window_func.h"
#include "viewport_func.h"
#include "widgets/dropdown_func.h"
#include "station_base.h"
#include "waypoint_base.h"
#include "tilehighlight_func.h"
#include "company_base.h"
#include "sortlist_type.h"
#include "core/geometry_func.hpp"
#include "vehiclelist.h"
#include "town.h"
#include "linkgraph/linkgraph.h"
#include "zoom_func.h"

#include "widgets/station_widget.h"

#include "table/strings.h"

#include <set>
#include <vector>

#include "safeguards.h"

/**
 * Calculates and draws the accepted or supplied cargo around the selected tile(s)
 * @param left x position where the string is to be drawn
 * @param right the right most position to draw on
 * @param top y position where the string is to be drawn
 * @param sct which type of cargo is to be displayed (passengers/non-passengers)
 * @param rad radius around selected tile(s) to be searched
 * @param supplies if supplied cargoes should be drawn, else accepted cargoes
 * @return Returns the y value below the string that was drawn
 */
int DrawStationCoverageAreaText(int left, int right, int top, StationCoverageType sct, int rad, bool supplies)
{
	TileIndex tile = TileVirtXY(_thd.pos.x, _thd.pos.y);
	CargoTypes cargo_mask = 0;
	if (_thd.drawstyle == HT_RECT && tile < MapSize()) {
		CargoArray cargoes;
		if (supplies) {
			cargoes = GetProductionAroundTiles(tile, _thd.size.x / TILE_SIZE, _thd.size.y / TILE_SIZE, rad);
		} else {
			cargoes = GetAcceptanceAroundTiles(tile, _thd.size.x / TILE_SIZE, _thd.size.y / TILE_SIZE, rad);
		}

		/* Convert cargo counts to a set of cargo bits, and draw the result. */
		for (CargoID i = 0; i < NUM_CARGO; i++) {
			switch (sct) {
				case SCT_PASSENGERS_ONLY: if (!IsCargoInClass(i, CC_PASSENGERS)) continue; break;
				case SCT_NON_PASSENGERS_ONLY: if (IsCargoInClass(i, CC_PASSENGERS)) continue; break;
				case SCT_ALL: break;
				default: NOT_REACHED();
			}
			if (cargoes[i] >= (supplies ? 1U : 8U)) SetBit(cargo_mask, i);
		}
	}
	SetDParam(0, cargo_mask);
	return DrawStringMultiLine(left, right, top, INT32_MAX, supplies ? STR_STATION_BUILD_SUPPLIES_CARGO : STR_STATION_BUILD_ACCEPTS_CARGO);
}

/**
 * Find stations adjacent to the current tile highlight area, so that existing coverage
 * area can be drawn.
 */
static void FindStationsAroundSelection()
{
	/* With distant join we don't know which station will be selected, so don't show any */
	if (_ctrl_pressed) {
		SetViewportCatchmentStation(nullptr, true);
		return;
	}

	/* Tile area for TileHighlightData */
	TileArea location(TileVirtXY(_thd.pos.x, _thd.pos.y), _thd.size.x / TILE_SIZE - 1, _thd.size.y / TILE_SIZE - 1);

	/* Extended area by one tile */
	uint x = TileX(location.tile);
	uint y = TileY(location.tile);

	int max_c = 1;
	TileArea ta(TileXY(std::max<int>(0, x - max_c), std::max<int>(0, y - max_c)), TileXY(std::min<int>(MapMaxX(), x + location.w + max_c), std::min<int>(MapMaxY(), y + location.h + max_c)));

	Station *adjacent = nullptr;

	/* Direct loop instead of ForAllStationsAroundTiles as we are not interested in catchment area */
	TILE_AREA_LOOP(tile, ta) {
		if (IsTileType(tile, MP_STATION) && GetTileOwner(tile) == _local_company) {
			Station *st = Station::GetByTile(tile);
			if (st == nullptr) continue;
			if (adjacent != nullptr && st != adjacent) {
				/* Multiple nearby, distant join is required. */
				adjacent = nullptr;
				break;
			}
			adjacent = st;
		}
	}
	SetViewportCatchmentStation(adjacent, true);
}

/**
 * Check whether we need to redraw the station coverage text.
 * If it is needed actually make the window for redrawing.
 * @param w the window to check.
 */
void CheckRedrawStationCoverage(const Window *w)
{
	/* Test if ctrl state changed */
	static bool _last_ctrl_pressed;
	if (_ctrl_pressed != _last_ctrl_pressed) {
		_thd.dirty = 0xff;
		_last_ctrl_pressed = _ctrl_pressed;
	}

	if (_thd.dirty & 1) {
		_thd.dirty &= ~1;
		w->SetDirty();

		if (_settings_client.gui.station_show_coverage && _thd.drawstyle == HT_RECT) {
			FindStationsAroundSelection();
		}
	}
}

/**
 * Draw small boxes of cargo amount and ratings data at the given
 * coordinates. If amount exceeds 576 units, it is shown 'full', same
 * goes for the rating: at above 90% orso (224) it is also 'full'
 *
 * @param left   left most coordinate to draw the box at
 * @param right  right most coordinate to draw the box at
 * @param y      coordinate to draw the box at
 * @param type   Cargo type
 * @param amount Cargo amount
 * @param rating ratings data for that particular cargo
 */
static void StationsWndShowStationRating(int left, int right, int y, CargoID type, uint amount, byte rating)
{
	static const uint units_full  = 576; ///< number of units to show station as 'full'
	static const uint rating_full = 224; ///< rating needed so it is shown as 'full'

	const CargoSpec *cs = CargoSpec::Get(type);
	if (!cs->IsValid()) return;

	int padding = ScaleFontTrad(1);
	int width = right - left;
	int colour = cs->rating_colour;
	TextColour tc = GetContrastColour(colour);
	uint w = std::min(amount + 5, units_full) * width / units_full;

	int height = GetCharacterHeight(FS_SMALL) + padding - 1;

	if (amount > 30) {
		/* Draw total cargo (limited) on station */
		GfxFillRect(left, y, left + w - 1, y + height, colour);
	} else {
		/* Draw a (scaled) one pixel-wide bar of additional cargo meter, useful
		 * for stations with only a small amount (<=30) */
		uint rest = ScaleFontTrad(amount) / 5;
		if (rest != 0) {
			GfxFillRect(left, y + height - rest, left + padding - 1, y + height, colour);
		}
	}

	DrawString(left + padding, right, y, cs->abbrev, tc);

	/* Draw green/red ratings bar (fits under the waiting bar) */
	y += height + padding + 1;
	GfxFillRect(left + padding, y, right - padding - 1, y + padding - 1, PC_RED);
	w = std::min<uint>(rating, rating_full) * (width - padding - padding) / rating_full;
	if (w != 0) GfxFillRect(left + padding, y, left + w - 1, y + padding - 1, PC_GREEN);
}

typedef GUIList<const Station*> GUIStationList;

/**
 * The list of stations per company.
 */
class CompanyStationsWindow : public Window
{
protected:
	/* Runtime saved values */
	static Listing last_sorting;
	static byte facilities;               // types of stations of interest
	static bool include_empty;            // whether we should include stations without waiting cargo
	static const CargoTypes cargo_filter_max;
	static CargoTypes cargo_filter;           // bitmap of cargo types to include

	/* Constants for sorting stations */
	static const StringID sorter_names[];
	static GUIStationList::SortFunction * const sorter_funcs[];

	GUIStationList stations;
	Scrollbar *vscroll;
	uint rating_width;

	/**
	 * (Re)Build station list
	 *
	 * @param owner company whose stations are to be in list
	 */
	void BuildStationsList(const Owner owner)
	{
		if (!this->stations.NeedRebuild()) return;

		DEBUG(misc, 3, "Building station list for company %d", owner);

		this->stations.clear();

		for (const Station *st : Station::Iterate()) {
			if (st->owner == owner || (st->owner == OWNER_NONE && HasStationInUse(st->index, true, owner))) {
				if (this->facilities & st->facilities) { // only stations with selected facilities
					int num_waiting_cargo = 0;
					for (CargoID j = 0; j < NUM_CARGO; j++) {
						if (st->goods[j].HasRating()) {
							num_waiting_cargo++; // count number of waiting cargo
							if (HasBit(this->cargo_filter, j)) {
								this->stations.push_back(st);
								break;
							}
						}
					}
					/* stations without waiting cargo */
					if (num_waiting_cargo == 0 && this->include_empty) {
						this->stations.push_back(st);
					}
				}
			}
		}

		this->stations.shrink_to_fit();
		this->stations.RebuildDone();

		this->vscroll->SetCount((uint)this->stations.size()); // Update the scrollbar
	}

	/** Sort stations by their name */
	static bool StationNameSorter(const Station * const &a, const Station * const &b)
	{
		int r = strnatcmp(a->GetCachedName(), b->GetCachedName()); // Sort by name (natural sorting).
		if (r == 0) return a->index < b->index;
		return r < 0;
	}

	/** Sort stations by their type */
	static bool StationTypeSorter(const Station * const &a, const Station * const &b)
	{
		return a->facilities < b->facilities;
	}

	/** Sort stations by their waiting cargo */
	static bool StationWaitingTotalSorter(const Station * const &a, const Station * const &b)
	{
		int diff = 0;

		CargoID j;
		FOR_EACH_SET_CARGO_ID(j, cargo_filter) {
			diff += a->goods[j].cargo.TotalCount() - b->goods[j].cargo.TotalCount();
		}

		return diff < 0;
	}

	/** Sort stations by their available waiting cargo */
	static bool StationWaitingAvailableSorter(const Station * const &a, const Station * const &b)
	{
		int diff = 0;

		CargoID j;
		FOR_EACH_SET_CARGO_ID(j, cargo_filter) {
			diff += a->goods[j].cargo.AvailableCount() - b->goods[j].cargo.AvailableCount();
		}

		return diff < 0;
	}

	/** Sort stations by their rating */
	static bool StationRatingMaxSorter(const Station * const &a, const Station * const &b)
	{
		byte maxr1 = 0;
		byte maxr2 = 0;

		CargoID j;
		FOR_EACH_SET_CARGO_ID(j, cargo_filter) {
			if (a->goods[j].HasRating()) maxr1 = std::max(maxr1, a->goods[j].rating);
			if (b->goods[j].HasRating()) maxr2 = std::max(maxr2, b->goods[j].rating);
		}

		return maxr1 < maxr2;
	}

	/** Sort stations by their rating */
	static bool StationRatingMinSorter(const Station * const &a, const Station * const &b)
	{
		byte minr1 = 255;
		byte minr2 = 255;

		for (CargoID j = 0; j < NUM_CARGO; j++) {
			if (!HasBit(cargo_filter, j)) continue;
			if (a->goods[j].HasRating()) minr1 = std::min(minr1, a->goods[j].rating);
			if (b->goods[j].HasRating()) minr2 = std::min(minr2, b->goods[j].rating);
		}

		return minr1 > minr2;
	}

	/** Sort the stations list */
	void SortStationsList()
	{
		if (!this->stations.Sort()) return;

		/* Set the modified widget dirty */
		this->SetWidgetDirty(WID_STL_LIST);
	}

public:
	CompanyStationsWindow(WindowDesc *desc, WindowNumber window_number) : Window(desc)
	{
		this->stations.SetListing(this->last_sorting);
		this->stations.SetSortFuncs(this->sorter_funcs);
		this->stations.ForceRebuild();
		this->stations.NeedResort();
		this->SortStationsList();

		this->CreateNestedTree();
		this->vscroll = this->GetScrollbar(WID_STL_SCROLLBAR);
		this->FinishInitNested(window_number);
		this->owner = (Owner)this->window_number;

		const CargoSpec *cs;
		FOR_ALL_SORTED_STANDARD_CARGOSPECS(cs) {
			if (!HasBit(this->cargo_filter, cs->Index())) continue;
			this->LowerWidget(WID_STL_CARGOSTART + index);
		}

		if (this->cargo_filter == this->cargo_filter_max) this->cargo_filter = _cargo_mask;

		for (uint i = 0; i < 5; i++) {
			if (HasBit(this->facilities, i)) this->LowerWidget(i + WID_STL_TRAIN);
		}
		this->SetWidgetLoweredState(WID_STL_NOCARGOWAITING, this->include_empty);

		this->GetWidget<NWidgetCore>(WID_STL_SORTDROPBTN)->widget_data = this->sorter_names[this->stations.SortType()];
	}

	~CompanyStationsWindow()
	{
		this->last_sorting = this->stations.GetListing();
	}

	void UpdateWidgetSize(int widget, Dimension *size, const Dimension &padding, Dimension *fill, Dimension *resize) override
	{
		switch (widget) {
			case WID_STL_SORTBY: {
				Dimension d = GetStringBoundingBox(this->GetWidget<NWidgetCore>(widget)->widget_data);
				d.width += padding.width + Window::SortButtonWidth() * 2; // Doubled since the string is centred and it also looks better.
				d.height += padding.height;
				*size = maxdim(*size, d);
				break;
			}

			case WID_STL_SORTDROPBTN: {
				Dimension d = {0, 0};
				for (int i = 0; this->sorter_names[i] != INVALID_STRING_ID; i++) {
					d = maxdim(d, GetStringBoundingBox(this->sorter_names[i]));
				}
				d.width += padding.width;
				d.height += padding.height;
				*size = maxdim(*size, d);
				break;
			}

			case WID_STL_LIST:
<<<<<<< HEAD
				resize->height = GetMinSizing(NWST_STEP, FONT_HEIGHT_NORMAL);
=======
				resize->height = std::max(FONT_HEIGHT_NORMAL, FONT_HEIGHT_SMALL + ScaleFontTrad(3));
>>>>>>> 672f2852
				size->height = WD_FRAMERECT_TOP + 5 * resize->height + WD_FRAMERECT_BOTTOM;

				/* Determine appropriate width for mini station rating graph */
				this->rating_width = 0;
				const CargoSpec *cs;
				FOR_ALL_SORTED_STANDARD_CARGOSPECS(cs) {
					this->rating_width = std::max(this->rating_width, GetStringBoundingBox(cs->abbrev).width);
				}
				/* Approximately match original 16 pixel wide rating bars by multiplying string width by 1.6 */
				this->rating_width = this->rating_width * 16 / 10;
				break;

			case WID_STL_CARGOALL:
			case WID_STL_FACILALL:
			case WID_STL_NOCARGOWAITING: {
				Dimension d = GetStringBoundingBox(widget == WID_STL_NOCARGOWAITING ? STR_ABBREV_NONE : STR_ABBREV_ALL);
				d.width  += padding.width + 2;
				d.height += padding.height;
				*size = maxdim(*size, d);
				break;
			}

			default:
				if (widget >= WID_STL_CARGOSTART) {
					Dimension d = GetStringBoundingBox(_sorted_cargo_specs[widget - WID_STL_CARGOSTART]->abbrev);
					d.width  += padding.width + 2;
					d.height += padding.height;
					*size = maxdim(*size, d);
				}
				break;
		}
	}

	void OnPaint() override
	{
		this->BuildStationsList((Owner)this->window_number);
		this->SortStationsList();

		this->DrawWidgets();
	}

	void DrawWidget(const Rect &r, int widget) const override
	{
		switch (widget) {
			case WID_STL_SORTBY:
				/* draw arrow pointing up/down for ascending/descending sorting */
				this->DrawSortButtonState(WID_STL_SORTBY, this->stations.IsDescSortOrder() ? SBS_DOWN : SBS_UP);
				break;

			case WID_STL_LIST: {
				bool rtl = _current_text_dir == TD_RTL;
				int max = std::min<size_t>(this->vscroll->GetPosition() + this->vscroll->GetCapacity(), this->stations.size());
<<<<<<< HEAD
				uint line_height = GetMinSizing(NWST_STEP, FONT_HEIGHT_NORMAL);
				int y = Center(r.top + WD_FRAMERECT_TOP, line_height);
=======
				int y = r.top + WD_FRAMERECT_TOP;
				uint line_height = this->GetWidget<NWidgetBase>(widget)->resize_y;
				/* Spacing between station name and first rating graph. */
				int text_spacing = ScaleFontTrad(5);
				/* Spacing between additional rating graphs. */
				int rating_spacing = ScaleFontTrad(4);

>>>>>>> 672f2852
				for (int i = this->vscroll->GetPosition(); i < max; ++i) { // do until max number of stations of owner
					const Station *st = this->stations[i];
					assert(st->xy != INVALID_TILE);

					/* Do not do the complex check HasStationInUse here, it may be even false
					 * when the order had been removed and the station list hasn't been removed yet */
					assert(st->owner == owner || st->owner == OWNER_NONE);

					SetDParam(0, st->index);
					SetDParam(1, st->facilities);
					int x = DrawString(r.left + WD_FRAMERECT_LEFT, r.right - WD_FRAMERECT_RIGHT, y + (line_height - FONT_HEIGHT_NORMAL) / 2, STR_STATION_LIST_STATION);
					x += rtl ? -text_spacing : text_spacing;

					/* show cargo waiting and station ratings */
					for (uint j = 0; j < _sorted_standard_cargo_specs_size; j++) {
						CargoID cid = _sorted_cargo_specs[j]->Index();
						if (st->goods[cid].cargo.TotalCount() > 0) {
							/* For RTL we work in exactly the opposite direction. So
							 * decrement the space needed first, then draw to the left
							 * instead of drawing to the left and then incrementing
							 * the space. */
							if (rtl) {
								x -= rating_width + rating_spacing;
								if (x < r.left + WD_FRAMERECT_LEFT) break;
							}
							StationsWndShowStationRating(x, x + rating_width, y, cid, st->goods[cid].cargo.TotalCount(), st->goods[cid].rating);
							if (!rtl) {
								x += rating_width + rating_spacing;
								if (x > r.right - WD_FRAMERECT_RIGHT) break;
							}
						}
					}
<<<<<<< HEAD

=======
>>>>>>> 672f2852
					y += line_height;
				}

				if (this->vscroll->GetCount() == 0) { // company has no stations
					DrawString(r.left + WD_FRAMERECT_LEFT, r.right - WD_FRAMERECT_RIGHT, y, STR_STATION_LIST_NONE);
					return;
				}
				break;
			}

			case WID_STL_NOCARGOWAITING: {
				int cg_ofst = this->IsWidgetLowered(widget) ? 1 : 0;
				DrawString(r.left + cg_ofst, r.right + cg_ofst, r.top + (r.bottom - r.top - FONT_HEIGHT_SMALL) / 2 + cg_ofst, STR_ABBREV_NONE, TC_BLACK, SA_HOR_CENTER);
				break;
			}

			case WID_STL_CARGOALL: {
				int cg_ofst = this->IsWidgetLowered(widget) ? 1 : 0;
				DrawString(r.left + cg_ofst, r.right + cg_ofst, r.top + (r.bottom - r.top - FONT_HEIGHT_SMALL) / 2 + cg_ofst, STR_ABBREV_ALL, TC_BLACK, SA_HOR_CENTER);
				break;
			}

			case WID_STL_FACILALL: {
				int cg_ofst = this->IsWidgetLowered(widget) ? 1 : 0;
				DrawString(r.left + cg_ofst, r.right + cg_ofst, r.top + (r.bottom - r.top - FONT_HEIGHT_SMALL) / 2 + cg_ofst, STR_ABBREV_ALL, TC_BLACK, SA_HOR_CENTER);
				break;
			}

			default:
				if (widget >= WID_STL_CARGOSTART) {
					const CargoSpec *cs = _sorted_cargo_specs[widget - WID_STL_CARGOSTART];
					int cg_ofst = HasBit(this->cargo_filter, cs->Index()) ? 1 : 0;
					GfxFillRect(r.left + cg_ofst + 1, r.top + cg_ofst + 1, r.right - 1 + cg_ofst, r.bottom - 1 + cg_ofst, cs->rating_colour);
					TextColour tc = GetContrastColour(cs->rating_colour);
					DrawString(r.left + cg_ofst, r.right + cg_ofst, r.top + (r.bottom - r.top - FONT_HEIGHT_SMALL) / 2 + cg_ofst, cs->abbrev, tc, SA_HOR_CENTER);
				}
				break;
		}
	}

	void SetStringParameters(int widget) const override
	{
		if (widget == WID_STL_CAPTION) {
			SetDParam(0, this->window_number);
			SetDParam(1, this->vscroll->GetCount());
		}
	}

	void OnClick(Point pt, int widget, int click_count) override
	{
		switch (widget) {
			case WID_STL_LIST: {
				uint id_v = this->vscroll->GetScrolledRowFromWidget(pt.y, this, WID_STL_LIST, 0, this->resize.step_height);
				if (id_v >= this->stations.size()) return; // click out of list bound

				const Station *st = this->stations[id_v];
				/* do not check HasStationInUse - it is slow and may be invalid */
				assert(st->owner == (Owner)this->window_number || st->owner == OWNER_NONE);

				if (_ctrl_pressed) {
					ShowExtraViewportWindow(st->xy);
				} else {
					ScrollMainWindowToTile(st->xy);
				}
				break;
			}

			case WID_STL_TRAIN:
			case WID_STL_TRUCK:
			case WID_STL_BUS:
			case WID_STL_AIRPLANE:
			case WID_STL_SHIP:
				if (_ctrl_pressed) {
					ToggleBit(this->facilities, widget - WID_STL_TRAIN);
					this->ToggleWidgetLoweredState(widget);
				} else {
					uint i;
					FOR_EACH_SET_BIT(i, this->facilities) {
						this->RaiseWidget(i + WID_STL_TRAIN);
					}
					this->facilities = 1 << (widget - WID_STL_TRAIN);
					this->LowerWidget(widget);
				}
				this->stations.ForceRebuild();
				this->SetDirty();
				break;

			case WID_STL_FACILALL:
				for (uint i = WID_STL_TRAIN; i <= WID_STL_SHIP; i++) {
					this->LowerWidget(i);
				}

				this->facilities = FACIL_TRAIN | FACIL_TRUCK_STOP | FACIL_BUS_STOP | FACIL_AIRPORT | FACIL_DOCK;
				this->stations.ForceRebuild();
				this->SetDirty();
				break;

			case WID_STL_CARGOALL: {
				for (uint i = 0; i < _sorted_standard_cargo_specs_size; i++) {
					this->LowerWidget(WID_STL_CARGOSTART + i);
				}
				this->LowerWidget(WID_STL_NOCARGOWAITING);

				this->cargo_filter = _cargo_mask;
				this->include_empty = true;
				this->stations.ForceRebuild();
				this->SetDirty();
				break;
			}

			case WID_STL_SORTBY: // flip sorting method asc/desc
				this->stations.ToggleSortOrder();
				this->SetDirty();
				break;

			case WID_STL_SORTDROPBTN: // select sorting criteria dropdown menu
				ShowDropDownMenu(this, this->sorter_names, this->stations.SortType(), WID_STL_SORTDROPBTN, 0, 0);
				break;

			case WID_STL_NOCARGOWAITING:
				if (_ctrl_pressed) {
					this->include_empty = !this->include_empty;
					this->ToggleWidgetLoweredState(WID_STL_NOCARGOWAITING);
				} else {
					for (uint i = 0; i < _sorted_standard_cargo_specs_size; i++) {
						this->RaiseWidget(WID_STL_CARGOSTART + i);
					}

					this->cargo_filter = 0;
					this->include_empty = true;

					this->LowerWidget(WID_STL_NOCARGOWAITING);
				}
				this->stations.ForceRebuild();
				this->SetDirty();
				break;

			default:
				if (widget >= WID_STL_CARGOSTART) { // change cargo_filter
					/* Determine the selected cargo type */
					const CargoSpec *cs = _sorted_cargo_specs[widget - WID_STL_CARGOSTART];

					if (_ctrl_pressed) {
						ToggleBit(this->cargo_filter, cs->Index());
						this->ToggleWidgetLoweredState(widget);
					} else {
						for (uint i = 0; i < _sorted_standard_cargo_specs_size; i++) {
							this->RaiseWidget(WID_STL_CARGOSTART + i);
						}
						this->RaiseWidget(WID_STL_NOCARGOWAITING);

						this->cargo_filter = 0;
						this->include_empty = false;

						SetBit(this->cargo_filter, cs->Index());
						this->LowerWidget(widget);
					}
					this->stations.ForceRebuild();
					this->SetDirty();
				}
				break;
		}
	}

	void OnDropdownSelect(int widget, int index) override
	{
		if (this->stations.SortType() != index) {
			this->stations.SetSortType(index);

			/* Display the current sort variant */
			this->GetWidget<NWidgetCore>(WID_STL_SORTDROPBTN)->widget_data = this->sorter_names[this->stations.SortType()];

			this->SetDirty();
		}
	}

	void OnGameTick() override
	{
		if (this->stations.NeedResort()) {
			DEBUG(misc, 3, "Periodic rebuild station list company %d", this->window_number);
			this->SetDirty();
		}
	}

	void OnResize() override
	{
		this->vscroll->SetCapacityFromWidget(this, WID_STL_LIST, WD_FRAMERECT_TOP + WD_FRAMERECT_BOTTOM);
	}

	/**
	 * Some data on this window has become invalid.
	 * @param data Information about the changed data.
	 * @param gui_scope Whether the call is done from GUI scope. You may not do everything when not in GUI scope. See #InvalidateWindowData() for details.
	 */
	void OnInvalidateData(int data = 0, bool gui_scope = true) override
	{
		if (data == 0) {
			/* This needs to be done in command-scope to enforce rebuilding before resorting invalid data */
			this->stations.ForceRebuild();
		} else {
			this->stations.ForceResort();
		}
	}
};

Listing CompanyStationsWindow::last_sorting = {false, 0};
byte CompanyStationsWindow::facilities = FACIL_TRAIN | FACIL_TRUCK_STOP | FACIL_BUS_STOP | FACIL_AIRPORT | FACIL_DOCK;
bool CompanyStationsWindow::include_empty = true;
const CargoTypes CompanyStationsWindow::cargo_filter_max = ALL_CARGOTYPES;
CargoTypes CompanyStationsWindow::cargo_filter = ALL_CARGOTYPES;

/* Available station sorting functions */
GUIStationList::SortFunction * const CompanyStationsWindow::sorter_funcs[] = {
	&StationNameSorter,
	&StationTypeSorter,
	&StationWaitingTotalSorter,
	&StationWaitingAvailableSorter,
	&StationRatingMaxSorter,
	&StationRatingMinSorter
};

/* Names of the sorting functions */
const StringID CompanyStationsWindow::sorter_names[] = {
	STR_SORT_BY_NAME,
	STR_SORT_BY_FACILITY,
	STR_SORT_BY_WAITING_TOTAL,
	STR_SORT_BY_WAITING_AVAILABLE,
	STR_SORT_BY_RATING_MAX,
	STR_SORT_BY_RATING_MIN,
	INVALID_STRING_ID
};

/**
 * Make a horizontal row of cargo buttons, starting at widget #WID_STL_CARGOSTART.
 * @param biggest_index Pointer to store biggest used widget number of the buttons.
 * @return Horizontal row.
 */
static NWidgetBase *CargoWidgets(int *biggest_index)
{
	NWidgetHorizontal *container = new NWidgetHorizontal();

	for (uint i = 0; i < _sorted_standard_cargo_specs_size; i++) {
		NWidgetBackground *panel = new NWidgetBackground(WWT_PANEL, COLOUR_GREY, WID_STL_CARGOSTART + i);
		panel->SetMinimalSize(14, 0);
		panel->SetMinimalTextLines(1, 0, FS_NORMAL);
		panel->SetResize(0, 0);
		panel->SetFill(0, 1);
		panel->SetDataTip(0, STR_STATION_LIST_USE_CTRL_TO_SELECT_MORE);
		container->Add(panel);
	}
	*biggest_index = WID_STL_CARGOSTART + _sorted_standard_cargo_specs_size;
	return container;
}

static const NWidgetPart _nested_company_stations_widgets[] = {
	NWidget(NWID_HORIZONTAL),
		NWidget(WWT_CLOSEBOX, COLOUR_GREY),
		NWidget(WWT_CAPTION, COLOUR_GREY, WID_STL_CAPTION), SetDataTip(STR_STATION_LIST_CAPTION, STR_TOOLTIP_WINDOW_TITLE_DRAG_THIS),
		NWidget(WWT_SHADEBOX, COLOUR_GREY),
		NWidget(WWT_DEFSIZEBOX, COLOUR_GREY),
		NWidget(WWT_STICKYBOX, COLOUR_GREY),
	EndContainer(),
	NWidget(NWID_HORIZONTAL),
		NWidget(WWT_TEXTBTN, COLOUR_GREY, WID_STL_TRAIN), SetMinimalSize(14, 0), SetMinimalTextLines(1, 0), SetDataTip(STR_TRAIN, STR_STATION_LIST_USE_CTRL_TO_SELECT_MORE), SetFill(0, 1),
		NWidget(WWT_TEXTBTN, COLOUR_GREY, WID_STL_TRUCK), SetMinimalSize(14, 0), SetMinimalTextLines(1, 0), SetDataTip(STR_LORRY, STR_STATION_LIST_USE_CTRL_TO_SELECT_MORE), SetFill(0, 1),
		NWidget(WWT_TEXTBTN, COLOUR_GREY, WID_STL_BUS), SetMinimalSize(14, 0), SetMinimalTextLines(1, 0), SetDataTip(STR_BUS, STR_STATION_LIST_USE_CTRL_TO_SELECT_MORE), SetFill(0, 1),
		NWidget(WWT_TEXTBTN, COLOUR_GREY, WID_STL_SHIP), SetMinimalSize(14, 0), SetMinimalTextLines(1, 0), SetDataTip(STR_SHIP, STR_STATION_LIST_USE_CTRL_TO_SELECT_MORE), SetFill(0, 1),
		NWidget(WWT_TEXTBTN, COLOUR_GREY, WID_STL_AIRPLANE), SetMinimalSize(14, 0), SetMinimalTextLines(1, 0), SetDataTip(STR_PLANE, STR_STATION_LIST_USE_CTRL_TO_SELECT_MORE), SetFill(0, 1),
		NWidget(WWT_PUSHBTN, COLOUR_GREY, WID_STL_FACILALL), SetMinimalSize(14, 0), SetMinimalTextLines(1, 0), SetDataTip(0x0, STR_STATION_LIST_SELECT_ALL_FACILITIES), SetFill(0, 1),
		NWidget(WWT_PANEL, COLOUR_GREY), SetMinimalSize(5, 0), SetFill(0, 1), EndContainer(),
		NWidgetFunction(CargoWidgets),
		NWidget(WWT_PANEL, COLOUR_GREY, WID_STL_NOCARGOWAITING), SetMinimalSize(14, 0), SetMinimalTextLines(1, 0), SetDataTip(0x0, STR_STATION_LIST_NO_WAITING_CARGO), SetFill(0, 1), EndContainer(),
		NWidget(WWT_PUSHBTN, COLOUR_GREY, WID_STL_CARGOALL), SetMinimalSize(14, 0), SetMinimalTextLines(1, 0), SetDataTip(0x0, STR_STATION_LIST_SELECT_ALL_TYPES), SetFill(0, 1),
		NWidget(WWT_PANEL, COLOUR_GREY), SetDataTip(0x0, STR_NULL), SetResize(1, 0), SetFill(1, 1), EndContainer(),
	EndContainer(),
	NWidget(NWID_HORIZONTAL),
		NWidget(WWT_PUSHTXTBTN, COLOUR_GREY, WID_STL_SORTBY), SetSizingType(NWST_STEP), SetMinimalSize(81, 12), SetDataTip(STR_BUTTON_SORT_BY, STR_TOOLTIP_SORT_ORDER),
		NWidget(WWT_DROPDOWN, COLOUR_GREY, WID_STL_SORTDROPBTN), SetMinimalSize(163, 12), SetDataTip(STR_SORT_BY_NAME, STR_TOOLTIP_SORT_CRITERIA), // widget_data gets overwritten.
		NWidget(WWT_PANEL, COLOUR_GREY), SetDataTip(0x0, STR_NULL), SetResize(1, 0), SetFill(1, 1), EndContainer(),
	EndContainer(),
	NWidget(NWID_HORIZONTAL),
		NWidget(WWT_PANEL, COLOUR_GREY, WID_STL_LIST), SetMinimalSize(346, 125), SetResize(1, 10), SetDataTip(0x0, STR_STATION_LIST_TOOLTIP), SetScrollbar(WID_STL_SCROLLBAR), EndContainer(),
		NWidget(NWID_VERTICAL),
			NWidget(NWID_VSCROLLBAR, COLOUR_GREY, WID_STL_SCROLLBAR),
			NWidget(WWT_RESIZEBOX, COLOUR_GREY),
		EndContainer(),
	EndContainer(),
};

static WindowDesc _company_stations_desc(
	WDP_AUTO, "list_stations", 358, 162,
	WC_STATION_LIST, WC_NONE,
	0,
	_nested_company_stations_widgets, lengthof(_nested_company_stations_widgets)
);

/**
 * Opens window with list of company's stations
 *
 * @param company whose stations' list show
 */
void ShowCompanyStations(CompanyID company)
{
	if (!Company::IsValidID(company)) return;

	AllocateWindowDescFront<CompanyStationsWindow>(&_company_stations_desc, company);
}

static const NWidgetPart _nested_station_view_widgets[] = {
	NWidget(NWID_HORIZONTAL),
		NWidget(WWT_CLOSEBOX, COLOUR_GREY),
		NWidget(WWT_PUSHIMGBTN, COLOUR_GREY, WID_SV_RENAME), SetMinimalSize(12, 14), SetDataTip(SPR_RENAME, STR_STATION_VIEW_RENAME_TOOLTIP),
		NWidget(WWT_CAPTION, COLOUR_GREY, WID_SV_CAPTION), SetDataTip(STR_STATION_VIEW_CAPTION, STR_TOOLTIP_WINDOW_TITLE_DRAG_THIS),
		NWidget(WWT_PUSHIMGBTN, COLOUR_GREY, WID_SV_LOCATION), SetMinimalSize(12, 14), SetDataTip(SPR_GOTO_LOCATION, STR_STATION_VIEW_CENTER_TOOLTIP),
		NWidget(WWT_SHADEBOX, COLOUR_GREY),
		NWidget(WWT_DEFSIZEBOX, COLOUR_GREY),
		NWidget(WWT_STICKYBOX, COLOUR_GREY),
	EndContainer(),
	NWidget(NWID_HORIZONTAL),
		NWidget(WWT_TEXTBTN, COLOUR_GREY, WID_SV_GROUP), SetMinimalSize(81, 12), SetFill(1, 1), SetDataTip(STR_STATION_VIEW_GROUP, 0x0),
		NWidget(WWT_DROPDOWN, COLOUR_GREY, WID_SV_GROUP_BY), SetMinimalSize(168, 12), SetResize(1, 0), SetFill(0, 1), SetDataTip(0x0, STR_TOOLTIP_GROUP_ORDER),
	EndContainer(),
	NWidget(NWID_HORIZONTAL),
		NWidget(WWT_PUSHTXTBTN, COLOUR_GREY, WID_SV_SORT_ORDER), SetMinimalSize(81, 12), SetFill(1, 1), SetDataTip(STR_BUTTON_SORT_BY, STR_TOOLTIP_SORT_ORDER),
		NWidget(WWT_DROPDOWN, COLOUR_GREY, WID_SV_SORT_BY), SetMinimalSize(168, 12), SetResize(1, 0), SetFill(0, 1), SetDataTip(0x0, STR_TOOLTIP_SORT_CRITERIA),
	EndContainer(),
	NWidget(NWID_HORIZONTAL),
		NWidget(WWT_PANEL, COLOUR_GREY, WID_SV_WAITING), SetMinimalSize(237, 44), SetResize(1, 10), SetScrollbar(WID_SV_SCROLLBAR), EndContainer(),
		NWidget(NWID_VSCROLLBAR, COLOUR_GREY, WID_SV_SCROLLBAR),
	EndContainer(),
	NWidget(WWT_PANEL, COLOUR_GREY, WID_SV_ACCEPT_RATING_LIST), SetMinimalSize(249, 23), SetResize(1, 0), EndContainer(),
	NWidget(NWID_HORIZONTAL, NC_EQUALSIZE),
		NWidget(WWT_PUSHTXTBTN, COLOUR_GREY, WID_SV_ACCEPTS_RATINGS), SetMinimalSize(46, 12), SetResize(1, 0), SetFill(1, 1),
				SetDataTip(STR_STATION_VIEW_RATINGS_BUTTON, STR_STATION_VIEW_RATINGS_TOOLTIP),
		NWidget(WWT_TEXTBTN, COLOUR_GREY, WID_SV_CLOSE_AIRPORT), SetMinimalSize(45, 12), SetResize(1, 0), SetFill(1, 1),
				SetDataTip(STR_STATION_VIEW_CLOSE_AIRPORT, STR_STATION_VIEW_CLOSE_AIRPORT_TOOLTIP),
		NWidget(WWT_TEXTBTN, COLOUR_GREY, WID_SV_CATCHMENT), SetMinimalSize(45, 12), SetResize(1, 0), SetFill(1, 1), SetDataTip(STR_BUTTON_CATCHMENT, STR_TOOLTIP_CATCHMENT),
		NWidget(WWT_PUSHTXTBTN, COLOUR_GREY, WID_SV_TRAINS), SetMinimalSize(14, 12), SetFill(0, 1), SetDataTip(STR_TRAIN, STR_STATION_VIEW_SCHEDULED_TRAINS_TOOLTIP),
		NWidget(WWT_PUSHTXTBTN, COLOUR_GREY, WID_SV_ROADVEHS), SetMinimalSize(14, 12), SetFill(0, 1), SetDataTip(STR_LORRY, STR_STATION_VIEW_SCHEDULED_ROAD_VEHICLES_TOOLTIP),
		NWidget(WWT_PUSHTXTBTN, COLOUR_GREY, WID_SV_SHIPS), SetMinimalSize(14, 12), SetFill(0, 1), SetDataTip(STR_SHIP, STR_STATION_VIEW_SCHEDULED_SHIPS_TOOLTIP),
		NWidget(WWT_PUSHTXTBTN, COLOUR_GREY, WID_SV_PLANES),  SetMinimalSize(14, 12), SetFill(0, 1), SetDataTip(STR_PLANE, STR_STATION_VIEW_SCHEDULED_AIRCRAFT_TOOLTIP),
		NWidget(WWT_RESIZEBOX, COLOUR_GREY),
	EndContainer(),
};

/**
 * Draws icons of waiting cargo in the StationView window
 *
 * @param i type of cargo
 * @param waiting number of waiting units
 * @param left  left most coordinate to draw on
 * @param right right most coordinate to draw on
 * @param y y coordinate
 */
static void DrawCargoIcons(CargoID i, uint waiting, int left, int right, int top, int y)
{
	int width = ScaleGUITrad(10);
	uint num = std::min<uint>((waiting + (width / 2)) / width, (right - left) / width); // maximum is width / 10 icons so it won't overflow
	if (num == 0) return;

	SpriteID sprite = CargoSpec::Get(i)->GetCargoIcon();

	int x = _current_text_dir == TD_RTL ? left : right - num * width;
	do {
		DrawSprite(sprite, PAL_NONE, x, y);
		x += width;
	} while (--num);
}

enum SortOrder {
	SO_DESCENDING,
	SO_ASCENDING
};

class CargoDataEntry;

enum CargoSortType {
	ST_AS_GROUPING,    ///< by the same principle the entries are being grouped
	ST_COUNT,          ///< by amount of cargo
	ST_STATION_STRING, ///< by station name
	ST_STATION_ID,     ///< by station id
	ST_CARGO_ID,       ///< by cargo id
};

class CargoSorter {
public:
	CargoSorter(CargoSortType t = ST_STATION_ID, SortOrder o = SO_ASCENDING) : type(t), order(o) {}
	CargoSortType GetSortType() {return this->type;}
	bool operator()(const CargoDataEntry *cd1, const CargoDataEntry *cd2) const;

private:
	CargoSortType type;
	SortOrder order;

	template<class Tid>
	bool SortId(Tid st1, Tid st2) const;
	bool SortCount(const CargoDataEntry *cd1, const CargoDataEntry *cd2) const;
	bool SortStation (StationID st1, StationID st2) const;
};

typedef std::set<CargoDataEntry *, CargoSorter> CargoDataSet;

/**
 * A cargo data entry representing one possible row in the station view window's
 * top part. Cargo data entries form a tree where each entry can have several
 * children. Parents keep track of the sums of their childrens' cargo counts.
 */
class CargoDataEntry {
public:
	CargoDataEntry();
	~CargoDataEntry();

	/**
	 * Insert a new child or retrieve an existing child using a station ID as ID.
	 * @param station ID of the station for which an entry shall be created or retrieved
	 * @return a child entry associated with the given station.
	 */
	CargoDataEntry *InsertOrRetrieve(StationID station)
	{
		return this->InsertOrRetrieve<StationID>(station);
	}

	/**
	 * Insert a new child or retrieve an existing child using a cargo ID as ID.
	 * @param cargo ID of the cargo for which an entry shall be created or retrieved
	 * @return a child entry associated with the given cargo.
	 */
	CargoDataEntry *InsertOrRetrieve(CargoID cargo)
	{
		return this->InsertOrRetrieve<CargoID>(cargo);
	}

	void Update(uint count);

	/**
	 * Remove a child associated with the given station.
	 * @param station ID of the station for which the child should be removed.
	 */
	void Remove(StationID station)
	{
		CargoDataEntry t(station);
		this->Remove(&t);
	}

	/**
	 * Remove a child associated with the given cargo.
	 * @param cargo ID of the cargo for which the child should be removed.
	 */
	void Remove(CargoID cargo)
	{
		CargoDataEntry t(cargo);
		this->Remove(&t);
	}

	/**
	 * Retrieve a child for the given station. Return nullptr if it doesn't exist.
	 * @param station ID of the station the child we're looking for is associated with.
	 * @return a child entry for the given station or nullptr.
	 */
	CargoDataEntry *Retrieve(StationID station) const
	{
		CargoDataEntry t(station);
		return this->Retrieve(this->children->find(&t));
	}

	/**
	 * Retrieve a child for the given cargo. Return nullptr if it doesn't exist.
	 * @param cargo ID of the cargo the child we're looking for is associated with.
	 * @return a child entry for the given cargo or nullptr.
	 */
	CargoDataEntry *Retrieve(CargoID cargo) const
	{
		CargoDataEntry t(cargo);
		return this->Retrieve(this->children->find(&t));
	}

	void Resort(CargoSortType type, SortOrder order);

	/**
	 * Get the station ID for this entry.
	 */
	StationID GetStation() const { return this->station; }

	/**
	 * Get the cargo ID for this entry.
	 */
	CargoID GetCargo() const { return this->cargo; }

	/**
	 * Get the cargo count for this entry.
	 */
	uint GetCount() const { return this->count; }

	/**
	 * Get the parent entry for this entry.
	 */
	CargoDataEntry *GetParent() const { return this->parent; }

	/**
	 * Get the number of children for this entry.
	 */
	uint GetNumChildren() const { return this->num_children; }

	/**
	 * Get an iterator pointing to the begin of the set of children.
	 */
	CargoDataSet::iterator Begin() const { return this->children->begin(); }

	/**
	 * Get an iterator pointing to the end of the set of children.
	 */
	CargoDataSet::iterator End() const { return this->children->end(); }

	/**
	 * Has this entry transfers.
	 */
	bool HasTransfers() const { return this->transfers; }

	/**
	 * Set the transfers state.
	 */
	void SetTransfers(bool value) { this->transfers = value; }

	void Clear();
private:

	CargoDataEntry(StationID st, uint c, CargoDataEntry *p);
	CargoDataEntry(CargoID car, uint c, CargoDataEntry *p);
	CargoDataEntry(StationID st);
	CargoDataEntry(CargoID car);

	CargoDataEntry *Retrieve(CargoDataSet::iterator i) const;

	template<class Tid>
	CargoDataEntry *InsertOrRetrieve(Tid s);

	void Remove(CargoDataEntry *comp);
	void IncrementSize();

	CargoDataEntry *parent;   ///< the parent of this entry.
	const union {
		StationID station;    ///< ID of the station this entry is associated with.
		struct {
			CargoID cargo;    ///< ID of the cargo this entry is associated with.
			bool transfers;   ///< If there are transfers for this cargo.
		};
	};
	uint num_children;        ///< the number of subentries belonging to this entry.
	uint count;               ///< sum of counts of all children or amount of cargo for this entry.
	CargoDataSet *children;   ///< the children of this entry.
};

CargoDataEntry::CargoDataEntry() :
	parent(nullptr),
	station(INVALID_STATION),
	num_children(0),
	count(0),
	children(new CargoDataSet(CargoSorter(ST_CARGO_ID)))
{}

CargoDataEntry::CargoDataEntry(CargoID cargo, uint count, CargoDataEntry *parent) :
	parent(parent),
	cargo(cargo),
	num_children(0),
	count(count),
	children(new CargoDataSet)
{}

CargoDataEntry::CargoDataEntry(StationID station, uint count, CargoDataEntry *parent) :
	parent(parent),
	station(station),
	num_children(0),
	count(count),
	children(new CargoDataSet)
{}

CargoDataEntry::CargoDataEntry(StationID station) :
	parent(nullptr),
	station(station),
	num_children(0),
	count(0),
	children(nullptr)
{}

CargoDataEntry::CargoDataEntry(CargoID cargo) :
	parent(nullptr),
	cargo(cargo),
	num_children(0),
	count(0),
	children(nullptr)
{}

CargoDataEntry::~CargoDataEntry()
{
	this->Clear();
	delete this->children;
}

/**
 * Delete all subentries, reset count and num_children and adapt parent's count.
 */
void CargoDataEntry::Clear()
{
	if (this->children != nullptr) {
		for (CargoDataSet::iterator i = this->children->begin(); i != this->children->end(); ++i) {
			assert(*i != this);
			delete *i;
		}
		this->children->clear();
	}
	if (this->parent != nullptr) this->parent->count -= this->count;
	this->count = 0;
	this->num_children = 0;
}

/**
 * Remove a subentry from this one and delete it.
 * @param child the entry to be removed. This may also be a synthetic entry
 * which only contains the ID of the entry to be removed. In this case child is
 * not deleted.
 */
void CargoDataEntry::Remove(CargoDataEntry *child)
{
	CargoDataSet::iterator i = this->children->find(child);
	if (i != this->children->end()) {
		delete *i;
		this->children->erase(i);
	}
}

/**
 * Retrieve a subentry or insert it if it doesn't exist, yet.
 * @tparam ID type of ID: either StationID or CargoID
 * @param child_id ID of the child to be inserted or retrieved.
 * @return the new or retrieved subentry
 */
template<class Tid>
CargoDataEntry *CargoDataEntry::InsertOrRetrieve(Tid child_id)
{
	CargoDataEntry tmp(child_id);
	CargoDataSet::iterator i = this->children->find(&tmp);
	if (i == this->children->end()) {
		IncrementSize();
		return *(this->children->insert(new CargoDataEntry(child_id, 0, this)).first);
	} else {
		CargoDataEntry *ret = *i;
		assert(this->children->value_comp().GetSortType() != ST_COUNT);
		return ret;
	}
}

/**
 * Update the count for this entry and propagate the change to the parent entry
 * if there is one.
 * @param count the amount to be added to this entry
 */
void CargoDataEntry::Update(uint count)
{
	this->count += count;
	if (this->parent != nullptr) this->parent->Update(count);
}

/**
 * Increment
 */
void CargoDataEntry::IncrementSize()
{
	 ++this->num_children;
	 if (this->parent != nullptr) this->parent->IncrementSize();
}

void CargoDataEntry::Resort(CargoSortType type, SortOrder order)
{
	CargoDataSet *new_subs = new CargoDataSet(this->children->begin(), this->children->end(), CargoSorter(type, order));
	delete this->children;
	this->children = new_subs;
}

CargoDataEntry *CargoDataEntry::Retrieve(CargoDataSet::iterator i) const
{
	if (i == this->children->end()) {
		return nullptr;
	} else {
		assert(this->children->value_comp().GetSortType() != ST_COUNT);
		return *i;
	}
}

bool CargoSorter::operator()(const CargoDataEntry *cd1, const CargoDataEntry *cd2) const
{
	switch (this->type) {
		case ST_STATION_ID:
			return this->SortId<StationID>(cd1->GetStation(), cd2->GetStation());
		case ST_CARGO_ID:
			return this->SortId<CargoID>(cd1->GetCargo(), cd2->GetCargo());
		case ST_COUNT:
			return this->SortCount(cd1, cd2);
		case ST_STATION_STRING:
			return this->SortStation(cd1->GetStation(), cd2->GetStation());
		default:
			NOT_REACHED();
	}
}

template<class Tid>
bool CargoSorter::SortId(Tid st1, Tid st2) const
{
	return (this->order == SO_ASCENDING) ? st1 < st2 : st2 < st1;
}

bool CargoSorter::SortCount(const CargoDataEntry *cd1, const CargoDataEntry *cd2) const
{
	uint c1 = cd1->GetCount();
	uint c2 = cd2->GetCount();
	if (c1 == c2) {
		return this->SortStation(cd1->GetStation(), cd2->GetStation());
	} else if (this->order == SO_ASCENDING) {
		return c1 < c2;
	} else {
		return c2 < c1;
	}
}

bool CargoSorter::SortStation(StationID st1, StationID st2) const
{
	if (!Station::IsValidID(st1)) {
		return Station::IsValidID(st2) ? this->order == SO_ASCENDING : this->SortId(st1, st2);
	} else if (!Station::IsValidID(st2)) {
		return order == SO_DESCENDING;
	}

	int res = strnatcmp(Station::Get(st1)->GetCachedName(), Station::Get(st2)->GetCachedName()); // Sort by name (natural sorting).
	if (res == 0) {
		return this->SortId(st1, st2);
	} else {
		return (this->order == SO_ASCENDING) ? res < 0 : res > 0;
	}
}

/**
 * The StationView window
 */
struct StationViewWindow : public Window {
	/**
	 * A row being displayed in the cargo view (as opposed to being "hidden" behind a plus sign).
	 */
	struct RowDisplay {
		RowDisplay(CargoDataEntry *f, StationID n) : filter(f), next_station(n) {}
		RowDisplay(CargoDataEntry *f, CargoID n) : filter(f), next_cargo(n) {}

		/**
		 * Parent of the cargo entry belonging to the row.
		 */
		CargoDataEntry *filter;
		union {
			/**
			 * ID of the station belonging to the entry actually displayed if it's to/from/via.
			 */
			StationID next_station;

			/**
			 * ID of the cargo belonging to the entry actually displayed if it's cargo.
			 */
			CargoID next_cargo;
		};
	};

	typedef std::vector<RowDisplay> CargoDataVector;

	static const int NUM_COLUMNS = 4; ///< Number of "columns" in the cargo view: cargo, from, via, to

	/**
	 * Type of data invalidation.
	 */
	enum Invalidation {
		INV_FLOWS = 0x100, ///< The planned flows have been recalculated and everything has to be updated.
		INV_CARGO = 0x200  ///< Some cargo has been added or removed.
	};

	/**
	 * Type of grouping used in each of the "columns".
	 */
	enum Grouping {
		GR_SOURCE,      ///< Group by source of cargo ("from").
		GR_NEXT,        ///< Group by next station ("via").
		GR_DESTINATION, ///< Group by estimated final destination ("to").
		GR_CARGO,       ///< Group by cargo type.
	};

	/**
	 * Display mode of the cargo view.
	 */
	enum Mode {
		MODE_WAITING, ///< Show cargo waiting at the station.
		MODE_PLANNED  ///< Show cargo planned to pass through the station.
	};

	uint expand_shrink_width;     ///< The width allocated to the expand/shrink 'button'
	int rating_lines;             ///< Number of lines in the cargo ratings view.
	int accepts_lines;            ///< Number of lines in the accepted cargo view.
	Scrollbar *vscroll;

	/** Height of the #WID_SV_ACCEPT_RATING_LIST widget for different views. */
	enum AcceptListHeight {
		ALH_RATING  = 13, ///< Height of the cargo ratings view.
		ALH_ACCEPTS = 3,  ///< Height of the accepted cargo view.
	};

	static const StringID _sort_names[];  ///< Names of the sorting options in the dropdown.
	static const StringID _group_names[]; ///< Names of the grouping options in the dropdown.

	/**
	 * Sort types of the different 'columns'.
	 * In fact only ST_COUNT and ST_AS_GROUPING are active and you can only
	 * sort all the columns in the same way. The other options haven't been
	 * included in the GUI due to lack of space.
	 */
	CargoSortType sortings[NUM_COLUMNS];

	/** Sort order (ascending/descending) for the 'columns'. */
	SortOrder sort_orders[NUM_COLUMNS];

	int scroll_to_row;                  ///< If set, scroll the main viewport to the station pointed to by this row.
	int grouping_index;                 ///< Currently selected entry in the grouping drop down.
	Mode current_mode;                  ///< Currently selected display mode of cargo view.
	Grouping groupings[NUM_COLUMNS];    ///< Grouping modes for the different columns.

	CargoDataEntry expanded_rows;       ///< Parent entry of currently expanded rows.
	CargoDataEntry cached_destinations; ///< Cache for the flows passing through this station.
	CargoDataVector displayed_rows;     ///< Parent entry of currently displayed rows (including collapsed ones).

	StationViewWindow(WindowDesc *desc, WindowNumber window_number) : Window(desc),
		scroll_to_row(INT_MAX), grouping_index(0)
	{
		this->rating_lines  = ALH_RATING;
		this->accepts_lines = ALH_ACCEPTS;

		this->CreateNestedTree();
		this->vscroll = this->GetScrollbar(WID_SV_SCROLLBAR);
		/* Nested widget tree creation is done in two steps to ensure that this->GetWidget<NWidgetCore>(WID_SV_ACCEPTS_RATINGS) exists in UpdateWidgetSize(). */
		this->FinishInitNested(window_number);

		this->groupings[0] = GR_CARGO;
		this->sortings[0] = ST_AS_GROUPING;
		this->SelectGroupBy(_settings_client.gui.station_gui_group_order);
		this->SelectSortBy(_settings_client.gui.station_gui_sort_by);
		this->sort_orders[0] = SO_ASCENDING;
		this->SelectSortOrder((SortOrder)_settings_client.gui.station_gui_sort_order);
		this->owner = Station::Get(window_number)->owner;
	}

	~StationViewWindow()
	{
		DeleteWindowById(WC_TRAINS_LIST,   VehicleListIdentifier(VL_STATION_LIST, VEH_TRAIN,    this->owner, this->window_number).Pack(), false);
		DeleteWindowById(WC_ROADVEH_LIST,  VehicleListIdentifier(VL_STATION_LIST, VEH_ROAD,     this->owner, this->window_number).Pack(), false);
		DeleteWindowById(WC_SHIPS_LIST,    VehicleListIdentifier(VL_STATION_LIST, VEH_SHIP,     this->owner, this->window_number).Pack(), false);
		DeleteWindowById(WC_AIRCRAFT_LIST, VehicleListIdentifier(VL_STATION_LIST, VEH_AIRCRAFT, this->owner, this->window_number).Pack(), false);

		SetViewportCatchmentStation(Station::Get(this->window_number), false);
	}

	/**
	 * Show a certain cargo entry characterized by source/next/dest station, cargo ID and amount of cargo at the
	 * right place in the cargo view. I.e. update as many rows as are expanded following that characterization.
	 * @param data Root entry of the tree.
	 * @param cargo Cargo ID of the entry to be shown.
	 * @param source Source station of the entry to be shown.
	 * @param next Next station the cargo to be shown will visit.
	 * @param dest Final destination of the cargo to be shown.
	 * @param count Amount of cargo to be shown.
	 */
	void ShowCargo(CargoDataEntry *data, CargoID cargo, StationID source, StationID next, StationID dest, uint count)
	{
		if (count == 0) return;
		bool auto_distributed = _settings_game.linkgraph.GetDistributionType(cargo) != DT_MANUAL;
		const CargoDataEntry *expand = &this->expanded_rows;
		for (int i = 0; i < NUM_COLUMNS && expand != nullptr; ++i) {
			switch (groupings[i]) {
				case GR_CARGO:
					assert(i == 0);
					data = data->InsertOrRetrieve(cargo);
					data->SetTransfers(source != this->window_number);
					expand = expand->Retrieve(cargo);
					break;
				case GR_SOURCE:
					if (auto_distributed || source != this->window_number) {
						data = data->InsertOrRetrieve(source);
						expand = expand->Retrieve(source);
					}
					break;
				case GR_NEXT:
					if (auto_distributed) {
						data = data->InsertOrRetrieve(next);
						expand = expand->Retrieve(next);
					}
					break;
				case GR_DESTINATION:
					if (auto_distributed) {
						data = data->InsertOrRetrieve(dest);
						expand = expand->Retrieve(dest);
					}
					break;
			}
		}
		data->Update(count);
	}

	void UpdateWidgetSize(int widget, Dimension *size, const Dimension &padding, Dimension *fill, Dimension *resize) override
	{
		switch (widget) {
			case WID_SV_WAITING:
				resize->height = FONT_HEIGHT_NORMAL;
				size->height = WD_FRAMERECT_TOP + 4 * resize->height + WD_FRAMERECT_BOTTOM;
				this->expand_shrink_width = std::max(GetStringBoundingBox("-").width, GetStringBoundingBox("+").width) + WD_FRAMERECT_LEFT + WD_FRAMERECT_RIGHT;
				break;

			case WID_SV_ACCEPT_RATING_LIST:
				size->height = WD_FRAMERECT_TOP + ((this->GetWidget<NWidgetCore>(WID_SV_ACCEPTS_RATINGS)->widget_data == STR_STATION_VIEW_RATINGS_BUTTON) ? this->accepts_lines : this->rating_lines) * FONT_HEIGHT_NORMAL + WD_FRAMERECT_BOTTOM;
				break;

			case WID_SV_CLOSE_AIRPORT:
				if (!(Station::Get(this->window_number)->facilities & FACIL_AIRPORT)) {
					/* Hide 'Close Airport' button if no airport present. */
					size->width = 0;
					resize->width = 0;
					fill->width = 0;
				}
				break;

			case WID_SV_SORT_ORDER:
			case WID_SV_GROUP:
				*size = maxdim(GetStringBoundingBox(STR_BUTTON_SORT_BY), GetStringBoundingBox(STR_STATION_VIEW_GROUP));
				size->width += padding.width;
				break;
		}
	}

	void OnPaint() override
	{
		const Station *st = Station::Get(this->window_number);
		CargoDataEntry cargo;
		BuildCargoList(&cargo, st);

		this->vscroll->SetCount(cargo.GetNumChildren()); // update scrollbar

		/* disable some buttons */
		this->SetWidgetDisabledState(WID_SV_RENAME,   st->owner != _local_company);
		this->SetWidgetDisabledState(WID_SV_TRAINS,   !(st->facilities & FACIL_TRAIN));
		this->SetWidgetDisabledState(WID_SV_ROADVEHS, !(st->facilities & FACIL_TRUCK_STOP) && !(st->facilities & FACIL_BUS_STOP));
		this->SetWidgetDisabledState(WID_SV_SHIPS,    !(st->facilities & FACIL_DOCK));
		this->SetWidgetDisabledState(WID_SV_PLANES,   !(st->facilities & FACIL_AIRPORT));
		this->SetWidgetDisabledState(WID_SV_CLOSE_AIRPORT, !(st->facilities & FACIL_AIRPORT) || st->owner != _local_company || st->owner == OWNER_NONE); // Also consider SE, where _local_company == OWNER_NONE
		this->SetWidgetLoweredState(WID_SV_CLOSE_AIRPORT, (st->facilities & FACIL_AIRPORT) && (st->airport.flags & AIRPORT_CLOSED_block) != 0);

		extern const Station *_viewport_highlight_station;
		this->SetWidgetDisabledState(WID_SV_CATCHMENT, st->facilities == FACIL_NONE);
		this->SetWidgetLoweredState(WID_SV_CATCHMENT, _viewport_highlight_station == st);

		this->DrawWidgets();

		if (!this->IsShaded()) {
			/* Draw 'accepted cargo' or 'cargo ratings'. */
			const NWidgetBase *wid = this->GetWidget<NWidgetBase>(WID_SV_ACCEPT_RATING_LIST);
			const Rect r = {(int)wid->pos_x, (int)wid->pos_y, (int)(wid->pos_x + wid->current_x - 1), (int)(wid->pos_y + wid->current_y - 1)};
			if (this->GetWidget<NWidgetCore>(WID_SV_ACCEPTS_RATINGS)->widget_data == STR_STATION_VIEW_RATINGS_BUTTON) {
				int lines = this->DrawAcceptedCargo(r);
				if (lines > this->accepts_lines) { // Resize the widget, and perform re-initialization of the window.
					this->accepts_lines = lines;
					this->ReInit();
					return;
				}
			} else {
				int lines = this->DrawCargoRatings(r);
				if (lines > this->rating_lines) { // Resize the widget, and perform re-initialization of the window.
					this->rating_lines = lines;
					this->ReInit();
					return;
				}
			}

			/* Draw arrow pointing up/down for ascending/descending sorting */
			this->DrawSortButtonState(WID_SV_SORT_ORDER, sort_orders[1] == SO_ASCENDING ? SBS_UP : SBS_DOWN);

			int pos = this->vscroll->GetPosition();

			int maxrows = this->vscroll->GetCapacity();

			displayed_rows.clear();

			/* Draw waiting cargo. */
			NWidgetBase *nwi = this->GetWidget<NWidgetBase>(WID_SV_WAITING);
			Rect waiting_rect = { (int)nwi->pos_x, (int)nwi->pos_y, (int)(nwi->pos_x + nwi->current_x - 1), (int)(nwi->pos_y + nwi->current_y - 1)};
			this->DrawEntries(&cargo, waiting_rect, pos, maxrows, 0);
			scroll_to_row = INT_MAX;
		}
	}

	void SetStringParameters(int widget) const override
	{
		const Station *st = Station::Get(this->window_number);
		SetDParam(0, st->index);
		SetDParam(1, st->facilities);
	}

	/**
	 * Rebuild the cache for estimated destinations which is used to quickly show the "destination" entries
	 * even if we actually don't know the destination of a certain packet from just looking at it.
	 * @param i Cargo to recalculate the cache for.
	 */
	void RecalcDestinations(CargoID i)
	{
		const Station *st = Station::Get(this->window_number);
		CargoDataEntry *cargo_entry = cached_destinations.InsertOrRetrieve(i);
		cargo_entry->Clear();

		const FlowStatMap &flows = st->goods[i].flows;
		for (FlowStatMap::const_iterator it = flows.begin(); it != flows.end(); ++it) {
			StationID from = it->first;
			CargoDataEntry *source_entry = cargo_entry->InsertOrRetrieve(from);
			const FlowStat::SharesMap *shares = it->second.GetShares();
			uint32 prev_count = 0;
			for (FlowStat::SharesMap::const_iterator flow_it = shares->begin(); flow_it != shares->end(); ++flow_it) {
				StationID via = flow_it->second;
				CargoDataEntry *via_entry = source_entry->InsertOrRetrieve(via);
				if (via == this->window_number) {
					via_entry->InsertOrRetrieve(via)->Update(flow_it->first - prev_count);
				} else {
					EstimateDestinations(i, from, via, flow_it->first - prev_count, via_entry);
				}
				prev_count = flow_it->first;
			}
		}
	}

	/**
	 * Estimate the amounts of cargo per final destination for a given cargo, source station and next hop and
	 * save the result as children of the given CargoDataEntry.
	 * @param cargo ID of the cargo to estimate destinations for.
	 * @param source Source station of the given batch of cargo.
	 * @param next Intermediate hop to start the calculation at ("next hop").
	 * @param count Size of the batch of cargo.
	 * @param dest CargoDataEntry to save the results in.
	 */
	void EstimateDestinations(CargoID cargo, StationID source, StationID next, uint count, CargoDataEntry *dest)
	{
		if (Station::IsValidID(next) && Station::IsValidID(source)) {
			CargoDataEntry tmp;
			const FlowStatMap &flowmap = Station::Get(next)->goods[cargo].flows;
			FlowStatMap::const_iterator map_it = flowmap.find(source);
			if (map_it != flowmap.end()) {
				const FlowStat::SharesMap *shares = map_it->second.GetShares();
				uint32 prev_count = 0;
				for (FlowStat::SharesMap::const_iterator i = shares->begin(); i != shares->end(); ++i) {
					tmp.InsertOrRetrieve(i->second)->Update(i->first - prev_count);
					prev_count = i->first;
				}
			}

			if (tmp.GetCount() == 0) {
				dest->InsertOrRetrieve(INVALID_STATION)->Update(count);
			} else {
				uint sum_estimated = 0;
				while (sum_estimated < count) {
					for (CargoDataSet::iterator i = tmp.Begin(); i != tmp.End() && sum_estimated < count; ++i) {
						CargoDataEntry *child = *i;
						uint estimate = DivideApprox(child->GetCount() * count, tmp.GetCount());
						if (estimate == 0) estimate = 1;

						sum_estimated += estimate;
						if (sum_estimated > count) {
							estimate -= sum_estimated - count;
							sum_estimated = count;
						}

						if (estimate > 0) {
							if (child->GetStation() == next) {
								dest->InsertOrRetrieve(next)->Update(estimate);
							} else {
								EstimateDestinations(cargo, source, child->GetStation(), estimate, dest);
							}
						}
					}

				}
			}
		} else {
			dest->InsertOrRetrieve(INVALID_STATION)->Update(count);
		}
	}

	/**
	 * Build up the cargo view for PLANNED mode and a specific cargo.
	 * @param i Cargo to show.
	 * @param flows The current station's flows for that cargo.
	 * @param cargo The CargoDataEntry to save the results in.
	 */
	void BuildFlowList(CargoID i, const FlowStatMap &flows, CargoDataEntry *cargo)
	{
		const CargoDataEntry *source_dest = this->cached_destinations.Retrieve(i);
		for (FlowStatMap::const_iterator it = flows.begin(); it != flows.end(); ++it) {
			StationID from = it->first;
			const CargoDataEntry *source_entry = source_dest->Retrieve(from);
			const FlowStat::SharesMap *shares = it->second.GetShares();
			for (FlowStat::SharesMap::const_iterator flow_it = shares->begin(); flow_it != shares->end(); ++flow_it) {
				const CargoDataEntry *via_entry = source_entry->Retrieve(flow_it->second);
				for (CargoDataSet::iterator dest_it = via_entry->Begin(); dest_it != via_entry->End(); ++dest_it) {
					CargoDataEntry *dest_entry = *dest_it;
					ShowCargo(cargo, i, from, flow_it->second, dest_entry->GetStation(), dest_entry->GetCount());
				}
			}
		}
	}

	/**
	 * Build up the cargo view for WAITING mode and a specific cargo.
	 * @param i Cargo to show.
	 * @param packets The current station's cargo list for that cargo.
	 * @param cargo The CargoDataEntry to save the result in.
	 */
	void BuildCargoList(CargoID i, const StationCargoList &packets, CargoDataEntry *cargo)
	{
		const CargoDataEntry *source_dest = this->cached_destinations.Retrieve(i);
		for (StationCargoList::ConstIterator it = packets.Packets()->begin(); it != packets.Packets()->end(); it++) {
			const CargoPacket *cp = *it;
			StationID next = it.GetKey();

			const CargoDataEntry *source_entry = source_dest->Retrieve(cp->SourceStation());
			if (source_entry == nullptr) {
				this->ShowCargo(cargo, i, cp->SourceStation(), next, INVALID_STATION, cp->Count());
				continue;
			}

			const CargoDataEntry *via_entry = source_entry->Retrieve(next);
			if (via_entry == nullptr) {
				this->ShowCargo(cargo, i, cp->SourceStation(), next, INVALID_STATION, cp->Count());
				continue;
			}

			for (CargoDataSet::iterator dest_it = via_entry->Begin(); dest_it != via_entry->End(); ++dest_it) {
				CargoDataEntry *dest_entry = *dest_it;
				uint val = DivideApprox(cp->Count() * dest_entry->GetCount(), via_entry->GetCount());
				this->ShowCargo(cargo, i, cp->SourceStation(), next, dest_entry->GetStation(), val);
			}
		}
		this->ShowCargo(cargo, i, NEW_STATION, NEW_STATION, NEW_STATION, packets.ReservedCount());
	}

	/**
	 * Build up the cargo view for all cargoes.
	 * @param cargo The root cargo entry to save all results in.
	 * @param st The station to calculate the cargo view from.
	 */
	void BuildCargoList(CargoDataEntry *cargo, const Station *st)
	{
		for (CargoID i = 0; i < NUM_CARGO; i++) {

			if (this->cached_destinations.Retrieve(i) == nullptr) {
				this->RecalcDestinations(i);
			}

			if (this->current_mode == MODE_WAITING) {
				this->BuildCargoList(i, st->goods[i].cargo, cargo);
			} else {
				this->BuildFlowList(i, st->goods[i].flows, cargo);
			}
		}
	}

	/**
	 * Mark a specific row, characterized by its CargoDataEntry, as expanded.
	 * @param data The row to be marked as expanded.
	 */
	void SetDisplayedRow(const CargoDataEntry *data)
	{
		std::list<StationID> stations;
		const CargoDataEntry *parent = data->GetParent();
		if (parent->GetParent() == nullptr) {
			this->displayed_rows.push_back(RowDisplay(&this->expanded_rows, data->GetCargo()));
			return;
		}

		StationID next = data->GetStation();
		while (parent->GetParent()->GetParent() != nullptr) {
			stations.push_back(parent->GetStation());
			parent = parent->GetParent();
		}

		CargoID cargo = parent->GetCargo();
		CargoDataEntry *filter = this->expanded_rows.Retrieve(cargo);
		while (!stations.empty()) {
			filter = filter->Retrieve(stations.back());
			stations.pop_back();
		}

		this->displayed_rows.push_back(RowDisplay(filter, next));
	}

	/**
	 * Select the correct string for an entry referring to the specified station.
	 * @param station Station the entry is showing cargo for.
	 * @param here String to be shown if the entry refers to the same station as this station GUI belongs to.
	 * @param other_station String to be shown if the entry refers to a specific other station.
	 * @param any String to be shown if the entry refers to "any station".
	 * @return One of the three given strings or STR_STATION_VIEW_RESERVED, depending on what station the entry refers to.
	 */
	StringID GetEntryString(StationID station, StringID here, StringID other_station, StringID any)
	{
		if (station == this->window_number) {
			return here;
		} else if (station == INVALID_STATION) {
			return any;
		} else if (station == NEW_STATION) {
			return STR_STATION_VIEW_RESERVED;
		} else {
			SetDParam(2, station);
			return other_station;
		}
	}

	/**
	 * Determine if we need to show the special "non-stop" string.
	 * @param cd Entry we are going to show.
	 * @param station Station the entry refers to.
	 * @param column The "column" the entry will be shown in.
	 * @return either STR_STATION_VIEW_VIA or STR_STATION_VIEW_NONSTOP.
	 */
	StringID SearchNonStop(CargoDataEntry *cd, StationID station, int column)
	{
		CargoDataEntry *parent = cd->GetParent();
		for (int i = column - 1; i > 0; --i) {
			if (this->groupings[i] == GR_DESTINATION) {
				if (parent->GetStation() == station) {
					return STR_STATION_VIEW_NONSTOP;
				} else {
					return STR_STATION_VIEW_VIA;
				}
			}
			parent = parent->GetParent();
		}

		if (this->groupings[column + 1] == GR_DESTINATION) {
			CargoDataSet::iterator begin = cd->Begin();
			CargoDataSet::iterator end = cd->End();
			if (begin != end && ++(cd->Begin()) == end && (*(begin))->GetStation() == station) {
				return STR_STATION_VIEW_NONSTOP;
			} else {
				return STR_STATION_VIEW_VIA;
			}
		}

		return STR_STATION_VIEW_VIA;
	}

	/**
	 * Draw the given cargo entries in the station GUI.
	 * @param entry Root entry for all cargo to be drawn.
	 * @param r Screen rectangle to draw into.
	 * @param pos Current row to be drawn to (counted down from 0 to -maxrows, same as vscroll->GetPosition()).
	 * @param maxrows Maximum row to be drawn.
	 * @param column Current "column" being drawn.
	 * @param cargo Current cargo being drawn (if cargo column has been passed).
	 * @return row (in "pos" counting) after the one we have last drawn to.
	 */
	int DrawEntries(CargoDataEntry *entry, Rect &r, int pos, int maxrows, int column, CargoID cargo = CT_INVALID)
	{
		if (this->sortings[column] == ST_AS_GROUPING) {
			if (this->groupings[column] != GR_CARGO) {
				entry->Resort(ST_STATION_STRING, this->sort_orders[column]);
			}
		} else {
			entry->Resort(ST_COUNT, this->sort_orders[column]);
		}
		for (CargoDataSet::iterator i = entry->Begin(); i != entry->End(); ++i) {
			CargoDataEntry *cd = *i;

			Grouping grouping = this->groupings[column];
			if (grouping == GR_CARGO) cargo = cd->GetCargo();
			bool auto_distributed = _settings_game.linkgraph.GetDistributionType(cargo) != DT_MANUAL;

			if (pos > -maxrows && pos <= 0) {
				StringID str = STR_EMPTY;
				int y = r.top + WD_FRAMERECT_TOP - pos * FONT_HEIGHT_NORMAL;
				SetDParam(0, cargo);
				SetDParam(1, cd->GetCount());

				if (this->groupings[column] == GR_CARGO) {
					str = STR_STATION_VIEW_WAITING_CARGO;
					DrawCargoIcons(cd->GetCargo(), cd->GetCount(), r.left + WD_FRAMERECT_LEFT + this->expand_shrink_width, r.right - WD_FRAMERECT_RIGHT - this->expand_shrink_width, y, y + FONT_HEIGHT_NORMAL);
				} else {
					if (!auto_distributed) grouping = GR_SOURCE;
					StationID station = cd->GetStation();

					switch (grouping) {
						case GR_SOURCE:
							str = this->GetEntryString(station, STR_STATION_VIEW_FROM_HERE, STR_STATION_VIEW_FROM, STR_STATION_VIEW_FROM_ANY);
							break;
						case GR_NEXT:
							str = this->GetEntryString(station, STR_STATION_VIEW_VIA_HERE, STR_STATION_VIEW_VIA, STR_STATION_VIEW_VIA_ANY);
							if (str == STR_STATION_VIEW_VIA) str = this->SearchNonStop(cd, station, column);
							break;
						case GR_DESTINATION:
							str = this->GetEntryString(station, STR_STATION_VIEW_TO_HERE, STR_STATION_VIEW_TO, STR_STATION_VIEW_TO_ANY);
							break;
						default:
							NOT_REACHED();
					}
					if (pos == -this->scroll_to_row && Station::IsValidID(station)) {
						ScrollMainWindowToTile(Station::Get(station)->xy);
					}
				}

				bool rtl = _current_text_dir == TD_RTL;
				int text_left    = rtl ? r.left + this->expand_shrink_width : r.left + WD_FRAMERECT_LEFT + column * this->expand_shrink_width;
				int text_right   = rtl ? r.right - WD_FRAMERECT_LEFT - column * this->expand_shrink_width : r.right - this->expand_shrink_width;
				int shrink_left  = rtl ? r.left + WD_FRAMERECT_LEFT : r.right - this->expand_shrink_width + WD_FRAMERECT_LEFT;
				int shrink_right = rtl ? r.left + this->expand_shrink_width - WD_FRAMERECT_RIGHT : r.right - WD_FRAMERECT_RIGHT;

				DrawString(text_left, text_right, y, str);

				if (column < NUM_COLUMNS - 1) {
					const char *sym = nullptr;
					if (cd->GetNumChildren() > 0) {
						sym = "-";
					} else if (auto_distributed && str != STR_STATION_VIEW_RESERVED) {
						sym = "+";
					} else {
						/* Only draw '+' if there is something to be shown. */
						const StationCargoList &list = Station::Get(this->window_number)->goods[cargo].cargo;
						if (grouping == GR_CARGO && (list.ReservedCount() > 0 || cd->HasTransfers())) {
							sym = "+";
						}
					}
					if (sym) DrawString(shrink_left, shrink_right, y, sym, TC_YELLOW);
				}
				this->SetDisplayedRow(cd);
			}
			--pos;
			if (auto_distributed || column == 0) {
				pos = this->DrawEntries(cd, r, pos, maxrows, column + 1, cargo);
			}
		}
		return pos;
	}

	/**
	 * Draw accepted cargo in the #WID_SV_ACCEPT_RATING_LIST widget.
	 * @param r Rectangle of the widget.
	 * @return Number of lines needed for drawing the accepted cargo.
	 */
	int DrawAcceptedCargo(const Rect &r) const
	{
		const Station *st = Station::Get(this->window_number);

		CargoTypes cargo_mask = 0;
		for (CargoID i = 0; i < NUM_CARGO; i++) {
			if (HasBit(st->goods[i].status, GoodsEntry::GES_ACCEPTANCE)) SetBit(cargo_mask, i);
		}
		SetDParam(0, cargo_mask);
		int bottom = DrawStringMultiLine(r.left + WD_FRAMERECT_LEFT, r.right - WD_FRAMERECT_RIGHT, r.top + WD_FRAMERECT_TOP, INT32_MAX, STR_STATION_VIEW_ACCEPTS_CARGO);
		return CeilDiv(bottom - r.top - WD_FRAMERECT_TOP, FONT_HEIGHT_NORMAL);
	}

	/**
	 * Draw cargo ratings in the #WID_SV_ACCEPT_RATING_LIST widget.
	 * @param r Rectangle of the widget.
	 * @return Number of lines needed for drawing the cargo ratings.
	 */
	int DrawCargoRatings(const Rect &r) const
	{
		const Station *st = Station::Get(this->window_number);
		int y = r.top + WD_FRAMERECT_TOP;

		if (st->town->exclusive_counter > 0) {
			SetDParam(0, st->town->exclusivity);
			y = DrawStringMultiLine(r.left + WD_FRAMERECT_LEFT, r.right - WD_FRAMERECT_RIGHT, y, r.bottom, st->town->exclusivity == st->owner ? STR_STATION_VIEW_EXCLUSIVE_RIGHTS_SELF : STR_STATION_VIEW_EXCLUSIVE_RIGHTS_COMPANY);
			y += WD_PAR_VSEP_WIDE;
		}

		DrawString(r.left + WD_FRAMERECT_LEFT, r.right - WD_FRAMERECT_RIGHT, y, STR_STATION_VIEW_SUPPLY_RATINGS_TITLE);
		y += FONT_HEIGHT_NORMAL;

		const CargoSpec *cs;
		FOR_ALL_SORTED_STANDARD_CARGOSPECS(cs) {
			const GoodsEntry *ge = &st->goods[cs->Index()];
			if (!ge->HasRating()) continue;

			const LinkGraph *lg = LinkGraph::GetIfValid(ge->link_graph);
			SetDParam(0, cs->name);
			SetDParam(1, lg != nullptr ? lg->Monthly((*lg)[ge->node].Supply()) : 0);
			SetDParam(2, STR_CARGO_RATING_APPALLING + (ge->rating >> 5));
			SetDParam(3, ToPercent8(ge->rating));
			DrawString(r.left + WD_FRAMERECT_LEFT + 6, r.right - WD_FRAMERECT_RIGHT - 6, y, STR_STATION_VIEW_CARGO_SUPPLY_RATING);
			y += FONT_HEIGHT_NORMAL;
		}
		return CeilDiv(y - r.top - WD_FRAMERECT_TOP, FONT_HEIGHT_NORMAL);
	}

	/**
	 * Expand or collapse a specific row.
	 * @param filter Parent of the row.
	 * @param next ID pointing to the row.
	 */
	template<class Tid>
	void HandleCargoWaitingClick(CargoDataEntry *filter, Tid next)
	{
		if (filter->Retrieve(next) != nullptr) {
			filter->Remove(next);
		} else {
			filter->InsertOrRetrieve(next);
		}
	}

	/**
	 * Handle a click on a specific row in the cargo view.
	 * @param row Row being clicked.
	 */
	void HandleCargoWaitingClick(int row)
	{
		if (row < 0 || (uint)row >= this->displayed_rows.size()) return;
		if (_ctrl_pressed) {
			this->scroll_to_row = row;
		} else {
			RowDisplay &display = this->displayed_rows[row];
			if (display.filter == &this->expanded_rows) {
				this->HandleCargoWaitingClick<CargoID>(display.filter, display.next_cargo);
			} else {
				this->HandleCargoWaitingClick<StationID>(display.filter, display.next_station);
			}
		}
		this->SetWidgetDirty(WID_SV_WAITING);
	}

	void OnClick(Point pt, int widget, int click_count) override
	{
		switch (widget) {
			case WID_SV_WAITING:
				this->HandleCargoWaitingClick(this->vscroll->GetScrolledRowFromWidget(pt.y, this, WID_SV_WAITING, WD_FRAMERECT_TOP, FONT_HEIGHT_NORMAL) - this->vscroll->GetPosition());
				break;

			case WID_SV_CATCHMENT:
				SetViewportCatchmentStation(Station::Get(this->window_number), !this->IsWidgetLowered(WID_SV_CATCHMENT));
				break;

			case WID_SV_LOCATION:
				if (_ctrl_pressed) {
					ShowExtraViewportWindow(Station::Get(this->window_number)->xy);
				} else {
					ScrollMainWindowToTile(Station::Get(this->window_number)->xy);
				}
				break;

			case WID_SV_ACCEPTS_RATINGS: {
				/* Swap between 'accepts' and 'ratings' view. */
				int height_change;
				NWidgetCore *nwi = this->GetWidget<NWidgetCore>(WID_SV_ACCEPTS_RATINGS);
				if (this->GetWidget<NWidgetCore>(WID_SV_ACCEPTS_RATINGS)->widget_data == STR_STATION_VIEW_RATINGS_BUTTON) {
					nwi->SetDataTip(STR_STATION_VIEW_ACCEPTS_BUTTON, STR_STATION_VIEW_ACCEPTS_TOOLTIP); // Switch to accepts view.
					height_change = this->rating_lines - this->accepts_lines;
				} else {
					nwi->SetDataTip(STR_STATION_VIEW_RATINGS_BUTTON, STR_STATION_VIEW_RATINGS_TOOLTIP); // Switch to ratings view.
					height_change = this->accepts_lines - this->rating_lines;
				}
				this->ReInit(0, height_change * FONT_HEIGHT_NORMAL);
				break;
			}

			case WID_SV_RENAME:
				SetDParam(0, this->window_number);
				ShowQueryString(STR_STATION_NAME, STR_STATION_VIEW_RENAME_STATION_CAPTION, MAX_LENGTH_STATION_NAME_CHARS,
						this, CS_ALPHANUMERAL, QSF_ENABLE_DEFAULT | QSF_LEN_IN_CHARS);
				break;

			case WID_SV_CLOSE_AIRPORT:
				DoCommandP(0, this->window_number, 0, CMD_OPEN_CLOSE_AIRPORT);
				break;

			case WID_SV_TRAINS:   // Show list of scheduled trains to this station
			case WID_SV_ROADVEHS: // Show list of scheduled road-vehicles to this station
			case WID_SV_SHIPS:    // Show list of scheduled ships to this station
			case WID_SV_PLANES: { // Show list of scheduled aircraft to this station
				Owner owner = Station::Get(this->window_number)->owner;
				ShowVehicleListWindow(owner, (VehicleType)(widget - WID_SV_TRAINS), (StationID)this->window_number);
				break;
			}

			case WID_SV_SORT_BY: {
				/* The initial selection is composed of current mode and
				 * sorting criteria for columns 1, 2, and 3. Column 0 is always
				 * sorted by cargo ID. The others can theoretically be sorted
				 * by different things but there is no UI for that. */
				ShowDropDownMenu(this, _sort_names,
						this->current_mode * 2 + (this->sortings[1] == ST_COUNT ? 1 : 0),
						WID_SV_SORT_BY, 0, 0);
				break;
			}

			case WID_SV_GROUP_BY: {
				ShowDropDownMenu(this, _group_names, this->grouping_index, WID_SV_GROUP_BY, 0, 0);
				break;
			}

			case WID_SV_SORT_ORDER: { // flip sorting method asc/desc
				this->SelectSortOrder(this->sort_orders[1] == SO_ASCENDING ? SO_DESCENDING : SO_ASCENDING);
				this->SetTimeout();
				this->LowerWidget(WID_SV_SORT_ORDER);
				break;
			}
		}
	}

	/**
	 * Select a new sort order for the cargo view.
	 * @param order New sort order.
	 */
	void SelectSortOrder(SortOrder order)
	{
		this->sort_orders[1] = this->sort_orders[2] = this->sort_orders[3] = order;
		_settings_client.gui.station_gui_sort_order = this->sort_orders[1];
		this->SetDirty();
	}

	/**
	 * Select a new sort criterium for the cargo view.
	 * @param index Row being selected in the sort criteria drop down.
	 */
	void SelectSortBy(int index)
	{
		_settings_client.gui.station_gui_sort_by = index;
		switch (_sort_names[index]) {
			case STR_STATION_VIEW_WAITING_STATION:
				this->current_mode = MODE_WAITING;
				this->sortings[1] = this->sortings[2] = this->sortings[3] = ST_AS_GROUPING;
				break;
			case STR_STATION_VIEW_WAITING_AMOUNT:
				this->current_mode = MODE_WAITING;
				this->sortings[1] = this->sortings[2] = this->sortings[3] = ST_COUNT;
				break;
			case STR_STATION_VIEW_PLANNED_STATION:
				this->current_mode = MODE_PLANNED;
				this->sortings[1] = this->sortings[2] = this->sortings[3] = ST_AS_GROUPING;
				break;
			case STR_STATION_VIEW_PLANNED_AMOUNT:
				this->current_mode = MODE_PLANNED;
				this->sortings[1] = this->sortings[2] = this->sortings[3] = ST_COUNT;
				break;
			default:
				NOT_REACHED();
		}
		/* Display the current sort variant */
		this->GetWidget<NWidgetCore>(WID_SV_SORT_BY)->widget_data = _sort_names[index];
		this->SetDirty();
	}

	/**
	 * Select a new grouping mode for the cargo view.
	 * @param index Row being selected in the grouping drop down.
	 */
	void SelectGroupBy(int index)
	{
		this->grouping_index = index;
		_settings_client.gui.station_gui_group_order = index;
		this->GetWidget<NWidgetCore>(WID_SV_GROUP_BY)->widget_data = _group_names[index];
		switch (_group_names[index]) {
			case STR_STATION_VIEW_GROUP_S_V_D:
				this->groupings[1] = GR_SOURCE;
				this->groupings[2] = GR_NEXT;
				this->groupings[3] = GR_DESTINATION;
				break;
			case STR_STATION_VIEW_GROUP_S_D_V:
				this->groupings[1] = GR_SOURCE;
				this->groupings[2] = GR_DESTINATION;
				this->groupings[3] = GR_NEXT;
				break;
			case STR_STATION_VIEW_GROUP_V_S_D:
				this->groupings[1] = GR_NEXT;
				this->groupings[2] = GR_SOURCE;
				this->groupings[3] = GR_DESTINATION;
				break;
			case STR_STATION_VIEW_GROUP_V_D_S:
				this->groupings[1] = GR_NEXT;
				this->groupings[2] = GR_DESTINATION;
				this->groupings[3] = GR_SOURCE;
				break;
			case STR_STATION_VIEW_GROUP_D_S_V:
				this->groupings[1] = GR_DESTINATION;
				this->groupings[2] = GR_SOURCE;
				this->groupings[3] = GR_NEXT;
				break;
			case STR_STATION_VIEW_GROUP_D_V_S:
				this->groupings[1] = GR_DESTINATION;
				this->groupings[2] = GR_NEXT;
				this->groupings[3] = GR_SOURCE;
				break;
		}
		this->SetDirty();
	}

	void OnDropdownSelect(int widget, int index) override
	{
		if (widget == WID_SV_SORT_BY) {
			this->SelectSortBy(index);
		} else {
			this->SelectGroupBy(index);
		}
	}

	void OnQueryTextFinished(char *str) override
	{
		if (str == nullptr) return;

		DoCommandP(0, this->window_number, 0, CMD_RENAME_STATION | CMD_MSG(STR_ERROR_CAN_T_RENAME_STATION), nullptr, str);
	}

	void OnResize() override
	{
		this->vscroll->SetCapacityFromWidget(this, WID_SV_WAITING, WD_FRAMERECT_TOP + WD_FRAMERECT_BOTTOM);
	}

	/**
	 * Some data on this window has become invalid. Invalidate the cache for the given cargo if necessary.
	 * @param data Information about the changed data. If it's a valid cargo ID, invalidate the cargo data.
	 * @param gui_scope Whether the call is done from GUI scope. You may not do everything when not in GUI scope. See #InvalidateWindowData() for details.
	 */
	void OnInvalidateData(int data = 0, bool gui_scope = true) override
	{
		if (gui_scope) {
			if (data >= 0 && data < NUM_CARGO) {
				this->cached_destinations.Remove((CargoID)data);
			} else {
				this->ReInit();
			}
		}
	}
};

const StringID StationViewWindow::_sort_names[] = {
	STR_STATION_VIEW_WAITING_STATION,
	STR_STATION_VIEW_WAITING_AMOUNT,
	STR_STATION_VIEW_PLANNED_STATION,
	STR_STATION_VIEW_PLANNED_AMOUNT,
	INVALID_STRING_ID
};

const StringID StationViewWindow::_group_names[] = {
	STR_STATION_VIEW_GROUP_S_V_D,
	STR_STATION_VIEW_GROUP_S_D_V,
	STR_STATION_VIEW_GROUP_V_S_D,
	STR_STATION_VIEW_GROUP_V_D_S,
	STR_STATION_VIEW_GROUP_D_S_V,
	STR_STATION_VIEW_GROUP_D_V_S,
	INVALID_STRING_ID
};

static WindowDesc _station_view_desc(
	WDP_AUTO, "view_station", 249, 117,
	WC_STATION_VIEW, WC_NONE,
	0,
	_nested_station_view_widgets, lengthof(_nested_station_view_widgets)
);

/**
 * Opens StationViewWindow for given station
 *
 * @param station station which window should be opened
 */
void ShowStationViewWindow(StationID station)
{
	AllocateWindowDescFront<StationViewWindow>(&_station_view_desc, station);
}

/** Struct containing TileIndex and StationID */
struct TileAndStation {
	TileIndex tile;    ///< TileIndex
	StationID station; ///< StationID
};

static std::vector<TileAndStation> _deleted_stations_nearby;
static std::vector<StationID> _stations_nearby_list;

/**
 * Add station on this tile to _stations_nearby_list if it's fully within the
 * station spread.
 * @param tile Tile just being checked
 * @param user_data Pointer to TileArea context
 * @tparam T the type of station to look for
 */
template <class T>
static bool AddNearbyStation(TileIndex tile, void *user_data)
{
	TileArea *ctx = (TileArea *)user_data;

	/* First check if there were deleted stations here */
	for (uint i = 0; i < _deleted_stations_nearby.size(); i++) {
		auto ts = _deleted_stations_nearby.begin() + i;
		if (ts->tile == tile) {
			_stations_nearby_list.push_back(_deleted_stations_nearby[i].station);
			_deleted_stations_nearby.erase(ts);
			i--;
		}
	}

	/* Check if own station and if we stay within station spread */
	if (!IsTileType(tile, MP_STATION)) return false;

	StationID sid = GetStationIndex(tile);

	/* This station is (likely) a waypoint */
	if (!T::IsValidID(sid)) return false;

	T *st = T::Get(sid);
	if (st->owner != _local_company || std::find(_stations_nearby_list.begin(), _stations_nearby_list.end(), sid) != _stations_nearby_list.end()) return false;

	if (st->rect.BeforeAddRect(ctx->tile, ctx->w, ctx->h, StationRect::ADD_TEST).Succeeded()) {
		_stations_nearby_list.push_back(sid);
	}

	return false; // We want to include *all* nearby stations
}

/**
 * Circulate around the to-be-built station to find stations we could join.
 * Make sure that only stations are returned where joining wouldn't exceed
 * station spread and are our own station.
 * @param ta Base tile area of the to-be-built station
 * @param distant_join Search for adjacent stations (false) or stations fully
 *                     within station spread
 * @tparam T the type of station to look for
 */
template <class T>
static const T *FindStationsNearby(TileArea ta, bool distant_join)
{
	TileArea ctx = ta;

	_stations_nearby_list.clear();
	_deleted_stations_nearby.clear();

	/* Check the inside, to return, if we sit on another station */
	TILE_AREA_LOOP(t, ta) {
		if (t < MapSize() && IsTileType(t, MP_STATION) && T::IsValidID(GetStationIndex(t))) return T::GetByTile(t);
	}

	/* Look for deleted stations */
	for (const BaseStation *st : BaseStation::Iterate()) {
		if (T::IsExpected(st) && !st->IsInUse() && st->owner == _local_company) {
			/* Include only within station spread (yes, it is strictly less than) */
			if (std::max(DistanceMax(ta.tile, st->xy), DistanceMax(TILE_ADDXY(ta.tile, ta.w - 1, ta.h - 1), st->xy)) < _settings_game.station.station_spread) {
				_deleted_stations_nearby.push_back({st->xy, st->index});

				/* Add the station when it's within where we're going to build */
				if (IsInsideBS(TileX(st->xy), TileX(ctx.tile), ctx.w) &&
						IsInsideBS(TileY(st->xy), TileY(ctx.tile), ctx.h)) {
					AddNearbyStation<T>(st->xy, &ctx);
				}
			}
		}
	}

	/* Only search tiles where we have a chance to stay within the station spread.
	 * The complete check needs to be done in the callback as we don't know the
	 * extent of the found station, yet. */
	if (distant_join && std::min(ta.w, ta.h) >= _settings_game.station.station_spread) return nullptr;
	uint max_dist = distant_join ? _settings_game.station.station_spread - std::min(ta.w, ta.h) : 1;

	TileIndex tile = TileAddByDir(ctx.tile, DIR_N);
	CircularTileSearch(&tile, max_dist, ta.w, ta.h, AddNearbyStation<T>, &ctx);

	return nullptr;
}

static const NWidgetPart _nested_select_station_widgets[] = {
	NWidget(NWID_HORIZONTAL),
		NWidget(WWT_CLOSEBOX, COLOUR_DARK_GREEN),
		NWidget(WWT_CAPTION, COLOUR_DARK_GREEN, WID_JS_CAPTION), SetDataTip(STR_JOIN_STATION_CAPTION, STR_TOOLTIP_WINDOW_TITLE_DRAG_THIS),
		NWidget(WWT_DEFSIZEBOX, COLOUR_DARK_GREEN),
	EndContainer(),
	NWidget(NWID_HORIZONTAL),
		NWidget(WWT_PANEL, COLOUR_DARK_GREEN, WID_JS_PANEL), SetResize(1, 0), SetScrollbar(WID_JS_SCROLLBAR), EndContainer(),
		NWidget(NWID_VERTICAL),
			NWidget(NWID_VSCROLLBAR, COLOUR_DARK_GREEN, WID_JS_SCROLLBAR),
			NWidget(WWT_RESIZEBOX, COLOUR_DARK_GREEN),
		EndContainer(),
	EndContainer(),
};

/**
 * Window for selecting stations/waypoints to (distant) join to.
 * @tparam T The type of station to join with
 */
template <class T>
struct SelectStationWindow : Window {
	CommandContainer select_station_cmd; ///< Command to build new station
	TileArea area; ///< Location of new station
	Scrollbar *vscroll;

	SelectStationWindow(WindowDesc *desc, const CommandContainer &cmd, TileArea ta) :
		Window(desc),
		select_station_cmd(cmd),
		area(ta)
	{
		this->CreateNestedTree();
		this->vscroll = this->GetScrollbar(WID_JS_SCROLLBAR);
		this->GetWidget<NWidgetCore>(WID_JS_CAPTION)->widget_data = T::EXPECTED_FACIL == FACIL_WAYPOINT ? STR_JOIN_WAYPOINT_CAPTION : STR_JOIN_STATION_CAPTION;
		this->FinishInitNested(0);
		this->OnInvalidateData(0);

		_thd.freeze = true;
	}

	~SelectStationWindow()
	{
		if (_settings_client.gui.station_show_coverage) SetViewportCatchmentStation(nullptr, true);

		_thd.freeze = false;
	}

	void UpdateWidgetSize(int widget, Dimension *size, const Dimension &padding, Dimension *fill, Dimension *resize) override
	{
		if (widget != WID_JS_PANEL) return;

		/* Determine the widest string */
		Dimension d = GetStringBoundingBox(T::EXPECTED_FACIL == FACIL_WAYPOINT ? STR_JOIN_WAYPOINT_CREATE_SPLITTED_WAYPOINT : STR_JOIN_STATION_CREATE_SPLITTED_STATION);
		for (uint i = 0; i < _stations_nearby_list.size(); i++) {
			const T *st = T::Get(_stations_nearby_list[i]);
			SetDParam(0, st->index);
			SetDParam(1, st->facilities);
			d = maxdim(d, GetStringBoundingBox(T::EXPECTED_FACIL == FACIL_WAYPOINT ? STR_STATION_LIST_WAYPOINT : STR_STATION_LIST_STATION));
		}

		resize->height = GetMinSizing(NWST_STEP, d.height);
		d.height = 5 * resize->height;
		d.width += WD_FRAMERECT_RIGHT + WD_FRAMERECT_LEFT;
		d.height += WD_FRAMERECT_TOP + WD_FRAMERECT_BOTTOM;
		*size = d;
	}

	void DrawWidget(const Rect &r, int widget) const override
	{
		if (widget != WID_JS_PANEL) return;

		uint y = Center(r.top, this->resize.step_height);
		if (this->vscroll->GetPosition() == 0) {
			DrawString(r.left + WD_FRAMERECT_LEFT, r.right - WD_FRAMERECT_RIGHT, y, T::EXPECTED_FACIL == FACIL_WAYPOINT ? STR_JOIN_WAYPOINT_CREATE_SPLITTED_WAYPOINT : STR_JOIN_STATION_CREATE_SPLITTED_STATION);
			y += this->resize.step_height;
		}

		for (uint i = std::max<uint>(1, this->vscroll->GetPosition()); i <= _stations_nearby_list.size(); ++i, y += this->resize.step_height) {
			/* Don't draw anything if it extends past the end of the window. */
			if (i - this->vscroll->GetPosition() >= this->vscroll->GetCapacity()) break;

			const T *st = T::Get(_stations_nearby_list[i - 1]);
			SetDParam(0, st->index);
			SetDParam(1, st->facilities);
			DrawString(r.left + WD_FRAMERECT_LEFT, r.right - WD_FRAMERECT_RIGHT, y, T::EXPECTED_FACIL == FACIL_WAYPOINT ? STR_STATION_LIST_WAYPOINT : STR_STATION_LIST_STATION);
		}
	}

	void OnClick(Point pt, int widget, int click_count) override
	{
		if (widget != WID_JS_PANEL) return;

		uint st_index = this->vscroll->GetScrolledRowFromWidget(pt.y, this, WID_JS_PANEL, WD_FRAMERECT_TOP);
		bool distant_join = (st_index > 0);
		if (distant_join) st_index--;

		if (distant_join && st_index >= _stations_nearby_list.size()) return;

		/* Insert station to be joined into stored command */
		SB(this->select_station_cmd.p2, 16, 16,
		   (distant_join ? _stations_nearby_list[st_index] : NEW_STATION));

		/* Execute stored Command */
		DoCommandP(&this->select_station_cmd);

		/* Close Window; this might cause double frees! */
		DeleteWindowById(WC_SELECT_STATION, 0);
	}

	void OnRealtimeTick(uint delta_ms) override
	{
		if (_thd.dirty & 2) {
			_thd.dirty &= ~2;
			this->SetDirty();
		}
	}

	void OnResize() override
	{
		this->vscroll->SetCapacityFromWidget(this, WID_JS_PANEL, WD_FRAMERECT_TOP + WD_FRAMERECT_BOTTOM);
	}

	/**
	 * Some data on this window has become invalid.
	 * @param data Information about the changed data.
	 * @param gui_scope Whether the call is done from GUI scope. You may not do everything when not in GUI scope. See #InvalidateWindowData() for details.
	 */
	void OnInvalidateData(int data = 0, bool gui_scope = true) override
	{
		if (!gui_scope) return;
		FindStationsNearby<T>(this->area, true);
		this->vscroll->SetCount((uint)_stations_nearby_list.size() + 1);
		this->SetDirty();
	}

	void OnMouseOver(Point pt, int widget) override
	{
		if (widget != WID_JS_PANEL || T::EXPECTED_FACIL == FACIL_WAYPOINT) {
			SetViewportCatchmentStation(nullptr, true);
			return;
		}

		/* Show coverage area of station under cursor */
		uint st_index = this->vscroll->GetScrolledRowFromWidget(pt.y, this, WID_JS_PANEL, WD_FRAMERECT_TOP);
		if (st_index == 0 || st_index > _stations_nearby_list.size()) {
			SetViewportCatchmentStation(nullptr, true);
		} else {
			st_index--;
			SetViewportCatchmentStation(Station::Get(_stations_nearby_list[st_index]), true);
		}
	}
};

static WindowDesc _select_station_desc(
	WDP_AUTO, "build_station_join", 200, 180,
	WC_SELECT_STATION, WC_NONE,
	WDF_CONSTRUCTION,
	_nested_select_station_widgets, lengthof(_nested_select_station_widgets)
);


/**
 * Check whether we need to show the station selection window.
 * @param cmd Command to build the station.
 * @param ta Tile area of the to-be-built station
 * @tparam T the type of station
 * @return whether we need to show the station selection window.
 */
template <class T>
static bool StationJoinerNeeded(const CommandContainer &cmd, TileArea ta)
{
	/* Only show selection if distant join is enabled in the settings */
	if (!_settings_game.station.distant_join_stations) return false;

	/* If a window is already opened and we didn't ctrl-click,
	 * return true (i.e. just flash the old window) */
	Window *selection_window = FindWindowById(WC_SELECT_STATION, 0);
	if (selection_window != nullptr) {
		/* Abort current distant-join and start new one */
		delete selection_window;
		UpdateTileSelection();
	}

	/* only show the popup, if we press ctrl */
	if (!_ctrl_pressed) return false;

	/* Now check if we could build there */
	if (DoCommand(&cmd, CommandFlagsToDCFlags(GetCommandFlags(cmd.cmd))).Failed()) return false;

	/* Test for adjacent station or station below selection.
	 * If adjacent-stations is disabled and we are building next to a station, do not show the selection window.
	 * but join the other station immediately. */
	const T *st = FindStationsNearby<T>(ta, false);
	return st == nullptr && (_settings_game.station.adjacent_stations || _stations_nearby_list.size() == 0);
}

/**
 * Show the station selection window when needed. If not, build the station.
 * @param cmd Command to build the station.
 * @param ta Area to build the station in
 * @tparam the class to find stations for
 */
template <class T>
void ShowSelectBaseStationIfNeeded(const CommandContainer &cmd, TileArea ta)
{
	if (StationJoinerNeeded<T>(cmd, ta)) {
		if (!_settings_client.gui.persistent_buildingtools) ResetObjectToPlace();
		new SelectStationWindow<T>(&_select_station_desc, cmd, ta);
	} else {
		DoCommandP(&cmd);
	}
}

/**
 * Show the station selection window when needed. If not, build the station.
 * @param cmd Command to build the station.
 * @param ta Area to build the station in
 */
void ShowSelectStationIfNeeded(const CommandContainer &cmd, TileArea ta)
{
	ShowSelectBaseStationIfNeeded<Station>(cmd, ta);
}

/**
 * Show the waypoint selection window when needed. If not, build the waypoint.
 * @param cmd Command to build the waypoint.
 * @param ta Area to build the waypoint in
 */
void ShowSelectWaypointIfNeeded(const CommandContainer &cmd, TileArea ta)
{
	ShowSelectBaseStationIfNeeded<Waypoint>(cmd, ta);
}<|MERGE_RESOLUTION|>--- conflicted
+++ resolved
@@ -391,11 +391,8 @@
 			}
 
 			case WID_STL_LIST:
-<<<<<<< HEAD
-				resize->height = GetMinSizing(NWST_STEP, FONT_HEIGHT_NORMAL);
-=======
 				resize->height = std::max(FONT_HEIGHT_NORMAL, FONT_HEIGHT_SMALL + ScaleFontTrad(3));
->>>>>>> 672f2852
+				resize->height = GetMinSizing(NWST_STEP, resize->height);
 				size->height = WD_FRAMERECT_TOP + 5 * resize->height + WD_FRAMERECT_BOTTOM;
 
 				/* Determine appropriate width for mini station rating graph */
@@ -448,18 +445,15 @@
 			case WID_STL_LIST: {
 				bool rtl = _current_text_dir == TD_RTL;
 				int max = std::min<size_t>(this->vscroll->GetPosition() + this->vscroll->GetCapacity(), this->stations.size());
-<<<<<<< HEAD
-				uint line_height = GetMinSizing(NWST_STEP, FONT_HEIGHT_NORMAL);
-				int y = Center(r.top + WD_FRAMERECT_TOP, line_height);
-=======
 				int y = r.top + WD_FRAMERECT_TOP;
 				uint line_height = this->GetWidget<NWidgetBase>(widget)->resize_y;
+				line_height = GetMinSizing(NWST_STEP, line_height);
+				y = CenterBounds(y, y + line_height, FONT_HEIGHT_NORMAL);
 				/* Spacing between station name and first rating graph. */
 				int text_spacing = ScaleFontTrad(5);
 				/* Spacing between additional rating graphs. */
 				int rating_spacing = ScaleFontTrad(4);
 
->>>>>>> 672f2852
 				for (int i = this->vscroll->GetPosition(); i < max; ++i) { // do until max number of stations of owner
 					const Station *st = this->stations[i];
 					assert(st->xy != INVALID_TILE);
@@ -492,10 +486,6 @@
 							}
 						}
 					}
-<<<<<<< HEAD
-
-=======
->>>>>>> 672f2852
 					y += line_height;
 				}
 
