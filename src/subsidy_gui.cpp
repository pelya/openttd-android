--- conflicted
+++ resolved
@@ -146,24 +146,13 @@
 		YearMonthDay ymd;
 		ConvertDateToYMD(_date, &ymd);
 
-<<<<<<< HEAD
-		int right = r.right - WD_FRAMERECT_RIGHT;
-		int y = r.top + WD_FRAMERECT_TOP;
-		int x = r.left + WD_FRAMERECT_LEFT;
-		y = Center(y, GetMinButtonSize());
-=======
 		Rect tr = r.Shrink(WidgetDimensions::scaled.framerect);
->>>>>>> 5e227886
 
 		int pos = -this->vscroll->GetPosition();
 		const int cap = this->vscroll->GetCapacity();
 
 		/* Section for drawing the offered subsidies */
-<<<<<<< HEAD
-		if (IsInsideMM(pos, 0, cap)) DrawString(x, right, y + pos * GetMinButtonSize(), STR_SUBSIDIES_OFFERED_TITLE);
-=======
 		if (IsInsideMM(pos, 0, cap)) DrawString(tr.left, tr.right, tr.top + pos * FONT_HEIGHT_NORMAL, STR_SUBSIDIES_OFFERED_TITLE);
->>>>>>> 5e227886
 		pos++;
 
 		uint num = 0;
@@ -173,11 +162,7 @@
 					/* Displays the two offered towns */
 					SetupSubsidyDecodeParam(s, SubsidyDecodeParamType::Gui);
 					SetDParam(7, _date - ymd.day + s->remaining * 32);
-<<<<<<< HEAD
-					DrawString(x, right, y + pos * GetMinButtonSize(), STR_SUBSIDIES_OFFERED_FROM_TO);
-=======
 					DrawString(tr.left, tr.right, tr.top + pos * FONT_HEIGHT_NORMAL, STR_SUBSIDIES_OFFERED_FROM_TO);
->>>>>>> 5e227886
 				}
 				pos++;
 				num++;
@@ -185,21 +170,13 @@
 		}
 
 		if (num == 0) {
-<<<<<<< HEAD
-			if (IsInsideMM(pos, 0, cap)) DrawString(x, right, y + pos * GetMinButtonSize(), STR_SUBSIDIES_NONE);
-=======
 			if (IsInsideMM(pos, 0, cap)) DrawString(tr.left, tr.right, tr.top + pos * FONT_HEIGHT_NORMAL, STR_SUBSIDIES_NONE);
->>>>>>> 5e227886
 			pos++;
 		}
 
 		/* Section for drawing the already granted subsidies */
 		pos++;
-<<<<<<< HEAD
-		if (IsInsideMM(pos, 0, cap)) DrawString(x, right, y + pos * GetMinButtonSize(), STR_SUBSIDIES_SUBSIDISED_TITLE);
-=======
 		if (IsInsideMM(pos, 0, cap)) DrawString(tr.left, tr.right, tr.top + pos * FONT_HEIGHT_NORMAL, STR_SUBSIDIES_SUBSIDISED_TITLE);
->>>>>>> 5e227886
 		pos++;
 		num = 0;
 
@@ -211,11 +188,7 @@
 					SetDParam(8, _date - ymd.day + s->remaining * 32);
 
 					/* Displays the two connected stations */
-<<<<<<< HEAD
-					DrawString(x, right, y + pos * GetMinButtonSize(), STR_SUBSIDIES_SUBSIDISED_FROM_TO);
-=======
 					DrawString(tr.left, tr.right, tr.top + pos * FONT_HEIGHT_NORMAL, STR_SUBSIDIES_SUBSIDISED_FROM_TO);
->>>>>>> 5e227886
 				}
 				pos++;
 				num++;
@@ -223,11 +196,7 @@
 		}
 
 		if (num == 0) {
-<<<<<<< HEAD
-			if (IsInsideMM(pos, 0, cap)) DrawString(x, right, y + pos * GetMinButtonSize(), STR_SUBSIDIES_NONE);
-=======
 			if (IsInsideMM(pos, 0, cap)) DrawString(tr.left, tr.right, tr.top + pos * FONT_HEIGHT_NORMAL, STR_SUBSIDIES_NONE);
->>>>>>> 5e227886
 			pos++;
 		}
 	}
