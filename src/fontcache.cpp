/*
 * This file is part of OpenTTD.
 * OpenTTD is free software; you can redistribute it and/or modify it under the terms of the GNU General Public License as published by the Free Software Foundation, version 2.
 * OpenTTD is distributed in the hope that it will be useful, but WITHOUT ANY WARRANTY; without even the implied warranty of MERCHANTABILITY or FITNESS FOR A PARTICULAR PURPOSE.
 * See the GNU General Public License for more details. You should have received a copy of the GNU General Public License along with OpenTTD. If not, see <http://www.gnu.org/licenses/>.
 */

/** @file fontcache.cpp Cache for characters from fonts. */

#include "stdafx.h"
#include "fontcache.h"
#include "fontcache_internal.h"
#include "fontdetection.h"
#include "blitter/factory.hpp"
#include "core/math_func.hpp"
#include "core/smallmap_type.hpp"
#include "strings_func.h"
#include "zoom_type.h"
#include "gfx_layout.h"
#include "zoom_func.h"
#include "fileio_func.h"

#include "table/sprites.h"
#include "table/control_codes.h"
#include "table/unicode.h"

#include "safeguards.h"

static const int ASCII_LETTERSTART = 32; ///< First printable ASCII letter.

/** Default heights for the different sizes of fonts. */
static const int _default_font_height[FS_END]   = {10, 6, 18, 10};
static const int _default_font_ascender[FS_END] = { 8, 5, 15,  8};

FreeTypeSettings _freetype;

/**
 * Create a new font cache.
 * @param fs The size of the font.
 */
FontCache::FontCache(FontSize fs) : parent(FontCache::Get(fs)), fs(fs), height(_default_font_height[fs]),
		ascender(_default_font_ascender[fs]), descender(_default_font_ascender[fs] - _default_font_height[fs]),
		units_per_em(1)
{
	assert(this->parent == nullptr || this->fs == this->parent->fs);
	FontCache::caches[this->fs] = this;
	Layouter::ResetFontCache(this->fs);
}

/** Clean everything up. */
FontCache::~FontCache()
{
	assert(this->fs == this->parent->fs);
	FontCache::caches[this->fs] = this->parent;
	Layouter::ResetFontCache(this->fs);
}

int FontCache::GetDefaultFontHeight(FontSize fs)
{
	return _default_font_height[fs];
}


/**
 * Get height of a character for a given font size.
 * @param size Font size to get height of
 * @return     Height of characters in the given font (pixels)
 */
int GetCharacterHeight(FontSize size)
{
	return FontCache::Get(size)->GetHeight();
}


/** Font cache for fonts that are based on a freetype font. */
class SpriteFontCache : public FontCache {
private:
	SpriteID **glyph_to_spriteid_map; ///< Mapping of glyphs to sprite IDs.

	void ClearGlyphToSpriteMap();
public:
	SpriteFontCache(FontSize fs);
	~SpriteFontCache();
	virtual SpriteID GetUnicodeGlyph(WChar key);
	virtual void SetUnicodeGlyph(WChar key, SpriteID sprite);
	virtual void InitializeUnicodeGlyphMap();
	virtual void ClearFontCache();
	virtual const Sprite *GetGlyph(GlyphID key);
	virtual uint GetGlyphWidth(GlyphID key);
	virtual int GetHeight() const;
	virtual bool GetDrawGlyphShadow();
	virtual GlyphID MapCharToGlyph(WChar key) { assert(IsPrintable(key)); return SPRITE_GLYPH | key; }
	virtual const void *GetFontTable(uint32 tag, size_t &length) { length = 0; return nullptr; }
	virtual const char *GetFontName() { return "sprite"; }
	virtual bool IsBuiltInFont() { return true; }
};

/**
 * Create a new sprite font cache.
 * @param fs The font size to create the cache for.
 */
SpriteFontCache::SpriteFontCache(FontSize fs) : FontCache(fs), glyph_to_spriteid_map(nullptr)
{
	this->InitializeUnicodeGlyphMap();
}

/**
 * Free everything we allocated.
 */
SpriteFontCache::~SpriteFontCache()
{
	this->ClearGlyphToSpriteMap();
}

SpriteID SpriteFontCache::GetUnicodeGlyph(WChar key)
{
	if (this->glyph_to_spriteid_map[GB(key, 8, 8)] == nullptr) return 0;
	return this->glyph_to_spriteid_map[GB(key, 8, 8)][GB(key, 0, 8)];
}

void SpriteFontCache::SetUnicodeGlyph(WChar key, SpriteID sprite)
{
	if (this->glyph_to_spriteid_map == nullptr) this->glyph_to_spriteid_map = CallocT<SpriteID*>(256);
	if (this->glyph_to_spriteid_map[GB(key, 8, 8)] == nullptr) this->glyph_to_spriteid_map[GB(key, 8, 8)] = CallocT<SpriteID>(256);
	this->glyph_to_spriteid_map[GB(key, 8, 8)][GB(key, 0, 8)] = sprite;
}

void SpriteFontCache::InitializeUnicodeGlyphMap()
{
	/* Clear out existing glyph map if it exists */
	this->ClearGlyphToSpriteMap();

	SpriteID base;
	switch (this->fs) {
		default: NOT_REACHED();
		case FS_MONO:   // Use normal as default for mono spaced font
		case FS_NORMAL: base = SPR_ASCII_SPACE;       break;
		case FS_SMALL:  base = SPR_ASCII_SPACE_SMALL; break;
		case FS_LARGE:  base = SPR_ASCII_SPACE_BIG;   break;
	}

	for (uint i = ASCII_LETTERSTART; i < 256; i++) {
		SpriteID sprite = base + i - ASCII_LETTERSTART;
		if (!SpriteExists(sprite)) continue;
		this->SetUnicodeGlyph(i, sprite);
		this->SetUnicodeGlyph(i + SCC_SPRITE_START, sprite);
	}

	for (uint i = 0; i < lengthof(_default_unicode_map); i++) {
		byte key = _default_unicode_map[i].key;
		if (key == CLRA) {
			/* Clear the glyph. This happens if the glyph at this code point
			 * is non-standard and should be accessed by an SCC_xxx enum
			 * entry only. */
			this->SetUnicodeGlyph(_default_unicode_map[i].code, 0);
		} else {
			SpriteID sprite = base + key - ASCII_LETTERSTART;
			this->SetUnicodeGlyph(_default_unicode_map[i].code, sprite);
		}
	}
}

/**
 * Clear the glyph to sprite mapping.
 */
void SpriteFontCache::ClearGlyphToSpriteMap()
{
	if (this->glyph_to_spriteid_map == nullptr) return;

	for (uint i = 0; i < 256; i++) {
		free(this->glyph_to_spriteid_map[i]);
	}
	free(this->glyph_to_spriteid_map);
	this->glyph_to_spriteid_map = nullptr;
}

void SpriteFontCache::ClearFontCache()
{
	Layouter::ResetFontCache(this->fs);
}

const Sprite *SpriteFontCache::GetGlyph(GlyphID key)
{
	SpriteID sprite = this->GetUnicodeGlyph(key);
	if (sprite == 0) sprite = this->GetUnicodeGlyph('?');
	return GetSprite(sprite, ST_FONT);
}

uint SpriteFontCache::GetGlyphWidth(GlyphID key)
{
	SpriteID sprite = this->GetUnicodeGlyph(key);
	if (sprite == 0) sprite = this->GetUnicodeGlyph('?');
	return SpriteExists(sprite) ? GetSprite(sprite, ST_FONT)->width + ScaleFontTrad(this->fs != FS_NORMAL ? 1 : 0) : 0;
}

int SpriteFontCache::GetHeight() const
{
	return ScaleFontTrad(this->height);
}

bool SpriteFontCache::GetDrawGlyphShadow()
{
	return false;
}

/* static */ FontCache *FontCache::caches[FS_END] = { new SpriteFontCache(FS_NORMAL), new SpriteFontCache(FS_SMALL), new SpriteFontCache(FS_LARGE), new SpriteFontCache(FS_MONO) };


/**
 * Create a new TrueTypeFontCache.
 * @param fs     The font size that is going to be cached.
 * @param pixels The number of pixels this font should be high.
 */
TrueTypeFontCache::TrueTypeFontCache(FontSize fs, int pixels) : FontCache(fs), req_size(pixels), glyph_to_sprite(nullptr)
{
}

/**
 * Free everything that was allocated for this font cache.
 */
TrueTypeFontCache::~TrueTypeFontCache()
{
	this->ClearFontCache();

	for (auto &iter : this->font_tables) {
		free(iter.second.second);
	}
}

/**
 * Reset cached glyphs.
 */
void TrueTypeFontCache::ClearFontCache()
{
	if (this->glyph_to_sprite == nullptr) return;

	for (int i = 0; i < 256; i++) {
		if (this->glyph_to_sprite[i] == nullptr) continue;

		for (int j = 0; j < 256; j++) {
			if (this->glyph_to_sprite[i][j].duplicate) continue;
			free(this->glyph_to_sprite[i][j].sprite);
		}

		free(this->glyph_to_sprite[i]);
	}

	free(this->glyph_to_sprite);
	this->glyph_to_sprite = nullptr;

	Layouter::ResetFontCache(this->fs);
}


TrueTypeFontCache::GlyphEntry *TrueTypeFontCache::GetGlyphPtr(GlyphID key)
{
	if (this->glyph_to_sprite == nullptr) return nullptr;
	if (this->glyph_to_sprite[GB(key, 8, 8)] == nullptr) return nullptr;
	return &this->glyph_to_sprite[GB(key, 8, 8)][GB(key, 0, 8)];
}

void TrueTypeFontCache::SetGlyphPtr(GlyphID key, const GlyphEntry *glyph, bool duplicate)
{
	if (this->glyph_to_sprite == nullptr) {
		DEBUG(freetype, 3, "Allocating root glyph cache for size %u", this->fs);
		this->glyph_to_sprite = CallocT<GlyphEntry*>(256);
	}

	if (this->glyph_to_sprite[GB(key, 8, 8)] == nullptr) {
		DEBUG(freetype, 3, "Allocating glyph cache for range 0x%02X00, size %u", GB(key, 8, 8), this->fs);
		this->glyph_to_sprite[GB(key, 8, 8)] = CallocT<GlyphEntry>(256);
	}

	DEBUG(freetype, 4, "Set glyph for unicode character 0x%04X, size %u", key, this->fs);
	this->glyph_to_sprite[GB(key, 8, 8)][GB(key, 0, 8)].sprite = glyph->sprite;
	this->glyph_to_sprite[GB(key, 8, 8)][GB(key, 0, 8)].width = glyph->width;
	this->glyph_to_sprite[GB(key, 8, 8)][GB(key, 0, 8)].duplicate = duplicate;
}


/* Check if a glyph should be rendered with anti-aliasing. */
static bool GetFontAAState(FontSize size, bool check_blitter = true)
{
	/* AA is only supported for 32 bpp */
<<<<<<< HEAD
	if (BlitterFactory::GetCurrentBlitter()->GetScreenDepth() != 32 && BlitterFactory::GetCurrentBlitter()->GetScreenDepth() != 16) return false;
=======
	if (check_blitter && BlitterFactory::GetCurrentBlitter()->GetScreenDepth() != 32) return false;
>>>>>>> f30f4b68

	switch (size) {
		default: NOT_REACHED();
		case FS_NORMAL: return _freetype.medium.aa;
		case FS_SMALL:  return _freetype.small.aa;
		case FS_LARGE:  return _freetype.large.aa;
		case FS_MONO:   return _freetype.mono.aa;
	}
}

bool TrueTypeFontCache::GetDrawGlyphShadow()
{
	return this->fs == FS_NORMAL && GetFontAAState(FS_NORMAL);
}

uint TrueTypeFontCache::GetGlyphWidth(GlyphID key)
{
	if ((key & SPRITE_GLYPH) != 0) return this->parent->GetGlyphWidth(key);

	GlyphEntry *glyph = this->GetGlyphPtr(key);
	if (glyph == nullptr || glyph->sprite == nullptr) {
		this->GetGlyph(key);
		glyph = this->GetGlyphPtr(key);
	}

	return glyph->width;
}

const Sprite *TrueTypeFontCache::GetGlyph(GlyphID key)
{
	if ((key & SPRITE_GLYPH) != 0) return this->parent->GetGlyph(key);

	/* Check for the glyph in our cache */
	GlyphEntry *glyph = this->GetGlyphPtr(key);
	if (glyph != nullptr && glyph->sprite != nullptr) return glyph->sprite;

	if (key == 0) {
		GlyphID question_glyph = this->MapCharToGlyph('?');
		if (question_glyph == 0) {
			/* The font misses the '?' character. Use built-in sprite.
			 * Note: We cannot use the baseset as this also has to work in the bootstrap GUI. */
#define CPSET { 0, 0, 0, 0, 1 }
#define CP___ { 0, 0, 0, 0, 0 }
			static SpriteLoader::CommonPixel builtin_questionmark_data[10 * 8] = {
				CP___, CP___, CPSET, CPSET, CPSET, CPSET, CP___, CP___,
				CP___, CPSET, CPSET, CP___, CP___, CPSET, CPSET, CP___,
				CP___, CP___, CP___, CP___, CP___, CPSET, CPSET, CP___,
				CP___, CP___, CP___, CP___, CPSET, CPSET, CP___, CP___,
				CP___, CP___, CP___, CPSET, CPSET, CP___, CP___, CP___,
				CP___, CP___, CP___, CPSET, CPSET, CP___, CP___, CP___,
				CP___, CP___, CP___, CPSET, CPSET, CP___, CP___, CP___,
				CP___, CP___, CP___, CP___, CP___, CP___, CP___, CP___,
				CP___, CP___, CP___, CPSET, CPSET, CP___, CP___, CP___,
				CP___, CP___, CP___, CPSET, CPSET, CP___, CP___, CP___,
			};
#undef CPSET
#undef CP___
			static const SpriteLoader::Sprite builtin_questionmark = {
				10, // height
				8,  // width
				0,  // x_offs
				0,  // y_offs
				ST_FONT,
				SCC_PAL,
				builtin_questionmark_data
			};

			Sprite *spr = BlitterFactory::GetCurrentBlitter()->Encode(&builtin_questionmark, SimpleSpriteAlloc);
			assert(spr != nullptr);
			GlyphEntry new_glyph;
			new_glyph.sprite = spr;
			new_glyph.width  = spr->width + (this->fs != FS_NORMAL);
			this->SetGlyphPtr(key, &new_glyph, false);
			return new_glyph.sprite;
		} else {
			/* Use '?' for missing characters. */
			this->GetGlyph(question_glyph);
			glyph = this->GetGlyphPtr(question_glyph);
			this->SetGlyphPtr(key, glyph, true);
			return glyph->sprite;
		}
	}

	return this->InternalGetGlyph(key, GetFontAAState(this->fs));
}

const void *TrueTypeFontCache::GetFontTable(uint32 tag, size_t &length)
{
	const FontTable::iterator iter = this->font_tables.Find(tag);
	if (iter != this->font_tables.data() + this->font_tables.size()) {
		length = iter->second.first;
		return iter->second.second;
	}

	const void *result = this->InternalGetFontTable(tag, length);

	this->font_tables.Insert(tag, std::pair<size_t, const void *>(length, result));
	return result;
}


#ifdef WITH_FREETYPE
#include <ft2build.h>
#include FT_FREETYPE_H
#include FT_GLYPH_H
#include FT_TRUETYPE_TABLES_H

/** Font cache for fonts that are based on a freetype font. */
class FreeTypeFontCache : public TrueTypeFontCache {
private:
	FT_Face face;  ///< The font face associated with this font.

	void SetFontSize(FontSize fs, FT_Face face, int pixels);
	virtual const void *InternalGetFontTable(uint32 tag, size_t &length);
	virtual const Sprite *InternalGetGlyph(GlyphID key, bool aa);

public:
	FreeTypeFontCache(FontSize fs, FT_Face face, int pixels);
	~FreeTypeFontCache();
	virtual void ClearFontCache();
	virtual GlyphID MapCharToGlyph(WChar key);
	virtual const char *GetFontName() { return face->family_name; }
	virtual bool IsBuiltInFont() { return false; }
};

FT_Library _library = nullptr;


/**
 * Create a new FreeTypeFontCache.
 * @param fs     The font size that is going to be cached.
 * @param face   The font that has to be loaded.
 * @param pixels The number of pixels this font should be high.
 */
FreeTypeFontCache::FreeTypeFontCache(FontSize fs, FT_Face face, int pixels) : TrueTypeFontCache(fs, pixels), face(face)
{
	assert(face != nullptr);

	this->SetFontSize(fs, face, pixels);
}

void FreeTypeFontCache::SetFontSize(FontSize fs, FT_Face face, int pixels)
{
	if (pixels == 0) {
		/* Try to determine a good height based on the minimal height recommended by the font. */
		int scaled_height = ScaleFontTrad(_default_font_height[this->fs]);
		pixels = scaled_height;

		TT_Header *head = (TT_Header *)FT_Get_Sfnt_Table(this->face, ft_sfnt_head);
		if (head != nullptr) {
			/* Font height is minimum height plus the difference between the default
			 * height for this font size and the small size. */
			int diff = scaled_height - ScaleFontTrad(_default_font_height[FS_SMALL]);
			pixels = Clamp(std::min<uint>(head->Lowest_Rec_PPEM, MAX_FONT_MIN_REC_SIZE) + diff, scaled_height, MAX_FONT_SIZE);
		}
	} else {
		pixels = ScaleFontTrad(pixels);
	}
	this->used_size = pixels;

	FT_Error err = FT_Set_Pixel_Sizes(this->face, 0, pixels);
	if (err != FT_Err_Ok) {

		/* Find nearest size to that requested */
		FT_Bitmap_Size *bs = this->face->available_sizes;
		int i = this->face->num_fixed_sizes;
		if (i > 0) { // In pathetic cases one might get no fixed sizes at all.
			int n = bs->height;
			FT_Int chosen = 0;
			for (; --i; bs++) {
				if (abs(pixels - bs->height) >= abs(pixels - n)) continue;
				n = bs->height;
				chosen = this->face->num_fixed_sizes - i;
			}

			/* Don't use FT_Set_Pixel_Sizes here - it might give us another
			 * error, even though the size is available (FS#5885). */
			err = FT_Select_Size(this->face, chosen);
		}
	}

	if (err == FT_Err_Ok) {
		this->units_per_em = this->face->units_per_EM;
		this->ascender     = this->face->size->metrics.ascender >> 6;
		this->descender    = this->face->size->metrics.descender >> 6;
		this->height       = this->ascender - this->descender;
	} else {
		/* Both FT_Set_Pixel_Sizes and FT_Select_Size failed. */
		DEBUG(freetype, 0, "Font size selection failed. Using FontCache defaults.");
	}
}

/**
 * Loads the freetype font.
 * First type to load the fontname as if it were a path. If that fails,
 * try to resolve the filename of the font using fontconfig, where the
 * format is 'font family name' or 'font family name, font style'.
 * @param fs The font size to load.
 */
static void LoadFreeTypeFont(FontSize fs)
{
	FreeTypeSubSetting *settings = nullptr;
	switch (fs) {
		default: NOT_REACHED();
		case FS_SMALL:  settings = &_freetype.small;  break;
		case FS_NORMAL: settings = &_freetype.medium; break;
		case FS_LARGE:  settings = &_freetype.large;  break;
		case FS_MONO:   settings = &_freetype.mono;   break;
	}

	if (StrEmpty(settings->font)) return;

	if (_library == nullptr) {
		if (FT_Init_FreeType(&_library) != FT_Err_Ok) {
			ShowInfoF("Unable to initialize FreeType, using sprite fonts instead");
			return;
		}

		DEBUG(freetype, 2, "Initialized");
	}

	FT_Face face = nullptr;

	/* If font is an absolute path to a ttf, try loading that first. */
	FT_Error error = FT_New_Face(_library, settings->font, 0, &face);

#if defined(WITH_COCOA)
	extern void MacOSRegisterExternalFont(const char *file_path);
	if (error == FT_Err_Ok) MacOSRegisterExternalFont(settings->font);
#endif

	if (error != FT_Err_Ok) {
		/* Check if font is a relative filename in one of our search-paths. */
		std::string full_font = FioFindFullPath(BASE_DIR, settings->font);
		if (!full_font.empty()) {
			error = FT_New_Face(_library, full_font.c_str(), 0, &face);
#if defined(WITH_COCOA)
			if (error == FT_Err_Ok) MacOSRegisterExternalFont(full_font.c_str());
#endif
		}
	}

	/* Try loading based on font face name (OS-wide fonts). */
	if (error != FT_Err_Ok) error = GetFontByFaceName(settings->font, &face);

	if (error == FT_Err_Ok) {
		DEBUG(freetype, 2, "Requested '%s', using '%s %s'", settings->font, face->family_name, face->style_name);

		/* Attempt to select the unicode character map */
		error = FT_Select_Charmap(face, ft_encoding_unicode);
		if (error == FT_Err_Ok) goto found_face; // Success

		if (error == FT_Err_Invalid_CharMap_Handle) {
			/* Try to pick a different character map instead. We default to
			 * the first map, but platform_id 0 encoding_id 0 should also
			 * be unicode (strange system...) */
			FT_CharMap found = face->charmaps[0];
			int i;

			for (i = 0; i < face->num_charmaps; i++) {
				FT_CharMap charmap = face->charmaps[i];
				if (charmap->platform_id == 0 && charmap->encoding_id == 0) {
					found = charmap;
				}
			}

			if (found != nullptr) {
				error = FT_Set_Charmap(face, found);
				if (error == FT_Err_Ok) goto found_face;
			}
		}
	}

	FT_Done_Face(face);

	static const char *SIZE_TO_NAME[] = { "medium", "small", "large", "mono" };
	ShowInfoF("Unable to use '%s' for %s font, FreeType reported error 0x%X, using sprite font instead", settings->font, SIZE_TO_NAME[fs], error);
	return;

found_face:
	new FreeTypeFontCache(fs, face, RescaleFrom854x480(settings->size));
}


/**
 * Free everything that was allocated for this font cache.
 */
FreeTypeFontCache::~FreeTypeFontCache()
{
	FT_Done_Face(this->face);
	this->face = nullptr;
	this->ClearFontCache();
}

/**
 * Reset cached glyphs.
 */
void FreeTypeFontCache::ClearFontCache()
{
	/* Font scaling might have changed, determine font size anew if it was automatically selected. */
	if (this->face != nullptr) this->SetFontSize(this->fs, this->face, this->req_size);

	this->TrueTypeFontCache::ClearFontCache();
}


const Sprite *FreeTypeFontCache::InternalGetGlyph(GlyphID key, bool aa)
{
	FT_GlyphSlot slot = this->face->glyph;

	FT_Load_Glyph(this->face, key, aa ? FT_LOAD_TARGET_NORMAL : FT_LOAD_TARGET_MONO);
	FT_Render_Glyph(this->face->glyph, aa ? FT_RENDER_MODE_NORMAL : FT_RENDER_MODE_MONO);

	/* Despite requesting a normal glyph, FreeType may have returned a bitmap */
	aa = (slot->bitmap.pixel_mode == FT_PIXEL_MODE_GRAY);

	/* Add 1 pixel for the shadow on the medium font. Our sprite must be at least 1x1 pixel */
	uint width  = std::max(1U, (uint)slot->bitmap.width + (this->fs == FS_NORMAL));
	uint height = std::max(1U, (uint)slot->bitmap.rows  + (this->fs == FS_NORMAL));

	/* Limit glyph size to prevent overflows later on. */
	if (width > MAX_GLYPH_DIM || height > MAX_GLYPH_DIM) usererror("Font glyph is too large");

	/* FreeType has rendered the glyph, now we allocate a sprite and copy the image into it */
	SpriteLoader::Sprite sprite;
	sprite.AllocateData(ZOOM_LVL_NORMAL, width * height);
	sprite.type = ST_FONT;
	sprite.colours = (aa ? SCC_PAL | SCC_ALPHA : SCC_PAL);
	sprite.width = width;
	sprite.height = height;
	sprite.x_offs = slot->bitmap_left;
	sprite.y_offs = this->ascender - slot->bitmap_top;

	/* Draw shadow for medium size */
	if (this->fs == FS_NORMAL && !aa) {
		for (uint y = 0; y < (uint)slot->bitmap.rows; y++) {
			for (uint x = 0; x < (uint)slot->bitmap.width; x++) {
				if (aa ? (slot->bitmap.buffer[x + y * slot->bitmap.pitch] > 0) : HasBit(slot->bitmap.buffer[(x / 8) + y * slot->bitmap.pitch], 7 - (x % 8))) {
					sprite.data[1 + x + (1 + y) * sprite.width].m = SHADOW_COLOUR;
					sprite.data[1 + x + (1 + y) * sprite.width].a = aa ? slot->bitmap.buffer[x + y * slot->bitmap.pitch] : 0xFF;
				}
			}
		}
	}

	for (uint y = 0; y < (uint)slot->bitmap.rows; y++) {
		for (uint x = 0; x < (uint)slot->bitmap.width; x++) {
			if (aa ? (slot->bitmap.buffer[x + y * slot->bitmap.pitch] > 0) : HasBit(slot->bitmap.buffer[(x / 8) + y * slot->bitmap.pitch], 7 - (x % 8))) {
				sprite.data[x + y * sprite.width].m = FACE_COLOUR;
				sprite.data[x + y * sprite.width].a = aa ? slot->bitmap.buffer[x + y * slot->bitmap.pitch] : 0xFF;
			}
		}
	}

	GlyphEntry new_glyph;
	new_glyph.sprite = BlitterFactory::GetCurrentBlitter()->Encode(&sprite, SimpleSpriteAlloc);
	new_glyph.width  = slot->advance.x >> 6;

	this->SetGlyphPtr(key, &new_glyph);

	return new_glyph.sprite;
}


GlyphID FreeTypeFontCache::MapCharToGlyph(WChar key)
{
	assert(IsPrintable(key));

	if (key >= SCC_SPRITE_START && key <= SCC_SPRITE_END) {
		return this->parent->MapCharToGlyph(key);
	}

	return FT_Get_Char_Index(this->face, key);
}

const void *FreeTypeFontCache::InternalGetFontTable(uint32 tag, size_t &length)
{
	FT_ULong len = 0;
	FT_Byte *result = nullptr;

	FT_Load_Sfnt_Table(this->face, tag, 0, nullptr, &len);

	if (len > 0) {
		result = MallocT<FT_Byte>(len);
		FT_Load_Sfnt_Table(this->face, tag, 0, result, &len);
	}

	length = len;
	return result;
}
#endif /* WITH_FREETYPE */


/**
 * (Re)initialize the freetype related things, i.e. load the non-sprite fonts.
 * @param monospace Whether to initialise the monospace or regular fonts.
 */
void InitFreeType(bool monospace)
{
	for (FontSize fs = FS_BEGIN; fs < FS_END; fs++) {
		if (monospace != (fs == FS_MONO)) continue;

		FontCache *fc = FontCache::Get(fs);
		if (fc->HasParent()) delete fc;

#ifdef WITH_FREETYPE
		LoadFreeTypeFont(fs);
#elif defined(_WIN32)
		extern void LoadWin32Font(FontSize fs);
		LoadWin32Font(fs);
#elif defined(WITH_COCOA)
		extern void LoadCoreTextFont(FontSize fs);
		LoadCoreTextFont(fs);
#endif
	}
}

/**
 * Free everything allocated w.r.t. fonts.
 */
void UninitFreeType()
{
	for (FontSize fs = FS_BEGIN; fs < FS_END; fs++) {
		FontCache *fc = FontCache::Get(fs);
		if (fc->HasParent()) delete fc;
	}

#ifdef WITH_FREETYPE
	FT_Done_FreeType(_library);
	_library = nullptr;
#endif /* WITH_FREETYPE */
}

/**
 * Should any of the active fonts be anti-aliased?
 * @return True if any of the loaded fonts want anti-aliased drawing.
 */
bool HasAntialiasedFonts()
{
	for (FontSize fs = FS_BEGIN; fs < FS_END; fs++) {
		if (!FontCache::Get(fs)->IsBuiltInFont() && GetFontAAState(fs, false)) return true;
	}

	return false;
}

#if !defined(_WIN32) && !defined(__APPLE__) && !defined(WITH_FONTCONFIG) && !defined(WITH_COCOA)

#ifdef WITH_FREETYPE
FT_Error GetFontByFaceName(const char *font_name, FT_Face *face) { return FT_Err_Cannot_Open_Resource; }
#endif /* WITH_FREETYPE */

bool SetFallbackFont(FreeTypeSettings *settings, const char *language_isocode, int winlangid, MissingGlyphSearcher *callback) { return false; }
#endif /* !defined(_WIN32) && !defined(__APPLE__) && !defined(WITH_FONTCONFIG) && !defined(WITH_COCOA) */<|MERGE_RESOLUTION|>--- conflicted
+++ resolved
@@ -282,11 +282,7 @@
 static bool GetFontAAState(FontSize size, bool check_blitter = true)
 {
 	/* AA is only supported for 32 bpp */
-<<<<<<< HEAD
-	if (BlitterFactory::GetCurrentBlitter()->GetScreenDepth() != 32 && BlitterFactory::GetCurrentBlitter()->GetScreenDepth() != 16) return false;
-=======
-	if (check_blitter && BlitterFactory::GetCurrentBlitter()->GetScreenDepth() != 32) return false;
->>>>>>> f30f4b68
+	if (check_blitter && BlitterFactory::GetCurrentBlitter()->GetScreenDepth() != 32 && BlitterFactory::GetCurrentBlitter()->GetScreenDepth() != 16) return false;
 
 	switch (size) {
 		default: NOT_REACHED();
