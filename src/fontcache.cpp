--- conflicted
+++ resolved
@@ -338,7 +338,7 @@
 static bool GetFontAAState(FontSize size)
 {
 	/* AA is only supported for 32 bpp */
-	if (BlitterFactory::GetCurrentBlitter()->GetScreenDepth() != 32) return false;
+	if (BlitterFactory::GetCurrentBlitter()->GetScreenDepth() != 32 && BlitterFactory::GetCurrentBlitter()->GetScreenDepth() != 16) return false;
 
 	switch (size) {
 		default: NOT_REACHED();
@@ -627,30 +627,6 @@
 
 const Sprite *FreeTypeFontCache::InternalGetGlyph(GlyphID key, bool aa)
 {
-<<<<<<< HEAD
-	/* AA is only supported for 32 bpp */
-	if (BlitterFactory::GetCurrentBlitter()->GetScreenDepth() != 32 && BlitterFactory::GetCurrentBlitter()->GetScreenDepth() != 16) return false;
-
-	switch (size) {
-		default: NOT_REACHED();
-		case FS_NORMAL: return _freetype.medium.aa;
-		case FS_SMALL:  return _freetype.small.aa;
-		case FS_LARGE:  return _freetype.large.aa;
-		case FS_MONO:   return _freetype.mono.aa;
-	}
-}
-
-
-const Sprite *FreeTypeFontCache::GetGlyph(GlyphID key)
-{
-	if ((key & SPRITE_GLYPH) != 0) return this->parent->GetGlyph(key);
-
-	/* Check for the glyph in our cache */
-	GlyphEntry *glyph = this->GetGlyphPtr(key);
-	if (glyph != NULL && glyph->sprite != NULL) return glyph->sprite;
-
-=======
->>>>>>> a499e9ac
 	FT_GlyphSlot slot = this->face->glyph;
 
 	FT_Load_Glyph(this->face, key, aa ? FT_LOAD_TARGET_NORMAL : FT_LOAD_TARGET_MONO);
