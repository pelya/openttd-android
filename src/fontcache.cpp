--- conflicted
+++ resolved
@@ -73,7 +73,7 @@
 bool GetFontAAState(FontSize size, bool check_blitter)
 {
 	/* AA is only supported for 32 bpp */
-	if (check_blitter && BlitterFactory::GetCurrentBlitter()->GetScreenDepth() != 32 && BlitterFactory::GetCurrentBlitter()->GetScreenDepth() != 16) return false;
+	if (check_blitter && BlitterFactory::GetCurrentBlitter()->GetScreenDepth() != 32) return false;
 
 	return GetFontCacheSubSetting(size)->aa;
 }
@@ -118,172 +118,7 @@
 	UpdateAllVirtCoords();
 	ReInitAllWindows(true);
 
-<<<<<<< HEAD
-	if (_library == nullptr) {
-		if (FT_Init_FreeType(&_library) != FT_Err_Ok) {
-			ShowInfoF("Unable to initialize FreeType, using sprite fonts instead");
-			return;
-		}
-
-		Debug(freetype, 2, "Initialized");
-	}
-
-	const char *font_name = settings->font.c_str();
-	FT_Face face = nullptr;
-
-	/* If font is an absolute path to a ttf, try loading that first. */
-	FT_Error error = FT_New_Face(_library, font_name, 0, &face);
-
-#if defined(WITH_COCOA)
-	extern void MacOSRegisterExternalFont(const char *file_path);
-	if (error == FT_Err_Ok) MacOSRegisterExternalFont(font_name);
-#endif
-
-	if (error != FT_Err_Ok) {
-		/* Check if font is a relative filename in one of our search-paths. */
-		std::string full_font = FioFindFullPath(BASE_DIR, font_name);
-		if (!full_font.empty()) {
-			error = FT_New_Face(_library, full_font.c_str(), 0, &face);
-#if defined(WITH_COCOA)
-			if (error == FT_Err_Ok) MacOSRegisterExternalFont(full_font.c_str());
-#endif
-		}
-	}
-
-	/* Try loading based on font face name (OS-wide fonts). */
-	if (error != FT_Err_Ok) error = GetFontByFaceName(font_name, &face);
-
-	if (error == FT_Err_Ok) {
-		Debug(freetype, 2, "Requested '{}', using '{} {}'", font_name, face->family_name, face->style_name);
-
-		/* Attempt to select the unicode character map */
-		error = FT_Select_Charmap(face, ft_encoding_unicode);
-		if (error == FT_Err_Ok) goto found_face; // Success
-
-		if (error == FT_Err_Invalid_CharMap_Handle) {
-			/* Try to pick a different character map instead. We default to
-			 * the first map, but platform_id 0 encoding_id 0 should also
-			 * be unicode (strange system...) */
-			FT_CharMap found = face->charmaps[0];
-			int i;
-
-			for (i = 0; i < face->num_charmaps; i++) {
-				FT_CharMap charmap = face->charmaps[i];
-				if (charmap->platform_id == 0 && charmap->encoding_id == 0) {
-					found = charmap;
-				}
-			}
-
-			if (found != nullptr) {
-				error = FT_Set_Charmap(face, found);
-				if (error == FT_Err_Ok) goto found_face;
-			}
-		}
-	}
-
-	FT_Done_Face(face);
-
-	static const char *SIZE_TO_NAME[] = { "medium", "small", "large", "mono" };
-	ShowInfoF("Unable to use '%s' for %s font, FreeType reported error 0x%X, using sprite font instead", font_name, SIZE_TO_NAME[fs], error);
-	return;
-
-found_face:
-	new FreeTypeFontCache(fs, face, RescaleFrom854x480(settings->size));
-}
-
-
-/**
- * Free everything that was allocated for this font cache.
- */
-FreeTypeFontCache::~FreeTypeFontCache()
-{
-	FT_Done_Face(this->face);
-	this->face = nullptr;
-	this->ClearFontCache();
-}
-
-/**
- * Reset cached glyphs.
- */
-void FreeTypeFontCache::ClearFontCache()
-{
-	/* Font scaling might have changed, determine font size anew if it was automatically selected. */
-	if (this->face != nullptr) this->SetFontSize(this->fs, this->face, this->req_size);
-
-	this->TrueTypeFontCache::ClearFontCache();
-}
-
-
-const Sprite *FreeTypeFontCache::InternalGetGlyph(GlyphID key, bool aa)
-{
-	FT_GlyphSlot slot = this->face->glyph;
-
-	FT_Load_Glyph(this->face, key, aa ? FT_LOAD_TARGET_NORMAL : FT_LOAD_TARGET_MONO);
-	FT_Render_Glyph(this->face->glyph, aa ? FT_RENDER_MODE_NORMAL : FT_RENDER_MODE_MONO);
-
-	/* Despite requesting a normal glyph, FreeType may have returned a bitmap */
-	aa = (slot->bitmap.pixel_mode == FT_PIXEL_MODE_GRAY);
-
-	/* Add 1 pixel for the shadow on the medium font. Our sprite must be at least 1x1 pixel */
-	uint width  = std::max(1U, (uint)slot->bitmap.width + (this->fs == FS_NORMAL));
-	uint height = std::max(1U, (uint)slot->bitmap.rows  + (this->fs == FS_NORMAL));
-
-	/* Limit glyph size to prevent overflows later on. */
-	if (width > MAX_GLYPH_DIM || height > MAX_GLYPH_DIM) usererror("Font glyph is too large");
-
-	/* FreeType has rendered the glyph, now we allocate a sprite and copy the image into it */
-	SpriteLoader::Sprite sprite;
-	sprite.AllocateData(ZOOM_LVL_NORMAL, width * height);
-	sprite.type = ST_FONT;
-	sprite.colours = (aa ? SCC_PAL | SCC_ALPHA : SCC_PAL);
-	sprite.width = width;
-	sprite.height = height;
-	sprite.x_offs = slot->bitmap_left;
-	sprite.y_offs = this->ascender - slot->bitmap_top;
-
-	/* Draw shadow for medium size */
-	if (this->fs == FS_NORMAL && !aa) {
-		for (uint y = 0; y < (uint)slot->bitmap.rows; y++) {
-			for (uint x = 0; x < (uint)slot->bitmap.width; x++) {
-				if (HasBit(slot->bitmap.buffer[(x / 8) + y * slot->bitmap.pitch], 7 - (x % 8))) {
-					sprite.data[1 + x + (1 + y) * sprite.width].m = SHADOW_COLOUR;
-					sprite.data[1 + x + (1 + y) * sprite.width].a = 0xFF;
-				}
-			}
-		}
-	}
-
-	for (uint y = 0; y < (uint)slot->bitmap.rows; y++) {
-		for (uint x = 0; x < (uint)slot->bitmap.width; x++) {
-			if (aa ? (slot->bitmap.buffer[x + y * slot->bitmap.pitch] > 0) : HasBit(slot->bitmap.buffer[(x / 8) + y * slot->bitmap.pitch], 7 - (x % 8))) {
-				sprite.data[x + y * sprite.width].m = FACE_COLOUR;
-				sprite.data[x + y * sprite.width].a = aa ? slot->bitmap.buffer[x + y * slot->bitmap.pitch] : 0xFF;
-			}
-		}
-	}
-
-	GlyphEntry new_glyph;
-	new_glyph.sprite = BlitterFactory::GetCurrentBlitter()->Encode(&sprite, SimpleSpriteAlloc);
-	new_glyph.width  = slot->advance.x >> 6;
-
-	this->SetGlyphPtr(key, &new_glyph);
-
-	return new_glyph.sprite;
-}
-
-
-GlyphID FreeTypeFontCache::MapCharToGlyph(WChar key)
-{
-	assert(IsPrintable(key));
-
-	if (key >= SCC_SPRITE_START && key <= SCC_SPRITE_END) {
-		return this->parent->MapCharToGlyph(key);
-	}
-
-	return FT_Get_Char_Index(this->face, key);
-=======
 	if (_save_config) SaveToConfig();
->>>>>>> 5e227886
 }
 
 /**
