/*
 * This file is part of OpenTTD.
 * OpenTTD is free software; you can redistribute it and/or modify it under the terms of the GNU General Public License as published by the Free Software Foundation, version 2.
 * OpenTTD is distributed in the hope that it will be useful, but WITHOUT ANY WARRANTY; without even the implied warranty of MERCHANTABILITY or FITNESS FOR A PARTICULAR PURPOSE.
 * See the GNU General Public License for more details. You should have received a copy of the GNU General Public License along with OpenTTD. If not, see <http://www.gnu.org/licenses/>.
 */

/**
 * @file viewport.cpp Handling of all viewports.
 *
 * \verbatim
 * The in-game coordinate system looks like this *
 *                                               *
 *                    ^ Z                        *
 *                    |                          *
 *                    |                          *
 *                    |                          *
 *                    |                          *
 *                 /     \                       *
 *              /           \                    *
 *           /                 \                 *
 *        /                       \              *
 *   X <                             > Y         *
 * \endverbatim
 */

/**
 * @defgroup vp_column_row Rows and columns in the viewport
 *
 * Columns are vertical sections of the viewport that are half a tile wide.
 * The origin, i.e. column 0, is through the northern and southern most tile.
 * This means that the column of e.g. Tile(0, 0) and Tile(100, 100) are in
 * column number 0. The negative columns are towards the left of the screen,
 * or towards the west, whereas the positive ones are towards respectively
 * the right and east.
 * With half a tile wide is meant that the next column of tiles directly west
 * or east of the centre line are respectively column -1 and 1. Their tile
 * centers are only half a tile from the center of their adjoining tile when
 * looking only at the X-coordinate.
 *
 * \verbatim
 *        ╳        *
 *       ╱ ╲       *
 *      ╳ 0 ╳      *
 *     ╱ ╲ ╱ ╲     *
 *    ╳-1 ╳ 1 ╳    *
 *   ╱ ╲ ╱ ╲ ╱ ╲   *
 *  ╳-2 ╳ 0 ╳ 2 ╳  *
 *   ╲ ╱ ╲ ╱ ╲ ╱   *
 *    ╳-1 ╳ 1 ╳    *
 *     ╲ ╱ ╲ ╱     *
 *      ╳ 0 ╳      *
 *       ╲ ╱       *
 *        ╳        *
 * \endverbatim
 *
 *
 * Rows are horizontal sections of the viewport, also half a tile wide.
 * This time the northern most tile on the map defines 0 and
 * everything south of that has a positive number.
 */

#include "stdafx.h"
#include "landscape.h"
#include "viewport_func.h"
#include "station_base.h"
#include "waypoint_base.h"
#include "town.h"
#include "signs_base.h"
#include "signs_func.h"
#include "vehicle_base.h"
#include "vehicle_gui.h"
#include "blitter/factory.hpp"
#include "strings_func.h"
#include "zoom_func.h"
#include "vehicle_func.h"
#include "company_func.h"
#include "waypoint_func.h"
#include "window_func.h"
#include "tilehighlight_func.h"
#include "window_gui.h"
#include "linkgraph/linkgraph_gui.h"
#include "viewport_kdtree.h"
#include "town_kdtree.h"
#include "viewport_sprite_sorter.h"
#include "bridge_map.h"
#include "company_base.h"
#include "command_func.h"
#include "network/network_func.h"
#include "framerate_type.h"
#include "build_confirmation_func.h"

#include <map>

#include "table/strings.h"
#include "table/string_colours.h"

#include "safeguards.h"

Point _tile_fract_coords;


ViewportSignKdtree _viewport_sign_kdtree(&Kdtree_ViewportSignXYFunc);
static int _viewport_sign_maxwidth = 0;


static const int MAX_TILE_EXTENT_LEFT   = ZOOM_LVL_BASE * TILE_PIXELS;                     ///< Maximum left   extent of tile relative to north corner.
static const int MAX_TILE_EXTENT_RIGHT  = ZOOM_LVL_BASE * TILE_PIXELS;                     ///< Maximum right  extent of tile relative to north corner.
static const int MAX_TILE_EXTENT_TOP    = ZOOM_LVL_BASE * MAX_BUILDING_PIXELS;             ///< Maximum top    extent of tile relative to north corner (not considering bridges).
static const int MAX_TILE_EXTENT_BOTTOM = ZOOM_LVL_BASE * (TILE_PIXELS + 2 * TILE_HEIGHT); ///< Maximum bottom extent of tile relative to north corner (worst case: #SLOPE_STEEP_N).

struct StringSpriteToDraw {
	StringID string;
	Colours colour;
	int32 x;
	int32 y;
	uint64 params[2];
	uint16 width;
};

struct TileSpriteToDraw {
	SpriteID image;
	PaletteID pal;
	const SubSprite *sub;           ///< only draw a rectangular part of the sprite
	int32 x;                        ///< screen X coordinate of sprite
	int32 y;                        ///< screen Y coordinate of sprite
};

struct ChildScreenSpriteToDraw {
	SpriteID image;
	PaletteID pal;
	const SubSprite *sub;           ///< only draw a rectangular part of the sprite
	int32 x;
	int32 y;
	int next;                       ///< next child to draw (-1 at the end)
};

/** Enumeration of multi-part foundations */
enum FoundationPart {
	FOUNDATION_PART_NONE     = 0xFF,  ///< Neither foundation nor groundsprite drawn yet.
	FOUNDATION_PART_NORMAL   = 0,     ///< First part (normal foundation or no foundation)
	FOUNDATION_PART_HALFTILE = 1,     ///< Second part (halftile foundation)
	FOUNDATION_PART_END
};

/**
 * Mode of "sprite combining"
 * @see StartSpriteCombine
 */
enum SpriteCombineMode {
	SPRITE_COMBINE_NONE,     ///< Every #AddSortableSpriteToDraw start its own bounding box
	SPRITE_COMBINE_PENDING,  ///< %Sprite combining will start with the next unclipped sprite.
	SPRITE_COMBINE_ACTIVE,   ///< %Sprite combining is active. #AddSortableSpriteToDraw outputs child sprites.
};

typedef std::vector<TileSpriteToDraw> TileSpriteToDrawVector;
typedef std::vector<StringSpriteToDraw> StringSpriteToDrawVector;
typedef std::vector<ParentSpriteToDraw> ParentSpriteToDrawVector;
typedef std::vector<ChildScreenSpriteToDraw> ChildScreenSpriteToDrawVector;

/** Data structure storing rendering information */
struct ViewportDrawer {
	DrawPixelInfo dpi;

	StringSpriteToDrawVector string_sprites_to_draw;
	TileSpriteToDrawVector tile_sprites_to_draw;
	ParentSpriteToDrawVector parent_sprites_to_draw;
	ParentSpriteToSortVector parent_sprites_to_sort; ///< Parent sprite pointer array used for sorting
	ChildScreenSpriteToDrawVector child_screen_sprites_to_draw;

	int *last_child;

	SpriteCombineMode combine_sprites;               ///< Current mode of "sprite combining". @see StartSpriteCombine

	int foundation[FOUNDATION_PART_END];             ///< Foundation sprites (index into parent_sprites_to_draw).
	FoundationPart foundation_part;                  ///< Currently active foundation for ground sprite drawing.
	int *last_foundation_child[FOUNDATION_PART_END]; ///< Tail of ChildSprite list of the foundations. (index into child_screen_sprites_to_draw)
	Point foundation_offset[FOUNDATION_PART_END];    ///< Pixel offset for ground sprites on the foundations.
};

static void MarkViewportDirty(const ViewPort *vp, int left, int top, int right, int bottom);

static ViewportDrawer _vd;

TileHighlightData _thd;
static TileInfo *_cur_ti;
bool _draw_bounding_boxes = false;
bool _draw_dirty_blocks = false;
uint _dirty_block_colour = 0;
static VpSpriteSorter _vp_sprite_sorter = nullptr;

static Point MapXYZToViewport(const ViewPort *vp, int x, int y, int z)
{
	Point p = RemapCoords(x, y, z);
	p.x -= vp->virtual_width / 2;
	p.y -= vp->virtual_height / 2;
	return p;
}

void DeleteWindowViewport(Window *w)
{
	if (w->viewport == nullptr) return;

	delete w->viewport->overlay;
	free(w->viewport);
	w->viewport = nullptr;
}

/**
 * Initialize viewport of the window for use.
 * @param w Window to use/display the viewport in
 * @param x Offset of left edge of viewport with respect to left edge window \a w
 * @param y Offset of top edge of viewport with respect to top edge window \a w
 * @param width Width of the viewport
 * @param height Height of the viewport
 * @param follow_flags Flags controlling the viewport.
 *        - If bit 31 is set, the lower 20 bits are the vehicle that the viewport should follow.
 *        - If bit 31 is clear, it is a #TileIndex.
 * @param zoom Zoomlevel to display
 */
void InitializeWindowViewport(Window *w, int x, int y,
	int width, int height, uint32 follow_flags, ZoomLevel zoom)
{
	assert(w->viewport == nullptr);

	ViewportData *vp = CallocT<ViewportData>(1);

	vp->left = x + w->left;
	vp->top = y + w->top;
	vp->width = width;
	vp->height = height;

	vp->zoom = static_cast<ZoomLevel>(Clamp(zoom, _settings_client.gui.zoom_min, _settings_client.gui.zoom_max));

	vp->virtual_width = ScaleByZoom(width, zoom);
	vp->virtual_height = ScaleByZoom(height, zoom);

	Point pt;

	if (follow_flags & 0x80000000) {
		const Vehicle *veh;

		vp->follow_vehicle = (VehicleID)(follow_flags & 0xFFFFF);
		veh = Vehicle::Get(vp->follow_vehicle);
		pt = MapXYZToViewport(vp, veh->x_pos, veh->y_pos, veh->z_pos);
	} else {
		uint x = TileX(follow_flags) * TILE_SIZE;
		uint y = TileY(follow_flags) * TILE_SIZE;

		vp->follow_vehicle = INVALID_VEHICLE;
		pt = MapXYZToViewport(vp, x, y, GetSlopePixelZ(x, y));
	}

	vp->scrollpos_x = pt.x;
	vp->scrollpos_y = pt.y;
	vp->dest_scrollpos_x = pt.x;
	vp->dest_scrollpos_y = pt.y;

	vp->overlay = nullptr;

	w->viewport = vp;
	vp->virtual_left = 0; // pt.x;
	vp->virtual_top = 0;  // pt.y;
}

static Point _vp_move_offs;

static void DoSetViewportPosition(const Window *w, int left, int top, int width, int height)
{
	FOR_ALL_WINDOWS_FROM_BACK_FROM(w, w) {
		if (left + width > w->left &&
				w->left + w->width > left &&
				top + height > w->top &&
				w->top + w->height > top) {

			if (left < w->left) {
				DoSetViewportPosition(w, left, top, w->left - left, height);
				DoSetViewportPosition(w, left + (w->left - left), top, width - (w->left - left), height);
				return;
			}

			if (left + width > w->left + w->width) {
				DoSetViewportPosition(w, left, top, (w->left + w->width - left), height);
				DoSetViewportPosition(w, left + (w->left + w->width - left), top, width - (w->left + w->width - left), height);
				return;
			}

			if (top < w->top) {
				DoSetViewportPosition(w, left, top, width, (w->top - top));
				DoSetViewportPosition(w, left, top + (w->top - top), width, height - (w->top - top));
				return;
			}

			if (top + height > w->top + w->height) {
				DoSetViewportPosition(w, left, top, width, (w->top + w->height - top));
				DoSetViewportPosition(w, left, top + (w->top + w->height - top), width, height - (w->top + w->height - top));
				return;
			}

			return;
		}
	}

	{
		int xo = _vp_move_offs.x;
		int yo = _vp_move_offs.y;

		if (abs(xo) >= width || abs(yo) >= height) {
			/* fully_outside */
			RedrawScreenRect(left, top, left + width, top + height);
			return;
		}

		GfxScroll(left, top, width, height, xo, yo);

		if (xo > 0) {
			RedrawScreenRect(left, top, xo + left, top + height);
			left += xo;
			width -= xo;
		} else if (xo < 0) {
			RedrawScreenRect(left + width + xo, top, left + width, top + height);
			width += xo;
		}

		if (yo > 0) {
			RedrawScreenRect(left, top, width + left, top + yo);
		} else if (yo < 0) {
			RedrawScreenRect(left, top + height + yo, width + left, top + height);
		}
	}
}

static void SetViewportPosition(Window *w, int x, int y)
{
	ViewPort *vp = w->viewport;
	int old_left = vp->virtual_left;
	int old_top = vp->virtual_top;
	int i;
	int left, top, width, height;

	vp->virtual_left = x;
	vp->virtual_top = y;

	/* Viewport is bound to its left top corner, so it must be rounded down (UnScaleByZoomLower)
	 * else glitch described in FS#1412 will happen (offset by 1 pixel with zoom level > NORMAL)
	 */
	old_left = UnScaleByZoomLower(old_left, vp->zoom);
	old_top = UnScaleByZoomLower(old_top, vp->zoom);
	x = UnScaleByZoomLower(x, vp->zoom);
	y = UnScaleByZoomLower(y, vp->zoom);

	old_left -= x;
	old_top -= y;

	if (old_top == 0 && old_left == 0) return;

	_vp_move_offs.x = old_left;
	_vp_move_offs.y = old_top;

	left = vp->left;
	top = vp->top;
	width = vp->width;
	height = vp->height;

	if (left < 0) {
		width += left;
		left = 0;
	}

	i = left + width - _screen.width;
	if (i >= 0) width -= i;

	if (width > 0) {
		if (top < 0) {
			height += top;
			top = 0;
		}

		i = top + height - _screen.height;
		if (i >= 0) height -= i;

		if (height > 0) DoSetViewportPosition(w->z_front, left, top, width, height);
	}
}

/**
 * Is a xy position inside the viewport of the window?
 * @param w Window to examine its viewport
 * @param x X coordinate of the xy position
 * @param y Y coordinate of the xy position
 * @return Pointer to the viewport if the xy position is in the viewport of the window,
 *         otherwise \c nullptr is returned.
 */
ViewPort *IsPtInWindowViewport(const Window *w, int x, int y)
{
	ViewPort *vp = w->viewport;

	if (vp != nullptr &&
			IsInsideMM(x, vp->left, vp->left + vp->width) &&
			IsInsideMM(y, vp->top, vp->top + vp->height))
		return vp;

	return nullptr;
}

/**
 * Translate screen coordinate in a viewport to underlying tile coordinate.
 *
 * Returns exact point of the map that is visible in the given place
 * of the viewport (3D perspective), height of tiles and foundations matter.
 *
 * @param vp  Viewport that contains the (\a x, \a y) screen coordinate
 * @param x   Screen x coordinate, distance in pixels from the left edge of viewport frame
 * @param y   Screen y coordinate, distance in pixels from the top edge of viewport frame
 * @param clamp_to_map Clamp the coordinate outside of the map to the closest, non-void tile within the map
 * @return Tile coordinate or (-1, -1) if given x or y is not within viewport frame
 */
Point TranslateXYToTileCoord(const ViewPort *vp, int x, int y, bool clamp_to_map)
{
	if (!IsInsideBS(x, vp->left, vp->width) || !IsInsideBS(y, vp->top, vp->height)) {
		Point pt = { -1, -1 };
		return pt;
	}

	return InverseRemapCoords2(
			ScaleByZoom(x - vp->left, vp->zoom) + vp->virtual_left,
			ScaleByZoom(y - vp->top, vp->zoom) + vp->virtual_top, clamp_to_map);
}

/* When used for zooming, check area below current coordinates (x,y)
 * and return the tile of the zoomed out/in position (zoom_x, zoom_y)
 * when you just want the tile, make x = zoom_x and y = zoom_y */
static Point GetTileFromScreenXY(int x, int y, int zoom_x, int zoom_y)
{
	Window *w;
	ViewPort *vp;
	Point pt;

	if ( (w = FindWindowFromPt(x, y)) != nullptr &&
			 (vp = IsPtInWindowViewport(w, x, y)) != nullptr)
				return TranslateXYToTileCoord(vp, zoom_x, zoom_y);

	pt.y = pt.x = -1;
	return pt;
}

Point GetTileBelowCursor()
{
	return GetTileFromScreenXY(_cursor.pos.x, _cursor.pos.y, _cursor.pos.x, _cursor.pos.y);
}


Point GetTileZoomCenterWindow(bool in, Window * w)
{
	int x, y;
	ViewPort *vp = w->viewport;

	if (in) {
		x = ((_cursor.pos.x - vp->left) >> 1) + (vp->width >> 2);
		y = ((_cursor.pos.y - vp->top) >> 1) + (vp->height >> 2);
	} else {
		x = vp->width - (_cursor.pos.x - vp->left);
		y = vp->height - (_cursor.pos.y - vp->top);
	}
	/* Get the tile below the cursor and center on the zoomed-out center */
	return GetTileFromScreenXY(_cursor.pos.x, _cursor.pos.y, x + vp->left, y + vp->top);
}

/**
 * Update the status of the zoom-buttons according to the zoom-level
 * of the viewport. This will update their status and invalidate accordingly
 * @param w Window pointer to the window that has the zoom buttons
 * @param vp pointer to the viewport whose zoom-level the buttons represent
 * @param widget_zoom_in widget index for window with zoom-in button
 * @param widget_zoom_out widget index for window with zoom-out button
 */
void HandleZoomMessage(Window *w, const ViewPort *vp, byte widget_zoom_in, byte widget_zoom_out)
{
	w->SetWidgetDisabledState(widget_zoom_in, vp->zoom <= _settings_client.gui.zoom_min);
	w->SetWidgetDirty(widget_zoom_in);

	w->SetWidgetDisabledState(widget_zoom_out, vp->zoom >= _settings_client.gui.zoom_max);
	w->SetWidgetDirty(widget_zoom_out);
}

/**
 * Schedules a tile sprite for drawing.
 *
 * @param image the image to draw.
 * @param pal the provided palette.
 * @param x position x (world coordinates) of the sprite.
 * @param y position y (world coordinates) of the sprite.
 * @param z position z (world coordinates) of the sprite.
 * @param sub Only draw a part of the sprite.
 * @param extra_offs_x Pixel X offset for the sprite position.
 * @param extra_offs_y Pixel Y offset for the sprite position.
 */
static void AddTileSpriteToDraw(SpriteID image, PaletteID pal, int32 x, int32 y, int z, const SubSprite *sub = nullptr, int extra_offs_x = 0, int extra_offs_y = 0)
{
	assert((image & SPRITE_MASK) < MAX_SPRITES);

	/*C++17: TileSpriteToDraw &ts = */ _vd.tile_sprites_to_draw.emplace_back();
	TileSpriteToDraw &ts = _vd.tile_sprites_to_draw.back();
	ts.image = image;
	ts.pal = pal;
	ts.sub = sub;
	Point pt = RemapCoords(x, y, z);
	ts.x = pt.x + extra_offs_x;
	ts.y = pt.y + extra_offs_y;
}

/**
 * Adds a child sprite to the active foundation.
 *
 * The pixel offset of the sprite relative to the ParentSprite is the sum of the offset passed to OffsetGroundSprite() and extra_offs_?.
 *
 * @param image the image to draw.
 * @param pal the provided palette.
 * @param sub Only draw a part of the sprite.
 * @param foundation_part Foundation part.
 * @param extra_offs_x Pixel X offset for the sprite position.
 * @param extra_offs_y Pixel Y offset for the sprite position.
 */
static void AddChildSpriteToFoundation(SpriteID image, PaletteID pal, const SubSprite *sub, FoundationPart foundation_part, int extra_offs_x, int extra_offs_y)
{
	assert(IsInsideMM(foundation_part, 0, FOUNDATION_PART_END));
	assert(_vd.foundation[foundation_part] != -1);
	Point offs = _vd.foundation_offset[foundation_part];

	/* Change the active ChildSprite list to the one of the foundation */
	int *old_child = _vd.last_child;
	_vd.last_child = _vd.last_foundation_child[foundation_part];

	AddChildSpriteScreen(image, pal, offs.x + extra_offs_x, offs.y + extra_offs_y, false, sub, false);

	/* Switch back to last ChildSprite list */
	_vd.last_child = old_child;
}

/**
 * Draws a ground sprite at a specific world-coordinate relative to the current tile.
 * If the current tile is drawn on top of a foundation the sprite is added as child sprite to the "foundation"-ParentSprite.
 *
 * @param image the image to draw.
 * @param pal the provided palette.
 * @param x position x (world coordinates) of the sprite relative to current tile.
 * @param y position y (world coordinates) of the sprite relative to current tile.
 * @param z position z (world coordinates) of the sprite relative to current tile.
 * @param sub Only draw a part of the sprite.
 * @param extra_offs_x Pixel X offset for the sprite position.
 * @param extra_offs_y Pixel Y offset for the sprite position.
 */
void DrawGroundSpriteAt(SpriteID image, PaletteID pal, int32 x, int32 y, int z, const SubSprite *sub, int extra_offs_x, int extra_offs_y)
{
	/* Switch to first foundation part, if no foundation was drawn */
	if (_vd.foundation_part == FOUNDATION_PART_NONE) _vd.foundation_part = FOUNDATION_PART_NORMAL;

	if (_vd.foundation[_vd.foundation_part] != -1) {
		Point pt = RemapCoords(x, y, z);
		AddChildSpriteToFoundation(image, pal, sub, _vd.foundation_part, pt.x + extra_offs_x * ZOOM_LVL_BASE, pt.y + extra_offs_y * ZOOM_LVL_BASE);
	} else {
		AddTileSpriteToDraw(image, pal, _cur_ti->x + x, _cur_ti->y + y, _cur_ti->z + z, sub, extra_offs_x * ZOOM_LVL_BASE, extra_offs_y * ZOOM_LVL_BASE);
	}
}

/**
 * Draws a ground sprite for the current tile.
 * If the current tile is drawn on top of a foundation the sprite is added as child sprite to the "foundation"-ParentSprite.
 *
 * @param image the image to draw.
 * @param pal the provided palette.
 * @param sub Only draw a part of the sprite.
 * @param extra_offs_x Pixel X offset for the sprite position.
 * @param extra_offs_y Pixel Y offset for the sprite position.
 */
void DrawGroundSprite(SpriteID image, PaletteID pal, const SubSprite *sub, int extra_offs_x, int extra_offs_y)
{
	DrawGroundSpriteAt(image, pal, 0, 0, 0, sub, extra_offs_x, extra_offs_y);
}

/**
 * Called when a foundation has been drawn for the current tile.
 * Successive ground sprites for the current tile will be drawn as child sprites of the "foundation"-ParentSprite, not as TileSprites.
 *
 * @param x sprite x-offset (screen coordinates) of ground sprites relative to the "foundation"-ParentSprite.
 * @param y sprite y-offset (screen coordinates) of ground sprites relative to the "foundation"-ParentSprite.
 */
void OffsetGroundSprite(int x, int y)
{
	/* Switch to next foundation part */
	switch (_vd.foundation_part) {
		case FOUNDATION_PART_NONE:
			_vd.foundation_part = FOUNDATION_PART_NORMAL;
			break;
		case FOUNDATION_PART_NORMAL:
			_vd.foundation_part = FOUNDATION_PART_HALFTILE;
			break;
		default: NOT_REACHED();
	}

	/* _vd.last_child == nullptr if foundation sprite was clipped by the viewport bounds */
	if (_vd.last_child != nullptr) _vd.foundation[_vd.foundation_part] = (uint)_vd.parent_sprites_to_draw.size() - 1;

	_vd.foundation_offset[_vd.foundation_part].x = x * ZOOM_LVL_BASE;
	_vd.foundation_offset[_vd.foundation_part].y = y * ZOOM_LVL_BASE;
	_vd.last_foundation_child[_vd.foundation_part] = _vd.last_child;
}

/**
 * Adds a child sprite to a parent sprite.
 * In contrast to "AddChildSpriteScreen()" the sprite position is in world coordinates
 *
 * @param image the image to draw.
 * @param pal the provided palette.
 * @param x position x of the sprite.
 * @param y position y of the sprite.
 * @param z position z of the sprite.
 * @param sub Only draw a part of the sprite.
 */
static void AddCombinedSprite(SpriteID image, PaletteID pal, int x, int y, int z, const SubSprite *sub)
{
	Point pt = RemapCoords(x, y, z);
	const Sprite *spr = GetSprite(image & SPRITE_MASK, ST_NORMAL);

	if (pt.x + spr->x_offs >= _vd.dpi.left + _vd.dpi.width ||
			pt.x + spr->x_offs + spr->width <= _vd.dpi.left ||
			pt.y + spr->y_offs >= _vd.dpi.top + _vd.dpi.height ||
			pt.y + spr->y_offs + spr->height <= _vd.dpi.top)
		return;

	const ParentSpriteToDraw &pstd = _vd.parent_sprites_to_draw.back();
	AddChildSpriteScreen(image, pal, pt.x - pstd.left, pt.y - pstd.top, false, sub, false);
}

/**
 * Draw a (transparent) sprite at given coordinates with a given bounding box.
 * The bounding box extends from (x + bb_offset_x, y + bb_offset_y, z + bb_offset_z) to (x + w - 1, y + h - 1, z + dz - 1), both corners included.
 * Bounding boxes with bb_offset_x == w or bb_offset_y == h or bb_offset_z == dz are allowed and produce thin slices.
 *
 * @note Bounding boxes are normally specified with bb_offset_x = bb_offset_y = bb_offset_z = 0. The extent of the bounding box in negative direction is
 *       defined by the sprite offset in the grf file.
 *       However if modifying the sprite offsets is not suitable (e.g. when using existing graphics), the bounding box can be tuned by bb_offset.
 *
 * @pre w >= bb_offset_x, h >= bb_offset_y, dz >= bb_offset_z. Else w, h or dz are ignored.
 *
 * @param image the image to combine and draw,
 * @param pal the provided palette,
 * @param x position X (world) of the sprite,
 * @param y position Y (world) of the sprite,
 * @param w bounding box extent towards positive X (world),
 * @param h bounding box extent towards positive Y (world),
 * @param dz bounding box extent towards positive Z (world),
 * @param z position Z (world) of the sprite,
 * @param transparent if true, switch the palette between the provided palette and the transparent palette,
 * @param bb_offset_x bounding box extent towards negative X (world),
 * @param bb_offset_y bounding box extent towards negative Y (world),
 * @param bb_offset_z bounding box extent towards negative Z (world)
 * @param sub Only draw a part of the sprite.
 */
void AddSortableSpriteToDraw(SpriteID image, PaletteID pal, int x, int y, int w, int h, int dz, int z, bool transparent, int bb_offset_x, int bb_offset_y, int bb_offset_z, const SubSprite *sub)
{
	int32 left, right, top, bottom;

	assert((image & SPRITE_MASK) < MAX_SPRITES);

	/* make the sprites transparent with the right palette */
	if (transparent) {
		SetBit(image, PALETTE_MODIFIER_TRANSPARENT);
		pal = PALETTE_TO_TRANSPARENT;
	}

	if (_vd.combine_sprites == SPRITE_COMBINE_ACTIVE) {
		AddCombinedSprite(image, pal, x, y, z, sub);
		return;
	}

	_vd.last_child = nullptr;

	Point pt = RemapCoords(x, y, z);
	int tmp_left, tmp_top, tmp_x = pt.x, tmp_y = pt.y;

	/* Compute screen extents of sprite */
	if (image == SPR_EMPTY_BOUNDING_BOX) {
		left = tmp_left = RemapCoords(x + w          , y + bb_offset_y, z + bb_offset_z).x;
		right           = RemapCoords(x + bb_offset_x, y + h          , z + bb_offset_z).x + 1;
		top  = tmp_top  = RemapCoords(x + bb_offset_x, y + bb_offset_y, z + dz         ).y;
		bottom          = RemapCoords(x + w          , y + h          , z + bb_offset_z).y + 1;
	} else {
		const Sprite *spr = GetSprite(image & SPRITE_MASK, ST_NORMAL);
		left = tmp_left = (pt.x += spr->x_offs);
		right           = (pt.x +  spr->width );
		top  = tmp_top  = (pt.y += spr->y_offs);
		bottom          = (pt.y +  spr->height);
	}

	if (_draw_bounding_boxes && (image != SPR_EMPTY_BOUNDING_BOX)) {
		/* Compute maximal extents of sprite and its bounding box */
		left   = min(left  , RemapCoords(x + w          , y + bb_offset_y, z + bb_offset_z).x);
		right  = max(right , RemapCoords(x + bb_offset_x, y + h          , z + bb_offset_z).x + 1);
		top    = min(top   , RemapCoords(x + bb_offset_x, y + bb_offset_y, z + dz         ).y);
		bottom = max(bottom, RemapCoords(x + w          , y + h          , z + bb_offset_z).y + 1);
	}

	/* Do not add the sprite to the viewport, if it is outside */
	if (left   >= _vd.dpi.left + _vd.dpi.width ||
	    right  <= _vd.dpi.left                 ||
	    top    >= _vd.dpi.top + _vd.dpi.height ||
	    bottom <= _vd.dpi.top) {
		return;
	}

	/*C++17: ParentSpriteToDraw &ps = */ _vd.parent_sprites_to_draw.emplace_back();
	ParentSpriteToDraw &ps = _vd.parent_sprites_to_draw.back();
	ps.x = tmp_x;
	ps.y = tmp_y;

	ps.left = tmp_left;
	ps.top  = tmp_top;

	ps.image = image;
	ps.pal = pal;
	ps.sub = sub;
	ps.xmin = x + bb_offset_x;
	ps.xmax = x + max(bb_offset_x, w) - 1;

	ps.ymin = y + bb_offset_y;
	ps.ymax = y + max(bb_offset_y, h) - 1;

	ps.zmin = z + bb_offset_z;
	ps.zmax = z + max(bb_offset_z, dz) - 1;

	ps.comparison_done = false;
	ps.first_child = -1;

	_vd.last_child = &ps.first_child;

	if (_vd.combine_sprites == SPRITE_COMBINE_PENDING) _vd.combine_sprites = SPRITE_COMBINE_ACTIVE;
}

/**
 * Starts a block of sprites, which are "combined" into a single bounding box.
 *
 * Subsequent calls to #AddSortableSpriteToDraw will be drawn into the same bounding box.
 * That is: The first sprite that is not clipped by the viewport defines the bounding box, and
 * the following sprites will be child sprites to that one.
 *
 * That implies:
 *  - The drawing order is definite. No other sprites will be sorted between those of the block.
 *  - You have to provide a valid bounding box for all sprites,
 *    as you won't know which one is the first non-clipped one.
 *    Preferable you use the same bounding box for all.
 *  - You cannot use #AddChildSpriteScreen inside the block, as its result will be indefinite.
 *
 * The block is terminated by #EndSpriteCombine.
 *
 * You cannot nest "combined" blocks.
 */
void StartSpriteCombine()
{
	assert(_vd.combine_sprites == SPRITE_COMBINE_NONE);
	_vd.combine_sprites = SPRITE_COMBINE_PENDING;
}

/**
 * Terminates a block of sprites started by #StartSpriteCombine.
 * Take a look there for details.
 */
void EndSpriteCombine()
{
	assert(_vd.combine_sprites != SPRITE_COMBINE_NONE);
	_vd.combine_sprites = SPRITE_COMBINE_NONE;
}

/**
 * Check if the parameter "check" is inside the interval between
 * begin and end, including both begin and end.
 * @note Whether \c begin or \c end is the biggest does not matter.
 *       This method will account for that.
 * @param begin The begin of the interval.
 * @param end   The end of the interval.
 * @param check The value to check.
 */
static bool IsInRangeInclusive(int begin, int end, int check)
{
	if (begin > end) Swap(begin, end);
	return begin <= check && check <= end;
}

/**
 * Checks whether a point is inside the selected a diagonal rectangle given by _thd.size and _thd.pos
 * @param x The x coordinate of the point to be checked.
 * @param y The y coordinate of the point to be checked.
 * @return True if the point is inside the rectangle, else false.
 */
bool IsInsideRotatedRectangle(int x, int y)
{
	int dist_a = (_thd.size.x + _thd.size.y);      // Rotated coordinate system for selected rectangle.
	int dist_b = (_thd.size.x - _thd.size.y);      // We don't have to divide by 2. It's all relative!
	int a = ((x - _thd.pos.x) + (y - _thd.pos.y)); // Rotated coordinate system for the point under scrutiny.
	int b = ((x - _thd.pos.x) - (y - _thd.pos.y));

	/* Check if a and b are between 0 and dist_a or dist_b respectively. */
	return IsInRangeInclusive(dist_a, 0, a) && IsInRangeInclusive(dist_b, 0, b);
}

/**
 * Add a child sprite to a parent sprite.
 *
 * @param image the image to draw.
 * @param pal the provided palette.
 * @param x sprite x-offset (screen coordinates) relative to parent sprite.
 * @param y sprite y-offset (screen coordinates) relative to parent sprite.
 * @param transparent if true, switch the palette between the provided palette and the transparent palette,
 * @param sub Only draw a part of the sprite.
 */
void AddChildSpriteScreen(SpriteID image, PaletteID pal, int x, int y, bool transparent, const SubSprite *sub, bool scale)
{
	assert((image & SPRITE_MASK) < MAX_SPRITES);

	/* If the ParentSprite was clipped by the viewport bounds, do not draw the ChildSprites either */
	if (_vd.last_child == nullptr) return;

	/* make the sprites transparent with the right palette */
	if (transparent) {
		SetBit(image, PALETTE_MODIFIER_TRANSPARENT);
		pal = PALETTE_TO_TRANSPARENT;
	}

	*_vd.last_child = (uint)_vd.child_screen_sprites_to_draw.size();

	/*C++17: ChildScreenSpriteToDraw &cs = */ _vd.child_screen_sprites_to_draw.emplace_back();
	ChildScreenSpriteToDraw &cs = _vd.child_screen_sprites_to_draw.back();
	cs.image = image;
	cs.pal = pal;
	cs.sub = sub;
	cs.x = scale ? x * ZOOM_LVL_BASE : x;
	cs.y = scale ? y * ZOOM_LVL_BASE : y;
	cs.next = -1;

	/* Append the sprite to the active ChildSprite list.
	 * If the active ParentSprite is a foundation, update last_foundation_child as well.
	 * Note: ChildSprites of foundations are NOT sequential in the vector, as selection sprites are added at last. */
	if (_vd.last_foundation_child[0] == _vd.last_child) _vd.last_foundation_child[0] = &cs.next;
	if (_vd.last_foundation_child[1] == _vd.last_child) _vd.last_foundation_child[1] = &cs.next;
	_vd.last_child = &cs.next;
}

static void AddStringToDraw(int x, int y, StringID string, uint64 params_1, uint64 params_2, Colours colour, uint16 width)
{
	assert(width != 0);
	/*C++17: StringSpriteToDraw &ss = */ _vd.string_sprites_to_draw.emplace_back();
	StringSpriteToDraw &ss = _vd.string_sprites_to_draw.back();
	ss.string = string;
	ss.x = x;
	ss.y = y;
	ss.params[0] = params_1;
	ss.params[1] = params_2;
	ss.width = width;
	ss.colour = colour;
}


/**
 * Draws sprites between ground sprite and everything above.
 *
 * The sprite is either drawn as TileSprite or as ChildSprite of the active foundation.
 *
 * @param image the image to draw.
 * @param pal the provided palette.
 * @param ti TileInfo Tile that is being drawn
 * @param z_offset Z offset relative to the groundsprite. Only used for the sprite position, not for sprite sorting.
 * @param foundation_part Foundation part the sprite belongs to.
 */
static void DrawSelectionSprite(SpriteID image, PaletteID pal, const TileInfo *ti, int z_offset, FoundationPart foundation_part)
{
	/* FIXME: This is not totally valid for some autorail highlights that extend over the edges of the tile. */
	if (_vd.foundation[foundation_part] == -1) {
		/* draw on real ground */
		AddTileSpriteToDraw(image, pal, ti->x, ti->y, ti->z + z_offset);
	} else {
		/* draw on top of foundation */
		AddChildSpriteToFoundation(image, pal, nullptr, foundation_part, 0, -z_offset * ZOOM_LVL_BASE);
	}
}

/**
 * Draws a selection rectangle on a tile.
 *
 * @param ti TileInfo Tile that is being drawn
 * @param pal Palette to apply.
 */
static void DrawTileSelectionRect(const TileInfo *ti, PaletteID pal)
{
	if (!IsValidTile(ti->tile)) return;

	SpriteID sel;
	if (IsHalftileSlope(ti->tileh)) {
		Corner halftile_corner = GetHalftileSlopeCorner(ti->tileh);
		SpriteID sel2 = SPR_HALFTILE_SELECTION_FLAT + halftile_corner;
		DrawSelectionSprite(sel2, pal, ti, 7 + TILE_HEIGHT, FOUNDATION_PART_HALFTILE);

		Corner opposite_corner = OppositeCorner(halftile_corner);
		if (IsSteepSlope(ti->tileh)) {
			sel = SPR_HALFTILE_SELECTION_DOWN;
		} else {
			sel = ((ti->tileh & SlopeWithOneCornerRaised(opposite_corner)) != 0 ? SPR_HALFTILE_SELECTION_UP : SPR_HALFTILE_SELECTION_FLAT);
		}
		sel += opposite_corner;
	} else {
		sel = SPR_SELECT_TILE + SlopeToSpriteOffset(ti->tileh);
	}
	DrawSelectionSprite(sel, pal, ti, 7, FOUNDATION_PART_NORMAL);
}

static bool IsPartOfAutoLine(int px, int py)
{
	px -= _thd.selstart.x;
	py -= _thd.selstart.y;

	if ((_thd.drawstyle & HT_DRAG_MASK) != HT_LINE) return false;

	switch (_thd.drawstyle & HT_DIR_MASK) {
		case HT_DIR_X:  return py == 0; // x direction
		case HT_DIR_Y:  return px == 0; // y direction
		case HT_DIR_HU: return px == -py || px == -py - 16; // horizontal upper
		case HT_DIR_HL: return px == -py || px == -py + 16; // horizontal lower
		case HT_DIR_VL: return px == py || px == py + 16; // vertical left
		case HT_DIR_VR: return px == py || px == py - 16; // vertical right
		default:
			NOT_REACHED();
	}
}

/* [direction][side] */
static const HighLightStyle _autorail_type[6][2] = {
	{ HT_DIR_X,  HT_DIR_X },
	{ HT_DIR_Y,  HT_DIR_Y },
	{ HT_DIR_HU, HT_DIR_HL },
	{ HT_DIR_HL, HT_DIR_HU },
	{ HT_DIR_VL, HT_DIR_VR },
	{ HT_DIR_VR, HT_DIR_VL }
};

#include "table/autorail.h"

/**
 * Draws autorail highlights.
 *
 * @param *ti TileInfo Tile that is being drawn
 * @param autorail_type Offset into _AutorailTilehSprite[][]
 */
static void DrawAutorailSelection(const TileInfo *ti, uint autorail_type)
{
	SpriteID image;
	PaletteID pal;
	int offset;

	FoundationPart foundation_part = FOUNDATION_PART_NORMAL;
	Slope autorail_tileh = RemoveHalftileSlope(ti->tileh);
	if (IsHalftileSlope(ti->tileh)) {
		static const uint _lower_rail[4] = { 5U, 2U, 4U, 3U };
		Corner halftile_corner = GetHalftileSlopeCorner(ti->tileh);
		if (autorail_type != _lower_rail[halftile_corner]) {
			foundation_part = FOUNDATION_PART_HALFTILE;
			/* Here we draw the highlights of the "three-corners-raised"-slope. That looks ok to me. */
			autorail_tileh = SlopeWithThreeCornersRaised(OppositeCorner(halftile_corner));
		}
	}

	offset = _AutorailTilehSprite[autorail_tileh][autorail_type];
	if (offset >= 0) {
		image = SPR_AUTORAIL_BASE + offset;
		pal = PAL_NONE;
	} else {
		image = SPR_AUTORAIL_BASE - offset;
		pal = PALETTE_SEL_TILE_RED;
	}

	DrawSelectionSprite(image, _thd.make_square_red ? PALETTE_SEL_TILE_RED : pal, ti, 7, foundation_part);
}

enum TileHighlightType {
	THT_NONE,
	THT_WHITE,
	THT_BLUE,
	THT_RED,
};

const Station *_viewport_highlight_station; ///< Currently selected station for coverage area highlight
const Town *_viewport_highlight_town;       ///< Currently selected town for coverage area highlight

/**
 * Get tile highlight type of coverage area for a given tile.
 * @param t Tile that is being drawn
 * @return Tile highlight type to draw
 */
static TileHighlightType GetTileHighlightType(TileIndex t)
{
	if (_viewport_highlight_station != nullptr) {
		if (IsTileType(t, MP_STATION) && GetStationIndex(t) == _viewport_highlight_station->index) return THT_WHITE;
		if (_viewport_highlight_station->TileIsInCatchment(t)) return THT_BLUE;
	}

	if (_viewport_highlight_town != nullptr) {
		if (IsTileType(t, MP_HOUSE)) {
			if (GetTownIndex(t) == _viewport_highlight_town->index) {
				TileHighlightType type = THT_RED;
				for (const Station *st : _viewport_highlight_town->stations_near) {
					if (st->owner != _current_company) continue;
					if (st->TileIsInCatchment(t)) return THT_BLUE;
				}
				return type;
			}
		} else if (IsTileType(t, MP_STATION)) {
			for (const Station *st : _viewport_highlight_town->stations_near) {
				if (st->owner != _current_company) continue;
				if (GetStationIndex(t) == st->index) return THT_WHITE;
			}
		}
	}

	return THT_NONE;
}

/**
 * Draw tile highlight for coverage area highlight.
 * @param *ti TileInfo Tile that is being drawn
 * @param tht Highlight type to draw.
 */
static void DrawTileHighlightType(const TileInfo *ti, TileHighlightType tht)
{
	switch (tht) {
		default:
		case THT_NONE: break;
		case THT_WHITE: DrawTileSelectionRect(ti, PAL_NONE); break;
		case THT_BLUE:  DrawTileSelectionRect(ti, PALETTE_SEL_TILE_BLUE); break;
		case THT_RED:   DrawTileSelectionRect(ti, PALETTE_TILE_RED_PULSATING); break;
	}
}

/**
 * Highlights tiles insede local authority of selected towns.
 * @param *ti TileInfo Tile that is being drawn
 */
static void HighlightTownLocalAuthorityTiles(const TileInfo *ti)
{
	/* Going through cases in order of computational time. */

	if (_town_local_authority_kdtree.Count() == 0) return;

	/* Tile belongs to town regardless of distance from town. */
	if (GetTileType(ti->tile) == MP_HOUSE) {
		if (!Town::GetByTile(ti->tile)->show_zone) return;

		DrawTileSelectionRect(ti, PALETTE_CRASH);
		return;
	}

	/* If the closest town in the highlighted list is far, we can stop searching. */
	TownID tid = _town_local_authority_kdtree.FindNearest(TileX(ti->tile), TileY(ti->tile));
	Town *closest_highlighted_town = Town::Get(tid);

	if (DistanceManhattan(ti->tile, closest_highlighted_town->xy) >= _settings_game.economy.dist_local_authority) return;

	/* Tile is inside of the local autrhority distance of a highlighted town,
	   but it is possible that a non-highlighted town is even closer. */
	Town *closest_town = ClosestTownFromTile(ti->tile, _settings_game.economy.dist_local_authority);

	if (closest_town->show_zone) {
		DrawTileSelectionRect(ti, PALETTE_CRASH);
	}

}

/**
 * Checks if the specified tile is selected and if so draws selection using correct selectionstyle.
 * @param *ti TileInfo Tile that is being drawn
 */
static void DrawTileSelection(const TileInfo *ti)
{
	/* Highlight tiles insede local authority of selected towns. */
	HighlightTownLocalAuthorityTiles(ti);

	/* Draw a red error square? */
	bool is_redsq = _thd.redsq == ti->tile;
	if (is_redsq) DrawTileSelectionRect(ti, PALETTE_TILE_RED_PULSATING);

	TileHighlightType tht = GetTileHighlightType(ti->tile);
	DrawTileHighlightType(ti, tht);

	/* No tile selection active? */
	if ((_thd.drawstyle & HT_DRAG_MASK) == HT_NONE) return;

	if (_thd.diagonal) { // We're drawing a 45 degrees rotated (diagonal) rectangle
		if (IsInsideRotatedRectangle((int)ti->x, (int)ti->y)) goto draw_inner;
		return;
	}

	/* Inside the inner area? */
	if (IsInsideBS(ti->x, _thd.pos.x, _thd.size.x) &&
			IsInsideBS(ti->y, _thd.pos.y, _thd.size.y)) {
draw_inner:
		if (_thd.drawstyle & HT_RECT) {
			if (!is_redsq) DrawTileSelectionRect(ti, _thd.make_square_red ? PALETTE_SEL_TILE_RED : PAL_NONE);
		} else if (_thd.drawstyle & HT_POINT) {
			/* Figure out the Z coordinate for the single dot. */
			int z = 0;
			FoundationPart foundation_part = FOUNDATION_PART_NORMAL;
			if (ti->tileh & SLOPE_N) {
				z += TILE_HEIGHT;
				if (RemoveHalftileSlope(ti->tileh) == SLOPE_STEEP_N) z += TILE_HEIGHT;
			}
			if (IsHalftileSlope(ti->tileh)) {
				Corner halftile_corner = GetHalftileSlopeCorner(ti->tileh);
				if ((halftile_corner == CORNER_W) || (halftile_corner == CORNER_E)) z += TILE_HEIGHT;
				if (halftile_corner != CORNER_S) {
					foundation_part = FOUNDATION_PART_HALFTILE;
					if (IsSteepSlope(ti->tileh)) z -= TILE_HEIGHT;
				}
			}
			DrawSelectionSprite(_cur_dpi->zoom <= ZOOM_LVL_DETAIL ? SPR_DOT : SPR_DOT_SMALL, PAL_NONE, ti, z, foundation_part);
		} else if (_thd.drawstyle & HT_RAIL) {
			/* autorail highlight piece under cursor */
			HighLightStyle type = _thd.drawstyle & HT_DIR_MASK;
			assert(type < HT_DIR_END);
			DrawAutorailSelection(ti, _autorail_type[type][0]);
		} else if (IsPartOfAutoLine(ti->x, ti->y)) {
			/* autorail highlighting long line */
			HighLightStyle dir = _thd.drawstyle & HT_DIR_MASK;
			uint side;

			if (dir == HT_DIR_X || dir == HT_DIR_Y) {
				side = 0;
			} else {
				TileIndex start = TileVirtXY(_thd.selstart.x, _thd.selstart.y);
				side = Delta(Delta(TileX(start), TileX(ti->tile)), Delta(TileY(start), TileY(ti->tile)));
			}

			DrawAutorailSelection(ti, _autorail_type[dir][side]);
		}
		return;
	}

	/* Check if it's inside the outer area? */
	if (!is_redsq && (tht == THT_NONE || tht == THT_RED) && _thd.outersize.x > 0 &&
			IsInsideBS(ti->x, _thd.pos.x + _thd.offs.x, _thd.size.x + _thd.outersize.x) &&
			IsInsideBS(ti->y, _thd.pos.y + _thd.offs.y, _thd.size.y + _thd.outersize.y)) {
		/* Draw a blue rect. */
		DrawTileSelectionRect(ti, PALETTE_SEL_TILE_BLUE);
		return;
	}
}

/**
 * Returns the y coordinate in the viewport coordinate system where the given
 * tile is painted.
 * @param tile Any tile.
 * @return The viewport y coordinate where the tile is painted.
 */
static int GetViewportY(Point tile)
{
	/* Each increment in X or Y direction moves down by half a tile, i.e. TILE_PIXELS / 2. */
	return (tile.y * (int)(TILE_PIXELS / 2) + tile.x * (int)(TILE_PIXELS / 2) - TilePixelHeightOutsideMap(tile.x, tile.y)) << ZOOM_LVL_SHIFT;
}

/**
 * Add the landscape to the viewport, i.e. all ground tiles and buildings.
 */
static void ViewportAddLandscape()
{
	assert(_vd.dpi.top <= _vd.dpi.top + _vd.dpi.height);
	assert(_vd.dpi.left <= _vd.dpi.left + _vd.dpi.width);

	Point upper_left = InverseRemapCoords(_vd.dpi.left, _vd.dpi.top);
	Point upper_right = InverseRemapCoords(_vd.dpi.left + _vd.dpi.width, _vd.dpi.top);

	/* Transformations between tile coordinates and viewport rows/columns: See vp_column_row
	 *   column = y - x
	 *   row    = x + y
	 *   x      = (row - column) / 2
	 *   y      = (row + column) / 2
	 * Note: (row, columns) pairs are only valid, if they are both even or both odd.
	 */

	/* Columns overlap with neighbouring columns by a half tile.
	 *  - Left column is column of upper_left (rounded down) and one column to the left.
	 *  - Right column is column of upper_right (rounded up) and one column to the right.
	 * Note: Integer-division does not round down for negative numbers, so ensure rounding with another increment/decrement.
	 */
	int left_column = (upper_left.y - upper_left.x) / (int)TILE_SIZE - 2;
	int right_column = (upper_right.y - upper_right.x) / (int)TILE_SIZE + 2;

	int potential_bridge_height = ZOOM_LVL_BASE * TILE_HEIGHT * _settings_game.construction.max_bridge_height;

	/* Rows overlap with neighbouring rows by a half tile.
	 * The first row that could possibly be visible is the row above upper_left (if it is at height 0).
	 * Due to integer-division not rounding down for negative numbers, we need another decrement.
	 */
	int row = (upper_left.x + upper_left.y) / (int)TILE_SIZE - 2;
	bool last_row = false;
	for (; !last_row; row++) {
		last_row = true;
		for (int column = left_column; column <= right_column; column++) {
			/* Valid row/column? */
			if ((row + column) % 2 != 0) continue;

			Point tilecoord;
			tilecoord.x = (row - column) / 2;
			tilecoord.y = (row + column) / 2;
			assert(column == tilecoord.y - tilecoord.x);
			assert(row == tilecoord.y + tilecoord.x);

			TileType tile_type;
			TileInfo tile_info;
			_cur_ti = &tile_info;
			tile_info.x = tilecoord.x * TILE_SIZE; // FIXME tile_info should use signed integers
			tile_info.y = tilecoord.y * TILE_SIZE;

			if (IsInsideBS(tilecoord.x, 0, MapSizeX()) && IsInsideBS(tilecoord.y, 0, MapSizeY())) {
				/* This includes the south border at MapMaxX / MapMaxY. When terraforming we still draw tile selections there. */
				tile_info.tile = TileXY(tilecoord.x, tilecoord.y);
				tile_type = GetTileType(tile_info.tile);
			} else {
				tile_info.tile = INVALID_TILE;
				tile_type = MP_VOID;
			}

			if (tile_type != MP_VOID) {
				/* We are inside the map => paint landscape. */
				tile_info.tileh = GetTilePixelSlope(tile_info.tile, &tile_info.z);
			} else {
				/* We are outside the map => paint black. */
				tile_info.tileh = GetTilePixelSlopeOutsideMap(tilecoord.x, tilecoord.y, &tile_info.z);
			}

			int viewport_y = GetViewportY(tilecoord);

			if (viewport_y + MAX_TILE_EXTENT_BOTTOM < _vd.dpi.top) {
				/* The tile in this column is not visible yet.
				 * Tiles in other columns may be visible, but we need more rows in any case. */
				last_row = false;
				continue;
			}

			int min_visible_height = viewport_y - (_vd.dpi.top + _vd.dpi.height);
			bool tile_visible = min_visible_height <= 0;

			if (tile_type != MP_VOID) {
				/* Is tile with buildings visible? */
				if (min_visible_height < MAX_TILE_EXTENT_TOP) tile_visible = true;

				if (IsBridgeAbove(tile_info.tile)) {
					/* Is the bridge visible? */
					TileIndex bridge_tile = GetNorthernBridgeEnd(tile_info.tile);
					int bridge_height = ZOOM_LVL_BASE * (GetBridgePixelHeight(bridge_tile) - TilePixelHeight(tile_info.tile));
					if (min_visible_height < bridge_height + MAX_TILE_EXTENT_TOP) tile_visible = true;
				}

				/* Would a higher bridge on a more southern tile be visible?
				 * If yes, we need to loop over more rows to possibly find one. */
				if (min_visible_height < potential_bridge_height + MAX_TILE_EXTENT_TOP) last_row = false;
			} else {
				/* Outside of map. If we are on the north border of the map, there may still be a bridge visible,
				 * so we need to loop over more rows to possibly find one. */
				if ((tilecoord.x <= 0 || tilecoord.y <= 0) && min_visible_height < potential_bridge_height + MAX_TILE_EXTENT_TOP) last_row = false;
			}

			if (tile_visible) {
				last_row = false;
				_vd.foundation_part = FOUNDATION_PART_NONE;
				_vd.foundation[0] = -1;
				_vd.foundation[1] = -1;
				_vd.last_foundation_child[0] = nullptr;
				_vd.last_foundation_child[1] = nullptr;

				_tile_type_procs[tile_type]->draw_tile_proc(&tile_info);
				if (tile_info.tile != INVALID_TILE) DrawTileSelection(&tile_info);
			}
		}
	}
}

/**
 * Add a string to draw in the viewport
 * @param dpi current viewport area
 * @param small_from Zoomlevel from when the small font should be used
 * @param sign sign position and dimension
 * @param string_normal String for normal and 2x zoom level
 * @param string_small String for 4x and 8x zoom level
 * @param string_small_shadow Shadow string for 4x and 8x zoom level; or #STR_NULL if no shadow
 * @param colour colour of the sign background; or INVALID_COLOUR if transparent
 */
void ViewportAddString(const DrawPixelInfo *dpi, ZoomLevel small_from, const ViewportSign *sign, StringID string_normal, StringID string_small, StringID string_small_shadow, uint64 params_1, uint64 params_2, Colours colour)
{
	bool small = dpi->zoom >= small_from;

	int left   = dpi->left;
	int top    = dpi->top;
	int right  = left + dpi->width;
	int bottom = top + dpi->height;

	int sign_height     = ScaleByZoom(VPSM_TOP + FONT_HEIGHT_NORMAL + VPSM_BOTTOM, dpi->zoom);
	int sign_half_width = ScaleByZoom((small ? sign->width_small : sign->width_normal) / 2, dpi->zoom);

	if (bottom < sign->top ||
			top   > sign->top + sign_height ||
			right < sign->center - sign_half_width ||
			left  > sign->center + sign_half_width) {
		return;
	}

	if (!small) {
		AddStringToDraw(sign->center - sign_half_width, sign->top, string_normal, params_1, params_2, colour, sign->width_normal);
	} else {
		int shadow_offset = 0;
		if (string_small_shadow != STR_NULL) {
			shadow_offset = 4;
			AddStringToDraw(sign->center - sign_half_width + shadow_offset, sign->top, string_small_shadow, params_1, params_2, INVALID_COLOUR, sign->width_small);
		}
		AddStringToDraw(sign->center - sign_half_width, sign->top - shadow_offset, string_small, params_1, params_2,
				colour, sign->width_small | 0x8000);
	}
}

static Rect ExpandRectWithViewportSignMargins(Rect r, ZoomLevel zoom)
{
	/* Pessimistically always use normal font, but also assume small font is never larger in either dimension */
	const int fh = FONT_HEIGHT_NORMAL;
	const int max_tw = _viewport_sign_maxwidth / 2 + 1;
	const int expand_y = ScaleByZoom(VPSM_TOP + fh + VPSM_BOTTOM, zoom);
	const int expand_x = ScaleByZoom(VPSM_LEFT + max_tw + VPSM_RIGHT, zoom);

	r.left -= expand_x;
	r.right += expand_x;
	r.top -= expand_y;
	r.bottom += expand_y;

	return r;
}

static void ViewportAddKdtreeSigns(DrawPixelInfo *dpi)
{
	Rect search_rect{ dpi->left, dpi->top, dpi->left + dpi->width, dpi->top + dpi->height };
	search_rect = ExpandRectWithViewportSignMargins(search_rect, dpi->zoom);

	bool show_stations = HasBit(_display_opt, DO_SHOW_STATION_NAMES) && _game_mode != GM_MENU;
	bool show_waypoints = HasBit(_display_opt, DO_SHOW_WAYPOINT_NAMES) && _game_mode != GM_MENU;
	bool show_towns = HasBit(_display_opt, DO_SHOW_TOWN_NAMES) && _game_mode != GM_MENU;
	bool show_signs = HasBit(_display_opt, DO_SHOW_SIGNS) && !IsInvisibilitySet(TO_SIGNS);
	bool show_competitors = HasBit(_display_opt, DO_SHOW_COMPETITOR_SIGNS);

	const BaseStation *st;
	const Sign *si;

	/* Collect all the items first and draw afterwards, to ensure layering */
	std::vector<const BaseStation *> stations;
	std::vector<const Town *> towns;
	std::vector<const Sign *> signs;

	_viewport_sign_kdtree.FindContained(search_rect.left, search_rect.top, search_rect.right, search_rect.bottom, [&](const ViewportSignKdtreeItem & item) {
		switch (item.type) {
			case ViewportSignKdtreeItem::VKI_STATION:
				if (!show_stations) break;
				st = BaseStation::Get(item.id.station);

				/* Don't draw if station is owned by another company and competitor station names are hidden. Stations owned by none are never ignored. */
				if (!show_competitors && _local_company != st->owner && st->owner != OWNER_NONE) break;

				stations.push_back(st);
				break;

			case ViewportSignKdtreeItem::VKI_WAYPOINT:
				if (!show_waypoints) break;
				st = BaseStation::Get(item.id.station);

				/* Don't draw if station is owned by another company and competitor station names are hidden. Stations owned by none are never ignored. */
				if (!show_competitors && _local_company != st->owner && st->owner != OWNER_NONE) break;

				stations.push_back(st);
				break;

			case ViewportSignKdtreeItem::VKI_TOWN:
				if (!show_towns) break;
				towns.push_back(Town::Get(item.id.town));
				break;

			case ViewportSignKdtreeItem::VKI_SIGN:
				if (!show_signs) break;
				si = Sign::Get(item.id.sign);

				/* Don't draw if sign is owned by another company and competitor signs should be hidden.
				* Note: It is intentional that also signs owned by OWNER_NONE are hidden. Bankrupt
				* companies can leave OWNER_NONE signs after them. */
				if (!show_competitors && _local_company != si->owner && si->owner != OWNER_DEITY) break;

				signs.push_back(si);
				break;

			default:
				NOT_REACHED();
		}
	});

	/* Layering order (bottom to top): Town names, signs, stations */

	for (const auto *t : towns) {
		ViewportAddString(dpi, ZOOM_LVL_OUT_16X, &t->cache.sign,
			_settings_client.gui.population_in_label ? STR_VIEWPORT_TOWN_POP : STR_VIEWPORT_TOWN,
			STR_VIEWPORT_TOWN_TINY_WHITE, STR_VIEWPORT_TOWN_TINY_BLACK,
			t->index, t->cache.population);
	}

	for (const auto *si : signs) {
		ViewportAddString(dpi, ZOOM_LVL_OUT_16X, &si->sign,
			STR_WHITE_SIGN,
			(IsTransparencySet(TO_SIGNS) || si->owner == OWNER_DEITY) ? STR_VIEWPORT_SIGN_SMALL_WHITE : STR_VIEWPORT_SIGN_SMALL_BLACK, STR_NULL,
			si->index, 0, (si->owner == OWNER_NONE) ? COLOUR_GREY : (si->owner == OWNER_DEITY ? INVALID_COLOUR : _company_colours[si->owner]));
	}

	for (const auto *st : stations) {
		if (Station::IsExpected(st)) {
			/* Station */
			ViewportAddString(dpi, ZOOM_LVL_OUT_16X, &st->sign,
				STR_VIEWPORT_STATION, STR_VIEWPORT_STATION + 1, STR_NULL,
				st->index, st->facilities, (st->owner == OWNER_NONE || !st->IsInUse()) ? COLOUR_GREY : _company_colours[st->owner]);
		} else {
			/* Waypoint */
			ViewportAddString(dpi, ZOOM_LVL_OUT_16X, &st->sign,
				STR_VIEWPORT_WAYPOINT, STR_VIEWPORT_WAYPOINT + 1, STR_NULL,
				st->index, st->facilities, (st->owner == OWNER_NONE || !st->IsInUse()) ? COLOUR_GREY : _company_colours[st->owner]);
		}
	}
}


/**
 * Update the position of the viewport sign.
 * @param center the (preferred) center of the viewport sign
 * @param top    the new top of the sign
 * @param str    the string to show in the sign
 * @param str_small the string to show when zoomed out. STR_NULL means same as \a str
 */
void ViewportSign::UpdatePosition(int center, int top, StringID str, StringID str_small)
{
	if (this->width_normal != 0) this->MarkDirty();

	this->top = top;

	char buffer[DRAW_STRING_BUFFER];

	GetString(buffer, str, lastof(buffer));
	this->width_normal = VPSM_LEFT + Align(GetStringBoundingBox(buffer).width, 2) + VPSM_RIGHT;
	this->center = center;

	/* zoomed out version */
	if (str_small != STR_NULL) {
		GetString(buffer, str_small, lastof(buffer));
	}
	this->width_small = VPSM_LEFT + Align(GetStringBoundingBox(buffer, FS_SMALL).width, 2) + VPSM_RIGHT;

	this->MarkDirty();
}

/**
 * Mark the sign dirty in all viewports.
 * @param maxzoom Maximum %ZoomLevel at which the text is visible.
 *
 * @ingroup dirty
 */
void ViewportSign::MarkDirty(ZoomLevel maxzoom) const
{
	Rect zoomlevels[ZOOM_LVL_COUNT];

	for (ZoomLevel zoom = ZOOM_LVL_BEGIN; zoom != ZOOM_LVL_END; zoom++) {
		/* FIXME: This doesn't switch to width_small when appropriate. */
		zoomlevels[zoom].left   = this->center - ScaleByZoom(this->width_normal / 2 + 1, zoom);
		zoomlevels[zoom].top    = this->top    - ScaleByZoom(1, zoom);
		zoomlevels[zoom].right  = this->center + ScaleByZoom(this->width_normal / 2 + 1, zoom);
		zoomlevels[zoom].bottom = this->top    + ScaleByZoom(VPSM_TOP + FONT_HEIGHT_NORMAL + VPSM_BOTTOM + 1, zoom);
	}

	Window *w;
	FOR_ALL_WINDOWS_FROM_BACK(w) {
		ViewPort *vp = w->viewport;
		if (vp != nullptr && vp->zoom <= maxzoom) {
			assert(vp->width != 0);
			Rect &zl = zoomlevels[vp->zoom];
			MarkViewportDirty(vp, zl.left, zl.top, zl.right, zl.bottom);
		}
	}
}

static void ViewportDrawTileSprites(const TileSpriteToDrawVector *tstdv)
{
	for (const TileSpriteToDraw &ts : *tstdv) {
		DrawSpriteViewport(ts.image, ts.pal, ts.x, ts.y, ts.sub);
	}
}

/** This fallback sprite checker always exists. */
static bool ViewportSortParentSpritesChecker()
{
	return true;
}

/** Sort parent sprites pointer array */
static void ViewportSortParentSprites(ParentSpriteToSortVector *psdv)
{
	auto psdvend = psdv->end();
	auto psd = psdv->begin();
	while (psd != psdvend) {
		ParentSpriteToDraw *ps = *psd;

		if (ps->comparison_done) {
			psd++;
			continue;
		}

		ps->comparison_done = true;

		for (auto psd2 = psd + 1; psd2 != psdvend; psd2++) {
			ParentSpriteToDraw *ps2 = *psd2;

			if (ps2->comparison_done) continue;

			/* Decide which comparator to use, based on whether the bounding
			 * boxes overlap
			 */
			if (ps->xmax >= ps2->xmin && ps->xmin <= ps2->xmax && // overlap in X?
					ps->ymax >= ps2->ymin && ps->ymin <= ps2->ymax && // overlap in Y?
					ps->zmax >= ps2->zmin && ps->zmin <= ps2->zmax) { // overlap in Z?
				/* Use X+Y+Z as the sorting order, so sprites closer to the bottom of
				 * the screen and with higher Z elevation, are drawn in front.
				 * Here X,Y,Z are the coordinates of the "center of mass" of the sprite,
				 * i.e. X=(left+right)/2, etc.
				 * However, since we only care about order, don't actually divide / 2
				 */
				if (ps->xmin + ps->xmax + ps->ymin + ps->ymax + ps->zmin + ps->zmax <=
						ps2->xmin + ps2->xmax + ps2->ymin + ps2->ymax + ps2->zmin + ps2->zmax) {
					continue;
				}
			} else {
				/* We only change the order, if it is definite.
				 * I.e. every single order of X, Y, Z says ps2 is behind ps or they overlap.
				 * That is: If one partial order says ps behind ps2, do not change the order.
				 */
				if (ps->xmax < ps2->xmin ||
						ps->ymax < ps2->ymin ||
						ps->zmax < ps2->zmin) {
					continue;
				}
			}

			/* Move ps2 in front of ps */
			ParentSpriteToDraw *temp = ps2;
			for (auto psd3 = psd2; psd3 > psd; psd3--) {
				*psd3 = *(psd3 - 1);
			}
			*psd = temp;
		}
	}
}

static void ViewportDrawParentSprites(const ParentSpriteToSortVector *psd, const ChildScreenSpriteToDrawVector *csstdv)
{
	for (const ParentSpriteToDraw *ps : *psd) {
		if (ps->image != SPR_EMPTY_BOUNDING_BOX) DrawSpriteViewport(ps->image, ps->pal, ps->x, ps->y, ps->sub);

		int child_idx = ps->first_child;
		while (child_idx >= 0) {
			const ChildScreenSpriteToDraw *cs = csstdv->data() + child_idx;
			child_idx = cs->next;
			DrawSpriteViewport(cs->image, cs->pal, ps->left + cs->x, ps->top + cs->y, cs->sub);
		}
	}
}

/**
 * Draws the bounding boxes of all ParentSprites
 * @param psd Array of ParentSprites
 */
static void ViewportDrawBoundingBoxes(const ParentSpriteToSortVector *psd)
{
	for (const ParentSpriteToDraw *ps : *psd) {
		Point pt1 = RemapCoords(ps->xmax + 1, ps->ymax + 1, ps->zmax + 1); // top front corner
		Point pt2 = RemapCoords(ps->xmin    , ps->ymax + 1, ps->zmax + 1); // top left corner
		Point pt3 = RemapCoords(ps->xmax + 1, ps->ymin    , ps->zmax + 1); // top right corner
		Point pt4 = RemapCoords(ps->xmax + 1, ps->ymax + 1, ps->zmin    ); // bottom front corner

		DrawBox(        pt1.x,         pt1.y,
		        pt2.x - pt1.x, pt2.y - pt1.y,
		        pt3.x - pt1.x, pt3.y - pt1.y,
		        pt4.x - pt1.x, pt4.y - pt1.y);
	}
}

/**
 * Draw/colour the blocks that have been redrawn.
 */
static void ViewportDrawDirtyBlocks()
{
	Blitter *blitter = BlitterFactory::GetCurrentBlitter();
	const DrawPixelInfo *dpi = _cur_dpi;
	void *dst;
	int right =  UnScaleByZoom(dpi->width,  dpi->zoom);
	int bottom = UnScaleByZoom(dpi->height, dpi->zoom);

	int colour = _string_colourmap[_dirty_block_colour & 0xF];

	dst = dpi->dst_ptr;

	byte bo = UnScaleByZoom(dpi->left + dpi->top, dpi->zoom) & 1;
	do {
		for (int i = (bo ^= 1); i < right; i += 2) blitter->SetPixel(dst, i, 0, (uint8)colour);
		dst = blitter->MoveTo(dst, 0, 1);
	} while (--bottom > 0);
}

static void ViewportDrawStrings(ZoomLevel zoom, const StringSpriteToDrawVector *sstdv)
{
	for (const StringSpriteToDraw &ss : *sstdv) {
		TextColour colour = TC_BLACK;
		bool small = HasBit(ss.width, 15);
		int w = GB(ss.width, 0, 15);
		int x = UnScaleByZoom(ss.x, zoom);
		int y = UnScaleByZoom(ss.y, zoom);
		int h = VPSM_TOP + (small ? FONT_HEIGHT_SMALL : FONT_HEIGHT_NORMAL) + VPSM_BOTTOM;

		SetDParam(0, ss.params[0]);
		SetDParam(1, ss.params[1]);

		if (ss.colour != INVALID_COLOUR) {
			/* Do not draw signs nor station names if they are set invisible */
			if (IsInvisibilitySet(TO_SIGNS) && ss.string != STR_WHITE_SIGN) continue;

			if (IsTransparencySet(TO_SIGNS) && ss.string != STR_WHITE_SIGN) {
				/* Don't draw the rectangle.
				 * Real colours need the TC_IS_PALETTE_COLOUR flag.
				 * Otherwise colours from _string_colourmap are assumed. */
				colour = (TextColour)_colour_gradient[ss.colour][6] | TC_IS_PALETTE_COLOUR;
			} else {
				/* Draw the rectangle if 'transparent station signs' is off,
				 * or if we are drawing a general text sign (STR_WHITE_SIGN). */
				DrawFrameRect(
					x, y, x + w, y + h, ss.colour,
					IsTransparencySet(TO_SIGNS) ? FR_TRANSPARENT : FR_NONE
				);
			}
		}

		DrawString(x + VPSM_LEFT, x + w - 1 - VPSM_RIGHT, y + VPSM_TOP, ss.string, colour, SA_HOR_CENTER);
	}
}

void ViewportDoDraw(const ViewPort *vp, int left, int top, int right, int bottom)
{
	DrawPixelInfo *old_dpi = _cur_dpi;
	_cur_dpi = &_vd.dpi;

	_vd.dpi.zoom = vp->zoom;
	int mask = ScaleByZoom(-1, vp->zoom);

	_vd.combine_sprites = SPRITE_COMBINE_NONE;

	_vd.dpi.width = (right - left) & mask;
	_vd.dpi.height = (bottom - top) & mask;
	_vd.dpi.left = left & mask;
	_vd.dpi.top = top & mask;
	_vd.dpi.pitch = old_dpi->pitch;
	_vd.last_child = nullptr;

	int x = UnScaleByZoom(_vd.dpi.left - (vp->virtual_left & mask), vp->zoom) + vp->left;
	int y = UnScaleByZoom(_vd.dpi.top - (vp->virtual_top & mask), vp->zoom) + vp->top;

	_vd.dpi.dst_ptr = BlitterFactory::GetCurrentBlitter()->MoveTo(old_dpi->dst_ptr, x - old_dpi->left, y - old_dpi->top);

	ViewportAddLandscape();
	ViewportAddVehicles(&_vd.dpi);

	ViewportAddKdtreeSigns(&_vd.dpi);

	DrawTextEffects(&_vd.dpi);

	if (_vd.tile_sprites_to_draw.size() != 0) ViewportDrawTileSprites(&_vd.tile_sprites_to_draw);

	for (auto &psd : _vd.parent_sprites_to_draw) {
		_vd.parent_sprites_to_sort.push_back(&psd);
	}

	_vp_sprite_sorter(&_vd.parent_sprites_to_sort);
	ViewportDrawParentSprites(&_vd.parent_sprites_to_sort, &_vd.child_screen_sprites_to_draw);

	if (_draw_bounding_boxes) ViewportDrawBoundingBoxes(&_vd.parent_sprites_to_sort);
	if (_draw_dirty_blocks) ViewportDrawDirtyBlocks();

	DrawPixelInfo dp = _vd.dpi;
	ZoomLevel zoom = _vd.dpi.zoom;
	dp.zoom = ZOOM_LVL_NORMAL;
	dp.width = UnScaleByZoom(dp.width, zoom);
	dp.height = UnScaleByZoom(dp.height, zoom);
	_cur_dpi = &dp;

	if (vp->overlay != nullptr && vp->overlay->GetCargoMask() != 0 && vp->overlay->GetCompanyMask() != 0) {
		/* translate to window coordinates */
		dp.left = x;
		dp.top = y;
		vp->overlay->Draw(&dp);
	}

	if (_vd.string_sprites_to_draw.size() != 0) {
		/* translate to world coordinates */
		dp.left = UnScaleByZoom(_vd.dpi.left, zoom);
		dp.top = UnScaleByZoom(_vd.dpi.top, zoom);
		ViewportDrawStrings(zoom, &_vd.string_sprites_to_draw);
	}

	_cur_dpi = old_dpi;

	_vd.string_sprites_to_draw.clear();
	_vd.tile_sprites_to_draw.clear();
	_vd.parent_sprites_to_draw.clear();
	_vd.parent_sprites_to_sort.clear();
	_vd.child_screen_sprites_to_draw.clear();
}

/**
 * Make sure we don't draw a too big area at a time.
 * If we do, the sprite memory will overflow.
 */
static void ViewportDrawChk(const ViewPort *vp, int left, int top, int right, int bottom)
{
	if ((int64)ScaleByZoom(bottom - top, vp->zoom) * (int64)ScaleByZoom(right - left, vp->zoom) > (int64)(180000 * ZOOM_LVL_BASE * ZOOM_LVL_BASE)) {
		if ((bottom - top) > (right - left)) {
			int t = (top + bottom) >> 1;
			ViewportDrawChk(vp, left, top, right, t);
			ViewportDrawChk(vp, left, t, right, bottom);
		} else {
			int t = (left + right) >> 1;
			ViewportDrawChk(vp, left, top, t, bottom);
			ViewportDrawChk(vp, t, top, right, bottom);
		}
	} else {
		ViewportDoDraw(vp,
			ScaleByZoom(left - vp->left, vp->zoom) + vp->virtual_left,
			ScaleByZoom(top - vp->top, vp->zoom) + vp->virtual_top,
			ScaleByZoom(right - vp->left, vp->zoom) + vp->virtual_left,
			ScaleByZoom(bottom - vp->top, vp->zoom) + vp->virtual_top
		);
	}
}

static inline void ViewportDraw(const ViewPort *vp, int left, int top, int right, int bottom)
{
	if (right <= vp->left || bottom <= vp->top) return;

	if (left >= vp->left + vp->width) return;

	if (left < vp->left) left = vp->left;
	if (right > vp->left + vp->width) right = vp->left + vp->width;

	if (top >= vp->top + vp->height) return;

	if (top < vp->top) top = vp->top;
	if (bottom > vp->top + vp->height) bottom = vp->top + vp->height;

	ViewportDrawChk(vp, left, top, right, bottom);
}

/**
 * Draw the viewport of this window.
 */
void Window::DrawViewport() const
{
	PerformanceAccumulator framerate(PFE_DRAWWORLD);

	DrawPixelInfo *dpi = _cur_dpi;

	dpi->left += this->left;
	dpi->top += this->top;

	ViewportDraw(this->viewport, dpi->left, dpi->top, dpi->left + dpi->width, dpi->top + dpi->height);

	dpi->left -= this->left;
	dpi->top -= this->top;
}

/**
 * Ensure that a given viewport has a valid scroll position.
 *
 * There must be a visible piece of the map in the center of the viewport.
 * If there isn't, the viewport will be scrolled to nearest such location.
 *
 * @param vp The viewport.
 * @param[in,out] scroll_x Viewport X scroll.
 * @param[in,out] scroll_y Viewport Y scroll.
 */
static inline void ClampViewportToMap(const ViewPort *vp, int *scroll_x, int *scroll_y)
{
	/* Centre of the viewport is hot spot. */
	Point pt = {
		*scroll_x + vp->virtual_width / 2,
		*scroll_y + vp->virtual_height / 2
	};

	/* Find nearest tile that is within borders of the map. */
	bool clamped;
	pt = InverseRemapCoords2(pt.x, pt.y, true, &clamped);

	if (clamped) {
		/* Convert back to viewport coordinates and remove centering. */
		pt = RemapCoords2(pt.x, pt.y);
		*scroll_x = pt.x - vp->virtual_width / 2;
		*scroll_y = pt.y - vp->virtual_height / 2;
	}
}

/**
 * Update the viewport position being displayed.
 * @param w %Window owning the viewport.
 */
void UpdateViewportPosition(Window *w)
{
	const ViewPort *vp = w->viewport;

	if (w->viewport->follow_vehicle != INVALID_VEHICLE) {
		const Vehicle *veh = Vehicle::Get(w->viewport->follow_vehicle);
		Point pt = MapXYZToViewport(vp, veh->x_pos, veh->y_pos, veh->z_pos);

		w->viewport->scrollpos_x = pt.x;
		w->viewport->scrollpos_y = pt.y;
		SetViewportPosition(w, pt.x, pt.y);
	} else {
		/* Ensure the destination location is within the map */
		ClampViewportToMap(vp, &w->viewport->dest_scrollpos_x, &w->viewport->dest_scrollpos_y);

		int delta_x = w->viewport->dest_scrollpos_x - w->viewport->scrollpos_x;
		int delta_y = w->viewport->dest_scrollpos_y - w->viewport->scrollpos_y;

		bool update_overlay = false;
		if (delta_x != 0 || delta_y != 0) {
			if (_settings_client.gui.smooth_scroll) {
				int max_scroll = ScaleByMapSize1D(512 * ZOOM_LVL_BASE);
				/* Not at our desired position yet... */
				w->viewport->scrollpos_x += Clamp(DivAwayFromZero(delta_x, 4), -max_scroll, max_scroll);
				w->viewport->scrollpos_y += Clamp(DivAwayFromZero(delta_y, 4), -max_scroll, max_scroll);
			} else {
				w->viewport->scrollpos_x = w->viewport->dest_scrollpos_x;
				w->viewport->scrollpos_y = w->viewport->dest_scrollpos_y;
			}
			update_overlay = (w->viewport->scrollpos_x == w->viewport->dest_scrollpos_x &&
								w->viewport->scrollpos_y == w->viewport->dest_scrollpos_y);
		}

		ClampViewportToMap(vp, &w->viewport->scrollpos_x, &w->viewport->scrollpos_y);

		SetViewportPosition(w, w->viewport->scrollpos_x, w->viewport->scrollpos_y);
		if (update_overlay) RebuildViewportOverlay(w);
	}
}

/**
 * Marks a viewport as dirty for repaint if it displays (a part of) the area the needs to be repainted.
 * @param vp     The viewport to mark as dirty
 * @param left   Left edge of area to repaint
 * @param top    Top edge of area to repaint
 * @param right  Right edge of area to repaint
 * @param bottom Bottom edge of area to repaint
 * @ingroup dirty
 */
static void MarkViewportDirty(const ViewPort *vp, int left, int top, int right, int bottom)
{
	/* Rounding wrt. zoom-out level */
	right  += (1 << vp->zoom) - 1;
	bottom += (1 << vp->zoom) - 1;

	right -= vp->virtual_left;
	if (right <= 0) return;

	bottom -= vp->virtual_top;
	if (bottom <= 0) return;

	left = max(0, left - vp->virtual_left);

	if (left >= vp->virtual_width) return;

	top = max(0, top - vp->virtual_top);

	if (top >= vp->virtual_height) return;

	SetDirtyBlocks(
		UnScaleByZoomLower(left, vp->zoom) + vp->left,
		UnScaleByZoomLower(top, vp->zoom) + vp->top,
		UnScaleByZoom(right, vp->zoom) + vp->left + 1,
		UnScaleByZoom(bottom, vp->zoom) + vp->top + 1
	);
}

/**
 * Mark all viewports that display an area as dirty (in need of repaint).
 * @param left   Left   edge of area to repaint. (viewport coordinates, that is wrt. #ZOOM_LVL_NORMAL)
 * @param top    Top    edge of area to repaint. (viewport coordinates, that is wrt. #ZOOM_LVL_NORMAL)
 * @param right  Right  edge of area to repaint. (viewport coordinates, that is wrt. #ZOOM_LVL_NORMAL)
 * @param bottom Bottom edge of area to repaint. (viewport coordinates, that is wrt. #ZOOM_LVL_NORMAL)
 * @ingroup dirty
 */
void MarkAllViewportsDirty(int left, int top, int right, int bottom)
{
	Window *w;
	FOR_ALL_WINDOWS_FROM_BACK(w) {
		ViewPort *vp = w->viewport;
		if (vp != nullptr) {
			assert(vp->width != 0);
			MarkViewportDirty(vp, left, top, right, bottom);
		}
	}
}

void ConstrainAllViewportsZoom()
{
	Window *w;
	FOR_ALL_WINDOWS_FROM_FRONT(w) {
		if (w->viewport == nullptr) continue;

		ZoomLevel zoom = static_cast<ZoomLevel>(Clamp(w->viewport->zoom, _settings_client.gui.zoom_min, _settings_client.gui.zoom_max));
		if (zoom != w->viewport->zoom) {
			while (w->viewport->zoom < zoom) DoZoomInOutWindow(ZOOM_OUT, w);
			while (w->viewport->zoom > zoom) DoZoomInOutWindow(ZOOM_IN, w);
		}
	}
}

/**
 * Mark a tile given by its index dirty for repaint.
 * @param tile The tile to mark dirty.
 * @param bridge_level_offset Height of bridge on tile to also mark dirty. (Height level relative to north corner.)
 * @param tile_height_override Height of the tile (#TileHeight).
 * @ingroup dirty
 */
void MarkTileDirtyByTile(TileIndex tile, int bridge_level_offset, int tile_height_override)
{
	Point pt = RemapCoords(TileX(tile) * TILE_SIZE, TileY(tile) * TILE_SIZE, tile_height_override * TILE_HEIGHT);
	MarkAllViewportsDirty(
			pt.x - MAX_TILE_EXTENT_LEFT,
			pt.y - MAX_TILE_EXTENT_TOP - ZOOM_LVL_BASE * TILE_HEIGHT * bridge_level_offset,
			pt.x + MAX_TILE_EXTENT_RIGHT,
			pt.y + MAX_TILE_EXTENT_BOTTOM);
}

/**
 * Marks the selected tiles as dirty.
 *
 * This function marks the selected tiles as dirty for repaint
 *
 * @ingroup dirty
 */
void SetSelectionTilesDirty()
{
	int x_size = _thd.size.x;
	int y_size = _thd.size.y;

	if (!_thd.diagonal) { // Selecting in a straight rectangle (or a single square)
		int x_start = _thd.pos.x;
		int y_start = _thd.pos.y;

		if (_thd.outersize.x != 0) {
			x_size  += _thd.outersize.x;
			x_start += _thd.offs.x;
			y_size  += _thd.outersize.y;
			y_start += _thd.offs.y;
		}

		x_size -= TILE_SIZE;
		y_size -= TILE_SIZE;

		assert(x_size >= 0);
		assert(y_size >= 0);

		int x_end = Clamp(x_start + x_size, 0, MapSizeX() * TILE_SIZE - TILE_SIZE);
		int y_end = Clamp(y_start + y_size, 0, MapSizeY() * TILE_SIZE - TILE_SIZE);

		x_start = Clamp(x_start, 0, MapSizeX() * TILE_SIZE - TILE_SIZE);
		y_start = Clamp(y_start, 0, MapSizeY() * TILE_SIZE - TILE_SIZE);

		/* make sure everything is multiple of TILE_SIZE */
		assert((x_end | y_end | x_start | y_start) % TILE_SIZE == 0);

		/* How it works:
		 * Suppose we have to mark dirty rectangle of 3x4 tiles:
		 *   x
		 *  xxx
		 * xxxxx
		 *  xxxxx
		 *   xxx
		 *    x
		 * This algorithm marks dirty columns of tiles, so it is done in 3+4-1 steps:
		 * 1)  x     2)  x
		 *    xxx       Oxx
		 *   Oxxxx     xOxxx
		 *    xxxxx     Oxxxx
		 *     xxx       xxx
		 *      x         x
		 * And so forth...
		 */

		int top_x = x_end; // coordinates of top dirty tile
		int top_y = y_start;
		int bot_x = top_x; // coordinates of bottom dirty tile
		int bot_y = top_y;

		do {
			/* topmost dirty point */
			TileIndex top_tile = TileVirtXY(top_x, top_y);
			Point top = RemapCoords(top_x, top_y, GetTileMaxPixelZ(top_tile));

			/* bottommost point */
			TileIndex bottom_tile = TileVirtXY(bot_x, bot_y);
			Point bot = RemapCoords(bot_x + TILE_SIZE, bot_y + TILE_SIZE, GetTilePixelZ(bottom_tile)); // bottommost point

			/* the 'x' coordinate of 'top' and 'bot' is the same (and always in the same distance from tile middle),
			 * tile height/slope affects only the 'y' on-screen coordinate! */

			int l = top.x - TILE_PIXELS * ZOOM_LVL_BASE; // 'x' coordinate of left   side of the dirty rectangle
			int t = top.y;                               // 'y' coordinate of top    side of the dirty rectangle
			int r = top.x + TILE_PIXELS * ZOOM_LVL_BASE; // 'x' coordinate of right  side of the dirty rectangle
			int b = bot.y;                               // 'y' coordinate of bottom side of the dirty rectangle

			static const int OVERLAY_WIDTH = 4 * ZOOM_LVL_BASE; // part of selection sprites is drawn outside the selected area (in particular: terraforming)

			/* For halftile foundations on SLOPE_STEEP_S the sprite extents some more towards the top */
			MarkAllViewportsDirty(l - OVERLAY_WIDTH, t - OVERLAY_WIDTH - TILE_HEIGHT * ZOOM_LVL_BASE, r + OVERLAY_WIDTH, b + OVERLAY_WIDTH);

			/* haven't we reached the topmost tile yet? */
			if (top_x != x_start) {
				top_x -= TILE_SIZE;
			} else {
				top_y += TILE_SIZE;
			}

			/* the way the bottom tile changes is different when we reach the bottommost tile */
			if (bot_y != y_end) {
				bot_y += TILE_SIZE;
			} else {
				bot_x -= TILE_SIZE;
			}
		} while (bot_x >= top_x);
	} else { // Selecting in a 45 degrees rotated (diagonal) rectangle.
		/* a_size, b_size describe a rectangle with rotated coordinates */
		int a_size = x_size + y_size, b_size = x_size - y_size;

		int interval_a = a_size < 0 ? -(int)TILE_SIZE : (int)TILE_SIZE;
		int interval_b = b_size < 0 ? -(int)TILE_SIZE : (int)TILE_SIZE;

		for (int a = -interval_a; a != a_size + interval_a; a += interval_a) {
			for (int b = -interval_b; b != b_size + interval_b; b += interval_b) {
				uint x = (_thd.pos.x + (a + b) / 2) / TILE_SIZE;
				uint y = (_thd.pos.y + (a - b) / 2) / TILE_SIZE;

				if (x < MapMaxX() && y < MapMaxY()) {
					MarkTileDirtyByTile(TileXY(x, y));
				}
			}
		}
	}
}


void SetSelectionRed(bool b)
{
	_thd.make_square_red = b;
	SetSelectionTilesDirty();
}

/**
 * Test whether a sign is below the mouse
 * @param vp the clicked viewport
 * @param x X position of click
 * @param y Y position of click
 * @param sign the sign to check
 * @return true if the sign was hit
 */
static bool CheckClickOnViewportSign(const ViewPort *vp, int x, int y, const ViewportSign *sign)
{
	bool small = (vp->zoom >= ZOOM_LVL_OUT_16X);
	int sign_half_width = ScaleByZoom((small ? sign->width_small : sign->width_normal) / 2, vp->zoom);
	int sign_height = ScaleByZoom(VPSM_TOP + (small ? FONT_HEIGHT_SMALL : FONT_HEIGHT_NORMAL) + VPSM_BOTTOM, vp->zoom);

	return y >= sign->top && y < sign->top + sign_height &&
			x >= sign->center - sign_half_width && x < sign->center + sign_half_width;
}


/**
 * Check whether any viewport sign was clicked, and dispatch the click.
 * @param vp the clicked viewport
 * @param x X position of click
 * @param y Y position of click
 * @return true if the sign was hit
 */
static bool CheckClickOnViewportSign(const ViewPort *vp, int x, int y)
{
	if (_game_mode == GM_MENU) return false;

	x = ScaleByZoom(x - vp->left, vp->zoom) + vp->virtual_left;
	y = ScaleByZoom(y - vp->top, vp->zoom) + vp->virtual_top;

	Rect search_rect{ x - 1, y - 1, x + 1, y + 1 };
	search_rect = ExpandRectWithViewportSignMargins(search_rect, vp->zoom);

	bool show_stations = HasBit(_display_opt, DO_SHOW_STATION_NAMES) && !IsInvisibilitySet(TO_SIGNS);
	bool show_waypoints = HasBit(_display_opt, DO_SHOW_WAYPOINT_NAMES) && !IsInvisibilitySet(TO_SIGNS);
	bool show_towns = HasBit(_display_opt, DO_SHOW_TOWN_NAMES);
	bool show_signs = HasBit(_display_opt, DO_SHOW_SIGNS) && !IsInvisibilitySet(TO_SIGNS);
	bool show_competitors = HasBit(_display_opt, DO_SHOW_COMPETITOR_SIGNS);

	/* Topmost of each type that was hit */
	BaseStation *st = nullptr, *last_st = nullptr;
	Town *t = nullptr, *last_t = nullptr;
	Sign *si = nullptr, *last_si = nullptr;

	/* See ViewportAddKdtreeSigns() for details on the search logic */
	_viewport_sign_kdtree.FindContained(search_rect.left, search_rect.top, search_rect.right, search_rect.bottom, [&](const ViewportSignKdtreeItem & item) {
		switch (item.type) {
			case ViewportSignKdtreeItem::VKI_STATION:
				if (!show_stations) break;
				st = BaseStation::Get(item.id.station);
				if (!show_competitors && _local_company != st->owner && st->owner != OWNER_NONE) break;
				if (CheckClickOnViewportSign(vp, x, y, &st->sign)) last_st = st;
				break;

			case ViewportSignKdtreeItem::VKI_WAYPOINT:
				if (!show_waypoints) break;
				st = BaseStation::Get(item.id.station);
				if (!show_competitors && _local_company != st->owner && st->owner != OWNER_NONE) break;
				if (CheckClickOnViewportSign(vp, x, y, &st->sign)) last_st = st;
				break;

			case ViewportSignKdtreeItem::VKI_TOWN:
				if (!show_towns) break;
				t = Town::Get(item.id.town);
				if (CheckClickOnViewportSign(vp, x, y, &t->cache.sign)) last_t = t;
				break;

			case ViewportSignKdtreeItem::VKI_SIGN:
				if (!show_signs) break;
				si = Sign::Get(item.id.sign);
				if (!show_competitors && _local_company != si->owner && si->owner != OWNER_DEITY) break;
				if (CheckClickOnViewportSign(vp, x, y, &si->sign)) last_si = si;
				break;

			default:
				NOT_REACHED();
		}
	});

	/* Select which hit to handle based on priority */
	if (last_st != nullptr) {
		if (Station::IsExpected(last_st)) {
			ShowStationViewWindow(last_st->index);
		} else {
			ShowWaypointWindow(Waypoint::From(last_st));
		}
		return true;
	} else if (last_t != nullptr) {
		ShowTownViewWindow(last_t->index);
		return true;
	} else if (last_si != nullptr) {
		HandleClickOnSign(last_si);
		return true;
	} else {
		return false;
	}
}


ViewportSignKdtreeItem ViewportSignKdtreeItem::MakeStation(StationID id)
{
	ViewportSignKdtreeItem item;
	item.type = VKI_STATION;
	item.id.station = id;

	const Station *st = Station::Get(id);
	assert(st->sign.kdtree_valid);
	item.center = st->sign.center;
	item.top = st->sign.top;

	/* Assume the sign can be a candidate for drawing, so measure its width */
	_viewport_sign_maxwidth = max<int>(_viewport_sign_maxwidth, st->sign.width_normal);

	return item;
}

ViewportSignKdtreeItem ViewportSignKdtreeItem::MakeWaypoint(StationID id)
{
	ViewportSignKdtreeItem item;
	item.type = VKI_WAYPOINT;
	item.id.station = id;

	const Waypoint *st = Waypoint::Get(id);
	assert(st->sign.kdtree_valid);
	item.center = st->sign.center;
	item.top = st->sign.top;

	/* Assume the sign can be a candidate for drawing, so measure its width */
	_viewport_sign_maxwidth = max<int>(_viewport_sign_maxwidth, st->sign.width_normal);

	return item;
}

ViewportSignKdtreeItem ViewportSignKdtreeItem::MakeTown(TownID id)
{
	ViewportSignKdtreeItem item;
	item.type = VKI_TOWN;
	item.id.town = id;

	const Town *town = Town::Get(id);
	assert(town->cache.sign.kdtree_valid);
	item.center = town->cache.sign.center;
	item.top = town->cache.sign.top;

	/* Assume the sign can be a candidate for drawing, so measure its width */
	_viewport_sign_maxwidth = max<int>(_viewport_sign_maxwidth, town->cache.sign.width_normal);

	return item;
}

ViewportSignKdtreeItem ViewportSignKdtreeItem::MakeSign(SignID id)
{
	ViewportSignKdtreeItem item;
	item.type = VKI_SIGN;
	item.id.sign = id;

	const Sign *sign = Sign::Get(id);
	assert(sign->sign.kdtree_valid);
	item.center = sign->sign.center;
	item.top = sign->sign.top;

	/* Assume the sign can be a candidate for drawing, so measure its width */
	_viewport_sign_maxwidth = max<int>(_viewport_sign_maxwidth, sign->sign.width_normal);

	return item;
}

void RebuildViewportKdtree()
{
	/* Reset biggest size sign seen */
	_viewport_sign_maxwidth = 0;

	std::vector<ViewportSignKdtreeItem> items;
	items.reserve(BaseStation::GetNumItems() + Town::GetNumItems() + Sign::GetNumItems());

	for (const Station *st : Station::Iterate()) {
		if (st->sign.kdtree_valid) items.push_back(ViewportSignKdtreeItem::MakeStation(st->index));
	}

	for (const Waypoint *wp : Waypoint::Iterate()) {
		if (wp->sign.kdtree_valid) items.push_back(ViewportSignKdtreeItem::MakeWaypoint(wp->index));
	}

	for (const Town *town : Town::Iterate()) {
		if (town->cache.sign.kdtree_valid) items.push_back(ViewportSignKdtreeItem::MakeTown(town->index));
	}

	for (const Sign *sign : Sign::Iterate()) {
		if (sign->sign.kdtree_valid) items.push_back(ViewportSignKdtreeItem::MakeSign(sign->index));
	}

	_viewport_sign_kdtree.Build(items.begin(), items.end());
}


static bool CheckClickOnLandscape(const ViewPort *vp, int x, int y)
{
	Point pt = TranslateXYToTileCoord(vp, x, y);

	if (pt.x != -1) return ClickTile(TileVirtXY(pt.x, pt.y));
	return true;
}

static void PlaceObject()
{
	Point pt;
	Window *w;

	if (BuildConfirmationWindowProcessViewportClick()) return;

	pt = GetTileBelowCursor();
	if (pt.x == -1) return;

	if ((_thd.place_mode & HT_DRAG_MASK) == HT_POINT) {
		pt.x += TILE_SIZE / 2;
		pt.y += TILE_SIZE / 2;
	}

	_tile_fract_coords.x = pt.x & TILE_UNIT_MASK;
	_tile_fract_coords.y = pt.y & TILE_UNIT_MASK;

	w = _thd.GetCallbackWnd();
	if (w != nullptr) w->OnPlaceObject(pt, TileVirtXY(pt.x, pt.y));
}


bool HandleViewportClicked(const ViewPort *vp, int x, int y)
{
	if (_move_pressed) return false;

	// Allow scrolling viewport with mouse even in selection mode,
	// unless we select line or area, or perform drag&drop
	if ((_thd.place_mode & HT_DRAG_MASK) != HT_NONE && !(_thd.place_mode & HT_SCROLL_VIEWPORT)) {
		PlaceObject();
		return true;
	}

	return false;
}

bool HandleViewportMouseUp(const ViewPort *vp, int x, int y)
{
	if (_move_pressed) return false;

	const Vehicle *v = CheckClickOnVehicle(vp, x, y);

	if (_thd.place_mode & HT_VEHICLE) {
		if (v != nullptr && VehicleClicked(v)) return true;
	}

	/* Vehicle placement mode already handled above. */
	if ((_thd.place_mode & HT_DRAG_MASK) != HT_NONE) {
		PlaceObject();
		return true;
	}

	if (CheckClickOnViewportSign(vp, x, y)) return true;
	bool result = CheckClickOnLandscape(vp, x, y);

	if (v != nullptr) {
		DEBUG(misc, 2, "Vehicle %d (index %d) at %p", v->unitnumber, v->index, v);
		if (IsCompanyBuildableVehicleType(v)) {
			v = v->First();
			if (_ctrl_pressed && v->owner == _local_company) {
				StartStopVehicle(v, true);
			} else {
				ShowVehicleViewWindow(v);
			}
		}
		return true;
	}
	return result;
}

void RebuildViewportOverlay(Window *w)
{
	if (w->viewport->overlay != nullptr &&
			w->viewport->overlay->GetCompanyMask() != 0 &&
			w->viewport->overlay->GetCargoMask() != 0) {
		w->viewport->overlay->SetDirty();
		w->SetDirty();
	}
}

/**
 * Scrolls the viewport in a window to a given location.
 * @param x       Desired x location of the map to scroll to (world coordinate).
 * @param y       Desired y location of the map to scroll to (world coordinate).
 * @param z       Desired z location of the map to scroll to (world coordinate). Use \c -1 to scroll to the height of the map at the \a x, \a y location.
 * @param w       %Window containing the viewport.
 * @param instant Jump to the location instead of slowly moving to it.
 * @return Destination of the viewport was changed (to activate other actions when the viewport is already at the desired position).
 */
bool ScrollWindowTo(int x, int y, int z, Window *w, bool instant)
{
	/* The slope cannot be acquired outside of the map, so make sure we are always within the map. */
	if (z == -1) {
		if ( x >= 0 && x <= (int)MapSizeX() * (int)TILE_SIZE - 1
				&& y >= 0 && y <= (int)MapSizeY() * (int)TILE_SIZE - 1) {
			z = GetSlopePixelZ(x, y);
		} else {
			z = TileHeightOutsideMap(x / (int)TILE_SIZE, y / (int)TILE_SIZE);
		}
	}

	Point pt = MapXYZToViewport(w->viewport, x, y, z);
	w->viewport->follow_vehicle = INVALID_VEHICLE;

	if (w->viewport->dest_scrollpos_x == pt.x && w->viewport->dest_scrollpos_y == pt.y) return false;

	if (instant) {
		w->viewport->scrollpos_x = pt.x;
		w->viewport->scrollpos_y = pt.y;
		RebuildViewportOverlay(w);
	}

	w->viewport->dest_scrollpos_x = pt.x;
	w->viewport->dest_scrollpos_y = pt.y;
	return true;
}

/**
 * Scrolls the viewport in a window to a given location.
 * @param tile    Desired tile to center on.
 * @param w       %Window containing the viewport.
 * @param instant Jump to the location instead of slowly moving to it.
 * @return Destination of the viewport was changed (to activate other actions when the viewport is already at the desired position).
 */
bool ScrollWindowToTile(TileIndex tile, Window *w, bool instant)
{
	return ScrollWindowTo(TileX(tile) * TILE_SIZE, TileY(tile) * TILE_SIZE, -1, w, instant);
}

/**
 * Scrolls the viewport of the main window to a given location.
 * @param tile    Desired tile to center on.
 * @param instant Jump to the location instead of slowly moving to it.
 * @return Destination of the viewport was changed (to activate other actions when the viewport is already at the desired position).
 */
bool ScrollMainWindowToTile(TileIndex tile, bool instant)
{
	return ScrollMainWindowTo(TileX(tile) * TILE_SIZE + TILE_SIZE / 2, TileY(tile) * TILE_SIZE + TILE_SIZE / 2, -1, instant);
}

/**
 * Set a tile to display a red error square.
 * @param tile Tile that should show the red error square.
 */
void SetRedErrorSquare(TileIndex tile)
{
	TileIndex old;

	old = _thd.redsq;
	_thd.redsq = tile;

	if (tile != old) {
		if (tile != INVALID_TILE) MarkTileDirtyByTile(tile);
		if (old  != INVALID_TILE) MarkTileDirtyByTile(old);
	}
}

/**
 * Highlight \a w by \a h tiles at the cursor.
 * @param w Width of the highlighted tiles rectangle.
 * @param h Height of the highlighted tiles rectangle.
 */
void SetTileSelectSize(int w, int h)
{
	_thd.new_size.x = w * TILE_SIZE;
	_thd.new_size.y = h * TILE_SIZE;
	_thd.new_outersize.x = 0;
	_thd.new_outersize.y = 0;
}

void SetTileSelectBigSize(int ox, int oy, int sx, int sy)
{
	_thd.offs.x = ox * TILE_SIZE;
	_thd.offs.y = oy * TILE_SIZE;
	_thd.new_outersize.x = sx * TILE_SIZE;
	_thd.new_outersize.y = sy * TILE_SIZE;
}

/** returns the best autorail highlight type from map coordinates */
static HighLightStyle GetAutorailHT(int x, int y)
{
	return HT_RAIL | _autorail_piece[x & TILE_UNIT_MASK][y & TILE_UNIT_MASK];
}

/**
 * Reset tile highlighting.
 */
void TileHighlightData::Reset()
{
	this->pos.x = 0;
	this->pos.y = 0;
	this->new_pos.x = 0;
	this->new_pos.y = 0;
}

/**
 * Is the user dragging a 'diagonal rectangle'?
 * @return User is dragging a rotated rectangle.
 */
bool TileHighlightData::IsDraggingDiagonal()
{
	return (this->place_mode & HT_DIAGONAL) != 0 && _ctrl_pressed && _left_button_down;
}

/**
 * Get the window that started the current highlighting.
 * @return The window that requested the current tile highlighting, or \c nullptr if not available.
 */
Window *TileHighlightData::GetCallbackWnd()
{
	return FindWindowById(this->window_class, this->window_number);
}



/**
 * Updates tile highlighting for all cases.
 * Uses _thd.selstart and _thd.selend and _thd.place_mode (set elsewhere) to determine _thd.pos and _thd.size
 * Also drawstyle is determined. Uses _thd.new.* as a buffer and calls SetSelectionTilesDirty() twice,
 * Once for the old and once for the new selection.
 * _thd is TileHighlightData, found in viewport.h
 */
void UpdateTileSelection()
{
	int x1;
	int y1;

	if (_thd.freeze) return;

	HighLightStyle new_drawstyle = HT_NONE;
	bool new_diagonal = false;

	if ((_thd.place_mode & HT_DRAG_MASK) == HT_SPECIAL) {
		x1 = _thd.selend.x;
		y1 = _thd.selend.y;
		if (x1 != -1) {
			int x2 = _thd.selstart.x & ~TILE_UNIT_MASK;
			int y2 = _thd.selstart.y & ~TILE_UNIT_MASK;
			x1 &= ~TILE_UNIT_MASK;
			y1 &= ~TILE_UNIT_MASK;

			if (_thd.IsDraggingDiagonal()) {
				new_diagonal = true;
			} else {
				if (x1 >= x2) Swap(x1, x2);
				if (y1 >= y2) Swap(y1, y2);
			}
			_thd.new_pos.x = x1;
			_thd.new_pos.y = y1;
			_thd.new_size.x = x2 - x1;
			_thd.new_size.y = y2 - y1;
			if (!new_diagonal) {
				_thd.new_size.x += TILE_SIZE;
				_thd.new_size.y += TILE_SIZE;
			}
			new_drawstyle = _thd.next_drawstyle;
		}
	} else if ((_thd.place_mode & HT_DRAG_MASK) != HT_NONE) {
		Point pt = GetTileBelowCursor();
		x1 = pt.x;
		y1 = pt.y;
		if (x1 != -1) {
			switch (_thd.place_mode & HT_DRAG_MASK) {
				case HT_RECT:
					new_drawstyle = HT_RECT;
					break;
				case HT_POINT:
					new_drawstyle = HT_POINT;
					x1 += TILE_SIZE / 2;
					y1 += TILE_SIZE / 2;
					break;
				case HT_RAIL:
					/* Draw one highlighted tile in any direction */
					new_drawstyle = GetAutorailHT(pt.x, pt.y);
					break;
				case HT_LINE:
					switch (_thd.place_mode & HT_DIR_MASK) {
						case HT_DIR_X: new_drawstyle = HT_LINE | HT_DIR_X; break;
						case HT_DIR_Y: new_drawstyle = HT_LINE | HT_DIR_Y; break;

						case HT_DIR_HU:
						case HT_DIR_HL:
							new_drawstyle = (pt.x & TILE_UNIT_MASK) + (pt.y & TILE_UNIT_MASK) <= TILE_SIZE ? HT_LINE | HT_DIR_HU : HT_LINE | HT_DIR_HL;
							break;

						case HT_DIR_VL:
						case HT_DIR_VR:
							new_drawstyle = (pt.x & TILE_UNIT_MASK) > (pt.y & TILE_UNIT_MASK) ? HT_LINE | HT_DIR_VL : HT_LINE | HT_DIR_VR;
							break;

						default: NOT_REACHED();
					}
					if (!ConfirmationWindowShown()) {
						_thd.selstart.x = x1 & ~TILE_UNIT_MASK;
						_thd.selstart.y = y1 & ~TILE_UNIT_MASK;
					}
					break;
				default:
					NOT_REACHED();
			}
			_thd.new_pos.x = x1 & ~TILE_UNIT_MASK;
			_thd.new_pos.y = y1 & ~TILE_UNIT_MASK;
		}
	}

	if (ConfirmationWindowShown()) return;

	/* redraw selection */
	if (_thd.drawstyle != new_drawstyle ||
			_thd.pos.x != _thd.new_pos.x || _thd.pos.y != _thd.new_pos.y ||
			_thd.size.x != _thd.new_size.x || _thd.size.y != _thd.new_size.y ||
			_thd.outersize.x != _thd.new_outersize.x ||
			_thd.outersize.y != _thd.new_outersize.y ||
			_thd.diagonal    != new_diagonal) {
		/* Clear the old tile selection? */
		if ((_thd.drawstyle & HT_DRAG_MASK) != HT_NONE) SetSelectionTilesDirty();

		_thd.drawstyle = new_drawstyle;
		_thd.pos = _thd.new_pos;
		_thd.size = _thd.new_size;
		_thd.outersize = _thd.new_outersize;
		_thd.diagonal = new_diagonal;
		_thd.dirty = 0xff;

		/* Draw the new tile selection? */
		if ((new_drawstyle & HT_DRAG_MASK) != HT_NONE) SetSelectionTilesDirty();
	}
}

/**
 * Displays the measurement tooltips when selecting multiple tiles
 * @param str String to be displayed
 * @param paramcount number of params to deal with
 * @param params (optional) up to 5 pieces of additional information that may be added to a tooltip
 * @param close_cond Condition for closing this tooltip.
 */
static inline void ShowMeasurementTooltips(StringID str, uint paramcount, const uint64 params[], TooltipCloseCondition close_cond = TCC_NONE)
{
	if (!_settings_client.gui.measure_tooltip) return;
	GuiShowTooltips(_thd.GetCallbackWnd(), str, paramcount, params, close_cond);
}

static void HideMeasurementTooltips()
{
	DeleteWindowById(WC_TOOLTIPS, 0);
}

/** highlighting tiles while only going over them with the mouse */
void VpStartPlaceSizing(TileIndex tile, ViewportPlaceMethod method, ViewportDragDropSelectionProcess process)
{
	_thd.select_method = method;
	_thd.select_proc   = process;
	_thd.selend.x = TileX(tile) * TILE_SIZE;
	_thd.selstart.x = TileX(tile) * TILE_SIZE;
	_thd.selend.y = TileY(tile) * TILE_SIZE;
	_thd.selstart.y = TileY(tile) * TILE_SIZE;

	/* Needed so several things (road, autoroad, bridges, ...) are placed correctly.
	 * In effect, placement starts from the centre of a tile
	 */
	if (method == VPM_X_OR_Y || method == VPM_FIX_X || method == VPM_FIX_Y) {
		_thd.selend.x += TILE_SIZE / 2;
		_thd.selend.y += TILE_SIZE / 2;
		_thd.selstart.x += TILE_SIZE / 2;
		_thd.selstart.y += TILE_SIZE / 2;
	}

	HighLightStyle others = _thd.place_mode & ~(HT_DRAG_MASK | HT_DIR_MASK);
	if (method == VPM_SINGLE_TILE) {
		/* Nothing to do. */
	} else if ((_thd.place_mode & HT_DRAG_MASK) == HT_RECT) {
		_thd.place_mode = HT_SPECIAL | others;
		_thd.next_drawstyle = HT_RECT | others;
	} else if (_thd.place_mode & (HT_RAIL | HT_LINE)) {
		_thd.place_mode = HT_SPECIAL | others;
		_thd.next_drawstyle = _thd.drawstyle | others;
	} else {
		_thd.place_mode = HT_SPECIAL | others;
		_thd.next_drawstyle = HT_POINT | others;
	}
	_special_mouse_mode = WSM_SIZING;
}

void VpSetPlaceSizingLimit(int limit)
{
	_thd.sizelimit = limit;
}

/**
 * Highlights all tiles between a set of two tiles. Used in dock and tunnel placement
 * @param from TileIndex of the first tile to highlight
 * @param to TileIndex of the last tile to highlight
 */
void VpSetPresizeRange(TileIndex from, TileIndex to)
{
	uint64 distance = DistanceManhattan(from, to) + 1;

	_thd.selend.x = TileX(to) * TILE_SIZE;
	_thd.selend.y = TileY(to) * TILE_SIZE;
	_thd.selstart.x = TileX(from) * TILE_SIZE;
	_thd.selstart.y = TileY(from) * TILE_SIZE;
	_thd.next_drawstyle = HT_RECT;

	/* show measurement only if there is any length to speak of */
	if (distance > 1) {
		ShowMeasurementTooltips(STR_MEASURE_LENGTH, 1, &distance);
	} else {
		HideMeasurementTooltips();
	}
}

void VpStartPreSizing()
{
	_thd.selend.x = -1;
	_special_mouse_mode = WSM_PRESIZE;
}

/**
 * returns information about the 2x1 piece to be build.
 * The lower bits (0-3) are the track type.
 */
static HighLightStyle Check2x1AutoRail(int mode)
{
	int fxpy = _tile_fract_coords.x + _tile_fract_coords.y;
	int sxpy = (_thd.selend.x & TILE_UNIT_MASK) + (_thd.selend.y & TILE_UNIT_MASK);
	int fxmy = _tile_fract_coords.x - _tile_fract_coords.y;
	int sxmy = (_thd.selend.x & TILE_UNIT_MASK) - (_thd.selend.y & TILE_UNIT_MASK);

	switch (mode) {
		default: NOT_REACHED();
		case 0: // end piece is lower right
			if (fxpy >= 20 && sxpy <= 12) return HT_DIR_HL;
			if (fxmy < -3 && sxmy > 3) return HT_DIR_VR;
			return HT_DIR_Y;

		case 1:
			if (fxmy > 3 && sxmy < -3) return HT_DIR_VL;
			if (fxpy <= 12 && sxpy >= 20) return HT_DIR_HU;
			return HT_DIR_Y;

		case 2:
			if (fxmy > 3 && sxmy < -3) return HT_DIR_VL;
			if (fxpy >= 20 && sxpy <= 12) return HT_DIR_HL;
			return HT_DIR_X;

		case 3:
			if (fxmy < -3 && sxmy > 3) return HT_DIR_VR;
			if (fxpy <= 12 && sxpy >= 20) return HT_DIR_HU;
			return HT_DIR_X;
	}
}

/**
 * Check if the direction of start and end tile should be swapped based on
 * the dragging-style. Default directions are:
 * in the case of a line (HT_RAIL, HT_LINE):  DIR_NE, DIR_NW, DIR_N, DIR_E
 * in the case of a rect (HT_RECT, HT_POINT): DIR_S, DIR_E
 * For example dragging a rectangle area from south to north should be swapped to
 * north-south (DIR_S) to obtain the same results with less code. This is what
 * the return value signifies.
 * @param style HighLightStyle dragging style
 * @param start_tile start tile of drag
 * @param end_tile end tile of drag
 * @return boolean value which when true means start/end should be swapped
 */
static bool SwapDirection(HighLightStyle style, TileIndex start_tile, TileIndex end_tile)
{
	uint start_x = TileX(start_tile);
	uint start_y = TileY(start_tile);
	uint end_x = TileX(end_tile);
	uint end_y = TileY(end_tile);

	switch (style & HT_DRAG_MASK) {
		case HT_RAIL:
		case HT_LINE: return (end_x > start_x || (end_x == start_x && end_y > start_y));

		case HT_RECT:
		case HT_POINT: return (end_x != start_x && end_y < start_y);
		default: NOT_REACHED();
	}

	return false;
}

/**
 * Calculates height difference between one tile and another.
 * Multiplies the result to suit the standard given by #TILE_HEIGHT_STEP.
 *
 * To correctly get the height difference we need the direction we are dragging
 * in, as well as with what kind of tool we are dragging. For example a horizontal
 * autorail tool that starts in bottom and ends at the top of a tile will need the
 * maximum of SW, S and SE, N corners respectively. This is handled by the lookup table below
 * See #_tileoffs_by_dir in map.cpp for the direction enums if you can't figure out the values yourself.
 * @param style      Highlighting style of the drag. This includes direction and style (autorail, rect, etc.)
 * @param distance   Number of tiles dragged, important for horizontal/vertical drags, ignored for others.
 * @param start_tile Start tile of the drag operation.
 * @param end_tile   End tile of the drag operation.
 * @return Height difference between two tiles. The tile measurement tool utilizes this value in its tooltip.
 */
static int CalcHeightdiff(HighLightStyle style, uint distance, TileIndex start_tile, TileIndex end_tile)
{
	bool swap = SwapDirection(style, start_tile, end_tile);
	uint h0, h1; // Start height and end height.

	if (start_tile == end_tile) return 0;
	if (swap) Swap(start_tile, end_tile);

	switch (style & HT_DRAG_MASK) {
		case HT_RECT: {
			static const TileIndexDiffC heightdiff_area_by_dir[] = {
				/* Start */ {1, 0}, /* Dragging east */ {0, 0}, // Dragging south
				/* End   */ {0, 1}, /* Dragging east */ {1, 1}  // Dragging south
			};

			/* In the case of an area we can determine whether we were dragging south or
			 * east by checking the X-coordinates of the tiles */
			byte style_t = (byte)(TileX(end_tile) > TileX(start_tile));
			start_tile = TILE_ADD(start_tile, ToTileIndexDiff(heightdiff_area_by_dir[style_t]));
			end_tile   = TILE_ADD(end_tile, ToTileIndexDiff(heightdiff_area_by_dir[2 + style_t]));
			FALLTHROUGH;
		}

		case HT_POINT:
			h0 = TileHeight(start_tile);
			h1 = TileHeight(end_tile);
			break;
		default: { // All other types, this is mostly only line/autorail
			static const HighLightStyle flip_style_direction[] = {
				HT_DIR_X, HT_DIR_Y, HT_DIR_HL, HT_DIR_HU, HT_DIR_VR, HT_DIR_VL
			};
			static const TileIndexDiffC heightdiff_line_by_dir[] = {
				/* Start */ {1, 0}, {1, 1}, /* HT_DIR_X  */ {0, 1}, {1, 1}, // HT_DIR_Y
				/* Start */ {1, 0}, {0, 0}, /* HT_DIR_HU */ {1, 0}, {1, 1}, // HT_DIR_HL
				/* Start */ {1, 0}, {1, 1}, /* HT_DIR_VL */ {0, 1}, {1, 1}, // HT_DIR_VR

				/* Start */ {0, 1}, {0, 0}, /* HT_DIR_X  */ {1, 0}, {0, 0}, // HT_DIR_Y
				/* End   */ {0, 1}, {0, 0}, /* HT_DIR_HU */ {1, 1}, {0, 1}, // HT_DIR_HL
				/* End   */ {1, 0}, {0, 0}, /* HT_DIR_VL */ {0, 0}, {0, 1}, // HT_DIR_VR
			};

			distance %= 2; // we're only interested if the distance is even or uneven
			style &= HT_DIR_MASK;

			/* To handle autorail, we do some magic to be able to use a lookup table.
			 * Firstly if we drag the other way around, we switch start&end, and if needed
			 * also flip the drag-position. Eg if it was on the left, and the distance is even
			 * that means the end, which is now the start is on the right */
			if (swap && distance == 0) style = flip_style_direction[style];

			/* Use lookup table for start-tile based on HighLightStyle direction */
			byte style_t = style * 2;
			assert(style_t < lengthof(heightdiff_line_by_dir) - 13);
			h0 = TileHeight(TILE_ADD(start_tile, ToTileIndexDiff(heightdiff_line_by_dir[style_t])));
			uint ht = TileHeight(TILE_ADD(start_tile, ToTileIndexDiff(heightdiff_line_by_dir[style_t + 1])));
			h0 = max(h0, ht);

			/* Use lookup table for end-tile based on HighLightStyle direction
			 * flip around side (lower/upper, left/right) based on distance */
			if (distance == 0) style_t = flip_style_direction[style] * 2;
			assert(style_t < lengthof(heightdiff_line_by_dir) - 13);
			h1 = TileHeight(TILE_ADD(end_tile, ToTileIndexDiff(heightdiff_line_by_dir[12 + style_t])));
			ht = TileHeight(TILE_ADD(end_tile, ToTileIndexDiff(heightdiff_line_by_dir[12 + style_t + 1])));
			h1 = max(h1, ht);
			break;
		}
	}

	if (swap) Swap(h0, h1);
	return (int)(h1 - h0) * TILE_HEIGHT_STEP;
}

static const StringID measure_strings_length[] = {STR_NULL, STR_MEASURE_LENGTH, STR_MEASURE_LENGTH_HEIGHTDIFF};

/**
 * Check for underflowing the map.
 * @param test  the variable to test for underflowing
 * @param other the other variable to update to keep the line
 * @param mult  the constant to multiply the difference by for \c other
 */
static void CheckUnderflow(int &test, int &other, int mult)
{
	if (test >= 0) return;

	other += mult * test;
	test = 0;
}

/**
 * Check for overflowing the map.
 * @param test  the variable to test for overflowing
 * @param other the other variable to update to keep the line
 * @param max   the maximum value for the \c test variable
 * @param mult  the constant to multiply the difference by for \c other
 */
static void CheckOverflow(int &test, int &other, int max, int mult)
{
	if (test <= max) return;

	other += mult * (test - max);
	test = max;
}

/** while dragging */
static void CalcRaildirsDrawstyle(int x, int y, int method)
{
	HighLightStyle b;

	int dx = _thd.selstart.x - (_thd.selend.x & ~TILE_UNIT_MASK);
	int dy = _thd.selstart.y - (_thd.selend.y & ~TILE_UNIT_MASK);
	uint w = abs(dx) + TILE_SIZE;
	uint h = abs(dy) + TILE_SIZE;

	if (method & ~(VPM_RAILDIRS | VPM_SIGNALDIRS)) {
		/* We 'force' a selection direction; first four rail buttons. */
		method &= ~(VPM_RAILDIRS | VPM_SIGNALDIRS);
		int raw_dx = _thd.selstart.x - _thd.selend.x;
		int raw_dy = _thd.selstart.y - _thd.selend.y;
		switch (method) {
			case VPM_FIX_X:
				b = HT_LINE | HT_DIR_Y;
				x = _thd.selstart.x;
				break;

			case VPM_FIX_Y:
				b = HT_LINE | HT_DIR_X;
				y = _thd.selstart.y;
				break;

			case VPM_FIX_HORIZONTAL:
				if (dx == -dy) {
					/* We are on a straight horizontal line. Determine the 'rail'
					 * to build based the sub tile location. */
					b = (x & TILE_UNIT_MASK) + (y & TILE_UNIT_MASK) >= TILE_SIZE ? HT_LINE | HT_DIR_HL : HT_LINE | HT_DIR_HU;
				} else {
					/* We are not on a straight line. Determine the rail to build
					 * based on whether we are above or below it. */
					b = dx + dy >= (int)TILE_SIZE ? HT_LINE | HT_DIR_HU : HT_LINE | HT_DIR_HL;

					/* Calculate where a horizontal line through the start point and
					 * a vertical line from the selected end point intersect and
					 * use that point as the end point. */
					int offset = (raw_dx - raw_dy) / 2;
					x = _thd.selstart.x - (offset & ~TILE_UNIT_MASK);
					y = _thd.selstart.y + (offset & ~TILE_UNIT_MASK);

					/* 'Build' the last half rail tile if needed */
					if ((offset & TILE_UNIT_MASK) > (TILE_SIZE / 2)) {
						if (dx + dy >= (int)TILE_SIZE) {
							x += (dx + dy < 0) ? (int)TILE_SIZE : -(int)TILE_SIZE;
						} else {
							y += (dx + dy < 0) ? (int)TILE_SIZE : -(int)TILE_SIZE;
						}
					}

					/* Make sure we do not overflow the map! */
					CheckUnderflow(x, y, 1);
					CheckUnderflow(y, x, 1);
					CheckOverflow(x, y, (MapMaxX() - 1) * TILE_SIZE, 1);
					CheckOverflow(y, x, (MapMaxY() - 1) * TILE_SIZE, 1);
					assert(x >= 0 && y >= 0 && x <= (int)(MapMaxX() * TILE_SIZE) && y <= (int)(MapMaxY() * TILE_SIZE));
				}
				break;

			case VPM_FIX_VERTICAL:
				if (dx == dy) {
					/* We are on a straight vertical line. Determine the 'rail'
					 * to build based the sub tile location. */
					b = (x & TILE_UNIT_MASK) > (y & TILE_UNIT_MASK) ? HT_LINE | HT_DIR_VL : HT_LINE | HT_DIR_VR;
				} else {
					/* We are not on a straight line. Determine the rail to build
					 * based on whether we are left or right from it. */
					b = dx < dy ? HT_LINE | HT_DIR_VL : HT_LINE | HT_DIR_VR;

					/* Calculate where a vertical line through the start point and
					 * a horizontal line from the selected end point intersect and
					 * use that point as the end point. */
					int offset = (raw_dx + raw_dy + (int)TILE_SIZE) / 2;
					x = _thd.selstart.x - (offset & ~TILE_UNIT_MASK);
					y = _thd.selstart.y - (offset & ~TILE_UNIT_MASK);

					/* 'Build' the last half rail tile if needed */
					if ((offset & TILE_UNIT_MASK) > (TILE_SIZE / 2)) {
						if (dx - dy < 0) {
							y += (dx > dy) ? (int)TILE_SIZE : -(int)TILE_SIZE;
						} else {
							x += (dx < dy) ? (int)TILE_SIZE : -(int)TILE_SIZE;
						}
					}

					/* Make sure we do not overflow the map! */
					CheckUnderflow(x, y, -1);
					CheckUnderflow(y, x, -1);
					CheckOverflow(x, y, (MapMaxX() - 1) * TILE_SIZE, -1);
					CheckOverflow(y, x, (MapMaxY() - 1) * TILE_SIZE, -1);
					assert(x >= 0 && y >= 0 && x <= (int)(MapMaxX() * TILE_SIZE) && y <= (int)(MapMaxY() * TILE_SIZE));
				}
				break;

			default:
				NOT_REACHED();
		}
	} else if (TileVirtXY(_thd.selstart.x, _thd.selstart.y) == TileVirtXY(x, y)) { // check if we're only within one tile
		if (method & VPM_RAILDIRS) {
			b = GetAutorailHT(x, y);
		} else { // rect for autosignals on one tile
			b = HT_RECT;
		}
	} else if (h == TILE_SIZE) { // Is this in X direction?
		if (dx == (int)TILE_SIZE) { // 2x1 special handling
			b = (Check2x1AutoRail(3)) | HT_LINE;
		} else if (dx == -(int)TILE_SIZE) {
			b = (Check2x1AutoRail(2)) | HT_LINE;
		} else {
			b = HT_LINE | HT_DIR_X;
		}
		y = _thd.selstart.y;
	} else if (w == TILE_SIZE) { // Or Y direction?
		if (dy == (int)TILE_SIZE) { // 2x1 special handling
			b = (Check2x1AutoRail(1)) | HT_LINE;
		} else if (dy == -(int)TILE_SIZE) { // 2x1 other direction
			b = (Check2x1AutoRail(0)) | HT_LINE;
		} else {
			b = HT_LINE | HT_DIR_Y;
		}
		x = _thd.selstart.x;
	} else if (w > h * 2) { // still count as x dir?
		b = HT_LINE | HT_DIR_X;
		y = _thd.selstart.y;
	} else if (h > w * 2) { // still count as y dir?
		b = HT_LINE | HT_DIR_Y;
		x = _thd.selstart.x;
	} else { // complicated direction
		int d = w - h;
		_thd.selend.x = _thd.selend.x & ~TILE_UNIT_MASK;
		_thd.selend.y = _thd.selend.y & ~TILE_UNIT_MASK;

		/* four cases. */
		if (x > _thd.selstart.x) {
			if (y > _thd.selstart.y) {
				/* south */
				if (d == 0) {
					b = (x & TILE_UNIT_MASK) > (y & TILE_UNIT_MASK) ? HT_LINE | HT_DIR_VL : HT_LINE | HT_DIR_VR;
				} else if (d >= 0) {
					x = _thd.selstart.x + h;
					b = HT_LINE | HT_DIR_VL;
				} else {
					y = _thd.selstart.y + w;
					b = HT_LINE | HT_DIR_VR;
				}
			} else {
				/* west */
				if (d == 0) {
					b = (x & TILE_UNIT_MASK) + (y & TILE_UNIT_MASK) >= TILE_SIZE ? HT_LINE | HT_DIR_HL : HT_LINE | HT_DIR_HU;
				} else if (d >= 0) {
					x = _thd.selstart.x + h;
					b = HT_LINE | HT_DIR_HL;
				} else {
					y = _thd.selstart.y - w;
					b = HT_LINE | HT_DIR_HU;
				}
			}
		} else {
			if (y > _thd.selstart.y) {
				/* east */
				if (d == 0) {
					b = (x & TILE_UNIT_MASK) + (y & TILE_UNIT_MASK) >= TILE_SIZE ? HT_LINE | HT_DIR_HL : HT_LINE | HT_DIR_HU;
				} else if (d >= 0) {
					x = _thd.selstart.x - h;
					b = HT_LINE | HT_DIR_HU;
				} else {
					y = _thd.selstart.y + w;
					b = HT_LINE | HT_DIR_HL;
				}
			} else {
				/* north */
				if (d == 0) {
					b = (x & TILE_UNIT_MASK) > (y & TILE_UNIT_MASK) ? HT_LINE | HT_DIR_VL : HT_LINE | HT_DIR_VR;
				} else if (d >= 0) {
					x = _thd.selstart.x - h;
					b = HT_LINE | HT_DIR_VR;
				} else {
					y = _thd.selstart.y - w;
					b = HT_LINE | HT_DIR_VL;
				}
			}
		}
	}

	if (_settings_client.gui.measure_tooltip) {
		TileIndex t0 = TileVirtXY(_thd.selstart.x, _thd.selstart.y);
		TileIndex t1 = TileVirtXY(x, y);
		uint distance = DistanceManhattan(t0, t1) + 1;
		byte index = 0;
		uint64 params[2];

		if (distance != 1) {
			int heightdiff = CalcHeightdiff(b, distance, t0, t1);
			/* If we are showing a tooltip for horizontal or vertical drags,
			 * 2 tiles have a length of 1. To bias towards the ceiling we add
			 * one before division. It feels more natural to count 3 lengths as 2 */
			if ((b & HT_DIR_MASK) != HT_DIR_X && (b & HT_DIR_MASK) != HT_DIR_Y) {
				distance = CeilDiv(distance, 2);
			}

			params[index++] = distance;
			if (heightdiff != 0) params[index++] = heightdiff;
		}

		ShowMeasurementTooltips(measure_strings_length[index], index, params);
	}

	_thd.selend.x = x;
	_thd.selend.y = y;
	_thd.next_drawstyle = b;
}

/**
 * Selects tiles while dragging
 * @param x X coordinate of end of selection
 * @param y Y coordinate of end of selection
 * @param method modifies the way tiles are selected. Possible
 * methods are VPM_* in viewport.h
 */
void VpSelectTilesWithMethod(int x, int y, ViewportPlaceMethod method)
{
	int sx, sy;
	HighLightStyle style;

	if (x == -1) {
		_thd.selend.x = -1;
		return;
	}

	/* Special handling of drag in any (8-way) direction */
	if (method & (VPM_RAILDIRS | VPM_SIGNALDIRS)) {
		_thd.selend.x = x;
		_thd.selend.y = y;
		CalcRaildirsDrawstyle(x, y, method);
		return;
	}

	/* Needed so level-land is placed correctly */
	if ((_thd.next_drawstyle & HT_DRAG_MASK) == HT_POINT) {
		x += TILE_SIZE / 2;
		y += TILE_SIZE / 2;
	}

	sx = _thd.selstart.x;
	sy = _thd.selstart.y;

	int limit = 0;

	switch (method) {
		case VPM_SINGLE_TILE:
			_thd.selstart.x = x;
			_thd.selstart.y = y;
			break;

		case VPM_X_OR_Y: // drag in X or Y direction
			if (abs(sy - y) < abs(sx - x)) {
				y = sy;
				style = HT_DIR_X;
			} else {
				x = sx;
				style = HT_DIR_Y;
			}
			goto calc_heightdiff_single_direction;

		case VPM_X_LIMITED: // Drag in X direction (limited size).
			limit = (_thd.sizelimit - 1) * TILE_SIZE;
			FALLTHROUGH;

		case VPM_FIX_X: // drag in Y direction
			x = sx;
			style = HT_DIR_Y;
			goto calc_heightdiff_single_direction;

		case VPM_Y_LIMITED: // Drag in Y direction (limited size).
			limit = (_thd.sizelimit - 1) * TILE_SIZE;
			FALLTHROUGH;

		case VPM_FIX_Y: // drag in X direction
			y = sy;
			style = HT_DIR_X;

calc_heightdiff_single_direction:;
			if (limit > 0) {
				x = sx + Clamp(x - sx, -limit, limit);
				y = sy + Clamp(y - sy, -limit, limit);
			}
			if (_settings_client.gui.measure_tooltip) {
				TileIndex t0 = TileVirtXY(sx, sy);
				TileIndex t1 = TileVirtXY(x, y);
				uint distance = DistanceManhattan(t0, t1) + 1;
				byte index = 0;
				uint64 params[2];

				if (distance != 1) {
					/* With current code passing a HT_LINE style to calculate the height
					 * difference is enough. However if/when a point-tool is created
					 * with this method, function should be called with new_style (below)
					 * instead of HT_LINE | style case HT_POINT is handled specially
					 * new_style := (_thd.next_drawstyle & HT_RECT) ? HT_LINE | style : _thd.next_drawstyle; */
					int heightdiff = CalcHeightdiff(HT_LINE | style, 0, t0, t1);

					params[index++] = distance;
					if (heightdiff != 0) params[index++] = heightdiff;
				}

				ShowMeasurementTooltips(measure_strings_length[index], index, params);
			}
			break;

		case VPM_X_AND_Y_LIMITED: // Drag an X by Y constrained rect area.
			limit = (_thd.sizelimit - 1) * TILE_SIZE;
			x = sx + Clamp(x - sx, -limit, limit);
			y = sy + Clamp(y - sy, -limit, limit);
			FALLTHROUGH;

		case VPM_X_AND_Y: // drag an X by Y area
			if (_settings_client.gui.measure_tooltip) {
				static const StringID measure_strings_area[] = {
					STR_NULL, STR_NULL, STR_MEASURE_AREA, STR_MEASURE_AREA_HEIGHTDIFF
				};

				TileIndex t0 = TileVirtXY(sx, sy);
				TileIndex t1 = TileVirtXY(x, y);
				uint dx = Delta(TileX(t0), TileX(t1)) + 1;
				uint dy = Delta(TileY(t0), TileY(t1)) + 1;
				byte index = 0;
				uint64 params[3];

				/* If dragging an area (eg dynamite tool) and it is actually a single
				 * row/column, change the type to 'line' to get proper calculation for height */
				style = (HighLightStyle)_thd.next_drawstyle;
				if (_thd.IsDraggingDiagonal()) {
					/* Determine the "area" of the diagonal dragged selection.
					 * We assume the area is the number of tiles along the X
					 * edge and the number of tiles along the Y edge. However,
					 * multiplying these two numbers does not give the exact
					 * number of tiles; basically we are counting the black
					 * squares on a chess board and ignore the white ones to
					 * make the tile counts at the edges match up. There is no
					 * other way to make a proper count though.
					 *
					 * First convert to the rotated coordinate system. */
					int dist_x = TileX(t0) - TileX(t1);
					int dist_y = TileY(t0) - TileY(t1);
					int a_max = dist_x + dist_y;
					int b_max = dist_y - dist_x;

					/* Now determine the size along the edge, but due to the
					 * chess board principle this counts double. */
					a_max = abs(a_max + (a_max > 0 ? 2 : -2)) / 2;
					b_max = abs(b_max + (b_max > 0 ? 2 : -2)) / 2;

					/* We get a 1x1 on normal 2x1 rectangles, due to it being
					 * a seen as two sides. As the result for actual building
					 * will be the same as non-diagonal dragging revert to that
					 * behaviour to give it a more normally looking size. */
					if (a_max != 1 || b_max != 1) {
						dx = a_max;
						dy = b_max;
					}
				} else if (style & HT_RECT) {
					if (dx == 1) {
						style = HT_LINE | HT_DIR_Y;
					} else if (dy == 1) {
						style = HT_LINE | HT_DIR_X;
					}
				}

				if (dx != 1 || dy != 1) {
					int heightdiff = CalcHeightdiff(style, 0, t0, t1);

					params[index++] = dx - (style & HT_POINT ? 1 : 0);
					params[index++] = dy - (style & HT_POINT ? 1 : 0);
					if (heightdiff != 0) params[index++] = heightdiff;
				}

				ShowMeasurementTooltips(measure_strings_area[index], index, params);
			}
			break;

		default: NOT_REACHED();
	}

	_thd.selend.x = x;
	_thd.selend.y = y;
}

/**
 * Handle the mouse while dragging for placement/resizing.
 * @return State of handling the event.
 */
EventState VpHandlePlaceSizingDrag()
{
	if (_special_mouse_mode != WSM_SIZING) return ES_NOT_HANDLED;

	/* stop drag mode if the window has been closed */
	Window *w = _thd.GetCallbackWnd();
	if (w == nullptr) {
		ResetObjectToPlace();
		return ES_HANDLED;
	}

	/* while dragging execute the drag procedure of the corresponding window (mostly VpSelectTilesWithMethod() ) */
	if (_left_button_down) {
		HideBuildConfirmationWindow();
		w->OnPlaceDrag(_thd.select_method, _thd.select_proc, GetTileBelowCursor());
		return ES_HANDLED;
	}

	ShowBuildConfirmationWindow(); // This will also remember tile selection, so it's okay for the code below to change selection

	/* mouse button released..
	 * keep the selected tool, but reset it to the original mode. */
	_special_mouse_mode = WSM_NONE;
	HighLightStyle others = _thd.place_mode & ~(HT_DRAG_MASK | HT_DIR_MASK);
	if (_thd.select_method == VPM_SINGLE_TILE) {
		goto place_mouseup;
	} else if ((_thd.next_drawstyle & HT_DRAG_MASK) == HT_RECT) {
		_thd.place_mode = HT_RECT | others;
	} else if (_thd.select_method & VPM_SIGNALDIRS) {
		_thd.place_mode = HT_RECT | others;
	} else if (_thd.select_method & VPM_RAILDIRS) {
		_thd.place_mode = (_thd.select_method & ~VPM_RAILDIRS) ? _thd.next_drawstyle : (HT_RAIL | others);
	} else {
		_thd.place_mode = HT_POINT | others;
	}
	SetTileSelectSize(1, 1);

<<<<<<< HEAD
place_mouseup:
=======
	HideMeasurementTooltips();
	w->OnPlaceMouseUp(_thd.select_method, _thd.select_proc, _thd.selend, TileVirtXY(_thd.selstart.x, _thd.selstart.y), TileVirtXY(_thd.selend.x, _thd.selend.y));

>>>>>>> a499e9ac
	return ES_HANDLED;
}

/**
 * Change the cursor and mouse click/drag handling to a mode for performing special operations like tile area selection, object placement, etc.
 * @param icon New shape of the mouse cursor.
 * @param pal Palette to use.
 * @param mode Mode to perform.
 * @param w %Window requesting the mode change.
 */
void SetObjectToPlaceWnd(CursorID icon, PaletteID pal, HighLightStyle mode, Window *w)
{
	SetObjectToPlace(icon, pal, mode, w->window_class, w->window_number);
}

#include "table/animcursors.h"

static WindowClass _last_selected_window_class;
static WindowNumber _last_selected_window_number;

/** Place object from the build confirmation dialog */
void ConfirmPlacingObject()
{
	Window *w = _thd.GetCallbackWnd();
	if (w == NULL) {
		ResetObjectToPlace();
		return;
	}

	_last_selected_window_class = _thd.window_class;
	_last_selected_window_number = _thd.window_number;
	HideMeasurementTooltips();
	w->OnPlaceMouseUp(_thd.select_method, _thd.select_proc, _thd.selend, TileVirtXY(_thd.selstart.x, _thd.selstart.y), TileVirtXY(_thd.selend.x, _thd.selend.y));
}

/**
 * Change the cursor and mouse click/drag handling to a mode for performing special operations like tile area selection, object placement, etc.
 * @param icon New shape of the mouse cursor.
 * @param pal Palette to use.
 * @param mode Mode to perform.
 * @param window_class %Window class of the window requesting the mode change.
 * @param window_num Number of the window in its class requesting the mode change.
 */
void SetObjectToPlace(CursorID icon, PaletteID pal, HighLightStyle mode, WindowClass window_class, WindowNumber window_num)
{
	if (_thd.window_class != WC_INVALID) {
		/* Undo clicking on button and drag & drop */
		Window *w = _thd.GetCallbackWnd();
		/* Call the abort function, but set the window class to something
		 * that will never be used to avoid infinite loops. Setting it to
		 * the 'next' window class must not be done because recursion into
		 * this function might in some cases reset the newly set object to
		 * place or not properly reset the original selection. */
		_thd.window_class = WC_INVALID;
<<<<<<< HEAD
		if (w != NULL) {
=======
		if (w != nullptr) {
>>>>>>> a499e9ac
			w->OnPlaceObjectAbort();
			HideMeasurementTooltips();
		}
	}

	/* Mark the old selection dirty, in case the selection shape or colour changes */
	if ((_thd.drawstyle & HT_DRAG_MASK) != HT_NONE) SetSelectionTilesDirty();

	SetTileSelectSize(1, 1);

	_thd.make_square_red = false;

	if (mode == HT_DRAG) { // HT_DRAG is for dragdropping trains in the depot window
		mode = HT_NONE;
		_special_mouse_mode = WSM_DRAGDROP;
	} else {
		_special_mouse_mode = WSM_NONE;
	}

	_thd.place_mode = mode;
	_thd.window_class = window_class;
	_thd.window_number = window_num;

	if ((mode & HT_DRAG_MASK) == HT_SPECIAL) { // special tools, like tunnels or docks start with presizing mode
		VpStartPreSizing();
	}

	if ((icon & ANIMCURSOR_FLAG) != 0) {
		SetAnimatedMouseCursor(_animcursors[icon & ~ANIMCURSOR_FLAG]);
	} else {
		SetMouseCursor(icon, pal);
	}

}

/** Reset the cursor and mouse mode handling back to default (normal cursor, only clicking in windows). */
void ResetObjectToPlace()
{
	if (_thd.window_class != WC_INVALID) {
		_last_selected_window_class = _thd.window_class;
		_last_selected_window_number = _thd.window_number;
	}
	SetObjectToPlace(SPR_CURSOR_MOUSE, PAL_NONE, HT_NONE, WC_MAIN_WINDOW, 0);
	HideBuildConfirmationWindow();
	MoveAllHiddenWindowsBackToScreen();
}

void ToolbarSelectLastTool()
{
	Window *w = FindWindowById(_last_selected_window_class, _last_selected_window_number);
	if (w != NULL) w->SelectLastTool();
	_last_selected_window_class = WC_INVALID;
}

Point GetViewportStationMiddle(const ViewPort *vp, const Station *st)
{
	int x = TileX(st->xy) * TILE_SIZE;
	int y = TileY(st->xy) * TILE_SIZE;
	int z = GetSlopePixelZ(Clamp(x, 0, MapSizeX() * TILE_SIZE - 1), Clamp(y, 0, MapSizeY() * TILE_SIZE - 1));

	Point p = RemapCoords(x, y, z);
	p.x = UnScaleByZoom(p.x - vp->virtual_left, vp->zoom) + vp->left;
	p.y = UnScaleByZoom(p.y - vp->virtual_top, vp->zoom) + vp->top;
	return p;
}

/** Helper class for getting the best sprite sorter. */
struct ViewportSSCSS {
	VpSorterChecker fct_checker; ///< The check function.
	VpSpriteSorter fct_sorter;   ///< The sorting function.
};

/** List of sorters ordered from best to worst. */
static ViewportSSCSS _vp_sprite_sorters[] = {
#ifdef WITH_SSE
	{ &ViewportSortParentSpritesSSE41Checker, &ViewportSortParentSpritesSSE41 },
#endif
	{ &ViewportSortParentSpritesChecker, &ViewportSortParentSprites }
};

/** Choose the "best" sprite sorter and set _vp_sprite_sorter. */
void InitializeSpriteSorter()
{
	for (uint i = 0; i < lengthof(_vp_sprite_sorters); i++) {
		if (_vp_sprite_sorters[i].fct_checker()) {
			_vp_sprite_sorter = _vp_sprite_sorters[i].fct_sorter;
			break;
		}
	}
	assert(_vp_sprite_sorter != nullptr);
}

/**
 * Scroll players main viewport.
 * @param tile tile to center viewport on
 * @param flags type of operation
 * @param p1 ViewportScrollTarget of scroll target
 * @param p2 company or client id depending on the target
 * @param text unused
 * @return the cost of this operation or an error
 */
CommandCost CmdScrollViewport(TileIndex tile, DoCommandFlag flags, uint32 p1, uint32 p2, const char *text)
{
	if (_current_company != OWNER_DEITY) return CMD_ERROR;
	ViewportScrollTarget target = (ViewportScrollTarget)p1;
	switch (target) {
		case VST_EVERYONE:
			break;
		case VST_COMPANY:
			if (_local_company != (CompanyID)p2) return CommandCost();
			break;
		case VST_CLIENT:
			if (_network_own_client_id != (ClientID)p2) return CommandCost();
			break;
		default:
			return CMD_ERROR;
	}

	if (flags & DC_EXEC) {
		ResetObjectToPlace();
		ScrollMainWindowToTile(tile);
	}
	return CommandCost();
}

static void MarkCatchmentTilesDirty()
{
	if (_viewport_highlight_town != nullptr) {
		MarkWholeScreenDirty();
		return;
	}
	if (_viewport_highlight_station != nullptr) {
		if (_viewport_highlight_station->catchment_tiles.tile == INVALID_TILE) {
			MarkWholeScreenDirty();
			_viewport_highlight_station = nullptr;
		} else {
			BitmapTileIterator it(_viewport_highlight_station->catchment_tiles);
			for (TileIndex tile = it; tile != INVALID_TILE; tile = ++it) {
				MarkTileDirtyByTile(tile);
			}
		}
	}
}

/**
 * Select or deselect station for coverage area highlight.
 * Selecting a station will deselect a town.
 * @param *st Station in question
 * @param sel Select or deselect given station
 */
void SetViewportCatchmentStation(const Station *st, bool sel)
{
	if (_viewport_highlight_station != nullptr) SetWindowDirty(WC_STATION_VIEW, _viewport_highlight_station->index);
	if (_viewport_highlight_town != nullptr) SetWindowDirty(WC_TOWN_VIEW, _viewport_highlight_town->index);
	if (sel && _viewport_highlight_station != st) {
		MarkCatchmentTilesDirty();
		_viewport_highlight_station = st;
		_viewport_highlight_town = nullptr;
		MarkCatchmentTilesDirty();
	} else if (!sel && _viewport_highlight_station == st) {
		MarkCatchmentTilesDirty();
		_viewport_highlight_station = nullptr;
	}
	if (_viewport_highlight_station != nullptr) SetWindowDirty(WC_STATION_VIEW, _viewport_highlight_station->index);
}

/**
 * Select or deselect town for coverage area highlight.
 * Selecting a town will deselect a station.
 * @param *t Town in question
 * @param sel Select or deselect given town
 */
void SetViewportCatchmentTown(const Town *t, bool sel)
{
	if (_viewport_highlight_town != nullptr) SetWindowDirty(WC_TOWN_VIEW, _viewport_highlight_town->index);
	if (_viewport_highlight_station != nullptr) SetWindowDirty(WC_STATION_VIEW, _viewport_highlight_station->index);
	if (sel && _viewport_highlight_town != t) {
		_viewport_highlight_station = nullptr;
		_viewport_highlight_town = t;
		MarkWholeScreenDirty();
	} else if (!sel && _viewport_highlight_town == t) {
		_viewport_highlight_town = nullptr;
		MarkWholeScreenDirty();
	}
	if (_viewport_highlight_town != nullptr) SetWindowDirty(WC_TOWN_VIEW, _viewport_highlight_town->index);
}<|MERGE_RESOLUTION|>--- conflicted
+++ resolved
@@ -3309,13 +3309,7 @@
 	}
 	SetTileSelectSize(1, 1);
 
-<<<<<<< HEAD
 place_mouseup:
-=======
-	HideMeasurementTooltips();
-	w->OnPlaceMouseUp(_thd.select_method, _thd.select_proc, _thd.selend, TileVirtXY(_thd.selstart.x, _thd.selstart.y), TileVirtXY(_thd.selend.x, _thd.selend.y));
-
->>>>>>> a499e9ac
 	return ES_HANDLED;
 }
 
@@ -3370,11 +3364,7 @@
 		 * this function might in some cases reset the newly set object to
 		 * place or not properly reset the original selection. */
 		_thd.window_class = WC_INVALID;
-<<<<<<< HEAD
-		if (w != NULL) {
-=======
 		if (w != nullptr) {
->>>>>>> a499e9ac
 			w->OnPlaceObjectAbort();
 			HideMeasurementTooltips();
 		}
