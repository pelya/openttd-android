--- conflicted
+++ resolved
@@ -3344,9 +3344,7 @@
 
 	/* while dragging execute the drag procedure of the corresponding window (mostly VpSelectTilesWithMethod() ) */
 	if (_left_button_down) {
-<<<<<<< HEAD
 		HideBuildConfirmationWindow();
-=======
 		if (_special_mouse_mode == WSM_DRAGGING) {
 			/* Only register a drag event when the mouse moved. */
 			if (_thd.new_pos.x == _thd.selstart.x && _thd.new_pos.y == _thd.selstart.y) return ES_HANDLED;
@@ -3354,19 +3352,13 @@
 			_thd.selstart.y = _thd.new_pos.y;
 		}
 
->>>>>>> b2d9a2dc
 		w->OnPlaceDrag(_thd.select_method, _thd.select_proc, GetTileBelowCursor());
 		return ES_HANDLED;
 	}
 
-<<<<<<< HEAD
 	ShowBuildConfirmationWindow(); // This will also remember tile selection, so it's okay for the code below to change selection
 
-	/* mouse button released..
-	 * keep the selected tool, but reset it to the original mode. */
-=======
 	/* Mouse button released. */
->>>>>>> b2d9a2dc
 	_special_mouse_mode = WSM_NONE;
 	if (_special_mouse_mode == WSM_DRAGGING) return ES_HANDLED;
 
