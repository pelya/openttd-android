--- conflicted
+++ resolved
@@ -362,12 +362,9 @@
 		this->FinishInitNested(0);
 
 		this->LowerWidget(WID_SL_DRIVES_DIRECTORIES_LIST);
-<<<<<<< HEAD
 		this->querystrings[WID_SL_FILTER] = &this->filter_editbox;
 		this->filter_editbox.cancel_button = QueryString::ACTION_CLEAR;
-=======
 		if (this->fop == SLO_SAVE) this->SetWidgetLoweredState(WID_SL_SAVE_NETWORK_BUTTON, _settings_client.gui.save_to_network);
->>>>>>> 405eba8a
 
 		/* pause is only used in single-player, non-editor mode, non-menu mode. It
 		 * will be unpaused in the WE_DESTROY event handler. */
