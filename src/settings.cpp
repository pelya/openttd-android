/*
 * This file is part of OpenTTD.
 * OpenTTD is free software; you can redistribute it and/or modify it under the terms of the GNU General Public License as published by the Free Software Foundation, version 2.
 * OpenTTD is distributed in the hope that it will be useful, but WITHOUT ANY WARRANTY; without even the implied warranty of MERCHANTABILITY or FITNESS FOR A PARTICULAR PURPOSE.
 * See the GNU General Public License for more details. You should have received a copy of the GNU General Public License along with OpenTTD. If not, see <http://www.gnu.org/licenses/>.
 */

/**
 * @file settings.cpp
 * All actions handling saving and loading of the settings/configuration goes on in this file.
 * The file consists of three parts:
 * <ol>
 * <li>Parsing the configuration file (openttd.cfg). This is achieved with the ini_ functions which
 *     handle various types, such as normal 'key = value' pairs, lists and value combinations of
 *     lists, strings, integers, 'bit'-masks and element selections.
 * <li>Handle reading and writing to the setting-structures from inside the game either from
 *     the console for example or through the gui with CMD_ functions.
 * <li>Handle saving/loading of the PATS chunk inside the savegame.
 * </ol>
 * @see SettingDesc
 * @see SaveLoad
 */

#include "stdafx.h"
#include <limits>
#include "currency.h"
#include "screenshot.h"
#include "network/network.h"
#include "network/network_func.h"
#include "settings_internal.h"
#include "command_func.h"
#include "console_func.h"
#include "pathfinder/pathfinder_type.h"
#include "genworld.h"
#include "train.h"
#include "news_func.h"
#include "window_func.h"
#include "sound_func.h"
#include "company_func.h"
#include "rev.h"
#if defined(WITH_FREETYPE) || defined(_WIN32) || defined(WITH_COCOA)
#include "fontcache.h"
#endif
#include "textbuf_gui.h"
#include "rail_gui.h"
#include "elrail_func.h"
#include "error.h"
#include "town.h"
#include "video/video_driver.hpp"
#include "sound/sound_driver.hpp"
#include "music/music_driver.hpp"
#include "blitter/factory.hpp"
#include "base_media_base.h"
#include "gamelog.h"
#include "settings_func.h"
#include "settings_gui.h"
#include "ini_type.h"
#include "ai/ai_config.hpp"
#include "ai/ai.hpp"
#include "game/game_config.hpp"
#include "game/game.hpp"
#include "ship.h"
#include "smallmap_gui.h"
#include "roadveh.h"
#include "fios.h"
#include "strings_func.h"
#include "toolbar_gui.h"

#include "void_map.h"
#include "station_base.h"

#if defined(WITH_FREETYPE) || defined(_WIN32) || defined(WITH_COCOA)
#define HAS_TRUETYPE_FONT
#endif

#include "table/strings.h"
#include "table/settings.h"

#include "safeguards.h"

ClientSettings _settings_client;
GameSettings _settings_game;     ///< Game settings of a running game or the scenario editor.
GameSettings _settings_newgame;  ///< Game settings for new games (updated from the intro screen).
VehicleDefaultSettings _old_vds; ///< Used for loading default vehicles settings from old savegames
std::string _config_file; ///< Configuration file of OpenTTD

typedef std::list<ErrorMessageData> ErrorList;
static ErrorList _settings_error_list; ///< Errors while loading minimal settings.


typedef void SettingDescProc(IniFile *ini, const SettingDesc *desc, const char *grpname, void *object, bool only_startup);
typedef void SettingDescProcList(IniFile *ini, const char *grpname, StringList &list);

static bool IsSignedVarMemType(VarType vt);

/**
 * Groups in openttd.cfg that are actually lists.
 */
static const char * const _list_group_names[] = {
	"bans",
	"newgrf",
	"servers",
	"server_bind_addresses",
	nullptr
};

/**
 * Find the index value of a ONEofMANY type in a string separated by |
 * @param many full domain of values the ONEofMANY setting can have
 * @param one the current value of the setting for which a value needs found
 * @param onelen force calculation of the *one parameter
 * @return the integer index of the full-list, or -1 if not found
 */
static size_t LookupOneOfMany(const char *many, const char *one, size_t onelen = 0)
{
	const char *s;
	size_t idx;

	if (onelen == 0) onelen = strlen(one);

	/* check if it's an integer */
	if (*one >= '0' && *one <= '9') return strtoul(one, nullptr, 0);

	idx = 0;
	for (;;) {
		/* find end of item */
		s = many;
		while (*s != '|' && *s != 0) s++;
		if ((size_t)(s - many) == onelen && !memcmp(one, many, onelen)) return idx;
		if (*s == 0) return (size_t)-1;
		many = s + 1;
		idx++;
	}
}

/**
 * Find the set-integer value MANYofMANY type in a string
 * @param many full domain of values the MANYofMANY setting can have
 * @param str the current string value of the setting, each individual
 * of separated by a whitespace,tab or | character
 * @return the 'fully' set integer, or -1 if a set is not found
 */
static size_t LookupManyOfMany(const char *many, const char *str)
{
	const char *s;
	size_t r;
	size_t res = 0;

	for (;;) {
		/* skip "whitespace" */
		while (*str == ' ' || *str == '\t' || *str == '|') str++;
		if (*str == 0) break;

		s = str;
		while (*s != 0 && *s != ' ' && *s != '\t' && *s != '|') s++;

		r = LookupOneOfMany(many, str, s - str);
		if (r == (size_t)-1) return r;

		SetBit(res, (uint8)r); // value found, set it
		if (*s == 0) break;
		str = s + 1;
	}
	return res;
}

/**
 * Parse an integerlist string and set each found value
 * @param p the string to be parsed. Each element in the list is separated by a
 * comma or a space character
 * @param items pointer to the integerlist-array that will be filled with values
 * @param maxitems the maximum number of elements the integerlist-array has
 * @return returns the number of items found, or -1 on an error
 */
template<typename T>
static int ParseIntList(const char *p, T *items, int maxitems)
{
	int n = 0; // number of items read so far
	bool comma = false; // do we accept comma?

	while (*p != '\0') {
		switch (*p) {
			case ',':
				/* Do not accept multiple commas between numbers */
				if (!comma) return -1;
				comma = false;
				FALLTHROUGH;

			case ' ':
				p++;
				break;

			default: {
				if (n == maxitems) return -1; // we don't accept that many numbers
				char *end;
				unsigned long v = strtoul(p, &end, 0);
				if (p == end) return -1; // invalid character (not a number)
				if (sizeof(T) < sizeof(v)) v = Clamp<unsigned long>(v, std::numeric_limits<T>::min(), std::numeric_limits<T>::max());
				items[n++] = v;
				p = end; // first non-number
				comma = true; // we accept comma now
				break;
			}
		}
	}

	/* If we have read comma but no number after it, fail.
	 * We have read comma when (n != 0) and comma is not allowed */
	if (n != 0 && !comma) return -1;

	return n;
}

/**
 * Load parsed string-values into an integer-array (intlist)
 * @param str the string that contains the values (and will be parsed)
 * @param array pointer to the integer-arrays that will be filled
 * @param nelems the number of elements the array holds. Maximum is 64 elements
 * @param type the type of elements the array holds (eg INT8, UINT16, etc.)
 * @return return true on success and false on error
 */
static bool LoadIntList(const char *str, void *array, int nelems, VarType type)
{
	unsigned long items[64];
	int i, nitems;

	if (str == nullptr) {
		memset(items, 0, sizeof(items));
		nitems = nelems;
	} else {
		nitems = ParseIntList(str, items, lengthof(items));
		if (nitems != nelems) return false;
	}

	switch (type) {
		case SLE_VAR_BL:
		case SLE_VAR_I8:
		case SLE_VAR_U8:
			for (i = 0; i != nitems; i++) ((byte*)array)[i] = items[i];
			break;

		case SLE_VAR_I16:
		case SLE_VAR_U16:
			for (i = 0; i != nitems; i++) ((uint16*)array)[i] = items[i];
			break;

		case SLE_VAR_I32:
		case SLE_VAR_U32:
			for (i = 0; i != nitems; i++) ((uint32*)array)[i] = items[i];
			break;

		default: NOT_REACHED();
	}

	return true;
}

/**
 * Convert an integer-array (intlist) to a string representation. Each value
 * is separated by a comma or a space character
 * @param buf output buffer where the string-representation will be stored
 * @param last last item to write to in the output buffer
 * @param array pointer to the integer-arrays that is read from
 * @param nelems the number of elements the array holds.
 * @param type the type of elements the array holds (eg INT8, UINT16, etc.)
 */
static void MakeIntList(char *buf, const char *last, const void *array, int nelems, VarType type)
{
	int i, v = 0;
	const byte *p = (const byte *)array;

	for (i = 0; i != nelems; i++) {
		switch (GetVarMemType(type)) {
			case SLE_VAR_BL:
			case SLE_VAR_I8:  v = *(const   int8 *)p; p += 1; break;
			case SLE_VAR_U8:  v = *(const  uint8 *)p; p += 1; break;
			case SLE_VAR_I16: v = *(const  int16 *)p; p += 2; break;
			case SLE_VAR_U16: v = *(const uint16 *)p; p += 2; break;
			case SLE_VAR_I32: v = *(const  int32 *)p; p += 4; break;
			case SLE_VAR_U32: v = *(const uint32 *)p; p += 4; break;
			default: NOT_REACHED();
		}
		if (IsSignedVarMemType(type)) {
			buf += seprintf(buf, last, (i == 0) ? "%d" : ",%d", v);
		} else if (type & SLF_HEX) {
			buf += seprintf(buf, last, (i == 0) ? "0x%X" : ",0x%X", v);
		} else {
			buf += seprintf(buf, last, (i == 0) ? "%u" : ",%u", v);
		}
	}
}

/**
 * Convert a ONEofMANY structure to a string representation.
 * @param buf output buffer where the string-representation will be stored
 * @param last last item to write to in the output buffer
 * @param many the full-domain string of possible values
 * @param id the value of the variable and whose string-representation must be found
 */
static void MakeOneOfMany(char *buf, const char *last, const char *many, int id)
{
	int orig_id = id;

	/* Look for the id'th element */
	while (--id >= 0) {
		for (; *many != '|'; many++) {
			if (*many == '\0') { // not found
				seprintf(buf, last, "%d", orig_id);
				return;
			}
		}
		many++; // pass the |-character
	}

	/* copy string until next item (|) or the end of the list if this is the last one */
	while (*many != '\0' && *many != '|' && buf < last) *buf++ = *many++;
	*buf = '\0';
}

/**
 * Convert a MANYofMANY structure to a string representation.
 * @param buf output buffer where the string-representation will be stored
 * @param last last item to write to in the output buffer
 * @param many the full-domain string of possible values
 * @param x the value of the variable and whose string-representation must
 *        be found in the bitmasked many string
 */
static void MakeManyOfMany(char *buf, const char *last, const char *many, uint32 x)
{
	const char *start;
	int i = 0;
	bool init = true;

	for (; x != 0; x >>= 1, i++) {
		start = many;
		while (*many != 0 && *many != '|') many++; // advance to the next element

		if (HasBit(x, 0)) { // item found, copy it
			if (!init) buf += seprintf(buf, last, "|");
			init = false;
			if (start == many) {
				buf += seprintf(buf, last, "%d", i);
			} else {
				memcpy(buf, start, many - start);
				buf += many - start;
			}
		}

		if (*many == '|') many++;
	}

	*buf = '\0';
}

/**
 * Convert a string representation (external) of a setting to the internal rep.
 * @param desc SettingDesc struct that holds all information about the variable
 * @param orig_str input string that will be parsed based on the type of desc
 * @return return the parsed value of the setting
 */
static const void *StringToVal(const SettingDescBase *desc, const char *orig_str)
{
	const char *str = orig_str == nullptr ? "" : orig_str;

	switch (desc->cmd) {
		case SDT_NUMX: {
			char *end;
			size_t val = strtoul(str, &end, 0);
			if (end == str) {
				ErrorMessageData msg(STR_CONFIG_ERROR, STR_CONFIG_ERROR_INVALID_VALUE);
				msg.SetDParamStr(0, str);
				msg.SetDParamStr(1, desc->name);
				_settings_error_list.push_back(msg);
				return desc->def;
			}
			if (*end != '\0') {
				ErrorMessageData msg(STR_CONFIG_ERROR, STR_CONFIG_ERROR_TRAILING_CHARACTERS);
				msg.SetDParamStr(0, desc->name);
				_settings_error_list.push_back(msg);
			}
			return (void*)val;
		}

		case SDT_ONEOFMANY: {
			size_t r = LookupOneOfMany(desc->many, str);
			/* if the first attempt of conversion from string to the appropriate value fails,
			 * look if we have defined a converter from old value to new value. */
			if (r == (size_t)-1 && desc->proc_cnvt != nullptr) r = desc->proc_cnvt(str);
			if (r != (size_t)-1) return (void*)r; // and here goes converted value

			ErrorMessageData msg(STR_CONFIG_ERROR, STR_CONFIG_ERROR_INVALID_VALUE);
			msg.SetDParamStr(0, str);
			msg.SetDParamStr(1, desc->name);
			_settings_error_list.push_back(msg);
			return desc->def;
		}

		case SDT_MANYOFMANY: {
			size_t r = LookupManyOfMany(desc->many, str);
			if (r != (size_t)-1) return (void*)r;
			ErrorMessageData msg(STR_CONFIG_ERROR, STR_CONFIG_ERROR_INVALID_VALUE);
			msg.SetDParamStr(0, str);
			msg.SetDParamStr(1, desc->name);
			_settings_error_list.push_back(msg);
			return desc->def;
		}

		case SDT_BOOLX: {
			if (strcmp(str, "true")  == 0 || strcmp(str, "on")  == 0 || strcmp(str, "1") == 0) return (void*)true;
			if (strcmp(str, "false") == 0 || strcmp(str, "off") == 0 || strcmp(str, "0") == 0) return (void*)false;

			ErrorMessageData msg(STR_CONFIG_ERROR, STR_CONFIG_ERROR_INVALID_VALUE);
			msg.SetDParamStr(0, str);
			msg.SetDParamStr(1, desc->name);
			_settings_error_list.push_back(msg);
			return desc->def;
		}

		case SDT_STDSTRING:
		case SDT_STRING: return orig_str;
		case SDT_INTLIST: return str;
		default: break;
	}

	return nullptr;
}

/**
 * Set the value of a setting and if needed clamp the value to
 * the preset minimum and maximum.
 * @param ptr the variable itself
 * @param sd pointer to the 'information'-database of the variable
 * @param val signed long version of the new value
 * @pre SettingDesc is of type SDT_BOOLX, SDT_NUMX,
 * SDT_ONEOFMANY or SDT_MANYOFMANY. Other types are not supported as of now
 */
static void Write_ValidateSetting(void *ptr, const SettingDesc *sd, int32 val)
{
	const SettingDescBase *sdb = &sd->desc;

	if (sdb->cmd != SDT_BOOLX &&
			sdb->cmd != SDT_NUMX &&
			sdb->cmd != SDT_ONEOFMANY &&
			sdb->cmd != SDT_MANYOFMANY) {
		return;
	}

	/* We cannot know the maximum value of a bitset variable, so just have faith */
	if (sdb->cmd != SDT_MANYOFMANY) {
		/* We need to take special care of the uint32 type as we receive from the function
		 * a signed integer. While here also bail out on 64-bit settings as those are not
		 * supported. Unsigned 8 and 16-bit variables are safe since they fit into a signed
		 * 32-bit variable
		 * TODO: Support 64-bit settings/variables */
		switch (GetVarMemType(sd->save.conv)) {
			case SLE_VAR_NULL: return;
			case SLE_VAR_BL:
			case SLE_VAR_I8:
			case SLE_VAR_U8:
			case SLE_VAR_I16:
			case SLE_VAR_U16:
			case SLE_VAR_I32: {
				/* Override the minimum value. No value below sdb->min, except special value 0 */
				if (!(sdb->flags & SGF_0ISDISABLED) || val != 0) {
					if (!(sdb->flags & SGF_MULTISTRING)) {
						/* Clamp value-type setting to its valid range */
						val = Clamp(val, sdb->min, sdb->max);
					} else if (val < sdb->min || val > (int32)sdb->max) {
						/* Reset invalid discrete setting (where different values change gameplay) to its default value */
						val = (int32)(size_t)sdb->def;
					}
				}
				break;
			}
			case SLE_VAR_U32: {
				/* Override the minimum value. No value below sdb->min, except special value 0 */
				uint32 uval = (uint32)val;
				if (!(sdb->flags & SGF_0ISDISABLED) || uval != 0) {
					if (!(sdb->flags & SGF_MULTISTRING)) {
						/* Clamp value-type setting to its valid range */
						uval = ClampU(uval, sdb->min, sdb->max);
					} else if (uval < (uint)sdb->min || uval > sdb->max) {
						/* Reset invalid discrete setting to its default value */
						uval = (uint32)(size_t)sdb->def;
					}
				}
				WriteValue(ptr, SLE_VAR_U32, (int64)uval);
				return;
			}
			case SLE_VAR_I64:
			case SLE_VAR_U64:
			default: NOT_REACHED();
		}
	}

	WriteValue(ptr, sd->save.conv, (int64)val);
}

/**
 * Load values from a group of an IniFile structure into the internal representation
 * @param ini pointer to IniFile structure that holds administrative information
 * @param sd pointer to SettingDesc structure whose internally pointed variables will
 *        be given values
 * @param grpname the group of the IniFile to search in for the new values
 * @param object pointer to the object been loaded
 * @param only_startup load only the startup settings set
 */
static void IniLoadSettings(IniFile *ini, const SettingDesc *sd, const char *grpname, void *object, bool only_startup)
{
	IniGroup *group;
	IniGroup *group_def = ini->GetGroup(grpname);

	for (; sd->save.cmd != SL_END; sd++) {
		const SettingDescBase *sdb = &sd->desc;
		const SaveLoad        *sld = &sd->save;

		if (!SlIsObjectCurrentlyValid(sld->version_from, sld->version_to)) continue;
		if (sd->desc.startup != only_startup) continue;

		/* For settings.xx.yy load the settings from [xx] yy = ? */
		std::string s{ sdb->name };
		auto sc = s.find('.');
		if (sc != std::string::npos) {
			group = ini->GetGroup(s.substr(0, sc));
			s = s.substr(sc + 1);
		} else {
			group = group_def;
		}

		IniItem *item = group->GetItem(s, false);
		if (item == nullptr && group != group_def) {
			/* For settings.xx.yy load the settings from [settings] yy = ? in case the previous
			 * did not exist (e.g. loading old config files with a [settings] section */
			item = group_def->GetItem(s, false);
		}
		if (item == nullptr) {
			/* For settings.xx.zz.yy load the settings from [zz] yy = ? in case the previous
			 * did not exist (e.g. loading old config files with a [yapf] section */
			sc = s.find('.');
			if (sc != std::string::npos) item = ini->GetGroup(s.substr(0, sc))->GetItem(s.substr(sc + 1), false);
		}

		const void *p = (item == nullptr) ? sdb->def : StringToVal(sdb, item->value.has_value() ? item->value->c_str() : nullptr);
		void *ptr = GetVariableAddress(object, sld);

		switch (sdb->cmd) {
			case SDT_BOOLX: // All four are various types of (integer) numbers
			case SDT_NUMX:
			case SDT_ONEOFMANY:
			case SDT_MANYOFMANY:
				Write_ValidateSetting(ptr, sd, (int32)(size_t)p);
				break;

			case SDT_STRING:
				switch (GetVarMemType(sld->conv)) {
					case SLE_VAR_STRB:
					case SLE_VAR_STRBQ:
						if (p != nullptr) strecpy((char*)ptr, (const char*)p, (char*)ptr + sld->length - 1);
						break;

					case SLE_VAR_STR:
					case SLE_VAR_STRQ:
						free(*(char**)ptr);
						*(char**)ptr = p == nullptr ? nullptr : stredup((const char*)p);
						break;

					case SLE_VAR_CHAR: if (p != nullptr) *(char *)ptr = *(const char *)p; break;

					default: NOT_REACHED();
				}
				break;

			case SDT_STDSTRING:
				switch (GetVarMemType(sld->conv)) {
					case SLE_VAR_STR:
					case SLE_VAR_STRQ:
						if (p != nullptr) {
							reinterpret_cast<std::string *>(ptr)->assign((const char *)p);
						} else {
							reinterpret_cast<std::string *>(ptr)->clear();
						}
						break;

					default: NOT_REACHED();
				}

				break;

			case SDT_INTLIST: {
				if (!LoadIntList((const char*)p, ptr, sld->length, GetVarMemType(sld->conv))) {
					ErrorMessageData msg(STR_CONFIG_ERROR, STR_CONFIG_ERROR_ARRAY);
					msg.SetDParamStr(0, sdb->name);
					_settings_error_list.push_back(msg);

					/* Use default */
					LoadIntList((const char*)sdb->def, ptr, sld->length, GetVarMemType(sld->conv));
				} else if (sd->desc.proc_cnvt != nullptr) {
					sd->desc.proc_cnvt((const char*)p);
				}
				break;
			}
			default: NOT_REACHED();
		}
	}
}

/**
 * Save the values of settings to the inifile.
 * @param ini pointer to IniFile structure
 * @param sd read-only SettingDesc structure which contains the unmodified,
 *        loaded values of the configuration file and various information about it
 * @param grpname holds the name of the group (eg. [network]) where these will be saved
 * @param object pointer to the object been saved
 * The function works as follows: for each item in the SettingDesc structure we
 * have a look if the value has changed since we started the game (the original
 * values are reloaded when saving). If settings indeed have changed, we get
 * these and save them.
 */
static void IniSaveSettings(IniFile *ini, const SettingDesc *sd, const char *grpname, void *object, bool)
{
	IniGroup *group_def = nullptr, *group;
	IniItem *item;
	char buf[512];
	void *ptr;

	for (; sd->save.cmd != SL_END; sd++) {
		const SettingDescBase *sdb = &sd->desc;
		const SaveLoad        *sld = &sd->save;

		/* If the setting is not saved to the configuration
		 * file, just continue with the next setting */
		if (!SlIsObjectCurrentlyValid(sld->version_from, sld->version_to)) continue;
		if (sld->conv & SLF_NOT_IN_CONFIG) continue;

		/* XXX - wtf is this?? (group override?) */
		std::string s{ sdb->name };
		auto sc = s.find('.');
		if (sc != std::string::npos) {
			group = ini->GetGroup(s.substr(0, sc));
			s = s.substr(sc + 1);
		} else {
			if (group_def == nullptr) group_def = ini->GetGroup(grpname);
			group = group_def;
		}

		item = group->GetItem(s, true);
		ptr = GetVariableAddress(object, sld);

		if (item->value.has_value()) {
			/* check if the value is the same as the old value */
			const void *p = StringToVal(sdb, item->value->c_str());

			/* The main type of a variable/setting is in bytes 8-15
			 * The subtype (what kind of numbers do we have there) is in 0-7 */
			switch (sdb->cmd) {
				case SDT_BOOLX:
				case SDT_NUMX:
				case SDT_ONEOFMANY:
				case SDT_MANYOFMANY:
					switch (GetVarMemType(sld->conv)) {
						case SLE_VAR_BL:
							if (*(bool*)ptr == (p != nullptr)) continue;
							break;

						case SLE_VAR_I8:
						case SLE_VAR_U8:
							if (*(byte*)ptr == (byte)(size_t)p) continue;
							break;

						case SLE_VAR_I16:
						case SLE_VAR_U16:
							if (*(uint16*)ptr == (uint16)(size_t)p) continue;
							break;

						case SLE_VAR_I32:
						case SLE_VAR_U32:
							if (*(uint32*)ptr == (uint32)(size_t)p) continue;
							break;

						default: NOT_REACHED();
					}
					break;

				default: break; // Assume the other types are always changed
			}
		}

		/* Value has changed, get the new value and put it into a buffer */
		switch (sdb->cmd) {
			case SDT_BOOLX:
			case SDT_NUMX:
			case SDT_ONEOFMANY:
			case SDT_MANYOFMANY: {
				uint32 i = (uint32)ReadValue(ptr, sld->conv);

				switch (sdb->cmd) {
					case SDT_BOOLX:      strecpy(buf, (i != 0) ? "true" : "false", lastof(buf)); break;
					case SDT_NUMX:       seprintf(buf, lastof(buf), IsSignedVarMemType(sld->conv) ? "%d" : (sld->conv & SLF_HEX) ? "%X" : "%u", i); break;
					case SDT_ONEOFMANY:  MakeOneOfMany(buf, lastof(buf), sdb->many, i); break;
					case SDT_MANYOFMANY: MakeManyOfMany(buf, lastof(buf), sdb->many, i); break;
					default: NOT_REACHED();
				}
				break;
			}

			case SDT_STRING:
				switch (GetVarMemType(sld->conv)) {
					case SLE_VAR_STRB: strecpy(buf, (char*)ptr, lastof(buf)); break;
					case SLE_VAR_STRBQ:seprintf(buf, lastof(buf), "\"%s\"", (char*)ptr); break;
					case SLE_VAR_STR:  strecpy(buf, *(char**)ptr, lastof(buf)); break;

					case SLE_VAR_STRQ:
						if (*(char**)ptr == nullptr) {
							buf[0] = '\0';
						} else {
							seprintf(buf, lastof(buf), "\"%s\"", *(char**)ptr);
						}
						break;

					case SLE_VAR_CHAR: buf[0] = *(char*)ptr; buf[1] = '\0'; break;
					default: NOT_REACHED();
				}
				break;

			case SDT_STDSTRING:
				switch (GetVarMemType(sld->conv)) {
					case SLE_VAR_STR: strecpy(buf, reinterpret_cast<std::string *>(ptr)->c_str(), lastof(buf)); break;

					case SLE_VAR_STRQ:
						if (reinterpret_cast<std::string *>(ptr)->empty()) {
							buf[0] = '\0';
						} else {
							seprintf(buf, lastof(buf), "\"%s\"", reinterpret_cast<std::string *>(ptr)->c_str());
						}
						break;

					default: NOT_REACHED();
				}
				break;

			case SDT_INTLIST:
				MakeIntList(buf, lastof(buf), ptr, sld->length, sld->conv);
				break;

			default: NOT_REACHED();
		}

		/* The value is different, that means we have to write it to the ini */
		item->value.emplace(buf);
	}
}

/**
 * Loads all items from a 'grpname' section into a list
 * The list parameter can be a nullptr pointer, in this case nothing will be
 * saved and a callback function should be defined that will take over the
 * list-handling and store the data itself somewhere.
 * @param ini IniFile handle to the ini file with the source data
 * @param grpname character string identifying the section-header of the ini file that will be parsed
 * @param list new list with entries of the given section
 */
static void IniLoadSettingList(IniFile *ini, const char *grpname, StringList &list)
{
	IniGroup *group = ini->GetGroup(grpname);

	if (group == nullptr) return;

	list.clear();

	for (const IniItem *item = group->item; item != nullptr; item = item->next) {
		if (!item->name.empty()) list.push_back(item->name);
	}
}

/**
 * Saves all items from a list into the 'grpname' section
 * The list parameter can be a nullptr pointer, in this case a callback function
 * should be defined that will provide the source data to be saved.
 * @param ini IniFile handle to the ini file where the destination data is saved
 * @param grpname character string identifying the section-header of the ini file
 * @param list pointer to an string(pointer) array that will be used as the
 *             source to be saved into the relevant ini section
 */
static void IniSaveSettingList(IniFile *ini, const char *grpname, StringList &list)
{
	IniGroup *group = ini->GetGroup(grpname);

	if (group == nullptr) return;
	group->Clear();

	for (const auto &iter : list) {
		group->GetItem(iter.c_str(), true)->SetValue("");
	}
}

/**
 * Load a WindowDesc from config.
 * @param ini IniFile handle to the ini file with the source data
 * @param grpname character string identifying the section-header of the ini file that will be parsed
 * @param desc Destination WindowDesc
 */
void IniLoadWindowSettings(IniFile *ini, const char *grpname, void *desc)
{
	IniLoadSettings(ini, _window_settings, grpname, desc, false);
}

/**
 * Save a WindowDesc to config.
 * @param ini IniFile handle to the ini file where the destination data is saved
 * @param grpname character string identifying the section-header of the ini file
 * @param desc Source WindowDesc
 */
void IniSaveWindowSettings(IniFile *ini, const char *grpname, void *desc)
{
	IniSaveSettings(ini, _window_settings, grpname, desc, false);
}

/**
 * Check whether the setting is editable in the current gamemode.
 * @param do_command true if this is about checking a command from the server.
 * @return true if editable.
 */
bool SettingDesc::IsEditable(bool do_command) const
{
	if (!do_command && !(this->save.conv & SLF_NO_NETWORK_SYNC) && _networking && !_network_server && !(this->desc.flags & SGF_PER_COMPANY)) return false;
	if ((this->desc.flags & SGF_NETWORK_ONLY) && !_networking && _game_mode != GM_MENU) return false;
	if ((this->desc.flags & SGF_NO_NETWORK) && _networking) return false;
	if ((this->desc.flags & SGF_NEWGAME_ONLY) &&
			(_game_mode == GM_NORMAL ||
			(_game_mode == GM_EDITOR && !(this->desc.flags & SGF_SCENEDIT_TOO)))) return false;
	return true;
}

/**
 * Return the type of the setting.
 * @return type of setting
 */
SettingType SettingDesc::GetType() const
{
	if (this->desc.flags & SGF_PER_COMPANY) return ST_COMPANY;
	return (this->save.conv & SLF_NOT_IN_SAVE) ? ST_CLIENT : ST_GAME;
}

/* Begin - Callback Functions for the various settings. */

/** Reposition the main toolbar as the setting changed. */
static bool v_PositionMainToolbar(int32 p1)
{
	if (_game_mode != GM_MENU) PositionMainToolbar(nullptr);
	return true;
}

/** Reposition the statusbar as the setting changed. */
static bool v_PositionStatusbar(int32 p1)
{
	if (_game_mode != GM_MENU) {
		PositionStatusbar(nullptr);
		PositionNewsMessage(nullptr);
		PositionNetworkChatWindow(nullptr);
	}
	return true;
}

static bool PopulationInLabelActive(int32 p1)
{
	UpdateAllTownVirtCoords();
	return true;
}

static bool RedrawScreen(int32 p1)
{
	MarkWholeScreenDirty();
	return true;
}

/**
 * Redraw the smallmap after a colour scheme change.
 * @param p1 Callback parameter.
 * @return Always true.
 */
static bool RedrawSmallmap(int32 p1)
{
	BuildLandLegend();
	BuildOwnerLegend();
	SetWindowClassesDirty(WC_SMALLMAP);
	return true;
}

static bool InvalidateDetailsWindow(int32 p1)
{
	SetWindowClassesDirty(WC_VEHICLE_DETAILS);
	return true;
}

static bool StationSpreadChanged(int32 p1)
{
	InvalidateWindowData(WC_SELECT_STATION, 0);
	InvalidateWindowData(WC_BUILD_STATION, 0);
	return true;
}

static bool InvalidateBuildIndustryWindow(int32 p1)
{
	InvalidateWindowData(WC_BUILD_INDUSTRY, 0);
	return true;
}

static bool CloseSignalGUI(int32 p1)
{
	if (p1 == 0) {
		DeleteWindowByClass(WC_BUILD_SIGNAL);
	}
	return true;
}

static bool InvalidateTownViewWindow(int32 p1)
{
	InvalidateWindowClassesData(WC_TOWN_VIEW, p1);
	return true;
}

static bool DeleteSelectStationWindow(int32 p1)
{
	DeleteWindowById(WC_SELECT_STATION, 0);
	return true;
}

static bool UpdateConsists(int32 p1)
{
	for (Train *t : Train::Iterate()) {
		/* Update the consist of all trains so the maximum speed is set correctly. */
		if (t->IsFrontEngine() || t->IsFreeWagon()) t->ConsistChanged(CCF_TRACK);
	}
	InvalidateWindowClassesData(WC_BUILD_VEHICLE, 0);
	return true;
}

/* Check service intervals of vehicles, p1 is value of % or day based servicing */
static bool CheckInterval(int32 p1)
{
	bool update_vehicles;
	VehicleDefaultSettings *vds;
	if (_game_mode == GM_MENU || !Company::IsValidID(_current_company)) {
		vds = &_settings_client.company.vehicle;
		update_vehicles = false;
	} else {
		vds = &Company::Get(_current_company)->settings.vehicle;
		update_vehicles = true;
	}

	if (p1 != 0) {
		vds->servint_trains   = 50;
		vds->servint_roadveh  = 50;
		vds->servint_aircraft = 50;
		vds->servint_ships    = 50;
	} else {
		vds->servint_trains   = 150;
		vds->servint_roadveh  = 150;
		vds->servint_aircraft = 100;
		vds->servint_ships    = 360;
	}

	if (update_vehicles) {
		const Company *c = Company::Get(_current_company);
		for (Vehicle *v : Vehicle::Iterate()) {
			if (v->owner == _current_company && v->IsPrimaryVehicle() && !v->ServiceIntervalIsCustom()) {
				v->SetServiceInterval(CompanyServiceInterval(c, v->type));
				v->SetServiceIntervalIsPercent(p1 != 0);
			}
		}
	}

	InvalidateDetailsWindow(0);

	return true;
}

static bool UpdateInterval(VehicleType type, int32 p1)
{
	bool update_vehicles;
	VehicleDefaultSettings *vds;
	if (_game_mode == GM_MENU || !Company::IsValidID(_current_company)) {
		vds = &_settings_client.company.vehicle;
		update_vehicles = false;
	} else {
		vds = &Company::Get(_current_company)->settings.vehicle;
		update_vehicles = true;
	}

	/* Test if the interval is valid */
	uint16 interval = GetServiceIntervalClamped(p1, vds->servint_ispercent);
	if (interval != p1) return false;

	if (update_vehicles) {
		for (Vehicle *v : Vehicle::Iterate()) {
			if (v->owner == _current_company && v->type == type && v->IsPrimaryVehicle() && !v->ServiceIntervalIsCustom()) {
				v->SetServiceInterval(p1);
			}
		}
	}

	InvalidateDetailsWindow(0);

	return true;
}

static bool UpdateIntervalTrains(int32 p1)
{
	return UpdateInterval(VEH_TRAIN, p1);
}

static bool UpdateIntervalRoadVeh(int32 p1)
{
	return UpdateInterval(VEH_ROAD, p1);
}

static bool UpdateIntervalShips(int32 p1)
{
	return UpdateInterval(VEH_SHIP, p1);
}

static bool UpdateIntervalAircraft(int32 p1)
{
	return UpdateInterval(VEH_AIRCRAFT, p1);
}

static bool TrainAccelerationModelChanged(int32 p1)
{
	for (Train *t : Train::Iterate()) {
		if (t->IsFrontEngine()) {
			t->tcache.cached_max_curve_speed = t->GetCurveSpeedLimit();
			t->UpdateAcceleration();
		}
	}

	/* These windows show acceleration values only when realistic acceleration is on. They must be redrawn after a setting change. */
	SetWindowClassesDirty(WC_ENGINE_PREVIEW);
	InvalidateWindowClassesData(WC_BUILD_VEHICLE, 0);
	SetWindowClassesDirty(WC_VEHICLE_DETAILS);

	return true;
}

/**
 * This function updates the train acceleration cache after a steepness change.
 * @param p1 Callback parameter.
 * @return Always true.
 */
static bool TrainSlopeSteepnessChanged(int32 p1)
{
	for (Train *t : Train::Iterate()) {
		if (t->IsFrontEngine()) t->CargoChanged();
	}

	return true;
}

/**
 * This function updates realistic acceleration caches when the setting "Road vehicle acceleration model" is set.
 * @param p1 Callback parameter
 * @return Always true
 */
static bool RoadVehAccelerationModelChanged(int32 p1)
{
	if (_settings_game.vehicle.roadveh_acceleration_model != AM_ORIGINAL) {
		for (RoadVehicle *rv : RoadVehicle::Iterate()) {
			if (rv->IsFrontEngine()) {
				rv->CargoChanged();
			}
		}
	}

	/* These windows show acceleration values only when realistic acceleration is on. They must be redrawn after a setting change. */
	SetWindowClassesDirty(WC_ENGINE_PREVIEW);
	InvalidateWindowClassesData(WC_BUILD_VEHICLE, 0);
	SetWindowClassesDirty(WC_VEHICLE_DETAILS);

	return true;
}

/**
 * This function updates the road vehicle acceleration cache after a steepness change.
 * @param p1 Callback parameter.
 * @return Always true.
 */
static bool RoadVehSlopeSteepnessChanged(int32 p1)
{
	for (RoadVehicle *rv : RoadVehicle::Iterate()) {
		if (rv->IsFrontEngine()) rv->CargoChanged();
	}

	return true;
}

static bool DragSignalsDensityChanged(int32)
{
	InvalidateWindowData(WC_BUILD_SIGNAL, 0);

	return true;
}

static bool TownFoundingChanged(int32 p1)
{
	if (_game_mode != GM_EDITOR && _settings_game.economy.found_town == TF_FORBIDDEN) {
		DeleteWindowById(WC_FOUND_TOWN, 0);
		return true;
	}
	InvalidateWindowData(WC_FOUND_TOWN, 0);
	return true;
}

static bool InvalidateVehTimetableWindow(int32 p1)
{
	InvalidateWindowClassesData(WC_VEHICLE_TIMETABLE, VIWD_MODIFY_ORDERS);
	return true;
}

static bool ZoomMinMaxChanged(int32 p1)
{
	extern void ConstrainAllViewportsZoom();
	ConstrainAllViewportsZoom();
	GfxClearSpriteCache();
	if (_settings_client.gui.zoom_min > _gui_zoom) {
		/* Restrict GUI zoom if it is no longer available. */
		_gui_zoom = _settings_client.gui.zoom_min;
		UpdateCursorSize();
		LoadStringWidthTable();
	}
	return true;
}

<<<<<<< HEAD
static bool VerticalToolbarChanged(int32 p1)
{
	if (FindWindowByClass(WC_MAIN_TOOLBAR)) {
		HideVitalWindows();
		ShowVitalWindows();
		ReInitAllWindows();
	}
=======
static bool SpriteZoomMinChanged(int32 p1) {
	GfxClearSpriteCache();
	/* Force all sprites to redraw at the new chosen zoom level */
	MarkWholeScreenDirty();
>>>>>>> ad256b5c
	return true;
}

/**
 * Update any possible saveload window and delete any newgrf dialogue as
 * its widget parts might change. Reinit all windows as it allows access to the
 * newgrf debug button.
 * @param p1 unused.
 * @return Always true.
 */
static bool InvalidateNewGRFChangeWindows(int32 p1)
{
	InvalidateWindowClassesData(WC_SAVELOAD);
	DeleteWindowByClass(WC_GAME_OPTIONS);
	ReInitAllWindows();
	return true;
}

static bool InvalidateCompanyLiveryWindow(int32 p1)
{
	InvalidateWindowClassesData(WC_COMPANY_COLOUR, -1);
	return RedrawScreen(p1);
}

static bool InvalidateIndustryViewWindow(int32 p1)
{
	InvalidateWindowClassesData(WC_INDUSTRY_VIEW);
	return true;
}

static bool InvalidateAISettingsWindow(int32 p1)
{
	InvalidateWindowClassesData(WC_AI_SETTINGS);
	return true;
}

/**
 * Update the town authority window after a town authority setting change.
 * @param p1 Unused.
 * @return Always true.
 */
static bool RedrawTownAuthority(int32 p1)
{
	SetWindowClassesDirty(WC_TOWN_AUTHORITY);
	return true;
}

/**
 * Invalidate the company infrastructure details window after a infrastructure maintenance setting change.
 * @param p1 Unused.
 * @return Always true.
 */
static bool InvalidateCompanyInfrastructureWindow(int32 p1)
{
	InvalidateWindowClassesData(WC_COMPANY_INFRASTRUCTURE);
	return true;
}

/**
 * Invalidate the company details window after the shares setting changed.
 * @param p1 Unused.
 * @return Always true.
 */
static bool InvalidateCompanyWindow(int32 p1)
{
	InvalidateWindowClassesData(WC_COMPANY);
	return true;
}

/** Checks if any settings are set to incorrect values, and sets them to correct values in that case. */
static void ValidateSettings()
{
	/* Do not allow a custom sea level with the original land generator. */
	if (_settings_newgame.game_creation.land_generator == LG_ORIGINAL &&
			_settings_newgame.difficulty.quantity_sea_lakes == CUSTOM_SEA_LEVEL_NUMBER_DIFFICULTY) {
		_settings_newgame.difficulty.quantity_sea_lakes = CUSTOM_SEA_LEVEL_MIN_PERCENTAGE;
	}
}

static bool DifficultyNoiseChange(int32 i)
{
	if (_game_mode == GM_NORMAL) {
		UpdateAirportsNoise();
		if (_settings_game.economy.station_noise_level) {
			InvalidateWindowClassesData(WC_TOWN_VIEW, 0);
		}
	}

	return true;
}

static bool MaxNoAIsChange(int32 i)
{
	if (GetGameSettings().difficulty.max_no_competitors != 0 &&
			AI::GetInfoList()->size() == 0 &&
			(!_networking || _network_server)) {
		ShowErrorMessage(STR_WARNING_NO_SUITABLE_AI, INVALID_STRING_ID, WL_CRITICAL);
	}

	InvalidateWindowClassesData(WC_GAME_OPTIONS, 0);
	return true;
}

/**
 * Check whether the road side may be changed.
 * @param p1 unused
 * @return true if the road side may be changed.
 */
static bool CheckRoadSide(int p1)
{
	extern bool RoadVehiclesAreBuilt();
	return _game_mode == GM_MENU || !RoadVehiclesAreBuilt();
}

/**
 * Conversion callback for _gameopt_settings_game.landscape
 * It converts (or try) between old values and the new ones,
 * without losing initial setting of the user
 * @param value that was read from config file
 * @return the "hopefully" converted value
 */
static size_t ConvertLandscape(const char *value)
{
	/* try with the old values */
	return LookupOneOfMany("normal|hilly|desert|candy", value);
}

static bool CheckFreeformEdges(int32 p1)
{
	if (_game_mode == GM_MENU) return true;
	if (p1 != 0) {
		for (Ship *s : Ship::Iterate()) {
			/* Check if there is a ship on the northern border. */
			if (TileX(s->tile) == 0 || TileY(s->tile) == 0) {
				ShowErrorMessage(STR_CONFIG_SETTING_EDGES_NOT_EMPTY, INVALID_STRING_ID, WL_ERROR);
				return false;
			}
		}
		for (const BaseStation *st : BaseStation::Iterate()) {
			/* Check if there is a non-deleted buoy on the northern border. */
			if (st->IsInUse() && (TileX(st->xy) == 0 || TileY(st->xy) == 0)) {
				ShowErrorMessage(STR_CONFIG_SETTING_EDGES_NOT_EMPTY, INVALID_STRING_ID, WL_ERROR);
				return false;
			}
		}
		for (uint x = 0; x < MapSizeX(); x++) MakeVoid(TileXY(x, 0));
		for (uint y = 0; y < MapSizeY(); y++) MakeVoid(TileXY(0, y));
	} else {
		for (uint i = 0; i < MapMaxX(); i++) {
			if (TileHeight(TileXY(i, 1)) != 0) {
				ShowErrorMessage(STR_CONFIG_SETTING_EDGES_NOT_WATER, INVALID_STRING_ID, WL_ERROR);
				return false;
			}
		}
		for (uint i = 1; i < MapMaxX(); i++) {
			if (!IsTileType(TileXY(i, MapMaxY() - 1), MP_WATER) || TileHeight(TileXY(1, MapMaxY())) != 0) {
				ShowErrorMessage(STR_CONFIG_SETTING_EDGES_NOT_WATER, INVALID_STRING_ID, WL_ERROR);
				return false;
			}
		}
		for (uint i = 0; i < MapMaxY(); i++) {
			if (TileHeight(TileXY(1, i)) != 0) {
				ShowErrorMessage(STR_CONFIG_SETTING_EDGES_NOT_WATER, INVALID_STRING_ID, WL_ERROR);
				return false;
			}
		}
		for (uint i = 1; i < MapMaxY(); i++) {
			if (!IsTileType(TileXY(MapMaxX() - 1, i), MP_WATER) || TileHeight(TileXY(MapMaxX(), i)) != 0) {
				ShowErrorMessage(STR_CONFIG_SETTING_EDGES_NOT_WATER, INVALID_STRING_ID, WL_ERROR);
				return false;
			}
		}
		/* Make tiles at the border water again. */
		for (uint i = 0; i < MapMaxX(); i++) {
			SetTileHeight(TileXY(i, 0), 0);
			SetTileType(TileXY(i, 0), MP_WATER);
		}
		for (uint i = 0; i < MapMaxY(); i++) {
			SetTileHeight(TileXY(0, i), 0);
			SetTileType(TileXY(0, i), MP_WATER);
		}
	}
	MarkWholeScreenDirty();
	return true;
}

/**
 * Changing the setting "allow multiple NewGRF sets" is not allowed
 * if there are vehicles.
 */
static bool ChangeDynamicEngines(int32 p1)
{
	if (_game_mode == GM_MENU) return true;

	if (!EngineOverrideManager::ResetToCurrentNewGRFConfig()) {
		ShowErrorMessage(STR_CONFIG_SETTING_DYNAMIC_ENGINES_EXISTING_VEHICLES, INVALID_STRING_ID, WL_ERROR);
		return false;
	}

	return true;
}

static bool ChangeMaxHeightLevel(int32 p1)
{
	if (_game_mode == GM_NORMAL) return false;
	if (_game_mode != GM_EDITOR) return true;

	/* Check if at least one mountain on the map is higher than the new value.
	 * If yes, disallow the change. */
	for (TileIndex t = 0; t < MapSize(); t++) {
		if ((int32)TileHeight(t) > p1) {
			ShowErrorMessage(STR_CONFIG_SETTING_TOO_HIGH_MOUNTAIN, INVALID_STRING_ID, WL_ERROR);
			/* Return old, unchanged value */
			return false;
		}
	}

	/* The smallmap uses an index from heightlevels to colours. Trigger rebuilding it. */
	InvalidateWindowClassesData(WC_SMALLMAP, 2);

	return true;
}

static bool StationCatchmentChanged(int32 p1)
{
	Station::RecomputeCatchmentForAll();
	MarkWholeScreenDirty();
	return true;
}

static bool MaxVehiclesChanged(int32 p1)
{
	InvalidateWindowClassesData(WC_BUILD_TOOLBAR);
	MarkWholeScreenDirty();
	return true;
}

static bool InvalidateShipPathCache(int32 p1)
{
	for (Ship *s : Ship::Iterate()) {
		s->path.clear();
	}
	return true;
}

static bool UpdateClientName(int32 p1)
{
	NetworkUpdateClientName();
	return true;
}

static bool UpdateServerPassword(int32 p1)
{
	if (strcmp(_settings_client.network.server_password, "*") == 0) {
		_settings_client.network.server_password[0] = '\0';
	}

	return true;
}

static bool UpdateRconPassword(int32 p1)
{
	if (strcmp(_settings_client.network.rcon_password, "*") == 0) {
		_settings_client.network.rcon_password[0] = '\0';
	}

	return true;
}

static bool UpdateClientConfigValues(int32 p1)
{
	if (_network_server) NetworkServerSendConfigUpdate();

	return true;
}

/* End - Callback Functions */

/**
 * Prepare for reading and old diff_custom by zero-ing the memory.
 */
static void PrepareOldDiffCustom()
{
	memset(_old_diff_custom, 0, sizeof(_old_diff_custom));
}

/**
 * Reading of the old diff_custom array and transforming it to the new format.
 * @param savegame is it read from the config or savegame. In the latter case
 *                 we are sure there is an array; in the former case we have
 *                 to check that.
 */
static void HandleOldDiffCustom(bool savegame)
{
	uint options_to_load = GAME_DIFFICULTY_NUM - ((savegame && IsSavegameVersionBefore(SLV_4)) ? 1 : 0);

	if (!savegame) {
		/* If we did read to old_diff_custom, then at least one value must be non 0. */
		bool old_diff_custom_used = false;
		for (uint i = 0; i < options_to_load && !old_diff_custom_used; i++) {
			old_diff_custom_used = (_old_diff_custom[i] != 0);
		}

		if (!old_diff_custom_used) return;
	}

	for (uint i = 0; i < options_to_load; i++) {
		const SettingDesc *sd = &_settings[i];
		/* Skip deprecated options */
		if (!SlIsObjectCurrentlyValid(sd->save.version_from, sd->save.version_to)) continue;
		void *var = GetVariableAddress(savegame ? &_settings_game : &_settings_newgame, &sd->save);
		Write_ValidateSetting(var, sd, (int32)((i == 4 ? 1000 : 1) * _old_diff_custom[i]));
	}
}

static void AILoadConfig(IniFile *ini, const char *grpname)
{
	IniGroup *group = ini->GetGroup(grpname);
	IniItem *item;

	/* Clean any configured AI */
	for (CompanyID c = COMPANY_FIRST; c < MAX_COMPANIES; c++) {
		AIConfig::GetConfig(c, AIConfig::SSS_FORCE_NEWGAME)->Change(nullptr);
	}

	/* If no group exists, return */
	if (group == nullptr) return;

	CompanyID c = COMPANY_FIRST;
	for (item = group->item; c < MAX_COMPANIES && item != nullptr; c++, item = item->next) {
		AIConfig *config = AIConfig::GetConfig(c, AIConfig::SSS_FORCE_NEWGAME);

		config->Change(item->name.c_str());
		if (!config->HasScript()) {
			if (item->name != "none") {
				DEBUG(script, 0, "The AI by the name '%s' was no longer found, and removed from the list.", item->name.c_str());
				continue;
			}
		}
		if (item->value.has_value()) config->StringToSettings(item->value->c_str());
	}
}

static void GameLoadConfig(IniFile *ini, const char *grpname)
{
	IniGroup *group = ini->GetGroup(grpname);
	IniItem *item;

	/* Clean any configured GameScript */
	GameConfig::GetConfig(GameConfig::SSS_FORCE_NEWGAME)->Change(nullptr);

	/* If no group exists, return */
	if (group == nullptr) return;

	item = group->item;
	if (item == nullptr) return;

	GameConfig *config = GameConfig::GetConfig(AIConfig::SSS_FORCE_NEWGAME);

	config->Change(item->name.c_str());
	if (!config->HasScript()) {
		if (item->name != "none") {
			DEBUG(script, 0, "The GameScript by the name '%s' was no longer found, and removed from the list.", item->name.c_str());
			return;
		}
	}
	if (item->value.has_value()) config->StringToSettings(item->value->c_str());
}

/**
 * Convert a character to a hex nibble value, or \c -1 otherwise.
 * @param c Character to convert.
 * @return Hex value of the character, or \c -1 if not a hex digit.
 */
static int DecodeHexNibble(char c)
{
	if (c >= '0' && c <= '9') return c - '0';
	if (c >= 'A' && c <= 'F') return c + 10 - 'A';
	if (c >= 'a' && c <= 'f') return c + 10 - 'a';
	return -1;
}

/**
 * Parse a sequence of characters (supposedly hex digits) into a sequence of bytes.
 * After the hex number should be a \c '|' character.
 * @param pos First character to convert.
 * @param[out] dest Output byte array to write the bytes.
 * @param dest_size Number of bytes in \a dest.
 * @return Whether reading was successful.
 */
static bool DecodeHexText(const char *pos, uint8 *dest, size_t dest_size)
{
	while (dest_size > 0) {
		int hi = DecodeHexNibble(pos[0]);
		int lo = (hi >= 0) ? DecodeHexNibble(pos[1]) : -1;
		if (lo < 0) return false;
		*dest++ = (hi << 4) | lo;
		pos += 2;
		dest_size--;
	}
	return *pos == '|';
}

/**
 * Load a GRF configuration
 * @param ini       The configuration to read from.
 * @param grpname   Group name containing the configuration of the GRF.
 * @param is_static GRF is static.
 */
static GRFConfig *GRFLoadConfig(IniFile *ini, const char *grpname, bool is_static)
{
	IniGroup *group = ini->GetGroup(grpname);
	IniItem *item;
	GRFConfig *first = nullptr;
	GRFConfig **curr = &first;

	if (group == nullptr) return nullptr;

	for (item = group->item; item != nullptr; item = item->next) {
		GRFConfig *c = nullptr;

		uint8 grfid_buf[4], md5sum[16];
		const char *filename = item->name.c_str();
		bool has_grfid = false;
		bool has_md5sum = false;

		/* Try reading "<grfid>|" and on success, "<md5sum>|". */
		has_grfid = DecodeHexText(filename, grfid_buf, lengthof(grfid_buf));
		if (has_grfid) {
			filename += 1 + 2 * lengthof(grfid_buf);
			has_md5sum = DecodeHexText(filename, md5sum, lengthof(md5sum));
			if (has_md5sum) filename += 1 + 2 * lengthof(md5sum);

			uint32 grfid = grfid_buf[0] | (grfid_buf[1] << 8) | (grfid_buf[2] << 16) | (grfid_buf[3] << 24);
			if (has_md5sum) {
				const GRFConfig *s = FindGRFConfig(grfid, FGCM_EXACT, md5sum);
				if (s != nullptr) c = new GRFConfig(*s);
			}
			if (c == nullptr && !FioCheckFileExists(filename, NEWGRF_DIR)) {
				const GRFConfig *s = FindGRFConfig(grfid, FGCM_NEWEST_VALID);
				if (s != nullptr) c = new GRFConfig(*s);
			}
		}
		if (c == nullptr) c = new GRFConfig(filename);

		/* Parse parameters */
		if (item->value.has_value() && !item->value->empty()) {
			int count = ParseIntList(item->value->c_str(), c->param, lengthof(c->param));
			if (count < 0) {
				SetDParamStr(0, filename);
				ShowErrorMessage(STR_CONFIG_ERROR, STR_CONFIG_ERROR_ARRAY, WL_CRITICAL);
				count = 0;
			}
			c->num_params = count;
		}

		/* Check if item is valid */
		if (!FillGRFDetails(c, is_static) || HasBit(c->flags, GCF_INVALID)) {
			if (c->status == GCS_NOT_FOUND) {
				SetDParam(1, STR_CONFIG_ERROR_INVALID_GRF_NOT_FOUND);
			} else if (HasBit(c->flags, GCF_UNSAFE)) {
				SetDParam(1, STR_CONFIG_ERROR_INVALID_GRF_UNSAFE);
			} else if (HasBit(c->flags, GCF_SYSTEM)) {
				SetDParam(1, STR_CONFIG_ERROR_INVALID_GRF_SYSTEM);
			} else if (HasBit(c->flags, GCF_INVALID)) {
				SetDParam(1, STR_CONFIG_ERROR_INVALID_GRF_INCOMPATIBLE);
			} else {
				SetDParam(1, STR_CONFIG_ERROR_INVALID_GRF_UNKNOWN);
			}

			SetDParamStr(0, StrEmpty(filename) ? item->name.c_str() : filename);
			ShowErrorMessage(STR_CONFIG_ERROR, STR_CONFIG_ERROR_INVALID_GRF, WL_CRITICAL);
			delete c;
			continue;
		}

		/* Check for duplicate GRFID (will also check for duplicate filenames) */
		bool duplicate = false;
		for (const GRFConfig *gc = first; gc != nullptr; gc = gc->next) {
			if (gc->ident.grfid == c->ident.grfid) {
				SetDParamStr(0, c->filename);
				SetDParamStr(1, gc->filename);
				ShowErrorMessage(STR_CONFIG_ERROR, STR_CONFIG_ERROR_DUPLICATE_GRFID, WL_CRITICAL);
				duplicate = true;
				break;
			}
		}
		if (duplicate) {
			delete c;
			continue;
		}

		/* Mark file as static to avoid saving in savegame. */
		if (is_static) SetBit(c->flags, GCF_STATIC);

		/* Add item to list */
		*curr = c;
		curr = &c->next;
	}

	return first;
}

static void AISaveConfig(IniFile *ini, const char *grpname)
{
	IniGroup *group = ini->GetGroup(grpname);

	if (group == nullptr) return;
	group->Clear();

	for (CompanyID c = COMPANY_FIRST; c < MAX_COMPANIES; c++) {
		AIConfig *config = AIConfig::GetConfig(c, AIConfig::SSS_FORCE_NEWGAME);
		const char *name;
		char value[1024];
		config->SettingsToString(value, lastof(value));

		if (config->HasScript()) {
			name = config->GetName();
		} else {
			name = "none";
		}

		IniItem *item = new IniItem(group, name);
		item->SetValue(value);
	}
}

static void GameSaveConfig(IniFile *ini, const char *grpname)
{
	IniGroup *group = ini->GetGroup(grpname);

	if (group == nullptr) return;
	group->Clear();

	GameConfig *config = GameConfig::GetConfig(AIConfig::SSS_FORCE_NEWGAME);
	const char *name;
	char value[1024];
	config->SettingsToString(value, lastof(value));

	if (config->HasScript()) {
		name = config->GetName();
	} else {
		name = "none";
	}

	IniItem *item = new IniItem(group, name);
	item->SetValue(value);
}

/**
 * Save the version of OpenTTD to the ini file.
 * @param ini the ini to write to
 */
static void SaveVersionInConfig(IniFile *ini)
{
	IniGroup *group = ini->GetGroup("version");

	char version[9];
	seprintf(version, lastof(version), "%08X", _openttd_newgrf_version);

	const char * const versions[][2] = {
		{ "version_string", _openttd_revision },
		{ "version_number", version }
	};

	for (uint i = 0; i < lengthof(versions); i++) {
		group->GetItem(versions[i][0], true)->SetValue(versions[i][1]);
	}
}

/* Save a GRF configuration to the given group name */
static void GRFSaveConfig(IniFile *ini, const char *grpname, const GRFConfig *list)
{
	ini->RemoveGroup(grpname);
	IniGroup *group = ini->GetGroup(grpname);
	const GRFConfig *c;

	for (c = list; c != nullptr; c = c->next) {
		/* Hex grfid (4 bytes in nibbles), "|", hex md5sum (16 bytes in nibbles), "|", file system path. */
		char key[4 * 2 + 1 + 16 * 2 + 1 + MAX_PATH];
		char params[512];
		GRFBuildParamList(params, c, lastof(params));

		char *pos = key + seprintf(key, lastof(key), "%08X|", BSWAP32(c->ident.grfid));
		pos = md5sumToString(pos, lastof(key), c->ident.md5sum);
		seprintf(pos, lastof(key), "|%s", c->filename);
		group->GetItem(key, true)->SetValue(params);
	}
}

/* Common handler for saving/loading variables to the configuration file */
static void HandleSettingDescs(IniFile *ini, SettingDescProc *proc, SettingDescProcList *proc_list, bool only_startup = false)
{
	proc(ini, (const SettingDesc*)_misc_settings,    "misc",  nullptr, only_startup);
#if defined(_WIN32) && !defined(DEDICATED)
	proc(ini, (const SettingDesc*)_win32_settings,   "win32", nullptr, only_startup);
#endif /* _WIN32 */

	proc(ini, _settings,         "patches",  &_settings_newgame, only_startup);
	proc(ini, _currency_settings,"currency", &_custom_currency, only_startup);
	proc(ini, _company_settings, "company",  &_settings_client.company, only_startup);

	if (!only_startup) {
		proc_list(ini, "server_bind_addresses", _network_bind_list);
		proc_list(ini, "servers", _network_host_list);
		proc_list(ini, "bans",    _network_ban_list);
	}
}

static IniFile *IniLoadConfig()
{
	IniFile *ini = new IniFile(_list_group_names);
	ini->LoadFromDisk(_config_file, NO_DIRECTORY);
	return ini;
}

/**
 * Load the values from the configuration files
 * @param startup Load the minimal amount of the configuration to "bootstrap" the blitter and such.
 */
void LoadFromConfig(bool startup)
{
	IniFile *ini = IniLoadConfig();
	if (!startup) ResetCurrencies(false); // Initialize the array of currencies, without preserving the custom one

	/* Load basic settings only during bootstrap, load other settings not during bootstrap */
	HandleSettingDescs(ini, IniLoadSettings, IniLoadSettingList, startup);

	if (!startup) {
		_grfconfig_newgame = GRFLoadConfig(ini, "newgrf", false);
		_grfconfig_static  = GRFLoadConfig(ini, "newgrf-static", true);
		AILoadConfig(ini, "ai_players");
		GameLoadConfig(ini, "game_scripts");

		PrepareOldDiffCustom();
		IniLoadSettings(ini, _gameopt_settings, "gameopt", &_settings_newgame, false);
		HandleOldDiffCustom(false);

		ValidateSettings();

		/* Display scheduled errors */
		extern void ScheduleErrorMessage(ErrorList &datas);
		ScheduleErrorMessage(_settings_error_list);
		if (FindWindowById(WC_ERRMSG, 0) == nullptr) ShowFirstError();
	}

	delete ini;
}

/** Save the values to the configuration file */
void SaveToConfig()
{
	IniFile *ini = IniLoadConfig();

	/* Remove some obsolete groups. These have all been loaded into other groups. */
	ini->RemoveGroup("patches");
	ini->RemoveGroup("yapf");
	ini->RemoveGroup("gameopt");

	HandleSettingDescs(ini, IniSaveSettings, IniSaveSettingList);
	GRFSaveConfig(ini, "newgrf", _grfconfig_newgame);
	GRFSaveConfig(ini, "newgrf-static", _grfconfig_static);
	AISaveConfig(ini, "ai_players");
	GameSaveConfig(ini, "game_scripts");
	SaveVersionInConfig(ini);
	ini->SaveToDisk(_config_file);
	delete ini;
}

/**
 * Get the list of known NewGrf presets.
 * @returns List of preset names.
 */
StringList GetGRFPresetList()
{
	StringList list;

	std::unique_ptr<IniFile> ini(IniLoadConfig());
	for (IniGroup *group = ini->group; group != nullptr; group = group->next) {
		if (group->name.compare(0, 7, "preset-") == 0) {
			list.push_back(group->name.substr(7));
		}
	}

	return list;
}

/**
 * Load a NewGRF configuration by preset-name.
 * @param config_name Name of the preset.
 * @return NewGRF configuration.
 * @see GetGRFPresetList
 */
GRFConfig *LoadGRFPresetFromConfig(const char *config_name)
{
	size_t len = strlen(config_name) + 8;
	char *section = (char*)alloca(len);
	seprintf(section, section + len - 1, "preset-%s", config_name);

	IniFile *ini = IniLoadConfig();
	GRFConfig *config = GRFLoadConfig(ini, section, false);
	delete ini;

	return config;
}

/**
 * Save a NewGRF configuration with a preset name.
 * @param config_name Name of the preset.
 * @param config      NewGRF configuration to save.
 * @see GetGRFPresetList
 */
void SaveGRFPresetToConfig(const char *config_name, GRFConfig *config)
{
	size_t len = strlen(config_name) + 8;
	char *section = (char*)alloca(len);
	seprintf(section, section + len - 1, "preset-%s", config_name);

	IniFile *ini = IniLoadConfig();
	GRFSaveConfig(ini, section, config);
	ini->SaveToDisk(_config_file);
	delete ini;
}

/**
 * Delete a NewGRF configuration by preset name.
 * @param config_name Name of the preset.
 */
void DeleteGRFPresetFromConfig(const char *config_name)
{
	size_t len = strlen(config_name) + 8;
	char *section = (char*)alloca(len);
	seprintf(section, section + len - 1, "preset-%s", config_name);

	IniFile *ini = IniLoadConfig();
	ini->RemoveGroup(section);
	ini->SaveToDisk(_config_file);
	delete ini;
}

const SettingDesc *GetSettingDescription(uint index)
{
	if (index >= lengthof(_settings)) return nullptr;
	return &_settings[index];
}

/**
 * Network-safe changing of settings (server-only).
 * @param tile unused
 * @param flags operation to perform
 * @param p1 the index of the setting in the SettingDesc array which identifies it
 * @param p2 the new value for the setting
 * The new value is properly clamped to its minimum/maximum when setting
 * @param text unused
 * @return the cost of this operation or an error
 * @see _settings
 */
CommandCost CmdChangeSetting(TileIndex tile, DoCommandFlag flags, uint32 p1, uint32 p2, const char *text)
{
	const SettingDesc *sd = GetSettingDescription(p1);

	if (sd == nullptr) return CMD_ERROR;
	if (!SlIsObjectCurrentlyValid(sd->save.version_from, sd->save.version_to)) return CMD_ERROR;

	if (!sd->IsEditable(true)) return CMD_ERROR;

	if (flags & DC_EXEC) {
		void *var = GetVariableAddress(&GetGameSettings(), &sd->save);

		int32 oldval = (int32)ReadValue(var, sd->save.conv);
		int32 newval = (int32)p2;

		Write_ValidateSetting(var, sd, newval);
		newval = (int32)ReadValue(var, sd->save.conv);

		if (oldval == newval) return CommandCost();

		if (sd->desc.proc != nullptr && !sd->desc.proc(newval)) {
			WriteValue(var, sd->save.conv, (int64)oldval);
			return CommandCost();
		}

		if (sd->desc.flags & SGF_NO_NETWORK) {
			GamelogStartAction(GLAT_SETTING);
			GamelogSetting(sd->desc.name, oldval, newval);
			GamelogStopAction();
		}

		SetWindowClassesDirty(WC_GAME_OPTIONS);

		if (_save_config) SaveToConfig();
	}

	return CommandCost();
}

/**
 * Change one of the per-company settings.
 * @param tile unused
 * @param flags operation to perform
 * @param p1 the index of the setting in the _company_settings array which identifies it
 * @param p2 the new value for the setting
 * The new value is properly clamped to its minimum/maximum when setting
 * @param text unused
 * @return the cost of this operation or an error
 */
CommandCost CmdChangeCompanySetting(TileIndex tile, DoCommandFlag flags, uint32 p1, uint32 p2, const char *text)
{
	if (p1 >= lengthof(_company_settings)) return CMD_ERROR;
	const SettingDesc *sd = &_company_settings[p1];

	if (flags & DC_EXEC) {
		void *var = GetVariableAddress(&Company::Get(_current_company)->settings, &sd->save);

		int32 oldval = (int32)ReadValue(var, sd->save.conv);
		int32 newval = (int32)p2;

		Write_ValidateSetting(var, sd, newval);
		newval = (int32)ReadValue(var, sd->save.conv);

		if (oldval == newval) return CommandCost();

		if (sd->desc.proc != nullptr && !sd->desc.proc(newval)) {
			WriteValue(var, sd->save.conv, (int64)oldval);
			return CommandCost();
		}

		SetWindowClassesDirty(WC_GAME_OPTIONS);
	}

	return CommandCost();
}

/**
 * Top function to save the new value of an element of the Settings struct
 * @param index offset in the SettingDesc array of the Settings struct which
 * identifies the setting member we want to change
 * @param value new value of the setting
 * @param force_newgame force the newgame settings
 */
bool SetSettingValue(uint index, int32 value, bool force_newgame)
{
	const SettingDesc *sd = &_settings[index];
	/* If an item is company-based, we do not send it over the network
	 * (if any) to change. Also *hack*hack* we update the _newgame version
	 * of settings because changing a company-based setting in a game also
	 * changes its defaults. At least that is the convention we have chosen */
	if (sd->save.conv & SLF_NO_NETWORK_SYNC) {
		void *var = GetVariableAddress(&GetGameSettings(), &sd->save);
		Write_ValidateSetting(var, sd, value);

		if (_game_mode != GM_MENU) {
			void *var2 = GetVariableAddress(&_settings_newgame, &sd->save);
			Write_ValidateSetting(var2, sd, value);
		}
		if (sd->desc.proc != nullptr) sd->desc.proc((int32)ReadValue(var, sd->save.conv));

		SetWindowClassesDirty(WC_GAME_OPTIONS);

		if (_save_config) SaveToConfig();
		return true;
	}

	if (force_newgame) {
		void *var2 = GetVariableAddress(&_settings_newgame, &sd->save);
		Write_ValidateSetting(var2, sd, value);

		if (_save_config) SaveToConfig();
		return true;
	}

	/* send non-company-based settings over the network */
	if (!_networking || (_networking && _network_server)) {
		return DoCommandP(0, index, value, CMD_CHANGE_SETTING);
	}
	return false;
}

/**
 * Top function to save the new value of an element of the Settings struct
 * @param index offset in the SettingDesc array of the CompanySettings struct
 * which identifies the setting member we want to change
 * @param value new value of the setting
 */
void SetCompanySetting(uint index, int32 value)
{
	const SettingDesc *sd = &_company_settings[index];
	if (Company::IsValidID(_local_company) && _game_mode != GM_MENU) {
		DoCommandP(0, index, value, CMD_CHANGE_COMPANY_SETTING);
	} else {
		void *var = GetVariableAddress(&_settings_client.company, &sd->save);
		Write_ValidateSetting(var, sd, value);
		if (sd->desc.proc != nullptr) sd->desc.proc((int32)ReadValue(var, sd->save.conv));
	}
}

/**
 * Set the company settings for a new company to their default values.
 */
void SetDefaultCompanySettings(CompanyID cid)
{
	Company *c = Company::Get(cid);
	const SettingDesc *sd;
	for (sd = _company_settings; sd->save.cmd != SL_END; sd++) {
		void *var = GetVariableAddress(&c->settings, &sd->save);
		Write_ValidateSetting(var, sd, (int32)(size_t)sd->desc.def);
	}
}

/**
 * Sync all company settings in a multiplayer game.
 */
void SyncCompanySettings()
{
	const SettingDesc *sd;
	uint i = 0;
	for (sd = _company_settings; sd->save.cmd != SL_END; sd++, i++) {
		const void *old_var = GetVariableAddress(&Company::Get(_current_company)->settings, &sd->save);
		const void *new_var = GetVariableAddress(&_settings_client.company, &sd->save);
		uint32 old_value = (uint32)ReadValue(old_var, sd->save.conv);
		uint32 new_value = (uint32)ReadValue(new_var, sd->save.conv);
		if (old_value != new_value) NetworkSendCommand(0, i, new_value, CMD_CHANGE_COMPANY_SETTING, nullptr, nullptr, _local_company);
	}
}

/**
 * Get the index in the _company_settings array of a setting
 * @param name The name of the setting
 * @return The index in the _company_settings array
 */
uint GetCompanySettingIndex(const char *name)
{
	uint i;
	const SettingDesc *sd = GetSettingFromName(name, &i);
	(void)sd; // Unused without asserts
	assert(sd != nullptr && (sd->desc.flags & SGF_PER_COMPANY) != 0);
	return i;
}

/**
 * Set a setting value with a string.
 * @param index the settings index.
 * @param value the value to write
 * @param force_newgame force the newgame settings
 * @note Strings WILL NOT be synced over the network
 */
bool SetSettingValue(uint index, const char *value, bool force_newgame)
{
	const SettingDesc *sd = &_settings[index];
	assert(sd->save.conv & SLF_NO_NETWORK_SYNC);

	if (GetVarMemType(sd->save.conv) == SLE_VAR_STRQ) {
		char **var = (char**)GetVariableAddress((_game_mode == GM_MENU || force_newgame) ? &_settings_newgame : &_settings_game, &sd->save);
		free(*var);
		*var = strcmp(value, "(null)") == 0 ? nullptr : stredup(value);
	} else {
		char *var = (char*)GetVariableAddress(nullptr, &sd->save);
		strecpy(var, value, &var[sd->save.length - 1]);
	}
	if (sd->desc.proc != nullptr) sd->desc.proc(0);

	if (_save_config) SaveToConfig();
	return true;
}

/**
 * Given a name of setting, return a setting description of it.
 * @param name  Name of the setting to return a setting description of
 * @param i     Pointer to an integer that will contain the index of the setting after the call, if it is successful.
 * @return Pointer to the setting description of setting \a name if it can be found,
 *         \c nullptr indicates failure to obtain the description
 */
const SettingDesc *GetSettingFromName(const char *name, uint *i)
{
	const SettingDesc *sd;

	/* First check all full names */
	for (*i = 0, sd = _settings; sd->save.cmd != SL_END; sd++, (*i)++) {
		if (!SlIsObjectCurrentlyValid(sd->save.version_from, sd->save.version_to)) continue;
		if (strcmp(sd->desc.name, name) == 0) return sd;
	}

	/* Then check the shortcut variant of the name. */
	for (*i = 0, sd = _settings; sd->save.cmd != SL_END; sd++, (*i)++) {
		if (!SlIsObjectCurrentlyValid(sd->save.version_from, sd->save.version_to)) continue;
		const char *short_name = strchr(sd->desc.name, '.');
		if (short_name != nullptr) {
			short_name++;
			if (strcmp(short_name, name) == 0) return sd;
		}
	}

	if (strncmp(name, "company.", 8) == 0) name += 8;
	/* And finally the company-based settings */
	for (*i = 0, sd = _company_settings; sd->save.cmd != SL_END; sd++, (*i)++) {
		if (!SlIsObjectCurrentlyValid(sd->save.version_from, sd->save.version_to)) continue;
		if (strcmp(sd->desc.name, name) == 0) return sd;
	}

	return nullptr;
}

/* Those 2 functions need to be here, else we have to make some stuff non-static
 * and besides, it is also better to keep stuff like this at the same place */
void IConsoleSetSetting(const char *name, const char *value, bool force_newgame)
{
	uint index;
	const SettingDesc *sd = GetSettingFromName(name, &index);

	if (sd == nullptr) {
		IConsolePrintF(CC_WARNING, "'%s' is an unknown setting.", name);
		return;
	}

	bool success;
	if (sd->desc.cmd == SDT_STRING) {
		success = SetSettingValue(index, value, force_newgame);
	} else {
		uint32 val;
		extern bool GetArgumentInteger(uint32 *value, const char *arg);
		success = GetArgumentInteger(&val, value);
		if (!success) {
			IConsolePrintF(CC_ERROR, "'%s' is not an integer.", value);
			return;
		}

		success = SetSettingValue(index, val, force_newgame);
	}

	if (!success) {
		if (_network_server) {
			IConsoleError("This command/variable is not available during network games.");
		} else {
			IConsoleError("This command/variable is only available to a network server.");
		}
	}
}

void IConsoleSetSetting(const char *name, int value)
{
	uint index;
	const SettingDesc *sd = GetSettingFromName(name, &index);
	(void)sd; // Unused without asserts
	assert(sd != nullptr);
	SetSettingValue(index, value);
}

/**
 * Output value of a specific setting to the console
 * @param name  Name of the setting to output its value
 * @param force_newgame force the newgame settings
 */
void IConsoleGetSetting(const char *name, bool force_newgame)
{
	char value[20];
	uint index;
	const SettingDesc *sd = GetSettingFromName(name, &index);
	const void *ptr;

	if (sd == nullptr) {
		IConsolePrintF(CC_WARNING, "'%s' is an unknown setting.", name);
		return;
	}

	ptr = GetVariableAddress((_game_mode == GM_MENU || force_newgame) ? &_settings_newgame : &_settings_game, &sd->save);

	if (sd->desc.cmd == SDT_STRING) {
		IConsolePrintF(CC_WARNING, "Current value for '%s' is: '%s'", name, (GetVarMemType(sd->save.conv) == SLE_VAR_STRQ) ? *(const char * const *)ptr : (const char *)ptr);
	} else {
		if (sd->desc.cmd == SDT_BOOLX) {
			seprintf(value, lastof(value), (*(const bool*)ptr != 0) ? "on" : "off");
		} else {
			seprintf(value, lastof(value), sd->desc.min < 0 ? "%d" : "%u", (int32)ReadValue(ptr, sd->save.conv));
		}

		IConsolePrintF(CC_WARNING, "Current value for '%s' is: '%s' (min: %s%d, max: %u)",
			name, value, (sd->desc.flags & SGF_0ISDISABLED) ? "(0) " : "", sd->desc.min, sd->desc.max);
	}
}

/**
 * List all settings and their value to the console
 *
 * @param prefilter  If not \c nullptr, only list settings with names that begin with \a prefilter prefix
 */
void IConsoleListSettings(const char *prefilter)
{
	IConsolePrintF(CC_WARNING, "All settings with their current value:");

	for (const SettingDesc *sd = _settings; sd->save.cmd != SL_END; sd++) {
		if (!SlIsObjectCurrentlyValid(sd->save.version_from, sd->save.version_to)) continue;
		if (prefilter != nullptr && strstr(sd->desc.name, prefilter) == nullptr) continue;
		char value[80];
		const void *ptr = GetVariableAddress(&GetGameSettings(), &sd->save);

		if (sd->desc.cmd == SDT_BOOLX) {
			seprintf(value, lastof(value), (*(const bool *)ptr != 0) ? "on" : "off");
		} else if (sd->desc.cmd == SDT_STRING) {
			seprintf(value, lastof(value), "%s", (GetVarMemType(sd->save.conv) == SLE_VAR_STRQ) ? *(const char * const *)ptr : (const char *)ptr);
		} else {
			seprintf(value, lastof(value), sd->desc.min < 0 ? "%d" : "%u", (int32)ReadValue(ptr, sd->save.conv));
		}
		IConsolePrintF(CC_DEFAULT, "%s = %s", sd->desc.name, value);
	}

	IConsolePrintF(CC_WARNING, "Use 'setting' command to change a value");
}

/**
 * Save and load handler for settings
 * @param osd SettingDesc struct containing all information
 * @param object can be either nullptr in which case we load global variables or
 * a pointer to a struct which is getting saved
 */
static void LoadSettings(const SettingDesc *osd, void *object)
{
	for (; osd->save.cmd != SL_END; osd++) {
		const SaveLoad *sld = &osd->save;
		void *ptr = GetVariableAddress(object, sld);

		if (!SlObjectMember(ptr, sld)) continue;
		if (IsNumericType(sld->conv)) Write_ValidateSetting(ptr, osd, ReadValue(ptr, sld->conv));
	}
}

/**
 * Save and load handler for settings
 * @param sd SettingDesc struct containing all information
 * @param object can be either nullptr in which case we load global variables or
 * a pointer to a struct which is getting saved
 */
static void SaveSettings(const SettingDesc *sd, void *object)
{
	/* We need to write the CH_RIFF header, but unfortunately can't call
	 * SlCalcLength() because we have a different format. So do this manually */
	const SettingDesc *i;
	size_t length = 0;
	for (i = sd; i->save.cmd != SL_END; i++) {
		length += SlCalcObjMemberLength(object, &i->save);
	}
	SlSetLength(length);

	for (i = sd; i->save.cmd != SL_END; i++) {
		void *ptr = GetVariableAddress(object, &i->save);
		SlObjectMember(ptr, &i->save);
	}
}

static void Load_OPTS()
{
	/* Copy over default setting since some might not get loaded in
	 * a networking environment. This ensures for example that the local
	 * autosave-frequency stays when joining a network-server */
	PrepareOldDiffCustom();
	LoadSettings(_gameopt_settings, &_settings_game);
	HandleOldDiffCustom(true);
}

static void Load_PATS()
{
	/* Copy over default setting since some might not get loaded in
	 * a networking environment. This ensures for example that the local
	 * currency setting stays when joining a network-server */
	LoadSettings(_settings, &_settings_game);
}

static void Check_PATS()
{
	LoadSettings(_settings, &_load_check_data.settings);
}

static void Save_PATS()
{
	SaveSettings(_settings, &_settings_game);
}

extern const ChunkHandler _setting_chunk_handlers[] = {
	{ 'OPTS', nullptr,      Load_OPTS, nullptr, nullptr,       CH_RIFF},
	{ 'PATS', Save_PATS, Load_PATS, nullptr, Check_PATS, CH_RIFF | CH_LAST},
};

static bool IsSignedVarMemType(VarType vt)
{
	switch (GetVarMemType(vt)) {
		case SLE_VAR_I8:
		case SLE_VAR_I16:
		case SLE_VAR_I32:
		case SLE_VAR_I64:
			return true;
	}
	return false;
}<|MERGE_RESOLUTION|>--- conflicted
+++ resolved
@@ -1129,7 +1129,6 @@
 	return true;
 }
 
-<<<<<<< HEAD
 static bool VerticalToolbarChanged(int32 p1)
 {
 	if (FindWindowByClass(WC_MAIN_TOOLBAR)) {
@@ -1137,12 +1136,13 @@
 		ShowVitalWindows();
 		ReInitAllWindows();
 	}
-=======
+	return true;
+}
+
 static bool SpriteZoomMinChanged(int32 p1) {
 	GfxClearSpriteCache();
 	/* Force all sprites to redraw at the new chosen zoom level */
 	MarkWholeScreenDirty();
->>>>>>> ad256b5c
 	return true;
 }
 
