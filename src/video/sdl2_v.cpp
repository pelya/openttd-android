--- conflicted
+++ resolved
@@ -815,15 +815,10 @@
 	SDL_GetWindowSize(this->sdl_window, &w, &h);
 
 	if (fullscreen) {
-<<<<<<< HEAD
-		SDL_GetWindowSize(this->sdl_window, &w, &h);
-
 #ifdef __EMSCRIPTEN__
 		EM_ASM( if (document.documentElement.requestFullscreen) { document.documentElement.requestFullscreen().then(() => {}).catch(err => {}); } );
 #endif
 
-=======
->>>>>>> 2ebc601d
 		/* Find fullscreen window size */
 		SDL_DisplayMode dm;
 		if (SDL_GetCurrentDisplayMode(0, &dm) < 0) {
