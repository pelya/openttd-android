--- conflicted
+++ resolved
@@ -512,11 +512,6 @@
 	if (!SDL_PollEvent(&ev)) return false;
 
 	switch (ev.type) {
-<<<<<<< HEAD
-		case SDL_MOUSEMOTION:
-			if (_cursor.UpdateCursorPosition(ev.motion.x, ev.motion.y, true)) {
-#ifndef __ANDROID__ // No mouse warping on Android, mouse strictly follows finger
-=======
 		case SDL_MOUSEMOTION: {
 			int32_t x = ev.motion.x;
 			int32_t y = ev.motion.y;
@@ -531,7 +526,7 @@
 			}
 
 			if (_cursor.UpdateCursorPosition(x, y)) {
->>>>>>> 7e457a36
+#ifndef __ANDROID__ // No mouse warping on Android, mouse strictly follows finger
 				SDL_WarpMouse(_cursor.pos.x, _cursor.pos.y);
 #endif
 			}
