/*
 * This file is part of OpenTTD.
 * OpenTTD is free software; you can redistribute it and/or modify it under the terms of the GNU General Public License as published by the Free Software Foundation, version 2.
 * OpenTTD is distributed in the hope that it will be useful, but WITHOUT ANY WARRANTY; without even the implied warranty of MERCHANTABILITY or FITNESS FOR A PARTICULAR PURPOSE.
 * See the GNU General Public License for more details. You should have received a copy of the GNU General Public License along with OpenTTD. If not, see <http://www.gnu.org/licenses/>.
 */

/** @file sdl_v.cpp Implementation of the SDL video driver. */

#ifdef WITH_SDL

#include "../stdafx.h"
#include "../openttd.h"
#include "../gfx_func.h"
#include "../rev.h"
#include "../blitter/factory.hpp"
#include "../network/network.h"
#include "../thread.h"
#include "../progress.h"
#include "../core/random_func.hpp"
#include "../core/math_func.hpp"
#include "../fileio_func.h"
#include "../framerate_type.h"
#include "../settings_type.h"
#include "../tilehighlight_func.h"
#include "../viewport_func.h"
#include "sdl_v.h"
#include <SDL.h>
<<<<<<< HEAD
#ifdef __ANDROID__
#include <SDL_screenkeyboard.h>
#include <SDL_android.h>
#endif
=======
#include <mutex>
#include <condition_variable>
#include <algorithm>
>>>>>>> a499e9ac

#include "../safeguards.h"

static FVideoDriver_SDL iFVideoDriver_SDL;

static SDL_Surface *_sdl_screen;
static SDL_Surface *_sdl_realscreen;
static bool _all_modes;

/** Whether the drawing is/may be done in a separate thread. */
static bool _draw_threaded;
/** Mutex to keep the access to the shared memory controlled. */
static std::recursive_mutex *_draw_mutex = nullptr;
/** Signal to draw the next frame. */
static std::condition_variable_any *_draw_signal = nullptr;
/** Should we keep continue drawing? */
static volatile bool _draw_continue;
static Palette _local_palette;

#define MAX_DIRTY_RECTS 100
static SDL_Rect _dirty_rects[MAX_DIRTY_RECTS];
static int _num_dirty_rects;
static int _use_hwpalette;
static int _requested_hwpalette; /* Did we request a HWPALETTE for the current video mode? */

static SDL_Joystick * _multitouch_device = NULL;
static Point _multitouch_second_point;

void VideoDriver_SDL::MakeDirty(int left, int top, int width, int height)
{
	if (_num_dirty_rects < MAX_DIRTY_RECTS) {
		_dirty_rects[_num_dirty_rects].x = left;
		_dirty_rects[_num_dirty_rects].y = top;
		_dirty_rects[_num_dirty_rects].w = width;
		_dirty_rects[_num_dirty_rects].h = height;
	}
	_num_dirty_rects++;
}

static void UpdatePalette(bool init = false)
{
	SDL_Color pal[256];

	for (int i = 0; i != _local_palette.count_dirty; i++) {
		pal[i].r = _local_palette.palette[_local_palette.first_dirty + i].r;
		pal[i].g = _local_palette.palette[_local_palette.first_dirty + i].g;
		pal[i].b = _local_palette.palette[_local_palette.first_dirty + i].b;
		pal[i].unused = 0;
	}

	SDL_SetColors(_sdl_screen, pal, _local_palette.first_dirty, _local_palette.count_dirty);

	if (_sdl_screen != _sdl_realscreen && init) {
		/* When using a shadow surface, also set our palette on the real screen. This lets SDL
		 * allocate as much colors (or approximations) as
		 * possible, instead of using only the default SDL
		 * palette. This allows us to get more colors exactly
		 * right and might allow using better approximations for
		 * other colors.
		 *
		 * Note that colors allocations are tried in-order, so
		 * this favors colors further up into the palette. Also
		 * note that if two colors from the same animation
		 * sequence are approximated using the same color, that
		 * animation will stop working.
		 *
		 * Since changing the system palette causes the colours
		 * to change right away, and allocations might
		 * drastically change, we can't use this for animation,
		 * since that could cause weird coloring between the
		 * palette change and the blitting below, so we only set
		 * the real palette during initialisation.
		 */
		SDL_SetColors(_sdl_realscreen, pal, _local_palette.first_dirty, _local_palette.count_dirty);
	}

	if (_sdl_screen != _sdl_realscreen && !init) {
		/* We're not using real hardware palette, but are letting SDL
		 * approximate the palette during shadow -> screen copy. To
		 * change the palette, we need to recopy the entire screen.
		 *
		 * Note that this operation can slow down the rendering
		 * considerably, especially since changing the shadow
		 * palette will need the next blit to re-detect the
		 * best mapping of shadow palette colors to real palette
		 * colors from scratch.
		 */
		SDL_BlitSurface(_sdl_screen, nullptr, _sdl_realscreen, nullptr);
		SDL_UpdateRect(_sdl_realscreen, 0, 0, 0, 0);
	}
}

static void InitPalette()
{
	_local_palette = _cur_palette;
	_local_palette.first_dirty = 0;
	_local_palette.count_dirty = 256;
	UpdatePalette(true);
}

static void CheckPaletteAnim()
{
	if (_cur_palette.count_dirty != 0) {
		Blitter *blitter = BlitterFactory::GetCurrentBlitter();

		switch (blitter->UsePaletteAnimation()) {
			case Blitter::PALETTE_ANIMATION_VIDEO_BACKEND:
				UpdatePalette();
				break;

			case Blitter::PALETTE_ANIMATION_BLITTER:
				blitter->PaletteAnimate(_local_palette);
				break;

			case Blitter::PALETTE_ANIMATION_NONE:
				break;

			default:
				NOT_REACHED();
		}
		_cur_palette.count_dirty = 0;
	}
}

static void DrawSurfaceToScreen()
{
	PerformanceMeasurer framerate(PFE_VIDEO);

	int n = _num_dirty_rects;
#ifdef __ANDROID__
	if (n == 0 && !_left_button_down) return; // We have to update the screen regularly to receive mouse_up event on Android
#else
	if (n == 0) return;
#endif

	_num_dirty_rects = 0;
	if (n > MAX_DIRTY_RECTS) {
		if (_sdl_screen != _sdl_realscreen) {
			SDL_BlitSurface(_sdl_screen, nullptr, _sdl_realscreen, nullptr);
		}
		SDL_UpdateRect(_sdl_realscreen, 0, 0, 0, 0);
	} else {
		if (_sdl_screen != _sdl_realscreen) {
			for (int i = 0; i < n; i++) {
				SDL_BlitSurface(_sdl_screen, &_dirty_rects[i], _sdl_realscreen, &_dirty_rects[i]);
			}
		}
		static SDL_Rect dummy_rect = { 0, 0, 8, 8 };
		if (n > 0) SDL_UpdateRects(_sdl_realscreen, n, _dirty_rects);
		else SDL_UpdateRects(_sdl_realscreen, 1, &dummy_rect);
	}
}

static void DrawSurfaceToScreenThread()
{
	/* First tell the main thread we're started */
	std::unique_lock<std::recursive_mutex> lock(*_draw_mutex);
	_draw_signal->notify_one();

	/* Now wait for the first thing to draw! */
	_draw_signal->wait(*_draw_mutex);

	while (_draw_continue) {
		CheckPaletteAnim();
		/* Then just draw and wait till we stop */
		DrawSurfaceToScreen();
		_draw_signal->wait(lock);
	}
}

static const Dimension _default_resolutions[] = {
	{ 640,  480},
	{ 800,  600},
	{1024,  768},
	{1152,  864},
	{1280,  800},
	{1280,  960},
	{1280, 1024},
	{1400, 1050},
	{1600, 1200},
	{1680, 1050},
	{1920, 1200}
};

static void GetVideoModes()
{
	SDL_Rect **modes = SDL_ListModes(nullptr, SDL_SWSURFACE | SDL_FULLSCREEN);
	if (modes == nullptr) usererror("sdl: no modes available");

	_resolutions.clear();

	_all_modes = (SDL_ListModes(nullptr, SDL_SWSURFACE | (_fullscreen ? SDL_FULLSCREEN : 0)) == (void*)-1);
	if (modes == (void*)-1) {
		for (uint i = 0; i < lengthof(_default_resolutions); i++) {
			if (SDL_VideoModeOK(_default_resolutions[i].width, _default_resolutions[i].height, 8, SDL_FULLSCREEN) != 0) {
				_resolutions.push_back(_default_resolutions[i]);
			}
		}
	} else {
		for (int i = 0; modes[i]; i++) {
			uint w = modes[i]->w;
			uint h = modes[i]->h;
			if (w < 640 || h < 480) continue; // reject too small resolutions
			if (std::find(_resolutions.begin(), _resolutions.end(), Dimension(w, h)) != _resolutions.end()) continue;
			_resolutions.emplace_back(w, h);
		}
<<<<<<< HEAD
		_num_resolutions = n;
#if !defined(__ANDROID__) // Android has native screen sizes first, do not sort them
		SortResolutions(_num_resolutions);
#endif
=======
		if (_resolutions.empty()) usererror("No usable screen resolutions found!\n");
		SortResolutions();
>>>>>>> a499e9ac
	}
}

static void GetAvailableVideoMode(uint *w, uint *h)
{
	/* All modes available? */
	if (_all_modes || _resolutions.empty()) return;

	/* Is the wanted mode among the available modes? */
	if (std::find(_resolutions.begin(), _resolutions.end(), Dimension(*w, *h)) != _resolutions.end()) return;

	/* Use the closest possible resolution */
	uint best = 0;
	uint delta = Delta(_resolutions[0].width, *w) * Delta(_resolutions[0].height, *h);
<<<<<<< HEAD
	if (*w <= 1) {
		delta = Delta(_resolutions[0].height, *h);
	}
	for (int i = 1; i != _num_resolutions; ++i) {
=======
	for (uint i = 1; i != _resolutions.size(); ++i) {
>>>>>>> a499e9ac
		uint newdelta = Delta(_resolutions[i].width, *w) * Delta(_resolutions[i].height, *h);
		if (*w <= 1) {
			newdelta = Delta(_resolutions[i].height, *h);
		}
		if (newdelta < delta) {
			best = i;
			delta = newdelta;
		}
	}
	*w = _resolutions[best].width;
	*h = _resolutions[best].height;
}

bool VideoDriver_SDL::CreateMainSurface(uint w, uint h)
{
	SDL_Surface *newscreen, *icon;
	char caption[50];
	int bpp = BlitterFactory::GetCurrentBlitter()->GetScreenDepth();
	bool want_hwpalette;

	GetAvailableVideoMode(&w, &h);

	DEBUG(driver, 1, "SDL: using mode %ux%ux%d", w, h, bpp);

	if (bpp == 0) usererror("Can't use a blitter that blits 0 bpp for normal visuals");

	char icon_path[MAX_PATH];
	if (FioFindFullPath(icon_path, lastof(icon_path), BASESET_DIR, "openttd.32.bmp") != nullptr) {
		/* Give the application an icon */
		icon = SDL_LoadBMP(icon_path);
		if (icon != nullptr) {
			/* Get the colourkey, which will be magenta */
			uint32 rgbmap = SDL_MapRGB(icon->format, 255, 0, 255);

			SDL_SetColorKey(icon, SDL_SRCCOLORKEY, rgbmap);
			SDL_WM_SetIcon(icon, nullptr);
			SDL_FreeSurface(icon);
		}
	}

	if (_use_hwpalette == 2) {
		/* Default is to autodetect when to use SDL_HWPALETTE.
		 * In this case, SDL_HWPALETTE is only used for 8bpp
		 * blitters in fullscreen.
		 *
		 * When using an 8bpp blitter on a 8bpp system in
		 * windowed mode with SDL_HWPALETTE, OpenTTD will claim
		 * the system palette, making all other applications
		 * get the wrong colours. In this case, we're better of
		 * trying to approximate the colors we need using system
		 * colors, using a shadow surface (see below).
		 *
		 * On a 32bpp system, SDL_HWPALETTE is ignored, so it
		 * doesn't matter what we do.
		 *
		 * When using a 32bpp blitter on a 8bpp system, setting
		 * SDL_HWPALETTE messes up rendering (at least on X11),
		 * so we don't do that. In this case, SDL takes care of
		 * color approximation using its own shadow surface
		 * (which we can't force in 8bpp on 8bpp mode,
		 * unfortunately).
		 */
		want_hwpalette = bpp == 8 && _fullscreen && _support8bpp == S8BPP_HARDWARE;
	} else {
		/* User specified a value manually */
		want_hwpalette = _use_hwpalette;
	}

	if (want_hwpalette) DEBUG(driver, 1, "SDL: requesting hardware palette");

	/* Free any previously allocated shadow surface */
	if (_sdl_screen != nullptr && _sdl_screen != _sdl_realscreen) SDL_FreeSurface(_sdl_screen);

	if (_sdl_realscreen != nullptr) {
		if (_requested_hwpalette != want_hwpalette) {
			/* SDL (at least the X11 driver), reuses the
			 * same window and palette settings when the bpp
			 * (and a few flags) are the same. Since we need
			 * to hwpalette value to change (in particular
			 * when switching between fullscreen and
			 * windowed), we restart the entire video
			 * subsystem to force creating a new window.
			 */
			DEBUG(driver, 0, "SDL: Restarting SDL video subsystem, to force hwpalette change");
			SDL_QuitSubSystem(SDL_INIT_VIDEO);
			SDL_InitSubSystem(SDL_INIT_VIDEO);
			ClaimMousePointer();
			SetupKeyboard();
		}
	}
	/* Remember if we wanted a hwpalette. We can't reliably query
	 * SDL for the SDL_HWPALETTE flag, since it might get set even
	 * though we didn't ask for it (when SDL creates a shadow
	 * surface, for example). */
	_requested_hwpalette = want_hwpalette;

	/* DO NOT CHANGE TO HWSURFACE, IT DOES NOT WORK */
	newscreen = SDL_SetVideoMode(w, h, bpp, SDL_SWSURFACE | (want_hwpalette ? SDL_HWPALETTE : 0) | (_fullscreen ? SDL_FULLSCREEN : SDL_RESIZABLE));
	if (newscreen == nullptr) {
		DEBUG(driver, 0, "SDL: Couldn't allocate a window to draw on");
		return false;
	}
	_sdl_realscreen = newscreen;

	if (bpp == 8 && (_sdl_realscreen->flags & SDL_HWPALETTE) != SDL_HWPALETTE) {
		/* Using an 8bpp blitter, if we didn't get a hardware
		 * palette (most likely because we didn't request one,
		 * see above), we'll have to set up a shadow surface to
		 * render on.
		 *
		 * Our palette will be applied to this shadow surface,
		 * while the real screen surface will use the shared
		 * system palette (which will partly contain our colors,
		 * but most likely will not have enough free color cells
		 * for all of our colors). SDL can use these two
		 * palettes at blit time to approximate colors used in
		 * the shadow surface using system colors automatically.
		 *
		 * Note that when using an 8bpp blitter on a 32bpp
		 * system, SDL will create an internal shadow surface.
		 * This shadow surface will have SDL_HWPALLETE set, so
		 * we won't create a second shadow surface in this case.
		 */
		DEBUG(driver, 1, "SDL: using shadow surface");
		newscreen = SDL_CreateRGBSurface(SDL_SWSURFACE, w, h, bpp, 0, 0, 0, 0);
		if (newscreen == nullptr) {
			DEBUG(driver, 0, "SDL: Couldn't allocate a shadow surface to draw on");
			return false;
		}
	}

	/* Delay drawing for this cycle; the next cycle will redraw the whole screen */
	_num_dirty_rects = 0;

	_screen.width = newscreen->w;
	_screen.height = newscreen->h;
	_screen.pitch = newscreen->pitch / (bpp / 8);
	_screen.dst_ptr = newscreen->pixels;
	_sdl_screen = newscreen;

	/* When in full screen, we will always have the mouse cursor
	 * within the window, even though SDL does not give us the
	 * appropriate event to know this. */
	if (_fullscreen) _cursor.in_window = true;

	Blitter *blitter = BlitterFactory::GetCurrentBlitter();
	blitter->PostResize();

	InitPalette();

	seprintf(caption, lastof(caption), "OpenTTD %s", _openttd_revision);
	SDL_WM_SetCaption(caption, caption);

	GameSizeChanged();

#ifdef __ANDROID__
	if (!_multitouch_device) {
		SDL_InitSubSystem(SDL_INIT_JOYSTICK);
		_multitouch_device = SDL_JoystickOpen(0);
	}
	SDL_ANDROID_SetSystemMousePointerVisible(0); // We have our own cursor, only works on Android N
#endif

	return true;
}

bool VideoDriver_SDL::ClaimMousePointer()
{
	SDL_ShowCursor(0);
	return true;
}

struct VkMapping {
#if SDL_VERSION_ATLEAST(1, 3, 0)
	SDL_Keycode vk_from;
#else
	uint16 vk_from;
#endif
	byte vk_count;
	byte map_to;
};

#define AS(x, z) {x, 0, z}
#define AM(x, y, z, w) {x, (byte)(y - x), z}

static const VkMapping _vk_mapping[] = {
	/* Pageup stuff + up/down */
	AM(SDLK_PAGEUP, SDLK_PAGEDOWN, WKC_PAGEUP, WKC_PAGEDOWN),
	AS(SDLK_UP,     WKC_UP),
	AS(SDLK_DOWN,   WKC_DOWN),
	AS(SDLK_LEFT,   WKC_LEFT),
	AS(SDLK_RIGHT,  WKC_RIGHT),

	AS(SDLK_HOME,   WKC_HOME),
	AS(SDLK_END,    WKC_END),

	AS(SDLK_INSERT, WKC_INSERT),
	AS(SDLK_DELETE, WKC_DELETE),

	/* Map letters & digits */
	AM(SDLK_a, SDLK_z, 'A', 'Z'),
	AM(SDLK_0, SDLK_9, '0', '9'),

	AS(SDLK_ESCAPE,    WKC_ESC),
	AS(SDLK_PAUSE,     WKC_PAUSE),
	AS(SDLK_BACKSPACE, WKC_BACKSPACE),

	AS(SDLK_SPACE,     WKC_SPACE),
	AS(SDLK_RETURN,    WKC_RETURN),
	AS(SDLK_TAB,       WKC_TAB),

	/* Function keys */
	AM(SDLK_F1, SDLK_F12, WKC_F1, WKC_F12),

	/* Numeric part. */
	AM(SDLK_KP0, SDLK_KP9, '0', '9'),
	AS(SDLK_KP_DIVIDE,   WKC_NUM_DIV),
	AS(SDLK_KP_MULTIPLY, WKC_NUM_MUL),
	AS(SDLK_KP_MINUS,    WKC_NUM_MINUS),
	AS(SDLK_KP_PLUS,     WKC_NUM_PLUS),
	AS(SDLK_KP_ENTER,    WKC_NUM_ENTER),
	AS(SDLK_KP_PERIOD,   WKC_NUM_DECIMAL),

	/* Other non-letter keys */
	AS(SDLK_SLASH,        WKC_SLASH),
	AS(SDLK_SEMICOLON,    WKC_SEMICOLON),
	AS(SDLK_EQUALS,       WKC_EQUALS),
	AS(SDLK_LEFTBRACKET,  WKC_L_BRACKET),
	AS(SDLK_BACKSLASH,    WKC_BACKSLASH),
	AS(SDLK_RIGHTBRACKET, WKC_R_BRACKET),

	AS(SDLK_QUOTE,   WKC_SINGLEQUOTE),
	AS(SDLK_COMMA,   WKC_COMMA),
	AS(SDLK_MINUS,   WKC_MINUS),
	AS(SDLK_PERIOD,  WKC_PERIOD)
};

static uint ConvertSdlKeyIntoMy(SDL_keysym *sym, WChar *character)
{
	const VkMapping *map;
	uint key = 0;

	for (map = _vk_mapping; map != endof(_vk_mapping); ++map) {
		if ((uint)(sym->sym - map->vk_from) <= map->vk_count) {
			key = sym->sym - map->vk_from + map->map_to;
			break;
		}
	}

	/* check scancode for BACKQUOTE key, because we want the key left of "1", not anything else (on non-US keyboards) */
#if defined(_WIN32) || defined(__OS2__)
	if (sym->scancode == 41) key = WKC_BACKQUOTE;
#elif defined(__APPLE__)
	if (sym->scancode == 10) key = WKC_BACKQUOTE;
#elif defined(__SVR4) && defined(__sun)
	if (sym->scancode == 60) key = WKC_BACKQUOTE;
	if (sym->scancode == 49) key = WKC_BACKSPACE;
#elif defined(__sgi__)
	if (sym->scancode == 22) key = WKC_BACKQUOTE;
#elif defined(__ANDROID__)
	if (sym->scancode == SDLK_BACKQUOTE) key = WKC_BACKQUOTE;
#else
	if (sym->scancode == 49) key = WKC_BACKQUOTE;
#endif

	/* META are the command keys on mac */
	if (sym->mod & KMOD_META)  key |= WKC_META;
	if (sym->mod & KMOD_SHIFT) key |= WKC_SHIFT;
	if (sym->mod & KMOD_CTRL)  key |= WKC_CTRL;
	if (sym->mod & KMOD_ALT)   key |= WKC_ALT;

	*character = sym->unicode;
	return key;
}

int VideoDriver_SDL::PollEvent()
{
	SDL_Event ev;

	if (!SDL_PollEvent(&ev)) return -2;

	switch (ev.type) {
		case SDL_MOUSEMOTION:
			if (_cursor.UpdateCursorPosition(ev.motion.x, ev.motion.y, true)) {
#ifndef __ANDROID__ // No mouse warping on Android, mouse strictly follows finger
				SDL_WarpMouse(_cursor.pos.x, _cursor.pos.y);
#endif
			}
			HandleMouseEvents();
			break;

		case SDL_MOUSEBUTTONDOWN:
			if (_rightclick_emulate && SDL_GetModState() & KMOD_CTRL) {
				ev.button.button = SDL_BUTTON_RIGHT;
			}

			switch (ev.button.button) {
				case SDL_BUTTON_LEFT:
					_left_button_down = true;
					break;

				case SDL_BUTTON_RIGHT:
					_right_button_down = true;
					_right_button_clicked = true;
					_right_button_down_pos.x = ev.motion.x;
					_right_button_down_pos.y = ev.motion.y;
					break;

#ifdef __ANDROID__
				case SDL_BUTTON_WHEELUP:
				case SDL_BUTTON_WHEELDOWN:
					_cursor.wheel += (ev.button.button == SDL_BUTTON_WHEELDOWN) ? 1 : -1;
					_right_button_down = false;
					// Center the mouse cursor between touch points
					SDL_GetMouseState(&_cursor.pos.x, &_cursor.pos.y);
					_cursor.pos.x = (_cursor.pos.x + _multitouch_second_point.x) / 2;
					_cursor.pos.y = (_cursor.pos.y + _multitouch_second_point.y) / 2;
					//_cursor.UpdateCursorPosition(_cursor.pos.x, _cursor.pos.y, false);
					break;
#else
				case SDL_BUTTON_WHEELUP:   _cursor.wheel--; break;
				case SDL_BUTTON_WHEELDOWN: _cursor.wheel++; break;
#endif

				default: break;
			}
			HandleMouseEvents();
			break;

		case SDL_MOUSEBUTTONUP:
			if (_rightclick_emulate) {
				_right_button_down = false;
				_left_button_down = false;
				_left_button_clicked = false;
			} else if (ev.button.button == SDL_BUTTON_LEFT) {
				_left_button_down = false;
				_left_button_clicked = false;
			} else if (ev.button.button == SDL_BUTTON_RIGHT) {
				_right_button_down = false;
			}
			HandleMouseEvents();
			break;
#ifndef __ANDROID__
		case SDL_ACTIVEEVENT:
			if (!(ev.active.state & SDL_APPMOUSEFOCUS)) break;

			if (ev.active.gain) { // mouse entered the window, enable cursor
				_cursor.in_window = true;
			} else {
				UndrawMouseCursor(); // mouse left the window, undraw cursor
				_cursor.in_window = false;
			}
			break;
#endif /* not __ANDROID__ */
		case SDL_QUIT:
			HandleExitGameRequest();
			break;

		case SDL_KEYDOWN: // Toggle full-screen on ALT + ENTER/F
			if ((ev.key.keysym.mod & (KMOD_ALT | KMOD_META)) &&
					(ev.key.keysym.sym == SDLK_RETURN || ev.key.keysym.sym == SDLK_f)) {
				ToggleFullScreen(!_fullscreen);
			} else {
				WChar character;
				uint keycode = ConvertSdlKeyIntoMy(&ev.key.keysym, &character);
				HandleKeypress(keycode, character);
#ifdef __ANDROID__
				if (ev.key.keysym.sym == SDLK_LCTRL || ev.key.keysym.sym == SDLK_RCTRL) {
					_ctrl_pressed = true;
				}
				if (ev.key.keysym.sym == SDLK_LSHIFT || ev.key.keysym.sym == SDLK_RSHIFT) {
					_shift_pressed = true;
				}
#endif
			}
			break;
		case SDL_KEYUP:
#ifdef __ANDROID__
			if (ev.key.keysym.sym == SDLK_LCTRL || ev.key.keysym.sym == SDLK_RCTRL) {
				_ctrl_pressed = false;
			}
			if (ev.key.keysym.sym == SDLK_LSHIFT || ev.key.keysym.sym == SDLK_RSHIFT) {
				_shift_pressed = false;
			}
#endif
			break;
#ifdef __ANDROID__
		case SDL_JOYBALLMOTION:
			if (ev.jball.which == 0 && ev.jball.ball == 1) {
				_multitouch_second_point.x = ev.jball.xrel;
				_multitouch_second_point.y = ev.jball.yrel;
			}
			break;
#endif /* not __ANDROID__ */
#ifndef __ANDROID__
		case SDL_VIDEORESIZE: {
			int w = max(ev.resize.w, 64);
			int h = max(ev.resize.h, 64);
			CreateMainSurface(w, h);
			break;
		}
#endif /* not __ANDROID__ */
		case SDL_VIDEOEXPOSE: {
			/* Force a redraw of the entire screen. Note
			 * that SDL 1.2 seems to do this automatically
			 * in most cases, but 1.3 / 2.0 does not. */
		        _num_dirty_rects = MAX_DIRTY_RECTS + 1;
			break;
		}
	}
	return -1;
}

const char *VideoDriver_SDL::Start(const char * const *parm)
{
	char buf[30];
	_use_hwpalette = GetDriverParamInt(parm, "hw_palette", 2);

	/* Just on the offchance the audio subsystem started before the video system,
	 * check whether any part of SDL has been initialised before getting here.
	 * Slightly duplicated with sound/sdl_s.cpp */
	int ret_code = 0;
	if (SDL_WasInit(SDL_INIT_EVERYTHING) == 0) {
		ret_code = SDL_Init(SDL_INIT_VIDEO | SDL_INIT_NOPARACHUTE);
	} else if (SDL_WasInit(SDL_INIT_VIDEO) == 0) {
		ret_code = SDL_InitSubSystem(SDL_INIT_VIDEO);
	}
	if (ret_code == -1) return SDL_GetError();

	GetVideoModes();
	if (!CreateMainSurface(_cur_resolution.width, _cur_resolution.height)) {
		return SDL_GetError();
	}

	SDL_VideoDriverName(buf, sizeof buf);
	DEBUG(driver, 1, "SDL: using driver '%s'", buf);

	MarkWholeScreenDirty();
	SetupKeyboard();

<<<<<<< HEAD
	_draw_threaded = GetDriverParam(parm, "no_threads") == NULL && GetDriverParam(parm, "no_thread") == NULL;
#ifdef __ANDROID__
	_draw_threaded = false;
#endif
=======
	_draw_threaded = GetDriverParam(parm, "no_threads") == nullptr && GetDriverParam(parm, "no_thread") == nullptr;
>>>>>>> a499e9ac

	return nullptr;
}

void VideoDriver_SDL::SetupKeyboard()
{
	SDL_EnableKeyRepeat(SDL_DEFAULT_REPEAT_DELAY, SDL_DEFAULT_REPEAT_INTERVAL);
	SDL_EnableUNICODE(1);
}

void VideoDriver_SDL::Stop()
{
	SDL_QuitSubSystem(SDL_INIT_VIDEO);
	if (SDL_WasInit(SDL_INIT_EVERYTHING) == 0) {
		SDL_Quit(); // If there's nothing left, quit SDL
	}
}

void VideoDriver_SDL::MainLoop()
{
	uint32 cur_ticks = SDL_GetTicks();
	uint32 last_cur_ticks = cur_ticks;
	uint32 next_tick = cur_ticks + MILLISECONDS_PER_TICK;
	uint32 mod;
	int numkeys;
	Uint8 *keys;

	CheckPaletteAnim();

	std::thread draw_thread;
	std::unique_lock<std::recursive_mutex> draw_lock;
	if (_draw_threaded) {
		/* Initialise the mutex first, because that's the thing we *need*
		 * directly in the newly created thread. */
		_draw_mutex = new std::recursive_mutex();
		if (_draw_mutex == nullptr) {
			_draw_threaded = false;
		} else {
			draw_lock = std::unique_lock<std::recursive_mutex>(*_draw_mutex);
			_draw_signal = new std::condition_variable_any();
			_draw_continue = true;

			_draw_threaded = StartNewThread(&draw_thread, "ottd:draw-sdl", &DrawSurfaceToScreenThread);

			/* Free the mutex if we won't be able to use it. */
			if (!_draw_threaded) {
				draw_lock.unlock();
				draw_lock.release();
				delete _draw_mutex;
				delete _draw_signal;
				_draw_mutex = nullptr;
				_draw_signal = nullptr;
			} else {
				/* Wait till the draw mutex has started itself. */
				_draw_signal->wait(*_draw_mutex);
			}
		}
	}

	DEBUG(driver, 1, "SDL: using %sthreads", _draw_threaded ? "" : "no ");

	for (;;) {
		uint32 prev_cur_ticks = cur_ticks; // to check for wrapping
		InteractiveRandom(); // randomness

		while (PollEvent() == -1) {}
		if (_exit_game) break;

		mod = SDL_GetModState();
#if SDL_VERSION_ATLEAST(1, 3, 0)
		keys = SDL_GetKeyboardState(&numkeys);
#else
		keys = SDL_GetKeyState(&numkeys);
#endif
#if defined(_DEBUG)
		if (_shift_pressed)
#else
		/* Speedup when pressing tab, except when using ALT+TAB
		 * to switch to another application */
#if SDL_VERSION_ATLEAST(1, 3, 0)
		if (keys[SDL_SCANCODE_TAB] && (mod & KMOD_ALT) == 0)
#else
		if (keys[SDLK_TAB] && (mod & KMOD_ALT) == 0)
#endif /* SDL_VERSION_ATLEAST(1, 3, 0) */
#endif /* defined(_DEBUG) */
		{
			if (!_networking && _game_mode != GM_MENU) _fast_forward |= 2;
		} else if (_fast_forward & 2) {
			_fast_forward = 0;
		}

		cur_ticks = SDL_GetTicks();
		if (cur_ticks >= next_tick || (_fast_forward && !_pause_mode) || cur_ticks < prev_cur_ticks) {
			_realtime_tick += cur_ticks - last_cur_ticks;
			last_cur_ticks = cur_ticks;
			next_tick = cur_ticks + MILLISECONDS_PER_TICK;

			bool old_ctrl_pressed = _ctrl_pressed;

#ifndef __ANDROID__
			_ctrl_pressed  = !!(mod & KMOD_CTRL);
			_shift_pressed = !!(mod & KMOD_SHIFT);
#endif

			/* determine which directional keys are down */
			_dirkeys =
#if SDL_VERSION_ATLEAST(1, 3, 0)
				(keys[SDL_SCANCODE_LEFT]  ? 1 : 0) |
				(keys[SDL_SCANCODE_UP]    ? 2 : 0) |
				(keys[SDL_SCANCODE_RIGHT] ? 4 : 0) |
				(keys[SDL_SCANCODE_DOWN]  ? 8 : 0);
#else
				(keys[SDLK_LEFT]  ? 1 : 0) |
				(keys[SDLK_UP]    ? 2 : 0) |
				(keys[SDLK_RIGHT] ? 4 : 0) |
				(keys[SDLK_DOWN]  ? 8 : 0);
#endif
			if (old_ctrl_pressed != _ctrl_pressed) HandleCtrlChanged();

			/* The gameloop is the part that can run asynchronously. The rest
			 * except sleeping can't. */
			if (_draw_mutex != nullptr) draw_lock.unlock();

			for (int i = (_fast_forward ? 5 : 1); i > 0; i--) {
				GameLoop();
			}

			if (_draw_mutex != nullptr) draw_lock.lock();

			UpdateWindows();
			_local_palette = _cur_palette;
		} else {
			/* Release the thread while sleeping */
			if (_draw_mutex != nullptr) draw_lock.unlock();
			CSleep(1);
			if (_draw_mutex != nullptr) draw_lock.lock();

			NetworkDrawChatMessage();
			DrawMouseCursor();
		}

		/* End of the critical part. */
		if (_draw_mutex != nullptr && !HasModalProgress()) {
			_draw_signal->notify_one();
		} else {
			/* Oh, we didn't have threads, then just draw unthreaded */
			CheckPaletteAnim();
			DrawSurfaceToScreen();
		}
	}

	if (_draw_mutex != nullptr) {
		_draw_continue = false;
		/* Sending signal if there is no thread blocked
		 * is very valid and results in noop */
		_draw_signal->notify_one();
		if (draw_lock.owns_lock()) draw_lock.unlock();
		draw_lock.release();
		draw_thread.join();

		delete _draw_mutex;
		delete _draw_signal;

		_draw_mutex = nullptr;
		_draw_signal = nullptr;
	}
}

bool VideoDriver_SDL::ChangeResolution(int w, int h)
{
	std::unique_lock<std::recursive_mutex> lock;
	if (_draw_mutex != nullptr) lock = std::unique_lock<std::recursive_mutex>(*_draw_mutex);

	return CreateMainSurface(w, h);
}

bool VideoDriver_SDL::ToggleFullscreen(bool fullscreen)
{
	std::unique_lock<std::recursive_mutex> lock;
	if (_draw_mutex != nullptr) lock = std::unique_lock<std::recursive_mutex>(*_draw_mutex);

	_fullscreen = fullscreen;
	GetVideoModes(); // get the list of available video modes
	bool ret = !_resolutions.empty() && CreateMainSurface(_cur_resolution.width, _cur_resolution.height);

	if (!ret) {
		/* switching resolution failed, put back full_screen to original status */
		_fullscreen ^= true;
	}

	return ret;
}

bool VideoDriver_SDL::AfterBlitterChange()
{
	return CreateMainSurface(_screen.width, _screen.height);
}

void VideoDriver_SDL::AcquireBlitterLock()
{
	if (_draw_mutex != nullptr) _draw_mutex->lock();
}

void VideoDriver_SDL::ReleaseBlitterLock()
{
	if (_draw_mutex != nullptr) _draw_mutex->unlock();
}

#endif /* WITH_SDL */<|MERGE_RESOLUTION|>--- conflicted
+++ resolved
@@ -26,16 +26,13 @@
 #include "../viewport_func.h"
 #include "sdl_v.h"
 #include <SDL.h>
-<<<<<<< HEAD
+#include <mutex>
+#include <condition_variable>
+#include <algorithm>
 #ifdef __ANDROID__
 #include <SDL_screenkeyboard.h>
 #include <SDL_android.h>
 #endif
-=======
-#include <mutex>
-#include <condition_variable>
-#include <algorithm>
->>>>>>> a499e9ac
 
 #include "../safeguards.h"
 
@@ -242,15 +239,10 @@
 			if (std::find(_resolutions.begin(), _resolutions.end(), Dimension(w, h)) != _resolutions.end()) continue;
 			_resolutions.emplace_back(w, h);
 		}
-<<<<<<< HEAD
-		_num_resolutions = n;
+		if (_resolutions.empty()) usererror("No usable screen resolutions found!\n");
 #if !defined(__ANDROID__) // Android has native screen sizes first, do not sort them
-		SortResolutions(_num_resolutions);
-#endif
-=======
-		if (_resolutions.empty()) usererror("No usable screen resolutions found!\n");
 		SortResolutions();
->>>>>>> a499e9ac
+#endif
 	}
 }
 
@@ -265,14 +257,10 @@
 	/* Use the closest possible resolution */
 	uint best = 0;
 	uint delta = Delta(_resolutions[0].width, *w) * Delta(_resolutions[0].height, *h);
-<<<<<<< HEAD
 	if (*w <= 1) {
 		delta = Delta(_resolutions[0].height, *h);
 	}
-	for (int i = 1; i != _num_resolutions; ++i) {
-=======
 	for (uint i = 1; i != _resolutions.size(); ++i) {
->>>>>>> a499e9ac
 		uint newdelta = Delta(_resolutions[i].width, *w) * Delta(_resolutions[i].height, *h);
 		if (*w <= 1) {
 			newdelta = Delta(_resolutions[i].height, *h);
@@ -713,14 +701,10 @@
 	MarkWholeScreenDirty();
 	SetupKeyboard();
 
-<<<<<<< HEAD
-	_draw_threaded = GetDriverParam(parm, "no_threads") == NULL && GetDriverParam(parm, "no_thread") == NULL;
+	_draw_threaded = GetDriverParam(parm, "no_threads") == nullptr && GetDriverParam(parm, "no_thread") == nullptr;
 #ifdef __ANDROID__
 	_draw_threaded = false;
 #endif
-=======
-	_draw_threaded = GetDriverParam(parm, "no_threads") == nullptr && GetDriverParam(parm, "no_thread") == nullptr;
->>>>>>> a499e9ac
 
 	return nullptr;
 }
