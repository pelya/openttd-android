/* $Id$ */

/*
 * This file is part of OpenTTD.
 * OpenTTD is free software; you can redistribute it and/or modify it under the terms of the GNU General Public License as published by the Free Software Foundation, version 2.
 * OpenTTD is distributed in the hope that it will be useful, but WITHOUT ANY WARRANTY; without even the implied warranty of MERCHANTABILITY or FITNESS FOR A PARTICULAR PURPOSE.
 * See the GNU General Public License for more details. You should have received a copy of the GNU General Public License along with OpenTTD. If not, see <http://www.gnu.org/licenses/>.
 */

/** @file company_gui.cpp %Company related GUIs. */

#include "stdafx.h"
#include "error.h"
#include "gui.h"
#include "window_gui.h"
#include "textbuf_gui.h"
#include "viewport_func.h"
#include "company_func.h"
#include "command_func.h"
#include "network/network.h"
#include "network/network_gui.h"
#include "network/network_func.h"
#include "newgrf.h"
#include "company_manager_face.h"
#include "strings_func.h"
#include "date_func.h"
#include "widgets/dropdown_type.h"
#include "tilehighlight_func.h"
#include "company_base.h"
#include "core/geometry_func.hpp"
#include "object_type.h"
#include "rail.h"
#include "engine_base.h"
#include "window_func.h"
#include "road_func.h"
#include "water.h"
#include "station_func.h"
<<<<<<< HEAD
#include "widget_type.h"
=======
#include "zoom_func.h"
>>>>>>> a8b57567

#include "widgets/company_widget.h"

#include "safeguards.h"


/** Company GUI constants. */
static const uint EXP_LINESPACE  = 2;      ///< Amount of vertical space for a horizontal (sub-)total line.
static const uint EXP_BLOCKSPACE = 10;     ///< Amount of vertical space between two blocks of numbers.

static void DoSelectCompanyManagerFace(Window *parent);
static void ShowCompanyInfrastructure(CompanyID company);

/** Standard unsorted list of expenses. */
static ExpensesType _expenses_list_1[] = {
	EXPENSES_CONSTRUCTION,
	EXPENSES_NEW_VEHICLES,
	EXPENSES_TRAIN_RUN,
	EXPENSES_ROADVEH_RUN,
	EXPENSES_AIRCRAFT_RUN,
	EXPENSES_SHIP_RUN,
	EXPENSES_PROPERTY,
	EXPENSES_TRAIN_INC,
	EXPENSES_ROADVEH_INC,
	EXPENSES_AIRCRAFT_INC,
	EXPENSES_SHIP_INC,
	EXPENSES_LOAN_INT,
	EXPENSES_OTHER,
};

/** Grouped list of expenses. */
static ExpensesType _expenses_list_2[] = {
	EXPENSES_TRAIN_INC,
	EXPENSES_ROADVEH_INC,
	EXPENSES_AIRCRAFT_INC,
	EXPENSES_SHIP_INC,
	INVALID_EXPENSES,
	EXPENSES_TRAIN_RUN,
	EXPENSES_ROADVEH_RUN,
	EXPENSES_AIRCRAFT_RUN,
	EXPENSES_SHIP_RUN,
	EXPENSES_PROPERTY,
	EXPENSES_LOAN_INT,
	INVALID_EXPENSES,
	EXPENSES_CONSTRUCTION,
	EXPENSES_NEW_VEHICLES,
	EXPENSES_OTHER,
	INVALID_EXPENSES,
};

/** Expense list container. */
struct ExpensesList {
	const ExpensesType *et;   ///< Expenses items.
	const uint length;        ///< Number of items in list.
	const uint num_subtotals; ///< Number of sub-totals in the list.

	ExpensesList(ExpensesType *et, int length, int num_subtotals) : et(et), length(length), num_subtotals(num_subtotals)
	{
	}

	uint GetHeight() const
	{
		/* heading + line + texts of expenses + sub-totals + total line + total text */
		return FONT_HEIGHT_NORMAL + EXP_LINESPACE + this->length * FONT_HEIGHT_NORMAL + num_subtotals * (EXP_BLOCKSPACE + EXP_LINESPACE) + EXP_LINESPACE + FONT_HEIGHT_NORMAL;
	}

	/** Compute width of the expenses categories in pixels. */
	uint GetCategoriesWidth() const
	{
		uint width = 0;
		bool invalid_expenses_measured = false; // Measure 'Total' width only once.
		for (uint i = 0; i < this->length; i++) {
			ExpensesType et = this->et[i];
			if (et == INVALID_EXPENSES) {
				if (!invalid_expenses_measured) {
					width = max(width, GetStringBoundingBox(STR_FINANCES_TOTAL_CAPTION).width);
					invalid_expenses_measured = true;
				}
			} else {
				width = max(width, GetStringBoundingBox(STR_FINANCES_SECTION_CONSTRUCTION + et).width);
			}
		}
		return width;
	}
};

static const ExpensesList _expenses_list_types[] = {
	ExpensesList(_expenses_list_1, lengthof(_expenses_list_1), 0),
	ExpensesList(_expenses_list_2, lengthof(_expenses_list_2), 3),
};

/**
 * Draw the expenses categories.
 * @param r Available space for drawing.
 * @note The environment must provide padding at the left and right of \a r.
 */
static void DrawCategories(const Rect &r)
{
	int y = r.top;

	DrawString(r.left, r.right, y, STR_FINANCES_EXPENDITURE_INCOME_TITLE, TC_FROMSTRING, SA_HOR_CENTER, true);
	y += FONT_HEIGHT_NORMAL + EXP_LINESPACE;

	int type = _settings_client.gui.expenses_layout;
	for (uint i = 0; i < _expenses_list_types[type].length; i++) {
		const ExpensesType et = _expenses_list_types[type].et[i];
		if (et == INVALID_EXPENSES) {
			y += EXP_LINESPACE;
			DrawString(r.left, r.right, y, STR_FINANCES_TOTAL_CAPTION, TC_FROMSTRING, SA_RIGHT);
			y += FONT_HEIGHT_NORMAL + EXP_BLOCKSPACE;
		} else {
			DrawString(r.left, r.right, y, STR_FINANCES_SECTION_CONSTRUCTION + et);
			y += FONT_HEIGHT_NORMAL;
		}
	}

	DrawString(r.left, r.right, y + EXP_LINESPACE, STR_FINANCES_TOTAL_CAPTION, TC_FROMSTRING, SA_RIGHT);
}

/**
 * Draw an amount of money.
 * @param amount Amount of money to draw,
 * @param left   Left coordinate of the space to draw in.
 * @param right  Right coordinate of the space to draw in.
 * @param top    Top coordinate of the space to draw in.
 */
static void DrawPrice(Money amount, int left, int right, int top)
{
	StringID str = STR_FINANCES_NEGATIVE_INCOME;
	if (amount < 0) {
		amount = -amount;
		str++;
	}
	SetDParam(0, amount);
	DrawString(left, right, top, str, TC_FROMSTRING, SA_RIGHT);
}

/**
 * Draw a column with prices.
 * @param r    Available space for drawing.
 * @param year Year being drawn.
 * @param tbl  Pointer to table of amounts for \a year.
 * @note The environment must provide padding at the left and right of \a r.
 */
static void DrawYearColumn(const Rect &r, int year, const Money (*tbl)[EXPENSES_END])
{
	int y = r.top;

	SetDParam(0, year);
	DrawString(r.left, r.right, y, STR_FINANCES_YEAR, TC_FROMSTRING, SA_RIGHT, true);
	y += FONT_HEIGHT_NORMAL + EXP_LINESPACE;

	Money sum = 0;
	Money subtotal = 0;
	int type = _settings_client.gui.expenses_layout;
	for (uint i = 0; i < _expenses_list_types[type].length; i++) {
		const ExpensesType et = _expenses_list_types[type].et[i];
		if (et == INVALID_EXPENSES) {
			Money cost = subtotal;
			subtotal = 0;
			GfxFillRect(r.left, y, r.right, y, PC_BLACK);
			y += EXP_LINESPACE;
			DrawPrice(cost, r.left, r.right, y);
			y += FONT_HEIGHT_NORMAL + EXP_BLOCKSPACE;
		} else {
			Money cost = (*tbl)[et];
			subtotal += cost;
			sum += cost;
			if (cost != 0) DrawPrice(cost, r.left, r.right, y);
			y += FONT_HEIGHT_NORMAL;
		}
	}

	GfxFillRect(r.left, y, r.right, y, PC_BLACK);
	y += EXP_LINESPACE;
	DrawPrice(sum, r.left, r.right, y);
}

static const NWidgetPart _nested_company_finances_widgets[] = {
	NWidget(NWID_HORIZONTAL),
		NWidget(WWT_CLOSEBOX, COLOUR_GREY),
		NWidget(WWT_CAPTION, COLOUR_GREY, WID_CF_CAPTION), SetDataTip(STR_FINANCES_CAPTION, STR_TOOLTIP_WINDOW_TITLE_DRAG_THIS),
		NWidget(WWT_IMGBTN, COLOUR_GREY, WID_CF_TOGGLE_SIZE), SetDataTip(SPR_LARGE_SMALL_WINDOW, STR_TOOLTIP_TOGGLE_LARGE_SMALL_WINDOW),
		NWidget(WWT_SHADEBOX, COLOUR_GREY),
		NWidget(WWT_STICKYBOX, COLOUR_GREY),
	EndContainer(),
	NWidget(NWID_SELECTION, INVALID_COLOUR, WID_CF_SEL_PANEL),
		NWidget(WWT_PANEL, COLOUR_GREY),
			NWidget(NWID_HORIZONTAL), SetPadding(WD_FRAMERECT_TOP, WD_FRAMERECT_RIGHT, WD_FRAMERECT_BOTTOM, WD_FRAMERECT_LEFT), SetPIP(0, 9, 0),
				NWidget(WWT_EMPTY, COLOUR_GREY, WID_CF_EXPS_CATEGORY), SetMinimalSize(120, 0), SetFill(0, 0),
				NWidget(WWT_EMPTY, COLOUR_GREY, WID_CF_EXPS_PRICE1), SetMinimalSize(86, 0), SetFill(0, 0),
				NWidget(WWT_EMPTY, COLOUR_GREY, WID_CF_EXPS_PRICE2), SetMinimalSize(86, 0), SetFill(0, 0),
				NWidget(WWT_EMPTY, COLOUR_GREY, WID_CF_EXPS_PRICE3), SetMinimalSize(86, 0), SetFill(0, 0),
			EndContainer(),
		EndContainer(),
	EndContainer(),
	NWidget(WWT_PANEL, COLOUR_GREY),
		NWidget(NWID_HORIZONTAL), SetPadding(WD_FRAMERECT_TOP, WD_FRAMERECT_RIGHT, WD_FRAMERECT_BOTTOM, WD_FRAMERECT_LEFT),
			NWidget(NWID_VERTICAL), // Vertical column with 'bank balance', 'loan'
				NWidget(WWT_TEXT, COLOUR_GREY), SetDataTip(STR_FINANCES_BANK_BALANCE_TITLE, STR_NULL), SetFill(1, 0),
				NWidget(WWT_TEXT, COLOUR_GREY), SetDataTip(STR_FINANCES_LOAN_TITLE, STR_NULL), SetFill(1, 0),
				NWidget(NWID_SPACER), SetFill(0, 1),
			EndContainer(),
			NWidget(NWID_SPACER), SetFill(0, 0), SetMinimalSize(30, 0),
			NWidget(NWID_VERTICAL), // Vertical column with bank balance amount, loan amount, and total.
				NWidget(WWT_TEXT, COLOUR_GREY, WID_CF_BALANCE_VALUE), SetDataTip(STR_NULL, STR_NULL),
				NWidget(WWT_TEXT, COLOUR_GREY, WID_CF_LOAN_VALUE), SetDataTip(STR_NULL, STR_NULL),
				NWidget(WWT_EMPTY, COLOUR_GREY, WID_CF_LOAN_LINE), SetMinimalSize(0, 2), SetFill(1, 0),
				NWidget(WWT_TEXT, COLOUR_GREY, WID_CF_TOTAL_VALUE), SetDataTip(STR_NULL, STR_NULL),
			EndContainer(),
			NWidget(NWID_SELECTION, INVALID_COLOUR, WID_CF_SEL_MAXLOAN),
				NWidget(NWID_HORIZONTAL),
					NWidget(NWID_SPACER), SetFill(0, 1), SetMinimalSize(25, 0),
					NWidget(NWID_VERTICAL), // Max loan information
						NWidget(WWT_EMPTY, COLOUR_GREY, WID_CF_MAXLOAN_GAP), SetFill(0, 0),
						NWidget(WWT_TEXT, COLOUR_GREY, WID_CF_MAXLOAN_VALUE), SetDataTip(STR_FINANCES_MAX_LOAN, STR_NULL),
						NWidget(NWID_SPACER), SetFill(0, 1),
					EndContainer(),
				EndContainer(),
			EndContainer(),
			NWidget(NWID_SPACER), SetFill(1, 1),
		EndContainer(),
	EndContainer(),
	NWidget(NWID_SELECTION, INVALID_COLOUR, WID_CF_SEL_BUTTONS),
		NWidget(NWID_HORIZONTAL, NC_EQUALSIZE),
			NWidget(WWT_PUSHTXTBTN, COLOUR_GREY, WID_CF_INCREASE_LOAN), SetFill(1, 0), SetDataTip(STR_FINANCES_BORROW_BUTTON, STR_FINANCES_BORROW_TOOLTIP),
			NWidget(WWT_PUSHTXTBTN, COLOUR_GREY, WID_CF_REPAY_LOAN), SetFill(1, 0), SetDataTip(STR_FINANCES_REPAY_BUTTON, STR_FINANCES_REPAY_TOOLTIP),
			NWidget(WWT_PUSHTXTBTN, COLOUR_GREY, WID_CF_INFRASTRUCTURE), SetFill(1, 0), SetDataTip(STR_FINANCES_INFRASTRUCTURE_BUTTON, STR_COMPANY_VIEW_INFRASTRUCTURE_TOOLTIP),
		EndContainer(),
	EndContainer(),
};

/**
 * Window class displaying the company finances.
 * @todo #money_width should be calculated dynamically.
 */
struct CompanyFinancesWindow : Window {
	static Money max_money; ///< The maximum amount of money a company has had this 'run'
	bool small;             ///< Window is toggled to 'small'.

	CompanyFinancesWindow(WindowDesc *desc, CompanyID company) : Window(desc)
	{
		this->small = false;
		this->CreateNestedTree();
		this->SetupWidgets();
		this->FinishInitNested(company);

		this->owner = (Owner)this->window_number;
	}

	virtual void SetStringParameters(int widget) const
	{
		switch (widget) {
			case WID_CF_CAPTION:
				SetDParam(0, (CompanyID)this->window_number);
				SetDParam(1, (CompanyID)this->window_number);
				break;

			case WID_CF_MAXLOAN_VALUE:
				SetDParam(0, _economy.max_loan);
				break;

			case WID_CF_INCREASE_LOAN:
			case WID_CF_REPAY_LOAN:
				SetDParam(0, LOAN_INTERVAL);
				break;
		}
	}

	virtual void UpdateWidgetSize(int widget, Dimension *size, const Dimension &padding, Dimension *fill, Dimension *resize)
	{
		int type = _settings_client.gui.expenses_layout;
		switch (widget) {
			case WID_CF_EXPS_CATEGORY:
				size->width  = _expenses_list_types[type].GetCategoriesWidth();
				size->height = _expenses_list_types[type].GetHeight();
				break;

			case WID_CF_EXPS_PRICE1:
			case WID_CF_EXPS_PRICE2:
			case WID_CF_EXPS_PRICE3:
				size->height = _expenses_list_types[type].GetHeight();
				/* FALL THROUGH */
			case WID_CF_BALANCE_VALUE:
			case WID_CF_LOAN_VALUE:
			case WID_CF_TOTAL_VALUE:
				SetDParamMaxValue(0, CompanyFinancesWindow::max_money);
				size->width = max(GetStringBoundingBox(STR_FINANCES_NEGATIVE_INCOME).width, GetStringBoundingBox(STR_FINANCES_POSITIVE_INCOME).width) + padding.width;
				break;

			case WID_CF_MAXLOAN_GAP:
				size->height = FONT_HEIGHT_NORMAL;
				break;
		}
	}

	virtual void DrawWidget(const Rect &r, int widget) const
	{
		switch (widget) {
			case WID_CF_EXPS_CATEGORY:
				DrawCategories(r);
				break;

			case WID_CF_EXPS_PRICE1:
			case WID_CF_EXPS_PRICE2:
			case WID_CF_EXPS_PRICE3: {
				const Company *c = Company::Get((CompanyID)this->window_number);
				int age = min(_cur_year - c->inaugurated_year, 2);
				int wid_offset = widget - WID_CF_EXPS_PRICE1;
				if (wid_offset <= age) {
					DrawYearColumn(r, _cur_year - (age - wid_offset), c->yearly_expenses + (age - wid_offset));
				}
				break;
			}

			case WID_CF_BALANCE_VALUE: {
				const Company *c = Company::Get((CompanyID)this->window_number);
				SetDParam(0, c->money);
				DrawString(r.left, r.right, r.top, STR_FINANCES_TOTAL_CURRENCY, TC_FROMSTRING, SA_RIGHT);
				break;
			}

			case WID_CF_LOAN_VALUE: {
				const Company *c = Company::Get((CompanyID)this->window_number);
				SetDParam(0, c->current_loan);
				DrawString(r.left, r.right, r.top, STR_FINANCES_TOTAL_CURRENCY, TC_FROMSTRING, SA_RIGHT);
				break;
			}

			case WID_CF_TOTAL_VALUE: {
				const Company *c = Company::Get((CompanyID)this->window_number);
				SetDParam(0, c->money - c->current_loan);
				DrawString(r.left, r.right, r.top, STR_FINANCES_TOTAL_CURRENCY, TC_FROMSTRING, SA_RIGHT);
				break;
			}

			case WID_CF_LOAN_LINE:
				GfxFillRect(r.left, r.top, r.right, r.top, PC_BLACK);
				break;
		}
	}

	/**
	 * Setup the widgets in the nested tree, such that the finances window is displayed properly.
	 * @note After setup, the window must be (re-)initialized.
	 */
	void SetupWidgets()
	{
		int plane = this->small ? SZSP_NONE : 0;
		this->GetWidget<NWidgetStacked>(WID_CF_SEL_PANEL)->SetDisplayedPlane(plane);
		this->GetWidget<NWidgetStacked>(WID_CF_SEL_MAXLOAN)->SetDisplayedPlane(plane);

		CompanyID company = (CompanyID)this->window_number;
		plane = (company != _local_company) ? SZSP_NONE : 0;
		this->GetWidget<NWidgetStacked>(WID_CF_SEL_BUTTONS)->SetDisplayedPlane(plane);
	}

	virtual void OnPaint()
	{
		if (!this->IsShaded()) {
			if (!this->small) {
				/* Check that the expenses panel height matches the height needed for the layout. */
				int type = _settings_client.gui.expenses_layout;
				if (_expenses_list_types[type].GetHeight() != this->GetWidget<NWidgetBase>(WID_CF_EXPS_CATEGORY)->current_y) {
					this->SetupWidgets();
					this->ReInit();
					return;
				}
			}

			/* Check that the loan buttons are shown only when the user owns the company. */
			CompanyID company = (CompanyID)this->window_number;
			int req_plane = (company != _local_company) ? SZSP_NONE : 0;
			if (req_plane != this->GetWidget<NWidgetStacked>(WID_CF_SEL_BUTTONS)->shown_plane) {
				this->SetupWidgets();
				this->ReInit();
				return;
			}

			const Company *c = Company::Get(company);
			this->SetWidgetDisabledState(WID_CF_INCREASE_LOAN, c->current_loan == _economy.max_loan); // Borrow button only shows when there is any more money to loan.
			this->SetWidgetDisabledState(WID_CF_REPAY_LOAN, company != _local_company || c->current_loan == 0); // Repay button only shows when there is any more money to repay.
		}

		this->DrawWidgets();
	}

	virtual void OnClick(Point pt, int widget, int click_count)
	{
		switch (widget) {
			case WID_CF_TOGGLE_SIZE: // toggle size
				this->small = !this->small;
				this->SetupWidgets();
				if (this->IsShaded()) {
					/* Finances window is not resizable, so size hints given during unshading have no effect
					 * on the changed appearance of the window. */
					this->SetShaded(false);
				} else {
					this->ReInit();
				}
				break;

			case WID_CF_INCREASE_LOAN: // increase loan
				DoCommandP(0, 0, _ctrl_pressed, CMD_INCREASE_LOAN | CMD_MSG(STR_ERROR_CAN_T_BORROW_ANY_MORE_MONEY));
				break;

			case WID_CF_REPAY_LOAN: // repay loan
				DoCommandP(0, 0, _ctrl_pressed, CMD_DECREASE_LOAN | CMD_MSG(STR_ERROR_CAN_T_REPAY_LOAN));
				break;

			case WID_CF_INFRASTRUCTURE: // show infrastructure details
				ShowCompanyInfrastructure((CompanyID)this->window_number);
				break;
		}
	}

	virtual void OnHundredthTick()
	{
		const Company *c = Company::Get((CompanyID)this->window_number);
		if (c->money > CompanyFinancesWindow::max_money) {
			CompanyFinancesWindow::max_money = max(c->money * 2, CompanyFinancesWindow::max_money * 4);
			this->SetupWidgets();
			this->ReInit();
		}
	}
};

/** First conservative estimate of the maximum amount of money */
Money CompanyFinancesWindow::max_money = INT32_MAX;

static WindowDesc _company_finances_desc(
	WDP_AUTO, "company_finances", 0, 0,
	WC_FINANCES, WC_NONE,
	0,
	_nested_company_finances_widgets, lengthof(_nested_company_finances_widgets)
);

/**
 * Open the finances window of a company.
 * @param company Company to show finances of.
 * @pre is company a valid company.
 */
void ShowCompanyFinances(CompanyID company)
{
	if (!Company::IsValidID(company)) return;
	if (BringWindowToFrontById(WC_FINANCES, company)) return;

	new CompanyFinancesWindow(&_company_finances_desc, company);
}

/* List of colours for the livery window */
static const StringID _colour_dropdown[] = {
	STR_COLOUR_DARK_BLUE,
	STR_COLOUR_PALE_GREEN,
	STR_COLOUR_PINK,
	STR_COLOUR_YELLOW,
	STR_COLOUR_RED,
	STR_COLOUR_LIGHT_BLUE,
	STR_COLOUR_GREEN,
	STR_COLOUR_DARK_GREEN,
	STR_COLOUR_BLUE,
	STR_COLOUR_CREAM,
	STR_COLOUR_MAUVE,
	STR_COLOUR_PURPLE,
	STR_COLOUR_ORANGE,
	STR_COLOUR_BROWN,
	STR_COLOUR_GREY,
	STR_COLOUR_WHITE,
};

/* Association of liveries to livery classes */
static const LiveryClass _livery_class[LS_END] = {
	LC_OTHER,
	LC_RAIL, LC_RAIL, LC_RAIL, LC_RAIL, LC_RAIL, LC_RAIL, LC_RAIL, LC_RAIL, LC_RAIL, LC_RAIL, LC_RAIL, LC_RAIL, LC_RAIL,
	LC_ROAD, LC_ROAD,
	LC_SHIP, LC_SHIP,
	LC_AIRCRAFT, LC_AIRCRAFT, LC_AIRCRAFT,
	LC_ROAD, LC_ROAD,
};

class DropDownListColourItem : public DropDownListItem {
public:
	DropDownListColourItem(int result, bool masked) : DropDownListItem(result, masked) {}

	virtual ~DropDownListColourItem() {}

	StringID String() const
	{
		return _colour_dropdown[this->result];
	}

	uint Height(uint width) const
	{
<<<<<<< HEAD
		return GetMinSizing(NWST_STEP, max(FONT_HEIGHT_NORMAL, 14));
=======
		return max(FONT_HEIGHT_NORMAL, ScaleGUITrad(12) + 2);
>>>>>>> a8b57567
	}

	bool Selectable() const
	{
		return true;
	}

	void Draw(int left, int right, int top, int bottom, bool sel, int bg_colour) const
	{
		bool rtl = _current_text_dir == TD_RTL;
		int height = bottom - top;
		int icon_y_offset = height / 2;
		int text_y_offset = (height - FONT_HEIGHT_NORMAL) / 2 + 1;
		DrawSprite(SPR_VEH_BUS_SIDE_VIEW, PALETTE_RECOLOUR_START + this->result,
				rtl ? right - 2 - ScaleGUITrad(14) : left + ScaleGUITrad(14) + 2,
				top + icon_y_offset);
		DrawString(rtl ? left + 2 : left + ScaleGUITrad(28) + 4,
				rtl ? right - ScaleGUITrad(28) - 4 : right - 2,
				top + text_y_offset, this->String(), sel ? TC_WHITE : TC_BLACK);
	}
};

/** Company livery colour scheme window. */
struct SelectCompanyLiveryWindow : public Window {
private:
	uint32 sel;
	LiveryClass livery_class;
	Dimension square;
	Dimension box;
	uint line_height;

	void ShowColourDropDownMenu(uint32 widget)
	{
		uint32 used_colours = 0;
		const Livery *livery;
		LiveryScheme scheme;

		/* Disallow other company colours for the primary colour */
		if (HasBit(this->sel, LS_DEFAULT) && widget == WID_SCL_PRI_COL_DROPDOWN) {
			const Company *c;
			FOR_ALL_COMPANIES(c) {
				if (c->index != _local_company) SetBit(used_colours, c->colour);
			}
		}

		/* Get the first selected livery to use as the default dropdown item */
		for (scheme = LS_BEGIN; scheme < LS_END; scheme++) {
			if (HasBit(this->sel, scheme)) break;
		}
		if (scheme == LS_END) scheme = LS_DEFAULT;
		livery = &Company::Get((CompanyID)this->window_number)->livery[scheme];

		DropDownList *list = new DropDownList();
		for (uint i = 0; i < lengthof(_colour_dropdown); i++) {
			*list->Append() = new DropDownListColourItem(i, HasBit(used_colours, i));
		}

		ShowDropDownList(this, list, widget == WID_SCL_PRI_COL_DROPDOWN ? livery->colour1 : livery->colour2, widget);
	}

public:
	SelectCompanyLiveryWindow(WindowDesc *desc, CompanyID company) : Window(desc)
	{
		this->livery_class = LC_OTHER;
		this->sel = 1;

		this->square = GetSpriteSize(SPR_SQUARE);
		this->box    = maxdim(GetSpriteSize(SPR_BOX_CHECKED), GetSpriteSize(SPR_BOX_EMPTY));
		this->line_height = max(max(this->square.height, this->box.height), (uint)FONT_HEIGHT_NORMAL) + 4;

		this->InitNested(company);
		this->owner = company;
		this->LowerWidget(WID_SCL_CLASS_GENERAL);
		this->InvalidateData(1);
	}

	virtual void UpdateWidgetSize(int widget, Dimension *size, const Dimension &padding, Dimension *fill, Dimension *resize)
	{
		switch (widget) {
			case WID_SCL_SPACER_DROPDOWN: {
				/* The matrix widget below needs enough room to print all the schemes. */
				Dimension d = {0, 0};
				for (LiveryScheme scheme = LS_DEFAULT; scheme < LS_END; scheme++) {
					d = maxdim(d, GetStringBoundingBox(STR_LIVERY_DEFAULT + scheme));
				}
				size->width = max(size->width, 5 + this->box.width + d.width + WD_FRAMERECT_RIGHT);
				break;
			}

			case WID_SCL_MATRIX: {
				uint livery_height = 0;
				for (LiveryScheme scheme = LS_DEFAULT; scheme < LS_END; scheme++) {
					if (_livery_class[scheme] == this->livery_class && HasBit(_loaded_newgrf_features.used_liveries, scheme)) {
						livery_height++;
					}
				}
				size->height = livery_height * this->line_height;
				this->GetWidget<NWidgetCore>(WID_SCL_MATRIX)->widget_data = (livery_height << MAT_ROW_START) | (1 << MAT_COL_START);
				break;
			}

			case WID_SCL_SEC_COL_DROPDOWN:
				if (!_loaded_newgrf_features.has_2CC) {
					size->width = 0;
					break;
				}
				/* FALL THROUGH */
			case WID_SCL_PRI_COL_DROPDOWN: {
				int padding = this->square.width + NWidgetScrollbar::GetVerticalDimension().width + 10;
				for (const StringID *id = _colour_dropdown; id != endof(_colour_dropdown); id++) {
					size->width = max(size->width, GetStringBoundingBox(*id).width + padding);
				}
				break;
			}
		}
	}

	virtual void OnPaint()
	{
		/* Disable dropdown controls if no scheme is selected */
		this->SetWidgetDisabledState(WID_SCL_PRI_COL_DROPDOWN, this->sel == 0);
		this->SetWidgetDisabledState(WID_SCL_SEC_COL_DROPDOWN, this->sel == 0);

		this->DrawWidgets();
	}

	virtual void SetStringParameters(int widget) const
	{
		switch (widget) {
			case WID_SCL_PRI_COL_DROPDOWN:
			case WID_SCL_SEC_COL_DROPDOWN: {
				const Company *c = Company::Get((CompanyID)this->window_number);
				LiveryScheme scheme = LS_DEFAULT;

				if (this->sel != 0) {
					for (scheme = LS_BEGIN; scheme < LS_END; scheme++) {
						if (HasBit(this->sel, scheme)) break;
					}
					if (scheme == LS_END) scheme = LS_DEFAULT;
				}
				SetDParam(0, STR_COLOUR_DARK_BLUE + ((widget == WID_SCL_PRI_COL_DROPDOWN) ? c->livery[scheme].colour1 : c->livery[scheme].colour2));
				break;
			}
		}
	}

	virtual void DrawWidget(const Rect &r, int widget) const
	{
		if (widget != WID_SCL_MATRIX) return;

		bool rtl = _current_text_dir == TD_RTL;

		/* Horizontal coordinates of scheme name column. */
		const NWidgetBase *nwi = this->GetWidget<NWidgetBase>(WID_SCL_SPACER_DROPDOWN);
		int sch_left = nwi->pos_x;
		int sch_right = sch_left + nwi->current_x - 1;
		/* Horizontal coordinates of first dropdown. */
		nwi = this->GetWidget<NWidgetBase>(WID_SCL_PRI_COL_DROPDOWN);
		int pri_left = nwi->pos_x;
		int pri_right = pri_left + nwi->current_x - 1;
		/* Horizontal coordinates of second dropdown. */
		nwi = this->GetWidget<NWidgetBase>(WID_SCL_SEC_COL_DROPDOWN);
		int sec_left = nwi->pos_x;
		int sec_right = sec_left + nwi->current_x - 1;

		int text_left  = (rtl ? (uint)WD_FRAMERECT_LEFT : (this->box.width + 5));
		int text_right = (rtl ? (this->box.width + 5) : (uint)WD_FRAMERECT_RIGHT);

		int box_offs    = (this->line_height - this->box.height) / 2;
		int square_offs = (this->line_height - this->square.height) / 2 + 1;
		int text_offs   = (this->line_height - FONT_HEIGHT_NORMAL) / 2 + 1;

		int y = r.top;
		const Company *c = Company::Get((CompanyID)this->window_number);
		for (LiveryScheme scheme = LS_DEFAULT; scheme < LS_END; scheme++) {
			if (_livery_class[scheme] == this->livery_class && HasBit(_loaded_newgrf_features.used_liveries, scheme)) {
				bool sel = HasBit(this->sel, scheme) != 0;

				/* Optional check box + scheme name. */
				if (scheme != LS_DEFAULT) {
					DrawSprite(c->livery[scheme].in_use ? SPR_BOX_CHECKED : SPR_BOX_EMPTY, PAL_NONE, (rtl ? sch_right - (this->box.width + 5) + WD_FRAMERECT_RIGHT : sch_left) + WD_FRAMERECT_LEFT, y + box_offs);
				}
				DrawString(sch_left + text_left, sch_right - text_right, y + text_offs, STR_LIVERY_DEFAULT + scheme, sel ? TC_WHITE : TC_BLACK);

				/* Text below the first dropdown. */
				DrawSprite(SPR_SQUARE, GENERAL_SPRITE_COLOUR(c->livery[scheme].colour1), (rtl ? pri_right - (this->box.width + 5) + WD_FRAMERECT_RIGHT : pri_left) + WD_FRAMERECT_LEFT, y + square_offs);
				DrawString(pri_left + text_left, pri_right - text_right, y + text_offs, STR_COLOUR_DARK_BLUE + c->livery[scheme].colour1, sel ? TC_WHITE : TC_GOLD);

				/* Text below the second dropdown. */
				if (sec_right > sec_left) { // Second dropdown has non-zero size.
					DrawSprite(SPR_SQUARE, GENERAL_SPRITE_COLOUR(c->livery[scheme].colour2), (rtl ? sec_right - (this->box.width + 5) + WD_FRAMERECT_RIGHT : sec_left) + WD_FRAMERECT_LEFT, y + square_offs);
					DrawString(sec_left + text_left, sec_right - text_right, y + text_offs, STR_COLOUR_DARK_BLUE + c->livery[scheme].colour2, sel ? TC_WHITE : TC_GOLD);
				}

				y += this->line_height;
			}
		}
	}

	virtual void OnClick(Point pt, int widget, int click_count)
	{
		switch (widget) {
			/* Livery Class buttons */
			case WID_SCL_CLASS_GENERAL:
			case WID_SCL_CLASS_RAIL:
			case WID_SCL_CLASS_ROAD:
			case WID_SCL_CLASS_SHIP:
			case WID_SCL_CLASS_AIRCRAFT:
				this->RaiseWidget(this->livery_class + WID_SCL_CLASS_GENERAL);
				this->livery_class = (LiveryClass)(widget - WID_SCL_CLASS_GENERAL);
				this->LowerWidget(this->livery_class + WID_SCL_CLASS_GENERAL);

				/* Select the first item in the list */
				this->sel = 0;
				for (LiveryScheme scheme = LS_DEFAULT; scheme < LS_END; scheme++) {
					if (_livery_class[scheme] == this->livery_class && HasBit(_loaded_newgrf_features.used_liveries, scheme)) {
						this->sel = 1 << scheme;
						break;
					}
				}

				this->ReInit();
				break;

			case WID_SCL_PRI_COL_DROPDOWN: // First colour dropdown
				ShowColourDropDownMenu(WID_SCL_PRI_COL_DROPDOWN);
				break;

			case WID_SCL_SEC_COL_DROPDOWN: // Second colour dropdown
				ShowColourDropDownMenu(WID_SCL_SEC_COL_DROPDOWN);
				break;

			case WID_SCL_MATRIX: {
				const NWidgetBase *wid = this->GetWidget<NWidgetBase>(WID_SCL_MATRIX);
				LiveryScheme j = (LiveryScheme)((pt.y - wid->pos_y) / this->line_height);

				for (LiveryScheme scheme = LS_BEGIN; scheme <= j; scheme++) {
					if (_livery_class[scheme] != this->livery_class || !HasBit(_loaded_newgrf_features.used_liveries, scheme)) j++;
					if (scheme >= LS_END) return;
				}
				if (j >= LS_END) return;

				/* If clicking on the left edge, toggle using the livery */
				if (_current_text_dir == TD_RTL ? pt.x - wid->pos_x > wid->current_x - (this->box.width + 5) : pt.x - wid->pos_x < (this->box.width + 5)) {
					DoCommandP(0, j | (2 << 8), !Company::Get((CompanyID)this->window_number)->livery[j].in_use, CMD_SET_COMPANY_COLOUR);
				}

				if (_ctrl_pressed) {
					ToggleBit(this->sel, j);
				} else {
					this->sel = 1 << j;
				}
				this->SetDirty();
				break;
			}
		}
	}

	virtual void OnDropdownSelect(int widget, int index)
	{
		for (LiveryScheme scheme = LS_DEFAULT; scheme < LS_END; scheme++) {
			/* Changed colour for the selected scheme, or all visible schemes if CTRL is pressed. */
			if (HasBit(this->sel, scheme) || (_ctrl_pressed && _livery_class[scheme] == this->livery_class && HasBit(_loaded_newgrf_features.used_liveries, scheme))) {
				DoCommandP(0, scheme | (widget == WID_SCL_PRI_COL_DROPDOWN ? 0 : 256), index, CMD_SET_COMPANY_COLOUR);
			}
		}
	}

	/**
	 * Some data on this window has become invalid.
	 * @param data Information about the changed data.
	 * @param gui_scope Whether the call is done from GUI scope. You may not do everything when not in GUI scope. See #InvalidateWindowData() for details.
	 */
	virtual void OnInvalidateData(int data = 0, bool gui_scope = true)
	{
		if (!gui_scope) return;
		this->SetWidgetsDisabledState(true, WID_SCL_CLASS_RAIL, WID_SCL_CLASS_ROAD, WID_SCL_CLASS_SHIP, WID_SCL_CLASS_AIRCRAFT, WIDGET_LIST_END);

		bool current_class_valid = this->livery_class == LC_OTHER;
		if (_settings_client.gui.liveries == LIT_ALL || (_settings_client.gui.liveries == LIT_COMPANY && this->window_number == _local_company)) {
			for (LiveryScheme scheme = LS_DEFAULT; scheme < LS_END; scheme++) {
				if (HasBit(_loaded_newgrf_features.used_liveries, scheme)) {
					if (_livery_class[scheme] == this->livery_class) current_class_valid = true;
					this->EnableWidget(WID_SCL_CLASS_GENERAL + _livery_class[scheme]);
				} else {
					ClrBit(this->sel, scheme);
				}
			}
		}

		if (!current_class_valid) {
			Point pt = {0, 0};
			this->OnClick(pt, WID_SCL_CLASS_GENERAL, 1);
		} else if (data == 0) {
			this->ReInit();
		}
	}
};

static const NWidgetPart _nested_select_company_livery_widgets [] = {
	NWidget(NWID_HORIZONTAL),
		NWidget(WWT_CLOSEBOX, COLOUR_GREY),
		NWidget(WWT_CAPTION, COLOUR_GREY, WID_SCL_CAPTION), SetDataTip(STR_LIVERY_CAPTION, STR_TOOLTIP_WINDOW_TITLE_DRAG_THIS),
	EndContainer(),
	NWidget(NWID_HORIZONTAL),
		NWidget(WWT_IMGBTN, COLOUR_GREY, WID_SCL_CLASS_GENERAL), SetMinimalSize(22, 22), SetFill(0, 1), SetDataTip(SPR_IMG_COMPANY_GENERAL, STR_LIVERY_GENERAL_TOOLTIP),
		NWidget(WWT_IMGBTN, COLOUR_GREY, WID_SCL_CLASS_RAIL), SetMinimalSize(22, 22), SetFill(0, 1), SetDataTip(SPR_IMG_TRAINLIST, STR_LIVERY_TRAIN_TOOLTIP),
		NWidget(WWT_IMGBTN, COLOUR_GREY, WID_SCL_CLASS_ROAD), SetMinimalSize(22, 22), SetFill(0, 1), SetDataTip(SPR_IMG_TRUCKLIST, STR_LIVERY_ROAD_VEHICLE_TOOLTIP),
		NWidget(WWT_IMGBTN, COLOUR_GREY, WID_SCL_CLASS_SHIP), SetMinimalSize(22, 22), SetFill(0, 1), SetDataTip(SPR_IMG_SHIPLIST, STR_LIVERY_SHIP_TOOLTIP),
		NWidget(WWT_IMGBTN, COLOUR_GREY, WID_SCL_CLASS_AIRCRAFT), SetMinimalSize(22, 22), SetFill(0, 1), SetDataTip(SPR_IMG_AIRPLANESLIST, STR_LIVERY_AIRCRAFT_TOOLTIP),
		NWidget(WWT_PANEL, COLOUR_GREY), SetMinimalSize(90, 22), SetFill(1, 1), EndContainer(),
	EndContainer(),
	NWidget(NWID_HORIZONTAL),
		NWidget(WWT_PANEL, COLOUR_GREY, WID_SCL_SPACER_DROPDOWN), SetMinimalSize(150, 12), SetFill(1, 1), EndContainer(),
		NWidget(WWT_DROPDOWN, COLOUR_GREY, WID_SCL_PRI_COL_DROPDOWN), SetMinimalSize(125, 12), SetFill(0, 1), SetDataTip(STR_BLACK_STRING, STR_LIVERY_PRIMARY_TOOLTIP),
		NWidget(WWT_DROPDOWN, COLOUR_GREY, WID_SCL_SEC_COL_DROPDOWN), SetMinimalSize(125, 12), SetFill(0, 1),
				SetDataTip(STR_BLACK_STRING, STR_LIVERY_SECONDARY_TOOLTIP),
	EndContainer(),
	NWidget(WWT_MATRIX, COLOUR_GREY, WID_SCL_MATRIX), SetMinimalSize(275, 15), SetFill(1, 0), SetMatrixDataTip(1, 1, STR_LIVERY_PANEL_TOOLTIP),
};

static WindowDesc _select_company_livery_desc(
	WDP_AUTO, "company_livery", 0, 0,
	WC_COMPANY_COLOUR, WC_NONE,
	0,
	_nested_select_company_livery_widgets, lengthof(_nested_select_company_livery_widgets)
);

/**
 * Draws the face of a company manager's face.
 * @param cmf   the company manager's face
 * @param colour the (background) colour of the gradient
 * @param x     x-position to draw the face
 * @param y     y-position to draw the face
 */
void DrawCompanyManagerFace(CompanyManagerFace cmf, int colour, int x, int y)
{
	GenderEthnicity ge = (GenderEthnicity)GetCompanyManagerFaceBits(cmf, CMFV_GEN_ETHN, GE_WM);

	bool has_moustache   = !HasBit(ge, GENDER_FEMALE) && GetCompanyManagerFaceBits(cmf, CMFV_HAS_MOUSTACHE,   ge) != 0;
	bool has_tie_earring = !HasBit(ge, GENDER_FEMALE) || GetCompanyManagerFaceBits(cmf, CMFV_HAS_TIE_EARRING, ge) != 0;
	bool has_glasses     = GetCompanyManagerFaceBits(cmf, CMFV_HAS_GLASSES, ge) != 0;
	PaletteID pal;

	/* Modify eye colour palette only if 2 or more valid values exist */
	if (_cmf_info[CMFV_EYE_COLOUR].valid_values[ge] < 2) {
		pal = PAL_NONE;
	} else {
		switch (GetCompanyManagerFaceBits(cmf, CMFV_EYE_COLOUR, ge)) {
			default: NOT_REACHED();
			case 0: pal = PALETTE_TO_BROWN; break;
			case 1: pal = PALETTE_TO_BLUE;  break;
			case 2: pal = PALETTE_TO_GREEN; break;
		}
	}

	/* Draw the gradient (background) */
	DrawSprite(SPR_GRADIENT, GENERAL_SPRITE_COLOUR(colour), x, y);

	for (CompanyManagerFaceVariable cmfv = CMFV_CHEEKS; cmfv < CMFV_END; cmfv++) {
		switch (cmfv) {
			case CMFV_MOUSTACHE:   if (!has_moustache)   continue; break;
			case CMFV_LIPS:        // FALL THROUGH
			case CMFV_NOSE:        if (has_moustache)    continue; break;
			case CMFV_TIE_EARRING: if (!has_tie_earring) continue; break;
			case CMFV_GLASSES:     if (!has_glasses)     continue; break;
			default: break;
		}
		DrawSprite(GetCompanyManagerFaceSprite(cmf, cmfv, ge), (cmfv == CMFV_EYEBROWS) ? pal : PAL_NONE, x, y);
	}
}

/** Nested widget description for the company manager face selection dialog */
static const NWidgetPart _nested_select_company_manager_face_widgets[] = {
	NWidget(NWID_HORIZONTAL),
		NWidget(WWT_CLOSEBOX, COLOUR_GREY),
		NWidget(WWT_CAPTION, COLOUR_GREY, WID_SCMF_CAPTION), SetDataTip(STR_FACE_CAPTION, STR_TOOLTIP_WINDOW_TITLE_DRAG_THIS),
		NWidget(WWT_IMGBTN, COLOUR_GREY, WID_SCMF_TOGGLE_LARGE_SMALL), SetDataTip(SPR_LARGE_SMALL_WINDOW, STR_FACE_ADVANCED_TOOLTIP),
	EndContainer(),
	NWidget(WWT_PANEL, COLOUR_GREY, WID_SCMF_SELECT_FACE),
		NWidget(NWID_SPACER), SetMinimalSize(0, 2),
		NWidget(NWID_HORIZONTAL), SetPIP(2, 2, 2),
			NWidget(NWID_VERTICAL),
				NWidget(NWID_HORIZONTAL),
					NWidget(NWID_SPACER), SetFill(1, 0),
					NWidget(WWT_EMPTY, COLOUR_GREY, WID_SCMF_FACE), SetMinimalSize(92, 119),
					NWidget(NWID_SPACER), SetFill(1, 0),
				EndContainer(),
				NWidget(NWID_SPACER), SetMinimalSize(0, 2),
				NWidget(WWT_PUSHTXTBTN, COLOUR_GREY, WID_SCMF_RANDOM_NEW_FACE), SetFill(1, 0), SetDataTip(STR_FACE_NEW_FACE_BUTTON, STR_FACE_NEW_FACE_TOOLTIP),
				NWidget(NWID_SELECTION, INVALID_COLOUR, WID_SCMF_SEL_LOADSAVE), // Load/number/save buttons under the portrait in the advanced view.
					NWidget(NWID_VERTICAL),
						NWidget(NWID_SPACER), SetMinimalSize(0, 5), SetFill(0, 1),
						NWidget(WWT_PUSHTXTBTN, COLOUR_GREY, WID_SCMF_LOAD), SetFill(1, 0), SetDataTip(STR_FACE_LOAD, STR_FACE_LOAD_TOOLTIP),
						NWidget(WWT_PUSHTXTBTN, COLOUR_GREY, WID_SCMF_FACECODE), SetFill(1, 0), SetDataTip(STR_FACE_FACECODE, STR_FACE_FACECODE_TOOLTIP),
						NWidget(WWT_PUSHTXTBTN, COLOUR_GREY, WID_SCMF_SAVE), SetFill(1, 0), SetDataTip(STR_FACE_SAVE, STR_FACE_SAVE_TOOLTIP),
						NWidget(NWID_SPACER), SetMinimalSize(0, 5), SetFill(0, 1),
					EndContainer(),
				EndContainer(),
			EndContainer(),

			NWidget(NWID_HORIZONTAL),
				NWidget(NWID_SPACER), SetFill(1, 0),
				NWidget(NWID_VERTICAL),
					NWidget(NWID_SPACER), SetFill(0, 1),
					NWidget(WWT_PUSHTXTBTN, COLOUR_GREY, WID_SCMF_TOGGLE_LARGE_SMALL_BUTTON), SetFill(1, 0), SetDataTip(STR_FACE_ADVANCED, STR_FACE_ADVANCED_TOOLTIP),
					NWidget(NWID_SPACER), SetMinimalSize(0, 2),
					NWidget(NWID_SELECTION, INVALID_COLOUR, WID_SCMF_SEL_MALEFEMALE), // Simple male/female face setting.
						NWidget(NWID_VERTICAL),
							NWidget(NWID_SPACER), SetFill(0, 1),
							NWidget(WWT_TEXTBTN, COLOUR_GREY, WID_SCMF_MALE), SetFill(1, 0), SetDataTip(STR_FACE_MALE_BUTTON, STR_FACE_MALE_TOOLTIP),
							NWidget(WWT_TEXTBTN, COLOUR_GREY, WID_SCMF_FEMALE), SetFill(1, 0), SetDataTip(STR_FACE_FEMALE_BUTTON, STR_FACE_FEMALE_TOOLTIP),
							NWidget(NWID_SPACER), SetFill(0, 1),
						EndContainer(),
					EndContainer(),
					NWidget(NWID_SELECTION, INVALID_COLOUR, WID_SCMF_SEL_PARTS), // Advanced face parts setting.
						NWidget(NWID_HORIZONTAL),
							NWidget(NWID_VERTICAL),
								NWidget(NWID_SPACER), SetMinimalSize(0, 2),
								NWidget(NWID_HORIZONTAL, NC_EQUALSIZE),
									NWidget(WWT_TEXTBTN, COLOUR_GREY, WID_SCMF_MALE2), SetFill(1, 0), SetDataTip(STR_FACE_MALE_BUTTON, STR_FACE_MALE_TOOLTIP),
									NWidget(WWT_TEXTBTN, COLOUR_GREY, WID_SCMF_FEMALE2), SetFill(1, 0), SetDataTip(STR_FACE_FEMALE_BUTTON, STR_FACE_FEMALE_TOOLTIP),
								EndContainer(),
								NWidget(NWID_SPACER), SetMinimalSize(0, 2),
								NWidget(NWID_HORIZONTAL, NC_EQUALSIZE),
									NWidget(WWT_TEXTBTN, COLOUR_GREY, WID_SCMF_ETHNICITY_EUR), SetFill(1, 0), SetDataTip(STR_FACE_EUROPEAN, STR_FACE_SELECT_EUROPEAN),
									NWidget(WWT_TEXTBTN, COLOUR_GREY, WID_SCMF_ETHNICITY_AFR), SetFill(1, 0), SetDataTip(STR_FACE_AFRICAN, STR_FACE_SELECT_AFRICAN),
								EndContainer(),
								NWidget(NWID_SPACER), SetMinimalSize(0, 4),
								NWidget(NWID_HORIZONTAL),
									NWidget(WWT_EMPTY, INVALID_COLOUR, WID_SCMF_HAS_MOUSTACHE_EARRING_TEXT), SetFill(1, 0),
									NWidget(WWT_PUSHTXTBTN, COLOUR_GREY, WID_SCMF_HAS_MOUSTACHE_EARRING), SetDataTip(STR_EMPTY, STR_FACE_MOUSTACHE_EARRING_TOOLTIP),
								EndContainer(),
								NWidget(NWID_HORIZONTAL),
									NWidget(WWT_EMPTY, INVALID_COLOUR, WID_SCMF_HAS_GLASSES_TEXT), SetFill(1, 0),
									NWidget(WWT_PUSHTXTBTN, COLOUR_GREY, WID_SCMF_HAS_GLASSES), SetDataTip(STR_EMPTY, STR_FACE_GLASSES_TOOLTIP),
								EndContainer(),
								NWidget(NWID_SPACER), SetMinimalSize(0, 2), SetFill(1, 0),
								NWidget(NWID_HORIZONTAL),
									NWidget(WWT_EMPTY, INVALID_COLOUR, WID_SCMF_HAIR_TEXT), SetFill(1, 0),
									NWidget(WWT_PUSHARROWBTN, COLOUR_GREY, WID_SCMF_HAIR_L), SetSizingType(NWST_STEP), SetDataTip(AWV_DECREASE, STR_FACE_HAIR_TOOLTIP),
									NWidget(WWT_PUSHTXTBTN, COLOUR_GREY, WID_SCMF_HAIR), SetSizingType(NWST_STEP), SetDataTip(STR_EMPTY, STR_FACE_HAIR_TOOLTIP),
									NWidget(WWT_PUSHARROWBTN, COLOUR_GREY, WID_SCMF_HAIR_R), SetSizingType(NWST_STEP), SetDataTip(AWV_INCREASE, STR_FACE_HAIR_TOOLTIP),
								EndContainer(),
								NWidget(NWID_HORIZONTAL),
									NWidget(WWT_EMPTY, INVALID_COLOUR, WID_SCMF_EYEBROWS_TEXT), SetFill(1, 0),
									NWidget(WWT_PUSHARROWBTN, COLOUR_GREY, WID_SCMF_EYEBROWS_L), SetSizingType(NWST_STEP), SetDataTip(AWV_DECREASE, STR_FACE_EYEBROWS_TOOLTIP),
									NWidget(WWT_PUSHTXTBTN, COLOUR_GREY, WID_SCMF_EYEBROWS), SetSizingType(NWST_STEP), SetDataTip(STR_EMPTY, STR_FACE_EYEBROWS_TOOLTIP),
									NWidget(WWT_PUSHARROWBTN, COLOUR_GREY, WID_SCMF_EYEBROWS_R), SetSizingType(NWST_STEP), SetDataTip(AWV_INCREASE, STR_FACE_EYEBROWS_TOOLTIP),
								EndContainer(),
								NWidget(NWID_HORIZONTAL),
									NWidget(WWT_EMPTY, INVALID_COLOUR, WID_SCMF_EYECOLOUR_TEXT), SetFill(1, 0),
									NWidget(WWT_PUSHARROWBTN, COLOUR_GREY, WID_SCMF_EYECOLOUR_L), SetSizingType(NWST_STEP), SetDataTip(AWV_DECREASE, STR_FACE_EYECOLOUR_TOOLTIP),
									NWidget(WWT_PUSHTXTBTN, COLOUR_GREY, WID_SCMF_EYECOLOUR), SetSizingType(NWST_STEP), SetDataTip(STR_EMPTY, STR_FACE_EYECOLOUR_TOOLTIP),
									NWidget(WWT_PUSHARROWBTN, COLOUR_GREY, WID_SCMF_EYECOLOUR_R), SetSizingType(NWST_STEP), SetDataTip(AWV_INCREASE, STR_FACE_EYECOLOUR_TOOLTIP),
								EndContainer(),
							EndContainer(),
							NWidget(NWID_VERTICAL),
								NWidget(NWID_HORIZONTAL),
									NWidget(WWT_EMPTY, INVALID_COLOUR, WID_SCMF_GLASSES_TEXT), SetFill(1, 0),
									NWidget(WWT_PUSHARROWBTN, COLOUR_GREY, WID_SCMF_GLASSES_L), SetSizingType(NWST_STEP), SetDataTip(AWV_DECREASE, STR_FACE_GLASSES_TOOLTIP_2),
									NWidget(WWT_PUSHTXTBTN, COLOUR_GREY, WID_SCMF_GLASSES), SetSizingType(NWST_STEP), SetDataTip(STR_EMPTY, STR_FACE_GLASSES_TOOLTIP_2),
									NWidget(WWT_PUSHARROWBTN, COLOUR_GREY, WID_SCMF_GLASSES_R), SetSizingType(NWST_STEP), SetDataTip(AWV_INCREASE, STR_FACE_GLASSES_TOOLTIP_2),
								EndContainer(),
								NWidget(NWID_HORIZONTAL),
									NWidget(WWT_EMPTY, INVALID_COLOUR, WID_SCMF_NOSE_TEXT), SetFill(1, 0),
									NWidget(WWT_PUSHARROWBTN, COLOUR_GREY, WID_SCMF_NOSE_L), SetSizingType(NWST_STEP), SetDataTip(AWV_DECREASE, STR_FACE_NOSE_TOOLTIP),
									NWidget(WWT_PUSHTXTBTN, COLOUR_GREY, WID_SCMF_NOSE), SetSizingType(NWST_STEP), SetDataTip(STR_EMPTY, STR_FACE_NOSE_TOOLTIP),
									NWidget(WWT_PUSHARROWBTN, COLOUR_GREY, WID_SCMF_NOSE_R), SetSizingType(NWST_STEP), SetDataTip(AWV_INCREASE, STR_FACE_NOSE_TOOLTIP),
								EndContainer(),
								NWidget(NWID_HORIZONTAL),
									NWidget(WWT_EMPTY, INVALID_COLOUR, WID_SCMF_LIPS_MOUSTACHE_TEXT), SetFill(1, 0),
									NWidget(WWT_PUSHARROWBTN, COLOUR_GREY, WID_SCMF_LIPS_MOUSTACHE_L), SetSizingType(NWST_STEP), SetDataTip(AWV_DECREASE, STR_FACE_LIPS_MOUSTACHE_TOOLTIP),
									NWidget(WWT_PUSHTXTBTN, COLOUR_GREY, WID_SCMF_LIPS_MOUSTACHE), SetSizingType(NWST_STEP), SetDataTip(STR_EMPTY, STR_FACE_LIPS_MOUSTACHE_TOOLTIP),
									NWidget(WWT_PUSHARROWBTN, COLOUR_GREY, WID_SCMF_LIPS_MOUSTACHE_R), SetSizingType(NWST_STEP), SetDataTip(AWV_INCREASE, STR_FACE_LIPS_MOUSTACHE_TOOLTIP),
								EndContainer(),
								NWidget(NWID_HORIZONTAL),
									NWidget(WWT_EMPTY, INVALID_COLOUR, WID_SCMF_CHIN_TEXT), SetFill(1, 0),
									NWidget(WWT_PUSHARROWBTN, COLOUR_GREY, WID_SCMF_CHIN_L), SetSizingType(NWST_STEP), SetDataTip(AWV_DECREASE, STR_FACE_CHIN_TOOLTIP),
									NWidget(WWT_PUSHTXTBTN, COLOUR_GREY, WID_SCMF_CHIN), SetSizingType(NWST_STEP), SetDataTip(STR_EMPTY, STR_FACE_CHIN_TOOLTIP),
									NWidget(WWT_PUSHARROWBTN, COLOUR_GREY, WID_SCMF_CHIN_R), SetSizingType(NWST_STEP), SetDataTip(AWV_INCREASE, STR_FACE_CHIN_TOOLTIP),
								EndContainer(),
								NWidget(NWID_HORIZONTAL),
									NWidget(WWT_EMPTY, INVALID_COLOUR, WID_SCMF_JACKET_TEXT), SetFill(1, 0),
									NWidget(WWT_PUSHARROWBTN, COLOUR_GREY, WID_SCMF_JACKET_L), SetSizingType(NWST_STEP), SetDataTip(AWV_DECREASE, STR_FACE_JACKET_TOOLTIP),
									NWidget(WWT_PUSHTXTBTN, COLOUR_GREY, WID_SCMF_JACKET), SetSizingType(NWST_STEP), SetDataTip(STR_EMPTY, STR_FACE_JACKET_TOOLTIP),
									NWidget(WWT_PUSHARROWBTN, COLOUR_GREY, WID_SCMF_JACKET_R), SetSizingType(NWST_STEP), SetDataTip(AWV_INCREASE, STR_FACE_JACKET_TOOLTIP),
								EndContainer(),
								NWidget(NWID_HORIZONTAL),
									NWidget(WWT_EMPTY, INVALID_COLOUR, WID_SCMF_COLLAR_TEXT), SetFill(1, 0),
									NWidget(WWT_PUSHARROWBTN, COLOUR_GREY, WID_SCMF_COLLAR_L), SetSizingType(NWST_STEP), SetDataTip(AWV_DECREASE, STR_FACE_COLLAR_TOOLTIP),
									NWidget(WWT_PUSHTXTBTN, COLOUR_GREY, WID_SCMF_COLLAR), SetSizingType(NWST_STEP), SetDataTip(STR_EMPTY, STR_FACE_COLLAR_TOOLTIP),
									NWidget(WWT_PUSHARROWBTN, COLOUR_GREY, WID_SCMF_COLLAR_R), SetSizingType(NWST_STEP), SetDataTip(AWV_INCREASE, STR_FACE_COLLAR_TOOLTIP),
								EndContainer(),
								NWidget(NWID_HORIZONTAL),
									NWidget(WWT_EMPTY, INVALID_COLOUR, WID_SCMF_TIE_EARRING_TEXT), SetFill(1, 0),
									NWidget(WWT_PUSHARROWBTN, COLOUR_GREY, WID_SCMF_TIE_EARRING_L), SetSizingType(NWST_STEP), SetDataTip(AWV_DECREASE, STR_FACE_TIE_EARRING_TOOLTIP),
									NWidget(WWT_PUSHTXTBTN, COLOUR_GREY, WID_SCMF_TIE_EARRING), SetSizingType(NWST_STEP), SetDataTip(STR_EMPTY, STR_FACE_TIE_EARRING_TOOLTIP),
									NWidget(WWT_PUSHARROWBTN, COLOUR_GREY, WID_SCMF_TIE_EARRING_R), SetSizingType(NWST_STEP), SetDataTip(AWV_INCREASE, STR_FACE_TIE_EARRING_TOOLTIP),
								EndContainer(),
							EndContainer(),
						EndContainer(),
						NWidget(NWID_SPACER), SetFill(0, 1),
					EndContainer(),
				EndContainer(),
				NWidget(NWID_SPACER), SetFill(1, 0),
			EndContainer(),
		EndContainer(),
		NWidget(NWID_SPACER), SetMinimalSize(0, 2),
	EndContainer(),
	NWidget(NWID_HORIZONTAL, NC_EQUALSIZE),
		NWidget(WWT_PUSHTXTBTN, COLOUR_GREY, WID_SCMF_CANCEL), SetFill(1, 0), SetDataTip(STR_BUTTON_CANCEL, STR_FACE_CANCEL_TOOLTIP),
		NWidget(WWT_PUSHTXTBTN, COLOUR_GREY, WID_SCMF_ACCEPT), SetFill(1, 0), SetDataTip(STR_BUTTON_OK, STR_FACE_OK_TOOLTIP),
	EndContainer(),
};

/** Management class for customizing the face of the company manager. */
class SelectCompanyManagerFaceWindow : public Window
{
	CompanyManagerFace face; ///< company manager face bits
	bool advanced; ///< advanced company manager face selection window

	GenderEthnicity ge; ///< Gender and ethnicity.
	bool is_female;     ///< Female face.
	bool is_moust_male; ///< Male face with a moustache.

	Dimension yesno_dim;  ///< Dimension of a yes/no button of a part in the advanced face window.
	Dimension number_dim; ///< Dimension of a number widget of a part in the advanced face window.

	static const StringID PART_TEXTS_IS_FEMALE[]; ///< Strings depending on #is_female, used to describe parts (2 entries for a part).
	static const StringID PART_TEXTS[];           ///< Fixed strings to describe parts of the face.

	/**
	 * Draw dynamic a label to the left of the button and a value in the button
	 *
	 * @param widget_index   index of this widget in the window
	 * @param val            the value which will be draw
	 * @param is_bool_widget is it a bool button
	 */
	void DrawFaceStringLabel(byte widget_index, uint8 val, bool is_bool_widget) const
	{
		StringID str;
		const NWidgetCore *nwi_widget = this->GetWidget<NWidgetCore>(widget_index);
		if (!nwi_widget->IsDisabled()) {
			if (is_bool_widget) {
				/* if it a bool button write yes or no */
				str = (val != 0) ? STR_FACE_YES : STR_FACE_NO;
			} else {
				/* else write the value + 1 */
				SetDParam(0, val + 1);
				str = STR_JUST_INT;
			}

			/* Draw the value/bool in white (0xC). If the button clicked adds 1px to x and y text coordinates (IsWindowWidgetLowered()). */
			DrawString(nwi_widget->pos_x + nwi_widget->IsLowered(), nwi_widget->pos_x + nwi_widget->current_x - 1 - nwi_widget->IsLowered(),
					Center(nwi_widget->pos_y + nwi_widget->IsLowered(), nwi_widget->current_y), str, TC_WHITE, SA_HOR_CENTER);
		}
	}

	void UpdateData()
	{
		this->ge = (GenderEthnicity)GB(this->face, _cmf_info[CMFV_GEN_ETHN].offset, _cmf_info[CMFV_GEN_ETHN].length); // get the gender and ethnicity
		this->is_female = HasBit(this->ge, GENDER_FEMALE); // get the gender: 0 == male and 1 == female
		this->is_moust_male = !is_female && GetCompanyManagerFaceBits(this->face, CMFV_HAS_MOUSTACHE, this->ge) != 0; // is a male face with moustache
	}

public:
	SelectCompanyManagerFaceWindow(WindowDesc *desc, Window *parent) : Window(desc)
	{
		this->advanced = false;
		this->CreateNestedTree();
		this->SelectDisplayPlanes(this->advanced);
		this->FinishInitNested(parent->window_number);
		this->parent = parent;
		this->owner = (Owner)this->window_number;
		this->face = Company::Get((CompanyID)this->window_number)->face;

		this->UpdateData();
	}

	/**
	 * Select planes to display to the user with the #NWID_SELECTION widgets #WID_SCMF_SEL_LOADSAVE, #WID_SCMF_SEL_MALEFEMALE, and #WID_SCMF_SEL_PARTS.
	 * @param advanced Display advanced face management window.
	 */
	void SelectDisplayPlanes(bool advanced)
	{
		this->GetWidget<NWidgetStacked>(WID_SCMF_SEL_LOADSAVE)->SetDisplayedPlane(advanced ? 0 : SZSP_NONE);
		this->GetWidget<NWidgetStacked>(WID_SCMF_SEL_PARTS)->SetDisplayedPlane(advanced ? 0 : SZSP_NONE);
		this->GetWidget<NWidgetStacked>(WID_SCMF_SEL_MALEFEMALE)->SetDisplayedPlane(advanced ? SZSP_NONE : 0);
		this->GetWidget<NWidgetCore>(WID_SCMF_RANDOM_NEW_FACE)->widget_data = advanced ? STR_FACE_RANDOM : STR_FACE_NEW_FACE_BUTTON;

		NWidgetCore *wi = this->GetWidget<NWidgetCore>(WID_SCMF_TOGGLE_LARGE_SMALL_BUTTON);
		if (advanced) {
			wi->SetDataTip(STR_FACE_SIMPLE, STR_FACE_SIMPLE_TOOLTIP);
		} else {
			wi->SetDataTip(STR_FACE_ADVANCED, STR_FACE_ADVANCED_TOOLTIP);
		}
	}

	virtual void OnInit()
	{
		/* Size of the boolean yes/no button. */
		Dimension yesno_dim = maxdim(GetStringBoundingBox(STR_FACE_YES), GetStringBoundingBox(STR_FACE_NO));
		yesno_dim.width  += WD_FRAMERECT_LEFT + WD_FRAMERECT_RIGHT;
		yesno_dim.height += WD_FRAMERECT_TOP + WD_FRAMERECT_BOTTOM;

		yesno_dim.width  = GetMinSizing(NWST_STEP, yesno_dim.width);
		yesno_dim.height = GetMinSizing(NWST_STEP, yesno_dim.height);

		/* Size of the number button + arrows. */
		Dimension number_dim = {0, 0};
		for (int val = 1; val <= 12; val++) {
			SetDParam(0, val);
			number_dim = maxdim(number_dim, GetStringBoundingBox(STR_JUST_INT));
		}
		uint arrows_width = GetSpriteSize(SPR_ARROW_LEFT).width + GetSpriteSize(SPR_ARROW_RIGHT).width + 2 * (WD_IMGBTN_LEFT + WD_IMGBTN_RIGHT);
		number_dim.width += WD_FRAMERECT_LEFT + WD_FRAMERECT_RIGHT + arrows_width;
		number_dim.height += WD_FRAMERECT_TOP + WD_FRAMERECT_BOTTOM;
		/* Compute width of both buttons. */
		yesno_dim.width = max(yesno_dim.width, number_dim.width);
		number_dim.width = yesno_dim.width - arrows_width;

		this->yesno_dim = yesno_dim;
		this->number_dim = number_dim;
	}

	virtual void UpdateWidgetSize(int widget, Dimension *size, const Dimension &padding, Dimension *fill, Dimension *resize)
	{
		switch (widget) {
			case WID_SCMF_FACE: {
				Dimension face_size = GetSpriteSize(SPR_GRADIENT);
				size->width  = max(size->width,  face_size.width);
				size->height = max(size->height, face_size.height);
				break;
			}

			case WID_SCMF_HAS_MOUSTACHE_EARRING_TEXT:
			case WID_SCMF_TIE_EARRING_TEXT: {
				int offset = (widget - WID_SCMF_HAS_MOUSTACHE_EARRING_TEXT) * 2;
				*size = maxdim(GetStringBoundingBox(PART_TEXTS_IS_FEMALE[offset]), GetStringBoundingBox(PART_TEXTS_IS_FEMALE[offset + 1]));
				size->width  += WD_FRAMERECT_LEFT + WD_FRAMERECT_RIGHT;
				size->height += WD_FRAMERECT_TOP + WD_FRAMERECT_BOTTOM;
				break;
			}

			case WID_SCMF_LIPS_MOUSTACHE_TEXT:
				*size = maxdim(GetStringBoundingBox(STR_FACE_LIPS), GetStringBoundingBox(STR_FACE_MOUSTACHE));
				size->width  += WD_FRAMERECT_LEFT + WD_FRAMERECT_RIGHT;
				size->height += WD_FRAMERECT_TOP + WD_FRAMERECT_BOTTOM;
				break;

			case WID_SCMF_HAS_GLASSES_TEXT:
			case WID_SCMF_HAIR_TEXT:
			case WID_SCMF_EYEBROWS_TEXT:
			case WID_SCMF_EYECOLOUR_TEXT:
			case WID_SCMF_GLASSES_TEXT:
			case WID_SCMF_NOSE_TEXT:
			case WID_SCMF_CHIN_TEXT:
			case WID_SCMF_JACKET_TEXT:
			case WID_SCMF_COLLAR_TEXT:
				*size = GetStringBoundingBox(PART_TEXTS[widget - WID_SCMF_HAS_GLASSES_TEXT]);
				size->width  += WD_FRAMERECT_LEFT + WD_FRAMERECT_RIGHT;
				size->height += WD_FRAMERECT_TOP + WD_FRAMERECT_BOTTOM;
				break;

			case WID_SCMF_HAS_MOUSTACHE_EARRING:
			case WID_SCMF_HAS_GLASSES:
				*size = this->yesno_dim;
				break;

			case WID_SCMF_EYECOLOUR:
			case WID_SCMF_CHIN:
			case WID_SCMF_EYEBROWS:
			case WID_SCMF_LIPS_MOUSTACHE:
			case WID_SCMF_NOSE:
			case WID_SCMF_HAIR:
			case WID_SCMF_JACKET:
			case WID_SCMF_COLLAR:
			case WID_SCMF_TIE_EARRING:
			case WID_SCMF_GLASSES:
				*size = this->number_dim;
				break;
		}
	}

	virtual void OnPaint()
	{
		/* lower the non-selected gender button */
		this->SetWidgetsLoweredState(!this->is_female, WID_SCMF_MALE, WID_SCMF_MALE2, WIDGET_LIST_END);
		this->SetWidgetsLoweredState( this->is_female, WID_SCMF_FEMALE, WID_SCMF_FEMALE2, WIDGET_LIST_END);

		/* advanced company manager face selection window */

		/* lower the non-selected ethnicity button */
		this->SetWidgetLoweredState(WID_SCMF_ETHNICITY_EUR, !HasBit(this->ge, ETHNICITY_BLACK));
		this->SetWidgetLoweredState(WID_SCMF_ETHNICITY_AFR,  HasBit(this->ge, ETHNICITY_BLACK));


		/* Disable dynamically the widgets which CompanyManagerFaceVariable has less than 2 options
		 * (or in other words you haven't any choice).
		 * If the widgets depend on a HAS-variable and this is false the widgets will be disabled, too. */

		/* Eye colour buttons */
		this->SetWidgetsDisabledState(_cmf_info[CMFV_EYE_COLOUR].valid_values[this->ge] < 2,
				WID_SCMF_EYECOLOUR, WID_SCMF_EYECOLOUR_L, WID_SCMF_EYECOLOUR_R, WIDGET_LIST_END);

		/* Chin buttons */
		this->SetWidgetsDisabledState(_cmf_info[CMFV_CHIN].valid_values[this->ge] < 2,
				WID_SCMF_CHIN, WID_SCMF_CHIN_L, WID_SCMF_CHIN_R, WIDGET_LIST_END);

		/* Eyebrows buttons */
		this->SetWidgetsDisabledState(_cmf_info[CMFV_EYEBROWS].valid_values[this->ge] < 2,
				WID_SCMF_EYEBROWS, WID_SCMF_EYEBROWS_L, WID_SCMF_EYEBROWS_R, WIDGET_LIST_END);

		/* Lips or (if it a male face with a moustache) moustache buttons */
		this->SetWidgetsDisabledState(_cmf_info[this->is_moust_male ? CMFV_MOUSTACHE : CMFV_LIPS].valid_values[this->ge] < 2,
				WID_SCMF_LIPS_MOUSTACHE, WID_SCMF_LIPS_MOUSTACHE_L, WID_SCMF_LIPS_MOUSTACHE_R, WIDGET_LIST_END);

		/* Nose buttons | male faces with moustache haven't any nose options */
		this->SetWidgetsDisabledState(_cmf_info[CMFV_NOSE].valid_values[this->ge] < 2 || this->is_moust_male,
				WID_SCMF_NOSE, WID_SCMF_NOSE_L, WID_SCMF_NOSE_R, WIDGET_LIST_END);

		/* Hair buttons */
		this->SetWidgetsDisabledState(_cmf_info[CMFV_HAIR].valid_values[this->ge] < 2,
				WID_SCMF_HAIR, WID_SCMF_HAIR_L, WID_SCMF_HAIR_R, WIDGET_LIST_END);

		/* Jacket buttons */
		this->SetWidgetsDisabledState(_cmf_info[CMFV_JACKET].valid_values[this->ge] < 2,
				WID_SCMF_JACKET, WID_SCMF_JACKET_L, WID_SCMF_JACKET_R, WIDGET_LIST_END);

		/* Collar buttons */
		this->SetWidgetsDisabledState(_cmf_info[CMFV_COLLAR].valid_values[this->ge] < 2,
				WID_SCMF_COLLAR, WID_SCMF_COLLAR_L, WID_SCMF_COLLAR_R, WIDGET_LIST_END);

		/* Tie/earring buttons | female faces without earring haven't any earring options */
		this->SetWidgetsDisabledState(_cmf_info[CMFV_TIE_EARRING].valid_values[this->ge] < 2 ||
					(this->is_female && GetCompanyManagerFaceBits(this->face, CMFV_HAS_TIE_EARRING, this->ge) == 0),
				WID_SCMF_TIE_EARRING, WID_SCMF_TIE_EARRING_L, WID_SCMF_TIE_EARRING_R, WIDGET_LIST_END);

		/* Glasses buttons | faces without glasses haven't any glasses options */
		this->SetWidgetsDisabledState(_cmf_info[CMFV_GLASSES].valid_values[this->ge] < 2 || GetCompanyManagerFaceBits(this->face, CMFV_HAS_GLASSES, this->ge) == 0,
				WID_SCMF_GLASSES, WID_SCMF_GLASSES_L, WID_SCMF_GLASSES_R, WIDGET_LIST_END);

		this->DrawWidgets();
	}

	virtual void DrawWidget(const Rect &r, int widget) const
	{
		switch (widget) {
			case WID_SCMF_HAS_MOUSTACHE_EARRING_TEXT:
			case WID_SCMF_TIE_EARRING_TEXT: {
				StringID str = PART_TEXTS_IS_FEMALE[(widget - WID_SCMF_HAS_MOUSTACHE_EARRING_TEXT) * 2 + this->is_female];
				DrawString(r.left + WD_FRAMERECT_LEFT, r.right - WD_FRAMERECT_RIGHT, Center(r.top, r.bottom - r.top), str, TC_GOLD, SA_RIGHT);
				break;
			}

			case WID_SCMF_LIPS_MOUSTACHE_TEXT:
				DrawString(r.left + WD_FRAMERECT_LEFT, r.right - WD_FRAMERECT_RIGHT, Center(r.top, r.bottom - r.top), (this->is_moust_male) ? STR_FACE_MOUSTACHE : STR_FACE_LIPS, TC_GOLD, SA_RIGHT);
				break;

			case WID_SCMF_HAS_GLASSES_TEXT:
			case WID_SCMF_HAIR_TEXT:
			case WID_SCMF_EYEBROWS_TEXT:
			case WID_SCMF_EYECOLOUR_TEXT:
			case WID_SCMF_GLASSES_TEXT:
			case WID_SCMF_NOSE_TEXT:
			case WID_SCMF_CHIN_TEXT:
			case WID_SCMF_JACKET_TEXT:
			case WID_SCMF_COLLAR_TEXT:
				DrawString(r.left + WD_FRAMERECT_LEFT, r.right - WD_FRAMERECT_RIGHT, Center(r.top, r.bottom - r.top), PART_TEXTS[widget - WID_SCMF_HAS_GLASSES_TEXT], TC_GOLD, SA_RIGHT);
				break;


			case WID_SCMF_HAS_MOUSTACHE_EARRING:
				if (this->is_female) { // Only for female faces
					this->DrawFaceStringLabel(WID_SCMF_HAS_MOUSTACHE_EARRING, GetCompanyManagerFaceBits(this->face, CMFV_HAS_TIE_EARRING, this->ge), true);
				} else { // Only for male faces
					this->DrawFaceStringLabel(WID_SCMF_HAS_MOUSTACHE_EARRING, GetCompanyManagerFaceBits(this->face, CMFV_HAS_MOUSTACHE,   this->ge), true);
				}
				break;

			case WID_SCMF_TIE_EARRING:
				this->DrawFaceStringLabel(WID_SCMF_TIE_EARRING, GetCompanyManagerFaceBits(this->face, CMFV_TIE_EARRING, this->ge), false);
				break;

			case WID_SCMF_LIPS_MOUSTACHE:
				if (this->is_moust_male) { // Only for male faces with moustache
					this->DrawFaceStringLabel(WID_SCMF_LIPS_MOUSTACHE, GetCompanyManagerFaceBits(this->face, CMFV_MOUSTACHE, this->ge), false);
				} else { // Only for female faces or male faces without moustache
					this->DrawFaceStringLabel(WID_SCMF_LIPS_MOUSTACHE, GetCompanyManagerFaceBits(this->face, CMFV_LIPS,      this->ge), false);
				}
				break;

			case WID_SCMF_HAS_GLASSES:
				this->DrawFaceStringLabel(WID_SCMF_HAS_GLASSES, GetCompanyManagerFaceBits(this->face, CMFV_HAS_GLASSES, this->ge), true );
				break;

			case WID_SCMF_HAIR:
				this->DrawFaceStringLabel(WID_SCMF_HAIR,        GetCompanyManagerFaceBits(this->face, CMFV_HAIR,        this->ge), false);
				break;

			case WID_SCMF_EYEBROWS:
				this->DrawFaceStringLabel(WID_SCMF_EYEBROWS,    GetCompanyManagerFaceBits(this->face, CMFV_EYEBROWS,    this->ge), false);
				break;

			case WID_SCMF_EYECOLOUR:
				this->DrawFaceStringLabel(WID_SCMF_EYECOLOUR,   GetCompanyManagerFaceBits(this->face, CMFV_EYE_COLOUR,  this->ge), false);
				break;

			case WID_SCMF_GLASSES:
				this->DrawFaceStringLabel(WID_SCMF_GLASSES,     GetCompanyManagerFaceBits(this->face, CMFV_GLASSES,     this->ge), false);
				break;

			case WID_SCMF_NOSE:
				this->DrawFaceStringLabel(WID_SCMF_NOSE,        GetCompanyManagerFaceBits(this->face, CMFV_NOSE,        this->ge), false);
				break;

			case WID_SCMF_CHIN:
				this->DrawFaceStringLabel(WID_SCMF_CHIN,        GetCompanyManagerFaceBits(this->face, CMFV_CHIN,        this->ge), false);
				break;

			case WID_SCMF_JACKET:
				this->DrawFaceStringLabel(WID_SCMF_JACKET,      GetCompanyManagerFaceBits(this->face, CMFV_JACKET,      this->ge), false);
				break;

			case WID_SCMF_COLLAR:
				this->DrawFaceStringLabel(WID_SCMF_COLLAR,      GetCompanyManagerFaceBits(this->face, CMFV_COLLAR,      this->ge), false);
				break;

			case WID_SCMF_FACE:
				DrawCompanyManagerFace(this->face, Company::Get((CompanyID)this->window_number)->colour, r.left, r.top);
				break;
		}
	}

	virtual void OnClick(Point pt, int widget, int click_count)
	{
		switch (widget) {
			/* Toggle size, advanced/simple face selection */
			case WID_SCMF_TOGGLE_LARGE_SMALL:
			case WID_SCMF_TOGGLE_LARGE_SMALL_BUTTON:
				this->advanced = !this->advanced;
				this->SelectDisplayPlanes(this->advanced);
				this->ReInit();
				break;

			/* OK button */
			case WID_SCMF_ACCEPT:
				DoCommandP(0, 0, this->face, CMD_SET_COMPANY_MANAGER_FACE);
				/* FALL THROUGH */

			/* Cancel button */
			case WID_SCMF_CANCEL:
				delete this;
				break;

			/* Load button */
			case WID_SCMF_LOAD:
				this->face = _company_manager_face;
				ScaleAllCompanyManagerFaceBits(this->face);
				ShowErrorMessage(STR_FACE_LOAD_DONE, INVALID_STRING_ID, WL_INFO);
				this->UpdateData();
				this->SetDirty();
				break;

			/* 'Company manager face number' button, view and/or set company manager face number */
			case WID_SCMF_FACECODE:
				SetDParam(0, this->face);
				ShowQueryString(STR_JUST_INT, STR_FACE_FACECODE_CAPTION, 10 + 1, this, CS_NUMERAL, QSF_NONE);
				break;

			/* Save button */
			case WID_SCMF_SAVE:
				_company_manager_face = this->face;
				ShowErrorMessage(STR_FACE_SAVE_DONE, INVALID_STRING_ID, WL_INFO);
				break;

			/* Toggle gender (male/female) button */
			case WID_SCMF_MALE:
			case WID_SCMF_FEMALE:
			case WID_SCMF_MALE2:
			case WID_SCMF_FEMALE2:
				SetCompanyManagerFaceBits(this->face, CMFV_GENDER, this->ge, (widget == WID_SCMF_FEMALE || widget == WID_SCMF_FEMALE2));
				ScaleAllCompanyManagerFaceBits(this->face);
				this->UpdateData();
				this->SetDirty();
				break;

			/* Randomize face button */
			case WID_SCMF_RANDOM_NEW_FACE:
				RandomCompanyManagerFaceBits(this->face, this->ge, this->advanced);
				this->UpdateData();
				this->SetDirty();
				break;

			/* Toggle ethnicity (european/african) button */
			case WID_SCMF_ETHNICITY_EUR:
			case WID_SCMF_ETHNICITY_AFR:
				SetCompanyManagerFaceBits(this->face, CMFV_ETHNICITY, this->ge, widget - WID_SCMF_ETHNICITY_EUR);
				ScaleAllCompanyManagerFaceBits(this->face);
				this->UpdateData();
				this->SetDirty();
				break;

			default:
				/* Here all buttons from WID_SCMF_HAS_MOUSTACHE_EARRING to WID_SCMF_GLASSES_R are handled.
				 * First it checks which CompanyManagerFaceVariable is being changed, and then either
				 * a: invert the value for boolean variables, or
				 * b: it checks inside of IncreaseCompanyManagerFaceBits() if a left (_L) butten is pressed and then decrease else increase the variable */
				if (widget >= WID_SCMF_HAS_MOUSTACHE_EARRING && widget <= WID_SCMF_GLASSES_R) {
					CompanyManagerFaceVariable cmfv; // which CompanyManagerFaceVariable shall be edited

					if (widget < WID_SCMF_EYECOLOUR_L) { // Bool buttons
						switch (widget - WID_SCMF_HAS_MOUSTACHE_EARRING) {
							default: NOT_REACHED();
							case 0: cmfv = this->is_female ? CMFV_HAS_TIE_EARRING : CMFV_HAS_MOUSTACHE; break; // Has earring/moustache button
							case 1: cmfv = CMFV_HAS_GLASSES; break; // Has glasses button
						}
						SetCompanyManagerFaceBits(this->face, cmfv, this->ge, !GetCompanyManagerFaceBits(this->face, cmfv, this->ge));
						ScaleAllCompanyManagerFaceBits(this->face);
					} else { // Value buttons
						switch ((widget - WID_SCMF_EYECOLOUR_L) / 3) {
							default: NOT_REACHED();
							case 0: cmfv = CMFV_EYE_COLOUR; break;  // Eye colour buttons
							case 1: cmfv = CMFV_CHIN; break;        // Chin buttons
							case 2: cmfv = CMFV_EYEBROWS; break;    // Eyebrows buttons
							case 3: cmfv = this->is_moust_male ? CMFV_MOUSTACHE : CMFV_LIPS; break; // Moustache or lips buttons
							case 4: cmfv = CMFV_NOSE; break;        // Nose buttons
							case 5: cmfv = CMFV_HAIR; break;        // Hair buttons
							case 6: cmfv = CMFV_JACKET; break;      // Jacket buttons
							case 7: cmfv = CMFV_COLLAR; break;      // Collar buttons
							case 8: cmfv = CMFV_TIE_EARRING; break; // Tie/earring buttons
							case 9: cmfv = CMFV_GLASSES; break;     // Glasses buttons
						}
						/* 0 == left (_L), 1 == middle or 2 == right (_R) - button click */
						IncreaseCompanyManagerFaceBits(this->face, cmfv, this->ge, (((widget - WID_SCMF_EYECOLOUR_L) % 3) != 0) ? 1 : -1);
					}
					this->UpdateData();
					this->SetDirty();
				}
				break;
		}
	}

	virtual void OnQueryTextFinished(char *str)
	{
		if (str == NULL) return;
		/* Set a new company manager face number */
		if (!StrEmpty(str)) {
			this->face = strtoul(str, NULL, 10);
			ScaleAllCompanyManagerFaceBits(this->face);
			ShowErrorMessage(STR_FACE_FACECODE_SET, INVALID_STRING_ID, WL_INFO);
			this->UpdateData();
			this->SetDirty();
		} else {
			ShowErrorMessage(STR_FACE_FACECODE_ERR, INVALID_STRING_ID, WL_INFO);
		}
	}
};

/** Both text values of parts of the face that depend on the #is_female boolean value. */
const StringID SelectCompanyManagerFaceWindow::PART_TEXTS_IS_FEMALE[] = {
	STR_FACE_MOUSTACHE, STR_FACE_EARRING, // WID_SCMF_HAS_MOUSTACHE_EARRING_TEXT
	STR_FACE_TIE,       STR_FACE_EARRING, // WID_SCMF_TIE_EARRING_TEXT
};

/** Textual names for parts of the face. */
const StringID SelectCompanyManagerFaceWindow::PART_TEXTS[] = {
	STR_FACE_GLASSES,   // WID_SCMF_HAS_GLASSES_TEXT
	STR_FACE_HAIR,      // WID_SCMF_HAIR_TEXT
	STR_FACE_EYEBROWS,  // WID_SCMF_EYEBROWS_TEXT
	STR_FACE_EYECOLOUR, // WID_SCMF_EYECOLOUR_TEXT
	STR_FACE_GLASSES,   // WID_SCMF_GLASSES_TEXT
	STR_FACE_NOSE,      // WID_SCMF_NOSE_TEXT
	STR_FACE_CHIN,      // WID_SCMF_CHIN_TEXT
	STR_FACE_JACKET,    // WID_SCMF_JACKET_TEXT
	STR_FACE_COLLAR,    // WID_SCMF_COLLAR_TEXT
};

/** Company manager face selection window description */
static WindowDesc _select_company_manager_face_desc(
	WDP_AUTO, "company_face", 0, 0,
	WC_COMPANY_MANAGER_FACE, WC_NONE,
	WDF_CONSTRUCTION,
	_nested_select_company_manager_face_widgets, lengthof(_nested_select_company_manager_face_widgets)
);

/**
 * Open the simple/advanced company manager face selection window
 *
 * @param parent the parent company window
 * @param adv    simple or advanced face selection window
 * @param top    previous top position of the window
 * @param left   previous left position of the window
 */
static void DoSelectCompanyManagerFace(Window *parent)
{
	if (!Company::IsValidID((CompanyID)parent->window_number)) return;

	if (BringWindowToFrontById(WC_COMPANY_MANAGER_FACE, parent->window_number)) return;
	new SelectCompanyManagerFaceWindow(&_select_company_manager_face_desc, parent);
}

static const NWidgetPart _nested_company_infrastructure_widgets[] = {
	NWidget(NWID_HORIZONTAL),
		NWidget(WWT_CLOSEBOX, COLOUR_GREY),
		NWidget(WWT_CAPTION, COLOUR_GREY, WID_CI_CAPTION), SetDataTip(STR_COMPANY_INFRASTRUCTURE_VIEW_CAPTION, STR_TOOLTIP_WINDOW_TITLE_DRAG_THIS),
		NWidget(WWT_SHADEBOX, COLOUR_GREY),
		NWidget(WWT_STICKYBOX, COLOUR_GREY),
	EndContainer(),
	NWidget(WWT_PANEL, COLOUR_GREY),
		NWidget(NWID_VERTICAL), SetPIP(WD_FRAMERECT_TOP, 4, WD_FRAMETEXT_BOTTOM),
			NWidget(NWID_HORIZONTAL), SetPIP(2, 4, 2),
				NWidget(WWT_EMPTY, COLOUR_GREY, WID_CI_RAIL_DESC), SetMinimalTextLines(2, 0), SetFill(1, 0),
				NWidget(WWT_EMPTY, COLOUR_GREY, WID_CI_RAIL_COUNT), SetMinimalTextLines(2, 0), SetFill(0, 1),
			EndContainer(),
			NWidget(NWID_HORIZONTAL), SetPIP(2, 4, 2),
				NWidget(WWT_EMPTY, COLOUR_GREY, WID_CI_ROAD_DESC), SetMinimalTextLines(2, 0), SetFill(1, 0),
				NWidget(WWT_EMPTY, COLOUR_GREY, WID_CI_ROAD_COUNT), SetMinimalTextLines(2, 0), SetFill(0, 1),
			EndContainer(),
			NWidget(NWID_HORIZONTAL), SetPIP(2, 4, 2),
				NWidget(WWT_EMPTY, COLOUR_GREY, WID_CI_WATER_DESC), SetMinimalTextLines(2, 0), SetFill(1, 0),
				NWidget(WWT_EMPTY, COLOUR_GREY, WID_CI_WATER_COUNT), SetMinimalTextLines(2, 0), SetFill(0, 1),
			EndContainer(),
			NWidget(NWID_HORIZONTAL), SetPIP(2, 4, 2),
				NWidget(WWT_EMPTY, COLOUR_GREY, WID_CI_STATION_DESC), SetMinimalTextLines(3, 0), SetFill(1, 0),
				NWidget(WWT_EMPTY, COLOUR_GREY, WID_CI_STATION_COUNT), SetMinimalTextLines(3, 0), SetFill(0, 1),
			EndContainer(),
			NWidget(NWID_HORIZONTAL), SetPIP(2, 4, 2),
				NWidget(WWT_EMPTY, COLOUR_GREY, WID_CI_TOTAL_DESC), SetFill(1, 0),
				NWidget(WWT_EMPTY, COLOUR_GREY, WID_CI_TOTAL), SetFill(0, 1),
			EndContainer(),
		EndContainer(),
	EndContainer(),
};

/**
 * Window with detailed information about the company's infrastructure.
 */
struct CompanyInfrastructureWindow : Window
{
	RailTypes railtypes; ///< Valid railtypes.
	RoadTypes roadtypes; ///< Valid roadtypes.

	uint total_width; ///< String width of the total cost line.

	CompanyInfrastructureWindow(WindowDesc *desc, WindowNumber window_number) : Window(desc)
	{
		this->UpdateRailRoadTypes();

		this->InitNested(window_number);
		this->owner = (Owner)this->window_number;
	}

	void UpdateRailRoadTypes()
	{
		this->railtypes = RAILTYPES_NONE;
		this->roadtypes = ROADTYPES_ROAD; // Road is always available.

		/* Find the used railtypes. */
		Engine *e;
		FOR_ALL_ENGINES_OF_TYPE(e, VEH_TRAIN) {
			if (!HasBit(e->info.climates, _settings_game.game_creation.landscape)) continue;

			this->railtypes |= GetRailTypeInfo(e->u.rail.railtype)->introduces_railtypes;
		}

		/* Get the date introduced railtypes as well. */
		this->railtypes = AddDateIntroducedRailTypes(this->railtypes, MAX_DAY);

		/* Tram is only visible when there will be a tram. */
		FOR_ALL_ENGINES_OF_TYPE(e, VEH_ROAD) {
			if (!HasBit(e->info.climates, _settings_game.game_creation.landscape)) continue;
			if (!HasBit(e->info.misc_flags, EF_ROAD_TRAM)) continue;

			this->roadtypes |= ROADTYPES_TRAM;
			break;
		}
	}

	/** Get total infrastructure maintenance cost. */
	Money GetTotalMaintenanceCost() const
	{
		const Company *c = Company::Get((CompanyID)this->window_number);
		Money total;

		uint32 rail_total = c->infrastructure.GetRailTotal();
		for (RailType rt = RAILTYPE_BEGIN; rt != RAILTYPE_END; rt++) {
			if (HasBit(this->railtypes, rt)) total += RailMaintenanceCost(rt, c->infrastructure.rail[rt], rail_total);
		}
		total += SignalMaintenanceCost(c->infrastructure.signal);

		if (HasBit(this->roadtypes, ROADTYPE_ROAD)) total += RoadMaintenanceCost(ROADTYPE_ROAD, c->infrastructure.road[ROADTYPE_ROAD]);
		if (HasBit(this->roadtypes, ROADTYPE_TRAM)) total += RoadMaintenanceCost(ROADTYPE_TRAM, c->infrastructure.road[ROADTYPE_TRAM]);

		total += CanalMaintenanceCost(c->infrastructure.water);
		total += StationMaintenanceCost(c->infrastructure.station);
		total += AirportMaintenanceCost(c->index);

		return total;
	}

	virtual void SetStringParameters(int widget) const
	{
		switch (widget) {
			case WID_CI_CAPTION:
				SetDParam(0, (CompanyID)this->window_number);
				break;
		}
	}

	virtual void UpdateWidgetSize(int widget, Dimension *size, const Dimension &padding, Dimension *fill, Dimension *resize)
	{
		const Company *c = Company::Get((CompanyID)this->window_number);

		switch (widget) {
			case WID_CI_RAIL_DESC: {
				uint lines = 1;

				size->width = max(size->width, GetStringBoundingBox(STR_COMPANY_INFRASTRUCTURE_VIEW_RAIL_SECT).width);

				for (RailType rt = RAILTYPE_BEGIN; rt < RAILTYPE_END; rt++) {
					if (HasBit(this->railtypes, rt)) {
						lines++;
						SetDParam(0, GetRailTypeInfo(rt)->strings.name);
						size->width = max(size->width, GetStringBoundingBox(STR_WHITE_STRING).width + WD_FRAMERECT_LEFT);
					}
				}
				if (this->railtypes != RAILTYPES_NONE) {
					lines++;
					size->width = max(size->width, GetStringBoundingBox(STR_COMPANY_INFRASTRUCTURE_VIEW_SIGNALS).width + WD_FRAMERECT_LEFT);
				}

				size->height = max(size->height, lines * FONT_HEIGHT_NORMAL);
				break;
			}

			case WID_CI_ROAD_DESC: {
				uint lines = 1;

				size->width = max(size->width, GetStringBoundingBox(STR_COMPANY_INFRASTRUCTURE_VIEW_ROAD_SECT).width);

				if (HasBit(this->roadtypes, ROADTYPE_ROAD)) {
					lines++;
					size->width = max(size->width, GetStringBoundingBox(STR_COMPANY_INFRASTRUCTURE_VIEW_ROAD).width + WD_FRAMERECT_LEFT);
				}
				if (HasBit(this->roadtypes, ROADTYPE_TRAM)) {
					lines++;
					size->width = max(size->width, GetStringBoundingBox(STR_COMPANY_INFRASTRUCTURE_VIEW_TRAMWAY).width + WD_FRAMERECT_LEFT);
				}

				size->height = max(size->height, lines * FONT_HEIGHT_NORMAL);
				break;
			}

			case WID_CI_WATER_DESC:
				size->width = max(size->width, GetStringBoundingBox(STR_COMPANY_INFRASTRUCTURE_VIEW_WATER_SECT).width);
				size->width = max(size->width, GetStringBoundingBox(STR_COMPANY_INFRASTRUCTURE_VIEW_CANALS).width + WD_FRAMERECT_LEFT);
				break;

			case WID_CI_STATION_DESC:
				size->width = max(size->width, GetStringBoundingBox(STR_COMPANY_INFRASTRUCTURE_VIEW_STATION_SECT).width);
				size->width = max(size->width, GetStringBoundingBox(STR_COMPANY_INFRASTRUCTURE_VIEW_STATIONS).width + WD_FRAMERECT_LEFT);
				size->width = max(size->width, GetStringBoundingBox(STR_COMPANY_INFRASTRUCTURE_VIEW_AIRPORTS).width + WD_FRAMERECT_LEFT);
				break;

			case WID_CI_RAIL_COUNT:
			case WID_CI_ROAD_COUNT:
			case WID_CI_WATER_COUNT:
			case WID_CI_STATION_COUNT:
			case WID_CI_TOTAL: {
				/* Find the maximum count that is displayed. */
				uint32 max_val = 1000;  // Some random number to reserve enough space.
				Money max_cost = 10000; // Some random number to reserve enough space.
				uint32 rail_total = c->infrastructure.GetRailTotal();
				for (RailType rt = RAILTYPE_BEGIN; rt < RAILTYPE_END; rt++) {
					max_val = max(max_val, c->infrastructure.rail[rt]);
					max_cost = max(max_cost, RailMaintenanceCost(rt, c->infrastructure.rail[rt], rail_total));
				}
				max_val = max(max_val, c->infrastructure.signal);
				max_cost = max(max_cost, SignalMaintenanceCost(c->infrastructure.signal));
				for (RoadType rt = ROADTYPE_BEGIN; rt < ROADTYPE_END; rt++) {
					max_val = max(max_val, c->infrastructure.road[rt]);
					max_cost = max(max_cost, RoadMaintenanceCost(rt, c->infrastructure.road[rt]));
				}
				max_val = max(max_val, c->infrastructure.water);
				max_cost = max(max_cost, CanalMaintenanceCost(c->infrastructure.water));
				max_val = max(max_val, c->infrastructure.station);
				max_cost = max(max_cost, StationMaintenanceCost(c->infrastructure.station));
				max_val = max(max_val, c->infrastructure.airport);
				max_cost = max(max_cost, AirportMaintenanceCost(c->index));

				SetDParamMaxValue(0, max_val);
				uint count_width = GetStringBoundingBox(STR_WHITE_COMMA).width + 20; // Reserve some wiggle room

				if (_settings_game.economy.infrastructure_maintenance) {
					SetDParamMaxValue(0, this->GetTotalMaintenanceCost() * 12); // Convert to per year
					this->total_width = GetStringBoundingBox(STR_COMPANY_INFRASTRUCTURE_VIEW_TOTAL).width + 20;
					size->width = max(size->width, this->total_width);

					SetDParamMaxValue(0, max_cost * 12); // Convert to per year
					count_width += max(this->total_width, GetStringBoundingBox(STR_COMPANY_INFRASTRUCTURE_VIEW_TOTAL).width);
				}

				size->width = max(size->width, count_width);

				/* Set height of the total line. */
				if (widget == WID_CI_TOTAL) {
					size->height = _settings_game.economy.infrastructure_maintenance ? max(size->height, EXP_LINESPACE + FONT_HEIGHT_NORMAL) : 0;
				}
				break;
			}
		}
	}

	/**
	 * Helper for drawing the counts line.
	 * @param r            The bounds to draw in.
	 * @param y            The y position to draw at.
	 * @param count        The count to show on this line.
	 * @param monthly_cost The monthly costs.
	 */
	void DrawCountLine(const Rect &r, int &y, int count, Money monthly_cost) const
	{
		SetDParam(0, count);
		DrawString(r.left, r.right, y += FONT_HEIGHT_NORMAL, STR_WHITE_COMMA, TC_FROMSTRING, SA_RIGHT);

		if (_settings_game.economy.infrastructure_maintenance) {
			SetDParam(0, monthly_cost * 12); // Convert to per year
			int left = _current_text_dir == TD_RTL ? r.right - this->total_width : r.left;
			DrawString(left, left + this->total_width, y, STR_COMPANY_INFRASTRUCTURE_VIEW_TOTAL, TC_FROMSTRING, SA_RIGHT);
		}
	}

	virtual void DrawWidget(const Rect &r, int widget) const
	{
		const Company *c = Company::Get((CompanyID)this->window_number);
		int y = r.top;

		int offs_left = _current_text_dir == TD_LTR ? WD_FRAMERECT_LEFT : 0;
		int offs_right = _current_text_dir == TD_LTR ? 0 : WD_FRAMERECT_LEFT;

		switch (widget) {
			case WID_CI_RAIL_DESC:
				DrawString(r.left, r.right, y, STR_COMPANY_INFRASTRUCTURE_VIEW_RAIL_SECT);

				if (this->railtypes != RAILTYPES_NONE) {
					/* Draw name of each valid railtype. */
					RailType rt;
					FOR_ALL_SORTED_RAILTYPES(rt) {
						if (HasBit(this->railtypes, rt)) {
							SetDParam(0, GetRailTypeInfo(rt)->strings.name);
							DrawString(r.left + offs_left, r.right - offs_right, y += FONT_HEIGHT_NORMAL, STR_WHITE_STRING);
						}
					}
					DrawString(r.left + offs_left, r.right - offs_right, y += FONT_HEIGHT_NORMAL, STR_COMPANY_INFRASTRUCTURE_VIEW_SIGNALS);
				} else {
					/* No valid railtype. */
					DrawString(r.left + offs_left, r.right - offs_right, y += FONT_HEIGHT_NORMAL, STR_COMPANY_VIEW_INFRASTRUCTURE_NONE);
				}

				break;

			case WID_CI_RAIL_COUNT: {
				/* Draw infrastructure count for each valid railtype. */
				uint32 rail_total = c->infrastructure.GetRailTotal();
				RailType rt;
				FOR_ALL_SORTED_RAILTYPES(rt) {
					if (HasBit(this->railtypes, rt)) {
						this->DrawCountLine(r, y, c->infrastructure.rail[rt], RailMaintenanceCost(rt, c->infrastructure.rail[rt], rail_total));
					}
				}
				if (this->railtypes != RAILTYPES_NONE) {
					this->DrawCountLine(r, y, c->infrastructure.signal, SignalMaintenanceCost(c->infrastructure.signal));
				}
				break;
			}

			case WID_CI_ROAD_DESC:
				DrawString(r.left, r.right, y, STR_COMPANY_INFRASTRUCTURE_VIEW_ROAD_SECT);

				if (this->roadtypes != ROADTYPES_NONE) {
					if (HasBit(this->roadtypes, ROADTYPE_ROAD)) DrawString(r.left + offs_left, r.right - offs_right, y += FONT_HEIGHT_NORMAL, STR_COMPANY_INFRASTRUCTURE_VIEW_ROAD);
					if (HasBit(this->roadtypes, ROADTYPE_TRAM)) DrawString(r.left + offs_left, r.right - offs_right, y += FONT_HEIGHT_NORMAL, STR_COMPANY_INFRASTRUCTURE_VIEW_TRAMWAY);
				} else {
					/* No valid roadtypes. */
					DrawString(r.left + offs_left, r.right - offs_right, y += FONT_HEIGHT_NORMAL, STR_COMPANY_VIEW_INFRASTRUCTURE_NONE);
				}

				break;

			case WID_CI_ROAD_COUNT:
				if (HasBit(this->roadtypes, ROADTYPE_ROAD)) {
					this->DrawCountLine(r, y, c->infrastructure.road[ROADTYPE_ROAD], RoadMaintenanceCost(ROADTYPE_ROAD, c->infrastructure.road[ROADTYPE_ROAD]));
				}
				if (HasBit(this->roadtypes, ROADTYPE_TRAM)) {
					this->DrawCountLine(r, y, c->infrastructure.road[ROADTYPE_TRAM], RoadMaintenanceCost(ROADTYPE_TRAM, c->infrastructure.road[ROADTYPE_TRAM]));
				}
				break;

			case WID_CI_WATER_DESC:
				DrawString(r.left, r.right, y, STR_COMPANY_INFRASTRUCTURE_VIEW_WATER_SECT);
				DrawString(r.left + offs_left, r.right - offs_right, y += FONT_HEIGHT_NORMAL, STR_COMPANY_INFRASTRUCTURE_VIEW_CANALS);
				break;

			case WID_CI_WATER_COUNT:
				this->DrawCountLine(r, y, c->infrastructure.water, CanalMaintenanceCost(c->infrastructure.water));
				break;

			case WID_CI_TOTAL:
				if (_settings_game.economy.infrastructure_maintenance) {
					int left = _current_text_dir == TD_RTL ? r.right - this->total_width : r.left;
					GfxFillRect(left, y, left + this->total_width, y, PC_WHITE);
					y += EXP_LINESPACE;
					SetDParam(0, this->GetTotalMaintenanceCost() * 12); // Convert to per year
					DrawString(left, left + this->total_width, y, STR_COMPANY_INFRASTRUCTURE_VIEW_TOTAL, TC_FROMSTRING, SA_RIGHT);
				}
				break;

			case WID_CI_STATION_DESC:
				DrawString(r.left, r.right, y, STR_COMPANY_INFRASTRUCTURE_VIEW_STATION_SECT);
				DrawString(r.left + offs_left, r.right - offs_right, y += FONT_HEIGHT_NORMAL, STR_COMPANY_INFRASTRUCTURE_VIEW_STATIONS);
				DrawString(r.left + offs_left, r.right - offs_right, y += FONT_HEIGHT_NORMAL, STR_COMPANY_INFRASTRUCTURE_VIEW_AIRPORTS);
				break;

			case WID_CI_STATION_COUNT:
				this->DrawCountLine(r, y, c->infrastructure.station, StationMaintenanceCost(c->infrastructure.station));
				this->DrawCountLine(r, y, c->infrastructure.airport, AirportMaintenanceCost(c->index));
				break;
		}
	}

	/**
	 * Some data on this window has become invalid.
	 * @param data Information about the changed data.
	 * @param gui_scope Whether the call is done from GUI scope. You may not do everything when not in GUI scope. See #InvalidateWindowData() for details.
	 */
	virtual void OnInvalidateData(int data = 0, bool gui_scope = true)
	{
		if (!gui_scope) return;

		this->UpdateRailRoadTypes();
		this->ReInit();
	}
};

static WindowDesc _company_infrastructure_desc(
	WDP_AUTO, "company_infrastructure", 0, 0,
	WC_COMPANY_INFRASTRUCTURE, WC_NONE,
	0,
	_nested_company_infrastructure_widgets, lengthof(_nested_company_infrastructure_widgets)
);

/**
 * Open the infrastructure window of a company.
 * @param company Company to show infrastructure of.
 */
static void ShowCompanyInfrastructure(CompanyID company)
{
	if (!Company::IsValidID(company)) return;
	AllocateWindowDescFront<CompanyInfrastructureWindow>(&_company_infrastructure_desc, company);
}

static const NWidgetPart _nested_company_widgets[] = {
	NWidget(NWID_HORIZONTAL),
		NWidget(WWT_CLOSEBOX, COLOUR_GREY),
		NWidget(WWT_CAPTION, COLOUR_GREY, WID_C_CAPTION), SetDataTip(STR_COMPANY_VIEW_CAPTION, STR_TOOLTIP_WINDOW_TITLE_DRAG_THIS),
		NWidget(WWT_SHADEBOX, COLOUR_GREY),
		NWidget(WWT_STICKYBOX, COLOUR_GREY),
	EndContainer(),
	NWidget(WWT_PANEL, COLOUR_GREY),
		NWidget(NWID_HORIZONTAL), SetPIP(4, 6, 4),
			NWidget(NWID_VERTICAL), SetPIP(4, 2, 4),
				NWidget(WWT_EMPTY, INVALID_COLOUR, WID_C_FACE), SetMinimalSize(92, 119), SetFill(1, 0),
				NWidget(WWT_EMPTY, INVALID_COLOUR, WID_C_FACE_TITLE), SetFill(1, 1), SetMinimalTextLines(2, 0),
			EndContainer(),
			NWidget(NWID_VERTICAL),
				NWidget(NWID_HORIZONTAL),
					NWidget(NWID_VERTICAL), SetPIP(4, 5, 5),
						NWidget(WWT_TEXT, COLOUR_GREY, WID_C_DESC_INAUGURATION), SetDataTip(STR_COMPANY_VIEW_INAUGURATED_TITLE, STR_NULL), SetFill(1, 0),
						NWidget(NWID_HORIZONTAL), SetPIP(0, 5, 0),
							NWidget(WWT_LABEL, COLOUR_GREY, WID_C_DESC_COLOUR_SCHEME), SetDataTip(STR_COMPANY_VIEW_COLOUR_SCHEME_TITLE, STR_NULL),
							NWidget(WWT_EMPTY, INVALID_COLOUR, WID_C_DESC_COLOUR_SCHEME_EXAMPLE), SetMinimalSize(30, 0), SetFill(0, 1),
							NWidget(NWID_SPACER), SetFill(1, 0),
						EndContainer(),
						NWidget(NWID_HORIZONTAL), SetPIP(0, 4, 0),
							NWidget(NWID_VERTICAL),
								NWidget(WWT_TEXT, COLOUR_GREY, WID_C_DESC_VEHICLE), SetDataTip(STR_COMPANY_VIEW_VEHICLES_TITLE, STR_NULL),
								NWidget(NWID_SPACER), SetFill(0, 1),
							EndContainer(),
							NWidget(WWT_EMPTY, INVALID_COLOUR, WID_C_DESC_VEHICLE_COUNTS), SetMinimalTextLines(4, 0),
							NWidget(NWID_SPACER), SetFill(1, 0),
						EndContainer(),
					EndContainer(),
					NWidget(NWID_VERTICAL), SetPIP(4, 2, 4),
						NWidget(NWID_SELECTION, INVALID_COLOUR, WID_C_SELECT_VIEW_BUILD_HQ),
							NWidget(WWT_PUSHTXTBTN, COLOUR_GREY, WID_C_VIEW_HQ), SetFill(1, 0), SetDataTip(STR_COMPANY_VIEW_VIEW_HQ_BUTTON, STR_COMPANY_VIEW_VIEW_HQ_TOOLTIP),
							NWidget(WWT_TEXTBTN, COLOUR_GREY, WID_C_BUILD_HQ), SetFill(1, 0), SetDataTip(STR_COMPANY_VIEW_BUILD_HQ_BUTTON, STR_COMPANY_VIEW_BUILD_HQ_TOOLTIP),
						EndContainer(),
						NWidget(NWID_SELECTION, INVALID_COLOUR, WID_C_SELECT_RELOCATE),
							NWidget(WWT_TEXTBTN, COLOUR_GREY, WID_C_RELOCATE_HQ), SetFill(1, 0), SetDataTip(STR_COMPANY_VIEW_RELOCATE_HQ, STR_COMPANY_VIEW_RELOCATE_COMPANY_HEADQUARTERS),
							NWidget(NWID_SPACER), SetMinimalSize(90, 0),
						EndContainer(),
						NWidget(NWID_SPACER), SetFill(0, 1),
					EndContainer(),
				EndContainer(),
				NWidget(WWT_TEXT, COLOUR_GREY, WID_C_DESC_COMPANY_VALUE), SetDataTip(STR_COMPANY_VIEW_COMPANY_VALUE, STR_NULL), SetFill(1, 0),
					NWidget(NWID_VERTICAL), SetPIP(4, 2, 4),
						NWidget(NWID_HORIZONTAL), SetPIP(0, 4, 0),
							NWidget(NWID_VERTICAL),
								NWidget(WWT_TEXT, COLOUR_GREY, WID_C_DESC_INFRASTRUCTURE), SetDataTip(STR_COMPANY_VIEW_INFRASTRUCTURE, STR_NULL),
								NWidget(NWID_SPACER), SetFill(0, 1),
							EndContainer(),
							NWidget(WWT_EMPTY, INVALID_COLOUR, WID_C_DESC_INFRASTRUCTURE_COUNTS), SetMinimalTextLines(5, 0), SetFill(1, 0),
							NWidget(NWID_VERTICAL),
								NWidget(WWT_PUSHTXTBTN, COLOUR_GREY, WID_C_VIEW_INFRASTRUCTURE), SetDataTip(STR_COMPANY_VIEW_INFRASTRUCTURE_BUTTON, STR_COMPANY_VIEW_INFRASTRUCTURE_TOOLTIP),
								NWidget(NWID_SPACER), SetFill(0, 1), SetMinimalSize(90, 0),
							EndContainer(),
						EndContainer(),
					EndContainer(),
				NWidget(NWID_HORIZONTAL),
					NWidget(NWID_SELECTION, INVALID_COLOUR, WID_C_SELECT_DESC_OWNERS),
						NWidget(NWID_VERTICAL), SetPIP(5, 5, 4),
							NWidget(WWT_EMPTY, INVALID_COLOUR, WID_C_DESC_OWNERS), SetMinimalTextLines(3, 0),
							NWidget(NWID_SPACER), SetFill(0, 1),
						EndContainer(),
					EndContainer(),
					NWidget(NWID_VERTICAL), SetPIP(4, 2, 4),
						NWidget(NWID_SPACER), SetMinimalSize(90, 0), SetFill(0, 1),
						/* Multi player buttons. */
						NWidget(NWID_HORIZONTAL),
							NWidget(WWT_EMPTY, COLOUR_GREY, WID_C_HAS_PASSWORD),
							NWidget(NWID_SELECTION, INVALID_COLOUR, WID_C_SELECT_MULTIPLAYER),
								NWidget(WWT_PUSHTXTBTN, COLOUR_GREY, WID_C_COMPANY_PASSWORD), SetFill(1, 0), SetDataTip(STR_COMPANY_VIEW_PASSWORD, STR_COMPANY_VIEW_PASSWORD_TOOLTIP),
								NWidget(WWT_PUSHTXTBTN, COLOUR_GREY, WID_C_COMPANY_JOIN), SetFill(1, 0), SetDataTip(STR_COMPANY_VIEW_JOIN, STR_COMPANY_VIEW_JOIN_TOOLTIP),
							EndContainer(),
						EndContainer(),
					EndContainer(),
				EndContainer(),
			EndContainer(),
		EndContainer(),
	EndContainer(),
	/* Button bars at the bottom. */
	NWidget(NWID_SELECTION, INVALID_COLOUR, WID_C_SELECT_BUTTONS),
		NWidget(NWID_HORIZONTAL, NC_EQUALSIZE),
			NWidget(WWT_PUSHTXTBTN, COLOUR_GREY, WID_C_NEW_FACE), SetFill(1, 0), SetDataTip(STR_COMPANY_VIEW_NEW_FACE_BUTTON, STR_COMPANY_VIEW_NEW_FACE_TOOLTIP),
			NWidget(WWT_PUSHTXTBTN, COLOUR_GREY, WID_C_COLOUR_SCHEME), SetFill(1, 0), SetDataTip(STR_COMPANY_VIEW_COLOUR_SCHEME_BUTTON, STR_COMPANY_VIEW_COLOUR_SCHEME_TOOLTIP),
			NWidget(WWT_PUSHTXTBTN, COLOUR_GREY, WID_C_PRESIDENT_NAME), SetFill(1, 0), SetDataTip(STR_COMPANY_VIEW_PRESIDENT_NAME_BUTTON, STR_COMPANY_VIEW_PRESIDENT_NAME_TOOLTIP),
			NWidget(WWT_PUSHTXTBTN, COLOUR_GREY, WID_C_COMPANY_NAME), SetFill(1, 0), SetDataTip(STR_COMPANY_VIEW_COMPANY_NAME_BUTTON, STR_COMPANY_VIEW_COMPANY_NAME_TOOLTIP),
		EndContainer(),
		NWidget(NWID_HORIZONTAL, NC_EQUALSIZE),
			NWidget(WWT_PUSHTXTBTN, COLOUR_GREY, WID_C_BUY_SHARE), SetFill(1, 0), SetDataTip(STR_COMPANY_VIEW_BUY_SHARE_BUTTON, STR_COMPANY_VIEW_BUY_SHARE_TOOLTIP),
			NWidget(WWT_PUSHTXTBTN, COLOUR_GREY, WID_C_SELL_SHARE), SetFill(1, 0), SetDataTip(STR_COMPANY_VIEW_SELL_SHARE_BUTTON, STR_COMPANY_VIEW_SELL_SHARE_TOOLTIP),
		EndContainer(),
	EndContainer(),
};

int GetAmountOwnedBy(const Company *c, Owner owner)
{
	return (c->share_owners[0] == owner) +
				 (c->share_owners[1] == owner) +
				 (c->share_owners[2] == owner) +
				 (c->share_owners[3] == owner);
}

/** Strings for the company vehicle counts */
static const StringID _company_view_vehicle_count_strings[] = {
	STR_COMPANY_VIEW_TRAINS, STR_COMPANY_VIEW_ROAD_VEHICLES, STR_COMPANY_VIEW_SHIPS, STR_COMPANY_VIEW_AIRCRAFT
};

/**
 * Window with general information about a company
 */
struct CompanyWindow : Window
{
	CompanyWidgets query_widget;

	/** Display planes in the company window. */
	enum CompanyWindowPlanes {
		/* Display planes of the #WID_C_SELECT_MULTIPLAYER selection widget. */
		CWP_MP_C_PWD = 0, ///< Display the company password button.
		CWP_MP_C_JOIN,    ///< Display the join company button.

		/* Display planes of the #WID_C_SELECT_VIEW_BUILD_HQ selection widget. */
		CWP_VB_VIEW = 0,  ///< Display the view button
		CWP_VB_BUILD,     ///< Display the build button

		/* Display planes of the #WID_C_SELECT_RELOCATE selection widget. */
		CWP_RELOCATE_SHOW = 0, ///< Show the relocate HQ button.
		CWP_RELOCATE_HIDE,     ///< Hide the relocate HQ button.

		/* Display planes of the #WID_C_SELECT_BUTTONS selection widget. */
		CWP_BUTTONS_LOCAL = 0, ///< Buttons of the local company.
		CWP_BUTTONS_OTHER,     ///< Buttons of the other companies.
	};

	CompanyWindow(WindowDesc *desc, WindowNumber window_number) : Window(desc)
	{
		this->InitNested(window_number);
		this->owner = (Owner)this->window_number;
		this->OnInvalidateData();
	}

	virtual void OnPaint()
	{
		const Company *c = Company::Get((CompanyID)this->window_number);
		bool local = this->window_number == _local_company;

		if (!this->IsShaded()) {
			bool reinit = false;

			/* Button bar selection. */
			int plane = local ? CWP_BUTTONS_LOCAL : CWP_BUTTONS_OTHER;
			NWidgetStacked *wi = this->GetWidget<NWidgetStacked>(WID_C_SELECT_BUTTONS);
			if (plane != wi->shown_plane) {
				wi->SetDisplayedPlane(plane);
				this->InvalidateData();
				return;
			}

			/* Build HQ button handling. */
			plane = (local && c->location_of_HQ == INVALID_TILE) ? CWP_VB_BUILD : CWP_VB_VIEW;
			wi = this->GetWidget<NWidgetStacked>(WID_C_SELECT_VIEW_BUILD_HQ);
			if (plane != wi->shown_plane) {
				wi->SetDisplayedPlane(plane);
				this->SetDirty();
				return;
			}

			this->SetWidgetDisabledState(WID_C_VIEW_HQ, c->location_of_HQ == INVALID_TILE);

			/* Enable/disable 'Relocate HQ' button. */
			plane = (!local || c->location_of_HQ == INVALID_TILE) ? CWP_RELOCATE_HIDE : CWP_RELOCATE_SHOW;
			wi = this->GetWidget<NWidgetStacked>(WID_C_SELECT_RELOCATE);
			if (plane != wi->shown_plane) {
				wi->SetDisplayedPlane(plane);
				this->SetDirty();
				return;
			}

			/* Owners of company */
			plane = SZSP_HORIZONTAL;
			for (uint i = 0; i < lengthof(c->share_owners); i++) {
				if (c->share_owners[i] != INVALID_COMPANY) {
					plane = 0;
					break;
				}
			}
			wi = this->GetWidget<NWidgetStacked>(WID_C_SELECT_DESC_OWNERS);
			if (plane != wi->shown_plane) {
				wi->SetDisplayedPlane(plane);
				reinit = true;
			}

			/* Multiplayer buttons. */
			plane = ((!_networking) ? (int)SZSP_NONE : (int)(local ? CWP_MP_C_PWD : CWP_MP_C_JOIN));
			wi = this->GetWidget<NWidgetStacked>(WID_C_SELECT_MULTIPLAYER);
			if (plane != wi->shown_plane) {
				wi->SetDisplayedPlane(plane);
				reinit = true;
			}
			this->SetWidgetDisabledState(WID_C_COMPANY_JOIN,   c->is_ai);

			if (reinit) {
				this->ReInit();
				return;
			}
		}

		this->DrawWidgets();
	}

	virtual void UpdateWidgetSize(int widget, Dimension *size, const Dimension &padding, Dimension *fill, Dimension *resize)
	{
		switch (widget) {
			case WID_C_FACE: {
				Dimension face_size = GetSpriteSize(SPR_GRADIENT);
				size->width  = max(size->width,  face_size.width);
				size->height = max(size->height, face_size.height);
				break;
			}

			case WID_C_DESC_COLOUR_SCHEME_EXAMPLE: {
				Point offset;
				Dimension d = GetSpriteSize(SPR_VEH_BUS_SW_VIEW, &offset);
				d.width -= offset.x;
				d.height -= offset.y;
				*size = maxdim(*size, d);
				break;
			}

			case WID_C_DESC_COMPANY_VALUE:
				SetDParam(0, INT64_MAX); // Arguably the maximum company value
				size->width = GetStringBoundingBox(STR_COMPANY_VIEW_COMPANY_VALUE).width;
				break;

			case WID_C_DESC_VEHICLE_COUNTS:
				SetDParamMaxValue(0, 5000); // Maximum number of vehicles
				for (uint i = 0; i < lengthof(_company_view_vehicle_count_strings); i++) {
					size->width = max(size->width, GetStringBoundingBox(_company_view_vehicle_count_strings[i]).width);
				}
				break;

			case WID_C_DESC_INFRASTRUCTURE_COUNTS:
				SetDParamMaxValue(0, UINT_MAX);
				size->width = max(size->width, GetStringBoundingBox(STR_COMPANY_VIEW_INFRASTRUCTURE_RAIL).width);
				size->width = max(size->width, GetStringBoundingBox(STR_COMPANY_VIEW_INFRASTRUCTURE_ROAD).width);
				size->width = max(size->width, GetStringBoundingBox(STR_COMPANY_VIEW_INFRASTRUCTURE_WATER).width);
				size->width = max(size->width, GetStringBoundingBox(STR_COMPANY_VIEW_INFRASTRUCTURE_STATION).width);
				size->width = max(size->width, GetStringBoundingBox(STR_COMPANY_VIEW_INFRASTRUCTURE_AIRPORT).width);
				size->width = max(size->width, GetStringBoundingBox(STR_COMPANY_VIEW_INFRASTRUCTURE_NONE).width);
				break;

			case WID_C_DESC_OWNERS: {
				const Company *c2;

				FOR_ALL_COMPANIES(c2) {
					SetDParamMaxValue(0, 75);
					SetDParam(1, c2->index);

					size->width = max(size->width, GetStringBoundingBox(STR_COMPANY_VIEW_SHARES_OWNED_BY).width);
				}
				break;
			}

#ifdef ENABLE_NETWORK
			case WID_C_HAS_PASSWORD:
				*size = maxdim(*size, GetSpriteSize(SPR_LOCK));
				break;
#endif /* ENABLE_NETWORK */
		}
	}

	virtual void DrawWidget(const Rect &r, int widget) const
	{
		const Company *c = Company::Get((CompanyID)this->window_number);
		switch (widget) {
			case WID_C_FACE:
				DrawCompanyManagerFace(c->face, c->colour, r.left, r.top);
				break;

			case WID_C_FACE_TITLE:
				SetDParam(0, c->index);
				DrawStringMultiLine(r.left, r.right, r.top, r.bottom, STR_COMPANY_VIEW_PRESIDENT_MANAGER_TITLE, TC_FROMSTRING, SA_HOR_CENTER);
				break;

			case WID_C_DESC_COLOUR_SCHEME_EXAMPLE: {
				Point offset;
				Dimension d = GetSpriteSize(SPR_VEH_BUS_SW_VIEW, &offset);
				d.height -= offset.y;
				DrawSprite(SPR_VEH_BUS_SW_VIEW, COMPANY_SPRITE_COLOUR(c->index), r.left - offset.x, (r.top + r.bottom - d.height) / 2 - offset.y);
				break;
			}

			case WID_C_DESC_VEHICLE_COUNTS: {
				uint amounts[4];
				amounts[0] = c->group_all[VEH_TRAIN].num_vehicle;
				amounts[1] = c->group_all[VEH_ROAD].num_vehicle;
				amounts[2] = c->group_all[VEH_SHIP].num_vehicle;
				amounts[3] = c->group_all[VEH_AIRCRAFT].num_vehicle;

				int y = r.top;
				if (amounts[0] + amounts[1] + amounts[2] + amounts[3] == 0) {
					DrawString(r.left, r.right, y, STR_COMPANY_VIEW_VEHICLES_NONE);
				} else {
					assert_compile(lengthof(amounts) == lengthof(_company_view_vehicle_count_strings));

					for (uint i = 0; i < lengthof(amounts); i++) {
						if (amounts[i] != 0) {
							SetDParam(0, amounts[i]);
							DrawString(r.left, r.right, y, _company_view_vehicle_count_strings[i]);
							y += FONT_HEIGHT_NORMAL;
						}
					}
				}
				break;
			}

			case WID_C_DESC_INFRASTRUCTURE_COUNTS: {
				uint y = r.top;

				/* Collect rail and road counts. */
				uint rail_pices = c->infrastructure.signal;
				uint road_pieces = 0;
				for (uint i = 0; i < lengthof(c->infrastructure.rail); i++) rail_pices += c->infrastructure.rail[i];
				for (uint i = 0; i < lengthof(c->infrastructure.road); i++) road_pieces += c->infrastructure.road[i];

				if (rail_pices == 0 && road_pieces == 0 && c->infrastructure.water == 0 && c->infrastructure.station == 0 && c->infrastructure.airport == 0) {
					DrawString(r.left, r.right, y, STR_COMPANY_VIEW_INFRASTRUCTURE_NONE);
				} else {
					if (rail_pices != 0) {
						SetDParam(0, rail_pices);
						DrawString(r.left, r.right, y, STR_COMPANY_VIEW_INFRASTRUCTURE_RAIL);
						y += FONT_HEIGHT_NORMAL;
					}
					if (road_pieces != 0) {
						SetDParam(0, road_pieces);
						DrawString(r.left, r.right, y, STR_COMPANY_VIEW_INFRASTRUCTURE_ROAD);
						y += FONT_HEIGHT_NORMAL;
					}
					if (c->infrastructure.water != 0) {
						SetDParam(0, c->infrastructure.water);
						DrawString(r.left, r.right, y, STR_COMPANY_VIEW_INFRASTRUCTURE_WATER);
						y += FONT_HEIGHT_NORMAL;
					}
					if (c->infrastructure.station != 0) {
						SetDParam(0, c->infrastructure.station);
						DrawString(r.left, r.right, y, STR_COMPANY_VIEW_INFRASTRUCTURE_STATION);
						y += FONT_HEIGHT_NORMAL;
					}
					if (c->infrastructure.airport != 0) {
						SetDParam(0, c->infrastructure.airport);
						DrawString(r.left, r.right, y, STR_COMPANY_VIEW_INFRASTRUCTURE_AIRPORT);
					}
				}

				break;
			}

			case WID_C_DESC_OWNERS: {
				const Company *c2;
				uint y = r.top;

				FOR_ALL_COMPANIES(c2) {
					uint amt = GetAmountOwnedBy(c, c2->index);
					if (amt != 0) {
						SetDParam(0, amt * 25);
						SetDParam(1, c2->index);

						DrawString(r.left, r.right, y, STR_COMPANY_VIEW_SHARES_OWNED_BY);
						y += FONT_HEIGHT_NORMAL;
					}
				}
				break;
			}

#ifdef ENABLE_NETWORK
			case WID_C_HAS_PASSWORD:
				if (_networking && NetworkCompanyIsPassworded(c->index)) {
					DrawSprite(SPR_LOCK, PAL_NONE, r.left, r.top);
				}
				break;
#endif /* ENABLE_NETWORK */
		}
	}

	virtual void SetStringParameters(int widget) const
	{
		switch (widget) {
			case WID_C_CAPTION:
				SetDParam(0, (CompanyID)this->window_number);
				SetDParam(1, (CompanyID)this->window_number);
				break;

			case WID_C_DESC_INAUGURATION:
				SetDParam(0, Company::Get((CompanyID)this->window_number)->inaugurated_year);
				break;

			case WID_C_DESC_COMPANY_VALUE:
				SetDParam(0, CalculateCompanyValue(Company::Get((CompanyID)this->window_number)));
				break;
		}
	}

	virtual void OnClick(Point pt, int widget, int click_count)
	{
		switch (widget) {
			case WID_C_NEW_FACE: DoSelectCompanyManagerFace(this); break;

			case WID_C_COLOUR_SCHEME:
				if (BringWindowToFrontById(WC_COMPANY_COLOUR, this->window_number)) break;
				new SelectCompanyLiveryWindow(&_select_company_livery_desc, (CompanyID)this->window_number);
				break;

			case WID_C_PRESIDENT_NAME:
				this->query_widget = WID_C_PRESIDENT_NAME;
				SetDParam(0, this->window_number);
				ShowQueryString(STR_PRESIDENT_NAME, STR_COMPANY_VIEW_PRESIDENT_S_NAME_QUERY_CAPTION, MAX_LENGTH_PRESIDENT_NAME_CHARS, this, CS_ALPHANUMERAL, QSF_ENABLE_DEFAULT | QSF_LEN_IN_CHARS);
				break;

			case WID_C_COMPANY_NAME:
				this->query_widget = WID_C_COMPANY_NAME;
				SetDParam(0, this->window_number);
				ShowQueryString(STR_COMPANY_NAME, STR_COMPANY_VIEW_COMPANY_NAME_QUERY_CAPTION, MAX_LENGTH_COMPANY_NAME_CHARS, this, CS_ALPHANUMERAL, QSF_ENABLE_DEFAULT | QSF_LEN_IN_CHARS);
				break;

			case WID_C_VIEW_HQ: {
				TileIndex tile = Company::Get((CompanyID)this->window_number)->location_of_HQ;
				if (_ctrl_pressed) {
					ShowExtraViewPortWindow(tile);
				} else {
					ScrollMainWindowToTile(tile);
				}
				break;
			}

			case WID_C_BUILD_HQ:
				if ((byte)this->window_number != _local_company) return;
				if (this->IsWidgetLowered(WID_C_BUILD_HQ)) {
					ResetObjectToPlace();
					this->RaiseButtons();
					break;
				}
				SetObjectToPlaceWnd(SPR_CURSOR_HQ, PAL_NONE, HT_RECT, this);
				SetTileSelectSize(2, 2);
				this->LowerWidget(WID_C_BUILD_HQ);
				this->SetWidgetDirty(WID_C_BUILD_HQ);
				break;

			case WID_C_RELOCATE_HQ:
				if (this->IsWidgetLowered(WID_C_RELOCATE_HQ)) {
					ResetObjectToPlace();
					this->RaiseButtons();
					break;
				}
				SetObjectToPlaceWnd(SPR_CURSOR_HQ, PAL_NONE, HT_RECT, this);
				SetTileSelectSize(2, 2);
				this->LowerWidget(WID_C_RELOCATE_HQ);
				this->SetWidgetDirty(WID_C_RELOCATE_HQ);
				break;

			case WID_C_VIEW_INFRASTRUCTURE:
				ShowCompanyInfrastructure((CompanyID)this->window_number);
				break;

			case WID_C_BUY_SHARE:
				DoCommandP(0, this->window_number, 0, CMD_BUY_SHARE_IN_COMPANY | CMD_MSG(STR_ERROR_CAN_T_BUY_25_SHARE_IN_THIS));
				break;

			case WID_C_SELL_SHARE:
				DoCommandP(0, this->window_number, 0, CMD_SELL_SHARE_IN_COMPANY | CMD_MSG(STR_ERROR_CAN_T_SELL_25_SHARE_IN));
				break;

#ifdef ENABLE_NETWORK
			case WID_C_COMPANY_PASSWORD:
				if (this->window_number == _local_company) ShowNetworkCompanyPasswordWindow(this);
				break;

			case WID_C_COMPANY_JOIN: {
				this->query_widget = WID_C_COMPANY_JOIN;
				CompanyID company = (CompanyID)this->window_number;
				if (_network_server) {
					NetworkServerDoMove(CLIENT_ID_SERVER, company);
					MarkWholeScreenDirty();
				} else if (NetworkCompanyIsPassworded(company)) {
					/* ask for the password */
					ShowQueryString(STR_EMPTY, STR_NETWORK_NEED_COMPANY_PASSWORD_CAPTION, NETWORK_PASSWORD_LENGTH, this, CS_ALPHANUMERAL, QSF_NONE);
				} else {
					/* just send the join command */
					NetworkClientRequestMove(company);
				}
				break;
			}
#endif /* ENABLE_NETWORK */
		}
	}

	virtual void OnHundredthTick()
	{
		/* redraw the window every now and then */
		this->SetDirty();
	}

	virtual void OnPlaceObject(Point pt, TileIndex tile)
	{
		if (DoCommandP(tile, OBJECT_HQ, 0, CMD_BUILD_OBJECT | CMD_MSG(STR_ERROR_CAN_T_BUILD_COMPANY_HEADQUARTERS))) {
			ResetObjectToPlace();
			this->RaiseButtons();
		}
	}

	virtual void OnPlaceObjectAbort()
	{
		this->RaiseButtons();
	}

	virtual void OnQueryTextFinished(char *str)
	{
		if (str == NULL) return;

		switch (this->query_widget) {
			default: NOT_REACHED();

			case WID_C_PRESIDENT_NAME:
				DoCommandP(0, 0, 0, CMD_RENAME_PRESIDENT | CMD_MSG(STR_ERROR_CAN_T_CHANGE_PRESIDENT), NULL, str);
				break;

			case WID_C_COMPANY_NAME:
				DoCommandP(0, 0, 0, CMD_RENAME_COMPANY | CMD_MSG(STR_ERROR_CAN_T_CHANGE_COMPANY_NAME), NULL, str);
				break;

#ifdef ENABLE_NETWORK
			case WID_C_COMPANY_JOIN:
				NetworkClientRequestMove((CompanyID)this->window_number, str);
				break;
#endif /* ENABLE_NETWORK */
		}
	}


	/**
	 * Some data on this window has become invalid.
	 * @param data Information about the changed data.
	 * @param gui_scope Whether the call is done from GUI scope. You may not do everything when not in GUI scope. See #InvalidateWindowData() for details.
	 */
	virtual void OnInvalidateData(int data = 0, bool gui_scope = true)
	{
		if (this->window_number == _local_company) return;

		if (_settings_game.economy.allow_shares) { // Shares are allowed
			const Company *c = Company::Get(this->window_number);

			/* If all shares are owned by someone (none by nobody), disable buy button */
			this->SetWidgetDisabledState(WID_C_BUY_SHARE, GetAmountOwnedBy(c, INVALID_OWNER) == 0 ||
					/* Only 25% left to buy. If the company is human, disable buying it up.. TODO issues! */
					(GetAmountOwnedBy(c, INVALID_OWNER) == 1 && !c->is_ai) ||
					/* Spectators cannot do anything of course */
					_local_company == COMPANY_SPECTATOR);

			/* If the company doesn't own any shares, disable sell button */
			this->SetWidgetDisabledState(WID_C_SELL_SHARE, (GetAmountOwnedBy(c, _local_company) == 0) ||
					/* Spectators cannot do anything of course */
					_local_company == COMPANY_SPECTATOR);
		} else { // Shares are not allowed, disable buy/sell buttons
			this->DisableWidget(WID_C_BUY_SHARE);
			this->DisableWidget(WID_C_SELL_SHARE);
		}
	}
};

static WindowDesc _company_desc(
	WDP_AUTO, "company", 0, 0,
	WC_COMPANY, WC_NONE,
	0,
	_nested_company_widgets, lengthof(_nested_company_widgets)
);

/**
 * Show the window with the overview of the company.
 * @param company The company to show the window for.
 */
void ShowCompany(CompanyID company)
{
	if (!Company::IsValidID(company)) return;

	AllocateWindowDescFront<CompanyWindow>(&_company_desc, company);
}

/**
 * Redraw all windows with company infrastructure counts.
 * @param company The company to redraw the windows of.
 */
void DirtyCompanyInfrastructureWindows(CompanyID company)
{
	SetWindowDirty(WC_COMPANY, company);
	SetWindowDirty(WC_COMPANY_INFRASTRUCTURE, company);
}

struct BuyCompanyWindow : Window {
	BuyCompanyWindow(WindowDesc *desc, WindowNumber window_number) : Window(desc)
	{
		this->InitNested(window_number);
	}

	virtual void UpdateWidgetSize(int widget, Dimension *size, const Dimension &padding, Dimension *fill, Dimension *resize)
	{
		switch (widget) {
			case WID_BC_FACE:
				*size = GetSpriteSize(SPR_GRADIENT);
				break;

			case WID_BC_QUESTION:
				const Company *c = Company::Get((CompanyID)this->window_number);
				SetDParam(0, c->index);
				SetDParam(1, c->bankrupt_value);
				size->height = GetStringHeight(STR_BUY_COMPANY_MESSAGE, size->width);
				break;
		}
	}

	virtual void SetStringParameters(int widget) const
	{
		switch (widget) {
			case WID_BC_CAPTION:
				SetDParam(0, STR_COMPANY_NAME);
				SetDParam(1, Company::Get((CompanyID)this->window_number)->index);
				break;
		}
	}

	virtual void DrawWidget(const Rect &r, int widget) const
	{
		switch (widget) {
			case WID_BC_FACE: {
				const Company *c = Company::Get((CompanyID)this->window_number);
				DrawCompanyManagerFace(c->face, c->colour, r.left, r.top);
				break;
			}

			case WID_BC_QUESTION: {
				const Company *c = Company::Get((CompanyID)this->window_number);
				SetDParam(0, c->index);
				SetDParam(1, c->bankrupt_value);
				DrawStringMultiLine(r.left, r.right, r.top, r.bottom, STR_BUY_COMPANY_MESSAGE, TC_FROMSTRING, SA_CENTER);
				break;
			}
		}
	}

	virtual void OnClick(Point pt, int widget, int click_count)
	{
		switch (widget) {
			case WID_BC_NO:
				delete this;
				break;

			case WID_BC_YES:
				DoCommandP(0, this->window_number, 0, CMD_BUY_COMPANY | CMD_MSG(STR_ERROR_CAN_T_BUY_COMPANY));
				break;
		}
	}
};

static const NWidgetPart _nested_buy_company_widgets[] = {
	NWidget(NWID_HORIZONTAL),
		NWidget(WWT_CLOSEBOX, COLOUR_LIGHT_BLUE),
		NWidget(WWT_CAPTION, COLOUR_LIGHT_BLUE, WID_BC_CAPTION), SetDataTip(STR_ERROR_MESSAGE_CAPTION_OTHER_COMPANY, STR_TOOLTIP_WINDOW_TITLE_DRAG_THIS),
	EndContainer(),
	NWidget(WWT_PANEL, COLOUR_LIGHT_BLUE),
		NWidget(NWID_VERTICAL), SetPIP(8, 8, 8),
			NWidget(NWID_HORIZONTAL), SetPIP(8, 10, 8),
				NWidget(WWT_EMPTY, INVALID_COLOUR, WID_BC_FACE), SetFill(0, 1),
				NWidget(WWT_EMPTY, INVALID_COLOUR, WID_BC_QUESTION), SetMinimalSize(240, 0), SetFill(1, 1),
			EndContainer(),
			NWidget(NWID_HORIZONTAL, NC_EQUALSIZE), SetPIP(100, 10, 100),
				NWidget(WWT_TEXTBTN, COLOUR_LIGHT_BLUE, WID_BC_NO), SetMinimalSize(60, 12), SetDataTip(STR_QUIT_NO, STR_NULL), SetFill(1, 0),
				NWidget(WWT_TEXTBTN, COLOUR_LIGHT_BLUE, WID_BC_YES), SetMinimalSize(60, 12), SetDataTip(STR_QUIT_YES, STR_NULL), SetFill(1, 0),
			EndContainer(),
		EndContainer(),
	EndContainer(),
};

static WindowDesc _buy_company_desc(
	WDP_AUTO, NULL, 0, 0,
	WC_BUY_COMPANY, WC_NONE,
	WDF_CONSTRUCTION,
	_nested_buy_company_widgets, lengthof(_nested_buy_company_widgets)
);

/**
 * Show the query to buy another company.
 * @param company The company to buy.
 */
void ShowBuyCompanyDialog(CompanyID company)
{
	AllocateWindowDescFront<BuyCompanyWindow>(&_buy_company_desc, company);
}<|MERGE_RESOLUTION|>--- conflicted
+++ resolved
@@ -35,11 +35,8 @@
 #include "road_func.h"
 #include "water.h"
 #include "station_func.h"
-<<<<<<< HEAD
 #include "widget_type.h"
-=======
 #include "zoom_func.h"
->>>>>>> a8b57567
 
 #include "widgets/company_widget.h"
 
@@ -533,11 +530,7 @@
 
 	uint Height(uint width) const
 	{
-<<<<<<< HEAD
-		return GetMinSizing(NWST_STEP, max(FONT_HEIGHT_NORMAL, 14));
-=======
-		return max(FONT_HEIGHT_NORMAL, ScaleGUITrad(12) + 2);
->>>>>>> a8b57567
+		return GetMinSizing(NWST_STEP, max(FONT_HEIGHT_NORMAL, ScaleGUITrad(12) + 2));
 	}
 
 	bool Selectable() const
