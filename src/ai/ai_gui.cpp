--- conflicted
+++ resolved
@@ -346,11 +346,7 @@
 	virtual void UpdateWidgetSize(int widget, Dimension *size, const Dimension &padding, Dimension *fill, Dimension *resize)
 	{
 		if (widget == WID_AIS_BACKGROUND) {
-<<<<<<< HEAD
 			this->line_height = max(SETTING_BUTTON_HEIGHT, FONT_HEIGHT_NORMAL) + WD_MATRIX_TOP + WD_MATRIX_BOTTOM;
-=======
-			this->line_height = GetMinSizing(NWST_STEP, FONT_HEIGHT_NORMAL + WD_MATRIX_TOP + WD_MATRIX_BOTTOM);
->>>>>>> 6977514f
 
 			resize->width = 1;
 			resize->height = this->line_height;
@@ -416,11 +412,7 @@
 				}
 			}
 
-<<<<<<< HEAD
 			DrawString(text_left, text_right, y + text_y_offset, str, colour);
-=======
-			DrawString(text_left, text_right, Center(y, this->line_height), str, colour);
->>>>>>> 6977514f
 			y += this->line_height;
 		}
 	}
