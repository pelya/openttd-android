--- conflicted
+++ resolved
@@ -519,19 +519,19 @@
 				break;
 			}
 
-			case WID_MTS_LIST_LEFT:
-			case WID_MTS_LIST_RIGHT: {
+			case WID_MTS_LIST_LEFT: case WID_MTS_LIST_RIGHT: {
 				Dimension d = {0, 0};
 
 				for (MusicSystem::Playlist::const_iterator song = _music.music_set.begin(); song != _music.music_set.end(); ++song) {
 					SetDParam(0, song->tracknr);
 					SetDParam(1, 2);
 					SetDParamStr(2, song->songname);
-					d = maxdim(d, GetStringBoundingBox(STR_PLAYLIST_TRACK_NAME));
+					Dimension d2 = GetStringBoundingBox(STR_PLAYLIST_TRACK_NAME);
+					d.width = std::max(d.width, d2.width);
+					d.height += d2.height;
 				}
-				resize->height = GetMinButtonSize(d.height);
-				d.width += WD_FRAMERECT_LEFT + WD_FRAMERECT_RIGHT;
-				d.height = 7 * resize->height + WD_FRAMERECT_TOP + WD_FRAMERECT_BOTTOM;
+				d.width += padding.width;
+				d.height += padding.height;
 				*size = maxdim(*size, d);
 				break;
 			}
@@ -544,8 +544,7 @@
 			case WID_MTS_LIST_LEFT: {
 				GfxFillRect(r.Shrink(WidgetDimensions::scaled.bevel), PC_BLACK);
 
-<<<<<<< HEAD
-				int y = r.top + WD_FRAMERECT_TOP;
+				Rect tr = r.Shrink(WidgetDimensions::scaled.framerect);
 				uint vscroll_max = std::min<uint>(this->left_sb->GetPosition() + this->left_sb->GetCapacity(), NUM_SONGS_AVAILABLE);
 				uint i = 0;
 				for (MusicSystem::Playlist::const_iterator song = _music.music_set.begin(); song != _music.music_set.end(); ++song, i++) {
@@ -554,17 +553,8 @@
 					SetDParam(0, song->tracknr);
 					SetDParam(1, 2);
 					SetDParamStr(2, song->songname);
-					DrawString(r.left + WD_FRAMERECT_LEFT, r.right - WD_FRAMERECT_RIGHT, Center(y, this->resize.step_height, FONT_HEIGHT_SMALL), STR_PLAYLIST_TRACK_NAME);
-					y += this->resize.step_height;
-=======
-				Rect tr = r.Shrink(WidgetDimensions::scaled.framerect);
-				for (MusicSystem::Playlist::const_iterator song = _music.music_set.begin(); song != _music.music_set.end(); ++song) {
-					SetDParam(0, song->tracknr);
-					SetDParam(1, 2);
-					SetDParamStr(2, song->songname);
 					DrawString(tr, STR_PLAYLIST_TRACK_NAME);
 					tr.top += FONT_HEIGHT_SMALL;
->>>>>>> 5e227886
 				}
 				break;
 			}
@@ -572,8 +562,7 @@
 			case WID_MTS_LIST_RIGHT: {
 				GfxFillRect(r.Shrink(WidgetDimensions::scaled.bevel), PC_BLACK);
 
-<<<<<<< HEAD
-				int y = r.top + WD_FRAMERECT_TOP;
+				Rect tr = r.Shrink(WidgetDimensions::scaled.framerect);
 				uint vscroll_max = std::min<uint>(this->right_sb->GetPosition() + this->right_sb->GetCapacity(), this->GetNumberOfTracksOfTracklist());
 				uint i = 0;
 				for (MusicSystem::Playlist::const_iterator song = _music.music_set.begin(); song != _music.music_set.end(); ++song, i++) {
@@ -582,17 +571,8 @@
 					SetDParam(0, song->tracknr);
 					SetDParam(1, 2);
 					SetDParamStr(2, song->songname);
-					DrawString(r.left + WD_FRAMERECT_LEFT, r.right - WD_FRAMERECT_RIGHT, Center(y, this->resize.step_height, FONT_HEIGHT_SMALL), STR_PLAYLIST_TRACK_NAME);
-					y += this->resize.step_height;
-=======
-				Rect tr = r.Shrink(WidgetDimensions::scaled.framerect);
-				for (MusicSystem::Playlist::const_iterator song = _music.active_playlist.begin(); song != _music.active_playlist.end(); ++song) {
-					SetDParam(0, song->tracknr);
-					SetDParam(1, 2);
-					SetDParamStr(2, song->songname);
 					DrawString(tr, STR_PLAYLIST_TRACK_NAME);
 					tr.top += FONT_HEIGHT_SMALL;
->>>>>>> 5e227886
 				}
 				break;
 			}
@@ -782,11 +762,7 @@
 					SetDParam(1, 2);
 					str = STR_MUSIC_TRACK_DIGIT;
 				}
-<<<<<<< HEAD
-				DrawString(r.left + WD_FRAMERECT_LEFT, r.right - WD_FRAMERECT_RIGHT, Center(r.top, r.bottom - r.top, FONT_HEIGHT_SMALL), str);
-=======
 				DrawString(r.Shrink(WidgetDimensions::scaled.framerect), str);
->>>>>>> 5e227886
 				break;
 			}
 
@@ -800,11 +776,7 @@
 					str = STR_MUSIC_TITLE_NAME;
 					SetDParamStr(0, entry.songname);
 				}
-<<<<<<< HEAD
-				DrawString(r.left + WD_FRAMERECT_LEFT, r.right - WD_FRAMERECT_RIGHT, Center(r.top, r.bottom - r.top, FONT_HEIGHT_SMALL), str, TC_FROMSTRING, SA_HOR_CENTER);
-=======
 				DrawString(r.Shrink(WidgetDimensions::scaled.framerect), str, TC_FROMSTRING, SA_HOR_CENTER);
->>>>>>> 5e227886
 				break;
 			}
 
