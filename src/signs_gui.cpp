--- conflicted
+++ resolved
@@ -269,12 +269,8 @@
 				Dimension spr_dim = GetSpriteSize(SPR_COMPANY_ICON);
 				this->text_offset = WidgetDimensions::scaled.frametext.left + spr_dim.width + 2; // 2 pixels space between icon and the sign text.
 				resize->height = std::max<uint>(FONT_HEIGHT_NORMAL, spr_dim.height + 2);
-<<<<<<< HEAD
 				resize->height = std::max(GetMinButtonSize(), resize->height);
-				Dimension d = {(uint)(this->text_offset + WD_FRAMETEXT_RIGHT), WD_FRAMERECT_TOP + 5 * resize->height + WD_FRAMERECT_BOTTOM};
-=======
 				Dimension d = {(uint)(this->text_offset + WidgetDimensions::scaled.frametext.right), padding.height + 5 * resize->height};
->>>>>>> 5e227886
 				*size = maxdim(*size, d);
 				break;
 			}
