/* $Id$ */

/*
 * This file is part of OpenTTD.
 * OpenTTD is free software; you can redistribute it and/or modify it under the terms of the GNU General Public License as published by the Free Software Foundation, version 2.
 * OpenTTD is distributed in the hope that it will be useful, but WITHOUT ANY WARRANTY; without even the implied warranty of MERCHANTABILITY or FITNESS FOR A PARTICULAR PURPOSE.
 * See the GNU General Public License for more details. You should have received a copy of the GNU General Public License along with OpenTTD. If not, see <http://www.gnu.org/licenses/>.
 */

/** @file cheat_gui.cpp GUI related to cheating. */

#include "stdafx.h"
#include "command_func.h"
#include "cheat_type.h"
#include "company_base.h"
#include "company_func.h"
#include "date_func.h"
#include "saveload/saveload.h"
#include "textbuf_gui.h"
#include "window_gui.h"
#include "string_func.h"
#include "strings_func.h"
#include "window_func.h"
#include "rail_gui.h"
#include "settings_gui.h"
#include "company_gui.h"
#include "linkgraph/linkgraphschedule.h"
#include "map_func.h"
#include "tile_map.h"
#include "newgrf.h"
#include "error.h"

#include "widgets/cheat_widget.h"

#include "table/sprites.h"

#include "safeguards.h"


/**
 * The 'amount' to cheat with.
 * This variable is semantically a constant value, but because the cheat
 * code requires to be able to write to the variable it is not constified.
 */
static int32 _money_cheat_amount = 10000000;

/**
 * Handle cheating of money.
 * Note that the amount of money of a company must be changed through a command
 * rather than by setting a variable. Since the cheat data structure expects a
 * variable, the amount of given/taken money is used for this purpose.
 * @param p1 not used.
 * @param p2 is -1 or +1 (down/up)
 * @return Amount of money cheat.
 */
static int32 ClickMoneyCheat(int32 p1, int32 p2)
{
	DoCommandP(0, (uint32)(p2 * _money_cheat_amount), 0, CMD_MONEY_CHEAT);
	return _money_cheat_amount;
}

/**
 * Handle changing of company.
 * @param p1 company to set to
 * @param p2 is -1 or +1 (down/up)
 * @return The new company.
 */
static int32 ClickChangeCompanyCheat(int32 p1, int32 p2)
{
	while ((uint)p1 < Company::GetPoolSize()) {
		if (Company::IsValidID((CompanyID)p1)) {
			SetLocalCompany((CompanyID)p1);
			return _local_company;
		}
		p1 += p2;
	}

	return _local_company;
}

/**
 * Allow (or disallow) changing production of all industries.
 * @param p1 new value
 * @param p2 unused
 * @return New value allowing change of industry production.
 */
static int32 ClickSetProdCheat(int32 p1, int32 p2)
{
	_cheats.setup_prod.value = (p1 != 0);
	InvalidateWindowClassesData(WC_INDUSTRY_VIEW);
	return _cheats.setup_prod.value;
}

extern void EnginesMonthlyLoop();

/**
 * Handle changing of the current year.
 * @param p1 Unused.
 * @param p2 +1 (increase) or -1 (decrease).
 * @return New year.
 */
static int32 ClickChangeDateCheat(int32 p1, int32 p2)
{
	YearMonthDay ymd;
	ConvertDateToYMD(_date, &ymd);

	p1 = Clamp(p1, MIN_YEAR, MAX_YEAR);
	if (p1 == _cur_year) return _cur_year;

	Date new_date = ConvertYMDToDate(p1, ymd.month, ymd.day);
	LinkGraphSchedule::instance.ShiftDates(new_date - _date);
	SetDate(new_date, _date_fract);
	EnginesMonthlyLoop();
	SetWindowDirty(WC_STATUS_BAR, 0);
	InvalidateWindowClassesData(WC_BUILD_STATION, 0);
	InvalidateWindowClassesData(WC_BUILD_OBJECT, 0);
	ResetSignalVariant();
	return _cur_year;
}

/**
 * Allow (or disallow) a change of the maximum allowed heightlevel.
 * @param p1 new value
 * @param p2 unused
 * @return New value (or unchanged old value) of the maximum
 *         allowed heightlevel value.
 */
static int32 ClickChangeMaxHlCheat(int32 p1, int32 p2)
{
	p1 = Clamp(p1, MIN_MAX_HEIGHTLEVEL, MAX_MAX_HEIGHTLEVEL);

	/* Check if at least one mountain on the map is higher than the new value.
	 * If yes, disallow the change. */
	for (TileIndex t = 0; t < MapSize(); t++) {
		if ((int32)TileHeight(t) > p1) {
			ShowErrorMessage(STR_CONFIG_SETTING_TOO_HIGH_MOUNTAIN, INVALID_STRING_ID, WL_ERROR);
			/* Return old, unchanged value */
			return _settings_game.construction.max_heightlevel;
		}
	}

	/* Execute the change and reload GRF Data */
	_settings_game.construction.max_heightlevel = p1;
	ReloadNewGRFData();

	/* The smallmap uses an index from heightlevels to colours. Trigger rebuilding it. */
	InvalidateWindowClassesData(WC_SMALLMAP, 2);

	return _settings_game.construction.max_heightlevel;
}

/** Available cheats. */
enum CheatNumbers {
	CHT_MONEY,           ///< Change amount of money.
	CHT_CHANGE_COMPANY,  ///< Switch company.
	CHT_EXTRA_DYNAMITE,  ///< Dynamite anything.
	CHT_CROSSINGTUNNELS, ///< Allow tunnels to cross each other.
	CHT_NO_JETCRASH,     ///< Disable jet-airplane crashes.
	CHT_SETUP_PROD,      ///< Allow manually editing of industry production.
	CHT_EDIT_MAX_HL,     ///< Edit maximum allowed heightlevel
	CHT_CHANGE_DATE,     ///< Do time traveling.

	CHT_NUM_CHEATS,      ///< Number of cheats.
};

/**
 * Signature of handler function when user clicks at a cheat.
 * @param p1 The new value.
 * @param p2 Change direction (+1, +1), \c 0 for boolean settings.
 */
typedef int32 CheckButtonClick(int32 p1, int32 p2);

/** Information of a cheat. */
struct CheatEntry {
	VarType type;          ///< type of selector
	StringID str;          ///< string with descriptive text
	void *variable;        ///< pointer to the variable
	bool *been_used;       ///< has this cheat been used before?
	CheckButtonClick *proc;///< procedure
};

/**
 * The available cheats.
 * Order matches with the values of #CheatNumbers
 */
static const CheatEntry _cheats_ui[] = {
	{SLE_INT32, STR_CHEAT_MONEY,           &_money_cheat_amount,                    &_cheats.money.been_used,            &ClickMoneyCheat         },
	{SLE_UINT8, STR_CHEAT_CHANGE_COMPANY,  &_local_company,                         &_cheats.switch_company.been_used,   &ClickChangeCompanyCheat },
	{SLE_BOOL,  STR_CHEAT_EXTRA_DYNAMITE,  &_cheats.magic_bulldozer.value,          &_cheats.magic_bulldozer.been_used,  NULL                     },
	{SLE_BOOL,  STR_CHEAT_CROSSINGTUNNELS, &_cheats.crossing_tunnels.value,         &_cheats.crossing_tunnels.been_used, NULL                     },
	{SLE_BOOL,  STR_CHEAT_NO_JETCRASH,     &_cheats.no_jetcrash.value,              &_cheats.no_jetcrash.been_used,      NULL                     },
	{SLE_BOOL,  STR_CHEAT_SETUP_PROD,      &_cheats.setup_prod.value,               &_cheats.setup_prod.been_used,       &ClickSetProdCheat       },
	{SLE_UINT8, STR_CHEAT_EDIT_MAX_HL,     &_settings_game.construction.max_heightlevel, &_cheats.edit_max_hl.been_used, &ClickChangeMaxHlCheat   },
	{SLE_INT32, STR_CHEAT_CHANGE_DATE,     &_cur_year,                              &_cheats.change_date.been_used,      &ClickChangeDateCheat    },
};

assert_compile(CHT_NUM_CHEATS == lengthof(_cheats_ui));

/** Widget definitions of the cheat GUI. */
static const NWidgetPart _nested_cheat_widgets[] = {
	NWidget(NWID_HORIZONTAL),
		NWidget(WWT_CLOSEBOX, COLOUR_GREY),
		NWidget(WWT_CAPTION, COLOUR_GREY), SetDataTip(STR_CHEATS, STR_TOOLTIP_WINDOW_TITLE_DRAG_THIS),
		NWidget(WWT_SHADEBOX, COLOUR_GREY),
		NWidget(WWT_STICKYBOX, COLOUR_GREY),
	EndContainer(),
	NWidget(WWT_PANEL, COLOUR_GREY, WID_C_PANEL), SetDataTip(0x0, STR_CHEATS_TOOLTIP), EndContainer(),
};

/** GUI for the cheats. */
struct CheatWindow : Window {
	int clicked;
	int header_height;
<<<<<<< HEAD
	int line_height;

	CheatWindow(WindowDesc *desc) : Window(desc)
	{
		this->line_height = GetMinSizing(NWST_STEP, FONT_HEIGHT_NORMAL + WD_PAR_VSEP_NORMAL);
=======
	int clicked_widget;
	uint line_height;
	int box_width;

	CheatWindow(WindowDesc *desc) : Window(desc)
	{
		this->box_width = GetSpriteSize(SPR_BOX_EMPTY).width;
>>>>>>> a8b57567
		this->InitNested();
	}

	virtual void DrawWidget(const Rect &r, int widget) const
	{
		if (widget != WID_C_PANEL) return;

		int y = r.top + WD_FRAMERECT_TOP + this->header_height;
		DrawStringMultiLine(r.left + WD_FRAMERECT_LEFT, r.right - WD_FRAMERECT_LEFT, r.top + WD_FRAMERECT_TOP, y, STR_CHEATS_WARNING, TC_FROMSTRING, SA_CENTER);

		bool rtl = _current_text_dir == TD_RTL;
<<<<<<< HEAD
		uint box_left    = rtl ? r.right - 12 : r.left + 5;
		uint button_left = rtl ? r.right - 20 - SETTING_BUTTON_WIDTH : r.left + 20;
		uint text_left   = r.left + (rtl ? WD_FRAMERECT_LEFT : 30 + SETTING_BUTTON_WIDTH);
		uint text_right  = r.right - (rtl ? 30 + SETTING_BUTTON_WIDTH : WD_FRAMERECT_RIGHT);
		uint box_height = GetSpriteSize(SPR_BOX_EMPTY).height;
=======
		uint box_left    = rtl ? r.right - this->box_width - 5 : r.left + 5;
		uint button_left = rtl ? r.right - this->box_width - 10 - SETTING_BUTTON_WIDTH : r.left + this->box_width + 10;
		uint text_left   = r.left + (rtl ? WD_FRAMERECT_LEFT : 20 + this->box_width + SETTING_BUTTON_WIDTH);
		uint text_right  = r.right - (rtl ? 20 + this->box_width + SETTING_BUTTON_WIDTH : WD_FRAMERECT_RIGHT);

		int text_y_offset = (this->line_height - FONT_HEIGHT_NORMAL) / 2;
		int icon_y_offset = (this->line_height - SETTING_BUTTON_HEIGHT) / 2;
>>>>>>> a8b57567

		for (int i = 0; i != lengthof(_cheats_ui); i++) {
			const CheatEntry *ce = &_cheats_ui[i];

<<<<<<< HEAD
			DrawSprite((*ce->been_used) ? SPR_BOX_CHECKED : SPR_BOX_EMPTY, PAL_NONE, box_left, Center(y, SETTING_BUTTON_HEIGHT, box_height));
=======
			DrawSprite((*ce->been_used) ? SPR_BOX_CHECKED : SPR_BOX_EMPTY, PAL_NONE, box_left, y + icon_y_offset + 2);
>>>>>>> a8b57567

			switch (ce->type) {
				case SLE_BOOL: {
					bool on = (*(bool*)ce->variable);

					DrawBoolButton(button_left, y + icon_y_offset, on, true);
					SetDParam(0, on ? STR_CONFIG_SETTING_ON : STR_CONFIG_SETTING_OFF);
					break;
				}

				default: {
					int32 val = (int32)ReadValue(ce->variable, ce->type);
					char buf[512];

					/* Draw [<][>] boxes for settings of an integer-type */
					DrawArrowButtons(button_left, y + icon_y_offset, COLOUR_YELLOW, clicked - (i * 2), true, true);

					switch (ce->str) {
						/* Display date for change date cheat */
						case STR_CHEAT_CHANGE_DATE: SetDParam(0, _date); break;

						/* Draw coloured flag for change company cheat */
						case STR_CHEAT_CHANGE_COMPANY: {
							SetDParam(0, val + 1);
							GetString(buf, STR_CHEAT_CHANGE_COMPANY, lastof(buf));
							uint offset = 10 + GetStringBoundingBox(buf).width;
							DrawCompanyIcon(_local_company, rtl ? text_right - offset - 10 : text_left + offset, y + icon_y_offset + 2);
							break;
						}

						default: SetDParam(0, val);
					}
					break;
				}
			}

			DrawString(text_left, text_right, y + text_y_offset, ce->str);

			y += this->line_height;
		}
	}

	virtual void UpdateWidgetSize(int widget, Dimension *size, const Dimension &padding, Dimension *fill, Dimension *resize)
	{
		if (widget != WID_C_PANEL) return;

		uint width = 0;
		for (int i = 0; i != lengthof(_cheats_ui); i++) {
			const CheatEntry *ce = &_cheats_ui[i];
			switch (ce->type) {
				case SLE_BOOL:
					SetDParam(0, STR_CONFIG_SETTING_ON);
					width = max(width, GetStringBoundingBox(ce->str).width);
					SetDParam(0, STR_CONFIG_SETTING_OFF);
					width = max(width, GetStringBoundingBox(ce->str).width);
					break;

				default:
					switch (ce->str) {
						/* Display date for change date cheat */
						case STR_CHEAT_CHANGE_DATE:
							SetDParam(0, ConvertYMDToDate(MAX_YEAR, 11, 31));
							width = max(width, GetStringBoundingBox(ce->str).width);
							break;

						/* Draw coloured flag for change company cheat */
						case STR_CHEAT_CHANGE_COMPANY:
							SetDParamMaxValue(0, MAX_COMPANIES);
							width = max(width, GetStringBoundingBox(ce->str).width + 10 + 10);
							break;

						default:
							SetDParam(0, INT64_MAX);
							width = max(width, GetStringBoundingBox(ce->str).width);
							break;
					}
					break;
			}
		}

<<<<<<< HEAD
		size->width = width + 30 + SETTING_BUTTON_WIDTH /* stuff on the left */ + 10 /* extra spacing on right */;
=======
		this->line_height = max(GetSpriteSize(SPR_BOX_CHECKED).height, GetSpriteSize(SPR_BOX_EMPTY).height);
		this->line_height = max<uint>(this->line_height, SETTING_BUTTON_HEIGHT);
		this->line_height = max<uint>(this->line_height, FONT_HEIGHT_NORMAL) + WD_PAR_VSEP_NORMAL;

		size->width = width + 20 + this->box_width + SETTING_BUTTON_WIDTH /* stuff on the left */ + 10 /* extra spacing on right */;
>>>>>>> a8b57567
		this->header_height = GetStringHeight(STR_CHEATS_WARNING, size->width - WD_FRAMERECT_LEFT - WD_FRAMERECT_RIGHT) + WD_PAR_VSEP_WIDE;
		size->height = this->header_height + WD_FRAMERECT_TOP + WD_PAR_VSEP_NORMAL + WD_FRAMERECT_BOTTOM + this->line_height * lengthof(_cheats_ui);
	}

	virtual void OnClick(Point pt, int widget, int click_count)
	{
		const NWidgetBase *wid = this->GetWidget<NWidgetBase>(WID_C_PANEL);
<<<<<<< HEAD

		if ((pt.y - wid->pos_y - WD_FRAMERECT_TOP - this->header_height) % this->line_height > (uint)SETTING_BUTTON_HEIGHT) return;

		uint btn = (pt.y - wid->pos_y - WD_FRAMERECT_TOP - this->header_height) / this->line_height;
		uint x = pt.x - wid->pos_x;
=======
		uint btn = (pt.y - wid->pos_y - WD_FRAMERECT_TOP - this->header_height) / this->line_height;
		int x = pt.x - wid->pos_x;
>>>>>>> a8b57567
		bool rtl = _current_text_dir == TD_RTL;
		if (rtl) x = wid->current_x - x;

		if (btn >= lengthof(_cheats_ui)) return;

		const CheatEntry *ce = &_cheats_ui[btn];
		int value = (int32)ReadValue(ce->variable, ce->type);
		int oldvalue = value;

<<<<<<< HEAD
		if (btn == CHT_CHANGE_DATE && x >= (20 + (uint)SETTING_BUTTON_WIDTH)) {
=======
		if (btn == CHT_CHANGE_DATE && x >= 20 + this->box_width + SETTING_BUTTON_WIDTH) {
>>>>>>> a8b57567
			/* Click at the date text directly. */
			clicked_widget = CHT_CHANGE_DATE;
			SetDParam(0, value);
			ShowQueryString(STR_JUST_INT, STR_CHEAT_CHANGE_DATE_QUERY_CAPT, 8, this, CS_NUMERAL, QSF_ACCEPT_UNCHANGED);
			return;
		} else if (btn == CHT_EDIT_MAX_HL && x >= 20 + this->box_width + SETTING_BUTTON_WIDTH) {
			clicked_widget = CHT_EDIT_MAX_HL;
			SetDParam(0, value);
			ShowQueryString(STR_JUST_INT, STR_CHEAT_EDIT_MAX_HL_QUERY_CAPT, 8, this, CS_NUMERAL, QSF_ACCEPT_UNCHANGED);
			return;
		}

		/* Not clicking a button? */
		if (!IsInsideMM(x, 10 + this->box_width, 10 + this->box_width + SETTING_BUTTON_WIDTH)) return;

		*ce->been_used = true;

		switch (ce->type) {
			case SLE_BOOL:
				value ^= 1;
				if (ce->proc != NULL) ce->proc(value, 0);
				break;

			default:
				/* Take whatever the function returns */
<<<<<<< HEAD
				bool clicked_right = x >= 20 + (uint)(SETTING_BUTTON_WIDTH / 2);
				value = ce->proc(value + (clicked_right ? 1 : -1), clicked_right ? 1 : -1);

				/* The first cheat (money), doesn't return a different value. */
				if (value != oldvalue || btn == CHT_MONEY) this->clicked = btn * 2 + 1 + (clicked_right != rtl ? 1 : 0);
=======
				value = ce->proc(value + ((x >= 20 + SETTING_BUTTON_WIDTH / 2) ? 1 : -1), (x >= 10 + this->box_width + SETTING_BUTTON_WIDTH / 2) ? 1 : -1);

				/* The first cheat (money), doesn't return a different value. */
				if (value != oldvalue || btn == CHT_MONEY) this->clicked = btn * 2 + 1 + ((x >= 10 + this->box_width + SETTING_BUTTON_WIDTH / 2) != rtl ? 1 : 0);
>>>>>>> a8b57567
				break;
		}

		if (value != oldvalue) WriteValue(ce->variable, ce->type, (int64)value);

		this->SetTimeout();

		this->SetDirty();
	}

	virtual void OnTimeout()
	{
		this->clicked = 0;
		this->SetDirty();
	}

	virtual void OnQueryTextFinished(char *str)
	{
		/* Was 'cancel' pressed or nothing entered? */
		if (str == NULL || StrEmpty(str)) return;

		const CheatEntry *ce = &_cheats_ui[clicked_widget];
		int oldvalue = (int32)ReadValue(ce->variable, ce->type);
		int value = atoi(str);
		*ce->been_used = true;
		value = ce->proc(value, value - oldvalue);

		if (value != oldvalue) WriteValue(ce->variable, ce->type, (int64)value);
		this->SetDirty();
	}
};

/** Window description of the cheats GUI. */
static WindowDesc _cheats_desc(
	WDP_AUTO, "cheats", 0, 0,
	WC_CHEATS, WC_NONE,
	0,
	_nested_cheat_widgets, lengthof(_nested_cheat_widgets)
);

/** Open cheat window. */
void ShowCheatWindow()
{
	DeleteWindowById(WC_CHEATS, 0);
	new CheatWindow(&_cheats_desc);
}<|MERGE_RESOLUTION|>--- conflicted
+++ resolved
@@ -211,13 +211,6 @@
 struct CheatWindow : Window {
 	int clicked;
 	int header_height;
-<<<<<<< HEAD
-	int line_height;
-
-	CheatWindow(WindowDesc *desc) : Window(desc)
-	{
-		this->line_height = GetMinSizing(NWST_STEP, FONT_HEIGHT_NORMAL + WD_PAR_VSEP_NORMAL);
-=======
 	int clicked_widget;
 	uint line_height;
 	int box_width;
@@ -225,7 +218,6 @@
 	CheatWindow(WindowDesc *desc) : Window(desc)
 	{
 		this->box_width = GetSpriteSize(SPR_BOX_EMPTY).width;
->>>>>>> a8b57567
 		this->InitNested();
 	}
 
@@ -237,13 +229,6 @@
 		DrawStringMultiLine(r.left + WD_FRAMERECT_LEFT, r.right - WD_FRAMERECT_LEFT, r.top + WD_FRAMERECT_TOP, y, STR_CHEATS_WARNING, TC_FROMSTRING, SA_CENTER);
 
 		bool rtl = _current_text_dir == TD_RTL;
-<<<<<<< HEAD
-		uint box_left    = rtl ? r.right - 12 : r.left + 5;
-		uint button_left = rtl ? r.right - 20 - SETTING_BUTTON_WIDTH : r.left + 20;
-		uint text_left   = r.left + (rtl ? WD_FRAMERECT_LEFT : 30 + SETTING_BUTTON_WIDTH);
-		uint text_right  = r.right - (rtl ? 30 + SETTING_BUTTON_WIDTH : WD_FRAMERECT_RIGHT);
-		uint box_height = GetSpriteSize(SPR_BOX_EMPTY).height;
-=======
 		uint box_left    = rtl ? r.right - this->box_width - 5 : r.left + 5;
 		uint button_left = rtl ? r.right - this->box_width - 10 - SETTING_BUTTON_WIDTH : r.left + this->box_width + 10;
 		uint text_left   = r.left + (rtl ? WD_FRAMERECT_LEFT : 20 + this->box_width + SETTING_BUTTON_WIDTH);
@@ -251,16 +236,11 @@
 
 		int text_y_offset = (this->line_height - FONT_HEIGHT_NORMAL) / 2;
 		int icon_y_offset = (this->line_height - SETTING_BUTTON_HEIGHT) / 2;
->>>>>>> a8b57567
 
 		for (int i = 0; i != lengthof(_cheats_ui); i++) {
 			const CheatEntry *ce = &_cheats_ui[i];
 
-<<<<<<< HEAD
-			DrawSprite((*ce->been_used) ? SPR_BOX_CHECKED : SPR_BOX_EMPTY, PAL_NONE, box_left, Center(y, SETTING_BUTTON_HEIGHT, box_height));
-=======
 			DrawSprite((*ce->been_used) ? SPR_BOX_CHECKED : SPR_BOX_EMPTY, PAL_NONE, box_left, y + icon_y_offset + 2);
->>>>>>> a8b57567
 
 			switch (ce->type) {
 				case SLE_BOOL: {
@@ -341,15 +321,11 @@
 			}
 		}
 
-<<<<<<< HEAD
-		size->width = width + 30 + SETTING_BUTTON_WIDTH /* stuff on the left */ + 10 /* extra spacing on right */;
-=======
 		this->line_height = max(GetSpriteSize(SPR_BOX_CHECKED).height, GetSpriteSize(SPR_BOX_EMPTY).height);
 		this->line_height = max<uint>(this->line_height, SETTING_BUTTON_HEIGHT);
 		this->line_height = max<uint>(this->line_height, FONT_HEIGHT_NORMAL) + WD_PAR_VSEP_NORMAL;
 
 		size->width = width + 20 + this->box_width + SETTING_BUTTON_WIDTH /* stuff on the left */ + 10 /* extra spacing on right */;
->>>>>>> a8b57567
 		this->header_height = GetStringHeight(STR_CHEATS_WARNING, size->width - WD_FRAMERECT_LEFT - WD_FRAMERECT_RIGHT) + WD_PAR_VSEP_WIDE;
 		size->height = this->header_height + WD_FRAMERECT_TOP + WD_PAR_VSEP_NORMAL + WD_FRAMERECT_BOTTOM + this->line_height * lengthof(_cheats_ui);
 	}
@@ -357,16 +333,8 @@
 	virtual void OnClick(Point pt, int widget, int click_count)
 	{
 		const NWidgetBase *wid = this->GetWidget<NWidgetBase>(WID_C_PANEL);
-<<<<<<< HEAD
-
-		if ((pt.y - wid->pos_y - WD_FRAMERECT_TOP - this->header_height) % this->line_height > (uint)SETTING_BUTTON_HEIGHT) return;
-
-		uint btn = (pt.y - wid->pos_y - WD_FRAMERECT_TOP - this->header_height) / this->line_height;
-		uint x = pt.x - wid->pos_x;
-=======
 		uint btn = (pt.y - wid->pos_y - WD_FRAMERECT_TOP - this->header_height) / this->line_height;
 		int x = pt.x - wid->pos_x;
->>>>>>> a8b57567
 		bool rtl = _current_text_dir == TD_RTL;
 		if (rtl) x = wid->current_x - x;
 
@@ -376,11 +344,7 @@
 		int value = (int32)ReadValue(ce->variable, ce->type);
 		int oldvalue = value;
 
-<<<<<<< HEAD
-		if (btn == CHT_CHANGE_DATE && x >= (20 + (uint)SETTING_BUTTON_WIDTH)) {
-=======
 		if (btn == CHT_CHANGE_DATE && x >= 20 + this->box_width + SETTING_BUTTON_WIDTH) {
->>>>>>> a8b57567
 			/* Click at the date text directly. */
 			clicked_widget = CHT_CHANGE_DATE;
 			SetDParam(0, value);
@@ -406,18 +370,10 @@
 
 			default:
 				/* Take whatever the function returns */
-<<<<<<< HEAD
-				bool clicked_right = x >= 20 + (uint)(SETTING_BUTTON_WIDTH / 2);
-				value = ce->proc(value + (clicked_right ? 1 : -1), clicked_right ? 1 : -1);
-
-				/* The first cheat (money), doesn't return a different value. */
-				if (value != oldvalue || btn == CHT_MONEY) this->clicked = btn * 2 + 1 + (clicked_right != rtl ? 1 : 0);
-=======
 				value = ce->proc(value + ((x >= 20 + SETTING_BUTTON_WIDTH / 2) ? 1 : -1), (x >= 10 + this->box_width + SETTING_BUTTON_WIDTH / 2) ? 1 : -1);
 
 				/* The first cheat (money), doesn't return a different value. */
 				if (value != oldvalue || btn == CHT_MONEY) this->clicked = btn * 2 + 1 + ((x >= 10 + this->box_width + SETTING_BUTTON_WIDTH / 2) != rtl ? 1 : 0);
->>>>>>> a8b57567
 				break;
 		}
 
