/*
 * This file is part of OpenTTD.
 * OpenTTD is free software; you can redistribute it and/or modify it under the terms of the GNU General Public License as published by the Free Software Foundation, version 2.
 * OpenTTD is distributed in the hope that it will be useful, but WITHOUT ANY WARRANTY; without even the implied warranty of MERCHANTABILITY or FITNESS FOR A PARTICULAR PURPOSE.
 * See the GNU General Public License for more details. You should have received a copy of the GNU General Public License along with OpenTTD. If not, see <http://www.gnu.org/licenses/>.
 */

/** @file saveload.h Functions/types related to saving and loading games. */

#ifndef SAVELOAD_H
#define SAVELOAD_H

#include "../fileio_type.h"
#include "../fios.h"
#include "../strings_type.h"
#include "../core/span_type.hpp"
#include <optional>
#include <string>
#include <vector>

/** SaveLoad versions
 * Previous savegame versions, the trunk revision where they were
 * introduced and the released version that had that particular
 * savegame version.
 * Up to savegame version 18 there is a minor version as well.
 *
 * Older entries keep their original numbering.
 *
 * Newer entries should use a descriptive labels, numeric version
 * and PR can be added to comment.
 *
 * Note that this list must not be reordered.
 */
enum SaveLoadVersion : uint16 {
	SL_MIN_VERSION,                         ///< First savegame version

	SLV_1,                                  ///<   1.0         0.1.x, 0.2.x
	SLV_2,                                  /**<   2.0         0.3.0
	                                         *     2.1         0.3.1, 0.3.2 */
	SLV_3,                                  ///<   3.x         lost
	SLV_4,                                  /**<   4.0     1
	                                         *     4.1   122   0.3.3, 0.3.4
	                                         *     4.2  1222   0.3.5
	                                         *     4.3  1417
	                                         *     4.4  1426 */

	SLV_5,                                  /**<   5.0  1429
	                                         *     5.1  1440
	                                         *     5.2  1525   0.3.6 */
	SLV_6,                                  /**<   6.0  1721
	                                         *     6.1  1768 */
	SLV_7,                                  ///<   7.0  1770
	SLV_8,                                  ///<   8.0  1786
	SLV_9,                                  ///<   9.0  1909

	SLV_10,                                 ///<  10.0  2030
	SLV_11,                                 /**<  11.0  2033
	                                         *    11.1  2041 */
	SLV_12,                                 ///<  12.1  2046
	SLV_13,                                 ///<  13.1  2080   0.4.0, 0.4.0.1
	SLV_14,                                 ///<  14.0  2441

	SLV_15,                                 ///<  15.0  2499
	SLV_16,                                 /**<  16.0  2817
	                                         *    16.1  3155 */
	SLV_17,                                 /**<  17.0  3212
	                                         *    17.1  3218 */
	SLV_18,                                 ///<  18    3227
	SLV_19,                                 ///<  19    3396

	SLV_20,                                 ///<  20    3403
	SLV_21,                                 ///<  21    3472   0.4.x
	SLV_22,                                 ///<  22    3726
	SLV_23,                                 ///<  23    3915
	SLV_24,                                 ///<  24    4150

	SLV_25,                                 ///<  25    4259
	SLV_26,                                 ///<  26    4466
	SLV_27,                                 ///<  27    4757
	SLV_28,                                 ///<  28    4987
	SLV_29,                                 ///<  29    5070

	SLV_30,                                 ///<  30    5946
	SLV_31,                                 ///<  31    5999
	SLV_32,                                 ///<  32    6001
	SLV_33,                                 ///<  33    6440
	SLV_34,                                 ///<  34    6455

	SLV_35,                                 ///<  35    6602
	SLV_36,                                 ///<  36    6624
	SLV_37,                                 ///<  37    7182
	SLV_38,                                 ///<  38    7195
	SLV_39,                                 ///<  39    7269

	SLV_40,                                 ///<  40    7326
	SLV_41,                                 ///<  41    7348   0.5.x
	SLV_42,                                 ///<  42    7573
	SLV_43,                                 ///<  43    7642
	SLV_44,                                 ///<  44    8144

	SLV_45,                                 ///<  45    8501
	SLV_46,                                 ///<  46    8705
	SLV_47,                                 ///<  47    8735
	SLV_48,                                 ///<  48    8935
	SLV_49,                                 ///<  49    8969

	SLV_50,                                 ///<  50    8973
	SLV_51,                                 ///<  51    8978
	SLV_52,                                 ///<  52    9066
	SLV_53,                                 ///<  53    9316
	SLV_54,                                 ///<  54    9613

	SLV_55,                                 ///<  55    9638
	SLV_56,                                 ///<  56    9667
	SLV_57,                                 ///<  57    9691
	SLV_58,                                 ///<  58    9762
	SLV_59,                                 ///<  59    9779

	SLV_60,                                 ///<  60    9874
	SLV_61,                                 ///<  61    9892
	SLV_62,                                 ///<  62    9905
	SLV_63,                                 ///<  63    9956
	SLV_64,                                 ///<  64   10006

	SLV_65,                                 ///<  65   10210
	SLV_66,                                 ///<  66   10211
	SLV_67,                                 ///<  67   10236
	SLV_68,                                 ///<  68   10266
	SLV_69,                                 ///<  69   10319

	SLV_70,                                 ///<  70   10541
	SLV_71,                                 ///<  71   10567
	SLV_72,                                 ///<  72   10601
	SLV_73,                                 ///<  73   10903
	SLV_74,                                 ///<  74   11030

	SLV_75,                                 ///<  75   11107
	SLV_76,                                 ///<  76   11139
	SLV_77,                                 ///<  77   11172
	SLV_78,                                 ///<  78   11176
	SLV_79,                                 ///<  79   11188

	SLV_80,                                 ///<  80   11228
	SLV_81,                                 ///<  81   11244
	SLV_82,                                 ///<  82   11410
	SLV_83,                                 ///<  83   11589
	SLV_84,                                 ///<  84   11822

	SLV_85,                                 ///<  85   11874
	SLV_86,                                 ///<  86   12042
	SLV_87,                                 ///<  87   12129
	SLV_88,                                 ///<  88   12134
	SLV_89,                                 ///<  89   12160

	SLV_90,                                 ///<  90   12293
	SLV_91,                                 ///<  91   12347
	SLV_92,                                 ///<  92   12381   0.6.x
	SLV_93,                                 ///<  93   12648
	SLV_94,                                 ///<  94   12816

	SLV_95,                                 ///<  95   12924
	SLV_96,                                 ///<  96   13226
	SLV_97,                                 ///<  97   13256
	SLV_98,                                 ///<  98   13375
	SLV_99,                                 ///<  99   13838

	SLV_100,                                ///< 100   13952
	SLV_101,                                ///< 101   14233
	SLV_102,                                ///< 102   14332
	SLV_103,                                ///< 103   14598
	SLV_104,                                ///< 104   14735

	SLV_105,                                ///< 105   14803
	SLV_106,                                ///< 106   14919
	SLV_107,                                ///< 107   15027
	SLV_108,                                ///< 108   15045
	SLV_109,                                ///< 109   15075

	SLV_110,                                ///< 110   15148
	SLV_111,                                ///< 111   15190
	SLV_112,                                ///< 112   15290
	SLV_113,                                ///< 113   15340
	SLV_114,                                ///< 114   15601

	SLV_115,                                ///< 115   15695
	SLV_116,                                ///< 116   15893   0.7.x
	SLV_117,                                ///< 117   16037
	SLV_118,                                ///< 118   16129
	SLV_119,                                ///< 119   16242

	SLV_120,                                ///< 120   16439
	SLV_121,                                ///< 121   16694
	SLV_122,                                ///< 122   16855
	SLV_123,                                ///< 123   16909
	SLV_124,                                ///< 124   16993

	SLV_125,                                ///< 125   17113
	SLV_126,                                ///< 126   17433
	SLV_127,                                ///< 127   17439
	SLV_128,                                ///< 128   18281
	SLV_129,                                ///< 129   18292

	SLV_130,                                ///< 130   18404
	SLV_131,                                ///< 131   18481
	SLV_132,                                ///< 132   18522
	SLV_133,                                ///< 133   18674
	SLV_134,                                ///< 134   18703

	SLV_135,                                ///< 135   18719
	SLV_136,                                ///< 136   18764
	SLV_137,                                ///< 137   18912
	SLV_138,                                ///< 138   18942   1.0.x
	SLV_139,                                ///< 139   19346

	SLV_140,                                ///< 140   19382
	SLV_141,                                ///< 141   19799
	SLV_142,                                ///< 142   20003
	SLV_143,                                ///< 143   20048
	SLV_144,                                ///< 144   20334

	SLV_145,                                ///< 145   20376
	SLV_146,                                ///< 146   20446
	SLV_147,                                ///< 147   20621
	SLV_148,                                ///< 148   20659
	SLV_149,                                ///< 149   20832

	SLV_150,                                ///< 150   20857
	SLV_151,                                ///< 151   20918
	SLV_152,                                ///< 152   21171
	SLV_153,                                ///< 153   21263
	SLV_154,                                ///< 154   21426

	SLV_155,                                ///< 155   21453
	SLV_156,                                ///< 156   21728
	SLV_157,                                ///< 157   21862
	SLV_158,                                ///< 158   21933
	SLV_159,                                ///< 159   21962

	SLV_160,                                ///< 160   21974   1.1.x
	SLV_161,                                ///< 161   22567
	SLV_162,                                ///< 162   22713
	SLV_163,                                ///< 163   22767
	SLV_164,                                ///< 164   23290

	SLV_165,                                ///< 165   23304
	SLV_166,                                ///< 166   23415
	SLV_167,                                ///< 167   23504
	SLV_168,                                ///< 168   23637
	SLV_169,                                ///< 169   23816

	SLV_170,                                ///< 170   23826
	SLV_171,                                ///< 171   23835
	SLV_172,                                ///< 172   23947
	SLV_173,                                ///< 173   23967   1.2.0-RC1
	SLV_174,                                ///< 174   23973   1.2.x

	SLV_175,                                ///< 175   24136
	SLV_176,                                ///< 176   24446
	SLV_177,                                ///< 177   24619
	SLV_178,                                ///< 178   24789
	SLV_179,                                ///< 179   24810

	SLV_180,                                ///< 180   24998   1.3.x
	SLV_181,                                ///< 181   25012
	SLV_182,                                ///< 182   25115 FS#5492, r25259, r25296 Goal status
	SLV_183,                                ///< 183   25363 Cargodist
	SLV_184,                                ///< 184   25508 Unit localisation split

	SLV_185,                                ///< 185   25620 Storybooks
	SLV_186,                                ///< 186   25833 Objects storage
	SLV_187,                                ///< 187   25899 Linkgraph - restricted flows
	SLV_188,                                ///< 188   26169 v1.4  FS#5831 Unify RV travel time
	SLV_189,                                ///< 189   26450 Hierarchical vehicle subgroups

	SLV_190,                                ///< 190   26547 Separate order travel and wait times
	SLV_191,                                ///< 191   26636 FS#6026 Fix disaster vehicle storage (No bump)
	                                        ///< 191   26646 FS#6041 Linkgraph - store locations
	SLV_192,                                ///< 192   26700 FS#6066 Fix saving of order backups
	SLV_193,                                ///< 193   26802
	SLV_194,                                ///< 194   26881 v1.5

	SLV_195,                                ///< 195   27572 v1.6.1
	SLV_196,                                ///< 196   27778 v1.7
	SLV_197,                                ///< 197   27978 v1.8
	SLV_198,                                ///< 198  PR#6763 Switch town growth rate and counter to actual game ticks
	SLV_EXTEND_CARGOTYPES,                  ///< 199  PR#6802 Extend cargotypes to 64

	SLV_EXTEND_RAILTYPES,                   ///< 200  PR#6805 Extend railtypes to 64, adding uint16 to map array.
	SLV_EXTEND_PERSISTENT_STORAGE,          ///< 201  PR#6885 Extend NewGRF persistent storages.
	SLV_EXTEND_INDUSTRY_CARGO_SLOTS,        ///< 202  PR#6867 Increase industry cargo slots to 16 in, 16 out
	SLV_SHIP_PATH_CACHE,                    ///< 203  PR#7072 Add path cache for ships
	SLV_SHIP_ROTATION,                      ///< 204  PR#7065 Add extra rotation stages for ships.

	SLV_GROUP_LIVERIES,                     ///< 205  PR#7108 Livery storage change and group liveries.
	SLV_SHIPS_STOP_IN_LOCKS,                ///< 206  PR#7150 Ship/lock movement changes.
	SLV_FIX_CARGO_MONITOR,                  ///< 207  PR#7175 v1.9  Cargo monitor data packing fix to support 64 cargotypes.
	SLV_TOWN_CARGOGEN,                      ///< 208  PR#6965 New algorithms for town building cargo generation.
	SLV_SHIP_CURVE_PENALTY,                 ///< 209  PR#7289 Configurable ship curve penalties.

	SLV_SERVE_NEUTRAL_INDUSTRIES,           ///< 210  PR#7234 Company stations can serve industries with attached neutral stations.
	SLV_ROADVEH_PATH_CACHE,                 ///< 211  PR#7261 Add path cache for road vehicles.
	SLV_REMOVE_OPF,                         ///< 212  PR#7245 Remove OPF.
	SLV_TREES_WATER_CLASS,                  ///< 213  PR#7405 WaterClass update for tree tiles.
	SLV_ROAD_TYPES,                         ///< 214  PR#6811 NewGRF road types.

	SLV_SCRIPT_MEMLIMIT,                    ///< 215  PR#7516 Limit on AI/GS memory consumption.
	SLV_MULTITILE_DOCKS,                    ///< 216  PR#7380 Multiple docks per station.
	SLV_TRADING_AGE,                        ///< 217  PR#7780 Configurable company trading age.
	SLV_ENDING_YEAR,                        ///< 218  PR#7747 v1.10  Configurable ending year.
	SLV_REMOVE_TOWN_CARGO_CACHE,            ///< 219  PR#8258 Remove town cargo acceptance and production caches.

	/* Patchpacks for a while considered it a good idea to jump a few versions
	 * above our version for their savegames. But as time continued, this gap
	 * has been closing, up to the point we would start to reuse versions from
	 * their patchpacks. This is not a problem from our perspective: the
	 * savegame will simply fail to load because they all contain chunks we
	 * cannot digest. But, this gives for ugly errors. As we have plenty of
	 * versions anyway, we simply skip the versions we know belong to
	 * patchpacks. This way we can present the user with a clean error
	 * indicate they are loading a savegame from a patchpack.
	 * For future patchpack creators: please follow a system like JGRPP, where
	 * the version is masked with 0x8000, and the true version is stored in
	 * its own chunk with feature toggles.
	 */
	SLV_START_PATCHPACKS,                   ///< 220  First known patchpack to use a version just above ours.
	SLV_END_PATCHPACKS = 286,               ///< 286  Last known patchpack to use a version just above ours.

	SLV_GS_INDUSTRY_CONTROL,                ///< 287  PR#7912 and PR#8115 GS industry control.
	SLV_VEH_MOTION_COUNTER,                 ///< 288  PR#8591 Desync safe motion counter
	SLV_INDUSTRY_TEXT,                      ///< 289  PR#8576 v1.11.0-RC1  Additional GS text for industries.

	SLV_MAPGEN_SETTINGS_REVAMP,             ///< 290  PR#8891 v1.11  Revamp of some mapgen settings (snow coverage, desert coverage, heightmap height, custom terrain type).
	SLV_GROUP_REPLACE_WAGON_REMOVAL,        ///< 291  PR#7441 Per-group wagon removal flag.
	SLV_CUSTOM_SUBSIDY_DURATION,            ///< 292  PR#9081 Configurable subsidy duration.
	SLV_SAVELOAD_LIST_LENGTH,               ///< 293  PR#9374 Consistency in list length with SL_STRUCT / SL_STRUCTLIST / SL_DEQUE / SL_REFLIST.
	SLV_RIFF_TO_ARRAY,                      ///< 294  PR#9375 Changed many CH_RIFF chunks to CH_ARRAY chunks.

	SLV_TABLE_CHUNKS,                       ///< 295  PR#9322 Introduction of CH_TABLE and CH_SPARSE_TABLE.
	SLV_SCRIPT_INT64,                       ///< 296  PR#9415 SQInteger is 64bit but was saved as 32bit.
<<<<<<< HEAD
	SLV_LINKGRAPH_TRAVEL_TIME,              ///< 297  PR#9457 Store travel time in the linkgraph.
	SLV_DOCK_DOCKINGTILES,                  ///< 298  PR#9578 All tiles around docks may be docking tiles.
	SLV_REPAIR_OBJECT_DOCKING_TILES,        ///< 299  PR#9594 Fixing issue with docking tiles overlapping objects.
=======
	SLV_LINKGRAPH_TRAVEL_TIME,              ///< 297  PR#9457 v12.0-RC1  Store travel time in the linkgraph.
	SLV_DOCK_DOCKINGTILES,                  ///< 298  PR#9578 All tiles around docks may be docking tiles.
	SLV_REPAIR_OBJECT_DOCKING_TILES,        ///< 299  PR#9594 v12.0  Fixing issue with docking tiles overlapping objects.
	SLV_U64_TICK_COUNTER,                   ///< 300  PR#10035 Make _tick_counter 64bit to avoid wrapping.
	SLV_LAST_LOADING_TICK,                  ///< 301  PR#9693 Store tick of last loading for vehicles.
	SLV_MULTITRACK_LEVEL_CROSSINGS,         ///< 302  PR#9931 Multi-track level crossings.
>>>>>>> 5e227886

	SL_MAX_VERSION,                         ///< Highest possible saveload version
};

/** Save or load result codes. */
enum SaveOrLoadResult {
	SL_OK     = 0, ///< completed successfully
	SL_ERROR  = 1, ///< error that was caught before internal structures were modified
	SL_REINIT = 2, ///< error that was caught in the middle of updating game state, need to clear it. (can only happen during load)
};

/** Deals with the type of the savegame, independent of extension */
struct FileToSaveLoad {
	SaveLoadOperation file_op;           ///< File operation to perform.
	DetailedFileType detail_ftype;   ///< Concrete file type (PNG, BMP, old save, etc).
	AbstractFileType abstract_ftype; ///< Abstract type of file (scenario, heightmap, etc).
	std::string name;                ///< Name of the file.
	char title[255];                 ///< Internal name of the game.
	bool cloud_save;                 ///< Save the file to the cloud from the video thread.
	bool cloud_load;                 ///< Load the file from the cloud from the video thread.

	void SetMode(FiosType ft);
	void SetMode(SaveLoadOperation fop, AbstractFileType aft, DetailedFileType dft);
	void SetName(const char *name);
	void SetTitle(const char *title);
};

/** Types of save games. */
enum SavegameType {
	SGT_TTD,    ///< TTD  savegame (can be detected incorrectly)
	SGT_TTDP1,  ///< TTDP savegame ( -//- ) (data at NW border)
	SGT_TTDP2,  ///< TTDP savegame in new format (data at SE border)
	SGT_OTTD,   ///< OTTD savegame
	SGT_TTO,    ///< TTO savegame
	SGT_INVALID = 0xFF, ///< broken savegame (used internally)
};

extern FileToSaveLoad _file_to_saveload;

void GenerateDefaultSaveName(char *buf, const char *last);
void SetSaveLoadError(StringID str);
const char *GetSaveLoadErrorString();
SaveOrLoadResult SaveOrLoad(const std::string &filename, SaveLoadOperation fop, DetailedFileType dft, Subdirectory sb, bool threaded = true);
void WaitTillSaved();
void ProcessAsyncSaveFinish();
void DoExitSave();

void DoAutoOrNetsave(FiosNumberedSaveName &counter);

SaveOrLoadResult SaveWithFilter(struct SaveFilter *writer, bool threaded);
SaveOrLoadResult LoadWithFilter(struct LoadFilter *reader);

typedef void AutolengthProc(void *arg);

/** Type of a chunk. */
enum ChunkType {
	CH_RIFF = 0,
	CH_ARRAY = 1,
	CH_SPARSE_ARRAY = 2,
	CH_TABLE = 3,
	CH_SPARSE_TABLE = 4,

	CH_TYPE_MASK = 0xf, ///< All ChunkType values have to be within this mask.
	CH_READONLY, ///< Chunk is never saved.
};

/** Handlers and description of chunk. */
struct ChunkHandler {
	uint32 id;                          ///< Unique ID (4 letters).
	ChunkType type;                     ///< Type of the chunk. @see ChunkType

	ChunkHandler(uint32 id, ChunkType type) : id(id), type(type) {}

	virtual ~ChunkHandler() {}

	/**
	 * Save the chunk.
	 * Must be overridden, unless Chunk type is CH_READONLY.
	 */
	virtual void Save() const { NOT_REACHED(); }

	/**
	 * Load the chunk.
	 * Must be overridden.
	 */
	virtual void Load() const = 0;

	/**
	 * Fix the pointers.
	 * Pointers are saved using the index of the pointed object.
	 * On load, pointers are filled with indices and need to be fixed to point to the real object.
	 * Must be overridden if the chunk saves any pointer.
	 */
	virtual void FixPointers() const {}

	/**
	 * Load the chunk for game preview.
	 * Default implementation just skips the data.
	 * @param len Number of bytes to skip.
	 */
	virtual void LoadCheck(size_t len = 0) const;
};

/** A reference to ChunkHandler. */
using ChunkHandlerRef = std::reference_wrapper<const ChunkHandler>;

/** A table of ChunkHandler entries. */
using ChunkHandlerTable = span<const ChunkHandlerRef>;

/** A table of SaveLoad entries. */
using SaveLoadTable = span<const struct SaveLoad>;

/** A table of SaveLoadCompat entries. */
using SaveLoadCompatTable = span<const struct SaveLoadCompat>;

/** Handler for saving/loading an object to/from disk. */
class SaveLoadHandler {
public:
	std::optional<std::vector<SaveLoad>> load_description;

	virtual ~SaveLoadHandler() {}

	/**
	 * Save the object to disk.
	 * @param object The object to store.
	 */
	virtual void Save(void *object) const {}

	/**
	 * Load the object from disk.
	 * @param object The object to load.
	 */
	virtual void Load(void *object) const {}

	/**
	 * Similar to load, but used only to validate savegames.
	 * @param object The object to load.
	 */
	virtual void LoadCheck(void *object) const {}

	/**
	 * A post-load callback to fix #SL_REF integers into pointers.
	 * @param object The object to fix.
	 */
	virtual void FixPointers(void *object) const {}

	/**
	 * Get the description of the fields in the savegame.
	 */
	virtual SaveLoadTable GetDescription() const = 0;

	/**
	 * Get the pre-header description of the fields in the savegame.
	 */
	virtual SaveLoadCompatTable GetCompatDescription() const = 0;

	/**
	 * Get the description for how to load the chunk. Depending on the
	 * savegame version this can either use the headers in the savegame or
	 * fall back to backwards compatibility and uses hard-coded headers.
	 */
	SaveLoadTable GetLoadDescription() const;
};

/**
 * Default handler for saving/loading an object to/from disk.
 *
 * This handles a few common things for handlers, meaning the actual handler
 * needs less code.
 *
 * Usage: class SlMine : public DefaultSaveLoadHandler<SlMine, MyObject> {}
 *
 * @tparam TImpl The class initializing this template.
 * @tparam TObject The class of the object using this SaveLoadHandler.
 */
template <class TImpl, class TObject>
class DefaultSaveLoadHandler : public SaveLoadHandler {
public:
	SaveLoadTable GetDescription() const override { return static_cast<const TImpl *>(this)->description; }
	SaveLoadCompatTable GetCompatDescription() const override { return static_cast<const TImpl *>(this)->compat_description; }

	virtual void Save(TObject *object) const {}
	void Save(void *object) const override { this->Save(static_cast<TObject *>(object)); }

	virtual void Load(TObject *object) const {}
	void Load(void *object) const override { this->Load(static_cast<TObject *>(object)); }

	virtual void LoadCheck(TObject *object) const {}
	void LoadCheck(void *object) const override { this->LoadCheck(static_cast<TObject *>(object)); }

	virtual void FixPointers(TObject *object) const {}
	void FixPointers(void *object) const override { this->FixPointers(static_cast<TObject *>(object)); }
};

/** Type of reference (#SLE_REF, #SLE_CONDREF). */
enum SLRefType {
	REF_ORDER          =  0, ///< Load/save a reference to an order.
	REF_VEHICLE        =  1, ///< Load/save a reference to a vehicle.
	REF_STATION        =  2, ///< Load/save a reference to a station.
	REF_TOWN           =  3, ///< Load/save a reference to a town.
	REF_VEHICLE_OLD    =  4, ///< Load/save an old-style reference to a vehicle (for pre-4.4 savegames).
	REF_ROADSTOPS      =  5, ///< Load/save a reference to a bus/truck stop.
	REF_ENGINE_RENEWS  =  6, ///< Load/save a reference to an engine renewal (autoreplace).
	REF_CARGO_PACKET   =  7, ///< Load/save a reference to a cargo packet.
	REF_ORDERLIST      =  8, ///< Load/save a reference to an orderlist.
	REF_STORAGE        =  9, ///< Load/save a reference to a persistent storage.
	REF_LINK_GRAPH     = 10, ///< Load/save a reference to a link graph.
	REF_LINK_GRAPH_JOB = 11, ///< Load/save a reference to a link graph job.
};

/**
 * VarTypes is the general bitmasked magic type that tells us
 * certain characteristics about the variable it refers to. For example
 * SLE_FILE_* gives the size(type) as it would be in the savegame and
 * SLE_VAR_* the size(type) as it is in memory during runtime. These are
 * the first 8 bits (0-3 SLE_FILE, 4-7 SLE_VAR).
 * Bits 8-15 are reserved for various flags as explained below
 */
enum VarTypes {
	/* 4 bits allocated a maximum of 16 types for NumberType.
	 * NOTE: the SLE_FILE_NNN values are stored in the savegame! */
	SLE_FILE_END      =  0, ///< Used to mark end-of-header in tables.
	SLE_FILE_I8       =  1,
	SLE_FILE_U8       =  2,
	SLE_FILE_I16      =  3,
	SLE_FILE_U16      =  4,
	SLE_FILE_I32      =  5,
	SLE_FILE_U32      =  6,
	SLE_FILE_I64      =  7,
	SLE_FILE_U64      =  8,
	SLE_FILE_STRINGID =  9, ///< StringID offset into strings-array
	SLE_FILE_STRING   = 10,
	SLE_FILE_STRUCT   = 11,
	/* 4 more possible file-primitives */

	SLE_FILE_TYPE_MASK = 0xf, ///< Mask to get the file-type (and not any flags).
	SLE_FILE_HAS_LENGTH_FIELD = 1 << 4, ///< Bit stored in savegame to indicate field has a length field for each entry.

	/* 4 bits allocated a maximum of 16 types for NumberType */
	SLE_VAR_BL    =  0 << 4,
	SLE_VAR_I8    =  1 << 4,
	SLE_VAR_U8    =  2 << 4,
	SLE_VAR_I16   =  3 << 4,
	SLE_VAR_U16   =  4 << 4,
	SLE_VAR_I32   =  5 << 4,
	SLE_VAR_U32   =  6 << 4,
	SLE_VAR_I64   =  7 << 4,
	SLE_VAR_U64   =  8 << 4,
	SLE_VAR_NULL  =  9 << 4, ///< useful to write zeros in savegame.
	SLE_VAR_STRB  = 10 << 4, ///< string (with pre-allocated buffer)
	SLE_VAR_STR   = 12 << 4, ///< string pointer
	SLE_VAR_STRQ  = 13 << 4, ///< string pointer enclosed in quotes
	SLE_VAR_NAME  = 14 << 4, ///< old custom name to be converted to a char pointer
	/* 1 more possible memory-primitives */

	/* Shortcut values */
	SLE_VAR_CHAR = SLE_VAR_I8,

	/* Default combinations of variables. As savegames change, so can variables
	 * and thus it is possible that the saved value and internal size do not
	 * match and you need to specify custom combo. The defaults are listed here */
	SLE_BOOL         = SLE_FILE_I8  | SLE_VAR_BL,
	SLE_INT8         = SLE_FILE_I8  | SLE_VAR_I8,
	SLE_UINT8        = SLE_FILE_U8  | SLE_VAR_U8,
	SLE_INT16        = SLE_FILE_I16 | SLE_VAR_I16,
	SLE_UINT16       = SLE_FILE_U16 | SLE_VAR_U16,
	SLE_INT32        = SLE_FILE_I32 | SLE_VAR_I32,
	SLE_UINT32       = SLE_FILE_U32 | SLE_VAR_U32,
	SLE_INT64        = SLE_FILE_I64 | SLE_VAR_I64,
	SLE_UINT64       = SLE_FILE_U64 | SLE_VAR_U64,
	SLE_CHAR         = SLE_FILE_I8  | SLE_VAR_CHAR,
	SLE_STRINGID     = SLE_FILE_STRINGID | SLE_VAR_U32,
	SLE_STRINGBUF    = SLE_FILE_STRING   | SLE_VAR_STRB,
	SLE_STRING       = SLE_FILE_STRING   | SLE_VAR_STR,
	SLE_STRINGQUOTE  = SLE_FILE_STRING   | SLE_VAR_STRQ,
	SLE_NAME         = SLE_FILE_STRINGID | SLE_VAR_NAME,

	/* Shortcut values */
	SLE_UINT  = SLE_UINT32,
	SLE_INT   = SLE_INT32,
	SLE_STRB  = SLE_STRINGBUF,
	SLE_STR   = SLE_STRING,
	SLE_STRQ  = SLE_STRINGQUOTE,

	/* 8 bits allocated for a maximum of 8 flags
	 * Flags directing saving/loading of a variable */
	SLF_ALLOW_CONTROL   = 1 << 8, ///< Allow control codes in the strings.
	SLF_ALLOW_NEWLINE   = 1 << 9, ///< Allow new lines in the strings.
};

typedef uint32 VarType;

/** Type of data saved. */
enum SaveLoadType : byte {
	SL_VAR         =  0, ///< Save/load a variable.
	SL_REF         =  1, ///< Save/load a reference.
	SL_STRUCT      =  2, ///< Save/load a struct.

	SL_STR         =  3, ///< Save/load a string.
	SL_STDSTR      =  4, ///< Save/load a \c std::string.

	SL_ARR         =  5, ///< Save/load a fixed-size array of #SL_VAR elements.
	SL_DEQUE       =  6, ///< Save/load a deque of #SL_VAR elements.
	SL_VECTOR      =  7, ///< Save/load a vector of #SL_VAR elements.
	SL_REFLIST     =  8, ///< Save/load a list of #SL_REF elements.
	SL_STRUCTLIST  =  9, ///< Save/load a list of structs.

	SL_SAVEBYTE    = 10, ///< Save (but not load) a byte.
	SL_NULL        = 11, ///< Save null-bytes and load to nowhere.
};

typedef void *SaveLoadAddrProc(void *base, size_t extra);

/** SaveLoad type struct. Do NOT use this directly but use the SLE_ macros defined just below! */
struct SaveLoad {
	std::string name;    ///< Name of this field (optional, used for tables).
	SaveLoadType cmd;    ///< The action to take with the saved/loaded type, All types need different action.
	VarType conv;        ///< Type of the variable to be saved; this field combines both FileVarType and MemVarType.
	uint16 length;       ///< (Conditional) length of the variable (eg. arrays) (max array size is 65536 elements).
	SaveLoadVersion version_from;   ///< Save/load the variable starting from this savegame version.
	SaveLoadVersion version_to;     ///< Save/load the variable before this savegame version.
	size_t size;                    ///< The sizeof size.
	SaveLoadAddrProc *address_proc; ///< Callback proc the get the actual variable address in memory.
	size_t extra_data;              ///< Extra data for the callback proc.
	std::shared_ptr<SaveLoadHandler> handler; ///< Custom handler for Save/Load procs.
};

/**
 * SaveLoad information for backwards compatibility.
 *
 * At SLV_SETTINGS_NAME a new method of keeping track of fields in a savegame
 * was added, where the order of fields is no longer important. For older
 * savegames we still need to know the correct order. This struct is the glue
 * to make that happen.
 */
struct SaveLoadCompat {
	std::string name;             ///< Name of the field.
	uint16 length;                ///< Length of the NULL field.
	SaveLoadVersion version_from; ///< Save/load the variable starting from this savegame version.
	SaveLoadVersion version_to;   ///< Save/load the variable before this savegame version.
};

/**
 * Storage of simple variables, references (pointers), and arrays.
 * @param cmd      Load/save type. @see SaveLoadType
 * @param base     Name of the class or struct containing the variable.
 * @param variable Name of the variable in the class or struct referenced by \a base.
 * @param type     Storage of the data in memory and in the savegame.
 * @param from     First savegame version that has the field.
 * @param to       Last savegame version that has the field.
 * @param extra    Extra data to pass to the address callback function.
 * @note In general, it is better to use one of the SLE_* macros below.
 */
#define SLE_GENERAL(cmd, base, variable, type, length, from, to, extra) SaveLoad {#variable, cmd, type, length, from, to, cpp_sizeof(base, variable), [] (void *b, size_t) -> void * { assert(b != nullptr); return const_cast<void *>(static_cast<const void *>(std::addressof(static_cast<base *>(b)->variable))); }, extra, nullptr}

/**
 * Storage of a variable in some savegame versions.
 * @param base     Name of the class or struct containing the variable.
 * @param variable Name of the variable in the class or struct referenced by \a base.
 * @param type     Storage of the data in memory and in the savegame.
 * @param from     First savegame version that has the field.
 * @param to       Last savegame version that has the field.
 */
#define SLE_CONDVAR(base, variable, type, from, to) SLE_GENERAL(SL_VAR, base, variable, type, 0, from, to, 0)

/**
 * Storage of a reference in some savegame versions.
 * @param base     Name of the class or struct containing the variable.
 * @param variable Name of the variable in the class or struct referenced by \a base.
 * @param type     Type of the reference, a value from #SLRefType.
 * @param from     First savegame version that has the field.
 * @param to       Last savegame version that has the field.
 */
#define SLE_CONDREF(base, variable, type, from, to) SLE_GENERAL(SL_REF, base, variable, type, 0, from, to, 0)

/**
 * Storage of a fixed-size array of #SL_VAR elements in some savegame versions.
 * @param base     Name of the class or struct containing the array.
 * @param variable Name of the variable in the class or struct referenced by \a base.
 * @param type     Storage of the data in memory and in the savegame.
 * @param length   Number of elements in the array.
 * @param from     First savegame version that has the array.
 * @param to       Last savegame version that has the array.
 */
#define SLE_CONDARR(base, variable, type, length, from, to) SLE_GENERAL(SL_ARR, base, variable, type, length, from, to, 0)

/**
 * Storage of a string in some savegame versions.
 * @param base     Name of the class or struct containing the string.
 * @param variable Name of the variable in the class or struct referenced by \a base.
 * @param type     Storage of the data in memory and in the savegame.
 * @param length   Number of elements in the string (only used for fixed size buffers).
 * @param from     First savegame version that has the string.
 * @param to       Last savegame version that has the string.
 */
#define SLE_CONDSTR(base, variable, type, length, from, to) SLE_GENERAL(SL_STR, base, variable, type, length, from, to, 0)

/**
 * Storage of a \c std::string in some savegame versions.
 * @param base     Name of the class or struct containing the string.
 * @param variable Name of the variable in the class or struct referenced by \a base.
 * @param type     Storage of the data in memory and in the savegame.
 * @param from     First savegame version that has the string.
 * @param to       Last savegame version that has the string.
 */
#define SLE_CONDSSTR(base, variable, type, from, to) SLE_GENERAL(SL_STDSTR, base, variable, type, 0, from, to, 0)

/**
 * Storage of a list of #SL_REF elements in some savegame versions.
 * @param base     Name of the class or struct containing the list.
 * @param variable Name of the variable in the class or struct referenced by \a base.
 * @param type     Storage of the data in memory and in the savegame.
 * @param from     First savegame version that has the list.
 * @param to       Last savegame version that has the list.
 */
#define SLE_CONDREFLIST(base, variable, type, from, to) SLE_GENERAL(SL_REFLIST, base, variable, type, 0, from, to, 0)

/**
 * Storage of a deque of #SL_VAR elements in some savegame versions.
 * @param base     Name of the class or struct containing the list.
 * @param variable Name of the variable in the class or struct referenced by \a base.
 * @param type     Storage of the data in memory and in the savegame.
 * @param from     First savegame version that has the list.
 * @param to       Last savegame version that has the list.
 */
#define SLE_CONDDEQUE(base, variable, type, from, to) SLE_GENERAL(SL_DEQUE, base, variable, type, 0, from, to, 0)

/**
 * Storage of a variable in every version of a savegame.
 * @param base     Name of the class or struct containing the variable.
 * @param variable Name of the variable in the class or struct referenced by \a base.
 * @param type     Storage of the data in memory and in the savegame.
 */
#define SLE_VAR(base, variable, type) SLE_CONDVAR(base, variable, type, SL_MIN_VERSION, SL_MAX_VERSION)

/**
 * Storage of a reference in every version of a savegame.
 * @param base     Name of the class or struct containing the variable.
 * @param variable Name of the variable in the class or struct referenced by \a base.
 * @param type     Type of the reference, a value from #SLRefType.
 */
#define SLE_REF(base, variable, type) SLE_CONDREF(base, variable, type, SL_MIN_VERSION, SL_MAX_VERSION)

/**
 * Storage of fixed-size array of #SL_VAR elements in every version of a savegame.
 * @param base     Name of the class or struct containing the array.
 * @param variable Name of the variable in the class or struct referenced by \a base.
 * @param type     Storage of the data in memory and in the savegame.
 * @param length   Number of elements in the array.
 */
#define SLE_ARR(base, variable, type, length) SLE_CONDARR(base, variable, type, length, SL_MIN_VERSION, SL_MAX_VERSION)

/**
 * Storage of a string in every savegame version.
 * @param base     Name of the class or struct containing the string.
 * @param variable Name of the variable in the class or struct referenced by \a base.
 * @param type     Storage of the data in memory and in the savegame.
 * @param length   Number of elements in the string (only used for fixed size buffers).
 */
#define SLE_STR(base, variable, type, length) SLE_CONDSTR(base, variable, type, length, SL_MIN_VERSION, SL_MAX_VERSION)

/**
 * Storage of a \c std::string in every savegame version.
 * @param base     Name of the class or struct containing the string.
 * @param variable Name of the variable in the class or struct referenced by \a base.
 * @param type     Storage of the data in memory and in the savegame.
 */
#define SLE_SSTR(base, variable, type) SLE_CONDSSTR(base, variable, type, SL_MIN_VERSION, SL_MAX_VERSION)

/**
 * Storage of a list of #SL_REF elements in every savegame version.
 * @param base     Name of the class or struct containing the list.
 * @param variable Name of the variable in the class or struct referenced by \a base.
 * @param type     Storage of the data in memory and in the savegame.
 */
#define SLE_REFLIST(base, variable, type) SLE_CONDREFLIST(base, variable, type, SL_MIN_VERSION, SL_MAX_VERSION)

/**
 * Only write byte during saving; never read it during loading.
 * When using SLE_SAVEBYTE you will have to read this byte before the table
 * this is in is read. This also means SLE_SAVEBYTE can only be used at the
 * top of a chunk.
 * This is intended to be used to indicate what type of entry this is in a
 * list of entries.
 * @param base     Name of the class or struct containing the variable.
 * @param variable Name of the variable in the class or struct referenced by \a base.
 */
#define SLE_SAVEBYTE(base, variable) SLE_GENERAL(SL_SAVEBYTE, base, variable, 0, 0, SL_MIN_VERSION, SL_MAX_VERSION, 0)

/**
 * Storage of global simple variables, references (pointers), and arrays.
 * @param name     The name of the field.
 * @param cmd      Load/save type. @see SaveLoadType
 * @param variable Name of the global variable.
 * @param type     Storage of the data in memory and in the savegame.
 * @param from     First savegame version that has the field.
 * @param to       Last savegame version that has the field.
 * @param extra    Extra data to pass to the address callback function.
 * @note In general, it is better to use one of the SLEG_* macros below.
 */
#define SLEG_GENERAL(name, cmd, variable, type, length, from, to, extra) SaveLoad {name, cmd, type, length, from, to, sizeof(variable), [] (void *, size_t) -> void * { return static_cast<void *>(std::addressof(variable)); }, extra, nullptr}

/**
 * Storage of a global variable in some savegame versions.
 * @param name     The name of the field.
 * @param variable Name of the global variable.
 * @param type     Storage of the data in memory and in the savegame.
 * @param from     First savegame version that has the field.
 * @param to       Last savegame version that has the field.
 */
#define SLEG_CONDVAR(name, variable, type, from, to) SLEG_GENERAL(name, SL_VAR, variable, type, 0, from, to, 0)

/**
 * Storage of a global reference in some savegame versions.
 * @param name     The name of the field.
 * @param variable Name of the global variable.
 * @param type     Storage of the data in memory and in the savegame.
 * @param from     First savegame version that has the field.
 * @param to       Last savegame version that has the field.
 */
#define SLEG_CONDREF(name, variable, type, from, to) SLEG_GENERAL(name, SL_REF, variable, type, 0, from, to, 0)

/**
 * Storage of a global fixed-size array of #SL_VAR elements in some savegame versions.
 * @param name     The name of the field.
 * @param variable Name of the global variable.
 * @param type     Storage of the data in memory and in the savegame.
 * @param length   Number of elements in the array.
 * @param from     First savegame version that has the array.
 * @param to       Last savegame version that has the array.
 */
#define SLEG_CONDARR(name, variable, type, length, from, to) SLEG_GENERAL(name, SL_ARR, variable, type, length, from, to, 0)

/**
 * Storage of a global string in some savegame versions.
 * @param name     The name of the field.
 * @param variable Name of the global variable.
 * @param type     Storage of the data in memory and in the savegame.
 * @param length   Number of elements in the string (only used for fixed size buffers).
 * @param from     First savegame version that has the string.
 * @param to       Last savegame version that has the string.
 */
#define SLEG_CONDSTR(name, variable, type, length, from, to) SLEG_GENERAL(name, SL_STR, variable, type, length, from, to, 0)

/**
 * Storage of a global \c std::string in some savegame versions.
 * @param name     The name of the field.
 * @param variable Name of the global variable.
 * @param type     Storage of the data in memory and in the savegame.
 * @param from     First savegame version that has the string.
 * @param to       Last savegame version that has the string.
 */
#define SLEG_CONDSSTR(name, variable, type, from, to) SLEG_GENERAL(name, SL_STDSTR, variable, type, 0, from, to, 0)

/**
 * Storage of a structs in some savegame versions.
 * @param name     The name of the field.
 * @param handler  SaveLoadHandler for the structs.
 * @param from     First savegame version that has the struct.
 * @param to       Last savegame version that has the struct.
 */
#define SLEG_CONDSTRUCT(name, handler, from, to) SaveLoad {name, SL_STRUCT, 0, 0, from, to, 0, nullptr, 0, std::make_shared<handler>()}

/**
 * Storage of a global reference list in some savegame versions.
 * @param name     The name of the field.
 * @param variable Name of the global variable.
 * @param type     Storage of the data in memory and in the savegame.
 * @param from     First savegame version that has the list.
 * @param to       Last savegame version that has the list.
 */
#define SLEG_CONDREFLIST(name, variable, type, from, to) SLEG_GENERAL(name, SL_REFLIST, variable, type, 0, from, to, 0)

/**
 * Storage of a global vector of #SL_VAR elements in some savegame versions.
 * @param name     The name of the field.
 * @param variable Name of the global variable.
 * @param type     Storage of the data in memory and in the savegame.
 * @param from     First savegame version that has the list.
 * @param to       Last savegame version that has the list.
 */
#define SLEG_CONDVECTOR(name, variable, type, from, to) SLEG_GENERAL(name, SL_VECTOR, variable, type, 0, from, to, 0)

/**
 * Storage of a list of structs in some savegame versions.
 * @param name     The name of the field.
 * @param handler  SaveLoadHandler for the list of structs.
 * @param from     First savegame version that has the list.
 * @param to       Last savegame version that has the list.
 */
#define SLEG_CONDSTRUCTLIST(name, handler, from, to) SaveLoad {name, SL_STRUCTLIST, 0, 0, from, to, 0, nullptr, 0, std::make_shared<handler>()}

/**
 * Storage of a global variable in every savegame version.
 * @param name     The name of the field.
 * @param variable Name of the global variable.
 * @param type     Storage of the data in memory and in the savegame.
 */
#define SLEG_VAR(name, variable, type) SLEG_CONDVAR(name, variable, type, SL_MIN_VERSION, SL_MAX_VERSION)

/**
 * Storage of a global reference in every savegame version.
 * @param name     The name of the field.
 * @param variable Name of the global variable.
 * @param type     Storage of the data in memory and in the savegame.
 */
#define SLEG_REF(name, variable, type) SLEG_CONDREF(name, variable, type, SL_MIN_VERSION, SL_MAX_VERSION)

/**
 * Storage of a global fixed-size array of #SL_VAR elements in every savegame version.
 * @param name     The name of the field.
 * @param variable Name of the global variable.
 * @param type     Storage of the data in memory and in the savegame.
 */
#define SLEG_ARR(name, variable, type) SLEG_CONDARR(name, variable, type, lengthof(variable), SL_MIN_VERSION, SL_MAX_VERSION)

/**
 * Storage of a global string in every savegame version.
 * @param name     The name of the field.
 * @param variable Name of the global variable.
 * @param type     Storage of the data in memory and in the savegame.
 */
#define SLEG_STR(name, variable, type) SLEG_CONDSTR(name, variable, type, sizeof(variable), SL_MIN_VERSION, SL_MAX_VERSION)

/**
 * Storage of a global \c std::string in every savegame version.
 * @param name     The name of the field.
 * @param variable Name of the global variable.
 * @param type     Storage of the data in memory and in the savegame.
 */
#define SLEG_SSTR(name, variable, type) SLEG_CONDSSTR(name, variable, type, SL_MIN_VERSION, SL_MAX_VERSION)

/**
 * Storage of a structs in every savegame version.
 * @param name     The name of the field.
 * @param handler SaveLoadHandler for the structs.
 */
#define SLEG_STRUCT(name, handler) SLEG_CONDSTRUCT(name, handler, SL_MIN_VERSION, SL_MAX_VERSION)

/**
 * Storage of a global reference list in every savegame version.
 * @param name     The name of the field.
 * @param variable Name of the global variable.
 * @param type     Storage of the data in memory and in the savegame.
 */
#define SLEG_REFLIST(name, variable, type) SLEG_CONDREFLIST(name, variable, type, SL_MIN_VERSION, SL_MAX_VERSION)

/**
 * Storage of a global vector of #SL_VAR elements in every savegame version.
 * @param name     The name of the field.
 * @param variable Name of the global variable.
 * @param type     Storage of the data in memory and in the savegame.
 */
#define SLEG_VECTOR(name, variable, type) SLEG_CONDVECTOR(name, variable, type, SL_MIN_VERSION, SL_MAX_VERSION)

/**
 * Storage of a list of structs in every savegame version.
 * @param name    The name of the field.
 * @param handler SaveLoadHandler for the list of structs.
 */
#define SLEG_STRUCTLIST(name, handler) SLEG_CONDSTRUCTLIST(name, handler, SL_MIN_VERSION, SL_MAX_VERSION)

/**
 * Field name where the real SaveLoad can be located.
 * @param name The name of the field.
 */
#define SLC_VAR(name) {name, 0, SL_MIN_VERSION, SL_MAX_VERSION}

/**
 * Empty space in every savegame version.
 * @param length Length of the empty space.
 * @param from   First savegame version that has the empty space.
 * @param to     Last savegame version that has the empty space.
 */
#define SLC_NULL(length, from, to) {{}, length, from, to}

/** End marker of compat variables save or load. */
#define SLC_END() {{}, 0, SL_MIN_VERSION, SL_MIN_VERSION}

/**
 * Checks whether the savegame is below \a major.\a minor.
 * @param major Major number of the version to check against.
 * @param minor Minor number of the version to check against. If \a minor is 0 or not specified, only the major number is checked.
 * @return Savegame version is earlier than the specified version.
 */
static inline bool IsSavegameVersionBefore(SaveLoadVersion major, byte minor = 0)
{
	extern SaveLoadVersion _sl_version;
	extern byte            _sl_minor_version;
	return _sl_version < major || (minor > 0 && _sl_version == major && _sl_minor_version < minor);
}

/**
 * Checks whether the savegame is below or at \a major. This should be used to repair data from existing
 * savegames which is no longer corrupted in new savegames, but for which otherwise no savegame
 * bump is required.
 * @param major Major number of the version to check against.
 * @return Savegame version is at most the specified version.
 */
static inline bool IsSavegameVersionBeforeOrAt(SaveLoadVersion major)
{
	extern SaveLoadVersion _sl_version;
	return _sl_version <= major;
}

/**
 * Checks if some version from/to combination falls within the range of the
 * active savegame version.
 * @param version_from Inclusive savegame version lower bound.
 * @param version_to   Exclusive savegame version upper bound. SL_MAX_VERSION if no upper bound.
 * @return Active savegame version falls within the given range.
 */
static inline bool SlIsObjectCurrentlyValid(SaveLoadVersion version_from, SaveLoadVersion version_to)
{
	extern const SaveLoadVersion SAVEGAME_VERSION;
	return version_from <= SAVEGAME_VERSION && SAVEGAME_VERSION < version_to;
}

/**
 * Get the NumberType of a setting. This describes the integer type
 * as it is represented in memory
 * @param type VarType holding information about the variable-type
 * @return the SLE_VAR_* part of a variable-type description
 */
static inline VarType GetVarMemType(VarType type)
{
	return type & 0xF0; // GB(type, 4, 4) << 4;
}

/**
 * Get the FileType of a setting. This describes the integer type
 * as it is represented in a savegame/file
 * @param type VarType holding information about the file-type
 * @return the SLE_FILE_* part of a variable-type description
 */
static inline VarType GetVarFileType(VarType type)
{
	return type & 0xF; // GB(type, 0, 4);
}

/**
 * Check if the given saveload type is a numeric type.
 * @param conv the type to check
 * @return True if it's a numeric type.
 */
static inline bool IsNumericType(VarType conv)
{
	return GetVarMemType(conv) <= SLE_VAR_U64;
}

/**
 * Get the address of the variable. Null-variables don't have an address,
 * everything else has a callback function that returns the address based
 * on the saveload data and the current object for non-globals.
 */
static inline void *GetVariableAddress(const void *object, const SaveLoad &sld)
{
	/* Entry is a null-variable, mostly used to read old savegames etc. */
	if (GetVarMemType(sld.conv) == SLE_VAR_NULL) {
		assert(sld.address_proc == nullptr);
		return nullptr;
	}

	/* Everything else should be a non-null pointer. */
	assert(sld.address_proc != nullptr);
	return sld.address_proc(const_cast<void *>(object), sld.extra_data);
}

int64 ReadValue(const void *ptr, VarType conv);
void WriteValue(void *ptr, VarType conv, int64 val);

void SlSetArrayIndex(uint index);
int SlIterateArray();

void SlSetStructListLength(size_t length);
size_t SlGetStructListLength(size_t limit);

void SlAutolength(AutolengthProc *proc, void *arg);
size_t SlGetFieldLength();
void SlSetLength(size_t length);
size_t SlCalcObjMemberLength(const void *object, const SaveLoad &sld);
size_t SlCalcObjLength(const void *object, const SaveLoadTable &slt);

byte SlReadByte();
void SlWriteByte(byte b);

void SlGlobList(const SaveLoadTable &slt);
void SlCopy(void *object, size_t length, VarType conv);
std::vector<SaveLoad> SlTableHeader(const SaveLoadTable &slt);
std::vector<SaveLoad> SlCompatTableHeader(const SaveLoadTable &slt, const SaveLoadCompatTable &slct);
void SlObject(void *object, const SaveLoadTable &slt);
void NORETURN SlError(StringID string, const char *extra_msg = nullptr);
void NORETURN SlErrorCorrupt(const char *msg);
void NORETURN SlErrorCorruptFmt(const char *format, ...) WARN_FORMAT(1, 2);

bool SaveloadCrashWithMissingNewGRFs();

/**
 * Read in bytes from the file/data structure but don't do
 * anything with them, discarding them in effect
 * @param length The amount of bytes that is being treated this way
 */
static inline void SlSkipBytes(size_t length)
{
	for (; length != 0; length--) SlReadByte();
}

extern std::string _savegame_format;
extern bool _do_autosave;

#endif /* SAVELOAD_H */<|MERGE_RESOLUTION|>--- conflicted
+++ resolved
@@ -337,18 +337,12 @@
 
 	SLV_TABLE_CHUNKS,                       ///< 295  PR#9322 Introduction of CH_TABLE and CH_SPARSE_TABLE.
 	SLV_SCRIPT_INT64,                       ///< 296  PR#9415 SQInteger is 64bit but was saved as 32bit.
-<<<<<<< HEAD
-	SLV_LINKGRAPH_TRAVEL_TIME,              ///< 297  PR#9457 Store travel time in the linkgraph.
-	SLV_DOCK_DOCKINGTILES,                  ///< 298  PR#9578 All tiles around docks may be docking tiles.
-	SLV_REPAIR_OBJECT_DOCKING_TILES,        ///< 299  PR#9594 Fixing issue with docking tiles overlapping objects.
-=======
 	SLV_LINKGRAPH_TRAVEL_TIME,              ///< 297  PR#9457 v12.0-RC1  Store travel time in the linkgraph.
 	SLV_DOCK_DOCKINGTILES,                  ///< 298  PR#9578 All tiles around docks may be docking tiles.
 	SLV_REPAIR_OBJECT_DOCKING_TILES,        ///< 299  PR#9594 v12.0  Fixing issue with docking tiles overlapping objects.
 	SLV_U64_TICK_COUNTER,                   ///< 300  PR#10035 Make _tick_counter 64bit to avoid wrapping.
 	SLV_LAST_LOADING_TICK,                  ///< 301  PR#9693 Store tick of last loading for vehicles.
 	SLV_MULTITRACK_LEVEL_CROSSINGS,         ///< 302  PR#9931 Multi-track level crossings.
->>>>>>> 5e227886
 
 	SL_MAX_VERSION,                         ///< Highest possible saveload version
 };
