--- conflicted
+++ resolved
@@ -3074,10 +3074,6 @@
 		}
 	}
 
-<<<<<<< HEAD
-	{
-		/* Update water class for trees for all current savegame versions. */
-=======
 	if (IsSavegameVersionBefore(SLV_TOWN_CARGOGEN)) {
 		/* Ensure the original cargo generation mode is used */
 		_settings_game.economy.town_cargogen_mode = TCGM_ORIGINAL;
@@ -3102,14 +3098,11 @@
 
 	if (IsSavegameVersionBefore(SLV_TREES_WATER_CLASS)) {
 		/* Update water class for trees. */
->>>>>>> a499e9ac
 		for (TileIndex t = 0; t < map_size; t++) {
 			if (IsTileType(t, MP_TREES)) SetWaterClass(t, GetTreeGround(t) == TREE_GROUND_SHORE ? WATER_CLASS_SEA : WATER_CLASS_INVALID);
 		}
 	}
 
-<<<<<<< HEAD
-=======
 	/* Update structures for multitile docks */
 	if (IsSavegameVersionBefore(SLV_MULTITILE_DOCKS)) {
 		for (TileIndex t = 0; t < map_size; t++) {
@@ -3133,7 +3126,6 @@
 	/* Compute station catchment areas. This is needed here in case UpdateStationAcceptance is called below. */
 	Station::RecomputeCatchmentForAll();
 
->>>>>>> a499e9ac
 	/* Station acceptance is some kind of cache */
 	if (IsSavegameVersionBefore(SLV_127)) {
 		for (Station *st : Station::Iterate()) UpdateStationAcceptance(st, false);
