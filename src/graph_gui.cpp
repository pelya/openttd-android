/*
 * This file is part of OpenTTD.
 * OpenTTD is free software; you can redistribute it and/or modify it under the terms of the GNU General Public License as published by the Free Software Foundation, version 2.
 * OpenTTD is distributed in the hope that it will be useful, but WITHOUT ANY WARRANTY; without even the implied warranty of MERCHANTABILITY or FITNESS FOR A PARTICULAR PURPOSE.
 * See the GNU General Public License for more details. You should have received a copy of the GNU General Public License along with OpenTTD. If not, see <http://www.gnu.org/licenses/>.
 */

/** @file graph_gui.cpp GUI that shows performance graphs. */

#include "stdafx.h"
#include "graph_gui.h"
#include "window_gui.h"
#include "company_base.h"
#include "company_gui.h"
#include "economy_func.h"
#include "cargotype.h"
#include "strings_func.h"
#include "window_func.h"
#include "date_func.h"
#include "gfx_func.h"
#include "sortlist_type.h"
#include "core/geometry_func.hpp"
#include "currency.h"

#include "widgets/graph_widget.h"

#include "table/strings.h"
#include "table/sprites.h"
#include <math.h>

#include "safeguards.h"

/* Bitmasks of company and cargo indices that shouldn't be drawn. */
static CompanyMask _legend_excluded_companies;
static CargoTypes _legend_excluded_cargo;

/* Apparently these don't play well with enums. */
static const OverflowSafeInt64 INVALID_DATAPOINT(INT64_MAX); // Value used for a datapoint that shouldn't be drawn.
static const uint INVALID_DATAPOINT_POS = UINT_MAX;  // Used to determine if the previous point was drawn.

/****************/
/* GRAPH LEGEND */
/****************/

struct GraphLegendWindow : Window {
	GraphLegendWindow(WindowDesc *desc, WindowNumber window_number) : Window(desc)
	{
		this->InitNested(window_number);

		for (CompanyID c = COMPANY_FIRST; c < MAX_COMPANIES; c++) {
			if (!HasBit(_legend_excluded_companies, c)) this->LowerWidget(c + WID_GL_FIRST_COMPANY);

			this->OnInvalidateData(c);
		}
	}

	void DrawWidget(const Rect &r, int widget) const override
	{
		if (!IsInsideMM(widget, WID_GL_FIRST_COMPANY, MAX_COMPANIES + WID_GL_FIRST_COMPANY)) return;

		CompanyID cid = (CompanyID)(widget - WID_GL_FIRST_COMPANY);

		if (!Company::IsValidID(cid)) return;

		bool rtl = _current_text_dir == TD_RTL;

		Dimension d = GetSpriteSize(SPR_COMPANY_ICON);
		DrawCompanyIcon(cid, rtl ? r.right - d.width - 2 : r.left + 2, r.top + (r.bottom - r.top - d.height) / 2);

		SetDParam(0, cid);
		SetDParam(1, cid);
		DrawString(r.left + (rtl ? (uint)WD_FRAMERECT_LEFT : (d.width + 4)), r.right - (rtl ? (d.width + 4) : (uint)WD_FRAMERECT_RIGHT), r.top + (r.bottom - r.top + 1 - FONT_HEIGHT_NORMAL) / 2, STR_COMPANY_NAME_COMPANY_NUM, HasBit(_legend_excluded_companies, cid) ? TC_BLACK : TC_WHITE);
	}

	void OnClick(Point pt, int widget, int click_count) override
	{
		if (!IsInsideMM(widget, WID_GL_FIRST_COMPANY, MAX_COMPANIES + WID_GL_FIRST_COMPANY)) return;

		ToggleBit(_legend_excluded_companies, widget - WID_GL_FIRST_COMPANY);
		this->ToggleWidgetLoweredState(widget);
		this->SetDirty();
		InvalidateWindowData(WC_INCOME_GRAPH, 0);
		InvalidateWindowData(WC_OPERATING_PROFIT, 0);
		InvalidateWindowData(WC_DELIVERED_CARGO, 0);
		InvalidateWindowData(WC_PERFORMANCE_HISTORY, 0);
		InvalidateWindowData(WC_COMPANY_VALUE, 0);
	}

	/**
	 * Some data on this window has become invalid.
	 * @param data Information about the changed data.
	 * @param gui_scope Whether the call is done from GUI scope. You may not do everything when not in GUI scope. See #InvalidateWindowData() for details.
	 */
	void OnInvalidateData(int data = 0, bool gui_scope = true) override
	{
		if (!gui_scope) return;
		if (Company::IsValidID(data)) return;

		SetBit(_legend_excluded_companies, data);
		this->RaiseWidget(data + WID_GL_FIRST_COMPANY);
	}
};

/**
 * Construct a vertical list of buttons, one for each company.
 * @param biggest_index Storage for collecting the biggest index used in the returned tree.
 * @return Panel with company buttons.
 * @post \c *biggest_index contains the largest used index in the tree.
 */
static NWidgetBase *MakeNWidgetCompanyLines(int *biggest_index)
{
	NWidgetVertical *vert = new NWidgetVertical();
	uint line_height = std::max<uint>(GetSpriteSize(SPR_COMPANY_ICON).height, FONT_HEIGHT_NORMAL) + WD_FRAMERECT_TOP + WD_FRAMERECT_BOTTOM;

	for (int widnum = WID_GL_FIRST_COMPANY; widnum <= WID_GL_LAST_COMPANY; widnum++) {
		NWidgetBackground *panel = new NWidgetBackground(WWT_PANEL, COLOUR_GREY, widnum);
		panel->sizing_type = NWST_STEP;
		panel->SetMinimalSize(246, line_height);
		panel->SetFill(1, 0);
		panel->SetDataTip(0x0, STR_GRAPH_KEY_COMPANY_SELECTION_TOOLTIP);
		vert->Add(panel);
	}
	*biggest_index = WID_GL_LAST_COMPANY;
	return vert;
}

static const NWidgetPart _nested_graph_legend_widgets[] = {
	NWidget(NWID_HORIZONTAL),
		NWidget(WWT_CLOSEBOX, COLOUR_GREY),
		NWidget(WWT_CAPTION, COLOUR_GREY), SetDataTip(STR_GRAPH_KEY_CAPTION, STR_TOOLTIP_WINDOW_TITLE_DRAG_THIS),
		NWidget(WWT_SHADEBOX, COLOUR_GREY),
		NWidget(WWT_STICKYBOX, COLOUR_GREY),
	EndContainer(),
	NWidget(WWT_PANEL, COLOUR_GREY, WID_GL_BACKGROUND),
		NWidget(NWID_SPACER), SetMinimalSize(0, 2),
		NWidget(NWID_HORIZONTAL),
			NWidget(NWID_SPACER), SetMinimalSize(2, 0),
			NWidgetFunction(MakeNWidgetCompanyLines),
			NWidget(NWID_SPACER), SetMinimalSize(2, 0),
		EndContainer(),
	EndContainer(),
};

static WindowDesc _graph_legend_desc(
	WDP_AUTO, "graph_legend", 0, 0,
	WC_GRAPH_LEGEND, WC_NONE,
	0,
	_nested_graph_legend_widgets, lengthof(_nested_graph_legend_widgets)
);

static void ShowGraphLegend()
{
	AllocateWindowDescFront<GraphLegendWindow>(&_graph_legend_desc, 0);
}

/** Contains the interval of a graph's data. */
struct ValuesInterval {
	OverflowSafeInt64 highest; ///< Highest value of this interval. Must be zero or greater.
	OverflowSafeInt64 lowest;  ///< Lowest value of this interval. Must be zero or less.
};

/******************/
/* BASE OF GRAPHS */
/*****************/

struct BaseGraphWindow : Window {
protected:
	static const int GRAPH_MAX_DATASETS     =  64;
	static const int GRAPH_AXIS_LINE_COLOUR = PC_BLACK;
	static const int GRAPH_NUM_MONTHS       =  24; ///< Number of months displayed in the graph.

	static const int MIN_GRAPH_NUM_LINES_Y  =   9; ///< Minimal number of horizontal lines to draw.
	static const int MIN_GRID_PIXEL_SIZE    =  20; ///< Minimum distance between graph lines.

	uint64 excluded_data; ///< bitmask of the datasets that shouldn't be displayed.
	byte num_dataset;
	byte num_on_x_axis;
	byte num_vert_lines;
	static const TextColour graph_axis_label_colour = TC_BLACK; ///< colour of the graph axis label.

	/* The starting month and year that values are plotted against. If month is
	 * 0xFF, use x_values_start and x_values_increment below instead. */
	byte month;
	Year year;

	/* These values are used if the graph is being plotted against values
	 * rather than the dates specified by month and year. */
	uint16 x_values_start;
	uint16 x_values_increment;

	int graph_widget;
	StringID format_str_y_axis;
	byte colours[GRAPH_MAX_DATASETS];
	OverflowSafeInt64 cost[GRAPH_MAX_DATASETS][GRAPH_NUM_MONTHS]; ///< Stored costs for the last #GRAPH_NUM_MONTHS months

	/**
	 * Get the interval that contains the graph's data. Excluded data is ignored to show smaller values in
	 * better detail when disabling higher ones.
	 * @param num_hori_lines Number of horizontal lines to be drawn.
	 * @return Highest and lowest values of the graph (ignoring disabled data).
	 */
	ValuesInterval GetValuesInterval(int num_hori_lines) const
	{
		assert(num_hori_lines > 0);

		ValuesInterval current_interval;
		current_interval.highest = INT64_MIN;
		current_interval.lowest  = INT64_MAX;

		for (int i = 0; i < this->num_dataset; i++) {
			if (HasBit(this->excluded_data, i)) continue;
			for (int j = 0; j < this->num_on_x_axis; j++) {
				OverflowSafeInt64 datapoint = this->cost[i][j];

				if (datapoint != INVALID_DATAPOINT) {
					current_interval.highest = std::max(current_interval.highest, datapoint);
					current_interval.lowest  = std::min(current_interval.lowest, datapoint);
				}
			}
		}

		/* Prevent showing values too close to the graph limits. */
		current_interval.highest = (11 * current_interval.highest) / 10;
		current_interval.lowest =  (11 * current_interval.lowest) / 10;

		/* Always include zero in the shown range. */
		double abs_lower  = (current_interval.lowest > 0) ? 0 : (double)abs(current_interval.lowest);
		double abs_higher = (current_interval.highest < 0) ? 0 : (double)current_interval.highest;

		int num_pos_grids;
		int64 grid_size;

		if (abs_lower != 0 || abs_higher != 0) {
			/* The number of grids to reserve for the positive part is: */
			num_pos_grids = (int)floor(0.5 + num_hori_lines * abs_higher / (abs_higher + abs_lower));

			/* If there are any positive or negative values, force that they have at least one grid. */
			if (num_pos_grids == 0 && abs_higher != 0) num_pos_grids++;
			if (num_pos_grids == num_hori_lines && abs_lower != 0) num_pos_grids--;

			/* Get the required grid size for each side and use the maximum one. */
			int64 grid_size_higher = (abs_higher > 0) ? ((int64)abs_higher + num_pos_grids - 1) / num_pos_grids : 0;
			int64 grid_size_lower = (abs_lower > 0) ? ((int64)abs_lower + num_hori_lines - num_pos_grids - 1) / (num_hori_lines - num_pos_grids) : 0;
			grid_size = std::max(grid_size_higher, grid_size_lower);
		} else {
			/* If both values are zero, show an empty graph. */
			num_pos_grids = num_hori_lines / 2;
			grid_size = 1;
		}

		current_interval.highest = num_pos_grids * grid_size;
		current_interval.lowest = -(num_hori_lines - num_pos_grids) * grid_size;
		return current_interval;
	}

	/**
	 * Get width for Y labels.
	 * @param current_interval Interval that contains all of the graph data.
	 * @param num_hori_lines Number of horizontal lines to be drawn.
	 */
	uint GetYLabelWidth(ValuesInterval current_interval, int num_hori_lines) const
	{
		/* draw text strings on the y axis */
		int64 y_label = current_interval.highest;
		int64 y_label_separation = (current_interval.highest - current_interval.lowest) / num_hori_lines;

		uint max_width = 0;

		for (int i = 0; i < (num_hori_lines + 1); i++) {
			SetDParam(0, this->format_str_y_axis);
			SetDParam(1, y_label);
			Dimension d = GetStringBoundingBox(STR_GRAPH_Y_LABEL);
			if (d.width > max_width) max_width = d.width;

			y_label -= y_label_separation;
		}

		return max_width;
	}

	/**
	 * Actually draw the graph.
	 * @param r the rectangle of the data field of the graph
	 */
	void DrawGraph(Rect r) const
	{
		uint x, y;               ///< Reused whenever x and y coordinates are needed.
		ValuesInterval interval; ///< Interval that contains all of the graph data.
		int x_axis_offset;       ///< Distance from the top of the graph to the x axis.

		/* the colours and cost array of GraphDrawer must accommodate
		 * both values for cargo and companies. So if any are higher, quit */
		static_assert(GRAPH_MAX_DATASETS >= (int)NUM_CARGO && GRAPH_MAX_DATASETS >= (int)MAX_COMPANIES);
		assert(this->num_vert_lines > 0);

		byte grid_colour = _colour_gradient[COLOUR_GREY][4];

		/* Rect r will be adjusted to contain just the graph, with labels being
		 * placed outside the area. */
		r.top    += 5 + GetCharacterHeight(FS_SMALL) / 2;
		r.bottom -= (this->month == 0xFF ? 1 : 3) * GetCharacterHeight(FS_SMALL) + 4;
		r.left   += 9;
		r.right  -= 5;

		/* Initial number of horizontal lines. */
		int num_hori_lines = 160 / MIN_GRID_PIXEL_SIZE;
		/* For the rest of the height, the number of horizontal lines will increase more slowly. */
		int resize = (r.bottom - r.top - 160) / (2 * MIN_GRID_PIXEL_SIZE);
		if (resize > 0) num_hori_lines += resize;

		interval = GetValuesInterval(num_hori_lines);

		int label_width = GetYLabelWidth(interval, num_hori_lines);

		r.left += label_width;

		int x_sep = (r.right - r.left) / this->num_vert_lines;
		int y_sep = (r.bottom - r.top) / num_hori_lines;

		/* Redetermine right and bottom edge of graph to fit with the integer
		 * separation values. */
		r.right = r.left + x_sep * this->num_vert_lines;
		r.bottom = r.top + y_sep * num_hori_lines;

		OverflowSafeInt64 interval_size = interval.highest + abs(interval.lowest);
		/* Where to draw the X axis. Use floating point to avoid overflowing and results of zero. */
		x_axis_offset = (int)((r.bottom - r.top) * (double)interval.highest / (double)interval_size);

		/* Draw the background of the graph itself. */
		GfxFillRect(r.left, r.top, r.right, r.bottom, GREY_SCALE(2));

		/* Draw the vertical grid lines. */

		/* Don't draw the first line, as that's where the axis will be. */
		x = r.left + x_sep;

		for (int i = 0; i < this->num_vert_lines; i++) {
			GfxFillRect(x, r.top, x, r.bottom, grid_colour);
			x += x_sep;
		}

		/* Draw the horizontal grid lines. */
		y = r.bottom;

		for (int i = 0; i < (num_hori_lines + 1); i++) {
			GfxFillRect(r.left - 3, y, r.left - 1, y, GRAPH_AXIS_LINE_COLOUR);
			GfxFillRect(r.left, y, r.right, y, grid_colour);
			y -= y_sep;
		}

		/* Draw the y axis. */
		GfxFillRect(r.left, r.top, r.left, r.bottom, GRAPH_AXIS_LINE_COLOUR);

		/* Draw the x axis. */
		y = x_axis_offset + r.top;
		GfxFillRect(r.left, y, r.right, y, GRAPH_AXIS_LINE_COLOUR);

		/* Find the largest value that will be drawn. */
		if (this->num_on_x_axis == 0) return;

		assert(this->num_on_x_axis > 0);
		assert(this->num_dataset > 0);

		/* draw text strings on the y axis */
		int64 y_label = interval.highest;
		int64 y_label_separation = abs(interval.highest - interval.lowest) / num_hori_lines;

		y = r.top - GetCharacterHeight(FS_SMALL) / 2;

		for (int i = 0; i < (num_hori_lines + 1); i++) {
			SetDParam(0, this->format_str_y_axis);
			SetDParam(1, y_label);
			DrawString(r.left - label_width - 4, r.left - 4, y, STR_GRAPH_Y_LABEL, graph_axis_label_colour, SA_RIGHT);

			y_label -= y_label_separation;
			y += y_sep;
		}

		/* draw strings on the x axis */
		if (this->month != 0xFF) {
			x = r.left;
			y = r.bottom + 2;
			byte month = this->month;
			Year year  = this->year;
			for (int i = 0; i < this->num_on_x_axis; i++) {
				SetDParam(0, month + STR_MONTH_ABBREV_JAN);
				SetDParam(1, month + STR_MONTH_ABBREV_JAN + 2);
				SetDParam(2, year);
				DrawStringMultiLine(x, x + x_sep, y, this->height, month == 0 ? STR_GRAPH_X_LABEL_MONTH_YEAR : STR_GRAPH_X_LABEL_MONTH, graph_axis_label_colour);

				month += 3;
				if (month >= 12) {
					month = 0;
					year++;
				}
				x += x_sep;
			}
		} else {
			/* Draw the label under the data point rather than on the grid line. */
			x = r.left;
			y = r.bottom + 2;
			uint16 label = this->x_values_start;

			for (int i = 0; i < this->num_on_x_axis; i++) {
				SetDParam(0, label);
				DrawString(x + 1, x + x_sep - 1, y, STR_GRAPH_Y_LABEL_NUMBER, graph_axis_label_colour, SA_HOR_CENTER);

				label += this->x_values_increment;
				x += x_sep;
			}
		}

		/* draw lines and dots */
		uint linewidth = _settings_client.gui.graph_line_thickness;
		uint pointoffs1 = (linewidth + 1) / 2;
		uint pointoffs2 = linewidth + 1 - pointoffs1;
		for (int i = 0; i < this->num_dataset; i++) {
			if (!HasBit(this->excluded_data, i)) {
				/* Centre the dot between the grid lines. */
				x = r.left + (x_sep / 2);

				byte colour  = this->colours[i];
				uint prev_x = INVALID_DATAPOINT_POS;
				uint prev_y = INVALID_DATAPOINT_POS;

				for (int j = 0; j < this->num_on_x_axis; j++) {
					OverflowSafeInt64 datapoint = this->cost[i][j];

					if (datapoint != INVALID_DATAPOINT) {
						/*
						 * Check whether we need to reduce the 'accuracy' of the
						 * datapoint value and the highest value to split overflows.
						 * And when 'drawing' 'one million' or 'one million and one'
						 * there is no significant difference, so the least
						 * significant bits can just be removed.
						 *
						 * If there are more bits needed than would fit in a 32 bits
						 * integer, so at about 31 bits because of the sign bit, the
						 * least significant bits are removed.
						 */
						int mult_range = FindLastBit(x_axis_offset) + FindLastBit(abs(datapoint));
						int reduce_range = std::max(mult_range - 31, 0);

						/* Handle negative values differently (don't shift sign) */
						if (datapoint < 0) {
							datapoint = -(abs(datapoint) >> reduce_range);
						} else {
							datapoint >>= reduce_range;
						}
						y = r.top + x_axis_offset - ((r.bottom - r.top) * datapoint) / (interval_size >> reduce_range);

						/* Draw the point. */
						GfxFillRect(x - pointoffs1, y - pointoffs1, x + pointoffs2, y + pointoffs2, colour);

						/* Draw the line connected to the previous point. */
						if (prev_x != INVALID_DATAPOINT_POS) GfxDrawLine(prev_x, prev_y, x, y, colour, linewidth);

						prev_x = x;
						prev_y = y;
					} else {
						prev_x = INVALID_DATAPOINT_POS;
						prev_y = INVALID_DATAPOINT_POS;
					}

					x += x_sep;
				}
			}
		}
	}


	BaseGraphWindow(WindowDesc *desc, int widget, StringID format_str_y_axis) :
			Window(desc),
			format_str_y_axis(format_str_y_axis)
	{
		SetWindowDirty(WC_GRAPH_LEGEND, 0);
		this->num_vert_lines = 12;
		this->graph_widget = widget;
	}

	void InitializeWindow(WindowNumber number)
	{
		/* Initialise the dataset */
		this->UpdateStatistics(true);

		this->InitNested(number);
	}

public:
	void UpdateWidgetSize(int widget, Dimension *size, const Dimension &padding, Dimension *fill, Dimension *resize) override
	{
		if (widget != this->graph_widget) return;

		uint x_label_width = 0;

		if (this->month != 0xFF) {
			byte month = this->month;
			Year year  = this->year;
			for (int i = 0; i < this->num_on_x_axis; i++) {
				SetDParam(0, month + STR_MONTH_ABBREV_JAN);
				SetDParam(1, month + STR_MONTH_ABBREV_JAN + 2);
				SetDParam(2, year);
				x_label_width = std::max(x_label_width, GetStringBoundingBox(month == 0 ? STR_GRAPH_X_LABEL_MONTH_YEAR : STR_GRAPH_X_LABEL_MONTH).width);

				month += 3;
				if (month >= 12) {
					month = 0;
					year++;
				}
			}
		} else {
			/* Draw the label under the data point rather than on the grid line. */
			SetDParamMaxValue(0, this->x_values_start + this->num_on_x_axis * this->x_values_increment, 0, FS_SMALL);
			x_label_width = GetStringBoundingBox(STR_GRAPH_Y_LABEL_NUMBER).width;
		}

		SetDParam(0, this->format_str_y_axis);
		SetDParam(1, INT64_MAX);
		uint y_label_width = GetStringBoundingBox(STR_GRAPH_Y_LABEL).width;

		size->width  = std::max<uint>(size->width,  5 + y_label_width + this->num_on_x_axis * (x_label_width + 5) + 9);
		size->height = std::max<uint>(size->height, 5 + (1 + MIN_GRAPH_NUM_LINES_Y * 2 + (this->month != 0xFF ? 3 : 1)) * FONT_HEIGHT_SMALL + 4);
		size->height = std::max<uint>(size->height, size->width / 3);
	}

	void DrawWidget(const Rect &r, int widget) const override
	{
		if (widget != this->graph_widget) return;

		DrawGraph(r);
	}

	virtual OverflowSafeInt64 GetGraphData(const Company *c, int j)
	{
		return INVALID_DATAPOINT;
	}

	void OnClick(Point pt, int widget, int click_count) override
	{
		/* Clicked on legend? */
		if (widget == WID_CV_KEY_BUTTON) ShowGraphLegend();
	}

	void OnGameTick() override
	{
		this->UpdateStatistics(false);
	}

	/**
	 * Some data on this window has become invalid.
	 * @param data Information about the changed data.
	 * @param gui_scope Whether the call is done from GUI scope. You may not do everything when not in GUI scope. See #InvalidateWindowData() for details.
	 */
	void OnInvalidateData(int data = 0, bool gui_scope = true) override
	{
		if (!gui_scope) return;
		this->UpdateStatistics(true);
	}

	/**
	 * Update the statistics.
	 * @param initialize Initialize the data structure.
	 */
	void UpdateStatistics(bool initialize)
	{
		CompanyMask excluded_companies = _legend_excluded_companies;

		/* Exclude the companies which aren't valid */
		for (CompanyID c = COMPANY_FIRST; c < MAX_COMPANIES; c++) {
			if (!Company::IsValidID(c)) SetBit(excluded_companies, c);
		}

		byte nums = 0;
		for (const Company *c : Company::Iterate()) {
			nums = std::min(this->num_vert_lines, std::max(nums, c->num_valid_stat_ent));
		}

		int mo = (_cur_month / 3 - nums) * 3;
		int yr = _cur_year;
		while (mo < 0) {
			yr--;
			mo += 12;
		}

		if (!initialize && this->excluded_data == excluded_companies && this->num_on_x_axis == nums &&
				this->year == yr && this->month == mo) {
			/* There's no reason to get new stats */
			return;
		}

		this->excluded_data = excluded_companies;
		this->num_on_x_axis = nums;
		this->year = yr;
		this->month = mo;

		int numd = 0;
		for (CompanyID k = COMPANY_FIRST; k < MAX_COMPANIES; k++) {
			const Company *c = Company::GetIfValid(k);
			if (c != nullptr) {
				this->colours[numd] = _colour_gradient[c->colour][6];
				for (int j = this->num_on_x_axis, i = 0; --j >= 0;) {
					this->cost[numd][i] = (j >= c->num_valid_stat_ent) ? INVALID_DATAPOINT : GetGraphData(c, j);
					i++;
				}
			}
			numd++;
		}

		this->num_dataset = numd;
	}
};


/********************/
/* OPERATING PROFIT */
/********************/

struct OperatingProfitGraphWindow : BaseGraphWindow {
	OperatingProfitGraphWindow(WindowDesc *desc, WindowNumber window_number) :
			BaseGraphWindow(desc, WID_CV_GRAPH, STR_JUST_CURRENCY_SHORT)
	{
		this->InitializeWindow(window_number);
	}

	OverflowSafeInt64 GetGraphData(const Company *c, int j) override
	{
		return c->old_economy[j].income + c->old_economy[j].expenses;
	}
};

static const NWidgetPart _nested_operating_profit_widgets[] = {
	NWidget(NWID_HORIZONTAL),
		NWidget(WWT_CLOSEBOX, COLOUR_GREY),
		NWidget(WWT_CAPTION, COLOUR_GREY), SetDataTip(STR_GRAPH_OPERATING_PROFIT_CAPTION, STR_TOOLTIP_WINDOW_TITLE_DRAG_THIS),
		NWidget(WWT_SHADEBOX, COLOUR_GREY),
		NWidget(WWT_DEFSIZEBOX, COLOUR_GREY),
		NWidget(WWT_STICKYBOX, COLOUR_GREY),
	EndContainer(),
	NWidget(WWT_PANEL, COLOUR_GREY, WID_CV_BACKGROUND),
		NWidget(NWID_HORIZONTAL),
			NWidget(WWT_EMPTY, COLOUR_GREY, WID_CV_GRAPH), SetMinimalSize(576, 160), SetFill(1, 1), SetResize(1, 1),
			NWidget(NWID_VERTICAL),
				NWidget(NWID_SPACER), SetFill(0, 1), SetResize(0, 1),
				NWidget(WWT_PUSHTXTBTN, COLOUR_GREY, WID_CV_KEY_BUTTON), SetMinimalSize(50, 0), SetMinimalTextLines(1, WD_FRAMERECT_TOP + WD_FRAMERECT_BOTTOM + 2), SetDataTip(STR_GRAPH_KEY_BUTTON, STR_GRAPH_KEY_TOOLTIP), SetSizingType(NWST_STEP),
				NWidget(WWT_RESIZEBOX, COLOUR_GREY, WID_CV_RESIZE),
			EndContainer(),
		EndContainer(),
	EndContainer(),
};

static WindowDesc _operating_profit_desc(
	WDP_AUTO, "graph_operating_profit", 0, 0,
	WC_OPERATING_PROFIT, WC_NONE,
	0,
	_nested_operating_profit_widgets, lengthof(_nested_operating_profit_widgets)
);


void ShowOperatingProfitGraph()
{
	AllocateWindowDescFront<OperatingProfitGraphWindow>(&_operating_profit_desc, 0);
}


/****************/
/* INCOME GRAPH */
/****************/

struct IncomeGraphWindow : BaseGraphWindow {
	IncomeGraphWindow(WindowDesc *desc, WindowNumber window_number) :
			BaseGraphWindow(desc, WID_CV_GRAPH, STR_JUST_CURRENCY_SHORT)
	{
		this->InitializeWindow(window_number);
	}

	OverflowSafeInt64 GetGraphData(const Company *c, int j) override
	{
		return c->old_economy[j].income;
	}
};

static const NWidgetPart _nested_income_graph_widgets[] = {
	NWidget(NWID_HORIZONTAL),
		NWidget(WWT_CLOSEBOX, COLOUR_GREY),
		NWidget(WWT_CAPTION, COLOUR_GREY), SetDataTip(STR_GRAPH_INCOME_CAPTION, STR_TOOLTIP_WINDOW_TITLE_DRAG_THIS),
		NWidget(WWT_SHADEBOX, COLOUR_GREY),
		NWidget(WWT_DEFSIZEBOX, COLOUR_GREY),
		NWidget(WWT_STICKYBOX, COLOUR_GREY),
	EndContainer(),
	NWidget(WWT_PANEL, COLOUR_GREY, WID_CV_BACKGROUND),
		NWidget(NWID_HORIZONTAL),
			NWidget(WWT_EMPTY, COLOUR_GREY, WID_CV_GRAPH), SetMinimalSize(576, 128), SetFill(1, 1), SetResize(1, 1),
			NWidget(NWID_VERTICAL),
				NWidget(NWID_SPACER), SetFill(0, 1), SetResize(0, 1),
				NWidget(WWT_PUSHTXTBTN, COLOUR_GREY, WID_CV_KEY_BUTTON), SetMinimalSize(50, 0), SetMinimalTextLines(1, WD_FRAMERECT_TOP + WD_FRAMERECT_BOTTOM + 2), SetDataTip(STR_GRAPH_KEY_BUTTON, STR_GRAPH_KEY_TOOLTIP), SetSizingType(NWST_STEP),
				NWidget(WWT_RESIZEBOX, COLOUR_GREY, WID_CV_RESIZE),
			EndContainer(),
		EndContainer(),
	EndContainer(),
};

static WindowDesc _income_graph_desc(
	WDP_AUTO, "graph_income", 0, 0,
	WC_INCOME_GRAPH, WC_NONE,
	0,
	_nested_income_graph_widgets, lengthof(_nested_income_graph_widgets)
);

void ShowIncomeGraph()
{
	AllocateWindowDescFront<IncomeGraphWindow>(&_income_graph_desc, 0);
}

/*******************/
/* DELIVERED CARGO */
/*******************/

struct DeliveredCargoGraphWindow : BaseGraphWindow {
	DeliveredCargoGraphWindow(WindowDesc *desc, WindowNumber window_number) :
			BaseGraphWindow(desc, WID_CV_GRAPH, STR_JUST_COMMA)
	{
		this->InitializeWindow(window_number);
	}

	OverflowSafeInt64 GetGraphData(const Company *c, int j) override
	{
		return c->old_economy[j].delivered_cargo.GetSum<OverflowSafeInt64>();
	}
};

static const NWidgetPart _nested_delivered_cargo_graph_widgets[] = {
	NWidget(NWID_HORIZONTAL),
		NWidget(WWT_CLOSEBOX, COLOUR_GREY),
		NWidget(WWT_CAPTION, COLOUR_GREY), SetDataTip(STR_GRAPH_CARGO_DELIVERED_CAPTION, STR_TOOLTIP_WINDOW_TITLE_DRAG_THIS),
		NWidget(WWT_SHADEBOX, COLOUR_GREY),
		NWidget(WWT_DEFSIZEBOX, COLOUR_GREY),
		NWidget(WWT_STICKYBOX, COLOUR_GREY),
	EndContainer(),
	NWidget(WWT_PANEL, COLOUR_GREY, WID_CV_BACKGROUND),
		NWidget(NWID_HORIZONTAL),
			NWidget(WWT_EMPTY, COLOUR_GREY, WID_CV_GRAPH), SetMinimalSize(576, 128), SetFill(1, 1), SetResize(1, 1),
			NWidget(NWID_VERTICAL),
				NWidget(NWID_SPACER), SetFill(0, 1), SetResize(0, 1),
				NWidget(WWT_PUSHTXTBTN, COLOUR_GREY, WID_CV_KEY_BUTTON), SetMinimalSize(50, 0), SetMinimalTextLines(1, WD_FRAMERECT_TOP + WD_FRAMERECT_BOTTOM + 2), SetDataTip(STR_GRAPH_KEY_BUTTON, STR_GRAPH_KEY_TOOLTIP), SetSizingType(NWST_STEP),
				NWidget(WWT_RESIZEBOX, COLOUR_GREY, WID_CV_RESIZE),
			EndContainer(),
		EndContainer(),
	EndContainer(),
};

static WindowDesc _delivered_cargo_graph_desc(
	WDP_AUTO, "graph_delivered_cargo", 0, 0,
	WC_DELIVERED_CARGO, WC_NONE,
	0,
	_nested_delivered_cargo_graph_widgets, lengthof(_nested_delivered_cargo_graph_widgets)
);

void ShowDeliveredCargoGraph()
{
	AllocateWindowDescFront<DeliveredCargoGraphWindow>(&_delivered_cargo_graph_desc, 0);
}

/***********************/
/* PERFORMANCE HISTORY */
/***********************/

struct PerformanceHistoryGraphWindow : BaseGraphWindow {
	PerformanceHistoryGraphWindow(WindowDesc *desc, WindowNumber window_number) :
			BaseGraphWindow(desc, WID_PHG_GRAPH, STR_JUST_COMMA)
	{
		this->InitializeWindow(window_number);
	}

	OverflowSafeInt64 GetGraphData(const Company *c, int j) override
	{
		return c->old_economy[j].performance_history;
	}

	void OnClick(Point pt, int widget, int click_count) override
	{
		if (widget == WID_PHG_DETAILED_PERFORMANCE) ShowPerformanceRatingDetail();
		this->BaseGraphWindow::OnClick(pt, widget, click_count);
	}
};

static const NWidgetPart _nested_performance_history_widgets[] = {
	NWidget(NWID_HORIZONTAL),
		NWidget(WWT_CLOSEBOX, COLOUR_GREY),
		NWidget(WWT_CAPTION, COLOUR_GREY), SetDataTip(STR_GRAPH_COMPANY_PERFORMANCE_RATINGS_CAPTION, STR_TOOLTIP_WINDOW_TITLE_DRAG_THIS),
		NWidget(WWT_SHADEBOX, COLOUR_GREY),
		NWidget(WWT_DEFSIZEBOX, COLOUR_GREY),
		NWidget(WWT_STICKYBOX, COLOUR_GREY),
	EndContainer(),
	NWidget(WWT_PANEL, COLOUR_GREY, WID_PHG_BACKGROUND),
		NWidget(NWID_HORIZONTAL),
			NWidget(WWT_EMPTY, COLOUR_GREY, WID_PHG_GRAPH), SetMinimalSize(576, 224), SetFill(1, 1), SetResize(1, 1),
			NWidget(NWID_VERTICAL),
				NWidget(NWID_SPACER), SetFill(0, 1), SetResize(0, 1),
				NWidget(WWT_PUSHTXTBTN, COLOUR_GREY, WID_PHG_DETAILED_PERFORMANCE), SetMinimalSize(50, 0), SetMinimalTextLines(1, WD_FRAMERECT_TOP + WD_FRAMERECT_BOTTOM + 2), SetDataTip(STR_PERFORMANCE_DETAIL_KEY, STR_GRAPH_PERFORMANCE_DETAIL_TOOLTIP), SetSizingType(NWST_STEP),
				NWidget(WWT_PUSHTXTBTN, COLOUR_GREY, WID_PHG_KEY), SetMinimalSize(50, 0), SetMinimalTextLines(1, WD_FRAMERECT_TOP + WD_FRAMERECT_BOTTOM + 2), SetDataTip(STR_GRAPH_KEY_BUTTON, STR_GRAPH_KEY_TOOLTIP), SetSizingType(NWST_STEP),
				NWidget(WWT_RESIZEBOX, COLOUR_GREY, WID_PHG_RESIZE),
			EndContainer(),
		EndContainer(),
	EndContainer(),
};

static WindowDesc _performance_history_desc(
	WDP_AUTO, "graph_performance", 0, 0,
	WC_PERFORMANCE_HISTORY, WC_NONE,
	0,
	_nested_performance_history_widgets, lengthof(_nested_performance_history_widgets)
);

void ShowPerformanceHistoryGraph()
{
	AllocateWindowDescFront<PerformanceHistoryGraphWindow>(&_performance_history_desc, 0);
}

/*****************/
/* COMPANY VALUE */
/*****************/

struct CompanyValueGraphWindow : BaseGraphWindow {
	CompanyValueGraphWindow(WindowDesc *desc, WindowNumber window_number) :
			BaseGraphWindow(desc, WID_CV_GRAPH, STR_JUST_CURRENCY_SHORT)
	{
		this->InitializeWindow(window_number);
	}

	OverflowSafeInt64 GetGraphData(const Company *c, int j) override
	{
		return c->old_economy[j].company_value;
	}
};

static const NWidgetPart _nested_company_value_graph_widgets[] = {
	NWidget(NWID_HORIZONTAL),
		NWidget(WWT_CLOSEBOX, COLOUR_GREY),
		NWidget(WWT_CAPTION, COLOUR_GREY), SetDataTip(STR_GRAPH_COMPANY_VALUES_CAPTION, STR_TOOLTIP_WINDOW_TITLE_DRAG_THIS),
		NWidget(WWT_SHADEBOX, COLOUR_GREY),
		NWidget(WWT_DEFSIZEBOX, COLOUR_GREY),
		NWidget(WWT_STICKYBOX, COLOUR_GREY),
	EndContainer(),
	NWidget(WWT_PANEL, COLOUR_GREY, WID_CV_BACKGROUND),
		NWidget(NWID_HORIZONTAL),
			NWidget(WWT_EMPTY, COLOUR_GREY, WID_CV_GRAPH), SetMinimalSize(576, 224), SetFill(1, 1), SetResize(1, 1),
			NWidget(NWID_VERTICAL),
				NWidget(NWID_SPACER), SetFill(0, 1), SetResize(0, 1),
				NWidget(WWT_PUSHTXTBTN, COLOUR_GREY, WID_CV_KEY_BUTTON), SetMinimalSize(50, 0), SetMinimalTextLines(1, WD_FRAMERECT_TOP + WD_FRAMERECT_BOTTOM + 2), SetDataTip(STR_GRAPH_KEY_BUTTON, STR_GRAPH_KEY_TOOLTIP), SetSizingType(NWST_STEP),
				NWidget(WWT_RESIZEBOX, COLOUR_GREY, WID_CV_RESIZE),
			EndContainer(),
		EndContainer(),
	EndContainer(),
};

static WindowDesc _company_value_graph_desc(
	WDP_AUTO, "graph_company_value", 0, 0,
	WC_COMPANY_VALUE, WC_NONE,
	0,
	_nested_company_value_graph_widgets, lengthof(_nested_company_value_graph_widgets)
);

void ShowCompanyValueGraph()
{
	AllocateWindowDescFront<CompanyValueGraphWindow>(&_company_value_graph_desc, 0);
}

/*****************/
/* PAYMENT RATES */
/*****************/

struct PaymentRatesGraphWindow : BaseGraphWindow {
	uint line_height;   ///< Pixel height of each cargo type row.
	Scrollbar *vscroll; ///< Cargo list scrollbar.

	PaymentRatesGraphWindow(WindowDesc *desc, WindowNumber window_number) :
			BaseGraphWindow(desc, WID_CPR_GRAPH, STR_JUST_CURRENCY_SHORT)
	{
		this->num_on_x_axis = 20;
		this->num_vert_lines = 20;
		this->month = 0xFF;
		this->x_values_start     = 10;
		this->x_values_increment = 10;

		this->CreateNestedTree();
		this->vscroll = this->GetScrollbar(WID_CPR_MATRIX_SCROLLBAR);
		this->vscroll->SetCount(_sorted_standard_cargo_specs_size);

		/* Initialise the dataset */
		this->OnHundredthTick();

		this->FinishInitNested(window_number);
	}

	void UpdateExcludedData()
	{
		this->excluded_data = 0;

		int i = 0;
		const CargoSpec *cs;
		FOR_ALL_SORTED_STANDARD_CARGOSPECS(cs) {
			if (HasBit(_legend_excluded_cargo, cs->Index())) SetBit(this->excluded_data, i);
			i++;
		}
	}

	void UpdateWidgetSize(int widget, Dimension *size, const Dimension &padding, Dimension *fill, Dimension *resize) override
	{
		if (widget != WID_CPR_MATRIX) {
			BaseGraphWindow::UpdateWidgetSize(widget, size, padding, fill, resize);
			return;
		}

		const CargoSpec *cs;
		FOR_ALL_SORTED_STANDARD_CARGOSPECS(cs) {
			SetDParam(0, cs->name);
			Dimension d = GetStringBoundingBox(STR_GRAPH_CARGO_PAYMENT_CARGO);
			d.width += 14; // colour field
			d.width += WD_FRAMERECT_LEFT + WD_FRAMERECT_RIGHT;
			d.height += WD_FRAMERECT_TOP + WD_FRAMERECT_BOTTOM;
			*size = maxdim(d, *size);
		}

		this->line_height = size->height;
		size->height = this->line_height * 11; /* Default number of cargo types in most climates. */
		resize->width = 0;
		resize->height = this->line_height;
	}

	void DrawWidget(const Rect &r, int widget) const override
	{
		if (widget != WID_CPR_MATRIX) {
			BaseGraphWindow::DrawWidget(r, widget);
			return;
		}

		bool rtl = _current_text_dir == TD_RTL;

		int x = r.left + WD_FRAMERECT_LEFT;
		int y = r.top;

		int pos = this->vscroll->GetPosition();
		int max = pos + this->vscroll->GetCapacity();

		const CargoSpec *cs;
		FOR_ALL_SORTED_STANDARD_CARGOSPECS(cs) {
			if (pos-- > 0) continue;
			if (--max < 0) break;

			bool lowered = !HasBit(_legend_excluded_cargo, cs->Index());

			/* Redraw box if lowered */
			if (lowered) DrawFrameRect(r.left, y, r.right, y + this->line_height - 1, COLOUR_ORANGE, lowered ? FR_LOWERED : FR_NONE);

			byte clk_dif = lowered ? 1 : 0;
			int rect_x = clk_dif + (rtl ? r.right - 12 : r.left + WD_FRAMERECT_LEFT);

			GfxFillRect(rect_x, y + clk_dif, rect_x + 8, y + 5 + clk_dif, PC_BLACK);
			GfxFillRect(rect_x + 1, y + 1 + clk_dif, rect_x + 7, y + 4 + clk_dif, cs->legend_colour);
			SetDParam(0, cs->name);
			DrawString(rtl ? r.left : x + 14 + clk_dif, (rtl ? r.right - 14 + clk_dif : r.right), y + clk_dif, STR_GRAPH_CARGO_PAYMENT_CARGO);

			y += this->line_height;
		}
	}

	void OnClick(Point pt, int widget, int click_count) override
	{
		switch (widget) {
			case WID_CPR_ENABLE_CARGOES:
				/* Remove all cargoes from the excluded lists. */
				_legend_excluded_cargo = 0;
				this->excluded_data = 0;
				this->SetDirty();
				break;

			case WID_CPR_DISABLE_CARGOES: {
				/* Add all cargoes to the excluded lists. */
				int i = 0;
				const CargoSpec *cs;
				FOR_ALL_SORTED_STANDARD_CARGOSPECS(cs) {
					SetBit(_legend_excluded_cargo, cs->Index());
					SetBit(this->excluded_data, i);
					i++;
				}
				this->SetDirty();
				break;
			}

			case WID_CPR_MATRIX: {
				uint row = this->vscroll->GetScrolledRowFromWidget(pt.y, this, WID_CPR_MATRIX, 0, this->line_height);
				if (row >= this->vscroll->GetCount()) return;

				const CargoSpec *cs;
				FOR_ALL_SORTED_STANDARD_CARGOSPECS(cs) {
					if (row-- > 0) continue;

					ToggleBit(_legend_excluded_cargo, cs->Index());
					this->UpdateExcludedData();
					this->SetDirty();
					break;
				}
				break;
			}
		}
	}

	void OnResize() override
	{
		this->vscroll->SetCapacityFromWidget(this, WID_CPR_MATRIX);
	}

	void OnGameTick() override
	{
		/* Override default OnGameTick */
	}

	/**
	 * Some data on this window has become invalid.
	 * @param data Information about the changed data.
	 * @param gui_scope Whether the call is done from GUI scope. You may not do everything when not in GUI scope. See #InvalidateWindowData() for details.
	 */
	void OnInvalidateData(int data = 0, bool gui_scope = true) override
	{
		if (!gui_scope) return;
		this->OnHundredthTick();
	}

	void OnHundredthTick() override
	{
		this->UpdateExcludedData();

		int i = 0;
		const CargoSpec *cs;
		FOR_ALL_SORTED_STANDARD_CARGOSPECS(cs) {
			this->colours[i] = cs->legend_colour;
			for (uint j = 0; j != 20; j++) {
				this->cost[i][j] = GetTransportedGoodsIncome(10, 20, j * 4 + 4, cs->Index());
			}
			i++;
		}
		this->num_dataset = i;
	}
};

static const NWidgetPart _nested_cargo_payment_rates_widgets[] = {
	NWidget(NWID_HORIZONTAL),
		NWidget(WWT_CLOSEBOX, COLOUR_GREY),
		NWidget(WWT_CAPTION, COLOUR_GREY), SetDataTip(STR_GRAPH_CARGO_PAYMENT_RATES_CAPTION, STR_TOOLTIP_WINDOW_TITLE_DRAG_THIS),
		NWidget(WWT_SHADEBOX, COLOUR_GREY),
		NWidget(WWT_DEFSIZEBOX, COLOUR_GREY),
		NWidget(WWT_STICKYBOX, COLOUR_GREY),
	EndContainer(),
	NWidget(WWT_PANEL, COLOUR_GREY, WID_CPR_BACKGROUND), SetMinimalSize(568, 128),
		NWidget(NWID_HORIZONTAL),
			NWidget(NWID_SPACER), SetFill(1, 0), SetResize(1, 0),
			NWidget(WWT_TEXT, COLOUR_GREY, WID_CPR_HEADER), SetMinimalSize(0, 6), SetPadding(2, 0, 2, 0), SetDataTip(STR_GRAPH_CARGO_PAYMENT_RATES_TITLE, STR_NULL),
			NWidget(NWID_SPACER), SetFill(1, 0), SetResize(1, 0),
		EndContainer(),
		NWidget(NWID_HORIZONTAL),
			NWidget(WWT_EMPTY, COLOUR_GREY, WID_CPR_GRAPH), SetMinimalSize(495, 0), SetFill(1, 1), SetResize(1, 1),
			NWidget(NWID_VERTICAL),
				NWidget(NWID_SPACER), SetMinimalSize(0, 24), SetFill(0, 1),
				NWidget(WWT_PUSHTXTBTN, COLOUR_ORANGE, WID_CPR_ENABLE_CARGOES), SetDataTip(STR_GRAPH_CARGO_ENABLE_ALL, STR_GRAPH_CARGO_TOOLTIP_ENABLE_ALL), SetFill(1, 0),
				NWidget(WWT_PUSHTXTBTN, COLOUR_ORANGE, WID_CPR_DISABLE_CARGOES), SetDataTip(STR_GRAPH_CARGO_DISABLE_ALL, STR_GRAPH_CARGO_TOOLTIP_DISABLE_ALL), SetFill(1, 0),
				NWidget(NWID_SPACER), SetMinimalSize(0, 4),
				NWidget(NWID_HORIZONTAL),
					NWidget(WWT_MATRIX, COLOUR_ORANGE, WID_CPR_MATRIX), SetResize(0, 2), SetMatrixDataTip(1, 0, STR_GRAPH_CARGO_PAYMENT_TOGGLE_CARGO), SetScrollbar(WID_CPR_MATRIX_SCROLLBAR),
					NWidget(NWID_VSCROLLBAR, COLOUR_ORANGE, WID_CPR_MATRIX_SCROLLBAR),
				EndContainer(),
				NWidget(NWID_SPACER), SetMinimalSize(0, 24), SetFill(0, 1),
			EndContainer(),
			NWidget(NWID_SPACER), SetMinimalSize(5, 0), SetFill(0, 1), SetResize(0, 1),
		EndContainer(),
		NWidget(NWID_HORIZONTAL),
			NWidget(NWID_SPACER), SetMinimalSize(WD_RESIZEBOX_WIDTH, 0), SetFill(1, 0), SetResize(1, 0),
			NWidget(WWT_TEXT, COLOUR_GREY, WID_CPR_FOOTER), SetMinimalSize(0, 6), SetPadding(2, 0, 2, 0), SetDataTip(STR_GRAPH_CARGO_PAYMENT_RATES_X_LABEL, STR_NULL),
			NWidget(NWID_SPACER), SetFill(1, 0), SetResize(1, 0),
			NWidget(WWT_RESIZEBOX, COLOUR_GREY, WID_CPR_RESIZE),
		EndContainer(),
	EndContainer(),
};

static WindowDesc _cargo_payment_rates_desc(
	WDP_AUTO, "graph_cargo_payment_rates", 0, 0,
	WC_PAYMENT_RATES, WC_NONE,
	0,
	_nested_cargo_payment_rates_widgets, lengthof(_nested_cargo_payment_rates_widgets)
);


void ShowCargoPaymentRates()
{
	AllocateWindowDescFront<PaymentRatesGraphWindow>(&_cargo_payment_rates_desc, 0);
}

/************************/
/* COMPANY LEAGUE TABLE */
/************************/

static const StringID _performance_titles[] = {
	STR_COMPANY_LEAGUE_PERFORMANCE_TITLE_ENGINEER,
	STR_COMPANY_LEAGUE_PERFORMANCE_TITLE_ENGINEER,
	STR_COMPANY_LEAGUE_PERFORMANCE_TITLE_TRAFFIC_MANAGER,
	STR_COMPANY_LEAGUE_PERFORMANCE_TITLE_TRAFFIC_MANAGER,
	STR_COMPANY_LEAGUE_PERFORMANCE_TITLE_TRANSPORT_COORDINATOR,
	STR_COMPANY_LEAGUE_PERFORMANCE_TITLE_TRANSPORT_COORDINATOR,
	STR_COMPANY_LEAGUE_PERFORMANCE_TITLE_ROUTE_SUPERVISOR,
	STR_COMPANY_LEAGUE_PERFORMANCE_TITLE_ROUTE_SUPERVISOR,
	STR_COMPANY_LEAGUE_PERFORMANCE_TITLE_DIRECTOR,
	STR_COMPANY_LEAGUE_PERFORMANCE_TITLE_DIRECTOR,
	STR_COMPANY_LEAGUE_PERFORMANCE_TITLE_CHIEF_EXECUTIVE,
	STR_COMPANY_LEAGUE_PERFORMANCE_TITLE_CHIEF_EXECUTIVE,
	STR_COMPANY_LEAGUE_PERFORMANCE_TITLE_CHAIRMAN,
	STR_COMPANY_LEAGUE_PERFORMANCE_TITLE_CHAIRMAN,
	STR_COMPANY_LEAGUE_PERFORMANCE_TITLE_PRESIDENT,
	STR_COMPANY_LEAGUE_PERFORMANCE_TITLE_TYCOON,
};

static inline StringID GetPerformanceTitleFromValue(uint value)
{
	return _performance_titles[std::min(value, 1000u) >> 6];
}

class CompanyLeagueWindow : public Window {
private:
	GUIList<const Company*> companies;
	uint ordinal_width; ///< The width of the ordinal number
	uint text_width;    ///< The width of the actual text
	uint icon_width;    ///< The width of the company icon
	uint icon_y_offset; ///< The vertical offset for drawing the company icon.
	int line_height;    ///< Height of the text lines

	/**
	 * (Re)Build the company league list
	 */
	void BuildCompanyList()
	{
		if (!this->companies.NeedRebuild()) return;

		this->companies.clear();

		for (const Company *c : Company::Iterate()) {
			this->companies.push_back(c);
		}

		this->companies.shrink_to_fit();
		this->companies.RebuildDone();
	}

	/** Sort the company league by performance history */
	static bool PerformanceSorter(const Company * const &c1, const Company * const &c2)
	{
		return c2->old_economy[0].performance_history < c1->old_economy[0].performance_history;
	}

public:
	CompanyLeagueWindow(WindowDesc *desc, WindowNumber window_number) : Window(desc)
	{
		this->InitNested(window_number);
		this->companies.ForceRebuild();
		this->companies.NeedResort();
	}

	void OnPaint() override
	{
		this->BuildCompanyList();
		this->companies.Sort(&PerformanceSorter);

		this->DrawWidgets();
	}

	void DrawWidget(const Rect &r, int widget) const override
	{
		if (widget != WID_CL_BACKGROUND) return;

		uint y = r.top + WD_FRAMERECT_TOP;

		bool rtl = _current_text_dir == TD_RTL;
		uint ordinal_left  = rtl ? r.right - WD_FRAMERECT_LEFT - this->ordinal_width : r.left + WD_FRAMERECT_LEFT;
		uint ordinal_right = rtl ? r.right - WD_FRAMERECT_LEFT : r.left + WD_FRAMERECT_LEFT + this->ordinal_width;
		uint icon_left     = r.left + WD_FRAMERECT_LEFT + WD_FRAMERECT_RIGHT + (rtl ? this->text_width : this->ordinal_width);
		uint text_left     = rtl ? r.left + WD_FRAMERECT_LEFT : r.right - WD_FRAMERECT_LEFT - this->text_width;
		uint text_right    = rtl ? r.left + WD_FRAMERECT_LEFT + this->text_width : r.right - WD_FRAMERECT_LEFT;

		for (uint i = 0; i != this->companies.size(); i++) {
			const Company *c = this->companies[i];
			DrawString(ordinal_left, ordinal_right, y, i + STR_ORDINAL_NUMBER_1ST, i == 0 ? TC_WHITE : TC_YELLOW);

			DrawCompanyIcon(c->index, icon_left, y + this->icon_y_offset);

			SetDParam(0, c->index);
			SetDParam(1, c->index);
			SetDParam(2, GetPerformanceTitleFromValue(c->old_economy[0].performance_history));
			DrawString(text_left, text_right, y, STR_COMPANY_LEAGUE_COMPANY_NAME);
			y += this->line_height;
		}
	}

	void UpdateWidgetSize(int widget, Dimension *size, const Dimension &padding, Dimension *fill, Dimension *resize) override
	{
		if (widget != WID_CL_BACKGROUND) return;

		this->ordinal_width = 0;
		for (uint i = 0; i < MAX_COMPANIES; i++) {
			this->ordinal_width = std::max(this->ordinal_width, GetStringBoundingBox(STR_ORDINAL_NUMBER_1ST + i).width);
		}
		this->ordinal_width += 5; // Keep some extra spacing

		uint widest_width = 0;
		uint widest_title = 0;
		for (uint i = 0; i < lengthof(_performance_titles); i++) {
			uint width = GetStringBoundingBox(_performance_titles[i]).width;
			if (width > widest_width) {
				widest_title = i;
				widest_width = width;
			}
		}

		Dimension d = GetSpriteSize(SPR_COMPANY_ICON);
		this->icon_width = d.width + 2;
<<<<<<< HEAD
		this->line_height = max<int>(d.height + 2, FONT_HEIGHT_NORMAL);
		this->icon_y_offset = Center(1, this->line_height, d.height);
=======
		this->line_height = std::max<int>(d.height + 2, FONT_HEIGHT_NORMAL);
>>>>>>> b2d9a2dc

		for (const Company *c : Company::Iterate()) {
			SetDParam(0, c->index);
			SetDParam(1, c->index);
			SetDParam(2, _performance_titles[widest_title]);
			widest_width = std::max(widest_width, GetStringBoundingBox(STR_COMPANY_LEAGUE_COMPANY_NAME).width);
		}

		this->text_width = widest_width + 30; // Keep some extra spacing

		size->width = WD_FRAMERECT_LEFT + this->ordinal_width + WD_FRAMERECT_RIGHT + this->icon_width + WD_FRAMERECT_LEFT + this->text_width + WD_FRAMERECT_RIGHT;
		size->height = WD_FRAMERECT_TOP + this->line_height * MAX_COMPANIES + WD_FRAMERECT_BOTTOM;
	}


	void OnGameTick() override
	{
		if (this->companies.NeedResort()) {
			this->SetDirty();
		}
	}

	/**
	 * Some data on this window has become invalid.
	 * @param data Information about the changed data.
	 * @param gui_scope Whether the call is done from GUI scope. You may not do everything when not in GUI scope. See #InvalidateWindowData() for details.
	 */
	void OnInvalidateData(int data = 0, bool gui_scope = true) override
	{
		if (data == 0) {
			/* This needs to be done in command-scope to enforce rebuilding before resorting invalid data */
			this->companies.ForceRebuild();
		} else {
			this->companies.ForceResort();
		}
	}
};

static const NWidgetPart _nested_company_league_widgets[] = {
	NWidget(NWID_HORIZONTAL),
		NWidget(WWT_CLOSEBOX, COLOUR_GREY),
		NWidget(WWT_CAPTION, COLOUR_GREY), SetDataTip(STR_COMPANY_LEAGUE_TABLE_CAPTION, STR_TOOLTIP_WINDOW_TITLE_DRAG_THIS),
		NWidget(WWT_SHADEBOX, COLOUR_GREY),
		NWidget(WWT_STICKYBOX, COLOUR_GREY),
	EndContainer(),
	NWidget(WWT_PANEL, COLOUR_GREY, WID_CL_BACKGROUND), SetMinimalSize(400, 0), SetMinimalTextLines(15, WD_FRAMERECT_TOP + WD_FRAMERECT_BOTTOM),
};

static WindowDesc _company_league_desc(
	WDP_AUTO, "league", 0, 0,
	WC_COMPANY_LEAGUE, WC_NONE,
	0,
	_nested_company_league_widgets, lengthof(_nested_company_league_widgets)
);

void ShowCompanyLeagueTable()
{
	AllocateWindowDescFront<CompanyLeagueWindow>(&_company_league_desc, 0);
}

/*****************************/
/* PERFORMANCE RATING DETAIL */
/*****************************/

struct PerformanceRatingDetailWindow : Window {
	static CompanyID company;
	int timeout;

	PerformanceRatingDetailWindow(WindowDesc *desc, WindowNumber window_number) : Window(desc)
	{
		this->UpdateCompanyStats();

		this->InitNested(window_number);
		this->OnInvalidateData(INVALID_COMPANY);
	}

	void UpdateCompanyStats()
	{
		/* Update all company stats with the current data
		 * (this is because _score_info is not saved to a savegame) */
		for (Company *c : Company::Iterate()) {
			UpdateCompanyRatingAndValue(c, false);
		}

		this->timeout = DAY_TICKS * 5;
	}

	uint score_info_left;
	uint score_info_right;
	uint bar_left;
	uint bar_right;
	uint bar_width;
	uint bar_height;
	uint score_detail_left;
	uint score_detail_right;

	void UpdateWidgetSize(int widget, Dimension *size, const Dimension &padding, Dimension *fill, Dimension *resize) override
	{
		switch (widget) {
			case WID_PRD_SCORE_FIRST:
				this->bar_height = FONT_HEIGHT_NORMAL + 4;
				size->height = this->bar_height + 2 * WD_MATRIX_TOP;

				uint score_info_width = 0;
				for (uint i = SCORE_BEGIN; i < SCORE_END; i++) {
					score_info_width = std::max(score_info_width, GetStringBoundingBox(STR_PERFORMANCE_DETAIL_VEHICLES + i).width);
				}
				SetDParamMaxValue(0, 1000);
				score_info_width += GetStringBoundingBox(STR_BLACK_COMMA).width + WD_FRAMERECT_LEFT;

				SetDParamMaxValue(0, 100);
				this->bar_width = GetStringBoundingBox(STR_PERFORMANCE_DETAIL_PERCENT).width + 20; // Wide bars!

				/* At this number we are roughly at the max; it can become wider,
				 * but then you need at 1000 times more money. At that time you're
				 * not that interested anymore in the last few digits anyway.
				 * The 500 is because 999 999 500 to 999 999 999 are rounded to
				 * 1 000 M, and not 999 999 k. Use negative numbers to account for
				 * the negative income/amount of money etc. as well. */
				int max = -(999999999 - 500);

				/* Scale max for the display currency. Prior to rendering the value
				 * is converted into the display currency, which may cause it to
				 * raise significantly. We need to compensate for that since {{CURRCOMPACT}}
				 * is used, which can produce quite short renderings of very large
				 * values. Otherwise the calculated width could be too narrow.
				 * Note that it doesn't work if there was a currency with an exchange
				 * rate greater than max.
				 * When the currency rate is more than 1000, the 999 999 k becomes at
				 * least 999 999 M which roughly is equally long. Furthermore if the
				 * exchange rate is that high, 999 999 k is usually not enough anymore
				 * to show the different currency numbers. */
				if (_currency->rate < 1000) max /= _currency->rate;
				SetDParam(0, max);
				SetDParam(1, max);
				uint score_detail_width = GetStringBoundingBox(STR_PERFORMANCE_DETAIL_AMOUNT_CURRENCY).width;

				size->width = 7 + score_info_width + 5 + this->bar_width + 5 + score_detail_width + 7;
				uint left  = 7;
				uint right = size->width - 7;

				bool rtl = _current_text_dir == TD_RTL;
				this->score_info_left  = rtl ? right - score_info_width : left;
				this->score_info_right = rtl ? right : left + score_info_width;

				this->score_detail_left  = rtl ? left : right - score_detail_width;
				this->score_detail_right = rtl ? left + score_detail_width : right;

				this->bar_left  = left + (rtl ? score_detail_width : score_info_width) + 5;
				this->bar_right = this->bar_left + this->bar_width;
				break;
		}
	}

	void DrawWidget(const Rect &r, int widget) const override
	{
		/* No need to draw when there's nothing to draw */
		if (this->company == INVALID_COMPANY) return;

		if (IsInsideMM(widget, WID_PRD_COMPANY_FIRST, WID_PRD_COMPANY_LAST + 1)) {
			if (this->IsWidgetDisabled(widget)) return;
			CompanyID cid = (CompanyID)(widget - WID_PRD_COMPANY_FIRST);
			int offset = (cid == this->company) ? 1 : 0;
			Dimension sprite_size = GetSpriteSize(SPR_COMPANY_ICON);
			DrawCompanyIcon(cid, (r.left + r.right - sprite_size.width) / 2 + offset, (r.top + r.bottom - sprite_size.height) / 2 + offset);
			return;
		}

		if (!IsInsideMM(widget, WID_PRD_SCORE_FIRST, WID_PRD_SCORE_LAST + 1)) return;

		ScoreID score_type = (ScoreID)(widget - WID_PRD_SCORE_FIRST);

		/* The colours used to show how the progress is going */
		int colour_done = _colour_gradient[COLOUR_GREEN][4];
		int colour_notdone = _colour_gradient[COLOUR_RED][4];

		/* Draw all the score parts */
		int64 val    = _score_part[company][score_type];
		int64 needed = _score_info[score_type].needed;
		int   score  = _score_info[score_type].score;

		/* SCORE_TOTAL has his own rules ;) */
		if (score_type == SCORE_TOTAL) {
			for (ScoreID i = SCORE_BEGIN; i < SCORE_END; i++) score += _score_info[i].score;
			needed = SCORE_MAX;
		}

		uint bar_top  = r.top + WD_MATRIX_TOP;
		uint text_top = bar_top + 2;

		DrawString(this->score_info_left, this->score_info_right, text_top, STR_PERFORMANCE_DETAIL_VEHICLES + score_type);

		/* Draw the score */
		SetDParam(0, score);
		DrawString(this->score_info_left, this->score_info_right, text_top, STR_BLACK_COMMA, TC_FROMSTRING, SA_RIGHT);

		/* Calculate the %-bar */
		uint x = Clamp<int64>(val, 0, needed) * this->bar_width / needed;
		bool rtl = _current_text_dir == TD_RTL;
		if (rtl) {
			x = this->bar_right - x;
		} else {
			x = this->bar_left + x;
		}

		/* Draw the bar */
		if (x != this->bar_left)  GfxFillRect(this->bar_left, bar_top, x, bar_top + this->bar_height, rtl ? colour_notdone : colour_done);
		if (x != this->bar_right) GfxFillRect(x, bar_top, this->bar_right, bar_top + this->bar_height, rtl ? colour_done : colour_notdone);

		/* Draw it */
		SetDParam(0, Clamp<int64>(val, 0, needed) * 100 / needed);
		DrawString(this->bar_left, this->bar_right, text_top, STR_PERFORMANCE_DETAIL_PERCENT, TC_FROMSTRING, SA_HOR_CENTER);

		/* SCORE_LOAN is inversed */
		if (score_type == SCORE_LOAN) val = needed - val;

		/* Draw the amount we have against what is needed
		 * For some of them it is in currency format */
		SetDParam(0, val);
		SetDParam(1, needed);
		switch (score_type) {
			case SCORE_MIN_PROFIT:
			case SCORE_MIN_INCOME:
			case SCORE_MAX_INCOME:
			case SCORE_MONEY:
			case SCORE_LOAN:
				DrawString(this->score_detail_left, this->score_detail_right, text_top, STR_PERFORMANCE_DETAIL_AMOUNT_CURRENCY);
				break;
			default:
				DrawString(this->score_detail_left, this->score_detail_right, text_top, STR_PERFORMANCE_DETAIL_AMOUNT_INT);
		}
	}

	void OnClick(Point pt, int widget, int click_count) override
	{
		/* Check which button is clicked */
		if (IsInsideMM(widget, WID_PRD_COMPANY_FIRST, WID_PRD_COMPANY_LAST + 1)) {
			/* Is it no on disable? */
			if (!this->IsWidgetDisabled(widget)) {
				this->RaiseWidget(this->company + WID_PRD_COMPANY_FIRST);
				this->company = (CompanyID)(widget - WID_PRD_COMPANY_FIRST);
				this->LowerWidget(this->company + WID_PRD_COMPANY_FIRST);
				this->SetDirty();
			}
		}
	}

	void OnGameTick() override
	{
		/* Update the company score every 5 days */
		if (--this->timeout == 0) {
			this->UpdateCompanyStats();
			this->SetDirty();
		}
	}

	/**
	 * Some data on this window has become invalid.
	 * @param data the company ID of the company that is going to be removed
	 * @param gui_scope Whether the call is done from GUI scope. You may not do everything when not in GUI scope. See #InvalidateWindowData() for details.
	 */
	void OnInvalidateData(int data = 0, bool gui_scope = true) override
	{
		if (!gui_scope) return;
		/* Disable the companies who are not active */
		for (CompanyID i = COMPANY_FIRST; i < MAX_COMPANIES; i++) {
			this->SetWidgetDisabledState(i + WID_PRD_COMPANY_FIRST, !Company::IsValidID(i));
		}

		/* Check if the currently selected company is still active. */
		if (this->company != INVALID_COMPANY && !Company::IsValidID(this->company)) {
			/* Raise the widget for the previous selection. */
			this->RaiseWidget(this->company + WID_PRD_COMPANY_FIRST);
			this->company = INVALID_COMPANY;
		}

		if (this->company == INVALID_COMPANY) {
			for (const Company *c : Company::Iterate()) {
				this->company = c->index;
				break;
			}
		}

		/* Make sure the widget is lowered */
		this->LowerWidget(this->company + WID_PRD_COMPANY_FIRST);
	}
};

CompanyID PerformanceRatingDetailWindow::company = INVALID_COMPANY;

/**
 * Make a vertical list of panels for outputting score details.
 * @param biggest_index Storage for collecting the biggest index used in the returned tree.
 * @return Panel with performance details.
 * @post \c *biggest_index contains the largest used index in the tree.
 */
static NWidgetBase *MakePerformanceDetailPanels(int *biggest_index)
{
	const StringID performance_tips[] = {
		STR_PERFORMANCE_DETAIL_VEHICLES_TOOLTIP,
		STR_PERFORMANCE_DETAIL_STATIONS_TOOLTIP,
		STR_PERFORMANCE_DETAIL_MIN_PROFIT_TOOLTIP,
		STR_PERFORMANCE_DETAIL_MIN_INCOME_TOOLTIP,
		STR_PERFORMANCE_DETAIL_MAX_INCOME_TOOLTIP,
		STR_PERFORMANCE_DETAIL_DELIVERED_TOOLTIP,
		STR_PERFORMANCE_DETAIL_CARGO_TOOLTIP,
		STR_PERFORMANCE_DETAIL_MONEY_TOOLTIP,
		STR_PERFORMANCE_DETAIL_LOAN_TOOLTIP,
		STR_PERFORMANCE_DETAIL_TOTAL_TOOLTIP,
	};

	static_assert(lengthof(performance_tips) == SCORE_END - SCORE_BEGIN);

	NWidgetVertical *vert = new NWidgetVertical(NC_EQUALSIZE);
	for (int widnum = WID_PRD_SCORE_FIRST; widnum <= WID_PRD_SCORE_LAST; widnum++) {
		NWidgetBackground *panel = new NWidgetBackground(WWT_PANEL, COLOUR_GREY, widnum);
		panel->SetFill(1, 1);
		panel->SetDataTip(0x0, performance_tips[widnum - WID_PRD_SCORE_FIRST]);
		vert->Add(panel);
	}
	*biggest_index = WID_PRD_SCORE_LAST;
	return vert;
}

/** Make a number of rows with buttons for each company for the performance rating detail window. */
NWidgetBase *MakeCompanyButtonRowsGraphGUI(int *biggest_index)
{
	return MakeCompanyButtonRows(biggest_index, WID_PRD_COMPANY_FIRST, WID_PRD_COMPANY_LAST, 8, STR_PERFORMANCE_DETAIL_SELECT_COMPANY_TOOLTIP);
}

static const NWidgetPart _nested_performance_rating_detail_widgets[] = {
	NWidget(NWID_HORIZONTAL),
		NWidget(WWT_CLOSEBOX, COLOUR_GREY),
		NWidget(WWT_CAPTION, COLOUR_GREY), SetDataTip(STR_PERFORMANCE_DETAIL, STR_TOOLTIP_WINDOW_TITLE_DRAG_THIS),
		NWidget(WWT_SHADEBOX, COLOUR_GREY),
		NWidget(WWT_STICKYBOX, COLOUR_GREY),
	EndContainer(),
	NWidget(WWT_PANEL, COLOUR_GREY),
		NWidgetFunction(MakeCompanyButtonRowsGraphGUI), SetPadding(0, 1, 1, 2),
	EndContainer(),
	NWidgetFunction(MakePerformanceDetailPanels),
};

static WindowDesc _performance_rating_detail_desc(
	WDP_AUTO, "league_details", 0, 0,
	WC_PERFORMANCE_DETAIL, WC_NONE,
	0,
	_nested_performance_rating_detail_widgets, lengthof(_nested_performance_rating_detail_widgets)
);

void ShowPerformanceRatingDetail()
{
	AllocateWindowDescFront<PerformanceRatingDetailWindow>(&_performance_rating_detail_desc, 0);
}

void InitializeGraphGui()
{
	_legend_excluded_companies = 0;
	_legend_excluded_cargo = 0;
}<|MERGE_RESOLUTION|>--- conflicted
+++ resolved
@@ -1219,12 +1219,8 @@
 
 		Dimension d = GetSpriteSize(SPR_COMPANY_ICON);
 		this->icon_width = d.width + 2;
-<<<<<<< HEAD
-		this->line_height = max<int>(d.height + 2, FONT_HEIGHT_NORMAL);
+		this->line_height = std::max<int>(d.height + 2, FONT_HEIGHT_NORMAL);
 		this->icon_y_offset = Center(1, this->line_height, d.height);
-=======
-		this->line_height = std::max<int>(d.height + 2, FONT_HEIGHT_NORMAL);
->>>>>>> b2d9a2dc
 
 		for (const Company *c : Company::Iterate()) {
 			SetDParam(0, c->index);
