--- conflicted
+++ resolved
@@ -368,7 +368,6 @@
 				break;
 
 			case WID_N_MESSAGE:
-				size->width = std::max(GetMinButtonSize() * 8, size->width);
 				CopyInDParam(0, this->ni->params, lengthof(this->ni->params));
 				str = this->ni->string_id;
 				break;
@@ -392,14 +391,8 @@
 			case WID_N_SHOW_GROUP:
 				if (this->ni->reftype1 == NR_VEHICLE) {
 					Dimension d2 = GetStringBoundingBox(this->GetWidget<NWidgetCore>(WID_N_SHOW_GROUP)->widget_data);
-<<<<<<< HEAD
-					d2.height += WD_CAPTIONTEXT_TOP + WD_CAPTIONTEXT_BOTTOM;
-					d2.width += WD_CAPTIONTEXT_LEFT + WD_CAPTIONTEXT_RIGHT;
-					d2.width = std::max(d2.width, GetMinButtonSize(FONT_HEIGHT_NORMAL));
-=======
 					d2.height += WidgetDimensions::scaled.captiontext.Vertical();
 					d2.width += WidgetDimensions::scaled.captiontext.Horizontal();
->>>>>>> 5e227886
 					*size = d2;
 				} else {
 					/* Hide 'Show group window' button if this news is not about a vehicle. */
@@ -1160,11 +1153,7 @@
 	void UpdateWidgetSize(int widget, Dimension *size, const Dimension &padding, Dimension *fill, Dimension *resize) override
 	{
 		if (widget == WID_MH_BACKGROUND) {
-<<<<<<< HEAD
-			this->line_height = GetMinButtonSize(FONT_HEIGHT_NORMAL + 2);
-=======
 			this->line_height = FONT_HEIGHT_NORMAL + WidgetDimensions::scaled.vsep_normal;
->>>>>>> 5e227886
 			resize->height = this->line_height;
 
 			/* Months are off-by-one, so it's actually 8. Not using
@@ -1195,10 +1184,6 @@
 		}
 
 		/* Fill the widget with news items. */
-<<<<<<< HEAD
-		int y = Center(r.top + this->top_spacing, this->line_height, FONT_HEIGHT_NORMAL);
-=======
->>>>>>> 5e227886
 		bool rtl = _current_text_dir == TD_RTL;
 		Rect news = r.Shrink(WidgetDimensions::scaled.framerect).Indent(this->date_width + WidgetDimensions::scaled.hsep_wide, rtl);
 		Rect date = r.Shrink(WidgetDimensions::scaled.framerect).WithWidth(this->date_width, rtl);
