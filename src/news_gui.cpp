--- conflicted
+++ resolved
@@ -80,11 +80,7 @@
 static const NWidgetPart _nested_normal_news_widgets[] = {
 	NWidget(WWT_PANEL, COLOUR_WHITE, WID_N_PANEL),
 		NWidget(NWID_HORIZONTAL), SetPadding(1, 1, 0, 1),
-<<<<<<< HEAD
 			NWidget(WWT_CLOSEBOX, COLOUR_WHITE, WID_N_CLOSEBOX), SetPadding(0, 0, 0, 1),
-=======
-			NWidget(WWT_TEXT, COLOUR_WHITE, WID_N_CLOSEBOX), SetSizingType(NWST_BUTTON), SetDataTip(STR_SILVER_CROSS, STR_NULL), SetPadding(0, 0, 0, 1),
->>>>>>> 6977514f
 			NWidget(NWID_SPACER), SetFill(1, 0),
 			NWidget(NWID_VERTICAL),
 				NWidget(WWT_LABEL, COLOUR_WHITE, WID_N_DATE), SetDataTip(STR_DATE_LONG_SMALL, STR_NULL),
@@ -107,11 +103,7 @@
 	NWidget(WWT_PANEL, COLOUR_WHITE, WID_N_PANEL),
 		NWidget(NWID_HORIZONTAL), SetPadding(1, 1, 0, 1),
 			NWidget(NWID_VERTICAL),
-<<<<<<< HEAD
 				NWidget(WWT_CLOSEBOX, COLOUR_WHITE, WID_N_CLOSEBOX), SetPadding(0, 0, 0, 1),
-=======
-				NWidget(WWT_TEXT, COLOUR_WHITE, WID_N_CLOSEBOX), SetSizingType(NWST_BUTTON), SetDataTip(STR_SILVER_CROSS, STR_NULL), SetPadding(0, 0, 0, 1),
->>>>>>> 6977514f
 				NWidget(NWID_SPACER), SetFill(0, 1),
 			EndContainer(),
 			NWidget(WWT_LABEL, COLOUR_WHITE, WID_N_VEH_TITLE), SetFill(1, 1), SetMinimalSize(419, 55), SetDataTip(STR_EMPTY, STR_NULL),
@@ -138,11 +130,7 @@
 	NWidget(WWT_PANEL, COLOUR_WHITE, WID_N_PANEL),
 		NWidget(NWID_HORIZONTAL), SetPadding(1, 1, 0, 1),
 			NWidget(NWID_VERTICAL),
-<<<<<<< HEAD
 				NWidget(WWT_CLOSEBOX, COLOUR_WHITE, WID_N_CLOSEBOX), SetPadding(0, 0, 0, 1),
-=======
-				NWidget(WWT_TEXT, COLOUR_WHITE, WID_N_CLOSEBOX), SetSizingType(NWST_BUTTON), SetDataTip(STR_SILVER_CROSS, STR_NULL), SetPadding(0, 0, 0, 1),
->>>>>>> 6977514f
 				NWidget(NWID_SPACER), SetFill(0, 1),
 			EndContainer(),
 			NWidget(WWT_LABEL, COLOUR_WHITE, WID_N_TITLE), SetFill(1, 1), SetMinimalSize(410, 20), SetDataTip(STR_EMPTY, STR_NULL),
@@ -169,11 +157,7 @@
 static const NWidgetPart _nested_thin_news_widgets[] = {
 	NWidget(WWT_PANEL, COLOUR_WHITE, WID_N_PANEL),
 		NWidget(NWID_HORIZONTAL), SetPadding(1, 1, 0, 1),
-<<<<<<< HEAD
 			NWidget(WWT_CLOSEBOX, COLOUR_WHITE, WID_N_CLOSEBOX), SetPadding(0, 0, 0, 1),
-=======
-			NWidget(WWT_TEXT, COLOUR_WHITE, WID_N_CLOSEBOX), SetSizingType(NWST_STEP), SetDataTip(STR_SILVER_CROSS, STR_NULL), SetPadding(0, 0, 0, 1),
->>>>>>> 6977514f
 			NWidget(NWID_SPACER), SetFill(1, 0),
 			NWidget(NWID_VERTICAL),
 				NWidget(WWT_LABEL, COLOUR_WHITE, WID_N_DATE), SetDataTip(STR_DATE_LONG_SMALL, STR_NULL),
