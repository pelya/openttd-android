/*
 * This file is part of OpenTTD.
 * OpenTTD is free software; you can redistribute it and/or modify it under the terms of the GNU General Public License as published by the Free Software Foundation, version 2.
 * OpenTTD is distributed in the hope that it will be useful, but WITHOUT ANY WARRANTY; without even the implied warranty of MERCHANTABILITY or FITNESS FOR A PARTICULAR PURPOSE.
 * See the GNU General Public License for more details. You should have received a copy of the GNU General Public License along with OpenTTD. If not, see <http://www.gnu.org/licenses/>.
 */

/** @file news_gui.cpp GUI functions related to news messages. */

#include "stdafx.h"
#include "gui.h"
#include "viewport_func.h"
#include "strings_func.h"
#include "window_func.h"
#include "date_func.h"
#include "vehicle_base.h"
#include "vehicle_func.h"
#include "vehicle_gui.h"
#include "roadveh.h"
#include "station_base.h"
#include "industry.h"
#include "town.h"
#include "sound_func.h"
#include "string_func.h"
#include "widgets/dropdown_func.h"
#include "statusbar_gui.h"
#include "company_manager_face.h"
#include "company_func.h"
#include "engine_base.h"
#include "engine_gui.h"
#include "core/geometry_func.hpp"
#include "command_func.h"
#include "company_base.h"
#include "settings_internal.h"
#include "guitimer_func.h"
#include "group_gui.h"
#include "zoom_func.h"

#include "widgets/news_widget.h"

#include "table/strings.h"

#include "safeguards.h"

const NewsItem *_statusbar_news_item = nullptr;

static uint MIN_NEWS_AMOUNT = 30;        ///< preferred minimum amount of news messages
static uint MAX_NEWS_AMOUNT = 1 << 10;   ///< Do not exceed this number of news messages
static uint _total_news = 0;             ///< current number of news items
static NewsItem *_oldest_news = nullptr; ///< head of news items queue
NewsItem *_latest_news = nullptr;        ///< tail of news items queue

/**
 * Forced news item.
 * Users can force an item by accessing the history or "last message".
 * If the message being shown was forced by the user, a pointer is stored
 * in _forced_news. Otherwise, \a _forced_news variable is nullptr.
 */
static const NewsItem *_forced_news = nullptr;

/** Current news item (last item shown regularly). */
static const NewsItem *_current_news = nullptr;


/**
 * Get the position a news-reference is referencing.
 * @param reftype The type of reference.
 * @param ref     The reference.
 * @return A tile for the referenced object, or INVALID_TILE if none.
 */
static TileIndex GetReferenceTile(NewsReferenceType reftype, uint32 ref)
{
	switch (reftype) {
		case NR_TILE:     return (TileIndex)ref;
		case NR_STATION:  return Station::Get((StationID)ref)->xy;
		case NR_INDUSTRY: return Industry::Get((IndustryID)ref)->location.tile + TileDiffXY(1, 1);
		case NR_TOWN:     return Town::Get((TownID)ref)->xy;
		default:          return INVALID_TILE;
	}
}

/* Normal news items. */
static const NWidgetPart _nested_normal_news_widgets[] = {
	NWidget(WWT_PANEL, COLOUR_WHITE, WID_N_PANEL),
		NWidget(NWID_HORIZONTAL), SetPadding(1, 1, 0, 1),
			NWidget(WWT_CLOSEBOX, COLOUR_WHITE, WID_N_CLOSEBOX), SetPadding(0, 0, 0, 1),
			NWidget(NWID_SPACER), SetFill(1, 0),
			NWidget(NWID_VERTICAL),
				NWidget(WWT_LABEL, COLOUR_WHITE, WID_N_DATE), SetDataTip(STR_DATE_LONG_SMALL, STR_NULL),
				NWidget(NWID_SPACER), SetFill(0, 1),
			EndContainer(),
		EndContainer(),
		NWidget(WWT_EMPTY, COLOUR_WHITE, WID_N_MESSAGE), SetMinimalSize(428, 154), SetPadding(0, 5, 1, 5),
	EndContainer(),
};

static WindowDesc _normal_news_desc(
	WDP_MANUAL, nullptr, 0, 0,
	WC_NEWS_WINDOW, WC_NONE,
	0,
	_nested_normal_news_widgets, lengthof(_nested_normal_news_widgets)
);

/* New vehicles news items. */
static const NWidgetPart _nested_vehicle_news_widgets[] = {
	NWidget(WWT_PANEL, COLOUR_WHITE, WID_N_PANEL),
		NWidget(NWID_HORIZONTAL), SetPadding(1, 1, 0, 1),
			NWidget(NWID_VERTICAL),
				NWidget(WWT_CLOSEBOX, COLOUR_WHITE, WID_N_CLOSEBOX), SetPadding(0, 0, 0, 1),
				NWidget(NWID_SPACER), SetFill(0, 1),
			EndContainer(),
			NWidget(WWT_LABEL, COLOUR_WHITE, WID_N_VEH_TITLE), SetFill(1, 1), SetMinimalSize(419, 55), SetDataTip(STR_EMPTY, STR_NULL),
		EndContainer(),
		NWidget(WWT_PANEL, COLOUR_WHITE, WID_N_VEH_BKGND), SetPadding(0, 25, 1, 25),
			NWidget(NWID_VERTICAL),
				NWidget(WWT_EMPTY, INVALID_COLOUR, WID_N_VEH_NAME), SetMinimalSize(369, 33), SetFill(1, 0),
				NWidget(WWT_EMPTY, INVALID_COLOUR, WID_N_VEH_SPR),  SetMinimalSize(369, 32), SetFill(1, 0),
				NWidget(WWT_EMPTY, INVALID_COLOUR, WID_N_VEH_INFO), SetMinimalSize(369, 46), SetFill(1, 0),
			EndContainer(),
		EndContainer(),
	EndContainer(),
};

static WindowDesc _vehicle_news_desc(
	WDP_MANUAL, nullptr, 0, 0,
	WC_NEWS_WINDOW, WC_NONE,
	0,
	_nested_vehicle_news_widgets, lengthof(_nested_vehicle_news_widgets)
);

/* Company news items. */
static const NWidgetPart _nested_company_news_widgets[] = {
	NWidget(WWT_PANEL, COLOUR_WHITE, WID_N_PANEL),
		NWidget(NWID_HORIZONTAL), SetPadding(1, 1, 0, 1),
			NWidget(NWID_VERTICAL),
				NWidget(WWT_CLOSEBOX, COLOUR_WHITE, WID_N_CLOSEBOX), SetPadding(0, 0, 0, 1),
				NWidget(NWID_SPACER), SetFill(0, 1),
			EndContainer(),
			NWidget(WWT_LABEL, COLOUR_WHITE, WID_N_TITLE), SetFill(1, 1), SetMinimalSize(410, 20), SetDataTip(STR_EMPTY, STR_NULL),
		EndContainer(),
		NWidget(NWID_HORIZONTAL), SetPadding(0, 1, 1, 1),
			NWidget(NWID_VERTICAL),
				NWidget(WWT_EMPTY, COLOUR_WHITE, WID_N_MGR_FACE), SetMinimalSize(93, 119), SetPadding(2, 6, 2, 1),
				NWidget(WWT_EMPTY, COLOUR_WHITE, WID_N_MGR_NAME), SetMinimalSize(93, 24), SetPadding(0, 0, 0, 1),
				NWidget(NWID_SPACER), SetFill(0, 1),
			EndContainer(),
			NWidget(WWT_EMPTY, COLOUR_WHITE, WID_N_COMPANY_MSG), SetFill(1, 1), SetMinimalSize(328, 150),
		EndContainer(),
	EndContainer(),
};

static WindowDesc _company_news_desc(
	WDP_MANUAL, nullptr, 0, 0,
	WC_NEWS_WINDOW, WC_NONE,
	0,
	_nested_company_news_widgets, lengthof(_nested_company_news_widgets)
);

/* Thin news items. */
static const NWidgetPart _nested_thin_news_widgets[] = {
	NWidget(WWT_PANEL, COLOUR_WHITE, WID_N_PANEL),
		NWidget(NWID_HORIZONTAL), SetPadding(1, 1, 0, 1),
			NWidget(WWT_CLOSEBOX, COLOUR_WHITE, WID_N_CLOSEBOX), SetPadding(0, 0, 0, 1),
			NWidget(NWID_SPACER), SetFill(1, 0),
			NWidget(NWID_VERTICAL),
				NWidget(WWT_LABEL, COLOUR_WHITE, WID_N_DATE), SetDataTip(STR_DATE_LONG_SMALL, STR_NULL),
				NWidget(NWID_SPACER), SetFill(0, 1),
			EndContainer(),
		EndContainer(),
		NWidget(WWT_EMPTY, COLOUR_WHITE, WID_N_MESSAGE), SetMinimalSize(428, 48), SetFill(1, 0), SetPadding(0, 5, 0, 5),
		NWidget(NWID_VIEWPORT, INVALID_COLOUR, WID_N_VIEWPORT), SetSizingType(NWST_VIEWPORT), SetMinimalSize(426, 70), SetPadding(1, 2, 2, 2),
	EndContainer(),
};

static WindowDesc _thin_news_desc(
	WDP_MANUAL, nullptr, 0, 0,
	WC_NEWS_WINDOW, WC_NONE,
	0,
	_nested_thin_news_widgets, lengthof(_nested_thin_news_widgets)
);

/* Small news items. */
static const NWidgetPart _nested_small_news_widgets[] = {
	/* Caption + close box. The caption is no WWT_CAPTION as the window shall not be moveable and so on. */
	NWidget(NWID_HORIZONTAL),
		NWidget(WWT_CLOSEBOX, COLOUR_LIGHT_BLUE, WID_N_CLOSEBOX),
		NWidget(WWT_EMPTY, COLOUR_LIGHT_BLUE, WID_N_CAPTION), SetFill(1, 0),
		NWidget(WWT_TEXTBTN, COLOUR_LIGHT_BLUE, WID_N_SHOW_GROUP), SetMinimalSize(14, 11), SetResize(1, 0),
				SetDataTip(STR_NULL /* filled in later */, STR_NEWS_SHOW_VEHICLE_GROUP_TOOLTIP),
	EndContainer(),

	/* Main part */
	NWidget(WWT_PANEL, COLOUR_LIGHT_BLUE, WID_N_HEADLINE),
		NWidget(WWT_INSET, COLOUR_LIGHT_BLUE, WID_N_INSET), SetPadding(2, 2, 2, 2),
<<<<<<< HEAD
			NWidget(NWID_VIEWPORT, INVALID_COLOUR, WID_N_VIEWPORT), SetSizingType(NWST_VIEWPORT), SetPadding(1, 1, 1, 1), SetMinimalSize(274, 47), SetFill(1, 0),
=======
			NWidget(NWID_VIEWPORT, INVALID_COLOUR, WID_N_VIEWPORT), SetMinimalSize(274, 47), SetFill(1, 0),
>>>>>>> 39662aab
		EndContainer(),
		NWidget(WWT_EMPTY, COLOUR_WHITE, WID_N_MESSAGE), SetMinimalSize(275, 20), SetFill(1, 0), SetPadding(0, 5, 0, 5), SetSizingType(NWST_BUTTON),
	EndContainer(),
};

static WindowDesc _small_news_desc(
	WDP_MANUAL, nullptr, 0, 0,
	WC_NEWS_WINDOW, WC_NONE,
	0,
	_nested_small_news_widgets, lengthof(_nested_small_news_widgets)
);

/**
 * Window layouts for news items.
 */
static WindowDesc* _news_window_layout[] = {
	&_thin_news_desc,    ///< NF_THIN
	&_small_news_desc,   ///< NF_SMALL
	&_normal_news_desc,  ///< NF_NORMAL
	&_vehicle_news_desc, ///< NF_VEHICLE
	&_company_news_desc, ///< NF_COMPANY
};

WindowDesc* GetNewsWindowLayout(NewsFlag flags)
{
	uint layout = GB(flags, NFB_WINDOW_LAYOUT, NFB_WINDOW_LAYOUT_COUNT);
	assert(layout < lengthof(_news_window_layout));
	return _news_window_layout[layout];
}

/**
 * Per-NewsType data
 */
static NewsTypeData _news_type_data[] = {
	/*            name,                           age, sound,          */
	NewsTypeData("news_display.arrival_player",    60, SND_1D_APPLAUSE ),  ///< NT_ARRIVAL_COMPANY
	NewsTypeData("news_display.arrival_other",     60, SND_1D_APPLAUSE ),  ///< NT_ARRIVAL_OTHER
	NewsTypeData("news_display.accident",          90, SND_BEGIN       ),  ///< NT_ACCIDENT
	NewsTypeData("news_display.company_info",      60, SND_BEGIN       ),  ///< NT_COMPANY_INFO
	NewsTypeData("news_display.open",              90, SND_BEGIN       ),  ///< NT_INDUSTRY_OPEN
	NewsTypeData("news_display.close",             90, SND_BEGIN       ),  ///< NT_INDUSTRY_CLOSE
	NewsTypeData("news_display.economy",           30, SND_BEGIN       ),  ///< NT_ECONOMY
	NewsTypeData("news_display.production_player", 30, SND_BEGIN       ),  ///< NT_INDUSTRY_COMPANY
	NewsTypeData("news_display.production_other",  30, SND_BEGIN       ),  ///< NT_INDUSTRY_OTHER
	NewsTypeData("news_display.production_nobody", 30, SND_BEGIN       ),  ///< NT_INDUSTRY_NOBODY
	NewsTypeData("news_display.advice",           150, SND_BEGIN       ),  ///< NT_ADVICE
	NewsTypeData("news_display.new_vehicles",      30, SND_1E_NEW_ENGINE), ///< NT_NEW_VEHICLES
	NewsTypeData("news_display.acceptance",        90, SND_BEGIN       ),  ///< NT_ACCEPTANCE
	NewsTypeData("news_display.subsidies",        180, SND_BEGIN       ),  ///< NT_SUBSIDIES
	NewsTypeData("news_display.general",           60, SND_BEGIN       ),  ///< NT_GENERAL
};

static_assert(lengthof(_news_type_data) == NT_END);

/**
 * Return the news display option.
 * @return display options
 */
NewsDisplay NewsTypeData::GetDisplay() const
{
	const SettingDesc *sd = GetSettingFromName(this->name);
	assert(sd != nullptr && sd->IsIntSetting());
	return (NewsDisplay)sd->AsIntSetting()->Read(nullptr);
}

/** Window class displaying a news item. */
struct NewsWindow : Window {
	uint16 chat_height;   ///< Height of the chat window.
	uint16 status_height; ///< Height of the status bar window
	const NewsItem *ni;   ///< News item to display.
	static int duration;  ///< Remaining time for showing the current news message (may only be access while a news item is displayed).

	GUITimer timer;

	NewsWindow(WindowDesc *desc, const NewsItem *ni) : Window(desc), ni(ni)
	{
		NewsWindow::duration = 16650;
		const Window *w = FindWindowByClass(WC_SEND_NETWORK_MSG);
		this->chat_height = (w != nullptr) ? w->height : 0;
		this->status_height = FindWindowById(WC_STATUS_BAR, 0)->height;

		this->flags |= WF_DISABLE_VP_SCROLL;

		this->timer.SetInterval(15);

		this->CreateNestedTree();

		/* For company news with a face we have a separate headline in param[0] */
		if (desc == &_company_news_desc) this->GetWidget<NWidgetCore>(WID_N_TITLE)->widget_data = this->ni->params[0];

		NWidgetCore *nwid = this->GetWidget<NWidgetCore>(WID_N_SHOW_GROUP);
		if (ni->reftype1 == NR_VEHICLE && nwid != nullptr) {
			const Vehicle *v = Vehicle::Get(ni->ref1);
			switch (v->type) {
				case VEH_TRAIN:
					nwid->widget_data = STR_TRAIN;
					break;
				case VEH_ROAD:
					nwid->widget_data = RoadVehicle::From(v)->IsBus() ? STR_BUS : STR_LORRY;
					break;
				case VEH_SHIP:
					nwid->widget_data = STR_SHIP;
					break;
				case VEH_AIRCRAFT:
					nwid->widget_data = STR_PLANE;
					break;
				default:
					break; // Do nothing
			}
		}

		this->FinishInitNested(0);

		/* Initialize viewport if it exists. */
		NWidgetViewport *nvp = this->GetWidget<NWidgetViewport>(WID_N_VIEWPORT);
		if (nvp != nullptr) {
			nvp->InitializeViewport(this, ni->reftype1 == NR_VEHICLE ? 0x80000000 | ni->ref1 : GetReferenceTile(ni->reftype1, ni->ref1), ZOOM_LVL_NEWS);
			if (this->ni->flags & NF_NO_TRANSPARENT) nvp->disp_flags |= ND_NO_TRANSPARENCY;
			if ((this->ni->flags & NF_INCOLOUR) == 0) {
				nvp->disp_flags |= ND_SHADE_GREY;
			} else if (this->ni->flags & NF_SHADE) {
				nvp->disp_flags |= ND_SHADE_DIMMED;
			}
		}

		PositionNewsMessage(this);
	}

	void DrawNewsBorder(const Rect &r) const
	{
		GfxFillRect(r.left,  r.top,    r.right, r.bottom, PC_WHITE);

		GfxFillRect(r.left,  r.top,    r.left,  r.bottom, PC_BLACK);
		GfxFillRect(r.right, r.top,    r.right, r.bottom, PC_BLACK);
		GfxFillRect(r.left,  r.top,    r.right, r.top,    PC_BLACK);
		GfxFillRect(r.left,  r.bottom, r.right, r.bottom, PC_BLACK);
	}

	Point OnInitialPosition(int16 sm_width, int16 sm_height, int window_number) override
	{
		Point pt = { 0, _screen.height };
		return pt;
	}

	void UpdateWidgetSize(int widget, Dimension *size, const Dimension &padding, Dimension *fill, Dimension *resize) override
	{
		StringID str = STR_NULL;
		switch (widget) {
			case WID_N_CAPTION: {
				/* Caption is not a real caption (so that the window cannot be moved)
				 * thus it doesn't get the default sizing of a caption. */
				Dimension d2 = GetStringBoundingBox(STR_NEWS_MESSAGE_CAPTION);
				d2.height += WD_CAPTIONTEXT_TOP + WD_CAPTIONTEXT_BOTTOM;
				*size = maxdim(*size, d2);
				return;
			}

			case WID_N_MGR_FACE:
				*size = maxdim(*size, GetSpriteSize(SPR_GRADIENT));
				break;

			case WID_N_MGR_NAME:
				SetDParamStr(0, static_cast<const CompanyNewsInformation *>(this->ni->data.get())->president_name);
				str = STR_JUST_RAW_STRING;
				break;

			case WID_N_MESSAGE:
				size->width = std::max(GetMinButtonSize() * 8, size->width);
				CopyInDParam(0, this->ni->params, lengthof(this->ni->params));
				str = this->ni->string_id;
				break;

			case WID_N_COMPANY_MSG:
				str = this->GetCompanyMessageString();
				break;

			case WID_N_VEH_NAME:
			case WID_N_VEH_TITLE:
				str = this->GetNewVehicleMessageString(widget);
				break;

			case WID_N_VEH_INFO: {
				assert(this->ni->reftype1 == NR_ENGINE);
				EngineID engine = this->ni->ref1;
				str = GetEngineInfoString(engine);
				break;
			}

			case WID_N_SHOW_GROUP:
				if (this->ni->reftype1 == NR_VEHICLE) {
					Dimension d2 = GetStringBoundingBox(this->GetWidget<NWidgetCore>(WID_N_SHOW_GROUP)->widget_data);
					d2.height += WD_CAPTIONTEXT_TOP + WD_CAPTIONTEXT_BOTTOM;
					d2.width += WD_CAPTIONTEXT_LEFT + WD_CAPTIONTEXT_RIGHT;
					d2.width = std::max(d2.width, GetMinButtonSize(FONT_HEIGHT_NORMAL));
					*size = d2;
				} else {
					/* Hide 'Show group window' button if this news is not about a vehicle. */
					size->width = 0;
					size->height = 0;
					resize->width = 0;
					resize->height = 0;
					fill->width = 0;
					fill->height = 0;
				}
				return;

			default:
				return; // Do nothing
		}

		/* Update minimal size with length of the multi-line string. */
		Dimension d = *size;
		d.width = (d.width >= padding.width) ? d.width - padding.width : 0;
		d.height = (d.height >= padding.height) ? d.height - padding.height : 0;
		d = GetStringMultiLineBoundingBox(str, d);
		d.width += padding.width;
		d.height += padding.height;
		*size = maxdim(*size, d);
	}

	void SetStringParameters(int widget) const override
	{
		if (widget == WID_N_DATE) SetDParam(0, this->ni->date);
	}

	void DrawWidget(const Rect &r, int widget) const override
	{
		switch (widget) {
			case WID_N_CAPTION:
<<<<<<< HEAD
				DrawCaption(r, COLOUR_LIGHT_BLUE, this->owner, TC_FROMSTRING, STR_NEWS_MESSAGE_CAPTION, SA_HOR_CENTER, this->GetWidget<NWidgetCore>(WID_N_CAPTION), this);
=======
				DrawCaption(r, COLOUR_LIGHT_BLUE, this->owner, TC_FROMSTRING, STR_NEWS_MESSAGE_CAPTION, SA_CENTER);
>>>>>>> 39662aab
				break;

			case WID_N_PANEL:
				this->DrawNewsBorder(r);
				break;

			case WID_N_MESSAGE:
				CopyInDParam(0, this->ni->params, lengthof(this->ni->params));
				DrawStringMultiLine(r.left, r.right, r.top, r.bottom, this->ni->string_id, TC_FROMSTRING, SA_CENTER);
				break;

			case WID_N_MGR_FACE: {
				const CompanyNewsInformation *cni = static_cast<const CompanyNewsInformation*>(this->ni->data.get());
				DrawCompanyManagerFace(cni->face, cni->colour, r.left, r.top);
				GfxFillRect(r.left, r.top, r.right, r.bottom, PALETTE_NEWSPAPER, FILLRECT_RECOLOUR);
				break;
			}
			case WID_N_MGR_NAME: {
				const CompanyNewsInformation *cni = static_cast<const CompanyNewsInformation*>(this->ni->data.get());
				SetDParamStr(0, cni->president_name);
				DrawStringMultiLine(r.left, r.right, r.top, r.bottom, STR_JUST_RAW_STRING, TC_FROMSTRING, SA_CENTER);
				break;
			}
			case WID_N_COMPANY_MSG:
				DrawStringMultiLine(r.left, r.right, r.top, r.bottom, this->GetCompanyMessageString(), TC_FROMSTRING, SA_CENTER);
				break;

			case WID_N_VEH_BKGND:
				GfxFillRect(r.left, r.top, r.right, r.bottom, PC_GREY);
				break;

			case WID_N_VEH_NAME:
			case WID_N_VEH_TITLE:
				DrawStringMultiLine(r.left, r.right, r.top, r.bottom, this->GetNewVehicleMessageString(widget), TC_FROMSTRING, SA_CENTER);
				break;

			case WID_N_VEH_SPR: {
				assert(this->ni->reftype1 == NR_ENGINE);
				EngineID engine = this->ni->ref1;
				DrawVehicleEngine(r.left, r.right, (r.left + r.right) / 2, (r.top + r.bottom) / 2, engine, GetEnginePalette(engine, _local_company), EIT_PREVIEW);
				GfxFillRect(r.left, r.top, r.right, r.bottom, PALETTE_NEWSPAPER, FILLRECT_RECOLOUR);
				break;
			}
			case WID_N_VEH_INFO: {
				assert(this->ni->reftype1 == NR_ENGINE);
				EngineID engine = this->ni->ref1;
				DrawStringMultiLine(r.left, r.right, r.top, r.bottom, GetEngineInfoString(engine), TC_FROMSTRING, SA_CENTER);
				break;
			}
		}
	}

	void OnClick(Point pt, int widget, int click_count) override
	{
		switch (widget) {
			case WID_N_CLOSEBOX:
				NewsWindow::duration = 0;
				this->Close();
				_forced_news = nullptr;
				break;

			case WID_N_CAPTION:
				if (this->ni->reftype1 == NR_VEHICLE) {
					const Vehicle *v = Vehicle::Get(this->ni->ref1);
					ShowVehicleViewWindow(v);
				}
				break;

			case WID_N_VIEWPORT:
				break; // Ignore clicks

			case WID_N_SHOW_GROUP:
				if (this->ni->reftype1 == NR_VEHICLE) {
					const Vehicle *v = Vehicle::Get(this->ni->ref1);
					ShowCompanyGroupForVehicle(v);
				}
				break;
			default:
				if (this->ni->reftype1 == NR_VEHICLE) {
					const Vehicle *v = Vehicle::Get(this->ni->ref1);
					ScrollMainWindowTo(v->x_pos, v->y_pos, v->z_pos);
				} else {
					TileIndex tile1 = GetReferenceTile(this->ni->reftype1, this->ni->ref1);
					TileIndex tile2 = GetReferenceTile(this->ni->reftype2, this->ni->ref2);
					if (_ctrl_pressed) {
						if (tile1 != INVALID_TILE) ShowExtraViewportWindow(tile1);
						if (tile2 != INVALID_TILE) ShowExtraViewportWindow(tile2);
					} else {
						if ((tile1 == INVALID_TILE || !ScrollMainWindowToTile(tile1)) && tile2 != INVALID_TILE) {
							ScrollMainWindowToTile(tile2);
						}
					}
				}
				break;
		}
	}

	/**
	 * Some data on this window has become invalid.
	 * @param data Information about the changed data.
	 * @param gui_scope Whether the call is done from GUI scope. You may not do everything when not in GUI scope. See #InvalidateWindowData() for details.
	 */
	void OnInvalidateData(int data = 0, bool gui_scope = true) override
	{
		if (!gui_scope) return;
		/* The chatbar has notified us that is was either created or closed */
		int newtop = this->top + this->chat_height - data;
		this->chat_height = data;
		this->SetWindowTop(newtop);
	}

	void OnRealtimeTick(uint delta_ms) override
	{
		int count = this->timer.CountElapsed(delta_ms);
		if (count > 0) {
			/* Scroll up newsmessages from the bottom */
			int newtop = std::max(this->top - 2 * count, _screen.height - this->height - this->status_height - this->chat_height);
			this->SetWindowTop(newtop);
		}

		/* Decrement the news timer. We don't need to action an elapsed event here,
		 * so no need to use TimerElapsed(). */
		if (NewsWindow::duration > 0) NewsWindow::duration -= delta_ms;
	}

private:
	/**
	 * Moves the window to a new #top coordinate. Makes screen dirty where needed.
	 * @param newtop new top coordinate
	 */
	void SetWindowTop(int newtop)
	{
		if (this->top == newtop) return;

		int mintop = std::min(newtop, this->top);
		int maxtop = std::max(newtop, this->top);
		if (this->viewport != nullptr) this->viewport->top += newtop - this->top;
		this->top = newtop;

		AddDirtyBlock(this->left, mintop, this->left + this->width, maxtop + this->height);
	}

	StringID GetCompanyMessageString() const
	{
		/* Company news with a face have a separate headline, so the normal message is shifted by two params */
		CopyInDParam(0, this->ni->params + 2, lengthof(this->ni->params) - 2);
		return this->ni->params[1];
	}

	StringID GetNewVehicleMessageString(int widget) const
	{
		assert(this->ni->reftype1 == NR_ENGINE);
		EngineID engine = this->ni->ref1;

		switch (widget) {
			case WID_N_VEH_TITLE:
				SetDParam(0, GetEngineCategoryName(engine));
				return STR_NEWS_NEW_VEHICLE_NOW_AVAILABLE;

			case WID_N_VEH_NAME:
				SetDParam(0, engine);
				return STR_NEWS_NEW_VEHICLE_TYPE;

			default:
				NOT_REACHED();
		}
	}
};

/* static */ int NewsWindow::duration = 0; // Instance creation.

/** Open up an own newspaper window for the news item */
static void ShowNewspaper(const NewsItem *ni)
{
	SoundFx sound = _news_type_data[ni->type].sound;
	if (sound != 0 && _settings_client.sound.news_full) SndPlayFx(sound);

	new NewsWindow(GetNewsWindowLayout(ni->flags), ni);
}

/** Show news item in the ticker */
static void ShowTicker(const NewsItem *ni)
{
	if (_settings_client.sound.news_ticker) SndPlayFx(SND_16_NEWS_TICKER);

	_statusbar_news_item = ni;
	InvalidateWindowData(WC_STATUS_BAR, 0, SBI_SHOW_TICKER);
}

/** Initialize the news-items data structures */
void InitNewsItemStructs()
{
	for (NewsItem *ni = _oldest_news; ni != nullptr; ) {
		NewsItem *next = ni->next;
		delete ni;
		ni = next;
	}

	_total_news = 0;
	_oldest_news = nullptr;
	_latest_news = nullptr;
	_forced_news = nullptr;
	_current_news = nullptr;
	_statusbar_news_item = nullptr;
	NewsWindow::duration = 0;
}

/**
 * Are we ready to show another ticker item?
 * Only if nothing is in the newsticker is displayed
 */
static bool ReadyForNextTickerItem()
{
	const NewsItem *ni = _statusbar_news_item;
	if (ni == nullptr) return true;

	/* Ticker message
	 * Check if the status bar message is still being displayed? */
	return !IsNewsTickerShown();
}

/**
 * Are we ready to show another news item?
 * Only if no newspaper is displayed
 */
static bool ReadyForNextNewsItem()
{
	const NewsItem *ni = _forced_news == nullptr ? _current_news : _forced_news;
	if (ni == nullptr) return true;

	/* neither newsticker nor newspaper are running */
	return (NewsWindow::duration <= 0 || FindWindowById(WC_NEWS_WINDOW, 0) == nullptr);
}

/** Move to the next ticker item */
static void MoveToNextTickerItem()
{
	/* There is no status bar, so no reason to show news;
	 * especially important with the end game screen when
	 * there is no status bar but possible news. */
	if (FindWindowById(WC_STATUS_BAR, 0) == nullptr) return;

	/* if we're not at the last item, then move on */
	while (_statusbar_news_item != _latest_news) {
		_statusbar_news_item = (_statusbar_news_item == nullptr) ? _oldest_news : _statusbar_news_item->next;
		const NewsItem *ni = _statusbar_news_item;
		const NewsType type = ni->type;

		/* check the date, don't show too old items */
		if (_date - _news_type_data[type].age > ni->date) continue;

		switch (_news_type_data[type].GetDisplay()) {
			default: NOT_REACHED();
			case ND_OFF: // Off - show nothing only a small reminder in the status bar
				InvalidateWindowData(WC_STATUS_BAR, 0, SBI_SHOW_REMINDER);
				break;

			case ND_SUMMARY: // Summary - show ticker
				ShowTicker(ni);
				break;

			case ND_FULL: // Full - show newspaper, skipped here
				continue;
		}
		return;
	}
}

/** Move to the next news item */
static void MoveToNextNewsItem()
{
	/* There is no status bar, so no reason to show news;
	 * especially important with the end game screen when
	 * there is no status bar but possible news. */
	if (FindWindowById(WC_STATUS_BAR, 0) == nullptr) return;

	CloseWindowById(WC_NEWS_WINDOW, 0); // close the newspapers window if shown
	_forced_news = nullptr;

	/* if we're not at the last item, then move on */
	while (_current_news != _latest_news) {
		_current_news = (_current_news == nullptr) ? _oldest_news : _current_news->next;
		const NewsItem *ni = _current_news;
		const NewsType type = ni->type;

		/* check the date, don't show too old items */
		if (_date - _news_type_data[type].age > ni->date) continue;

		switch (_news_type_data[type].GetDisplay()) {
			default: NOT_REACHED();
			case ND_OFF: // Off - show nothing only a small reminder in the status bar, skipped here
				continue;

			case ND_SUMMARY: // Summary - show ticker, skipped here
				continue;

			case ND_FULL: // Full - show newspaper
				ShowNewspaper(ni);
				break;
		}
		return;
	}
}

/** Delete a news item from the queue */
static void DeleteNewsItem(NewsItem *ni)
{
	/* Delete the news from the news queue. */
	if (ni->prev != nullptr) {
		ni->prev->next = ni->next;
	} else {
		assert(_oldest_news == ni);
		_oldest_news = ni->next;
	}

	if (ni->next != nullptr) {
		ni->next->prev = ni->prev;
	} else {
		assert(_latest_news == ni);
		_latest_news = ni->prev;
	}

	_total_news--;

	if (_forced_news == ni || _current_news == ni) {
		/* When we're the current news, go to the previous item first;
		 * we just possibly made that the last news item. */
		if (_current_news == ni) _current_news = ni->prev;

		/* About to remove the currently forced item (shown as newspapers) ||
		 * about to remove the currently displayed item (newspapers) */
		MoveToNextNewsItem();
	}

	if (_statusbar_news_item == ni) {
		/* When we're the current news, go to the previous item first;
		 * we just possibly made that the last news item. */
		_statusbar_news_item = ni->prev;

		/* About to remove the currently displayed item (ticker, or just a reminder) */
		InvalidateWindowData(WC_STATUS_BAR, 0, SBI_NEWS_DELETED); // invalidate the statusbar
		MoveToNextTickerItem();
	}

	delete ni;

	SetWindowDirty(WC_MESSAGE_HISTORY, 0);
}

/**
 * Create a new newsitem to be shown.
 * @param string_id String to display.
 * @param type      The type of news.
 * @param flags     Flags related to how to display the news.
 * @param reftype1  Type of ref1.
 * @param ref1      Reference 1 to some object: Used for a possible viewport, scrolling after clicking on the news, and for deleting the news when the object is deleted.
 * @param reftype2  Type of ref2.
 * @param ref2      Reference 2 to some object: Used for scrolling after clicking on the news, and for deleting the news when the object is deleted.
 * @param data      Pointer to data that must be released once the news message is cleared.
 *
 * @see NewsSubtype
 */
NewsItem::NewsItem(StringID string_id, NewsType type, NewsFlag flags, NewsReferenceType reftype1, uint32 ref1, NewsReferenceType reftype2, uint32 ref2, const NewsAllocatedData *data) :
	string_id(string_id), date(_date), type(type), flags(flags), reftype1(reftype1), reftype2(reftype2), ref1(ref1), ref2(ref2), data(data)
{
	/* show this news message in colour? */
	if (_cur_year >= _settings_client.gui.coloured_news_year) this->flags |= NF_INCOLOUR;
	CopyOutDParam(this->params, 0, lengthof(this->params));
}

/**
 * Add a new newsitem to be shown.
 * @param string String to display
 * @param type news category
 * @param flags display flags for the news
 * @param reftype1 Type of ref1
 * @param ref1     Reference 1 to some object: Used for a possible viewport, scrolling after clicking on the news, and for deleting the news when the object is deleted.
 * @param reftype2 Type of ref2
 * @param ref2     Reference 2 to some object: Used for scrolling after clicking on the news, and for deleting the news when the object is deleted.
 * @param data     Pointer to data that must be released once the news message is cleared.
 *
 * @see NewsSubtype
 */
void AddNewsItem(StringID string, NewsType type, NewsFlag flags, NewsReferenceType reftype1, uint32 ref1, NewsReferenceType reftype2, uint32 ref2, const NewsAllocatedData *data)
{
	if (_game_mode == GM_MENU) return;

	/* Create new news item node */
	NewsItem *ni = new NewsItem(string, type, flags, reftype1, ref1, reftype2, ref2, data);

	if (_total_news++ == 0) {
		assert(_oldest_news == nullptr);
		_oldest_news = ni;
		ni->prev = nullptr;
	} else {
		assert(_latest_news->next == nullptr);
		_latest_news->next = ni;
		ni->prev = _latest_news;
	}

	ni->next = nullptr;
	_latest_news = ni;

	/* Keep the number of stored news items to a managable number */
	if (_total_news > MAX_NEWS_AMOUNT) {
		DeleteNewsItem(_oldest_news);
	}

	SetWindowDirty(WC_MESSAGE_HISTORY, 0);
}

/**
 * Create a new custom news item.
 * @param tile unused
 * @param flags type of operation
 * @param p1 various bitstuffed elements
 * - p1 = (bit  0 -  7) - NewsType of the message.
 * - p1 = (bit  8 - 15) - NewsReferenceType of first reference.
 * - p1 = (bit 16 - 23) - Company this news message is for.
 * @param p2 First reference of the news message.
 * @param text The text of the news message.
 * @return the cost of this operation or an error
 */
CommandCost CmdCustomNewsItem(TileIndex tile, DoCommandFlag flags, uint32 p1, uint32 p2, const std::string &text)
{
	if (_current_company != OWNER_DEITY) return CMD_ERROR;

	NewsType type = (NewsType)GB(p1, 0, 8);
	NewsReferenceType reftype1 = (NewsReferenceType)GB(p1, 8, 8);
	CompanyID company = (CompanyID)GB(p1, 16, 8);

	if (company != INVALID_OWNER && !Company::IsValidID(company)) return CMD_ERROR;
	if (type >= NT_END) return CMD_ERROR;
	if (text.empty()) return CMD_ERROR;

	switch (reftype1) {
		case NR_NONE: break;
		case NR_TILE:
			if (!IsValidTile(p2)) return CMD_ERROR;
			break;

		case NR_VEHICLE:
			if (!Vehicle::IsValidID(p2)) return CMD_ERROR;
			break;

		case NR_STATION:
			if (!Station::IsValidID(p2)) return CMD_ERROR;
			break;

		case NR_INDUSTRY:
			if (!Industry::IsValidID(p2)) return CMD_ERROR;
			break;

		case NR_TOWN:
			if (!Town::IsValidID(p2)) return CMD_ERROR;
			break;

		case NR_ENGINE:
			if (!Engine::IsValidID(p2)) return CMD_ERROR;
			break;

		default: return CMD_ERROR;
	}

	if (company != INVALID_OWNER && company != _local_company) return CommandCost();

	if (flags & DC_EXEC) {
		NewsStringData *news = new NewsStringData(text);
		SetDParamStr(0, news->string);
		AddNewsItem(STR_NEWS_CUSTOM_ITEM, type, NF_NORMAL, reftype1, p2, NR_NONE, UINT32_MAX, news);
	}

	return CommandCost();
}

/**
 * Delete a news item type about a vehicle.
 * When the news item type is INVALID_STRING_ID all news about the vehicle gets deleted.
 * @param vid  The vehicle to remove the news for.
 * @param news The news type to remove.
 */
void DeleteVehicleNews(VehicleID vid, StringID news)
{
	NewsItem *ni = _oldest_news;

	while (ni != nullptr) {
		NewsItem *next = ni->next;
		if (((ni->reftype1 == NR_VEHICLE && ni->ref1 == vid) || (ni->reftype2 == NR_VEHICLE && ni->ref2 == vid)) &&
				(news == INVALID_STRING_ID || ni->string_id == news)) {
			DeleteNewsItem(ni);
		}
		ni = next;
	}
}

/**
 * Remove news regarding given station so there are no 'unknown station now accepts Mail'
 * or 'First train arrived at unknown station' news items.
 * @param sid station to remove news about
 */
void DeleteStationNews(StationID sid)
{
	NewsItem *ni = _oldest_news;

	while (ni != nullptr) {
		NewsItem *next = ni->next;
		if ((ni->reftype1 == NR_STATION && ni->ref1 == sid) || (ni->reftype2 == NR_STATION && ni->ref2 == sid)) {
			DeleteNewsItem(ni);
		}
		ni = next;
	}
}

/**
 * Remove news regarding given industry
 * @param iid industry to remove news about
 */
void DeleteIndustryNews(IndustryID iid)
{
	NewsItem *ni = _oldest_news;

	while (ni != nullptr) {
		NewsItem *next = ni->next;
		if ((ni->reftype1 == NR_INDUSTRY && ni->ref1 == iid) || (ni->reftype2 == NR_INDUSTRY && ni->ref2 == iid)) {
			DeleteNewsItem(ni);
		}
		ni = next;
	}
}

/**
 * Remove engine announcements for invalid engines.
 */
void DeleteInvalidEngineNews()
{
	NewsItem *ni = _oldest_news;

	while (ni != nullptr) {
		NewsItem *next = ni->next;
		if ((ni->reftype1 == NR_ENGINE && (!Engine::IsValidID(ni->ref1) || !Engine::Get(ni->ref1)->IsEnabled())) ||
				(ni->reftype2 == NR_ENGINE && (!Engine::IsValidID(ni->ref2) || !Engine::Get(ni->ref2)->IsEnabled()))) {
			DeleteNewsItem(ni);
		}
		ni = next;
	}
}

static void RemoveOldNewsItems()
{
	NewsItem *next;
	for (NewsItem *cur = _oldest_news; _total_news > MIN_NEWS_AMOUNT && cur != nullptr; cur = next) {
		next = cur->next;
		if (_date - _news_type_data[cur->type].age * _settings_client.gui.news_message_timeout > cur->date) DeleteNewsItem(cur);
	}
}

/**
 * Report a change in vehicle IDs (due to autoreplace) to affected vehicle news.
 * @note Viewports of currently displayed news is changed via #ChangeVehicleViewports
 * @param from_index the old vehicle ID
 * @param to_index the new vehicle ID
 */
void ChangeVehicleNews(VehicleID from_index, VehicleID to_index)
{
	for (NewsItem *ni = _oldest_news; ni != nullptr; ni = ni->next) {
		if (ni->reftype1 == NR_VEHICLE && ni->ref1 == from_index) ni->ref1 = to_index;
		if (ni->reftype2 == NR_VEHICLE && ni->ref2 == from_index) ni->ref2 = to_index;
		if (ni->flags & NF_VEHICLE_PARAM0 && ni->params[0] == from_index) ni->params[0] = to_index;
	}
}

void NewsLoop()
{
	/* no news item yet */
	if (_total_news == 0) return;

	static byte _last_clean_month = 0;

	if (_last_clean_month != _cur_month) {
		RemoveOldNewsItems();
		_last_clean_month = _cur_month;
	}

	if (ReadyForNextTickerItem()) MoveToNextTickerItem();
	if (ReadyForNextNewsItem()) MoveToNextNewsItem();
}

/** Do a forced show of a specific message */
static void ShowNewsMessage(const NewsItem *ni)
{
	assert(_total_news != 0);

	/* Delete the news window */
	CloseWindowById(WC_NEWS_WINDOW, 0);

	/* setup forced news item */
	_forced_news = ni;

	if (_forced_news != nullptr) {
		CloseWindowById(WC_NEWS_WINDOW, 0);
		ShowNewspaper(ni);
	}
}

/**
 * Close active news message window
 * @return true if a window was closed.
 */
bool HideActiveNewsMessage() {
	NewsWindow *w = (NewsWindow*)FindWindowById(WC_NEWS_WINDOW, 0);
	if (w == nullptr) return false;
	w->Close();
	return true;
}

/** Show previous news item */
void ShowLastNewsMessage()
{
	const NewsItem *ni = nullptr;
	if (_total_news == 0) {
		return;
	} else if (_forced_news == nullptr) {
		/* Not forced any news yet, show the current one, unless a news window is
		 * open (which can only be the current one), then show the previous item */
		if (_current_news == nullptr) {
			/* No news were shown yet resp. the last shown one was already deleted.
			 * Threat this as if _forced_news reached _oldest_news; so, wrap around and start anew with the latest. */
			ni = _latest_news;
		} else {
			const Window *w = FindWindowById(WC_NEWS_WINDOW, 0);
			ni = (w == nullptr || (_current_news == _oldest_news)) ? _current_news : _current_news->prev;
		}
	} else if (_forced_news == _oldest_news) {
		/* We have reached the oldest news, start anew with the latest */
		ni = _latest_news;
	} else {
		/* 'Scrolling' through news history show each one in turn */
		ni = _forced_news->prev;
	}
	bool wrap = false;
	for (;;) {
		if (_news_type_data[ni->type].GetDisplay() != ND_OFF) {
			ShowNewsMessage(ni);
			break;
		}

		ni = ni->prev;
		if (ni == nullptr) {
			if (wrap) break;
			/* We have reached the oldest news, start anew with the latest */
			ni = _latest_news;
			wrap = true;
		}
	}
}


/**
 * Draw an unformatted news message truncated to a maximum length. If
 * length exceeds maximum length it will be postfixed by '...'
 * @param left  the left most location for the string
 * @param right the right most location for the string
 * @param y position of the string
 * @param colour the colour the string will be shown in
 * @param *ni NewsItem being printed
 */
static void DrawNewsString(uint left, uint right, int y, TextColour colour, const NewsItem *ni)
{
	char buffer[512], buffer2[512];
	StringID str;

	CopyInDParam(0, ni->params, lengthof(ni->params));
	str = ni->string_id;

	GetString(buffer, str, lastof(buffer));
	/* Copy the just gotten string to another buffer to remove any formatting
	 * from it such as big fonts, etc. */
	const char *ptr = buffer;
	char *dest = buffer2;
	WChar c_last = '\0';
	for (;;) {
		WChar c = Utf8Consume(&ptr);
		if (c == 0) break;
		/* Make a space from a newline, but ignore multiple newlines */
		if (c == '\n' && c_last != '\n') {
			dest[0] = ' ';
			dest++;
		} else if (c == '\r') {
			dest[0] = dest[1] = dest[2] = dest[3] = ' ';
			dest += 4;
		} else if (IsPrintable(c)) {
			dest += Utf8Encode(dest, c);
		}
		c_last = c;
	}

	*dest = '\0';
	/* Truncate and show string; postfixed by '...' if necessary */
	DrawString(left, right, y, buffer2, colour);
}

struct MessageHistoryWindow : Window {
	static const int top_spacing;    ///< Additional spacing at the top of the #WID_MH_BACKGROUND widget.
	static const int bottom_spacing; ///< Additional spacing at the bottom of the #WID_MH_BACKGROUND widget.

	int line_height; /// < Height of a single line in the news history window including spacing.
	int date_width;  /// < Width needed for the date part.

	Scrollbar *vscroll;

	MessageHistoryWindow(WindowDesc *desc) : Window(desc)
	{
		this->CreateNestedTree();
		this->vscroll = this->GetScrollbar(WID_MH_SCROLLBAR);
		this->FinishInitNested(); // Initializes 'this->line_height' and 'this->date_width'.
		this->OnInvalidateData(0);
	}

	void UpdateWidgetSize(int widget, Dimension *size, const Dimension &padding, Dimension *fill, Dimension *resize) override
	{
		if (widget == WID_MH_BACKGROUND) {
			this->line_height = GetMinButtonSize(FONT_HEIGHT_NORMAL + 2);
			resize->height = this->line_height;

			/* Months are off-by-one, so it's actually 8. Not using
			 * month 12 because the 1 is usually less wide. */
			SetDParam(0, ConvertYMDToDate(ORIGINAL_MAX_YEAR, 7, 30));
			this->date_width = GetStringBoundingBox(STR_SHORT_DATE).width;

			size->height = 4 * resize->height + this->top_spacing + this->bottom_spacing; // At least 4 lines are visible.
			size->width = std::max(200u, size->width); // At least 200 pixels wide.
		}
	}

	void OnPaint() override
	{
		this->OnInvalidateData(0);
		this->DrawWidgets();
	}

	void DrawWidget(const Rect &r, int widget) const override
	{
		if (widget != WID_MH_BACKGROUND || _total_news == 0) return;

		/* Find the first news item to display. */
		NewsItem *ni = _latest_news;
		for (int n = this->vscroll->GetPosition(); n > 0; n--) {
			ni = ni->prev;
			if (ni == nullptr) return;
		}

		/* Fill the widget with news items. */
		int y = Center(r.top + this->top_spacing, this->line_height, FONT_HEIGHT_NORMAL);
		bool rtl = _current_text_dir == TD_RTL;
		uint date_left  = rtl ? r.right - WD_FRAMERECT_RIGHT - this->date_width : r.left + WD_FRAMERECT_LEFT;
		uint date_right = rtl ? r.right - WD_FRAMERECT_RIGHT : r.left + WD_FRAMERECT_LEFT + this->date_width;
		uint news_left  = rtl ? r.left + WD_FRAMERECT_LEFT : r.left + WD_FRAMERECT_LEFT + this->date_width + WD_FRAMERECT_RIGHT + ScaleFontTrad(5);
		uint news_right = rtl ? r.right - WD_FRAMERECT_RIGHT - this->date_width - WD_FRAMERECT_RIGHT - ScaleFontTrad(5) : r.right - WD_FRAMERECT_RIGHT;
		for (int n = this->vscroll->GetCapacity(); n > 0; n--) {
			SetDParam(0, ni->date);
			DrawString(date_left, date_right, y, STR_SHORT_DATE);

			DrawNewsString(news_left, news_right, y, TC_WHITE, ni);
			y += this->line_height;

			ni = ni->prev;
			if (ni == nullptr) return;
		}
	}

	/**
	 * Some data on this window has become invalid.
	 * @param data Information about the changed data.
	 * @param gui_scope Whether the call is done from GUI scope. You may not do everything when not in GUI scope. See #InvalidateWindowData() for details.
	 */
	void OnInvalidateData(int data = 0, bool gui_scope = true) override
	{
		if (!gui_scope) return;
		this->vscroll->SetCount(_total_news);
	}

	void OnClick(Point pt, int widget, int click_count) override
	{
		if (widget == WID_MH_BACKGROUND) {
			NewsItem *ni = _latest_news;
			if (ni == nullptr) return;

			for (int n = this->vscroll->GetScrolledRowFromWidget(pt.y, this, WID_MH_BACKGROUND, WD_FRAMERECT_TOP); n > 0; n--) {
				ni = ni->prev;
				if (ni == nullptr) return;
			}

			ShowNewsMessage(ni);
		}
	}

	void OnResize() override
	{
		this->vscroll->SetCapacityFromWidget(this, WID_MH_BACKGROUND);
	}
};

const int MessageHistoryWindow::top_spacing = WD_FRAMERECT_TOP + 4;
const int MessageHistoryWindow::bottom_spacing = WD_FRAMERECT_BOTTOM;

static const NWidgetPart _nested_message_history[] = {
	NWidget(NWID_HORIZONTAL),
		NWidget(WWT_CLOSEBOX, COLOUR_BROWN),
		NWidget(WWT_CAPTION, COLOUR_BROWN), SetDataTip(STR_MESSAGE_HISTORY, STR_TOOLTIP_WINDOW_TITLE_DRAG_THIS),
		NWidget(WWT_SHADEBOX, COLOUR_BROWN),
		NWidget(WWT_DEFSIZEBOX, COLOUR_BROWN),
		NWidget(WWT_STICKYBOX, COLOUR_BROWN),
	EndContainer(),

	NWidget(NWID_HORIZONTAL),
		NWidget(WWT_PANEL, COLOUR_BROWN, WID_MH_BACKGROUND), SetMinimalSize(200, 125), SetDataTip(0x0, STR_MESSAGE_HISTORY_TOOLTIP), SetResize(1, 12), SetScrollbar(WID_MH_SCROLLBAR),
		EndContainer(),
		NWidget(NWID_VERTICAL),
			NWidget(NWID_VSCROLLBAR, COLOUR_BROWN, WID_MH_SCROLLBAR),
			NWidget(WWT_RESIZEBOX, COLOUR_BROWN),
		EndContainer(),
	EndContainer(),
};

static WindowDesc _message_history_desc(
	WDP_AUTO, "list_news", 400, 140,
	WC_MESSAGE_HISTORY, WC_NONE,
	0,
	_nested_message_history, lengthof(_nested_message_history)
);

/** Display window with news messages history */
void ShowMessageHistory()
{
	CloseWindowById(WC_MESSAGE_HISTORY, 0);
	new MessageHistoryWindow(&_message_history_desc);
}<|MERGE_RESOLUTION|>--- conflicted
+++ resolved
@@ -192,11 +192,7 @@
 	/* Main part */
 	NWidget(WWT_PANEL, COLOUR_LIGHT_BLUE, WID_N_HEADLINE),
 		NWidget(WWT_INSET, COLOUR_LIGHT_BLUE, WID_N_INSET), SetPadding(2, 2, 2, 2),
-<<<<<<< HEAD
-			NWidget(NWID_VIEWPORT, INVALID_COLOUR, WID_N_VIEWPORT), SetSizingType(NWST_VIEWPORT), SetPadding(1, 1, 1, 1), SetMinimalSize(274, 47), SetFill(1, 0),
-=======
-			NWidget(NWID_VIEWPORT, INVALID_COLOUR, WID_N_VIEWPORT), SetMinimalSize(274, 47), SetFill(1, 0),
->>>>>>> 39662aab
+			NWidget(NWID_VIEWPORT, INVALID_COLOUR, WID_N_VIEWPORT), SetMinimalSize(274, 47), SetFill(1, 0), SetSizingType(NWST_VIEWPORT),
 		EndContainer(),
 		NWidget(WWT_EMPTY, COLOUR_WHITE, WID_N_MESSAGE), SetMinimalSize(275, 20), SetFill(1, 0), SetPadding(0, 5, 0, 5), SetSizingType(NWST_BUTTON),
 	EndContainer(),
@@ -426,11 +422,7 @@
 	{
 		switch (widget) {
 			case WID_N_CAPTION:
-<<<<<<< HEAD
-				DrawCaption(r, COLOUR_LIGHT_BLUE, this->owner, TC_FROMSTRING, STR_NEWS_MESSAGE_CAPTION, SA_HOR_CENTER, this->GetWidget<NWidgetCore>(WID_N_CAPTION), this);
-=======
-				DrawCaption(r, COLOUR_LIGHT_BLUE, this->owner, TC_FROMSTRING, STR_NEWS_MESSAGE_CAPTION, SA_CENTER);
->>>>>>> 39662aab
+				DrawCaption(r, COLOUR_LIGHT_BLUE, this->owner, TC_FROMSTRING, STR_NEWS_MESSAGE_CAPTION, SA_CENTER, this->GetWidget<NWidgetCore>(WID_N_CAPTION), this);
 				break;
 
 			case WID_N_PANEL:
