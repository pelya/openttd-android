--- conflicted
+++ resolved
@@ -665,11 +665,7 @@
 				break;
 
 			case WID_VR_VEHICLE_PANEL_DISPLAY:
-<<<<<<< HEAD
 				size->height = ScaleGUITrad(GetVehicleHeight(Vehicle::Get(this->window_number)->type));
-=======
-				size->height = max(GetMinSizing(NWST_STEP), GetVehicleHeight(Vehicle::Get(this->window_number)->type));
->>>>>>> 6977514f
 				break;
 
 			case WID_VR_INFO:
@@ -767,11 +763,7 @@
 								}
 
 								if (left != right) {
-<<<<<<< HEAD
 									DrawFrameRect(left, r.top + WD_FRAMERECT_TOP, right, r.top + WD_FRAMERECT_TOP + ScaleGUITrad(14) - 1, COLOUR_WHITE, FR_BORDERONLY);
-=======
-									DrawFrameRect(left, r.top + y_offset_frame, right, r.top + y_offset_frame + 13, COLOUR_WHITE, FR_BORDERONLY);
->>>>>>> 6977514f
 								}
 
 								left = INT32_MIN;
@@ -1353,11 +1345,7 @@
 uint GetVehicleListHeight(VehicleType type, uint divisor)
 {
 	/* Name + vehicle + profit */
-<<<<<<< HEAD
 	uint base = ScaleGUITrad(GetVehicleHeight(type)) + 2 * FONT_HEIGHT_SMALL;
-=======
-	uint base = GetMinSizing(NWST_STEP, GetVehicleHeight(type) + 2 * FONT_HEIGHT_SMALL);
->>>>>>> 6977514f
 	/* Drawing of the 4 small orders + profit*/
 	if (type >= VEH_SHIP) base = max(base, 5U * FONT_HEIGHT_SMALL);
 
