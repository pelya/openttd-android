; This file is part of OpenTTD.
; OpenTTD is free software; you can redistribute it and/or modify it under the terms of the GNU General Public License as published by the Free Software Foundation, version 2.
; OpenTTD is distributed in the hope that it will be useful, but WITHOUT ANY WARRANTY; without even the implied warranty of MERCHANTABILITY or FITNESS FOR A PARTICULAR PURPOSE.
; See the GNU General Public License for more details. You should have received a copy of the GNU General Public License along with OpenTTD. If not, see <http://www.gnu.org/licenses/>.
;

[pre-amble]
extern std::string _config_language_file;

static const char *_support8bppmodes = "no|system|hardware";

static const SettingDescGlobVarList _misc_settings[] = {
[post-amble]
};
[templates]
SDTG_LIST  =  SDTG_LIST($name, $type, $length, $flags, $guiflags, $var, $def,                               $str, $strhelp, $strval, $proc, $from, $to, $cat),
SDTG_MMANY = SDTG_MMANY($name, $type,          $flags, $guiflags, $var, $def,                        $full, $str, $strhelp, $strval, $proc, $from, $to, $cat),
SDTG_OMANY = SDTG_OMANY($name, $type,          $flags, $guiflags, $var, $def,       $max,            $full, $str, $strhelp, $strval, $proc, $from, $to, $cat),
SDTG_STR   =   SDTG_STR($name, $type,          $flags, $guiflags, $var, $def,                               $str, $strhelp, $strval, $proc, $from, $to, $cat),
SDTG_SSTR  =  SDTG_SSTR($name, $type,          $flags, $guiflags, $var, $def,                               $str, $strhelp, $strval, $proc, $from, $to, $cat),
SDTG_BOOL  =  SDTG_BOOL($name,                 $flags, $guiflags, $var, $def,                               $str, $strhelp, $strval, $proc, $from, $to, $cat),
SDTG_VAR   =   SDTG_VAR($name, $type,          $flags, $guiflags, $var, $def, $min, $max, $interval,        $str, $strhelp, $strval, $proc, $from, $to, $cat),
SDTG_END   = SDTG_END()

[defaults]
flags    = SLF_NOT_IN_SAVE | SLF_NO_NETWORK_SYNC
guiflags = SGF_NONE
interval = 0
str      = STR_NULL
strhelp  = STR_CONFIG_SETTING_NO_EXPLANATION_AVAILABLE_HELPTEXT
strval   = STR_NULL
proc     = nullptr
load     = nullptr
from     = SL_MIN_VERSION
to       = SL_MAX_VERSION
cat      = SC_ADVANCED



[SDTG_MMANY]
name     = ""display_opt""
type     = SLE_UINT8
var      = _display_opt
def      = (1 << DO_SHOW_TOWN_NAMES | 1 << DO_SHOW_STATION_NAMES | 1 << DO_SHOW_SIGNS | 1 << DO_FULL_ANIMATION | 1 << DO_FULL_DETAIL | 1 << DO_SHOW_WAYPOINT_NAMES | 1 << DO_SHOW_COMPETITOR_SIGNS)
full     = ""SHOW_TOWN_NAMES|SHOW_STATION_NAMES|SHOW_SIGNS|FULL_ANIMATION||FULL_DETAIL|WAYPOINTS|SHOW_COMPETITOR_SIGNS""

[SDTG_BOOL]
name     = ""fullscreen""
var      = _fullscreen
def      = false
cat      = SC_BASIC

[SDTG_OMANY]
name     = ""support8bpp""
type     = SLE_UINT8
var      = _support8bpp
def      = 0
max      = 2
full     = _support8bppmodes
cat      = SC_BASIC

[SDTG_SSTR]
name     = ""graphicsset""
type     = SLE_STRQ
var      = BaseGraphics::ini_set
def      = nullptr
cat      = SC_BASIC

[SDTG_SSTR]
name     = ""soundsset""
type     = SLE_STRQ
var      = BaseSounds::ini_set
def      = nullptr
cat      = SC_BASIC

[SDTG_SSTR]
name     = ""musicset""
type     = SLE_STRQ
var      = BaseMusic::ini_set
def      = nullptr
cat      = SC_BASIC

[SDTG_SSTR]
name     = ""videodriver""
type     = SLE_STRQ
var      = _ini_videodriver
def      = nullptr
cat      = SC_EXPERT

[SDTG_SSTR]
name     = ""musicdriver""
type     = SLE_STRQ
var      = _ini_musicdriver
def      = nullptr
cat      = SC_EXPERT

[SDTG_SSTR]
name     = ""sounddriver""
type     = SLE_STRQ
var      = _ini_sounddriver
def      = nullptr
cat      = SC_EXPERT

[SDTG_SSTR]
name     = ""blitter""
type     = SLE_STRQ
var      = _ini_blitter
def      = nullptr

[SDTG_SSTR]
name     = ""language""
type     = SLE_STR
var      = _config_language_file
def      = nullptr
cat      = SC_BASIC

; workaround for implicit lengthof() in SDTG_LIST
[SDTG_LIST]
name     = ""resolution""
type     = SLE_INT
length   = 2
var      = _cur_resolution
<<<<<<< HEAD
def      = ""1,480""
=======
def      = ""0,0""
>>>>>>> b2d9a2dc
cat      = SC_BASIC

[SDTG_STR]
name     = ""screenshot_format""
type     = SLE_STRB
var      = _screenshot_format_name
def      = nullptr
cat      = SC_EXPERT

[SDTG_STR]
name     = ""savegame_format""
type     = SLE_STRB
var      = _savegame_format
def      = nullptr
cat      = SC_EXPERT

[SDTG_BOOL]
name     = ""rightclick_emulate""
var      = _rightclick_emulate
def      = false

[SDTG_STR]
ifdef    = HAS_TRUETYPE_FONT
name     = ""small_font""
type     = SLE_STRB
var      = _freetype.small.font
def      = nullptr

[SDTG_STR]
ifdef    = HAS_TRUETYPE_FONT
name     = ""medium_font""
type     = SLE_STRB
var      = _freetype.medium.font
def      = nullptr

[SDTG_STR]
ifdef    = HAS_TRUETYPE_FONT
name     = ""large_font""
type     = SLE_STRB
var      = _freetype.large.font
def      = nullptr

[SDTG_STR]
ifdef    = HAS_TRUETYPE_FONT
name     = ""mono_font""
type     = SLE_STRB
var      = _freetype.mono.font
def      = nullptr

[SDTG_VAR]
ifdef    = HAS_TRUETYPE_FONT
name     = ""small_size""
type     = SLE_UINT
var      = _freetype.small.size
def      = 0
min      = 0
max      = 72

[SDTG_VAR]
ifdef    = HAS_TRUETYPE_FONT
name     = ""medium_size""
type     = SLE_UINT
var      = _freetype.medium.size
def      = 0
min      = 0
max      = 72

[SDTG_VAR]
ifdef    = HAS_TRUETYPE_FONT
name     = ""large_size""
type     = SLE_UINT
var      = _freetype.large.size
def      = 0
min      = 0
max      = 72

[SDTG_VAR]
ifdef    = HAS_TRUETYPE_FONT
name     = ""mono_size""
type     = SLE_UINT
var      = _freetype.mono.size
def      = 0
min      = 0
max      = 72

[SDTG_BOOL]
ifdef    = HAS_TRUETYPE_FONT
name     = ""small_aa""
var      = _freetype.small.aa
def      = false

[SDTG_BOOL]
ifdef    = HAS_TRUETYPE_FONT
name     = ""medium_aa""
var      = _freetype.medium.aa
def      = false

[SDTG_BOOL]
ifdef    = HAS_TRUETYPE_FONT
name     = ""large_aa""
var      = _freetype.large.aa
def      = false

[SDTG_BOOL]
ifdef    = HAS_TRUETYPE_FONT
name     = ""mono_aa""
var      = _freetype.mono.aa
def      = false

[SDTG_VAR]
name     = ""min_button_size""
type     = SLE_UINT
var      = _settings_client.gui.min_button
def      = 40
min      = 0
max      = 100
cat      = SC_EXPERT

[SDTG_VAR]
name     = ""min_step_size""
type     = SLE_UINT
var      = _settings_client.gui.min_step
def      = 40
min      = 0
max      = 100
cat      = SC_EXPERT


[SDTG_VAR]
name     = ""sprite_cache_size_px""
type     = SLE_UINT
var      = _sprite_cache_size
def      = 128
min      = 1
max      = 512
cat      = SC_EXPERT

[SDTG_VAR]
name     = ""player_face""
type     = SLE_UINT32
var      = _company_manager_face
def      = 0
min      = 0
max      = 0xFFFFFFFF
cat      = SC_BASIC

[SDTG_VAR]
name     = ""transparency_options""
type     = SLE_UINT
var      = _transparency_opt
def      = 0
min      = 0
max      = 0x1FF
cat      = SC_BASIC

[SDTG_VAR]
name     = ""transparency_locks""
type     = SLE_UINT
var      = _transparency_lock
def      = 0
min      = 0
max      = 0x1FF
cat      = SC_BASIC

[SDTG_VAR]
name     = ""invisibility_options""
type     = SLE_UINT
var      = _invisibility_opt
def      = 0
min      = 0
max      = 0xFF
cat      = SC_BASIC

[SDTG_STR]
name     = ""keyboard""
type     = SLE_STRB
var      = _keyboard_opt[0]
def      = nullptr
cat      = SC_EXPERT

[SDTG_STR]
name     = ""keyboard_caps""
type     = SLE_STRB
var      = _keyboard_opt[1]
def      = nullptr
cat      = SC_EXPERT

[SDTG_VAR]
name     = ""last_newgrf_count""
type     = SLE_UINT32
var      = _settings_client.gui.last_newgrf_count
def      = 100
min      = 0
max      = UINT32_MAX
cat      = SC_EXPERT

[SDTG_VAR]
name     = ""gui_zoom""
type     = SLE_UINT8
var      = _gui_zoom
def      = ZOOM_LVL_OUT_4X
min      = ZOOM_LVL_MIN
max      = ZOOM_LVL_OUT_4X
cat      = SC_BASIC

[SDTG_VAR]
name     = ""font_zoom""
type     = SLE_UINT8
var      = _font_zoom
def      = ZOOM_LVL_OUT_4X
min      = ZOOM_LVL_MIN
max      = ZOOM_LVL_OUT_4X
cat      = SC_BASIC

[SDTG_END]
<|MERGE_RESOLUTION|>--- conflicted
+++ resolved
@@ -120,11 +120,7 @@
 type     = SLE_INT
 length   = 2
 var      = _cur_resolution
-<<<<<<< HEAD
 def      = ""1,480""
-=======
-def      = ""0,0""
->>>>>>> b2d9a2dc
 cat      = SC_BASIC
 
 [SDTG_STR]
