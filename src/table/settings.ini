; $Id$
;
; This file is part of OpenTTD.
; OpenTTD is free software; you can redistribute it and/or modify it under the terms of the GNU General Public License as published by the Free Software Foundation, version 2.
; OpenTTD is distributed in the hope that it will be useful, but WITHOUT ANY WARRANTY; without even the implied warranty of MERCHANTABILITY or FITNESS FOR A PARTICULAR PURPOSE.
; See the GNU General Public License for more details. You should have received a copy of the GNU General Public License along with OpenTTD. If not, see <http://www.gnu.org/licenses/>.
;

[pre-amble]
/* Begin - Callback Functions for the various settings */
static bool v_PositionMainToolbar(int32 p1);
static bool v_PositionStatusbar(int32 p1);
static bool PopulationInLabelActive(int32 p1);
static bool RedrawScreen(int32 p1);
static bool RedrawSmallmap(int32 p1);
static bool StationSpreadChanged(int32 p1);
static bool InvalidateBuildIndustryWindow(int32 p1);
static bool CloseSignalGUI(int32 p1);
static bool InvalidateTownViewWindow(int32 p1);
static bool DeleteSelectStationWindow(int32 p1);
static bool UpdateConsists(int32 p1);
static bool TrainAccelerationModelChanged(int32 p1);
static bool RoadVehAccelerationModelChanged(int32 p1);
static bool TrainSlopeSteepnessChanged(int32 p1);
static bool RoadVehSlopeSteepnessChanged(int32 p1);
static bool DragSignalsDensityChanged(int32);
static bool TownFoundingChanged(int32 p1);
static bool DifficultyNoiseChange(int32 i);
static bool MaxNoAIsChange(int32 i);
static bool CheckRoadSide(int p1);
static bool ChangeMaxHeightLevel(int32 p1);
static bool CheckFreeformEdges(int32 p1);
static bool ChangeDynamicEngines(int32 p1);
static bool StationCatchmentChanged(int32 p1);
static bool InvalidateVehTimetableWindow(int32 p1);
static bool InvalidateCompanyLiveryWindow(int32 p1);
static bool InvalidateNewGRFChangeWindows(int32 p1);
static bool InvalidateIndustryViewWindow(int32 p1);
static bool InvalidateAISettingsWindow(int32 p1);
static bool RedrawTownAuthority(int32 p1);
static bool InvalidateCompanyInfrastructureWindow(int32 p1);
static bool InvalidateCompanyWindow(int32 p1);
static bool ZoomMinMaxChanged(int32 p1);
static bool VerticalToolbarChanged(int32 p1);
static bool MaxVehiclesChanged(int32 p1);
static bool InvalidateShipPathCache(int32 p1);

#ifdef ENABLE_NETWORK
static bool UpdateClientName(int32 p1);
static bool UpdateServerPassword(int32 p1);
static bool UpdateRconPassword(int32 p1);
static bool UpdateClientConfigValues(int32 p1);
#endif /* ENABLE_NETWORK */
/* End - Callback Functions for the various settings */

/* Some settings do not need to be synchronised when playing in multiplayer.
 * These include for example the GUI settings and will not be saved with the
 * savegame.
 * It is also a bit tricky since you would think that service_interval
 * for example doesn't need to be synched. Every client assigns the
 * service_interval value to the v->service_interval, meaning that every client
 * assigns his value. If the setting was company-based, that would mean that
 * vehicles could decide on different moments that they are heading back to a
 * service depot, causing desyncs on a massive scale. */
const SettingDesc _settings[] = {
[post-amble]
};
[templates]
SDTG_BOOL  =  SDTG_BOOL($name,              $flags, $guiflags, $var, $def,                        $str, $strhelp, $strval, $proc, $from, $to,        $cat),
SDTG_VAR   =   SDTG_VAR($name,       $type, $flags, $guiflags, $var, $def, $min, $max, $interval, $str, $strhelp, $strval, $proc, $from, $to,        $cat),
SDTG_OMANY = SDTG_OMANY($name,       $type, $flags, $guiflags, $var, $def,       $max, $full,     $str, $strhelp, $strval, $proc, $from, $to,        $cat),
SDTC_BOOL  =  SDTC_BOOL(       $var,        $flags, $guiflags, $def,                              $str, $strhelp, $strval, $proc, $from, $to,        $cat),
SDTC_LIST  =  SDTC_LIST(       $var, $type, $flags, $guiflags, $def,                              $str, $strhelp, $strval, $proc, $from, $to,        $cat),
SDTC_OMANY = SDTC_OMANY(       $var, $type, $flags, $guiflags, $def,             $max, $full,     $str, $strhelp, $strval, $proc, $from, $to,        $cat),
SDTC_STR   =   SDTC_STR(       $var, $type, $flags, $guiflags, $def,                              $str, $strhelp, $strval, $proc, $from, $to,        $cat),
SDTC_VAR   =   SDTC_VAR(       $var, $type, $flags, $guiflags, $def,       $min, $max, $interval, $str, $strhelp, $strval, $proc, $from, $to,        $cat),
SDT_BOOL   =   SDT_BOOL($base, $var,        $flags, $guiflags, $def,                              $str, $strhelp, $strval, $proc, $from, $to,        $cat),
SDT_OMANY  =  SDT_OMANY($base, $var, $type, $flags, $guiflags, $def,             $max, $full,     $str, $strhelp, $strval, $proc, $from, $to, $load, $cat),
SDT_STR    =    SDT_STR($base, $var, $type, $flags, $guiflags, $def,                              $str, $strhelp, $strval, $proc, $from, $to,        $cat),
SDT_VAR    =    SDT_VAR($base, $var, $type, $flags, $guiflags, $def,       $min, $max, $interval, $str, $strhelp, $strval, $proc, $from, $to,        $cat),
SDT_NULL   =   SDT_NULL($length, $from, $to),
SDT_END    = SDT_END()

[defaults]
flags    = 0
guiflags = 0
interval = 0
str      = STR_NULL
strhelp  = STR_CONFIG_SETTING_NO_EXPLANATION_AVAILABLE_HELPTEXT
strval   = STR_NULL
proc     = NULL
load     = NULL
from     = SL_MIN_VERSION
to       = SL_MAX_VERSION
cat      = SC_ADVANCED



; Saved settings variables.
; Do not ADD or REMOVE something in this "difficulty.XXX" table or before it. It breaks savegame compatability.
[SDT_VAR]
base     = GameSettings
var      = difficulty.max_no_competitors
type     = SLE_UINT8
from     = SLV_97
def      = 0
min      = 0
max      = MAX_COMPANIES - 1
interval = 1
proc     = MaxNoAIsChange
cat      = SC_BASIC

[SDT_NULL]
length   = 1
from     = SLV_97
to       = SLV_110

[SDT_VAR]
base     = GameSettings
var      = difficulty.number_towns
type     = SLE_UINT8
from     = SLV_97
guiflags = SGF_NEWGAME_ONLY
def      = 2
min      = 0
max      = 4
interval = 1
strval   = STR_NUM_VERY_LOW
cat      = SC_BASIC

[SDT_VAR]
base     = GameSettings
var      = difficulty.industry_density
type     = SLE_UINT8
from     = SLV_97
guiflags = SGF_MULTISTRING
def      = ID_END - 1
min      = 0
max      = ID_END - 1
interval = 1
str      = STR_CONFIG_SETTING_INDUSTRY_DENSITY
strhelp  = STR_CONFIG_SETTING_INDUSTRY_DENSITY_HELPTEXT
strval   = STR_FUNDING_ONLY
cat      = SC_BASIC

[SDT_VAR]
base     = GameSettings
var      = difficulty.max_loan
type     = SLE_UINT32
from     = SLV_97
guiflags = SGF_NEWGAME_ONLY | SGF_SCENEDIT_TOO | SGF_CURRENCY
def      = 300000
min      = 100000
max      = 500000
interval = 50000
str      = STR_CONFIG_SETTING_MAXIMUM_INITIAL_LOAN
strhelp  = STR_CONFIG_SETTING_MAXIMUM_INITIAL_LOAN_HELPTEXT
strval   = STR_JUST_CURRENCY_LONG
cat      = SC_BASIC

[SDT_VAR]
base     = GameSettings
var      = difficulty.initial_interest
type     = SLE_UINT8
from     = SLV_97
guiflags = SGF_NEWGAME_ONLY | SGF_SCENEDIT_TOO
def      = 2
min      = 2
max      = 4
interval = 1
str      = STR_CONFIG_SETTING_INTEREST_RATE
strhelp  = STR_CONFIG_SETTING_INTEREST_RATE_HELPTEXT
strval   = STR_CONFIG_SETTING_PERCENTAGE

[SDT_VAR]
base     = GameSettings
var      = difficulty.vehicle_costs
type     = SLE_UINT8
from     = SLV_97
guiflags = SGF_NEWGAME_ONLY | SGF_SCENEDIT_TOO | SGF_MULTISTRING
def      = 0
min      = 0
max      = 2
interval = 1
str      = STR_CONFIG_SETTING_RUNNING_COSTS
strhelp  = STR_CONFIG_SETTING_RUNNING_COSTS_HELPTEXT
strval   = STR_SEA_LEVEL_LOW
cat      = SC_BASIC

[SDT_VAR]
base     = GameSettings
var      = difficulty.competitor_speed
type     = SLE_UINT8
from     = SLV_97
guiflags = SGF_MULTISTRING
def      = 2
min      = 0
max      = 4
interval = 1
str      = STR_CONFIG_SETTING_CONSTRUCTION_SPEED
strhelp  = STR_CONFIG_SETTING_CONSTRUCTION_SPEED_HELPTEXT
strval   = STR_AI_SPEED_VERY_SLOW
cat      = SC_BASIC

[SDT_NULL]
length   = 1
from     = SLV_97
to       = SLV_110

[SDT_VAR]
base     = GameSettings
var      = difficulty.vehicle_breakdowns
type     = SLE_UINT8
from     = SLV_97
guiflags = SGF_MULTISTRING
def      = 1
min      = 0
max      = 2
interval = 1
str      = STR_CONFIG_SETTING_VEHICLE_BREAKDOWNS
strhelp  = STR_CONFIG_SETTING_VEHICLE_BREAKDOWNS_HELPTEXT
strval   = STR_DISASTER_NONE
cat      = SC_BASIC

[SDT_VAR]
base     = GameSettings
var      = difficulty.subsidy_multiplier
type     = SLE_UINT8
from     = SLV_97
guiflags = SGF_MULTISTRING
def      = 2
min      = 0
max      = 3
interval = 1
str      = STR_CONFIG_SETTING_SUBSIDY_MULTIPLIER
strhelp  = STR_CONFIG_SETTING_SUBSIDY_MULTIPLIER_HELPTEXT
strval   = STR_SUBSIDY_X1_5

[SDT_VAR]
base     = GameSettings
var      = difficulty.construction_cost
type     = SLE_UINT8
from     = SLV_97
guiflags = SGF_NEWGAME_ONLY | SGF_SCENEDIT_TOO | SGF_MULTISTRING
def      = 0
min      = 0
max      = 2
interval = 1
str      = STR_CONFIG_SETTING_CONSTRUCTION_COSTS
strhelp  = STR_CONFIG_SETTING_CONSTRUCTION_COSTS_HELPTEXT
strval   = STR_SEA_LEVEL_LOW
cat      = SC_BASIC

[SDT_VAR]
base     = GameSettings
var      = difficulty.terrain_type
type     = SLE_UINT8
from     = SLV_97
guiflags = SGF_MULTISTRING | SGF_NEWGAME_ONLY
def      = 1
min      = 0
max      = 4
interval = 1
str      = STR_CONFIG_SETTING_TERRAIN_TYPE
strhelp  = STR_CONFIG_SETTING_TERRAIN_TYPE_HELPTEXT
strval   = STR_TERRAIN_TYPE_VERY_FLAT
cat      = SC_BASIC

[SDT_VAR]
base     = GameSettings
var      = difficulty.quantity_sea_lakes
type     = SLE_UINT8
from     = SLV_97
guiflags = SGF_NEWGAME_ONLY
def      = 0
min      = 0
max      = 4
interval = 1
strval   = STR_SEA_LEVEL_VERY_LOW
cat      = SC_BASIC

[SDT_BOOL]
base     = GameSettings
var      = difficulty.economy
from     = SLV_97
def      = false
str      = STR_CONFIG_SETTING_RECESSIONS
strhelp  = STR_CONFIG_SETTING_RECESSIONS_HELPTEXT

[SDT_BOOL]
base     = GameSettings
var      = difficulty.line_reverse_mode
from     = SLV_97
def      = false
str      = STR_CONFIG_SETTING_TRAIN_REVERSING
strhelp  = STR_CONFIG_SETTING_TRAIN_REVERSING_HELPTEXT

[SDT_BOOL]
base     = GameSettings
var      = difficulty.disasters
from     = SLV_97
def      = false
str      = STR_CONFIG_SETTING_DISASTERS
strhelp  = STR_CONFIG_SETTING_DISASTERS_HELPTEXT
cat      = SC_BASIC

[SDT_VAR]
base     = GameSettings
var      = difficulty.town_council_tolerance
type     = SLE_UINT8
from     = SLV_97
guiflags = SGF_MULTISTRING
def      = 0
min      = 0
max      = 2
interval = 1
str      = STR_CONFIG_SETTING_CITY_APPROVAL
strhelp  = STR_CONFIG_SETTING_CITY_APPROVAL_HELPTEXT
strval   = STR_CITY_APPROVAL_PERMISSIVE
proc     = DifficultyNoiseChange

[SDTG_VAR]
name     = ""diff_level""
var      = _old_diff_level
type     = SLE_UINT8
flags    = SLF_NOT_IN_CONFIG
from     = SLV_97
to       = SLV_178
def      = 3
min      = 0
max      = 3
cat      = SC_BASIC

; There are only 21 predefined town_name values (0-20), but you can have more with newgrf action F so allow
; these bigger values (21-255). Invalid values will fallback to english on use and (undefined string) in GUI.
[SDT_OMANY]
base     = GameSettings
var      = game_creation.town_name
type     = SLE_UINT8
from     = SLV_97
guiflags = SGF_NO_NETWORK
def      = 0
max      = 255
full     = _town_names
cat      = SC_BASIC

[SDT_OMANY]
base     = GameSettings
var      = game_creation.landscape
type     = SLE_UINT8
from     = SLV_97
guiflags = SGF_MULTISTRING | SGF_NEWGAME_ONLY
def      = 0
max      = 3
full     = _climates
load     = ConvertLandscape
str      = STR_CONFIG_SETTING_LANDSCAPE
strhelp  = STR_CONFIG_SETTING_LANDSCAPE_HELPTEXT
strval   = STR_CHEAT_SWITCH_CLIMATE_TEMPERATE_LANDSCAPE
cat      = SC_BASIC

; Snow line (or snow_line_height * TILE_HEIGHT)
[SDT_NULL]
length   = 1
from     = SLV_97
to       = SLV_164

[SDT_OMANY]
base     = GameSettings
var      = vehicle.road_side
type     = SLE_UINT8
from     = SLV_97
guiflags = SGF_MULTISTRING | SGF_NO_NETWORK
def      = 1
max      = 1
full     = _roadsides
str      = STR_CONFIG_SETTING_ROAD_SIDE
strhelp  = STR_CONFIG_SETTING_ROAD_SIDE_HELPTEXT
strval   = STR_GAME_OPTIONS_ROAD_VEHICLES_DROPDOWN_LEFT
proc     = CheckRoadSide

; Construction

[SDT_VAR]
base     = GameSettings
var      = construction.max_heightlevel
type     = SLE_UINT8
from     = SLV_194
guiflags = SGF_NEWGAME_ONLY | SGF_SCENEDIT_TOO
def      = DEF_MAX_HEIGHTLEVEL
min      = MIN_MAX_HEIGHTLEVEL
max      = MAX_MAX_HEIGHTLEVEL
interval = 1
str      = STR_CONFIG_SETTING_MAX_HEIGHTLEVEL
strhelp  = STR_CONFIG_SETTING_MAX_HEIGHTLEVEL_HELPTEXT
strval   = STR_JUST_INT
proc     = ChangeMaxHeightLevel
cat      = SC_BASIC

[SDT_BOOL]
base     = GameSettings
var      = construction.build_on_slopes
guiflags = SGF_NO_NETWORK
def      = true
cat      = SC_EXPERT

[SDT_VAR]
base     = GameSettings
var      = construction.command_pause_level
type     = SLE_UINT8
from     = SLV_154
guiflags = SGF_MULTISTRING | SGF_NO_NETWORK
def      = 1
min      = 0
max      = 3
interval = 1
str      = STR_CONFIG_SETTING_COMMAND_PAUSE_LEVEL
strhelp  = STR_CONFIG_SETTING_COMMAND_PAUSE_LEVEL_HELPTEXT
strval   = STR_CONFIG_SETTING_COMMAND_PAUSE_LEVEL_NO_ACTIONS

[SDT_VAR]
base     = GameSettings
var      = construction.terraform_per_64k_frames
type     = SLE_UINT32
from     = SLV_156
def      = 64 << 16
min      = 0
max      = 1 << 30
interval = 1
cat      = SC_EXPERT

[SDT_VAR]
base     = GameSettings
var      = construction.terraform_frame_burst
type     = SLE_UINT16
from     = SLV_156
def      = 4096
min      = 0
max      = 1 << 30
interval = 1
cat      = SC_EXPERT

[SDT_VAR]
base     = GameSettings
var      = construction.clear_per_64k_frames
type     = SLE_UINT32
from     = SLV_156
def      = 64 << 16
min      = 0
max      = 1 << 30
interval = 1
cat      = SC_EXPERT

[SDT_VAR]
base     = GameSettings
var      = construction.clear_frame_burst
type     = SLE_UINT16
from     = SLV_156
def      = 4096
min      = 0
max      = 1 << 30
interval = 1
cat      = SC_EXPERT

[SDT_VAR]
base     = GameSettings
var      = construction.tree_per_64k_frames
type     = SLE_UINT32
from     = SLV_175
def      = 64 << 16
min      = 0
max      = 1 << 30
interval = 1
cat      = SC_EXPERT

[SDT_VAR]
base     = GameSettings
var      = construction.tree_frame_burst
type     = SLE_UINT16
from     = SLV_175
def      = 4096
min      = 0
max      = 1 << 30
interval = 1
cat      = SC_EXPERT

[SDT_BOOL]
base     = GameSettings
var      = construction.autoslope
from     = SLV_75
def      = true
str      = STR_CONFIG_SETTING_AUTOSLOPE
strhelp  = STR_CONFIG_SETTING_AUTOSLOPE_HELPTEXT
cat      = SC_EXPERT

[SDT_BOOL]
base     = GameSettings
var      = construction.extra_dynamite
def      = true
str      = STR_CONFIG_SETTING_EXTRADYNAMITE
strhelp  = STR_CONFIG_SETTING_EXTRADYNAMITE_HELPTEXT

[SDT_VAR]
base     = GameSettings
var      = construction.max_bridge_length
type     = SLE_UINT16
from     = SLV_159
guiflags = SGF_NO_NETWORK
def      = 64
min      = 1
max      = MAX_MAP_SIZE
interval = 1
str      = STR_CONFIG_SETTING_MAX_BRIDGE_LENGTH
strhelp  = STR_CONFIG_SETTING_MAX_BRIDGE_LENGTH_HELPTEXT
strval   = STR_CONFIG_SETTING_TILE_LENGTH

[SDT_VAR]
base     = GameSettings
var      = construction.max_bridge_height
type     = SLE_UINT8
from     = SLV_194
guiflags = SGF_NO_NETWORK
def      = 12
min      = 1
max      = MAX_TILE_HEIGHT
interval = 1
str      = STR_CONFIG_SETTING_MAX_BRIDGE_HEIGHT
strhelp  = STR_CONFIG_SETTING_MAX_BRIDGE_HEIGHT_HELPTEXT
strval   = STR_JUST_COMMA
cat      = SC_EXPERT

[SDT_VAR]
base     = GameSettings
var      = construction.max_tunnel_length
type     = SLE_UINT16
from     = SLV_159
guiflags = SGF_NO_NETWORK
def      = 64
min      = 1
max      = MAX_MAP_SIZE
interval = 1
str      = STR_CONFIG_SETTING_MAX_TUNNEL_LENGTH
strhelp  = STR_CONFIG_SETTING_MAX_TUNNEL_LENGTH_HELPTEXT
strval   = STR_CONFIG_SETTING_TILE_LENGTH

# construction.longbridges
[SDT_NULL]
length   = 1
to       = SLV_159

[SDT_VAR]
base     = GameSettings
var      = construction.train_signal_side
type     = SLE_UINT8
guiflags = SGF_MULTISTRING | SGF_NO_NETWORK
def      = 1
min      = 0
max      = 2
str      = STR_CONFIG_SETTING_SIGNALSIDE
strhelp  = STR_CONFIG_SETTING_SIGNALSIDE_HELPTEXT
strval   = STR_CONFIG_SETTING_SIGNALSIDE_LEFT
proc     = RedrawScreen
cat      = SC_BASIC

[SDT_BOOL]
base     = GameSettings
var      = station.never_expire_airports
guiflags = SGF_NO_NETWORK
def      = false
str      = STR_CONFIG_SETTING_NEVER_EXPIRE_AIRPORTS
strhelp  = STR_CONFIG_SETTING_NEVER_EXPIRE_AIRPORTS_HELPTEXT

[SDT_VAR]
base     = GameSettings
var      = economy.town_layout
type     = SLE_UINT8
from     = SLV_59
guiflags = SGF_MULTISTRING
def      = TL_ORIGINAL
min      = TL_BEGIN
max      = NUM_TLS - 1
interval = 1
str      = STR_CONFIG_SETTING_TOWN_LAYOUT
strhelp  = STR_CONFIG_SETTING_TOWN_LAYOUT_HELPTEXT
strval   = STR_CONFIG_SETTING_TOWN_LAYOUT_DEFAULT
proc     = TownFoundingChanged

[SDT_BOOL]
base     = GameSettings
var      = economy.allow_town_roads
from     = SLV_113
guiflags = SGF_NO_NETWORK
def      = true
str      = STR_CONFIG_SETTING_ALLOW_TOWN_ROADS
strhelp  = STR_CONFIG_SETTING_ALLOW_TOWN_ROADS_HELPTEXT

[SDT_VAR]
base     = GameSettings
var      = economy.found_town
type     = SLE_UINT8
from     = SLV_128
guiflags = SGF_MULTISTRING
def      = TF_FORBIDDEN
min      = TF_BEGIN
max      = TF_END - 1
interval = 1
str      = STR_CONFIG_SETTING_TOWN_FOUNDING
strhelp  = STR_CONFIG_SETTING_TOWN_FOUNDING_HELPTEXT
strval   = STR_CONFIG_SETTING_TOWN_FOUNDING_FORBIDDEN
proc     = TownFoundingChanged
cat      = SC_BASIC

[SDT_BOOL]
base     = GameSettings
var      = economy.allow_town_level_crossings
from     = SLV_143
guiflags = SGF_NO_NETWORK
def      = true
str      = STR_CONFIG_SETTING_ALLOW_TOWN_LEVEL_CROSSINGS
strhelp  = STR_CONFIG_SETTING_ALLOW_TOWN_LEVEL_CROSSINGS_HELPTEXT

; link graph

[SDT_VAR]
base     = GameSettings
var      = linkgraph.recalc_interval
type     = SLE_UINT16
from     = SLV_183
def      = 4
min      = 2
max      = 32
interval = 2
str      = STR_CONFIG_SETTING_LINKGRAPH_INTERVAL
strval   = STR_JUST_COMMA
strhelp  = STR_CONFIG_SETTING_LINKGRAPH_INTERVAL_HELPTEXT

[SDT_VAR]
base     = GameSettings
var      = linkgraph.recalc_time
type     = SLE_UINT16
from     = SLV_183
def      = 16
min      = 1
max      = 4096
interval = 1
str      = STR_CONFIG_SETTING_LINKGRAPH_TIME
strval   = STR_JUST_COMMA
strhelp  = STR_CONFIG_SETTING_LINKGRAPH_TIME_HELPTEXT

[SDT_VAR]
base     = GameSettings
var      = linkgraph.distribution_pax
type     = SLE_UINT8
from     = SLV_183
guiflags = SGF_MULTISTRING
def      = DT_MANUAL
min      = DT_MIN
max      = DT_MAX
interval = 1
str      = STR_CONFIG_SETTING_DISTRIBUTION_PAX
strval   = STR_CONFIG_SETTING_DISTRIBUTION_MANUAL
strhelp  = STR_CONFIG_SETTING_DISTRIBUTION_PAX_HELPTEXT

[SDT_VAR]
base     = GameSettings
var      = linkgraph.distribution_mail
type     = SLE_UINT8
from     = SLV_183
guiflags = SGF_MULTISTRING
def      = DT_MANUAL
min      = DT_MIN
max      = DT_MAX
interval = 1
str      = STR_CONFIG_SETTING_DISTRIBUTION_MAIL
strval   = STR_CONFIG_SETTING_DISTRIBUTION_MANUAL
strhelp  = STR_CONFIG_SETTING_DISTRIBUTION_MAIL_HELPTEXT

[SDT_VAR]
base     = GameSettings
var      = linkgraph.distribution_armoured
type     = SLE_UINT8
from     = SLV_183
guiflags = SGF_MULTISTRING
def      = DT_MANUAL
min      = DT_MIN
max      = DT_MAX
interval = 1
str      = STR_CONFIG_SETTING_DISTRIBUTION_ARMOURED
strval   = STR_CONFIG_SETTING_DISTRIBUTION_MANUAL
strhelp  = STR_CONFIG_SETTING_DISTRIBUTION_ARMOURED_HELPTEXT

[SDT_VAR]
base     = GameSettings
var      = linkgraph.distribution_default
type     = SLE_UINT8
from     = SLV_183
guiflags = SGF_MULTISTRING
def      = DT_MANUAL
min      = DT_BEGIN
max      = DT_MAX_NONSYMMETRIC
interval = 1
str      = STR_CONFIG_SETTING_DISTRIBUTION_DEFAULT
strval   = STR_CONFIG_SETTING_DISTRIBUTION_MANUAL
strhelp  = STR_CONFIG_SETTING_DISTRIBUTION_DEFAULT_HELPTEXT

[SDT_VAR]
base     = GameSettings
var      = linkgraph.accuracy
type     = SLE_UINT8
from     = SLV_183
def      = 16
min      = 2
max      = 64
interval = 1
str      = STR_CONFIG_SETTING_LINKGRAPH_ACCURACY
strval   = STR_JUST_COMMA
strhelp  = STR_CONFIG_SETTING_LINKGRAPH_ACCURACY_HELPTEXT

[SDT_VAR]
base     = GameSettings
var      = linkgraph.demand_distance
type     = SLE_UINT8
from     = SLV_183
def      = 100
min      = 0
max      = 255
interval = 5
str      = STR_CONFIG_SETTING_DEMAND_DISTANCE
strval   = STR_CONFIG_SETTING_PERCENTAGE
strhelp  = STR_CONFIG_SETTING_DEMAND_DISTANCE_HELPTEXT

[SDT_VAR]
base     = GameSettings
var      = linkgraph.demand_size
type     = SLE_UINT8
from     = SLV_183
def      = 100
min      = 0
max      = 100
interval = 5
str      = STR_CONFIG_SETTING_DEMAND_SIZE
strval   = STR_CONFIG_SETTING_PERCENTAGE
strhelp  = STR_CONFIG_SETTING_DEMAND_SIZE_HELPTEXT

[SDT_VAR]
base     = GameSettings
var      = linkgraph.short_path_saturation
type     = SLE_UINT8
from     = SLV_183
def      = 80
min      = 0
max      = 250
interval = 5
str      = STR_CONFIG_SETTING_SHORT_PATH_SATURATION
strval   = STR_CONFIG_SETTING_PERCENTAGE
strhelp  = STR_CONFIG_SETTING_SHORT_PATH_SATURATION_HELPTEXT

; Vehicles

[SDT_VAR]
base     = GameSettings
var      = vehicle.train_acceleration_model
type     = SLE_UINT8
guiflags = SGF_MULTISTRING
def      = 1
min      = 0
max      = 1
interval = 1
str      = STR_CONFIG_SETTING_TRAIN_ACCELERATION_MODEL
strhelp  = STR_CONFIG_SETTING_TRAIN_ACCELERATION_MODEL_HELPTEXT
strval   = STR_CONFIG_SETTING_ORIGINAL
proc     = TrainAccelerationModelChanged

[SDT_VAR]
base     = GameSettings
var      = vehicle.roadveh_acceleration_model
type     = SLE_UINT8
from     = SLV_139
guiflags = SGF_MULTISTRING
def      = 1
min      = 0
max      = 1
interval = 1
str      = STR_CONFIG_SETTING_ROAD_VEHICLE_ACCELERATION_MODEL
strhelp  = STR_CONFIG_SETTING_ROAD_VEHICLE_ACCELERATION_MODEL_HELPTEXT
strval   = STR_CONFIG_SETTING_ORIGINAL
proc     = RoadVehAccelerationModelChanged

[SDT_VAR]
base     = GameSettings
var      = vehicle.train_slope_steepness
type     = SLE_UINT8
from     = SLV_133
def      = 3
min      = 0
max      = 10
interval = 1
str      = STR_CONFIG_SETTING_TRAIN_SLOPE_STEEPNESS
strhelp  = STR_CONFIG_SETTING_TRAIN_SLOPE_STEEPNESS_HELPTEXT
strval   = STR_CONFIG_SETTING_PERCENTAGE
proc     = TrainSlopeSteepnessChanged
cat      = SC_EXPERT

[SDT_VAR]
base     = GameSettings
var      = vehicle.roadveh_slope_steepness
type     = SLE_UINT8
from     = SLV_139
def      = 7
min      = 0
max      = 10
interval = 1
str      = STR_CONFIG_SETTING_ROAD_VEHICLE_SLOPE_STEEPNESS
strhelp  = STR_CONFIG_SETTING_ROAD_VEHICLE_SLOPE_STEEPNESS_HELPTEXT
strval   = STR_CONFIG_SETTING_PERCENTAGE
proc     = RoadVehSlopeSteepnessChanged
cat      = SC_EXPERT

[SDT_BOOL]
base     = GameSettings
var      = pf.forbid_90_deg
def      = false
str      = STR_CONFIG_SETTING_FORBID_90_DEG
strhelp  = STR_CONFIG_SETTING_FORBID_90_DEG_HELPTEXT
proc     = InvalidateShipPathCache
cat      = SC_EXPERT

[SDT_VAR]
base     = GameSettings
var      = vehicle.max_train_length
type     = SLE_UINT8
from     = SLV_159
def      = 7
min      = 1
max      = 64
interval = 1
str      = STR_CONFIG_SETTING_TRAIN_LENGTH
strhelp  = STR_CONFIG_SETTING_TRAIN_LENGTH_HELPTEXT
strval   = STR_CONFIG_SETTING_TILE_LENGTH
cat      = SC_BASIC

; vehicle.mammoth_trains
[SDT_NULL]
length   = 1
to       = SLV_159

[SDT_VAR]
base     = GameSettings
var      = vehicle.smoke_amount
type     = SLE_UINT8
from     = SLV_145
guiflags = SGF_MULTISTRING
def      = 1
min      = 0
max      = 2
str      = STR_CONFIG_SETTING_SMOKE_AMOUNT
strhelp  = STR_CONFIG_SETTING_SMOKE_AMOUNT_HELPTEXT
strval   = STR_CONFIG_SETTING_NONE

; order.gotodepot
[SDT_NULL]
length   = 1
to       = SLV_159

; path finder

[SDT_BOOL]
base     = GameSettings
var      = pf.roadveh_queue
def      = true
cat      = SC_EXPERT

[SDT_BOOL]
base     = GameSettings
var      = pf.new_pathfinding_all
to       = SLV_87
def      = false
cat      = SC_EXPERT

[SDT_BOOL]
base     = GameSettings
var      = pf.yapf.ship_use_yapf
from     = SLV_28
to       = SLV_87
def      = false
cat      = SC_EXPERT

[SDT_BOOL]
base     = GameSettings
var      = pf.yapf.road_use_yapf
from     = SLV_28
to       = SLV_87
def      = true
cat      = SC_EXPERT

[SDT_BOOL]
base     = GameSettings
var      = pf.yapf.rail_use_yapf
from     = SLV_28
to       = SLV_87
def      = true
cat      = SC_EXPERT

##
[SDT_VAR]
base     = GameSettings
var      = pf.pathfinder_for_trains
type     = SLE_UINT8
from     = SLV_87
guiflags = SGF_MULTISTRING
def      = 2
min      = 1
max      = 2
interval = 1
str      = STR_CONFIG_SETTING_PATHFINDER_FOR_TRAINS
strhelp  = STR_CONFIG_SETTING_PATHFINDER_FOR_TRAINS_HELPTEXT
strval   = STR_CONFIG_SETTING_PATHFINDER_NPF
cat      = SC_EXPERT

[SDT_VAR]
base     = GameSettings
var      = pf.pathfinder_for_roadvehs
type     = SLE_UINT8
from     = SLV_87
guiflags = SGF_MULTISTRING
def      = 2
min      = 1
max      = 2
interval = 1
str      = STR_CONFIG_SETTING_PATHFINDER_FOR_ROAD_VEHICLES
strhelp  = STR_CONFIG_SETTING_PATHFINDER_FOR_ROAD_VEHICLES_HELPTEXT
strval   = STR_CONFIG_SETTING_PATHFINDER_NPF
cat      = SC_EXPERT

[SDT_VAR]
base     = GameSettings
var      = pf.pathfinder_for_ships
type     = SLE_UINT8
from     = SLV_87
guiflags = SGF_MULTISTRING
def      = 2
min      = 0
max      = 2
interval = 1
str      = STR_CONFIG_SETTING_PATHFINDER_FOR_SHIPS
strhelp  = STR_CONFIG_SETTING_PATHFINDER_FOR_SHIPS_HELPTEXT
strval   = STR_CONFIG_SETTING_PATHFINDER_OPF
proc     = InvalidateShipPathCache
cat      = SC_EXPERT

[SDT_BOOL]
base     = GameSettings
var      = vehicle.never_expire_vehicles
guiflags = SGF_NO_NETWORK
def      = false
str      = STR_CONFIG_SETTING_NEVER_EXPIRE_VEHICLES
strhelp  = STR_CONFIG_SETTING_NEVER_EXPIRE_VEHICLES_HELPTEXT

[SDT_VAR]
base     = GameSettings
var      = vehicle.max_trains
type     = SLE_UINT16
def      = 500
min      = 0
max      = 5000
str      = STR_CONFIG_SETTING_MAX_TRAINS
strhelp  = STR_CONFIG_SETTING_MAX_TRAINS_HELPTEXT
strval   = STR_JUST_COMMA
proc     = MaxVehiclesChanged
cat      = SC_BASIC

[SDT_VAR]
base     = GameSettings
var      = vehicle.max_roadveh
type     = SLE_UINT16
def      = 500
min      = 0
max      = 5000
str      = STR_CONFIG_SETTING_MAX_ROAD_VEHICLES
strhelp  = STR_CONFIG_SETTING_MAX_ROAD_VEHICLES_HELPTEXT
strval   = STR_JUST_COMMA
proc     = MaxVehiclesChanged
cat      = SC_BASIC

[SDT_VAR]
base     = GameSettings
var      = vehicle.max_aircraft
type     = SLE_UINT16
def      = 200
min      = 0
max      = 5000
str      = STR_CONFIG_SETTING_MAX_AIRCRAFT
strhelp  = STR_CONFIG_SETTING_MAX_AIRCRAFT_HELPTEXT
strval   = STR_JUST_COMMA
proc     = MaxVehiclesChanged
cat      = SC_BASIC

[SDT_VAR]
base     = GameSettings
var      = vehicle.max_ships
type     = SLE_UINT16
def      = 300
min      = 0
max      = 5000
str      = STR_CONFIG_SETTING_MAX_SHIPS
strhelp  = STR_CONFIG_SETTING_MAX_SHIPS_HELPTEXT
strval   = STR_JUST_COMMA
proc     = MaxVehiclesChanged
cat      = SC_BASIC

[SDTG_BOOL]
name     = NULL
guiflags = SGF_NO_NETWORK
var      = _old_vds.servint_ispercent
def      = false
to       = SLV_120

[SDTG_VAR]
name     = NULL
type     = SLE_UINT16
guiflags = SGF_0ISDISABLED
var      = _old_vds.servint_trains
def      = 150
min      = 5
max      = 800
to       = SLV_120

[SDTG_VAR]
name     = NULL
type     = SLE_UINT16
guiflags = SGF_0ISDISABLED
var      = _old_vds.servint_roadveh
def      = 150
min      = 5
max      = 800
to       = SLV_120

[SDTG_VAR]
name     = NULL
type     = SLE_UINT16
guiflags = SGF_0ISDISABLED
var      = _old_vds.servint_ships
def      = 360
min      = 5
max      = 800
to       = SLV_120

[SDTG_VAR]
name     = NULL
type     = SLE_UINT16
guiflags = SGF_0ISDISABLED
var      = _old_vds.servint_aircraft
def      = 150
min      = 5
max      = 800
to       = SLV_120

[SDT_BOOL]
base     = GameSettings
var      = order.no_servicing_if_no_breakdowns
def      = true
str      = STR_CONFIG_SETTING_NOSERVICE
strhelp  = STR_CONFIG_SETTING_NOSERVICE_HELPTEXT

[SDT_BOOL]
base     = GameSettings
var      = vehicle.wagon_speed_limits
guiflags = SGF_NO_NETWORK
def      = true
str      = STR_CONFIG_SETTING_WAGONSPEEDLIMITS
strhelp  = STR_CONFIG_SETTING_WAGONSPEEDLIMITS_HELPTEXT
proc     = UpdateConsists

[SDT_BOOL]
base     = GameSettings
var      = vehicle.disable_elrails
from     = SLV_38
guiflags = SGF_NO_NETWORK
def      = false
str      = STR_CONFIG_SETTING_DISABLE_ELRAILS
strhelp  = STR_CONFIG_SETTING_DISABLE_ELRAILS_HELPTEXT
proc     = SettingsDisableElrail
cat      = SC_EXPERT

[SDT_VAR]
base     = GameSettings
var      = vehicle.freight_trains
type     = SLE_UINT8
from     = SLV_39
guiflags = SGF_NO_NETWORK
def      = 1
min      = 1
max      = 255
interval = 1
str      = STR_CONFIG_SETTING_FREIGHT_TRAINS
strhelp  = STR_CONFIG_SETTING_FREIGHT_TRAINS_HELPTEXT
strval   = STR_JUST_COMMA
proc     = UpdateConsists

; order.timetabling
[SDT_NULL]
length   = 1
from     = SLV_67
to       = SLV_159

[SDT_VAR]
base     = GameSettings
var      = vehicle.plane_speed
type     = SLE_UINT8
from     = SLV_90
guiflags = SGF_NO_NETWORK
def      = 4
min      = 1
max      = 4
str      = STR_CONFIG_SETTING_PLANE_SPEED
strhelp  = STR_CONFIG_SETTING_PLANE_SPEED_HELPTEXT
strval   = STR_CONFIG_SETTING_PLANE_SPEED_VALUE

[SDT_BOOL]
base     = GameSettings
var      = vehicle.dynamic_engines
from     = SLV_95
guiflags = SGF_NO_NETWORK
def      = true
proc     = ChangeDynamicEngines
cat      = SC_EXPERT

[SDT_VAR]
base     = GameSettings
var      = vehicle.plane_crashes
type     = SLE_UINT8
from     = SLV_138
guiflags = SGF_MULTISTRING
def      = 2
min      = 0
max      = 2
interval = 1
str      = STR_CONFIG_SETTING_PLANE_CRASHES
strhelp  = STR_CONFIG_SETTING_PLANE_CRASHES_HELPTEXT
strval   = STR_CONFIG_SETTING_PLANE_CRASHES_NONE
cat      = SC_BASIC

; station.join_stations
[SDT_NULL]
length   = 1
to       = SLV_159

[SDTC_BOOL]
var      = gui.sg_full_load_any
from     = SLV_22
to       = SLV_93
def      = true

[SDT_BOOL]
base     = GameSettings
var      = order.improved_load
guiflags = SGF_NO_NETWORK
def      = true
cat      = SC_EXPERT

[SDT_BOOL]
base     = GameSettings
var      = order.selectgoods
def      = true
cat      = SC_EXPERT

[SDTC_BOOL]
var      = gui.sg_new_nonstop
from     = SLV_22
to       = SLV_93
def      = false

; station.nonuniform_stations
[SDT_NULL]
length   = 1
to       = SLV_159

[SDT_VAR]
base     = GameSettings
var      = station.station_spread
type     = SLE_UINT8
def      = 12
min      = 4
max      = 64
str      = STR_CONFIG_SETTING_STATION_SPREAD
strhelp  = STR_CONFIG_SETTING_STATION_SPREAD_HELPTEXT
strval   = STR_CONFIG_SETTING_TILE_LENGTH
proc     = StationSpreadChanged
cat      = SC_BASIC

[SDT_BOOL]
base     = GameSettings
var      = order.serviceathelipad
def      = true
str      = STR_CONFIG_SETTING_SERVICEATHELIPAD
strhelp  = STR_CONFIG_SETTING_SERVICEATHELIPAD_HELPTEXT
cat      = SC_EXPERT

[SDT_BOOL]
base     = GameSettings
var      = station.modified_catchment
def      = true
str      = STR_CONFIG_SETTING_CATCHMENT
strhelp  = STR_CONFIG_SETTING_CATCHMENT_HELPTEXT
proc     = StationCatchmentChanged
cat      = SC_EXPERT

[SDT_BOOL]
base     = GameSettings
var      = order.gradual_loading
from     = SLV_40
guiflags = SGF_NO_NETWORK
def      = true
cat      = SC_EXPERT

[SDT_BOOL]
base     = GameSettings
var      = construction.road_stop_on_town_road
from     = SLV_47
def      = true
str      = STR_CONFIG_SETTING_STOP_ON_TOWN_ROAD
strhelp  = STR_CONFIG_SETTING_STOP_ON_TOWN_ROAD_HELPTEXT
cat      = SC_BASIC

[SDT_BOOL]
base     = GameSettings
var      = construction.road_stop_on_competitor_road
from     = SLV_114
def      = true
str      = STR_CONFIG_SETTING_STOP_ON_COMPETITOR_ROAD
strhelp  = STR_CONFIG_SETTING_STOP_ON_COMPETITOR_ROAD_HELPTEXT
cat      = SC_BASIC

[SDT_BOOL]
base     = GameSettings
var      = station.adjacent_stations
from     = SLV_62
def      = true
cat      = SC_EXPERT

[SDT_BOOL]
base     = GameSettings
var      = economy.station_noise_level
from     = SLV_96
guiflags = SGF_NO_NETWORK
def      = false
str      = STR_CONFIG_SETTING_NOISE_LEVEL
strhelp  = STR_CONFIG_SETTING_NOISE_LEVEL_HELPTEXT
proc     = InvalidateTownViewWindow

[SDT_BOOL]
base     = GameSettings
var      = station.distant_join_stations
from     = SLV_106
def      = true
str      = STR_CONFIG_SETTING_DISTANT_JOIN_STATIONS
strhelp  = STR_CONFIG_SETTING_DISTANT_JOIN_STATIONS_HELPTEXT
proc     = DeleteSelectStationWindow

##
[SDT_BOOL]
base     = GameSettings
var      = economy.inflation
def      = true
str      = STR_CONFIG_SETTING_INFLATION
strhelp  = STR_CONFIG_SETTING_INFLATION_HELPTEXT
cat      = SC_BASIC

[SDT_VAR]
base     = GameSettings
var      = construction.raw_industry_construction
type     = SLE_UINT8
guiflags = SGF_MULTISTRING
def      = 0
min      = 0
max      = 2
str      = STR_CONFIG_SETTING_RAW_INDUSTRY_CONSTRUCTION_METHOD
strhelp  = STR_CONFIG_SETTING_RAW_INDUSTRY_CONSTRUCTION_METHOD_HELPTEXT
strval   = STR_CONFIG_SETTING_RAW_INDUSTRY_CONSTRUCTION_METHOD_NONE
proc     = InvalidateBuildIndustryWindow
cat      = SC_BASIC

[SDT_VAR]
base     = GameSettings
var      = construction.industry_platform
type     = SLE_UINT8
from     = SLV_148
def      = 1
min      = 0
max      = 4
str      = STR_CONFIG_SETTING_INDUSTRY_PLATFORM
strhelp  = STR_CONFIG_SETTING_INDUSTRY_PLATFORM_HELPTEXT
strval   = STR_CONFIG_SETTING_TILE_LENGTH
cat      = SC_EXPERT

[SDT_BOOL]
base     = GameSettings
var      = economy.multiple_industry_per_town
def      = false
str      = STR_CONFIG_SETTING_MULTIPINDTOWN
strhelp  = STR_CONFIG_SETTING_MULTIPINDTOWN_HELPTEXT

[SDT_NULL]
length   = 1
to       = SLV_141

[SDT_BOOL]
base     = GameSettings
var      = economy.bribe
def      = true
str      = STR_CONFIG_SETTING_BRIBE
strhelp  = STR_CONFIG_SETTING_BRIBE_HELPTEXT
proc     = RedrawTownAuthority
cat      = SC_BASIC

[SDT_BOOL]
base     = GameSettings
var      = economy.exclusive_rights
from     = SLV_79
def      = true
str      = STR_CONFIG_SETTING_ALLOW_EXCLUSIVE
strhelp  = STR_CONFIG_SETTING_ALLOW_EXCLUSIVE_HELPTEXT
proc     = RedrawTownAuthority
cat      = SC_BASIC

[SDT_BOOL]
base     = GameSettings
var      = economy.fund_buildings
from     = SLV_165
def      = true
str      = STR_CONFIG_SETTING_ALLOW_FUND_BUILDINGS
strhelp  = STR_CONFIG_SETTING_ALLOW_FUND_BUILDINGS_HELPTEXT
proc     = RedrawTownAuthority
cat      = SC_BASIC

[SDT_BOOL]
base     = GameSettings
var      = economy.fund_roads
from     = SLV_160
def      = true
str      = STR_CONFIG_SETTING_ALLOW_FUND_ROAD
strhelp  = STR_CONFIG_SETTING_ALLOW_FUND_ROAD_HELPTEXT
proc     = RedrawTownAuthority
cat      = SC_BASIC

[SDT_BOOL]
base     = GameSettings
var      = economy.give_money
from     = SLV_79
def      = true
str      = STR_CONFIG_SETTING_ALLOW_GIVE_MONEY
strhelp  = STR_CONFIG_SETTING_ALLOW_GIVE_MONEY_HELPTEXT
cat      = SC_BASIC

[SDT_VAR]
base     = GameSettings
var      = game_creation.snow_line_height
type     = SLE_UINT8
guiflags = SGF_NO_NETWORK
def      = DEF_SNOWLINE_HEIGHT
min      = MIN_SNOWLINE_HEIGHT
max      = MAX_SNOWLINE_HEIGHT
str      = STR_CONFIG_SETTING_SNOWLINE_HEIGHT
strhelp  = STR_CONFIG_SETTING_SNOWLINE_HEIGHT_HELPTEXT
strval   = STR_JUST_COMMA
cat      = SC_BASIC

[SDT_NULL]
length   = 4
to       = SLV_144

[SDT_VAR]
base     = GameSettings
var      = game_creation.starting_year
type     = SLE_INT32
def      = DEF_START_YEAR
min      = MIN_YEAR
max      = MAX_YEAR
interval = 1
str      = STR_CONFIG_SETTING_STARTING_YEAR
strval   = STR_JUST_INT
cat      = SC_BASIC

[SDT_NULL]
length   = 4
to       = SLV_105

[SDT_BOOL]
base     = GameSettings
var      = economy.smooth_economy
def      = true
str      = STR_CONFIG_SETTING_SMOOTH_ECONOMY
strhelp  = STR_CONFIG_SETTING_SMOOTH_ECONOMY_HELPTEXT
proc     = InvalidateIndustryViewWindow
cat      = SC_BASIC

[SDT_BOOL]
base     = GameSettings
var      = economy.allow_shares
def      = false
str      = STR_CONFIG_SETTING_ALLOW_SHARES
strhelp  = STR_CONFIG_SETTING_ALLOW_SHARES_HELPTEXT
proc     = InvalidateCompanyWindow

[SDT_VAR]
base     = GameSettings
var      = economy.feeder_payment_share
type     = SLE_UINT8
from     = SLV_134
def      = 75
min      = 0
max      = 100
str      = STR_CONFIG_SETTING_FEEDER_PAYMENT_SHARE
strhelp  = STR_CONFIG_SETTING_FEEDER_PAYMENT_SHARE_HELPTEXT
strval   = STR_CONFIG_SETTING_PERCENTAGE
cat      = SC_EXPERT

[SDT_VAR]
base     = GameSettings
var      = economy.town_growth_rate
type     = SLE_UINT8
from     = SLV_54
guiflags = SGF_MULTISTRING
def      = 2
min      = 0
max      = 4
str      = STR_CONFIG_SETTING_TOWN_GROWTH
strhelp  = STR_CONFIG_SETTING_TOWN_GROWTH_HELPTEXT
strval   = STR_CONFIG_SETTING_TOWN_GROWTH_NONE

[SDT_VAR]
base     = GameSettings
var      = economy.larger_towns
type     = SLE_UINT8
from     = SLV_54
guiflags = SGF_0ISDISABLED
def      = 4
min      = 0
max      = 255
interval = 1
str      = STR_CONFIG_SETTING_LARGER_TOWNS
strhelp  = STR_CONFIG_SETTING_LARGER_TOWNS_HELPTEXT
strval   = STR_CONFIG_SETTING_LARGER_TOWNS_VALUE

[SDT_VAR]
base     = GameSettings
var      = economy.initial_city_size
type     = SLE_UINT8
from     = SLV_56
def      = 2
min      = 1
max      = 10
interval = 1
str      = STR_CONFIG_SETTING_CITY_SIZE_MULTIPLIER
strhelp  = STR_CONFIG_SETTING_CITY_SIZE_MULTIPLIER_HELPTEXT
strval   = STR_JUST_COMMA

[SDT_BOOL]
base     = GameSettings
var      = economy.mod_road_rebuild
from     = SLV_77
def      = true
cat      = SC_EXPERT

; previously ai-new setting.
[SDT_NULL]
length   = 1
to       = SLV_107

[SDT_OMANY]
base     = GameSettings
var      = script.settings_profile
type     = SLE_UINT8
from     = SLV_178
guiflags = SGF_MULTISTRING
def      = SP_EASY
min      = SP_EASY
max      = SP_HARD
full     = _settings_profiles
str      = STR_CONFIG_SETTING_AI_PROFILE
strhelp  = STR_CONFIG_SETTING_AI_PROFILE_HELPTEXT
strval   = STR_CONFIG_SETTING_AI_PROFILE_EASY
cat      = SC_BASIC

[SDT_BOOL]
base     = GameSettings
var      = ai.ai_in_multiplayer
def      = true
str      = STR_CONFIG_SETTING_AI_IN_MULTIPLAYER
strhelp  = STR_CONFIG_SETTING_AI_IN_MULTIPLAYER_HELPTEXT
cat      = SC_BASIC

[SDT_BOOL]
base     = GameSettings
var      = ai.ai_disable_veh_train
def      = false
str      = STR_CONFIG_SETTING_AI_BUILDS_TRAINS
strhelp  = STR_CONFIG_SETTING_AI_BUILDS_TRAINS_HELPTEXT

[SDT_BOOL]
base     = GameSettings
var      = ai.ai_disable_veh_roadveh
def      = false
str      = STR_CONFIG_SETTING_AI_BUILDS_ROAD_VEHICLES
strhelp  = STR_CONFIG_SETTING_AI_BUILDS_ROAD_VEHICLES_HELPTEXT

[SDT_BOOL]
base     = GameSettings
var      = ai.ai_disable_veh_aircraft
def      = false
str      = STR_CONFIG_SETTING_AI_BUILDS_AIRCRAFT
strhelp  = STR_CONFIG_SETTING_AI_BUILDS_AIRCRAFT_HELPTEXT

[SDT_BOOL]
base     = GameSettings
var      = ai.ai_disable_veh_ship
def      = false
str      = STR_CONFIG_SETTING_AI_BUILDS_SHIPS
strhelp  = STR_CONFIG_SETTING_AI_BUILDS_SHIPS_HELPTEXT

[SDT_VAR]
base     = GameSettings
var      = script.script_max_opcode_till_suspend
type     = SLE_UINT32
from     = SLV_107
guiflags = SGF_NEWGAME_ONLY
def      = 10000
min      = 500
max      = 250000
interval = 2500
str      = STR_CONFIG_SETTING_SCRIPT_MAX_OPCODES
strhelp  = STR_CONFIG_SETTING_SCRIPT_MAX_OPCODES_HELPTEXT
strval   = STR_JUST_COMMA
cat      = SC_EXPERT

##
[SDT_VAR]
base     = GameSettings
var      = vehicle.extend_vehicle_life
type     = SLE_UINT8
def      = 0
min      = 0
max      = 100
cat      = SC_EXPERT

[SDT_VAR]
base     = GameSettings
var      = economy.dist_local_authority
type     = SLE_UINT8
def      = 20
min      = 5
max      = 60
cat      = SC_EXPERT

[SDT_BOOL]
base     = GameSettings
var      = pf.reverse_at_signals
from     = SLV_159
def      = false
str      = STR_CONFIG_SETTING_REVERSE_AT_SIGNALS
strhelp  = STR_CONFIG_SETTING_REVERSE_AT_SIGNALS_HELPTEXT

[SDT_VAR]
base     = GameSettings
var      = pf.wait_oneway_signal
type     = SLE_UINT8
def      = 15
min      = 2
max      = 255
cat      = SC_EXPERT

[SDT_VAR]
base     = GameSettings
var      = pf.wait_twoway_signal
type     = SLE_UINT8
def      = 41
min      = 2
max      = 255
cat      = SC_EXPERT

[SDT_VAR]
base     = GameSettings
var      = economy.town_noise_population[0]
type     = SLE_UINT16
from     = SLV_96
def      = 800
min      = 200
max      = 65535
cat      = SC_EXPERT

[SDT_VAR]
base     = GameSettings
var      = economy.town_noise_population[1]
type     = SLE_UINT16
from     = SLV_96
def      = 2000
min      = 400
max      = 65535
cat      = SC_EXPERT

[SDT_VAR]
base     = GameSettings
var      = economy.town_noise_population[2]
type     = SLE_UINT16
from     = SLV_96
def      = 4000
min      = 800
max      = 65535
cat      = SC_EXPERT

[SDT_BOOL]
base     = GameSettings
var      = economy.infrastructure_maintenance
from     = SLV_166
def      = false
str      = STR_CONFIG_SETTING_INFRASTRUCTURE_MAINTENANCE
strhelp  = STR_CONFIG_SETTING_INFRASTRUCTURE_MAINTENANCE_HELPTEXT
proc     = InvalidateCompanyInfrastructureWindow
cat      = SC_BASIC

##
[SDT_VAR]
base     = GameSettings
var      = pf.wait_for_pbs_path
type     = SLE_UINT8
from     = SLV_100
def      = 30
min      = 2
max      = 255
cat      = SC_EXPERT

[SDT_BOOL]
base     = GameSettings
var      = pf.reserve_paths
from     = SLV_100
def      = false
cat      = SC_EXPERT

[SDT_VAR]
base     = GameSettings
var      = pf.path_backoff_interval
type     = SLE_UINT8
from     = SLV_100
def      = 20
min      = 1
max      = 255
cat      = SC_EXPERT

##
[SDT_VAR]
base     = GameSettings
var      = pf.opf.pf_maxlength
type     = SLE_UINT16
def      = 4096
min      = 64
max      = 65535
cat      = SC_EXPERT

[SDT_VAR]
base     = GameSettings
var      = pf.opf.pf_maxdepth
type     = SLE_UINT8
def      = 48
min      = 4
max      = 255
cat      = SC_EXPERT

##
[SDT_VAR]
base     = GameSettings
var      = pf.npf.npf_max_search_nodes
type     = SLE_UINT
def      = 10000
min      = 500
max      = 100000
cat      = SC_EXPERT

[SDT_VAR]
base     = GameSettings
var      = pf.npf.npf_rail_firstred_penalty
type     = SLE_UINT
def      = 10 * NPF_TILE_LENGTH
min      = 0
max      = 100000
cat      = SC_EXPERT

[SDT_VAR]
base     = GameSettings
var      = pf.npf.npf_rail_firstred_exit_penalty
type     = SLE_UINT
def      = 100 * NPF_TILE_LENGTH
min      = 0
max      = 100000
cat      = SC_EXPERT

[SDT_VAR]
base     = GameSettings
var      = pf.npf.npf_rail_lastred_penalty
type     = SLE_UINT
def      = 10 * NPF_TILE_LENGTH
min      = 0
max      = 100000
cat      = SC_EXPERT

[SDT_VAR]
base     = GameSettings
var      = pf.npf.npf_rail_station_penalty
type     = SLE_UINT
def      = 1 * NPF_TILE_LENGTH
min      = 0
max      = 100000
cat      = SC_EXPERT

[SDT_VAR]
base     = GameSettings
var      = pf.npf.npf_rail_slope_penalty
type     = SLE_UINT
def      = 1 * NPF_TILE_LENGTH
min      = 0
max      = 100000
cat      = SC_EXPERT

[SDT_VAR]
base     = GameSettings
var      = pf.npf.npf_rail_curve_penalty
type     = SLE_UINT
def      = 1 * NPF_TILE_LENGTH
min      = 0
max      = 100000
cat      = SC_EXPERT

[SDT_VAR]
base     = GameSettings
var      = pf.npf.npf_rail_depot_reverse_penalty
type     = SLE_UINT
def      = 50 * NPF_TILE_LENGTH
min      = 0
max      = 100000
cat      = SC_EXPERT

[SDT_VAR]
base     = GameSettings
var      = pf.npf.npf_rail_pbs_cross_penalty
type     = SLE_UINT
from     = SLV_100
def      = 3 * NPF_TILE_LENGTH
min      = 0
max      = 100000
cat      = SC_EXPERT

[SDT_VAR]
base     = GameSettings
var      = pf.npf.npf_rail_pbs_signal_back_penalty
type     = SLE_UINT
from     = SLV_100
def      = 15 * NPF_TILE_LENGTH
min      = 0
max      = 100000
cat      = SC_EXPERT

[SDT_VAR]
base     = GameSettings
var      = pf.npf.npf_buoy_penalty
type     = SLE_UINT
def      = 2 * NPF_TILE_LENGTH
min      = 0
max      = 100000
cat      = SC_EXPERT

[SDT_VAR]
base     = GameSettings
var      = pf.npf.npf_water_curve_penalty
type     = SLE_UINT
def      = 1 * NPF_TILE_LENGTH
min      = 0
max      = 100000
cat      = SC_EXPERT

[SDT_VAR]
base     = GameSettings
var      = pf.npf.npf_road_curve_penalty
type     = SLE_UINT
def      = 1 * NPF_TILE_LENGTH
min      = 0
max      = 100000
cat      = SC_EXPERT

[SDT_VAR]
base     = GameSettings
var      = pf.npf.npf_crossing_penalty
type     = SLE_UINT
def      = 3 * NPF_TILE_LENGTH
min      = 0
max      = 100000
cat      = SC_EXPERT

[SDT_VAR]
base     = GameSettings
var      = pf.npf.npf_road_drive_through_penalty
type     = SLE_UINT
from     = SLV_47
def      = 8 * NPF_TILE_LENGTH
min      = 0
max      = 100000
cat      = SC_EXPERT

[SDT_VAR]
base     = GameSettings
var      = pf.npf.npf_road_dt_occupied_penalty
type     = SLE_UINT
from     = SLV_130
def      = 8 * NPF_TILE_LENGTH
min      = 0
max      = 100000
cat      = SC_EXPERT

[SDT_VAR]
base     = GameSettings
var      = pf.npf.npf_road_bay_occupied_penalty
type     = SLE_UINT
from     = SLV_130
def      = 15 * NPF_TILE_LENGTH
min      = 0
max      = 100000
cat      = SC_EXPERT

[SDT_VAR]
base     = GameSettings
var      = pf.npf.maximum_go_to_depot_penalty
type     = SLE_UINT
from     = SLV_131
def      = 20 * NPF_TILE_LENGTH
min      = 0
max      = 1000000
cat      = SC_EXPERT

##
[SDT_BOOL]
base     = GameSettings
var      = pf.yapf.disable_node_optimization
from     = SLV_28
def      = false
cat      = SC_EXPERT

[SDT_VAR]
base     = GameSettings
var      = pf.yapf.max_search_nodes
type     = SLE_UINT
from     = SLV_28
def      = 10000
min      = 500
max      = 1000000
cat      = SC_EXPERT

[SDT_BOOL]
base     = GameSettings
var      = pf.yapf.rail_firstred_twoway_eol
from     = SLV_28
def      = false
cat      = SC_EXPERT

[SDT_VAR]
base     = GameSettings
var      = pf.yapf.rail_firstred_penalty
type     = SLE_UINT
from     = SLV_28
def      = 10 * YAPF_TILE_LENGTH
min      = 0
max      = 1000000
cat      = SC_EXPERT

[SDT_VAR]
base     = GameSettings
var      = pf.yapf.rail_firstred_exit_penalty
type     = SLE_UINT
from     = SLV_28
def      = 100 * YAPF_TILE_LENGTH
min      = 0
max      = 1000000
cat      = SC_EXPERT

[SDT_VAR]
base     = GameSettings
var      = pf.yapf.rail_lastred_penalty
type     = SLE_UINT
from     = SLV_28
def      = 10 * YAPF_TILE_LENGTH
min      = 0
max      = 1000000
cat      = SC_EXPERT

[SDT_VAR]
base     = GameSettings
var      = pf.yapf.rail_lastred_exit_penalty
type     = SLE_UINT
from     = SLV_28
def      = 100 * YAPF_TILE_LENGTH
min      = 0
max      = 1000000
cat      = SC_EXPERT

[SDT_VAR]
base     = GameSettings
var      = pf.yapf.rail_station_penalty
type     = SLE_UINT
from     = SLV_28
def      = 10 * YAPF_TILE_LENGTH
min      = 0
max      = 1000000
cat      = SC_EXPERT

[SDT_VAR]
base     = GameSettings
var      = pf.yapf.rail_slope_penalty
type     = SLE_UINT
from     = SLV_28
def      = 2 * YAPF_TILE_LENGTH
min      = 0
max      = 1000000
cat      = SC_EXPERT

[SDT_VAR]
base     = GameSettings
var      = pf.yapf.rail_curve45_penalty
type     = SLE_UINT
from     = SLV_28
def      = 1 * YAPF_TILE_LENGTH
min      = 0
max      = 1000000
cat      = SC_EXPERT

[SDT_VAR]
base     = GameSettings
var      = pf.yapf.rail_curve90_penalty
type     = SLE_UINT
from     = SLV_28
def      = 6 * YAPF_TILE_LENGTH
min      = 0
max      = 1000000
cat      = SC_EXPERT

[SDT_VAR]
base     = GameSettings
var      = pf.yapf.rail_depot_reverse_penalty
type     = SLE_UINT
from     = SLV_28
def      = 50 * YAPF_TILE_LENGTH
min      = 0
max      = 1000000
cat      = SC_EXPERT

[SDT_VAR]
base     = GameSettings
var      = pf.yapf.rail_crossing_penalty
type     = SLE_UINT
from     = SLV_28
def      = 3 * YAPF_TILE_LENGTH
min      = 0
max      = 1000000
cat      = SC_EXPERT

[SDT_VAR]
base     = GameSettings
var      = pf.yapf.rail_look_ahead_max_signals
type     = SLE_UINT
from     = SLV_28
def      = 10
min      = 1
max      = 100
cat      = SC_EXPERT

[SDT_VAR]
base     = GameSettings
var      = pf.yapf.rail_look_ahead_signal_p0
type     = SLE_INT
from     = SLV_28
def      = 500
min      = -1000000
max      = 1000000
cat      = SC_EXPERT

[SDT_VAR]
base     = GameSettings
var      = pf.yapf.rail_look_ahead_signal_p1
type     = SLE_INT
from     = SLV_28
def      = -100
min      = -1000000
max      = 1000000
cat      = SC_EXPERT

[SDT_VAR]
base     = GameSettings
var      = pf.yapf.rail_look_ahead_signal_p2
type     = SLE_INT
from     = SLV_28
def      = 5
min      = -1000000
max      = 1000000
cat      = SC_EXPERT

[SDT_VAR]
base     = GameSettings
var      = pf.yapf.rail_pbs_cross_penalty
type     = SLE_UINT
from     = SLV_100
def      = 3 * YAPF_TILE_LENGTH
min      = 0
max      = 1000000
cat      = SC_EXPERT

[SDT_VAR]
base     = GameSettings
var      = pf.yapf.rail_pbs_station_penalty
type     = SLE_UINT
from     = SLV_100
def      = 8 * YAPF_TILE_LENGTH
min      = 0
max      = 1000000
cat      = SC_EXPERT

[SDT_VAR]
base     = GameSettings
var      = pf.yapf.rail_pbs_signal_back_penalty
type     = SLE_UINT
from     = SLV_100
def      = 15 * YAPF_TILE_LENGTH
min      = 0
max      = 1000000
cat      = SC_EXPERT

[SDT_VAR]
base     = GameSettings
var      = pf.yapf.rail_doubleslip_penalty
type     = SLE_UINT
from     = SLV_100
def      = 1 * YAPF_TILE_LENGTH
min      = 0
max      = 1000000
cat      = SC_EXPERT

[SDT_VAR]
base     = GameSettings
var      = pf.yapf.rail_longer_platform_penalty
type     = SLE_UINT
from     = SLV_33
def      = 8 * YAPF_TILE_LENGTH
min      = 0
max      = 20000
cat      = SC_EXPERT

[SDT_VAR]
base     = GameSettings
var      = pf.yapf.rail_longer_platform_per_tile_penalty
type     = SLE_UINT
from     = SLV_33
def      = 0 * YAPF_TILE_LENGTH
min      = 0
max      = 20000
cat      = SC_EXPERT

[SDT_VAR]
base     = GameSettings
var      = pf.yapf.rail_shorter_platform_penalty
type     = SLE_UINT
from     = SLV_33
def      = 40 * YAPF_TILE_LENGTH
min      = 0
max      = 20000
cat      = SC_EXPERT

[SDT_VAR]
base     = GameSettings
var      = pf.yapf.rail_shorter_platform_per_tile_penalty
type     = SLE_UINT
from     = SLV_33
def      = 0 * YAPF_TILE_LENGTH
min      = 0
max      = 20000
cat      = SC_EXPERT

[SDT_VAR]
base     = GameSettings
var      = pf.yapf.road_slope_penalty
type     = SLE_UINT
from     = SLV_33
def      = 2 * YAPF_TILE_LENGTH
min      = 0
max      = 1000000
cat      = SC_EXPERT

[SDT_VAR]
base     = GameSettings
var      = pf.yapf.road_curve_penalty
type     = SLE_UINT
from     = SLV_33
def      = 1 * YAPF_TILE_LENGTH
min      = 0
max      = 1000000
cat      = SC_EXPERT

[SDT_VAR]
base     = GameSettings
var      = pf.yapf.road_crossing_penalty
type     = SLE_UINT
from     = SLV_33
def      = 3 * YAPF_TILE_LENGTH
min      = 0
max      = 1000000
cat      = SC_EXPERT

[SDT_VAR]
base     = GameSettings
var      = pf.yapf.road_stop_penalty
type     = SLE_UINT
from     = SLV_47
def      = 8 * YAPF_TILE_LENGTH
min      = 0
max      = 1000000
cat      = SC_EXPERT

[SDT_VAR]
base     = GameSettings
var      = pf.yapf.road_stop_occupied_penalty
type     = SLE_UINT
from     = SLV_130
def      = 8 * YAPF_TILE_LENGTH
min      = 0
max      = 1000000
cat      = SC_EXPERT

[SDT_VAR]
base     = GameSettings
var      = pf.yapf.road_stop_bay_occupied_penalty
type     = SLE_UINT
from     = SLV_130
def      = 15 * YAPF_TILE_LENGTH
min      = 0
max      = 1000000
cat      = SC_EXPERT

[SDT_VAR]
base     = GameSettings
var      = pf.yapf.maximum_go_to_depot_penalty
type     = SLE_UINT
from     = SLV_131
def      = 20 * YAPF_TILE_LENGTH
min      = 0
max      = 1000000
cat      = SC_EXPERT

##
[SDT_VAR]
base     = GameSettings
var      = game_creation.land_generator
type     = SLE_UINT8
from     = SLV_30
guiflags = SGF_MULTISTRING | SGF_NEWGAME_ONLY
def      = 1
min      = 0
max      = 1
str      = STR_CONFIG_SETTING_LAND_GENERATOR
strhelp  = STR_CONFIG_SETTING_LAND_GENERATOR_HELPTEXT
strval   = STR_CONFIG_SETTING_LAND_GENERATOR_ORIGINAL

[SDT_VAR]
base     = GameSettings
var      = game_creation.oil_refinery_limit
type     = SLE_UINT8
from     = SLV_30
def      = 32
min      = 12
max      = 48
str      = STR_CONFIG_SETTING_OIL_REF_EDGE_DISTANCE
strval   = STR_CONFIG_SETTING_TILE_LENGTH
strhelp  = STR_CONFIG_SETTING_OIL_REF_EDGE_DISTANCE_HELPTEXT

[SDT_VAR]
base     = GameSettings
var      = game_creation.tgen_smoothness
type     = SLE_UINT8
from     = SLV_30
guiflags = SGF_MULTISTRING | SGF_NEWGAME_ONLY
def      = 1
min      = TGEN_SMOOTHNESS_BEGIN
max      = TGEN_SMOOTHNESS_END - 1
str      = STR_CONFIG_SETTING_ROUGHNESS_OF_TERRAIN
strhelp  = STR_CONFIG_SETTING_ROUGHNESS_OF_TERRAIN_HELPTEXT
strval   = STR_CONFIG_SETTING_ROUGHNESS_OF_TERRAIN_VERY_SMOOTH
cat      = SC_BASIC

[SDT_VAR]
base     = GameSettings
var      = game_creation.variety
type     = SLE_UINT8
from     = SLV_197
guiflags = SGF_MULTISTRING | SGF_NEWGAME_ONLY
def      = 0
min      = 0
max      = 5
str      = STR_CONFIG_SETTING_VARIETY
strhelp  = STR_CONFIG_SETTING_VARIETY_HELPTEXT
strval   = STR_VARIETY_NONE

[SDT_VAR]
base     = GameSettings
var      = game_creation.generation_seed
type     = SLE_UINT32
from     = SLV_30
def      = GENERATE_NEW_SEED
min      = 0
max      = UINT32_MAX
cat      = SC_EXPERT

[SDT_VAR]
base     = GameSettings
var      = game_creation.tree_placer
type     = SLE_UINT8
from     = SLV_30
guiflags = SGF_MULTISTRING | SGF_NEWGAME_ONLY | SGF_SCENEDIT_TOO
def      = 2
min      = 0
max      = 2
str      = STR_CONFIG_SETTING_TREE_PLACER
strhelp  = STR_CONFIG_SETTING_TREE_PLACER_HELPTEXT
strval   = STR_CONFIG_SETTING_TREE_PLACER_NONE

[SDT_VAR]
base     = GameSettings
var      = game_creation.heightmap_rotation
type     = SLE_UINT8
flags    = SLF_NOT_IN_SAVE | SLF_NO_NETWORK_SYNC
guiflags = SGF_MULTISTRING
def      = 0
min      = 0
max      = 1
str      = STR_CONFIG_SETTING_HEIGHTMAP_ROTATION
strval   = STR_CONFIG_SETTING_HEIGHTMAP_ROTATION_COUNTER_CLOCKWISE
cat      = SC_BASIC

[SDT_VAR]
base     = GameSettings
var      = game_creation.se_flat_world_height
type     = SLE_UINT8
flags    = SLF_NOT_IN_SAVE | SLF_NO_NETWORK_SYNC
def      = 1
min      = 0
max      = 15
str      = STR_CONFIG_SETTING_SE_FLAT_WORLD_HEIGHT
strval   = STR_JUST_COMMA
cat      = SC_BASIC

##
[SDT_VAR]
base     = GameSettings
var      = game_creation.map_x
type     = SLE_UINT8
flags    = SLF_NOT_IN_SAVE | SLF_NO_NETWORK_SYNC
def      = 8
min      = MIN_MAP_SIZE_BITS
max      = MAX_MAP_SIZE_BITS
cat      = SC_BASIC

[SDT_VAR]
base     = GameSettings
var      = game_creation.map_y
type     = SLE_UINT8
flags    = SLF_NOT_IN_SAVE | SLF_NO_NETWORK_SYNC
def      = 8
min      = MIN_MAP_SIZE_BITS
max      = MAX_MAP_SIZE_BITS
cat      = SC_BASIC

[SDT_BOOL]
base     = GameSettings
var      = construction.freeform_edges
from     = SLV_111
def      = true
proc     = CheckFreeformEdges
cat      = SC_EXPERT

[SDT_VAR]
base     = GameSettings
var      = game_creation.water_borders
type     = SLE_UINT8
from     = SLV_111
def      = 15
min      = 0
max      = 16

[SDT_VAR]
base     = GameSettings
var      = game_creation.custom_town_number
type     = SLE_UINT16
from     = SLV_115
def      = 1
min      = 1
max      = 5000
cat      = SC_BASIC

[SDT_VAR]
base     = GameSettings
var      = construction.extra_tree_placement
type     = SLE_UINT8
from     = SLV_132
guiflags = SGF_MULTISTRING
def      = 2
min      = 0
max      = 2
str      = STR_CONFIG_SETTING_EXTRA_TREE_PLACEMENT
strhelp  = STR_CONFIG_SETTING_EXTRA_TREE_PLACEMENT_HELPTEXT
strval   = STR_CONFIG_SETTING_EXTRA_TREE_PLACEMENT_NONE
cat      = SC_BASIC

[SDT_VAR]
base     = GameSettings
var      = game_creation.custom_sea_level
type     = SLE_UINT8
from     = SLV_149
def      = 1
min      = 2
max      = 90
cat      = SC_BASIC

[SDT_VAR]
base     = GameSettings
var      = game_creation.min_river_length
type     = SLE_UINT8
from     = SLV_163
def      = 16
min      = 2
max      = 255
cat      = SC_EXPERT

[SDT_VAR]
base     = GameSettings
var      = game_creation.river_route_random
type     = SLE_UINT8
from     = SLV_163
def      = 5
min      = 1
max      = 255
cat      = SC_EXPERT

[SDT_VAR]
base     = GameSettings
var      = game_creation.amount_of_rivers
type     = SLE_UINT8
from     = SLV_163
guiflags = SGF_MULTISTRING | SGF_NEWGAME_ONLY
def      = 2
min      = 0
max      = 3
str      = STR_CONFIG_SETTING_RIVER_AMOUNT
strhelp  = STR_CONFIG_SETTING_RIVER_AMOUNT_HELPTEXT
strval   = STR_RIVERS_NONE

; locale

[SDT_OMANY]
base     = GameSettings
var      = locale.currency
type     = SLE_UINT8
from     = SLV_97
flags    = SLF_NO_NETWORK_SYNC
def      = 0
max      = CURRENCY_END - 1
full     = _locale_currencies
proc     = RedrawScreen
cat      = SC_BASIC

[SDTG_OMANY]
name     = ""units""
var      = _old_units
type     = SLE_UINT8
from     = SLV_97
to       = SLV_184
flags    = SLF_NOT_IN_CONFIG
def      = 1
max      = 2
full     = _locale_units
proc     = RedrawScreen
cat      = SC_BASIC

[SDT_OMANY]
base     = GameSettings
var      = locale.units_velocity
type     = SLE_UINT8
from     = SLV_184
flags    = SLF_NO_NETWORK_SYNC
guiflags = SGF_MULTISTRING
def      = 1
max      = 2
full     = _locale_units
proc     = RedrawScreen
cat      = SC_BASIC
str      = STR_CONFIG_SETTING_LOCALISATION_UNITS_VELOCITY
strhelp  = STR_CONFIG_SETTING_LOCALISATION_UNITS_VELOCITY_HELPTEXT
strval   = STR_CONFIG_SETTING_LOCALISATION_UNITS_VELOCITY_IMPERIAL

[SDT_OMANY]
base     = GameSettings
var      = locale.units_power
type     = SLE_UINT8
from     = SLV_184
flags    = SLF_NO_NETWORK_SYNC
guiflags = SGF_MULTISTRING
def      = 1
max      = 2
full     = _locale_units
proc     = RedrawScreen
cat      = SC_BASIC
str      = STR_CONFIG_SETTING_LOCALISATION_UNITS_POWER
strhelp  = STR_CONFIG_SETTING_LOCALISATION_UNITS_POWER_HELPTEXT
strval   = STR_CONFIG_SETTING_LOCALISATION_UNITS_POWER_IMPERIAL

[SDT_OMANY]
base     = GameSettings
var      = locale.units_weight
type     = SLE_UINT8
from     = SLV_184
flags    = SLF_NO_NETWORK_SYNC
guiflags = SGF_MULTISTRING
def      = 1
max      = 2
full     = _locale_units
proc     = RedrawScreen
cat      = SC_BASIC
str      = STR_CONFIG_SETTING_LOCALISATION_UNITS_WEIGHT
strhelp  = STR_CONFIG_SETTING_LOCALISATION_UNITS_WEIGHT_HELPTEXT
strval   = STR_CONFIG_SETTING_LOCALISATION_UNITS_WEIGHT_IMPERIAL

[SDT_OMANY]
base     = GameSettings
var      = locale.units_volume
type     = SLE_UINT8
from     = SLV_184
flags    = SLF_NO_NETWORK_SYNC
guiflags = SGF_MULTISTRING
def      = 1
max      = 2
full     = _locale_units
proc     = RedrawScreen
cat      = SC_BASIC
str      = STR_CONFIG_SETTING_LOCALISATION_UNITS_VOLUME
strhelp  = STR_CONFIG_SETTING_LOCALISATION_UNITS_VOLUME_HELPTEXT
strval   = STR_CONFIG_SETTING_LOCALISATION_UNITS_VOLUME_IMPERIAL

[SDT_OMANY]
base     = GameSettings
var      = locale.units_force
type     = SLE_UINT8
from     = SLV_184
flags    = SLF_NO_NETWORK_SYNC
guiflags = SGF_MULTISTRING
def      = 2
max      = 2
full     = _locale_units
proc     = RedrawScreen
cat      = SC_BASIC
str      = STR_CONFIG_SETTING_LOCALISATION_UNITS_FORCE
strhelp  = STR_CONFIG_SETTING_LOCALISATION_UNITS_FORCE_HELPTEXT
strval   = STR_CONFIG_SETTING_LOCALISATION_UNITS_FORCE_IMPERIAL

[SDT_OMANY]
base     = GameSettings
var      = locale.units_height
type     = SLE_UINT8
from     = SLV_184
flags    = SLF_NO_NETWORK_SYNC
guiflags = SGF_MULTISTRING
def      = 1
max      = 2
full     = _locale_units
proc     = RedrawScreen
cat      = SC_BASIC
str      = STR_CONFIG_SETTING_LOCALISATION_UNITS_HEIGHT
strhelp  = STR_CONFIG_SETTING_LOCALISATION_UNITS_HEIGHT_HELPTEXT
strval   = STR_CONFIG_SETTING_LOCALISATION_UNITS_HEIGHT_IMPERIAL

[SDT_STR]
base     = GameSettings
var      = locale.digit_group_separator
type     = SLE_STRQ
from     = SLV_118
flags    = SLF_NO_NETWORK_SYNC
def      = NULL
proc     = RedrawScreen
cat      = SC_BASIC

[SDT_STR]
base     = GameSettings
var      = locale.digit_group_separator_currency
type     = SLE_STRQ
from     = SLV_118
flags    = SLF_NO_NETWORK_SYNC
def      = NULL
proc     = RedrawScreen
cat      = SC_BASIC

[SDT_STR]
base     = GameSettings
var      = locale.digit_decimal_separator
type     = SLE_STRQ
from     = SLV_126
flags    = SLF_NO_NETWORK_SYNC
def      = NULL
proc     = RedrawScreen
cat      = SC_BASIC


;***************************************************************************
; Unsaved setting variables.

[SDTC_OMANY]
var      = gui.autosave
type     = SLE_UINT8
flags    = SLF_NOT_IN_SAVE | SLF_NO_NETWORK_SYNC
guiflags = SGF_MULTISTRING
def      = 1
max      = 4
full     = _autosave_interval
str      = STR_CONFIG_SETTING_AUTOSAVE
strhelp  = STR_CONFIG_SETTING_AUTOSAVE_HELPTEXT
strval   = STR_GAME_OPTIONS_AUTOSAVE_DROPDOWN_OFF
cat      = SC_BASIC

[SDTC_OMANY]
var      = gui.save_to_network
type     = SLE_UINT8
flags    = SLF_NOT_IN_SAVE | SLF_NO_NETWORK_SYNC
def      = 2
max      = 2
full     = _save_to_network
cat      = SC_BASIC

[SDTC_BOOL]
var      = gui.threaded_saves
flags    = SLF_NOT_IN_SAVE | SLF_NO_NETWORK_SYNC
def      = true
cat      = SC_EXPERT

[SDTC_OMANY]
var      = gui.date_format_in_default_names
type     = SLE_UINT8
flags    = SLF_NOT_IN_SAVE | SLF_NO_NETWORK_SYNC
guiflags = SGF_MULTISTRING
def      = 0
max      = 2
full     = _savegame_date
str      = STR_CONFIG_SETTING_DATE_FORMAT_IN_SAVE_NAMES
strhelp  = STR_CONFIG_SETTING_DATE_FORMAT_IN_SAVE_NAMES_HELPTEXT
strval   = STR_CONFIG_SETTING_DATE_FORMAT_IN_SAVE_NAMES_LONG

[SDTC_BOOL]
var      = gui.vertical_toolbar
flags    = SLF_NOT_IN_SAVE | SLF_NO_NETWORK_SYNC
def      = true
str      = STR_CONFIG_SETTING_VERTICAL_TOOLBAR
strhelp  = STR_CONFIG_SETTING_VERTICAL_TOOLBAR_HELPTEXT
proc     = VerticalToolbarChanged
cat      = SC_BASIC

[SDTC_BOOL]
var      = gui.compact_vertical_toolbar
flags    = SLF_NOT_IN_SAVE | SLF_NO_NETWORK_SYNC
def      = true
str      = STR_CONFIG_SETTING_COMPACT_VERTICAL_TOOLBAR
strhelp  = STR_CONFIG_SETTING_COMPACT_VERTICAL_TOOLBAR_HELPTEXT
cat      = SC_BASIC

[SDTC_BOOL]
var      = gui.build_confirmation
flags    = SLF_NOT_IN_SAVE | SLF_NO_NETWORK_SYNC
def      = true
str      = STR_CONFIG_SETTING_BUILD_CONFIRMATION
strhelp  = STR_CONFIG_SETTING_BUILD_CONFIRMATION_HELPTEXT
cat      = SC_BASIC

[SDTC_BOOL]
var      = gui.windows_titlebars
flags    = SLF_NOT_IN_SAVE | SLF_NO_NETWORK_SYNC
def      = true
str      = STR_CONFIG_SETTING_WINDOWS_TITLEBARS
strhelp  = STR_CONFIG_SETTING_WINDOWS_TITLEBARS_HELPTEXT
cat      = SC_BASIC

[SDTC_BOOL]
var      = gui.windows_decorations
flags    = SLF_NOT_IN_SAVE | SLF_NO_NETWORK_SYNC
def      = true
str      = STR_CONFIG_SETTING_WINDOWS_DECORATIONS
strhelp  = STR_CONFIG_SETTING_WINDOWS_DECORATIONS_HELPTEXT
cat      = SC_BASIC

[SDTC_BOOL]
var      = gui.show_finances
flags    = SLF_NOT_IN_SAVE | SLF_NO_NETWORK_SYNC
def      = true
str      = STR_CONFIG_SETTING_SHOWFINANCES
strhelp  = STR_CONFIG_SETTING_SHOWFINANCES_HELPTEXT
cat      = SC_BASIC

[SDTC_VAR]
var      = gui.auto_scrolling
type     = SLE_UINT8
flags    = SLF_NOT_IN_SAVE | SLF_NO_NETWORK_SYNC
guiflags = SGF_MULTISTRING
def      = 0
min      = 0
max      = 3
str      = STR_CONFIG_SETTING_AUTOSCROLL
strhelp  = STR_CONFIG_SETTING_AUTOSCROLL_HELPTEXT
strval   = STR_CONFIG_SETTING_AUTOSCROLL_DISABLED
cat      = SC_BASIC

[SDTC_VAR]
var      = gui.scroll_mode
type     = SLE_UINT8
flags    = SLF_NOT_IN_SAVE | SLF_NO_NETWORK_SYNC
<<<<<<< HEAD
guiflags = SGF_MULTISTRING
def      = 0
min      = 0
max      = 3
str      = STR_CONFIG_SETTING_SCROLLMODE
strhelp  = STR_CONFIG_SETTING_SCROLLMODE_HELPTEXT
strval   = STR_CONFIG_SETTING_SCROLLMODE_DEFAULT
=======
def      = true
str      = STR_CONFIG_SETTING_REVERSE_SCROLLING
strhelp  = STR_CONFIG_SETTING_REVERSE_SCROLLING_HELPTEXT
cat      = SC_BASIC
>>>>>>> 405eba8a

[SDTC_BOOL]
var      = gui.smooth_scroll
flags    = SLF_NOT_IN_SAVE | SLF_NO_NETWORK_SYNC
def      = false
str      = STR_CONFIG_SETTING_SMOOTH_SCROLLING
strhelp  = STR_CONFIG_SETTING_SMOOTH_SCROLLING_HELPTEXT

[SDTC_BOOL]
<<<<<<< HEAD
=======
var      = gui.left_mouse_btn_scrolling
flags    = SLF_NOT_IN_SAVE | SLF_NO_NETWORK_SYNC
def      = true
str      = STR_CONFIG_SETTING_LEFT_MOUSE_BTN_SCROLLING
strhelp  = STR_CONFIG_SETTING_LEFT_MOUSE_BTN_SCROLLING_HELPTEXT
cat      = SC_BASIC

[SDTC_BOOL]
>>>>>>> 405eba8a
var      = gui.right_mouse_wnd_close
flags    = SLF_NOT_IN_SAVE | SLF_NO_NETWORK_SYNC
def      = false
str      = STR_CONFIG_SETTING_RIGHT_MOUSE_WND_CLOSE
strhelp  = STR_CONFIG_SETTING_RIGHT_MOUSE_WND_CLOSE_HELPTEXT
cat      = SC_BASIC

[SDTC_BOOL]
var      = gui.measure_tooltip
flags    = SLF_NOT_IN_SAVE | SLF_NO_NETWORK_SYNC
def      = true
str      = STR_CONFIG_SETTING_MEASURE_TOOLTIP
strhelp  = STR_CONFIG_SETTING_MEASURE_TOOLTIP_HELPTEXT
cat      = SC_BASIC

[SDTC_VAR]
var      = gui.errmsg_duration
type     = SLE_UINT8
flags    = SLF_NOT_IN_SAVE | SLF_NO_NETWORK_SYNC
def      = 5
min      = 0
max      = 20
str      = STR_CONFIG_SETTING_ERRMSG_DURATION
strhelp  = STR_CONFIG_SETTING_ERRMSG_DURATION_HELPTEXT
strval   = STR_CONFIG_SETTING_ERRMSG_DURATION_VALUE

[SDTC_VAR]
var      = gui.hover_delay_ms
type     = SLE_UINT16
flags    = SLF_NOT_IN_SAVE | SLF_NO_NETWORK_SYNC
guiflags = SGF_0ISDISABLED
def      = 250
min      = 50
max      = 6000
interval = 50
str      = STR_CONFIG_SETTING_HOVER_DELAY
strhelp  = STR_CONFIG_SETTING_HOVER_DELAY_HELPTEXT
strval   = STR_CONFIG_SETTING_HOVER_DELAY_VALUE

[SDTC_OMANY]
var      = gui.osk_activation
type     = SLE_UINT8
flags    = SLF_NOT_IN_SAVE | SLF_NO_NETWORK_SYNC
str      = STR_CONFIG_SETTING_OSK_ACTIVATION
strhelp  = STR_CONFIG_SETTING_OSK_ACTIVATION_HELPTEXT
strval   = STR_CONFIG_SETTING_OSK_ACTIVATION_DISABLED
guiflags = SGF_MULTISTRING
full     = _osk_activation
def      = 1
min      = 0
max      = 3
cat      = SC_BASIC

[SDTC_VAR]
var      = gui.toolbar_pos
type     = SLE_UINT8
flags    = SLF_NOT_IN_SAVE | SLF_NO_NETWORK_SYNC
guiflags = SGF_MULTISTRING
def      = 1
min      = 0
max      = 2
str      = STR_CONFIG_SETTING_TOOLBAR_POS
strhelp  = STR_CONFIG_SETTING_TOOLBAR_POS_HELPTEXT
strval   = STR_CONFIG_SETTING_HORIZONTAL_POS_LEFT
proc     = v_PositionMainToolbar
cat      = SC_BASIC

[SDTC_VAR]
var      = gui.statusbar_pos
type     = SLE_UINT8
flags    = SLF_NOT_IN_SAVE | SLF_NO_NETWORK_SYNC
guiflags = SGF_MULTISTRING
def      = 1
min      = 0
max      = 2
str      = STR_CONFIG_SETTING_STATUSBAR_POS
strhelp  = STR_CONFIG_SETTING_STATUSBAR_POS_HELPTEXT
strval   = STR_CONFIG_SETTING_HORIZONTAL_POS_LEFT
proc     = v_PositionStatusbar
cat      = SC_BASIC

[SDTC_VAR]
var      = gui.window_snap_radius
type     = SLE_UINT8
flags    = SLF_NOT_IN_SAVE | SLF_NO_NETWORK_SYNC
guiflags = SGF_0ISDISABLED
def      = 10
min      = 1
max      = 32
str      = STR_CONFIG_SETTING_SNAP_RADIUS
strhelp  = STR_CONFIG_SETTING_SNAP_RADIUS_HELPTEXT
strval   = STR_CONFIG_SETTING_SNAP_RADIUS_VALUE
cat      = SC_EXPERT

[SDTC_VAR]
var      = gui.window_soft_limit
type     = SLE_UINT8
flags    = SLF_NOT_IN_SAVE | SLF_NO_NETWORK_SYNC
guiflags = SGF_0ISDISABLED
def      = 20
min      = 5
max      = 255
interval = 1
str      = STR_CONFIG_SETTING_SOFT_LIMIT
strhelp  = STR_CONFIG_SETTING_SOFT_LIMIT_HELPTEXT
strval   = STR_CONFIG_SETTING_SOFT_LIMIT_VALUE
cat      = SC_EXPERT

[SDTC_VAR]
var      = gui.zoom_min
type     = SLE_UINT8
flags    = SLF_NOT_IN_SAVE | SLF_NO_NETWORK_SYNC
guiflags = SGF_MULTISTRING
def      = ZOOM_LVL_MIN
min      = ZOOM_LVL_MIN
max      = ZOOM_LVL_OUT_4X
str      = STR_CONFIG_SETTING_ZOOM_MIN
strhelp  = STR_CONFIG_SETTING_ZOOM_MIN_HELPTEXT
strval   = STR_CONFIG_SETTING_ZOOM_LVL_MIN
proc     = ZoomMinMaxChanged

[SDTC_VAR]
var      = gui.zoom_max
type     = SLE_UINT8
flags    = SLF_NOT_IN_SAVE | SLF_NO_NETWORK_SYNC
guiflags = SGF_MULTISTRING
def      = ZOOM_LVL_MAX
min      = ZOOM_LVL_OUT_8X
max      = ZOOM_LVL_MAX
str      = STR_CONFIG_SETTING_ZOOM_MAX
strhelp  = STR_CONFIG_SETTING_ZOOM_MAX_HELPTEXT
strval   = STR_CONFIG_SETTING_ZOOM_LVL_OUT_2X
proc     = ZoomMinMaxChanged

[SDTC_BOOL]
var      = gui.population_in_label
flags    = SLF_NOT_IN_SAVE | SLF_NO_NETWORK_SYNC
def      = true
str      = STR_CONFIG_SETTING_POPULATION_IN_LABEL
strhelp  = STR_CONFIG_SETTING_POPULATION_IN_LABEL_HELPTEXT
proc     = PopulationInLabelActive

[SDTC_BOOL]
var      = gui.link_terraform_toolbar
flags    = SLF_NOT_IN_SAVE | SLF_NO_NETWORK_SYNC
def      = false
str      = STR_CONFIG_SETTING_LINK_TERRAFORM_TOOLBAR
strhelp  = STR_CONFIG_SETTING_LINK_TERRAFORM_TOOLBAR_HELPTEXT

[SDTC_VAR]
var      = gui.smallmap_land_colour
type     = SLE_UINT8
flags    = SLF_NOT_IN_SAVE | SLF_NO_NETWORK_SYNC
guiflags = SGF_MULTISTRING
def      = 0
min      = 0
max      = 2
str      = STR_CONFIG_SETTING_SMALLMAP_LAND_COLOUR
strhelp  = STR_CONFIG_SETTING_SMALLMAP_LAND_COLOUR_HELPTEXT
strval   = STR_CONFIG_SETTING_SMALLMAP_LAND_COLOUR_GREEN
proc     = RedrawSmallmap

[SDTC_VAR]
var      = gui.liveries
type     = SLE_UINT8
flags    = SLF_NOT_IN_SAVE | SLF_NO_NETWORK_SYNC
guiflags = SGF_MULTISTRING
def      = 2
min      = 0
max      = 2
str      = STR_CONFIG_SETTING_LIVERIES
strhelp  = STR_CONFIG_SETTING_LIVERIES_HELPTEXT
strval   = STR_CONFIG_SETTING_LIVERIES_NONE
proc     = InvalidateCompanyLiveryWindow

[SDTC_VAR]
var      = gui.starting_colour
type     = SLE_UINT8
flags    = SLF_NOT_IN_SAVE | SLF_NO_NETWORK_SYNC
guiflags = SGF_MULTISTRING
def      = COLOUR_END
min      = 0
max      = COLOUR_END
str      = STR_CONFIG_SETTING_COMPANY_STARTING_COLOUR
strhelp  = STR_CONFIG_SETTING_COMPANY_STARTING_COLOUR_HELPTEXT
strval   = STR_COLOUR_DARK_BLUE

[SDTC_BOOL]
var      = gui.prefer_teamchat
flags    = SLF_NOT_IN_SAVE | SLF_NO_NETWORK_SYNC
def      = false
str      = STR_CONFIG_SETTING_PREFER_TEAMCHAT
strhelp  = STR_CONFIG_SETTING_PREFER_TEAMCHAT_HELPTEXT
cat      = SC_BASIC

[SDTC_VAR]
var      = gui.scrollwheel_scrolling
type     = SLE_UINT8
flags    = SLF_NOT_IN_SAVE | SLF_NO_NETWORK_SYNC
guiflags = SGF_MULTISTRING
def      = 0
min      = 0
max      = 2
str      = STR_CONFIG_SETTING_SCROLLWHEEL_SCROLLING
strhelp  = STR_CONFIG_SETTING_SCROLLWHEEL_SCROLLING_HELPTEXT
strval   = STR_CONFIG_SETTING_SCROLLWHEEL_ZOOM
cat      = SC_BASIC

[SDTC_VAR]
var      = gui.scrollwheel_multiplier
type     = SLE_UINT8
flags    = SLF_NOT_IN_SAVE | SLF_NO_NETWORK_SYNC
def      = 5
min      = 1
max      = 15
interval = 1
str      = STR_CONFIG_SETTING_SCROLLWHEEL_MULTIPLIER
strhelp  = STR_CONFIG_SETTING_SCROLLWHEEL_MULTIPLIER_HELPTEXT
strval   = STR_JUST_COMMA
cat      = SC_BASIC

[SDTC_BOOL]
var      = gui.pause_on_newgame
flags    = SLF_NOT_IN_SAVE | SLF_NO_NETWORK_SYNC
def      = false
str      = STR_CONFIG_SETTING_PAUSE_ON_NEW_GAME
strhelp  = STR_CONFIG_SETTING_PAUSE_ON_NEW_GAME_HELPTEXT
cat      = SC_BASIC

[SDTC_VAR]
var      = gui.advanced_vehicle_list
type     = SLE_UINT8
flags    = SLF_NOT_IN_SAVE | SLF_NO_NETWORK_SYNC
guiflags = SGF_MULTISTRING
def      = 1
min      = 0
max      = 2
str      = STR_CONFIG_SETTING_ADVANCED_VEHICLE_LISTS
strhelp  = STR_CONFIG_SETTING_ADVANCED_VEHICLE_LISTS_HELPTEXT
strval   = STR_CONFIG_SETTING_COMPANIES_OFF

[SDTC_BOOL]
var      = gui.timetable_in_ticks
flags    = SLF_NOT_IN_SAVE | SLF_NO_NETWORK_SYNC
def      = false
str      = STR_CONFIG_SETTING_TIMETABLE_IN_TICKS
strhelp  = STR_CONFIG_SETTING_TIMETABLE_IN_TICKS_HELPTEXT
proc     = InvalidateVehTimetableWindow
cat      = SC_EXPERT

[SDTC_BOOL]
var      = gui.timetable_arrival_departure
flags    = SLF_NOT_IN_SAVE | SLF_NO_NETWORK_SYNC
def      = true
str      = STR_CONFIG_SETTING_TIMETABLE_SHOW_ARRIVAL_DEPARTURE
strhelp  = STR_CONFIG_SETTING_TIMETABLE_SHOW_ARRIVAL_DEPARTURE_HELPTEXT
proc     = InvalidateVehTimetableWindow

[SDTC_BOOL]
var      = gui.quick_goto
flags    = SLF_NOT_IN_SAVE | SLF_NO_NETWORK_SYNC
def      = false
str      = STR_CONFIG_SETTING_QUICKGOTO
strhelp  = STR_CONFIG_SETTING_QUICKGOTO_HELPTEXT
cat      = SC_BASIC

[SDTC_VAR]
var      = gui.loading_indicators
type     = SLE_UINT8
flags    = SLF_NOT_IN_SAVE | SLF_NO_NETWORK_SYNC
guiflags = SGF_MULTISTRING
def      = 1
min      = 0
max      = 2
str      = STR_CONFIG_SETTING_LOADING_INDICATORS
strhelp  = STR_CONFIG_SETTING_LOADING_INDICATORS_HELPTEXT
strval   = STR_CONFIG_SETTING_COMPANIES_OFF
proc     = RedrawScreen
cat      = SC_BASIC

[SDTC_VAR]
var      = gui.default_rail_type
type     = SLE_UINT8
flags    = SLF_NOT_IN_SAVE | SLF_NO_NETWORK_SYNC
guiflags = SGF_MULTISTRING
def      = 0
min      = 0
max      = 2
str      = STR_CONFIG_SETTING_DEFAULT_RAIL_TYPE
strhelp  = STR_CONFIG_SETTING_DEFAULT_RAIL_TYPE_HELPTEXT
strval   = STR_CONFIG_SETTING_DEFAULT_RAIL_TYPE_FIRST
cat      = SC_BASIC

[SDTC_BOOL]
var      = gui.enable_signal_gui
flags    = SLF_NOT_IN_SAVE | SLF_NO_NETWORK_SYNC
def      = true
str      = STR_CONFIG_SETTING_ENABLE_SIGNAL_GUI
strhelp  = STR_CONFIG_SETTING_ENABLE_SIGNAL_GUI_HELPTEXT
proc     = CloseSignalGUI
cat      = SC_EXPERT

[SDTC_VAR]
var      = gui.coloured_news_year
type     = SLE_INT32
flags    = SLF_NOT_IN_SAVE | SLF_NO_NETWORK_SYNC
def      = 2000
min      = MIN_YEAR
max      = MAX_YEAR
interval = 1
str      = STR_CONFIG_SETTING_COLOURED_NEWS_YEAR
strhelp  = STR_CONFIG_SETTING_COLOURED_NEWS_YEAR_HELPTEXT
strval   = STR_JUST_INT
cat      = SC_EXPERT

[SDTC_VAR]
var      = gui.drag_signals_density
type     = SLE_UINT8
flags    = SLF_NOT_IN_SAVE | SLF_NO_NETWORK_SYNC
def      = 4
min      = 1
max      = 20
str      = STR_CONFIG_SETTING_DRAG_SIGNALS_DENSITY
strhelp  = STR_CONFIG_SETTING_DRAG_SIGNALS_DENSITY_HELPTEXT
strval   = STR_CONFIG_SETTING_DRAG_SIGNALS_DENSITY_VALUE
proc     = DragSignalsDensityChanged
cat      = SC_BASIC

[SDTC_BOOL]
var      = gui.drag_signals_fixed_distance
flags    = SLF_NOT_IN_SAVE | SLF_NO_NETWORK_SYNC
def      = false
str      = STR_CONFIG_SETTING_DRAG_SIGNALS_FIXED_DISTANCE
strhelp  = STR_CONFIG_SETTING_DRAG_SIGNALS_FIXED_DISTANCE_HELPTEXT
cat      = SC_EXPERT

[SDTC_VAR]
var      = gui.semaphore_build_before
type     = SLE_INT32
flags    = SLF_NOT_IN_SAVE | SLF_NO_NETWORK_SYNC
def      = 1950
min      = MIN_YEAR
max      = MAX_YEAR
interval = 1
str      = STR_CONFIG_SETTING_SEMAPHORE_BUILD_BEFORE_DATE
strhelp  = STR_CONFIG_SETTING_SEMAPHORE_BUILD_BEFORE_DATE_HELPTEXT
strval   = STR_JUST_INT
proc     = ResetSignalVariant

[SDTC_BOOL]
var      = gui.vehicle_income_warn
flags    = SLF_NOT_IN_SAVE | SLF_NO_NETWORK_SYNC
def      = true
str      = STR_CONFIG_SETTING_WARN_INCOME_LESS
strhelp  = STR_CONFIG_SETTING_WARN_INCOME_LESS_HELPTEXT
cat      = SC_BASIC

[SDTC_VAR]
var      = gui.order_review_system
type     = SLE_UINT8
flags    = SLF_NOT_IN_SAVE | SLF_NO_NETWORK_SYNC
guiflags = SGF_MULTISTRING
def      = 2
min      = 0
max      = 2
str      = STR_CONFIG_SETTING_ORDER_REVIEW
strhelp  = STR_CONFIG_SETTING_ORDER_REVIEW_HELPTEXT
strval   = STR_CONFIG_SETTING_ORDER_REVIEW_OFF
cat      = SC_BASIC

[SDTC_BOOL]
var      = gui.lost_vehicle_warn
flags    = SLF_NOT_IN_SAVE | SLF_NO_NETWORK_SYNC
def      = true
str      = STR_CONFIG_SETTING_WARN_LOST_VEHICLE
strhelp  = STR_CONFIG_SETTING_WARN_LOST_VEHICLE_HELPTEXT

[SDTC_BOOL]
var      = gui.disable_unsuitable_building
flags    = SLF_NOT_IN_SAVE | SLF_NO_NETWORK_SYNC
def      = true
str      = STR_CONFIG_SETTING_DISABLE_UNSUITABLE_BUILDING
strhelp  = STR_CONFIG_SETTING_DISABLE_UNSUITABLE_BUILDING_HELPTEXT
proc     = RedrawScreen
cat      = SC_EXPERT

[SDTC_BOOL]
var      = gui.new_nonstop
flags    = SLF_NOT_IN_SAVE | SLF_NO_NETWORK_SYNC
def      = false
str      = STR_CONFIG_SETTING_NONSTOP_BY_DEFAULT
strhelp  = STR_CONFIG_SETTING_NONSTOP_BY_DEFAULT_HELPTEXT
cat      = SC_BASIC

[SDTC_VAR]
var      = gui.stop_location
type     = SLE_UINT8
flags    = SLF_NOT_IN_SAVE | SLF_NO_NETWORK_SYNC
guiflags = SGF_MULTISTRING
def      = 2
min      = 0
max      = 2
interval = 1
str      = STR_CONFIG_SETTING_STOP_LOCATION
strhelp  = STR_CONFIG_SETTING_STOP_LOCATION_HELPTEXT
strval   = STR_CONFIG_SETTING_STOP_LOCATION_NEAR_END
cat      = SC_BASIC

[SDTC_BOOL]
var      = gui.keep_all_autosave
flags    = SLF_NOT_IN_SAVE | SLF_NO_NETWORK_SYNC
def      = false

[SDTC_BOOL]
var      = gui.autosave_on_exit
flags    = SLF_NOT_IN_SAVE | SLF_NO_NETWORK_SYNC
def      = false
cat      = SC_BASIC

[SDTC_BOOL]
var      = gui.autosave_on_network_disconnect
flags    = SLF_NOT_IN_SAVE | SLF_NO_NETWORK_SYNC
def      = true
cat      = SC_EXPERT

[SDTC_VAR]
var      = gui.max_num_autosaves
type     = SLE_UINT8
flags    = SLF_NOT_IN_SAVE | SLF_NO_NETWORK_SYNC
def      = 16
min      = 0
max      = 255

[SDTC_BOOL]
var      = gui.auto_euro
flags    = SLF_NOT_IN_SAVE | SLF_NO_NETWORK_SYNC
def      = true

[SDTC_VAR]
var      = gui.news_message_timeout
type     = SLE_UINT8
flags    = SLF_NOT_IN_SAVE | SLF_NO_NETWORK_SYNC
def      = 2
min      = 1
max      = 255

[SDTC_BOOL]
var      = gui.show_track_reservation
flags    = SLF_NOT_IN_SAVE | SLF_NO_NETWORK_SYNC
def      = false
str      = STR_CONFIG_SETTING_SHOW_TRACK_RESERVATION
strhelp  = STR_CONFIG_SETTING_SHOW_TRACK_RESERVATION_HELPTEXT
proc     = RedrawScreen
cat      = SC_BASIC

[SDTC_VAR]
var      = gui.default_signal_type
type     = SLE_UINT8
flags    = SLF_NOT_IN_SAVE | SLF_NO_NETWORK_SYNC
guiflags = SGF_MULTISTRING
def      = 1
min      = 0
max      = 2
interval = 1
str      = STR_CONFIG_SETTING_DEFAULT_SIGNAL_TYPE
strhelp  = STR_CONFIG_SETTING_DEFAULT_SIGNAL_TYPE_HELPTEXT
strval   = STR_CONFIG_SETTING_DEFAULT_SIGNAL_NORMAL
cat      = SC_BASIC

[SDTC_VAR]
var      = gui.cycle_signal_types
type     = SLE_UINT8
flags    = SLF_NOT_IN_SAVE | SLF_NO_NETWORK_SYNC
guiflags = SGF_MULTISTRING
def      = 2
min      = 0
max      = 2
interval = 1
str      = STR_CONFIG_SETTING_CYCLE_SIGNAL_TYPES
strhelp  = STR_CONFIG_SETTING_CYCLE_SIGNAL_TYPES_HELPTEXT
strval   = STR_CONFIG_SETTING_CYCLE_SIGNAL_NORMAL

[SDTC_VAR]
var      = gui.station_numtracks
type     = SLE_UINT8
flags    = SLF_NOT_IN_SAVE | SLF_NO_NETWORK_SYNC
def      = 1
min      = 1
max      = 7

[SDTC_VAR]
var      = gui.station_platlength
type     = SLE_UINT8
flags    = SLF_NOT_IN_SAVE | SLF_NO_NETWORK_SYNC
def      = 5
min      = 1
max      = 7
cat      = SC_BASIC

[SDTC_BOOL]
var      = gui.station_dragdrop
flags    = SLF_NOT_IN_SAVE | SLF_NO_NETWORK_SYNC
def      = true
cat      = SC_BASIC

[SDTC_BOOL]
var      = gui.station_show_coverage
flags    = SLF_NOT_IN_SAVE | SLF_NO_NETWORK_SYNC
def      = false
cat      = SC_BASIC

[SDTC_BOOL]
var      = gui.persistent_buildingtools
flags    = SLF_NOT_IN_SAVE | SLF_NO_NETWORK_SYNC
def      = true
str      = STR_CONFIG_SETTING_PERSISTENT_BUILDINGTOOLS
strhelp  = STR_CONFIG_SETTING_PERSISTENT_BUILDINGTOOLS_HELPTEXT
cat      = SC_BASIC

[SDTC_BOOL]
var      = gui.expenses_layout
flags    = SLF_NOT_IN_SAVE | SLF_NO_NETWORK_SYNC
def      = false
str      = STR_CONFIG_SETTING_EXPENSES_LAYOUT
strhelp  = STR_CONFIG_SETTING_EXPENSES_LAYOUT_HELPTEXT
proc     = RedrawScreen

[SDTC_VAR]
var      = gui.station_gui_group_order
type     = SLE_UINT8
flags    = SLF_NOT_IN_SAVE | SLF_NO_NETWORK_SYNC
def      = 0
min      = 0
max      = 5
interval = 1

[SDTC_VAR]
var      = gui.station_gui_sort_by
type     = SLE_UINT8
flags    = SLF_NOT_IN_SAVE | SLF_NO_NETWORK_SYNC
def      = 0
min      = 0
max      = 3
interval = 1

[SDTC_VAR]
var      = gui.station_gui_sort_order
type     = SLE_UINT8
flags    = SLF_NOT_IN_SAVE | SLF_NO_NETWORK_SYNC
def      = 0
min      = 0
max      = 1
interval = 1

[SDTC_VAR]
var      = gui.missing_strings_threshold
type     = SLE_UINT8
flags    = SLF_NOT_IN_SAVE | SLF_NO_NETWORK_SYNC
def      = 25
min      = 1
max      = UINT8_MAX
cat      = SC_EXPERT

[SDTC_VAR]
var      = gui.graph_line_thickness
type     = SLE_UINT8
flags    = SLF_NOT_IN_SAVE | SLF_NO_NETWORK_SYNC
def      = 3
min      = 1
max      = 5
str      = STR_CONFIG_SETTING_GRAPH_LINE_THICKNESS
strhelp  = STR_CONFIG_SETTING_GRAPH_LINE_THICKNESS_HELPTEXT
strval   = STR_JUST_COMMA
proc     = RedrawScreen

; For the dedicated build we'll enable dates in logs by default.
[SDTC_BOOL]
ifdef    = DEDICATED
var      = gui.show_date_in_logs
flags    = SLF_NOT_IN_SAVE | SLF_NO_NETWORK_SYNC
def      = true

[SDTC_BOOL]
ifndef   = DEDICATED
var      = gui.show_date_in_logs
flags    = SLF_NOT_IN_SAVE | SLF_NO_NETWORK_SYNC
def      = false

[SDTC_VAR]
var      = gui.settings_restriction_mode
type     = SLE_UINT8
flags    = SLF_NOT_IN_SAVE | SLF_NO_NETWORK_SYNC
def      = 0
min      = 0
max      = 2

[SDTC_VAR]
var      = gui.developer
type     = SLE_UINT8
flags    = SLF_NOT_IN_SAVE | SLF_NO_NETWORK_SYNC
def      = 1
min      = 0
max      = 2
cat      = SC_EXPERT

[SDTC_BOOL]
var      = gui.newgrf_developer_tools
flags    = SLF_NOT_IN_SAVE | SLF_NO_NETWORK_SYNC
def      = false
proc     = InvalidateNewGRFChangeWindows
cat      = SC_EXPERT

[SDTC_BOOL]
var      = gui.ai_developer_tools
flags    = SLF_NOT_IN_SAVE | SLF_NO_NETWORK_SYNC
def      = false
proc     = InvalidateAISettingsWindow
cat      = SC_EXPERT

[SDTC_BOOL]
var      = gui.scenario_developer
flags    = SLF_NOT_IN_SAVE | SLF_NO_NETWORK_SYNC
def      = false
proc     = InvalidateNewGRFChangeWindows

[SDTC_BOOL]
var      = gui.newgrf_show_old_versions
flags    = SLF_NOT_IN_SAVE | SLF_NO_NETWORK_SYNC
def      = false
cat      = SC_EXPERT

[SDTC_VAR]
var      = gui.newgrf_default_palette
type     = SLE_UINT8
flags    = SLF_NOT_IN_SAVE | SLF_NO_NETWORK_SYNC
guiflags = SGF_MULTISTRING
def      = 1
min      = 0
max      = 1
proc     = UpdateNewGRFConfigPalette
cat      = SC_EXPERT

[SDTC_VAR]
var      = gui.console_backlog_timeout
type     = SLE_UINT16
flags    = SLF_NOT_IN_SAVE | SLF_NO_NETWORK_SYNC
def      = 100
min      = 10
max      = 65500

[SDTC_VAR]
var      = gui.console_backlog_length
type     = SLE_UINT16
flags    = SLF_NOT_IN_SAVE | SLF_NO_NETWORK_SYNC
def      = 100
min      = 10
max      = 65500

[SDTC_BOOL]
var      = sound.news_ticker
flags    = SLF_NOT_IN_SAVE | SLF_NO_NETWORK_SYNC
def      = true
str      = STR_CONFIG_SETTING_SOUND_TICKER
strhelp  = STR_CONFIG_SETTING_SOUND_TICKER_HELPTEXT

[SDTC_BOOL]
var      = sound.news_full
flags    = SLF_NOT_IN_SAVE | SLF_NO_NETWORK_SYNC
def      = true
str      = STR_CONFIG_SETTING_SOUND_NEWS
strhelp  = STR_CONFIG_SETTING_SOUND_NEWS_HELPTEXT

[SDTC_BOOL]
var      = sound.new_year
flags    = SLF_NOT_IN_SAVE | SLF_NO_NETWORK_SYNC
def      = true
str      = STR_CONFIG_SETTING_SOUND_NEW_YEAR
strhelp  = STR_CONFIG_SETTING_SOUND_NEW_YEAR_HELPTEXT

[SDTC_BOOL]
var      = sound.confirm
flags    = SLF_NOT_IN_SAVE | SLF_NO_NETWORK_SYNC
def      = true
str      = STR_CONFIG_SETTING_SOUND_CONFIRM
strhelp  = STR_CONFIG_SETTING_SOUND_CONFIRM_HELPTEXT

[SDTC_BOOL]
var      = sound.click_beep
flags    = SLF_NOT_IN_SAVE | SLF_NO_NETWORK_SYNC
def      = true
str      = STR_CONFIG_SETTING_SOUND_CLICK
strhelp  = STR_CONFIG_SETTING_SOUND_CLICK_HELPTEXT

[SDTC_BOOL]
var      = sound.disaster
flags    = SLF_NOT_IN_SAVE | SLF_NO_NETWORK_SYNC
def      = true
str      = STR_CONFIG_SETTING_SOUND_DISASTER
strhelp  = STR_CONFIG_SETTING_SOUND_DISASTER_HELPTEXT

[SDTC_BOOL]
var      = sound.vehicle
flags    = SLF_NOT_IN_SAVE | SLF_NO_NETWORK_SYNC
def      = true
str      = STR_CONFIG_SETTING_SOUND_VEHICLE
strhelp  = STR_CONFIG_SETTING_SOUND_VEHICLE_HELPTEXT

[SDTC_BOOL]
var      = sound.ambient
flags    = SLF_NOT_IN_SAVE | SLF_NO_NETWORK_SYNC
def      = true
str      = STR_CONFIG_SETTING_SOUND_AMBIENT
strhelp  = STR_CONFIG_SETTING_SOUND_AMBIENT_HELPTEXT

[SDTC_VAR]
var      = music.playlist
type     = SLE_UINT8
flags    = SLF_NOT_IN_SAVE | SLF_NO_NETWORK_SYNC
def      = 0
min      = 0
max      = 5
interval = 1
cat      = SC_BASIC

[SDTC_VAR]
var      = music.music_vol
type     = SLE_UINT8
flags    = SLF_NOT_IN_SAVE | SLF_NO_NETWORK_SYNC
def      = 127
min      = 0
max      = 127
interval = 1
cat      = SC_BASIC

[SDTC_VAR]
var      = music.effect_vol
type     = SLE_UINT8
flags    = SLF_NOT_IN_SAVE | SLF_NO_NETWORK_SYNC
def      = 127
min      = 0
max      = 127
interval = 1
cat      = SC_BASIC

[SDTC_LIST]
var      = music.custom_1
type     = SLE_UINT8
flags    = SLF_NOT_IN_SAVE | SLF_NO_NETWORK_SYNC
def      = NULL
cat      = SC_BASIC

[SDTC_LIST]
var      = music.custom_2
type     = SLE_UINT8
flags    = SLF_NOT_IN_SAVE | SLF_NO_NETWORK_SYNC
def      = NULL
cat      = SC_BASIC

[SDTC_BOOL]
var      = music.playing
flags    = SLF_NOT_IN_SAVE | SLF_NO_NETWORK_SYNC
def      = true
cat      = SC_BASIC

[SDTC_BOOL]
var      = music.shuffle
flags    = SLF_NOT_IN_SAVE | SLF_NO_NETWORK_SYNC
def      = false
cat      = SC_BASIC

[SDTC_OMANY]
var      = news_display.arrival_player
type     = SLE_UINT8
flags    = SLF_NOT_IN_SAVE | SLF_NO_NETWORK_SYNC
guiflags = SGF_MULTISTRING
def      = 2
max      = 2
full     = _news_display
str      = STR_CONFIG_SETTING_NEWS_ARRIVAL_FIRST_VEHICLE_OWN
strhelp  = STR_CONFIG_SETTING_NEWS_ARRIVAL_FIRST_VEHICLE_OWN_HELPTEXT
strval   = STR_CONFIG_SETTING_NEWS_MESSAGES_OFF

[SDTC_OMANY]
var      = news_display.arrival_other
type     = SLE_UINT8
flags    = SLF_NOT_IN_SAVE | SLF_NO_NETWORK_SYNC
guiflags = SGF_MULTISTRING
def      = 1
max      = 2
full     = _news_display
str      = STR_CONFIG_SETTING_NEWS_ARRIVAL_FIRST_VEHICLE_OTHER
strhelp  = STR_CONFIG_SETTING_NEWS_ARRIVAL_FIRST_VEHICLE_OTHER_HELPTEXT
strval   = STR_CONFIG_SETTING_NEWS_MESSAGES_OFF

[SDTC_OMANY]
var      = news_display.accident
type     = SLE_UINT8
flags    = SLF_NOT_IN_SAVE | SLF_NO_NETWORK_SYNC
guiflags = SGF_MULTISTRING
def      = 2
max      = 2
full     = _news_display
str      = STR_CONFIG_SETTING_NEWS_ACCIDENTS_DISASTERS
strhelp  = STR_CONFIG_SETTING_NEWS_ACCIDENTS_DISASTERS_HELPTEXT
strval   = STR_CONFIG_SETTING_NEWS_MESSAGES_OFF

[SDTC_OMANY]
var      = news_display.company_info
type     = SLE_UINT8
flags    = SLF_NOT_IN_SAVE | SLF_NO_NETWORK_SYNC
guiflags = SGF_MULTISTRING
def      = 2
max      = 2
full     = _news_display
str      = STR_CONFIG_SETTING_NEWS_COMPANY_INFORMATION
strhelp  = STR_CONFIG_SETTING_NEWS_COMPANY_INFORMATION_HELPTEXT
strval   = STR_CONFIG_SETTING_NEWS_MESSAGES_OFF

[SDTC_OMANY]
var      = news_display.open
type     = SLE_UINT8
flags    = SLF_NOT_IN_SAVE | SLF_NO_NETWORK_SYNC
guiflags = SGF_MULTISTRING
def      = 1
max      = 2
full     = _news_display
str      = STR_CONFIG_SETTING_NEWS_INDUSTRY_OPEN
strhelp  = STR_CONFIG_SETTING_NEWS_INDUSTRY_OPEN_HELPTEXT
strval   = STR_CONFIG_SETTING_NEWS_MESSAGES_OFF

[SDTC_OMANY]
var      = news_display.close
type     = SLE_UINT8
flags    = SLF_NOT_IN_SAVE | SLF_NO_NETWORK_SYNC
guiflags = SGF_MULTISTRING
def      = 1
max      = 2
full     = _news_display
str      = STR_CONFIG_SETTING_NEWS_INDUSTRY_CLOSE
strhelp  = STR_CONFIG_SETTING_NEWS_INDUSTRY_CLOSE_HELPTEXT
strval   = STR_CONFIG_SETTING_NEWS_MESSAGES_OFF

[SDTC_OMANY]
var      = news_display.economy
type     = SLE_UINT8
flags    = SLF_NOT_IN_SAVE | SLF_NO_NETWORK_SYNC
guiflags = SGF_MULTISTRING
def      = 2
max      = 2
full     = _news_display
str      = STR_CONFIG_SETTING_NEWS_ECONOMY_CHANGES
strhelp  = STR_CONFIG_SETTING_NEWS_ECONOMY_CHANGES_HELPTEXT
strval   = STR_CONFIG_SETTING_NEWS_MESSAGES_OFF

[SDTC_OMANY]
var      = news_display.production_player
type     = SLE_UINT8
flags    = SLF_NOT_IN_SAVE | SLF_NO_NETWORK_SYNC
guiflags = SGF_MULTISTRING
def      = 1
max      = 2
full     = _news_display
str      = STR_CONFIG_SETTING_NEWS_INDUSTRY_CHANGES_COMPANY
strhelp  = STR_CONFIG_SETTING_NEWS_INDUSTRY_CHANGES_COMPANY_HELPTEXT
strval   = STR_CONFIG_SETTING_NEWS_MESSAGES_OFF

[SDTC_OMANY]
var      = news_display.production_other
type     = SLE_UINT8
flags    = SLF_NOT_IN_SAVE | SLF_NO_NETWORK_SYNC
guiflags = SGF_MULTISTRING
def      = 0
max      = 2
full     = _news_display
str      = STR_CONFIG_SETTING_NEWS_INDUSTRY_CHANGES_OTHER
strhelp  = STR_CONFIG_SETTING_NEWS_INDUSTRY_CHANGES_OTHER_HELPTEXT
strval   = STR_CONFIG_SETTING_NEWS_MESSAGES_OFF

[SDTC_OMANY]
var      = news_display.production_nobody
type     = SLE_UINT8
flags    = SLF_NOT_IN_SAVE | SLF_NO_NETWORK_SYNC
guiflags = SGF_MULTISTRING
def      = 0
max      = 2
full     = _news_display
str      = STR_CONFIG_SETTING_NEWS_INDUSTRY_CHANGES_UNSERVED
strhelp  = STR_CONFIG_SETTING_NEWS_INDUSTRY_CHANGES_UNSERVED_HELPTEXT
strval   = STR_CONFIG_SETTING_NEWS_MESSAGES_OFF

[SDTC_OMANY]
var      = news_display.advice
type     = SLE_UINT8
flags    = SLF_NOT_IN_SAVE | SLF_NO_NETWORK_SYNC
guiflags = SGF_MULTISTRING
def      = 2
max      = 2
full     = _news_display
str      = STR_CONFIG_SETTING_NEWS_ADVICE
strhelp  = STR_CONFIG_SETTING_NEWS_ADVICE_HELPTEXT
strval   = STR_CONFIG_SETTING_NEWS_MESSAGES_OFF

[SDTC_OMANY]
var      = news_display.new_vehicles
type     = SLE_UINT8
flags    = SLF_NOT_IN_SAVE | SLF_NO_NETWORK_SYNC
guiflags = SGF_MULTISTRING
def      = 2
max      = 2
full     = _news_display
str      = STR_CONFIG_SETTING_NEWS_NEW_VEHICLES
strhelp  = STR_CONFIG_SETTING_NEWS_NEW_VEHICLES_HELPTEXT
strval   = STR_CONFIG_SETTING_NEWS_MESSAGES_OFF

[SDTC_OMANY]
var      = news_display.acceptance
type     = SLE_UINT8
flags    = SLF_NOT_IN_SAVE | SLF_NO_NETWORK_SYNC
guiflags = SGF_MULTISTRING
def      = 2
max      = 2
full     = _news_display
str      = STR_CONFIG_SETTING_NEWS_CHANGES_ACCEPTANCE
strhelp  = STR_CONFIG_SETTING_NEWS_CHANGES_ACCEPTANCE_HELPTEXT
strval   = STR_CONFIG_SETTING_NEWS_MESSAGES_OFF

[SDTC_OMANY]
var      = news_display.subsidies
type     = SLE_UINT8
flags    = SLF_NOT_IN_SAVE | SLF_NO_NETWORK_SYNC
guiflags = SGF_MULTISTRING
def      = 1
max      = 2
full     = _news_display
str      = STR_CONFIG_SETTING_NEWS_SUBSIDIES
strhelp  = STR_CONFIG_SETTING_NEWS_SUBSIDIES_HELPTEXT
strval   = STR_CONFIG_SETTING_NEWS_MESSAGES_OFF

[SDTC_OMANY]
var      = news_display.general
type     = SLE_UINT8
flags    = SLF_NOT_IN_SAVE | SLF_NO_NETWORK_SYNC
guiflags = SGF_MULTISTRING
def      = 2
max      = 2
full     = _news_display
str      = STR_CONFIG_SETTING_NEWS_GENERAL_INFORMATION
strhelp  = STR_CONFIG_SETTING_NEWS_GENERAL_INFORMATION_HELPTEXT
strval   = STR_CONFIG_SETTING_NEWS_MESSAGES_OFF

[SDTC_VAR]
ifdef    = ENABLE_NETWORK
var      = gui.network_chat_box_width_pct
type     = SLE_UINT16
flags    = SLF_NOT_IN_SAVE | SLF_NO_NETWORK_SYNC
def      = 40
min      = 10
max      = 100
cat      = SC_EXPERT

[SDTC_VAR]
ifdef    = ENABLE_NETWORK
var      = gui.network_chat_box_height
type     = SLE_UINT8
flags    = SLF_NOT_IN_SAVE | SLF_NO_NETWORK_SYNC
def      = 25
min      = 5
max      = 255
cat      = SC_EXPERT

[SDTC_VAR]
ifdef    = ENABLE_NETWORK
var      = gui.network_chat_timeout
type     = SLE_UINT16
flags    = SLF_NOT_IN_SAVE | SLF_NO_NETWORK_SYNC
def      = 20
min      = 1
max      = 65535
cat      = SC_EXPERT

[SDTC_VAR]
ifdef    = ENABLE_NETWORK
var      = network.sync_freq
type     = SLE_UINT16
flags    = SLF_NOT_IN_SAVE | SLF_NOT_IN_CONFIG | SLF_NO_NETWORK_SYNC
guiflags = SGF_NETWORK_ONLY
def      = 100
min      = 0
max      = 100
cat      = SC_EXPERT

[SDTC_VAR]
ifdef    = ENABLE_NETWORK
var      = network.frame_freq
type     = SLE_UINT8
flags    = SLF_NOT_IN_SAVE | SLF_NOT_IN_CONFIG | SLF_NO_NETWORK_SYNC
guiflags = SGF_NETWORK_ONLY
def      = 0
min      = 0
max      = 100
cat      = SC_EXPERT

[SDTC_VAR]
ifdef    = ENABLE_NETWORK
var      = network.commands_per_frame
type     = SLE_UINT16
flags    = SLF_NOT_IN_SAVE | SLF_NO_NETWORK_SYNC
guiflags = SGF_NETWORK_ONLY
def      = 2
min      = 1
max      = 65535
cat      = SC_EXPERT

[SDTC_VAR]
ifdef    = ENABLE_NETWORK
var      = network.max_commands_in_queue
type     = SLE_UINT16
flags    = SLF_NOT_IN_SAVE | SLF_NO_NETWORK_SYNC
guiflags = SGF_NETWORK_ONLY
def      = 16
min      = 1
max      = 65535
cat      = SC_EXPERT

[SDTC_VAR]
ifdef    = ENABLE_NETWORK
var      = network.bytes_per_frame
type     = SLE_UINT16
flags    = SLF_NOT_IN_SAVE | SLF_NO_NETWORK_SYNC
guiflags = SGF_NETWORK_ONLY
def      = 8
min      = 1
max      = 65535
cat      = SC_EXPERT

[SDTC_VAR]
ifdef    = ENABLE_NETWORK
var      = network.bytes_per_frame_burst
type     = SLE_UINT16
flags    = SLF_NOT_IN_SAVE | SLF_NO_NETWORK_SYNC
guiflags = SGF_NETWORK_ONLY
def      = 256
min      = 1
max      = 65535
cat      = SC_EXPERT

[SDTC_VAR]
ifdef    = ENABLE_NETWORK
var      = network.max_init_time
type     = SLE_UINT16
flags    = SLF_NOT_IN_SAVE | SLF_NO_NETWORK_SYNC
guiflags = SGF_NETWORK_ONLY
def      = 100
min      = 0
max      = 32000
cat      = SC_EXPERT

[SDTC_VAR]
ifdef    = ENABLE_NETWORK
var      = network.max_join_time
type     = SLE_UINT16
flags    = SLF_NOT_IN_SAVE | SLF_NO_NETWORK_SYNC
guiflags = SGF_NETWORK_ONLY
def      = 500
min      = 0
max      = 32000

[SDTC_VAR]
ifdef    = ENABLE_NETWORK
var      = network.max_download_time
type     = SLE_UINT16
flags    = SLF_NOT_IN_SAVE | SLF_NO_NETWORK_SYNC
guiflags = SGF_NETWORK_ONLY
def      = 1000
min      = 0
max      = 32000

[SDTC_VAR]
ifdef    = ENABLE_NETWORK
var      = network.max_password_time
type     = SLE_UINT16
flags    = SLF_NOT_IN_SAVE | SLF_NO_NETWORK_SYNC
guiflags = SGF_NETWORK_ONLY
def      = 2000
min      = 0
max      = 32000

[SDTC_VAR]
ifdef    = ENABLE_NETWORK
var      = network.max_lag_time
type     = SLE_UINT16
flags    = SLF_NOT_IN_SAVE | SLF_NO_NETWORK_SYNC
guiflags = SGF_NETWORK_ONLY
def      = 500
min      = 0
max      = 32000

[SDTC_BOOL]
ifdef    = ENABLE_NETWORK
var      = network.pause_on_join
flags    = SLF_NOT_IN_SAVE | SLF_NO_NETWORK_SYNC
guiflags = SGF_NETWORK_ONLY
def      = true

[SDTC_VAR]
ifdef    = ENABLE_NETWORK
var      = network.server_port
type     = SLE_UINT16
flags    = SLF_NOT_IN_SAVE | SLF_NO_NETWORK_SYNC
guiflags = SGF_NETWORK_ONLY
def      = NETWORK_DEFAULT_PORT
min      = 0
max      = 65535
cat      = SC_EXPERT

[SDTC_VAR]
ifdef    = ENABLE_NETWORK
var      = network.server_admin_port
type     = SLE_UINT16
flags    = SLF_NOT_IN_SAVE | SLF_NO_NETWORK_SYNC
guiflags = SGF_NETWORK_ONLY
def      = NETWORK_ADMIN_PORT
min      = 0
max      = 65535
cat      = SC_EXPERT

[SDTC_BOOL]
ifdef    = ENABLE_NETWORK
var      = network.server_admin_chat
flags    = SLF_NOT_IN_SAVE | SLF_NO_NETWORK_SYNC
guiflags = SGF_NETWORK_ONLY
def      = true
cat      = SC_EXPERT

[SDTC_BOOL]
ifdef    = ENABLE_NETWORK
var      = network.server_advertise
flags    = SLF_NOT_IN_SAVE | SLF_NO_NETWORK_SYNC
guiflags = SGF_NETWORK_ONLY
def      = true

[SDTC_VAR]
ifdef    = ENABLE_NETWORK
var      = network.lan_internet
type     = SLE_UINT8
flags    = SLF_NOT_IN_SAVE | SLF_NO_NETWORK_SYNC
guiflags = SGF_NETWORK_ONLY
def      = 0
min      = 0
max      = 1

[SDTC_STR]
ifdef    = ENABLE_NETWORK
var      = network.client_name
type     = SLE_STRB
flags    = SLF_NOT_IN_SAVE | SLF_NO_NETWORK_SYNC
def      = NULL
proc     = UpdateClientName
cat      = SC_BASIC

[SDTC_STR]
ifdef    = ENABLE_NETWORK
var      = network.server_password
type     = SLE_STRB
flags    = SLF_NOT_IN_SAVE | SLF_NO_NETWORK_SYNC
guiflags = SGF_NETWORK_ONLY
def      = NULL
proc     = UpdateServerPassword
cat      = SC_BASIC

[SDTC_STR]
ifdef    = ENABLE_NETWORK
var      = network.rcon_password
type     = SLE_STRB
flags    = SLF_NOT_IN_SAVE | SLF_NO_NETWORK_SYNC
guiflags = SGF_NETWORK_ONLY
def      = NULL
proc     = UpdateRconPassword
cat      = SC_BASIC

[SDTC_STR]
ifdef    = ENABLE_NETWORK
var      = network.admin_password
type     = SLE_STRB
flags    = SLF_NOT_IN_SAVE | SLF_NO_NETWORK_SYNC
guiflags = SGF_NETWORK_ONLY
def      = NULL
cat      = SC_BASIC

[SDTC_STR]
ifdef    = ENABLE_NETWORK
var      = network.default_company_pass
type     = SLE_STRB
flags    = SLF_NOT_IN_SAVE | SLF_NO_NETWORK_SYNC
def      = NULL

[SDTC_STR]
ifdef    = ENABLE_NETWORK
var      = network.server_name
type     = SLE_STRB
flags    = SLF_NOT_IN_SAVE | SLF_NO_NETWORK_SYNC
guiflags = SGF_NETWORK_ONLY
def      = NULL
cat      = SC_BASIC

[SDTC_STR]
ifdef    = ENABLE_NETWORK
var      = network.connect_to_ip
type     = SLE_STRB
flags    = SLF_NOT_IN_SAVE | SLF_NO_NETWORK_SYNC
def      = NULL

[SDTC_STR]
ifdef    = ENABLE_NETWORK
var      = network.network_id
type     = SLE_STRB
flags    = SLF_NOT_IN_SAVE | SLF_NO_NETWORK_SYNC
guiflags = SGF_NETWORK_ONLY
def      = NULL

[SDTC_BOOL]
ifdef    = ENABLE_NETWORK
var      = network.autoclean_companies
flags    = SLF_NOT_IN_SAVE | SLF_NO_NETWORK_SYNC
guiflags = SGF_NETWORK_ONLY
def      = false

[SDTC_VAR]
ifdef    = ENABLE_NETWORK
var      = network.autoclean_unprotected
type     = SLE_UINT8
flags    = SLF_NOT_IN_SAVE | SLF_NO_NETWORK_SYNC
guiflags = SGF_0ISDISABLED | SGF_NETWORK_ONLY
def      = 12
min      = 0
max      = 240

[SDTC_VAR]
ifdef    = ENABLE_NETWORK
var      = network.autoclean_protected
type     = SLE_UINT8
flags    = SLF_NOT_IN_SAVE | SLF_NO_NETWORK_SYNC
guiflags = SGF_0ISDISABLED | SGF_NETWORK_ONLY
def      = 36
min      = 0
max      = 240

[SDTC_VAR]
ifdef    = ENABLE_NETWORK
var      = network.autoclean_novehicles
type     = SLE_UINT8
flags    = SLF_NOT_IN_SAVE | SLF_NO_NETWORK_SYNC
guiflags = SGF_0ISDISABLED | SGF_NETWORK_ONLY
def      = 0
min      = 0
max      = 240

[SDTC_VAR]
ifdef    = ENABLE_NETWORK
var      = network.max_companies
type     = SLE_UINT8
flags    = SLF_NOT_IN_SAVE | SLF_NO_NETWORK_SYNC
guiflags = SGF_NETWORK_ONLY
def      = 15
min      = 1
max      = MAX_COMPANIES
proc     = UpdateClientConfigValues
cat      = SC_BASIC

[SDTC_VAR]
ifdef    = ENABLE_NETWORK
var      = network.max_clients
type     = SLE_UINT8
flags    = SLF_NOT_IN_SAVE | SLF_NO_NETWORK_SYNC
guiflags = SGF_NETWORK_ONLY
def      = 25
min      = 2
max      = MAX_CLIENTS
cat      = SC_BASIC

[SDTC_VAR]
ifdef    = ENABLE_NETWORK
var      = network.max_spectators
type     = SLE_UINT8
flags    = SLF_NOT_IN_SAVE | SLF_NO_NETWORK_SYNC
guiflags = SGF_NETWORK_ONLY
def      = 15
min      = 0
max      = MAX_CLIENTS
proc     = UpdateClientConfigValues
cat      = SC_BASIC

[SDTC_VAR]
ifdef    = ENABLE_NETWORK
var      = network.restart_game_year
type     = SLE_INT32
flags    = SLF_NOT_IN_SAVE | SLF_NO_NETWORK_SYNC
guiflags = SGF_0ISDISABLED | SGF_NETWORK_ONLY
def      = 0
min      = MIN_YEAR
max      = MAX_YEAR
interval = 1

[SDTC_VAR]
ifdef    = ENABLE_NETWORK
var      = network.min_active_clients
type     = SLE_UINT8
flags    = SLF_NOT_IN_SAVE | SLF_NO_NETWORK_SYNC
guiflags = SGF_NETWORK_ONLY
def      = 0
min      = 0
max      = MAX_CLIENTS

[SDTC_OMANY]
ifdef    = ENABLE_NETWORK
var      = network.server_lang
type     = SLE_UINT8
flags    = SLF_NOT_IN_SAVE | SLF_NO_NETWORK_SYNC
guiflags = SGF_NETWORK_ONLY
def      = 0
max      = 35
full     = _server_langs
cat      = SC_BASIC

[SDTC_BOOL]
ifdef    = ENABLE_NETWORK
var      = network.reload_cfg
flags    = SLF_NOT_IN_SAVE | SLF_NO_NETWORK_SYNC
guiflags = SGF_NETWORK_ONLY
def      = false
cat      = SC_EXPERT

[SDTC_STR]
ifdef    = ENABLE_NETWORK
var      = network.last_host
type     = SLE_STRB
flags    = SLF_NOT_IN_SAVE | SLF_NO_NETWORK_SYNC
def      = """"
cat      = SC_EXPERT

[SDTC_VAR]
ifdef    = ENABLE_NETWORK
var      = network.last_port
type     = SLE_UINT16
flags    = SLF_NOT_IN_SAVE | SLF_NO_NETWORK_SYNC
def      = 0
min      = 0
max      = UINT16_MAX
cat      = SC_EXPERT

[SDTC_BOOL]
ifdef    = ENABLE_NETWORK
var      = network.no_http_content_downloads
flags    = SLF_NOT_IN_SAVE | SLF_NO_NETWORK_SYNC
def      = false
cat      = SC_EXPERT

; Since the network code (CmdChangeSetting and friends) use the index in this array to decide
; which setting the server is talking about all conditional compilation of this array must be at the
; end. This isn't really the best solution, the settings the server can tell the client about should
; either use a seperate array or some other form of identifier.

;
; We might need to emulate a right mouse button on mac
[SDTC_VAR]
ifdef    = __APPLE__
var      = gui.right_mouse_btn_emulation
type     = SLE_UINT8
flags    = SLF_NOT_IN_SAVE | SLF_NO_NETWORK_SYNC
guiflags = SGF_MULTISTRING
def      = 0
min      = 0
max      = 2
str      = STR_CONFIG_SETTING_RIGHT_MOUSE_BTN_EMU
strhelp  = STR_CONFIG_SETTING_RIGHT_MOUSE_BTN_EMU_HELPTEXT
strval   = STR_CONFIG_SETTING_RIGHT_MOUSE_BTN_EMU_COMMAND
cat      = SC_BASIC

[SDT_END]
<|MERGE_RESOLUTION|>--- conflicted
+++ resolved
@@ -2618,20 +2618,13 @@
 var      = gui.scroll_mode
 type     = SLE_UINT8
 flags    = SLF_NOT_IN_SAVE | SLF_NO_NETWORK_SYNC
-<<<<<<< HEAD
-guiflags = SGF_MULTISTRING
-def      = 0
+guiflags = SGF_MULTISTRING
+def      = 3
 min      = 0
 max      = 3
 str      = STR_CONFIG_SETTING_SCROLLMODE
 strhelp  = STR_CONFIG_SETTING_SCROLLMODE_HELPTEXT
 strval   = STR_CONFIG_SETTING_SCROLLMODE_DEFAULT
-=======
-def      = true
-str      = STR_CONFIG_SETTING_REVERSE_SCROLLING
-strhelp  = STR_CONFIG_SETTING_REVERSE_SCROLLING_HELPTEXT
-cat      = SC_BASIC
->>>>>>> 405eba8a
 
 [SDTC_BOOL]
 var      = gui.smooth_scroll
@@ -2641,17 +2634,6 @@
 strhelp  = STR_CONFIG_SETTING_SMOOTH_SCROLLING_HELPTEXT
 
 [SDTC_BOOL]
-<<<<<<< HEAD
-=======
-var      = gui.left_mouse_btn_scrolling
-flags    = SLF_NOT_IN_SAVE | SLF_NO_NETWORK_SYNC
-def      = true
-str      = STR_CONFIG_SETTING_LEFT_MOUSE_BTN_SCROLLING
-strhelp  = STR_CONFIG_SETTING_LEFT_MOUSE_BTN_SCROLLING_HELPTEXT
-cat      = SC_BASIC
-
-[SDTC_BOOL]
->>>>>>> 405eba8a
 var      = gui.right_mouse_wnd_close
 flags    = SLF_NOT_IN_SAVE | SLF_NO_NETWORK_SYNC
 def      = false
