--- conflicted
+++ resolved
@@ -404,13 +404,9 @@
 			row = new NWidgetHorizontal(NC_EQUALSIZE);
 		}
 		NWidgetBackground * wid = new NWidgetBackground(WWT_PANEL, COLOUR_GREY, i + WID_LGL_CARGO_FIRST);
-<<<<<<< HEAD
-		wid->sizing_type = NWST_STEP;
-		wid->SetMinimalSize(25, FONT_HEIGHT_SMALL);
-=======
+		wid->sizing_type = NWST_BUTTON;
 		wid->SetMinimalSize(25, 0);
 		wid->SetMinimalTextLines(1, 0, FS_SMALL);
->>>>>>> 6bd7f881
 		wid->SetFill(1, 1);
 		wid->SetResize(0, 0);
 		row->Add(wid);
