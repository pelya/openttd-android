/* $Id$ */

/*
 * This file is part of OpenTTD.
 * OpenTTD is free software; you can redistribute it and/or modify it under the terms of the GNU General Public License as published by the Free Software Foundation, version 2.
 * OpenTTD is distributed in the hope that it will be useful, but WITHOUT ANY WARRANTY; without even the implied warranty of MERCHANTABILITY or FITNESS FOR A PARTICULAR PURPOSE.
 * See the GNU General Public License for more details. You should have received a copy of the GNU General Public License along with OpenTTD. If not, see <http://www.gnu.org/licenses/>.
 */

/** @file window.cpp Windowing system, widgets and events */

#include "stdafx.h"
#include <stdarg.h>
#include "company_func.h"
#include "gfx_func.h"
#include "console_func.h"
#include "console_gui.h"
#include "viewport_func.h"
#include "progress.h"
#include "blitter/factory.hpp"
#include "zoom_func.h"
#include "vehicle_base.h"
#include "window_func.h"
#include "tilehighlight_func.h"
#include "network/network.h"
#include "querystring_gui.h"
#include "widgets/dropdown_func.h"
#include "strings_func.h"
#include "settings_type.h"
#include "settings_func.h"
#include "ini_type.h"
#include "newgrf_debug.h"
#include "hotkeys.h"
#include "toolbar_gui.h"
#include "statusbar_gui.h"
#include "error.h"
#include "game/game.hpp"
#include "video/video_driver.hpp"
#include "settings_gui.h"
#include "fontcache.h"
#include "error.h"
#include "station_base.h"
#include "waypoint_base.h"
#include "command_func.h"
#include "build_confirmation_func.h"

#include "table/strings.h"

#include "safeguards.h"

/** Values for _settings_client.gui.auto_scrolling */
enum ViewportAutoscrolling {
	VA_DISABLED,                  //!< Do not autoscroll when mouse is at edge of viewport.
	VA_MAIN_VIEWPORT_FULLSCREEN,  //!< Scroll main viewport at edge when using fullscreen.
	VA_MAIN_VIEWPORT,             //!< Scroll main viewport at edge.
	VA_EVERY_VIEWPORT,            //!< Scroll all viewports at their edges.
};

static Point _drag_delta; ///< delta between mouse cursor and upper left corner of dragged window
static Window *_mouseover_last_w = NULL; ///< Window of the last #MOUSEOVER event.
static Window *_last_scroll_window = NULL; ///< Window of the last scroll event.

/** List of windows opened at the screen sorted from the front. */
Window *_z_front_window = NULL;
/** List of windows opened at the screen sorted from the back. */
Window *_z_back_window  = NULL;

/** If false, highlight is white, otherwise the by the widget defined colour. */
bool _window_highlight_colour = false;

/*
 * Window that currently has focus. - The main purpose is to generate
 * #FocusLost events, not to give next window in z-order focus when a
 * window is closed.
 */
Window *_focused_window;

Point _cursorpos_drag_start;

int _scrollbar_start_pos;
int _scrollbar_size;
byte _scroller_click_timeout = 0;

bool _scrolling_viewport;  ///< A viewport is being scrolled with the mouse.
bool _mouse_hovering;      ///< The mouse is hovering over the same point.
static bool _left_button_dragged;

SpecialMouseMode _special_mouse_mode; ///< Mode of the mouse.

/**
 * List of all WindowDescs.
 * This is a pointer to ensure initialisation order with the various static WindowDesc instances.
 */
static SmallVector<WindowDesc*, 16> *_window_descs = NULL;

/** Config file to store WindowDesc */
char *_windows_file;

/** Window description constructor. */
WindowDesc::WindowDesc(WindowPosition def_pos, const char *ini_key, int16 def_width_trad, int16 def_height_trad,
			WindowClass window_class, WindowClass parent_class, uint32 flags,
			const NWidgetPart *nwid_parts, int16 nwid_length, HotkeyList *hotkeys) :
	default_pos(def_pos),
	cls(window_class),
	parent_cls(parent_class),
	ini_key(ini_key),
	flags(flags),
	nwid_parts(nwid_parts),
	nwid_length(nwid_length),
	hotkeys(hotkeys),
	pref_sticky(false),
	pref_width(0),
	pref_height(0),
	default_width_trad(def_width_trad),
	default_height_trad(def_height_trad)
{
	if (_window_descs == NULL) _window_descs = new SmallVector<WindowDesc*, 16>();
	*_window_descs->Append() = this;
}

WindowDesc::~WindowDesc()
{
	_window_descs->Erase(_window_descs->Find(this));
}

/**
 * Determine default width of window.
 * This is either a stored user preferred size, or the build-in default.
 * @return Width in pixels.
 */
int16 WindowDesc::GetDefaultWidth() const
{
	return this->pref_width != 0 ? this->pref_width : ScaleGUITrad(this->default_width_trad);
}

/**
 * Determine default height of window.
 * This is either a stored user preferred size, or the build-in default.
 * @return Height in pixels.
 */
int16 WindowDesc::GetDefaultHeight() const
{
	return this->pref_height != 0 ? this->pref_height : ScaleGUITrad(this->default_height_trad);
}

/**
 * Load all WindowDesc settings from _windows_file.
 */
void WindowDesc::LoadFromConfig()
{
	IniFile *ini = new IniFile();
	ini->LoadFromDisk(_windows_file, BASE_DIR);
	for (WindowDesc **it = _window_descs->Begin(); it != _window_descs->End(); ++it) {
		if ((*it)->ini_key == NULL) continue;
		IniLoadWindowSettings(ini, (*it)->ini_key, *it);
	}
	delete ini;
}

/**
 * Sort WindowDesc by ini_key.
 */
static int CDECL DescSorter(WindowDesc * const *a, WindowDesc * const *b)
{
	if ((*a)->ini_key != NULL && (*b)->ini_key != NULL) return strcmp((*a)->ini_key, (*b)->ini_key);
	return ((*b)->ini_key != NULL ? 1 : 0) - ((*a)->ini_key != NULL ? 1 : 0);
}

/**
 * Save all WindowDesc settings to _windows_file.
 */
void WindowDesc::SaveToConfig()
{
	/* Sort the stuff to get a nice ini file on first write */
	QSortT(_window_descs->Begin(), _window_descs->Length(), DescSorter);

	IniFile *ini = new IniFile();
	ini->LoadFromDisk(_windows_file, BASE_DIR);
	for (WindowDesc **it = _window_descs->Begin(); it != _window_descs->End(); ++it) {
		if ((*it)->ini_key == NULL) continue;
		IniSaveWindowSettings(ini, (*it)->ini_key, *it);
	}
	ini->SaveToDisk(_windows_file);
	delete ini;
}

/**
 * Read default values from WindowDesc configuration an apply them to the window.
 */
void Window::ApplyDefaults()
{
	if (this->nested_root != NULL && this->nested_root->GetWidgetOfType(WWT_STICKYBOX) != NULL) {
		if (this->window_desc->pref_sticky) this->flags |= WF_STICKY;
	} else {
		/* There is no stickybox; clear the preference in case someone tried to be funny */
		this->window_desc->pref_sticky = false;
	}
}

/**
 * Compute the row of a widget that a user clicked in.
 * @param clickpos    Vertical position of the mouse click.
 * @param widget      Widget number of the widget clicked in.
 * @param padding     Amount of empty space between the widget edge and the top of the first row.
 * @param line_height Height of a single row. A negative value means using the vertical resize step of the widget.
 * @return Row number clicked at. If clicked at a wrong position, #INT_MAX is returned.
 * @note The widget does not know where a list printed at the widget ends, so below a list is not a wrong position.
 */
int Window::GetRowFromWidget(int clickpos, int widget, int padding, int line_height) const
{
	const NWidgetBase *wid = this->GetWidget<NWidgetBase>(widget);
	if (line_height < 0) line_height = wid->resize_y;
	if (clickpos < (int)wid->pos_y + padding) return INT_MAX;
	return (clickpos - (int)wid->pos_y - padding) / line_height;
}

/**
 * Disable the highlighted status of all widgets.
 */
void Window::DisableAllWidgetHighlight()
{
	for (uint i = 0; i < this->nested_array_size; i++) {
		NWidgetBase *nwid = this->GetWidget<NWidgetBase>(i);
		if (nwid == NULL) continue;

		if (nwid->IsHighlighted()) {
			nwid->SetHighlighted(TC_INVALID);
			this->SetWidgetDirty(i);
		}
	}

	CLRBITS(this->flags, WF_HIGHLIGHTED);
}

/**
 * Sets the highlighted status of a widget.
 * @param widget_index index of this widget in the window
 * @param highlighted_colour Colour of highlight, or TC_INVALID to disable.
 */
void Window::SetWidgetHighlight(byte widget_index, TextColour highlighted_colour)
{
	assert(widget_index < this->nested_array_size);

	NWidgetBase *nwid = this->GetWidget<NWidgetBase>(widget_index);
	if (nwid == NULL) return;

	nwid->SetHighlighted(highlighted_colour);
	this->SetWidgetDirty(widget_index);

	if (highlighted_colour != TC_INVALID) {
		/* If we set a highlight, the window has a highlight */
		this->flags |= WF_HIGHLIGHTED;
	} else {
		/* If we disable a highlight, check all widgets if anyone still has a highlight */
		bool valid = false;
		for (uint i = 0; i < this->nested_array_size; i++) {
			NWidgetBase *nwid = this->GetWidget<NWidgetBase>(i);
			if (nwid == NULL) continue;
			if (!nwid->IsHighlighted()) continue;

			valid = true;
		}
		/* If nobody has a highlight, disable the flag on the window */
		if (!valid) CLRBITS(this->flags, WF_HIGHLIGHTED);
	}
}

/**
 * Gets the highlighted status of a widget.
 * @param widget_index index of this widget in the window
 * @return status of the widget ie: highlighted = true, not highlighted = false
 */
bool Window::IsWidgetHighlighted(byte widget_index) const
{
	assert(widget_index < this->nested_array_size);

	const NWidgetBase *nwid = this->GetWidget<NWidgetBase>(widget_index);
	if (nwid == NULL) return false;

	return nwid->IsHighlighted();
}

/**
 * A dropdown window associated to this window has been closed.
 * @param pt the point inside the window the mouse resides on after closure.
 * @param widget the widget (button) that the dropdown is associated with.
 * @param index the element in the dropdown that is selected.
 * @param instant_close whether the dropdown was configured to close on mouse up.
 */
void Window::OnDropdownClose(Point pt, int widget, int index, bool instant_close)
{
	if (widget < 0) return;

	if (instant_close) {
		/* Send event for selected option if we're still
		 * on the parent button of the dropdown (behaviour of the dropdowns in the main toolbar). */
		if (GetWidgetFromPos(this, pt.x, pt.y) == widget) {
			this->OnDropdownSelect(widget, index);
		}
	}

	/* Raise the dropdown button */
	NWidgetCore *nwi2 = this->GetWidget<NWidgetCore>(widget);
	if ((nwi2->type & WWT_MASK) == NWID_BUTTON_DROPDOWN) {
		nwi2->disp_flags &= ~ND_DROPDOWN_ACTIVE;
	} else {
		this->RaiseWidget(widget);
	}
	this->SetWidgetDirty(widget);
}

/**
 * Return the Scrollbar to a widget index.
 * @param widnum Scrollbar widget index
 * @return Scrollbar to the widget
 */
const Scrollbar *Window::GetScrollbar(uint widnum) const
{
	return this->GetWidget<NWidgetScrollbar>(widnum);
}

/**
 * Return the Scrollbar to a widget index.
 * @param widnum Scrollbar widget index
 * @return Scrollbar to the widget
 */
Scrollbar *Window::GetScrollbar(uint widnum)
{
	return this->GetWidget<NWidgetScrollbar>(widnum);
}

/**
 * Return the querystring associated to a editbox.
 * @param widnum Editbox widget index
 * @return QueryString or NULL.
 */
const QueryString *Window::GetQueryString(uint widnum) const
{
	const SmallMap<int, QueryString*>::Pair *query = this->querystrings.Find(widnum);
	return query != this->querystrings.End() ? query->second : NULL;
}

/**
 * Return the querystring associated to a editbox.
 * @param widnum Editbox widget index
 * @return QueryString or NULL.
 */
QueryString *Window::GetQueryString(uint widnum)
{
	SmallMap<int, QueryString*>::Pair *query = this->querystrings.Find(widnum);
	return query != this->querystrings.End() ? query->second : NULL;
}

/**
 * Get the current input text if an edit box has the focus.
 * @return The currently focused input text or NULL if no input focused.
 */
/* virtual */ const char *Window::GetFocusedText() const
{
	if (this->nested_focus != NULL && this->nested_focus->type == WWT_EDITBOX) {
		return this->GetQueryString(this->nested_focus->index)->GetText();
	}

	return NULL;
}

/**
 * Get the string at the caret if an edit box has the focus.
 * @return The text at the caret or NULL if no edit box is focused.
 */
/* virtual */ const char *Window::GetCaret() const
{
	if (this->nested_focus != NULL && this->nested_focus->type == WWT_EDITBOX) {
		return this->GetQueryString(this->nested_focus->index)->GetCaret();
	}

	return NULL;
}

/**
 * Get the range of the currently marked input text.
 * @param[out] length Length of the marked text.
 * @return Pointer to the start of the marked text or NULL if no text is marked.
 */
/* virtual */ const char *Window::GetMarkedText(size_t *length) const
{
	if (this->nested_focus != NULL && this->nested_focus->type == WWT_EDITBOX) {
		return this->GetQueryString(this->nested_focus->index)->GetMarkedText(length);
	}

	return NULL;
}

/**
 * Get the current caret position if an edit box has the focus.
 * @return Top-left location of the caret, relative to the window.
 */
/* virtual */ Point Window::GetCaretPosition() const
{
	if (this->nested_focus != NULL && this->nested_focus->type == WWT_EDITBOX) {
		return this->GetQueryString(this->nested_focus->index)->GetCaretPosition(this, this->nested_focus->index);
	}

	Point pt = {0, 0};
	return pt;
}

/**
 * Get the bounding rectangle for a text range if an edit box has the focus.
 * @param from Start of the string range.
 * @param to End of the string range.
 * @return Rectangle encompassing the string range, relative to the window.
 */
/* virtual */ Rect Window::GetTextBoundingRect(const char *from, const char *to) const
{
	if (this->nested_focus != NULL && this->nested_focus->type == WWT_EDITBOX) {
		return this->GetQueryString(this->nested_focus->index)->GetBoundingRect(this, this->nested_focus->index, from, to);
	}

	Rect r = {0, 0, 0, 0};
	return r;
}

/**
 * Get the character that is rendered at a position by the focused edit box.
 * @param pt The position to test.
 * @return Pointer to the character at the position or NULL if no character is at the position.
 */
/* virtual */ const char *Window::GetTextCharacterAtPosition(const Point &pt) const
{
	if (this->nested_focus != NULL && this->nested_focus->type == WWT_EDITBOX) {
		return this->GetQueryString(this->nested_focus->index)->GetCharAtPosition(this, this->nested_focus->index, pt);
	}

	return NULL;
}

/**
 * Set the window that has the focus
 * @param w The window to set the focus on
 */
void SetFocusedWindow(Window *w)
{
	if (_focused_window == w) return;

	/* Invalidate focused widget */
	if (_focused_window != NULL) {
		if (_focused_window->nested_focus != NULL) _focused_window->nested_focus->SetDirty(_focused_window);
	}

	/* Remember which window was previously focused */
	Window *old_focused = _focused_window;
	_focused_window = w;

	/* So we can inform it that it lost focus */
	if (old_focused != NULL) old_focused->OnFocusLost();
	if (_focused_window != NULL) _focused_window->OnFocus();
}

/**
 * Check if an edit box is in global focus. That is if focused window
 * has a edit box as focused widget, or if a console is focused.
 * @return returns true if an edit box is in global focus or if the focused window is a console, else false
 */
bool EditBoxInGlobalFocus()
{
	if (_focused_window == NULL) return false;

	/* The console does not have an edit box so a special case is needed. */
	if (_focused_window->window_class == WC_CONSOLE) return true;

	return _focused_window->nested_focus != NULL && _focused_window->nested_focus->type == WWT_EDITBOX;
}

/**
 * Makes no widget on this window have focus. The function however doesn't change which window has focus.
 */
void Window::UnfocusFocusedWidget()
{
	if (this->nested_focus != NULL) {
		if (this->nested_focus->type == WWT_EDITBOX) VideoDriver::GetInstance()->EditBoxLostFocus();

		/* Repaint the widget that lost focus. A focused edit box may else leave the caret on the screen. */
		this->nested_focus->SetDirty(this);
		this->nested_focus = NULL;
	}
}

/**
 * Set focus within this window to the given widget. The function however doesn't change which window has focus.
 * @param widget_index Index of the widget in the window to set the focus to.
 * @return Focus has changed.
 */
bool Window::SetFocusedWidget(int widget_index)
{
	/* Do nothing if widget_index is already focused, or if it wasn't a valid widget. */
	if ((uint)widget_index >= this->nested_array_size) return false;

	assert(this->nested_array[widget_index] != NULL); // Setting focus to a non-existing widget is a bad idea.
	if (this->nested_focus != NULL) {
		if (this->GetWidget<NWidgetCore>(widget_index) == this->nested_focus) return false;

		/* Repaint the widget that lost focus. A focused edit box may else leave the caret on the screen. */
		this->nested_focus->SetDirty(this);
		if (this->nested_focus->type == WWT_EDITBOX) VideoDriver::GetInstance()->EditBoxLostFocus();
	}
	this->nested_focus = this->GetWidget<NWidgetCore>(widget_index);
	return true;
}

/**
 * Called when window looses focus
 */
void Window::OnFocusLost()
{
	if (this->nested_focus != NULL && this->nested_focus->type == WWT_EDITBOX) VideoDriver::GetInstance()->EditBoxLostFocus();
}

/**
 * Sets the enabled/disabled status of a list of widgets.
 * By default, widgets are enabled.
 * On certain conditions, they have to be disabled.
 * @param disab_stat status to use ie: disabled = true, enabled = false
 * @param widgets list of widgets ended by WIDGET_LIST_END
 */
void CDECL Window::SetWidgetsDisabledState(bool disab_stat, int widgets, ...)
{
	va_list wdg_list;

	va_start(wdg_list, widgets);

	while (widgets != WIDGET_LIST_END) {
		SetWidgetDisabledState(widgets, disab_stat);
		widgets = va_arg(wdg_list, int);
	}

	va_end(wdg_list);
}

/**
 * Sets the lowered/raised status of a list of widgets.
 * @param lowered_stat status to use ie: lowered = true, raised = false
 * @param widgets list of widgets ended by WIDGET_LIST_END
 */
void CDECL Window::SetWidgetsLoweredState(bool lowered_stat, int widgets, ...)
{
	va_list wdg_list;

	va_start(wdg_list, widgets);

	while (widgets != WIDGET_LIST_END) {
		SetWidgetLoweredState(widgets, lowered_stat);
		widgets = va_arg(wdg_list, int);
	}

	va_end(wdg_list);
}

/**
 * Raise the buttons of the window.
 * @param autoraise Raise only the push buttons of the window.
 */
void Window::RaiseButtons(bool autoraise)
{
	for (uint i = 0; i < this->nested_array_size; i++) {
		if (this->nested_array[i] == NULL) continue;
		WidgetType type = this->nested_array[i]->type;
		if (((type & ~WWB_PUSHBUTTON) < WWT_LAST || type == NWID_PUSHBUTTON_DROPDOWN) &&
				(!autoraise || (type & WWB_PUSHBUTTON) || type == WWT_EDITBOX) && this->IsWidgetLowered(i)) {
			this->RaiseWidget(i);
			this->SetWidgetDirty(i);
		}
	}

	/* Special widgets without widget index */
	NWidgetCore *wid = this->nested_root != NULL ? (NWidgetCore*)this->nested_root->GetWidgetOfType(WWT_DEFSIZEBOX) : NULL;
	if (wid != NULL) {
		wid->SetLowered(false);
		wid->SetDirty(this);
	}
}

/**
 * Invalidate a widget, i.e. mark it as being changed and in need of redraw.
 * @param widget_index the widget to redraw.
 */
void Window::SetWidgetDirty(byte widget_index) const
{
	/* Sometimes this function is called before the window is even fully initialized */
	if (this->nested_array == NULL) return;

	this->nested_array[widget_index]->SetDirty(this);
}

/**
 * A hotkey has been pressed.
 * @param hotkey  Hotkey index, by default a widget index of a button or editbox.
 * @return #ES_HANDLED if the key press has been handled, and the hotkey is not unavailable for some reason.
 */
EventState Window::OnHotkey(int hotkey)
{
	if (hotkey < 0) return ES_NOT_HANDLED;

	NWidgetCore *nw = this->GetWidget<NWidgetCore>(hotkey);
	if (nw == NULL || nw->IsDisabled()) return ES_NOT_HANDLED;

	if (nw->type == WWT_EDITBOX) {
		if (this->IsShaded()) return ES_NOT_HANDLED;

		/* Focus editbox */
		this->SetFocusedWidget(hotkey);
		SetFocusedWindow(this);
	} else {
		/* Click button */
		this->OnClick(Point(), hotkey, 1);
	}
	return ES_HANDLED;
}

/**
 * Do all things to make a button look clicked and mark it to be
 * unclicked in a few ticks.
 * @param widget the widget to "click"
 */
void Window::HandleButtonClick(byte widget)
{
	this->LowerWidget(widget);
	this->SetTimeout();
	this->SetWidgetDirty(widget);
}

static void StartWindowDrag(Window *w);
static void StartWindowSizing(Window *w, bool to_left);

/**
 * Dispatch left mouse-button (possibly double) click in window.
 * @param w Window to dispatch event in
 * @param x X coordinate of the click
 * @param y Y coordinate of the click
 * @param click_count Number of fast consecutive clicks at same position
 */
static void DispatchLeftClickEvent(Window *w, int x, int y, int click_count)
{
	NWidgetCore *nw = w->nested_root->GetWidgetFromPos(x, y);
	WidgetType widget_type = (nw != NULL) ? nw->type : WWT_EMPTY;

	bool focused_widget_changed = false;
	/* If clicked on a window that previously did dot have focus */
	if (_focused_window != w &&                 // We already have focus, right?
			(w->window_desc->flags & WDF_NO_FOCUS) == 0 &&  // Don't lose focus to toolbars
			widget_type != WWT_CLOSEBOX) {          // Don't change focused window if 'X' (close button) was clicked
		focused_widget_changed = true;
		SetFocusedWindow(w);
	}

	if (nw == NULL) return; // exit if clicked outside of widgets

	/* don't allow any interaction if the button has been disabled */
	if (nw->IsDisabled()) return;

	int widget_index = nw->index; ///< Index of the widget

	/* Clicked on a widget that is not disabled.
	 * So unless the clicked widget is the caption bar, change focus to this widget.
	 * Exception: In the OSK we always want the editbox to stay focussed. */
	if (widget_type != WWT_CAPTION && w->window_class != WC_OSK) {
		/* focused_widget_changed is 'now' only true if the window this widget
		 * is in gained focus. In that case it must remain true, also if the
		 * local widget focus did not change. As such it's the logical-or of
		 * both changed states.
		 *
		 * If this is not preserved, then the OSK window would be opened when
		 * a user has the edit box focused and then click on another window and
		 * then back again on the edit box (to type some text).
		 */
		focused_widget_changed |= w->SetFocusedWidget(widget_index);
	}

	/* Close any child drop down menus. If the button pressed was the drop down
	 * list's own button, then we should not process the click any further. */
	if (HideDropDownMenu(w) == widget_index && widget_index >= 0) return;

	if ((widget_type & ~WWB_PUSHBUTTON) < WWT_LAST && (widget_type & WWB_PUSHBUTTON)) w->HandleButtonClick(widget_index);

	Point pt = { x, y };

	switch (widget_type) {
		case NWID_VSCROLLBAR:
		case NWID_HSCROLLBAR:
			ScrollbarClickHandler(w, nw, x, y);
			break;

		case WWT_EDITBOX: {
			QueryString *query = w->GetQueryString(widget_index);
			if (query != NULL) query->ClickEditBox(w, pt, widget_index, click_count, focused_widget_changed);
			break;
		}

		case WWT_CLOSEBOX: // 'X'
			delete w;
			return;

		case WWT_CAPTION: // 'Title bar'
			StartWindowDrag(w);
			return;

		case WWT_RESIZEBOX:
			/* When the resize widget is on the left size of the window
			 * we assume that that button is used to resize to the left. */
			StartWindowSizing(w, (int)nw->pos_x < (w->width / 2));
			nw->SetDirty(w);
			return;

		case WWT_DEFSIZEBOX: {
			if (_ctrl_pressed) {
				w->window_desc->pref_width = w->width;
				w->window_desc->pref_height = w->height;
			} else {
				int16 def_width = max<int16>(min(w->window_desc->GetDefaultWidth(), _screen.width), w->nested_root->smallest_x);
				int16 def_height = max<int16>(min(w->window_desc->GetDefaultHeight(), _screen.height - 50), w->nested_root->smallest_y);

				int dx = (w->resize.step_width  == 0) ? 0 : def_width  - w->width;
				int dy = (w->resize.step_height == 0) ? 0 : def_height - w->height;
				/* dx and dy has to go by step.. calculate it.
				 * The cast to int is necessary else dx/dy are implicitly casted to unsigned int, which won't work. */
				if (w->resize.step_width  > 1) dx -= dx % (int)w->resize.step_width;
				if (w->resize.step_height > 1) dy -= dy % (int)w->resize.step_height;
				ResizeWindow(w, dx, dy, false);
			}

			nw->SetLowered(true);
			nw->SetDirty(w);
			w->SetTimeout();
			break;
		}

		case WWT_DEBUGBOX:
			w->ShowNewGRFInspectWindow();
			break;

		case WWT_SHADEBOX:
			nw->SetDirty(w);
			w->SetShaded(!w->IsShaded());
			return;

		case WWT_STICKYBOX:
			w->flags ^= WF_STICKY;
			nw->SetDirty(w);
			if (_ctrl_pressed) w->window_desc->pref_sticky = (w->flags & WF_STICKY) != 0;
			return;

		default:
			break;
	}

	/* Widget has no index, so the window is not interested in it. */
	if (widget_index < 0) return;

	/* Check if the widget is highlighted; if so, disable highlight and dispatch an event to the GameScript */
	if (w->IsWidgetHighlighted(widget_index)) {
		w->SetWidgetHighlight(widget_index, TC_INVALID);
		Game::NewEvent(new ScriptEventWindowWidgetClick((ScriptWindow::WindowClass)w->window_class, w->window_number, widget_index));
	}

	w->OnClick(pt, widget_index, click_count);
}

/**
 * Dispatch right mouse-button click in window.
 * @param w Window to dispatch event in
 * @param x X coordinate of the click
 * @param y Y coordinate of the click
 */
static void DispatchRightClickEvent(Window *w, int x, int y)
{
	NWidgetCore *wid = w->nested_root->GetWidgetFromPos(x, y);
	if (wid == NULL) return;

	/* No widget to handle, or the window is not interested in it. */
	if (wid->index >= 0) {
		Point pt = { x, y };
		if (w->OnRightClick(pt, wid->index)) return;
	}

	if (_settings_client.gui.hover_delay_ms == 0 && wid->tool_tip != 0) GuiShowTooltips(w, wid->tool_tip, 0, NULL, TCC_RIGHT_CLICK);
}

/**
 * Dispatch hover of the mouse over a window.
 * @param w Window to dispatch event in.
 * @param x X coordinate of the click.
 * @param y Y coordinate of the click.
 */
static void DispatchHoverEvent(Window *w, int x, int y)
{
	NWidgetCore *wid = w->nested_root->GetWidgetFromPos(x, y);

	/* No widget to handle */
	if (wid == NULL) return;

	/* Show the tooltip if there is any */
	if (wid->tool_tip != 0) {
		GuiShowTooltips(w, wid->tool_tip);
		return;
	}

	/* Widget has no index, so the window is not interested in it. */
	if (wid->index < 0) return;

	Point pt = { x, y };
	w->OnHover(pt, wid->index);
}

/**
 * Dispatch the mousewheel-action to the window.
 * The window will scroll any compatible scrollbars if the mouse is pointed over the bar or its contents
 * @param w Window
 * @param nwid the widget where the scrollwheel was used
 * @param wheel scroll up or down
 */
static void DispatchMouseWheelEvent(Window *w, NWidgetCore *nwid, int wheel)
{
	if (nwid == NULL) return;

	/* Using wheel on caption/shade-box shades or unshades the window. */
	if (nwid->type == WWT_CAPTION || nwid->type == WWT_SHADEBOX) {
		w->SetShaded(wheel < 0);
		return;
	}

	/* Wheeling a vertical scrollbar. */
	if (nwid->type == NWID_VSCROLLBAR) {
		NWidgetScrollbar *sb = static_cast<NWidgetScrollbar *>(nwid);
		if (sb->GetCount() > sb->GetCapacity()) {
			sb->UpdatePosition(wheel);
			w->SetDirty();
		}
		return;
	}

	/* Scroll the widget attached to the scrollbar. */
	Scrollbar *sb = (nwid->scrollbar_index >= 0 ? w->GetScrollbar(nwid->scrollbar_index) : NULL);
	if (sb != NULL && sb->GetCount() > sb->GetCapacity()) {
		sb->UpdatePosition(wheel);
		w->SetDirty();
	}
}

/**
 * Returns whether a window may be shown or not.
 * @param w The window to consider.
 * @return True iff it may be shown, otherwise false.
 */
static bool MayBeShown(const Window *w)
{
	/* If we're not modal, everything is okay. */
	if (!HasModalProgress()) return true;

	switch (w->window_class) {
		case WC_MAIN_WINDOW:    ///< The background, i.e. the game.
		case WC_MODAL_PROGRESS: ///< The actual progress window.
		case WC_CONFIRM_POPUP_QUERY: ///< The abort window.
			return true;

		default:
			return false;
	}
}

/**
 * Generate repaint events for the visible part of window w within the rectangle.
 *
 * The function goes recursively upwards in the window stack, and splits the rectangle
 * into multiple pieces at the window edges, so obscured parts are not redrawn.
 *
 * @param w Window that needs to be repainted
 * @param left Left edge of the rectangle that should be repainted
 * @param top Top edge of the rectangle that should be repainted
 * @param right Right edge of the rectangle that should be repainted
 * @param bottom Bottom edge of the rectangle that should be repainted
 */
static void DrawOverlappedWindow(Window *w, int left, int top, int right, int bottom)
{
	const Window *v;
	FOR_ALL_WINDOWS_FROM_BACK_FROM(v, w->z_front) {
		if (MayBeShown(v) &&
				right > v->left &&
				bottom > v->top &&
				left < v->left + v->width &&
				top < v->top + v->height) {
			/* v and rectangle intersect with each other */
			int x;

			if (left < (x = v->left)) {
				DrawOverlappedWindow(w, left, top, x, bottom);
				DrawOverlappedWindow(w, x, top, right, bottom);
				return;
			}

			if (right > (x = v->left + v->width)) {
				DrawOverlappedWindow(w, left, top, x, bottom);
				DrawOverlappedWindow(w, x, top, right, bottom);
				return;
			}

			if (top < (x = v->top)) {
				DrawOverlappedWindow(w, left, top, right, x);
				DrawOverlappedWindow(w, left, x, right, bottom);
				return;
			}

			if (bottom > (x = v->top + v->height)) {
				DrawOverlappedWindow(w, left, top, right, x);
				DrawOverlappedWindow(w, left, x, right, bottom);
				return;
			}

			return;
		}
	}

	/* Setup blitter, and dispatch a repaint event to window *wz */
	DrawPixelInfo *dp = _cur_dpi;
	dp->width = right - left;
	dp->height = bottom - top;
	dp->left = left - w->left;
	dp->top = top - w->top;
	dp->pitch = _screen.pitch;
	dp->dst_ptr = BlitterFactory::GetCurrentBlitter()->MoveTo(_screen.dst_ptr, left, top);
	dp->zoom = ZOOM_LVL_NORMAL;
	w->OnPaint();
}

/**
 * From a rectangle that needs redrawing, find the windows that intersect with the rectangle.
 * These windows should be re-painted.
 * @param left Left edge of the rectangle that should be repainted
 * @param top Top edge of the rectangle that should be repainted
 * @param right Right edge of the rectangle that should be repainted
 * @param bottom Bottom edge of the rectangle that should be repainted
 */
void DrawOverlappedWindowForAll(int left, int top, int right, int bottom)
{
	Window *w;
	DrawPixelInfo bk;
	_cur_dpi = &bk;

	FOR_ALL_WINDOWS_FROM_BACK(w) {
		if (MayBeShown(w) &&
				right > w->left &&
				bottom > w->top &&
				left < w->left + w->width &&
				top < w->top + w->height) {
			/* Window w intersects with the rectangle => needs repaint */
			DrawOverlappedWindow(w, max(left, w->left), max(top, w->top), min(right, w->left + w->width), min(bottom, w->top + w->height));
		}
	}
}

/**
 * Mark entire window as dirty (in need of re-paint)
 * @ingroup dirty
 */
void Window::SetDirty() const
{
	SetDirtyBlocks(this->left, this->top, this->left + this->width, this->top + this->height);
}

/**
 * Re-initialize a window, and optionally change its size.
 * @param rx Horizontal resize of the window.
 * @param ry Vertical resize of the window.
 * @note For just resizing the window, use #ResizeWindow instead.
 */
void Window::ReInit(int rx, int ry)
{
	this->SetDirty(); // Mark whole current window as dirty.

	/* Save current size. */
	int window_width  = this->width;
	int window_height = this->height;

	this->OnInit();
	/* Re-initialize the window from the ground up. No need to change the nested_array, as all widgets stay where they are. */
	this->nested_root->SetupSmallestSize(this, false);
	this->nested_root->AssignSizePosition(ST_SMALLEST, 0, 0, this->nested_root->smallest_x, this->nested_root->smallest_y, _current_text_dir == TD_RTL);
	this->width  = this->nested_root->smallest_x;
	this->height = this->nested_root->smallest_y;
	this->resize.step_width  = this->nested_root->resize_x;
	this->resize.step_height = this->nested_root->resize_y;

	/* Resize as close to the original size + requested resize as possible. */
	window_width  = max(window_width  + rx, this->width);
	window_height = max(window_height + ry, this->height);
	int dx = (this->resize.step_width  == 0) ? 0 : window_width  - this->width;
	int dy = (this->resize.step_height == 0) ? 0 : window_height - this->height;
	/* dx and dy has to go by step.. calculate it.
	 * The cast to int is necessary else dx/dy are implicitly casted to unsigned int, which won't work. */
	if (this->resize.step_width  > 1) dx -= dx % (int)this->resize.step_width;
	if (this->resize.step_height > 1) dy -= dy % (int)this->resize.step_height;

	ResizeWindow(this, dx, dy);
	/* ResizeWindow() does this->SetDirty() already, no need to do it again here. */
}

/**
 * Set the shaded state of the window to \a make_shaded.
 * @param make_shaded If \c true, shade the window (roll up until just the title bar is visible), else unshade/unroll the window to its original size.
 * @note The method uses #Window::ReInit(), thus after the call, the whole window should be considered changed.
 */
void Window::SetShaded(bool make_shaded)
{
	if (this->shade_select == NULL) return;

	int desired = make_shaded ? SZSP_HORIZONTAL : 0;
	if (this->shade_select->shown_plane != desired) {
		if (make_shaded) {
			if (this->nested_focus != NULL) this->UnfocusFocusedWidget();
			this->unshaded_size.width  = this->width;
			this->unshaded_size.height = this->height;
			this->shade_select->SetDisplayedPlane(desired);
			this->ReInit(0, -this->height);
		} else {
			this->shade_select->SetDisplayedPlane(desired);
			int dx = ((int)this->unshaded_size.width  > this->width)  ? (int)this->unshaded_size.width  - this->width  : 0;
			int dy = ((int)this->unshaded_size.height > this->height) ? (int)this->unshaded_size.height - this->height : 0;
			this->ReInit(dx, dy);
		}
	}
}

/**
 * Find the Window whose parent pointer points to this window
 * @param w parent Window to find child of
 * @param wc Window class of the window to remove; #WC_INVALID if class does not matter
 * @return a Window pointer that is the child of \a w, or \c NULL otherwise
 */
static Window *FindChildWindow(const Window *w, WindowClass wc)
{
	Window *v;
	FOR_ALL_WINDOWS_FROM_BACK(v) {
		if ((wc == WC_INVALID || wc == v->window_class) && v->parent == w) return v;
	}

	return NULL;
}

/**
 * Delete all children a window might have in a head-recursive manner
 * @param wc Window class of the window to remove; #WC_INVALID if class does not matter
 */
void Window::DeleteChildWindows(WindowClass wc) const
{
	Window *child = FindChildWindow(this, wc);
	while (child != NULL) {
		delete child;
		child = FindChildWindow(this, wc);
	}
}

/**
 * Remove window and all its child windows from the window stack.
 */
Window::~Window()
{
	if (_thd.window_class == this->window_class &&
			_thd.window_number == this->window_number) {
		ResetObjectToPlace();
	}

	/* Prevent Mouseover() from resetting mouse-over coordinates on a non-existing window */
	if (_mouseover_last_w == this) _mouseover_last_w = NULL;

	/* We can't scroll the window when it's closed. */
	if (_last_scroll_window == this) _last_scroll_window = NULL;

	/* Make sure we don't try to access this window as the focused window when it doesn't exist anymore. */
	if (_focused_window == this) {
		this->OnFocusLost();
		_focused_window = NULL;
	}

	this->DeleteChildWindows();

	if (this->viewport != NULL) DeleteWindowViewport(this);

	this->SetDirty();

	free(this->nested_array); // Contents is released through deletion of #nested_root.
	delete this->nested_root;

	/*
	 * Make fairly sure that this is written, and not "optimized" away.
	 * The delete operator is overwritten to not delete it; the deletion
	 * happens at a later moment in time after the window has been
	 * removed from the list of windows to prevent issues with items
	 * being removed during the iteration as not one but more windows
	 * may be removed by a single call to ~Window by means of the
	 * DeleteChildWindows function.
	 */
	const_cast<volatile WindowClass &>(this->window_class) = WC_INVALID;
}

/**
 * Find a window by its class and window number
 * @param cls Window class
 * @param number Number of the window within the window class
 * @return Pointer to the found window, or \c NULL if not available
 */
Window *FindWindowById(WindowClass cls, WindowNumber number)
{
	Window *w;
	FOR_ALL_WINDOWS_FROM_BACK(w) {
		if (w->window_class == cls && w->window_number == number) return w;
	}

	return NULL;
}

/**
 * Find any window by its class. Useful when searching for a window that uses
 * the window number as a #WindowType, like #WC_SEND_NETWORK_MSG.
 * @param cls Window class
 * @return Pointer to the found window, or \c NULL if not available
 */
Window *FindWindowByClass(WindowClass cls)
{
	Window *w;
	FOR_ALL_WINDOWS_FROM_BACK(w) {
		if (w->window_class == cls) return w;
	}

	return NULL;
}

/**
 * Delete a window by its class and window number (if it is open).
 * @param cls Window class
 * @param number Number of the window within the window class
 * @param force force deletion; if false don't delete when stickied
 */
void DeleteWindowById(WindowClass cls, WindowNumber number, bool force)
{
	Window *w = FindWindowById(cls, number);
	if (force || w == NULL ||
			(w->flags & WF_STICKY) == 0) {
		delete w;
	}
}

/**
 * Delete all windows of a given class
 * @param cls Window class of windows to delete
 */
void DeleteWindowByClass(WindowClass cls)
{
	Window *w;

restart_search:
	/* When we find the window to delete, we need to restart the search
	 * as deleting this window could cascade in deleting (many) others
	 * anywhere in the z-array */
	FOR_ALL_WINDOWS_FROM_BACK(w) {
		if (w->window_class == cls) {
			delete w;
			goto restart_search;
		}
	}
}

/**
 * Delete all windows of a company. We identify windows of a company
 * by looking at the caption colour. If it is equal to the company ID
 * then we say the window belongs to the company and should be deleted
 * @param id company identifier
 */
void DeleteCompanyWindows(CompanyID id)
{
	Window *w;

restart_search:
	/* When we find the window to delete, we need to restart the search
	 * as deleting this window could cascade in deleting (many) others
	 * anywhere in the z-array */
	FOR_ALL_WINDOWS_FROM_BACK(w) {
		if (w->owner == id) {
			delete w;
			goto restart_search;
		}
	}

	/* Also delete the company specific windows that don't have a company-colour. */
	DeleteWindowById(WC_BUY_COMPANY, id);
}

/**
 * Change the owner of all the windows one company can take over from another
 * company in the case of a company merger. Do not change ownership of windows
 * that need to be deleted once takeover is complete
 * @param old_owner original owner of the window
 * @param new_owner the new owner of the window
 */
void ChangeWindowOwner(Owner old_owner, Owner new_owner)
{
	Window *w;
	FOR_ALL_WINDOWS_FROM_BACK(w) {
		if (w->owner != old_owner) continue;

		switch (w->window_class) {
			case WC_COMPANY_COLOUR:
			case WC_FINANCES:
			case WC_STATION_LIST:
			case WC_TRAINS_LIST:
			case WC_ROADVEH_LIST:
			case WC_SHIPS_LIST:
			case WC_AIRCRAFT_LIST:
			case WC_BUY_COMPANY:
			case WC_COMPANY:
			case WC_COMPANY_INFRASTRUCTURE:
			case WC_VEHICLE_ORDERS: // Changing owner would also require changing WindowDesc, which is not possible; however keeping the old one crashes because of missing widgets etc.. See ShowOrdersWindow().
				continue;

			default:
				w->owner = new_owner;
				break;
		}
	}
}

static void BringWindowToFront(Window *w);

/**
 * Find a window and make it the relative top-window on the screen.
 * The window gets unshaded if it was shaded, and a white border is drawn at its edges for a brief period of time to visualize its "activation".
 * @param cls WindowClass of the window to activate
 * @param number WindowNumber of the window to activate
 * @return a pointer to the window thus activated
 */
Window *BringWindowToFrontById(WindowClass cls, WindowNumber number)
{
	Window *w = FindWindowById(cls, number);

	if (w != NULL) {
		if (w->IsShaded()) w->SetShaded(false); // Restore original window size if it was shaded.

		w->SetWhiteBorder();
		BringWindowToFront(w);
		w->SetDirty();
	}

	return w;
}

static inline bool IsVitalWindow(const Window *w)
{
	switch (w->window_class) {
		case WC_MAIN_TOOLBAR:
		case WC_MAIN_TOOLBAR_RIGHT:
		case WC_STATUS_BAR:
		case WC_NEWS_WINDOW:
		case WC_SEND_NETWORK_MSG:
			return true;

		default:
			return false;
	}
}

/**
 * Get the z-priority for a given window. This is used in comparison with other z-priority values;
 * a window with a given z-priority will appear above other windows with a lower value, and below
 * those with a higher one (the ordering within z-priorities is arbitrary).
 * @param w The window to get the z-priority for
 * @pre w->window_class != WC_INVALID
 * @return The window's z-priority
 */
static uint GetWindowZPriority(const Window *w)
{
	assert(w->window_class != WC_INVALID);

	uint z_priority = 0;

	switch (w->window_class) {
		case WC_ENDSCREEN:
			++z_priority;

		case WC_HIGHSCORE:
			++z_priority;

		case WC_TOOLTIPS:
			++z_priority;

		case WC_DROPDOWN_MENU:
			++z_priority;

		case WC_MAIN_TOOLBAR:
		case WC_MAIN_TOOLBAR_RIGHT:
		case WC_STATUS_BAR:
			++z_priority;

		case WC_OSK:
			++z_priority;

		case WC_QUERY_STRING:
		case WC_SEND_NETWORK_MSG:
			++z_priority;

		case WC_ERRMSG:
		case WC_CONFIRM_POPUP_QUERY:
		case WC_MODAL_PROGRESS:
		case WC_NETWORK_STATUS_WINDOW:
		case WC_SAVE_PRESET:
			++z_priority;

		case WC_GENERATE_LANDSCAPE:
		case WC_SAVELOAD:
		case WC_GAME_OPTIONS:
		case WC_CUSTOM_CURRENCY:
		case WC_NETWORK_WINDOW:
		case WC_GRF_PARAMETERS:
		case WC_AI_LIST:
		case WC_AI_SETTINGS:
		case WC_TEXTFILE:
			++z_priority;

		case WC_CONSOLE:
			++z_priority;

		case WC_NEWS_WINDOW:
			++z_priority;

		default:
			++z_priority;

		case WC_MAIN_WINDOW:
			return z_priority;
	}
}

/**
 * Adds a window to the z-ordering, according to its z-priority.
 * @param w Window to add
 */
static void AddWindowToZOrdering(Window *w)
{
	assert(w->z_front == NULL && w->z_back == NULL);

	if (_z_front_window == NULL) {
		/* It's the only window. */
		_z_front_window = _z_back_window = w;
		w->z_front = w->z_back = NULL;
	} else {
		/* Search down the z-ordering for its location. */
		Window *v = _z_front_window;
		uint last_z_priority = UINT_MAX;
		while (v != NULL && (v->window_class == WC_INVALID || GetWindowZPriority(v) > GetWindowZPriority(w))) {
			if (v->window_class != WC_INVALID) {
				/* Sanity check z-ordering, while we're at it. */
				assert(last_z_priority >= GetWindowZPriority(v));
				last_z_priority = GetWindowZPriority(v);
			}

			v = v->z_back;
		}

		if (v == NULL) {
			/* It's the new back window. */
			w->z_front = _z_back_window;
			w->z_back = NULL;
			_z_back_window->z_back = w;
			_z_back_window = w;
		} else if (v == _z_front_window) {
			/* It's the new front window. */
			w->z_front = NULL;
			w->z_back = _z_front_window;
			_z_front_window->z_front = w;
			_z_front_window = w;
		} else {
			/* It's somewhere else in the z-ordering. */
			w->z_front = v->z_front;
			w->z_back = v;
			v->z_front->z_back = w;
			v->z_front = w;
		}
	}
}


/**
 * Removes a window from the z-ordering.
 * @param w Window to remove
 */
static void RemoveWindowFromZOrdering(Window *w)
{
	if (w->z_front == NULL) {
		assert(_z_front_window == w);
		_z_front_window = w->z_back;
	} else {
		w->z_front->z_back = w->z_back;
	}

	if (w->z_back == NULL) {
		assert(_z_back_window == w);
		_z_back_window = w->z_front;
	} else {
		w->z_back->z_front = w->z_front;
	}

	w->z_front = w->z_back = NULL;
}

/**
 * On clicking on a window, make it the frontmost window of all windows with an equal
 * or lower z-priority. The window is marked dirty for a repaint
 * @param w window that is put into the relative foreground
 */
static void BringWindowToFront(Window *w)
{
	RemoveWindowFromZOrdering(w);
	AddWindowToZOrdering(w);

	w->SetDirty();
}

/**
 * Initializes the data (except the position and initial size) of a new Window.
 * @param desc          Window description.
 * @param window_number Number being assigned to the new window
 * @return Window pointer of the newly created window
 * @pre If nested widgets are used (\a widget is \c NULL), #nested_root and #nested_array_size must be initialized.
 *      In addition, #nested_array is either \c NULL, or already initialized.
 */
void Window::InitializeData(WindowNumber window_number)
{
	/* Set up window properties; some of them are needed to set up smallest size below */
	this->window_class = this->window_desc->cls;
	this->SetWhiteBorder();
	if (this->window_desc->default_pos == WDP_CENTER) this->flags |= WF_CENTERED;
	this->owner = INVALID_OWNER;
	this->nested_focus = NULL;
	this->window_number = window_number;

	if (this->window_class != WC_BUILD_CONFIRMATION &&
		this->window_class != WC_TOOLTIPS &&
		this->window_class != WC_NEWS_WINDOW &&
		this->window_class != WC_BUILD_BRIDGE &&
		this->window_class != WC_SELECT_STATION) {
		HideBuildConfirmationWindow();
	}

	this->OnInit();
	/* Initialize nested widget tree. */
	if (this->nested_array == NULL) {
		this->nested_array = CallocT<NWidgetBase *>(this->nested_array_size);
		this->nested_root->SetupSmallestSize(this, true);
	} else {
		this->nested_root->SetupSmallestSize(this, false);
	}
	/* Initialize to smallest size. */
	this->nested_root->AssignSizePosition(ST_SMALLEST, 0, 0, this->nested_root->smallest_x, this->nested_root->smallest_y, _current_text_dir == TD_RTL);

	/* Further set up window properties,
	 * this->left, this->top, this->width, this->height, this->resize.width, and this->resize.height are initialized later. */
	this->resize.step_width  = this->nested_root->resize_x;
	this->resize.step_height = this->nested_root->resize_y;

	/* Give focus to the opened window unless a text box
	 * of focused window has focus (so we don't interrupt typing). But if the new
	 * window has a text box, then take focus anyway. */
	if (!EditBoxInGlobalFocus() || this->nested_root->GetWidgetOfType(WWT_EDITBOX) != NULL) SetFocusedWindow(this);

	/* Insert the window into the correct location in the z-ordering. */
	AddWindowToZOrdering(this);
}

/**
 * Set the position and smallest size of the window.
 * @param x          Offset in pixels from the left of the screen of the new window.
 * @param y          Offset in pixels from the top of the screen of the new window.
 * @param sm_width   Smallest width in pixels of the window.
 * @param sm_height  Smallest height in pixels of the window.
 */
void Window::InitializePositionSize(int x, int y, int sm_width, int sm_height)
{
	this->left = x;
	this->top = y;
	this->width = sm_width;
	this->height = sm_height;
}

/**
 * Resize window towards the default size.
 * Prior to construction, a position for the new window (for its default size)
 * has been found with LocalGetWindowPlacement(). Initially, the window is
 * constructed with minimal size. Resizing the window to its default size is
 * done here.
 * @param def_width default width in pixels of the window
 * @param def_height default height in pixels of the window
 * @see Window::Window(), Window::InitializeData(), Window::InitializePositionSize()
 */
void Window::FindWindowPlacementAndResize(int def_width, int def_height)
{
	def_width  = max(def_width,  this->width); // Don't allow default size to be smaller than smallest size
	def_height = max(def_height, this->height);
	bool vertical_toolbar = _settings_client.gui.vertical_toolbar && _game_mode != GM_EDITOR;
	/* Try to make windows smaller when our window is too small.
	 * w->(width|height) is normally the same as min_(width|height),
	 * but this way the GUIs can be made a little more dynamic;
	 * one can use the same spec for multiple windows and those
	 * can then determine the real minimum size of the window. */
	if (this->width != def_width || this->height != def_height) {
		/* Think about the overlapping toolbars when determining the minimum window size */
		int free_height = _screen.height;
		const Window *wt = FindWindowById(WC_STATUS_BAR, 0);
		if (wt != NULL) free_height -= wt->height;
		wt = FindWindowById(WC_MAIN_TOOLBAR, 0);
		if (wt != NULL && !vertical_toolbar) free_height -= wt->height;

		int enlarge_x = max(min(def_width  - this->width,  _screen.width - this->width),  0);
		int enlarge_y = max(min(def_height - this->height, free_height   - this->height), 0);
		if (wt && vertical_toolbar && enlarge_x > _screen.width - wt->width * 2) {
			enlarge_x = _screen.width - wt->width * 2;
		}

		/* X and Y has to go by step.. calculate it.
		 * The cast to int is necessary else x/y are implicitly casted to
		 * unsigned int, which won't work. */
		if (this->resize.step_width  > 1) enlarge_x -= enlarge_x % (int)this->resize.step_width;
		if (this->resize.step_height > 1) enlarge_y -= enlarge_y % (int)this->resize.step_height;

		ResizeWindow(this, enlarge_x, enlarge_y);
		/* ResizeWindow() calls this->OnResize(). */
	} else {
		/* Always call OnResize; that way the scrollbars and matrices get initialized. */
		this->OnResize();
	}

	int nx = this->left;
	int ny = this->top;

	if (nx + this->width > _screen.width) nx -= (nx + this->width - _screen.width);

	const Window *wt = FindWindowById(WC_MAIN_TOOLBAR, 0);
	if (!vertical_toolbar) {
		ny = max(ny, (wt == NULL || this == wt || this->top == 0) ? 0 : wt->height);
		nx = max(nx, 0);
	} else {
		nx = max(nx, (wt == NULL || this == wt || this == FindWindowById(WC_MAIN_TOOLBAR_RIGHT, 0) || this->left == 0) ? 0 : wt->width);
		ny = max(ny, 0);
	}

	if (this->viewport != NULL) {
		this->viewport->left += nx - this->left;
		this->viewport->top  += ny - this->top;
	}
	this->left = nx;
	this->top = ny;

	this->SetDirty();
}

/**
 * Decide whether a given rectangle is a good place to open a completely visible new window.
 * The new window should be within screen borders, and not overlap with another already
 * existing window (except for the main window in the background).
 * @param left    Left edge of the rectangle
 * @param top     Top edge of the rectangle
 * @param width   Width of the rectangle
 * @param height  Height of the rectangle
 * @param pos     If rectangle is good, use this parameter to return the top-left corner of the new window
 * @return Boolean indication that the rectangle is a good place for the new window
 */
static bool IsGoodAutoPlace1(int left, int top, int width, int height, Point &pos)
{
	int right  = width + left;
	int bottom = height + top;

	const Window *main_toolbar = FindWindowByClass(WC_MAIN_TOOLBAR);
	bool vertical_toolbar = _settings_client.gui.vertical_toolbar && _game_mode != GM_EDITOR;
	if (!vertical_toolbar || !main_toolbar) {
		if (left < 0 || (main_toolbar != NULL && top < main_toolbar->height) || right > _screen.width || bottom > _screen.height) return false;
	} else {
		if (left < main_toolbar->width || top < 0 || right > _screen.width - main_toolbar->width * 2 || bottom > _screen.height) return false;
	}

	/* Make sure it is not obscured by any window. */
	const Window *w;
	FOR_ALL_WINDOWS_FROM_BACK(w) {
		if (w->window_class == WC_MAIN_WINDOW) continue;

		if (right > w->left &&
				w->left + w->width > left &&
				bottom > w->top &&
				w->top + w->height > top) {
			return false;
		}
	}

	pos.x = left;
	pos.y = top;
	return true;
}

/**
 * Decide whether a given rectangle is a good place to open a mostly visible new window.
 * The new window should be mostly within screen borders, and not overlap with another already
 * existing window (except for the main window in the background).
 * @param left    Left edge of the rectangle
 * @param top     Top edge of the rectangle
 * @param width   Width of the rectangle
 * @param height  Height of the rectangle
 * @param pos     If rectangle is good, use this parameter to return the top-left corner of the new window
 * @return Boolean indication that the rectangle is a good place for the new window
 */
static bool IsGoodAutoPlace2(int left, int top, int width, int height, Point &pos)
{
	/* Left part of the rectangle may be at most 1/4 off-screen,
	 * right part of the rectangle may be at most 1/2 off-screen
	 */
	if (left < -(width >> 2) || left > _screen.width - (width >> 1)) return false;
	/* Bottom part of the rectangle may be at most 1/4 off-screen */
	if (top < 22 || top > _screen.height - (height >> 2)) return false;

	/* Make sure it is not obscured by any window. */
	const Window *w;
	FOR_ALL_WINDOWS_FROM_BACK(w) {
		if (w->window_class == WC_MAIN_WINDOW) continue;

		if (left + width > w->left &&
				w->left + w->width > left &&
				top + height > w->top &&
				w->top + w->height > top) {
			return false;
		}
	}

	pos.x = left;
	pos.y = top;
	return true;
}

/**
 * Find a good place for opening a new window of a given width and height.
 * @param width  Width of the new window
 * @param height Height of the new window
 * @return Top-left coordinate of the new window
 */
static Point GetAutoPlacePosition(int width, int height)
{
	Point pt;
	bool vertical_toolbar = _settings_client.gui.vertical_toolbar && _game_mode != GM_EDITOR;

	/* First attempt, try top-left of the screen */
	const Window *main_toolbar = FindWindowByClass(WC_MAIN_TOOLBAR);
	if (vertical_toolbar) {
		if (IsGoodAutoPlace1(main_toolbar != NULL ? main_toolbar->width : 0, 0, width, height, pt)) return pt;
	} else {
		if (IsGoodAutoPlace1(0, main_toolbar != NULL ? main_toolbar->height : 0, width, height, pt)) return pt;
	}

	/* Second attempt, try around all existing windows with a distance of 2 pixels.
	 * The new window must be entirely on-screen, and not overlap with an existing window.
	 * Eight starting points are tried, two at each corner.
	 */
	const Window *w;
	FOR_ALL_WINDOWS_FROM_BACK(w) {
		if (w->window_class == WC_MAIN_WINDOW) continue;

		if (IsGoodAutoPlace1(w->left + w->width + 2, w->top, width, height, pt)) return pt;
		if (IsGoodAutoPlace1(w->left - width - 2,    w->top, width, height, pt)) return pt;
		if (IsGoodAutoPlace1(w->left, w->top + w->height + 2, width, height, pt)) return pt;
		if (IsGoodAutoPlace1(w->left, w->top - height - 2,    width, height, pt)) return pt;
		if (IsGoodAutoPlace1(w->left + w->width + 2, w->top + w->height - height, width, height, pt)) return pt;
		if (IsGoodAutoPlace1(w->left - width - 2,    w->top + w->height - height, width, height, pt)) return pt;
		if (IsGoodAutoPlace1(w->left + w->width - width, w->top + w->height + 2, width, height, pt)) return pt;
		if (IsGoodAutoPlace1(w->left + w->width - width, w->top - height - 2,    width, height, pt)) return pt;
	}

	/* Third attempt, try around all existing windows with a distance of 2 pixels.
	 * The new window may be partly off-screen, and must not overlap with an existing window.
	 * Only four starting points are tried.
	 */
	FOR_ALL_WINDOWS_FROM_BACK(w) {
		if (w->window_class == WC_MAIN_WINDOW) continue;

		if (IsGoodAutoPlace2(w->left + w->width + 2, w->top, width, height, pt)) return pt;
		if (IsGoodAutoPlace2(w->left - width - 2,    w->top, width, height, pt)) return pt;
		if (IsGoodAutoPlace2(w->left, w->top + w->height + 2, width, height, pt)) return pt;
		if (IsGoodAutoPlace2(w->left, w->top - height - 2,    width, height, pt)) return pt;
	}

	/* Fourth and final attempt, put window at diagonal starting from (0, 24), try multiples
	 * of (+5, +5)
	 */
	int left = 0, top = 24;
	if (vertical_toolbar) {
		left = main_toolbar != NULL ? main_toolbar->width : 0;
		top = 0;
	}

restart:
	FOR_ALL_WINDOWS_FROM_BACK(w) {
		if (w->left == left && w->top == top) {
			left += 5;
			top += 5;
			goto restart;
		}
	}

	pt.x = left;
	pt.y = top;
	return pt;
}

/**
 * Computer the position of the top-left corner of a window to be opened right
 * under the toolbar.
 * @param window_width the width of the window to get the position for
 * @return Coordinate of the top-left corner of the new window.
 */
Point GetToolbarAlignedWindowPosition(int window_width)
{
	const Window *w = FindWindowById(WC_MAIN_TOOLBAR, 0);
	assert(w != NULL);
	Point pt;
	if (_settings_client.gui.vertical_toolbar && _game_mode != GM_EDITOR) {
		// Retermine if the window was opened from the left or the right toolbar
		pt.x = (_last_clicked_toolbar_idx == 0) ? w->left + w->width : _screen.width - w->width - window_width;
		pt.y = w->top;
	} else {
		pt.x = _current_text_dir == TD_RTL ? w->left : (w->left + w->width) - window_width;
		pt.y = w->top + w->height;
	}
	return pt;
}

/**
 * Compute the position of the top-left corner of a new window that is opened.
 *
 * By default position a child window at an offset of 10/10 of its parent.
 * With the exception of WC_BUILD_TOOLBAR (build railway/roads/ship docks/airports)
 * and WC_SCEN_LAND_GEN (landscaping). Whose child window has an offset of 0/toolbar-height of
 * its parent. So it's exactly under the parent toolbar and no buttons will be covered.
 * However if it falls too extremely outside window positions, reposition
 * it to an automatic place.
 *
 * @param *desc         The pointer to the WindowDesc to be created.
 * @param sm_width      Smallest width of the window.
 * @param sm_height     Smallest height of the window.
 * @param window_number The window number of the new window.
 *
 * @return Coordinate of the top-left corner of the new window.
 */
static Point LocalGetWindowPlacement(const WindowDesc *desc, int16 sm_width, int16 sm_height, int window_number)
{
	Point pt;
	const Window *w;

	int16 default_width  = max(desc->GetDefaultWidth(),  sm_width);
	int16 default_height = max(desc->GetDefaultHeight(), sm_height);

	if (desc->parent_cls != WC_NONE &&
			(w = FindWindowById(desc->parent_cls, window_number)) != NULL &&
			w->left < _screen.width - 20 && w->left > -60 && w->top < _screen.height - 20) {

		pt.x = w->left + ((desc->parent_cls == WC_BUILD_TOOLBAR || desc->parent_cls == WC_SCEN_LAND_GEN) ? 0 : 10);
		if (pt.x > _screen.width + 10 - default_width) {
			pt.x = (_screen.width + 10 - default_width) - 20;
		}
		const Window *wt = FindWindowById(WC_MAIN_TOOLBAR_RIGHT, 0);
		if (wt && (pt.x + default_width > _screen.width - wt->width ||
			desc->parent_cls == WC_BUILD_TOOLBAR || desc->parent_cls == WC_SCEN_LAND_GEN)) {
			// Move all build toolbar windows to the right, because all build toolbars are always at the right part of the screen
			pt.x = _screen.width - wt->width - default_width;
		}

		pt.y = w->top + ((desc->parent_cls == WC_BUILD_TOOLBAR || desc->parent_cls == WC_SCEN_LAND_GEN) ? w->height : 10);
		return pt;
	}

	switch (desc->default_pos) {
		case WDP_ALIGN_TOOLBAR: // Align to the toolbar
			return GetToolbarAlignedWindowPosition(default_width);

		case WDP_AUTO: // Find a good automatic position for the window
			return GetAutoPlacePosition(default_width, default_height);

		case WDP_CENTER: // Centre the window horizontally
			pt.x = (_screen.width - default_width) / 2;
			pt.y = (_screen.height - default_height) / 2;
			break;

		case WDP_MANUAL:
			pt.x = 0;
			pt.y = 0;
			break;

		default:
			NOT_REACHED();
	}

	// try to put it to

	return pt;
}

/* virtual */ Point Window::OnInitialPosition(int16 sm_width, int16 sm_height, int window_number)
{
	return LocalGetWindowPlacement(this->window_desc, sm_width, sm_height, window_number);
}

/**
 * Perform the first part of the initialization of a nested widget tree.
 * Construct a nested widget tree in #nested_root, and optionally fill the #nested_array array to provide quick access to the uninitialized widgets.
 * This is mainly useful for setting very basic properties.
 * @param fill_nested Fill the #nested_array (enabling is expensive!).
 * @note Filling the nested array requires an additional traversal through the nested widget tree, and is best performed by #FinishInitNested rather than here.
 */
void Window::CreateNestedTree(bool fill_nested)
{
	int biggest_index = -1;
	this->nested_root = MakeWindowNWidgetTree(this->window_desc->nwid_parts, this->window_desc->nwid_length, &biggest_index, &this->shade_select);
	this->nested_array_size = (uint)(biggest_index + 1);

	if (fill_nested) {
		this->nested_array = CallocT<NWidgetBase *>(this->nested_array_size);
		this->nested_root->FillNestedArray(this->nested_array, this->nested_array_size);
	}
}

/**
 * Perform the second part of the initialization of a nested widget tree.
 * @param window_number Number of the new window.
 */
void Window::FinishInitNested(WindowNumber window_number)
{
	this->InitializeData(window_number);
	this->ApplyDefaults();
	Point pt = this->OnInitialPosition(this->nested_root->smallest_x, this->nested_root->smallest_y, window_number);
	this->InitializePositionSize(pt.x, pt.y, this->nested_root->smallest_x, this->nested_root->smallest_y);
	this->FindWindowPlacementAndResize(this->window_desc->GetDefaultWidth(), this->window_desc->GetDefaultHeight());
}

/**
 * Perform complete initialization of the #Window with nested widgets, to allow use.
 * @param window_number Number of the new window.
 */
void Window::InitNested(WindowNumber window_number)
{
	this->CreateNestedTree(false);
	this->FinishInitNested(window_number);
}

/**
 * Empty constructor, initialization has been moved to #InitNested() called from the constructor of the derived class.
 * @param desc The description of the window.
 */
Window::Window(WindowDesc *desc) : window_desc(desc), scrolling_scrollbar(-1)
{
}

/**
 * Do a search for a window at specific coordinates. For this we start
 * at the topmost window, obviously and work our way down to the bottom
 * @param x position x to query
 * @param y position y to query
 * @return a pointer to the found window if any, NULL otherwise
 */
Window *FindWindowFromPt(int x, int y)
{
	Window *w;
	FOR_ALL_WINDOWS_FROM_FRONT(w) {
		if (MayBeShown(w) && IsInsideBS(x, w->left, w->width) && IsInsideBS(y, w->top, w->height)) {
			return w;
		}
	}

	return NULL;
}

int SETTING_BUTTON_WIDTH  = 20;
int SETTING_BUTTON_HEIGHT = 10;

/**
 * Set button size of settings. If automatic sizing is also enabled, it also sets
 * the sizing of buttons, scrollbars and font size (recommend restart).
 * @todo Check if it can be moved to another file, so we do not need to include error, string and fontcache headers.
 * @todo Fix magic numbers 16/18/20/30/32
 */
void CheckWindowMinSizings()
{
	SETTING_BUTTON_HEIGHT = GetMinSizing(NWST_STEP);
	SETTING_BUTTON_WIDTH  = 2 * SETTING_BUTTON_HEIGHT;
}

/**
 * (re)initialize the windowing system
 */
void InitWindowSystem()
{
	IConsoleClose();

	_z_back_window = NULL;
	_z_front_window = NULL;
	_focused_window = NULL;
	_mouseover_last_w = NULL;
	_last_scroll_window = NULL;
	_scrolling_viewport = false;
	_mouse_hovering = false;

	NWidgetLeaf::InvalidateDimensionCache(); // Reset cached sizes of several widgets.
	NWidgetScrollbar::InvalidateDimensionCache();

	ShowFirstError();
}

/**
 * Close down the windowing system
 */
void UnInitWindowSystem()
{
	UnshowCriticalError();

	Window *w;
	FOR_ALL_WINDOWS_FROM_FRONT(w) delete w;

	for (w = _z_front_window; w != NULL; /* nothing */) {
		Window *to_del = w;
		w = w->z_back;
		free(to_del);
	}

	_z_front_window = NULL;
	_z_back_window = NULL;
}

/**
 * Reset the windowing system, by means of shutting it down followed by re-initialization
 */
void ResetWindowSystem()
{
	UnInitWindowSystem();
	InitWindowSystem();
	_thd.Reset();
}

static void DecreaseWindowCounters()
{
	Window *w;
	FOR_ALL_WINDOWS_FROM_FRONT(w) {
		if (_scroller_click_timeout == 0) {
			/* Unclick scrollbar buttons if they are pressed. */
			for (uint i = 0; i < w->nested_array_size; i++) {
				NWidgetBase *nwid = w->nested_array[i];
				if (nwid != NULL && (nwid->type == NWID_HSCROLLBAR || nwid->type == NWID_VSCROLLBAR)) {
					NWidgetScrollbar *sb = static_cast<NWidgetScrollbar*>(nwid);
					if (sb->disp_flags & (ND_SCROLLBAR_UP | ND_SCROLLBAR_DOWN)) {
						sb->disp_flags &= ~(ND_SCROLLBAR_UP | ND_SCROLLBAR_DOWN);
						w->scrolling_scrollbar = -1;
						sb->SetDirty(w);
					}
				}
			}
		}

		/* Handle editboxes */
		for (SmallMap<int, QueryString*>::Pair *it = w->querystrings.Begin(); it != w->querystrings.End(); ++it) {
			it->second->HandleEditBox(w, it->first);
		}

		w->OnMouseLoop();
	}

	FOR_ALL_WINDOWS_FROM_FRONT(w) {
		if ((w->flags & WF_TIMEOUT) && --w->timeout_timer == 0) {
			CLRBITS(w->flags, WF_TIMEOUT);

			w->OnTimeout();
			w->RaiseButtons(true);
		}
	}
}

static void HandlePlacePresize()
{
	if (_special_mouse_mode != WSM_PRESIZE) return;

	Window *w = _thd.GetCallbackWnd();
	if (w == NULL) return;

	Point pt = GetTileBelowCursor();
	if (pt.x == -1) {
		_thd.selend.x = -1;
		return;
	}

	w->OnPlacePresize(pt, TileVirtXY(pt.x, pt.y));
}

/**
 * Handle dragging and dropping in mouse dragging mode (#WSM_DRAGDROP).
 * @return State of handling the event.
 */
static EventState HandleMouseDragDrop()
{
	if (_special_mouse_mode != WSM_DRAGDROP) return ES_NOT_HANDLED;

	if (_left_button_down && _cursor.delta.x == 0 && _cursor.delta.y == 0) return ES_HANDLED; // Dragging, but the mouse did not move.

	Window *w = _thd.GetCallbackWnd();
	if (w != NULL) {
		/* Send an event in client coordinates. */
		Point pt;
		pt.x = _cursor.pos.x - w->left;
		pt.y = _cursor.pos.y - w->top;
		if (_left_button_down) {
			w->OnMouseDrag(pt, GetWidgetFromPos(w, pt.x, pt.y));
		} else {
			w->OnDragDrop(pt, GetWidgetFromPos(w, pt.x, pt.y));
		}
	}

	if (!_left_button_down) ResetObjectToPlace(); // Button released, finished dragging.
	return ES_HANDLED;
}

/** Report position of the mouse to the underlying window. */
static void HandleMouseOver()
{
	Window *w = FindWindowFromPt(_cursor.pos.x, _cursor.pos.y);

	/* We changed window, put a MOUSEOVER event to the last window */
	if (_mouseover_last_w != NULL && _mouseover_last_w != w) {
		/* Reset mouse-over coordinates of previous window */
		Point pt = { -1, -1 };
		_mouseover_last_w->OnMouseOver(pt, 0);
	}

	/* _mouseover_last_w will get reset when the window is deleted, see DeleteWindow() */
	_mouseover_last_w = w;

	if (w != NULL) {
		/* send an event in client coordinates. */
		Point pt = { _cursor.pos.x - w->left, _cursor.pos.y - w->top };
		const NWidgetCore *widget = w->nested_root->GetWidgetFromPos(pt.x, pt.y);
		if (widget != NULL) w->OnMouseOver(pt, widget->index);
	}
}

/** The minimum number of pixels of the title bar must be visible in both the X or Y direction */
static const int MIN_VISIBLE_TITLE_BAR = 13;

/** Direction for moving the window. */
enum PreventHideDirection {
	PHD_UP,   ///< Above v is a safe position.
	PHD_DOWN, ///< Below v is a safe position.
};

/**
 * Do not allow hiding of the rectangle with base coordinates \a nx and \a ny behind window \a v.
 * If needed, move the window base coordinates to keep it visible.
 * @param nx   Base horizontal coordinate of the rectangle.
 * @param ny   Base vertical coordinate of the rectangle.
 * @param rect Rectangle that must stay visible for #MIN_VISIBLE_TITLE_BAR pixels (horizontally, vertically, or both)
 * @param v    Window lying in front of the rectangle.
 * @param px   Previous horizontal base coordinate.
 * @param dir  If no room horizontally, move the rectangle to the indicated position.
 */
static void PreventHiding(int *nx, int *ny, const Rect &rect, const Window *v, int px, PreventHideDirection dir)
{
	if (v == NULL) return;

	int v_bottom = v->top + v->height;
	int v_right = v->left + v->width;
	int safe_y = (dir == PHD_UP) ? (v->top - MIN_VISIBLE_TITLE_BAR - rect.top) : (v_bottom + MIN_VISIBLE_TITLE_BAR - rect.bottom); // Compute safe vertical position.

	if (*ny + rect.top <= v->top - MIN_VISIBLE_TITLE_BAR) return; // Above v is enough space
	if (*ny + rect.bottom >= v_bottom + MIN_VISIBLE_TITLE_BAR) return; // Below v is enough space

	/* Vertically, the rectangle is hidden behind v. */
	if (*nx + rect.left + MIN_VISIBLE_TITLE_BAR < v->left) { // At left of v.
		if (v->left < MIN_VISIBLE_TITLE_BAR) *ny = safe_y; // But enough room, force it to a safe position.
		return;
	}
	if (*nx + rect.right - MIN_VISIBLE_TITLE_BAR > v_right) { // At right of v.
		if (v_right > _screen.width - MIN_VISIBLE_TITLE_BAR) *ny = safe_y; // Not enough room, force it to a safe position.
		return;
	}

	/* Horizontally also hidden, force movement to a safe area. */
	if (px + rect.left < v->left && v->left >= MIN_VISIBLE_TITLE_BAR) { // Coming from the left, and enough room there.
		*nx = v->left - MIN_VISIBLE_TITLE_BAR - rect.left;
	} else if (px + rect.right > v_right && v_right <= _screen.width - MIN_VISIBLE_TITLE_BAR) { // Coming from the right, and enough room there.
		*nx = v_right + MIN_VISIBLE_TITLE_BAR - rect.right;
	} else {
		*ny = safe_y;
	}
}

/**
 * Make sure at least a part of the caption bar is still visible by moving
 * the window if necessary.
 * @param w The window to check.
 * @param nx The proposed new x-location of the window.
 * @param ny The proposed new y-location of the window.
 */
static void EnsureVisibleCaption(Window *w, int nx, int ny)
{
	/* Search for the title bar rectangle. */
	Rect caption_rect;
	const NWidgetBase *caption = w->nested_root->GetWidgetOfType(WWT_CAPTION);
	if (caption != NULL) {
		caption_rect.left   = caption->pos_x;
		caption_rect.right  = caption->pos_x + caption->current_x;
		caption_rect.top    = caption->pos_y;
		caption_rect.bottom = caption->pos_y + caption->current_y;

		/* Make sure the window doesn't leave the screen */
		nx = Clamp(nx, MIN_VISIBLE_TITLE_BAR - caption_rect.right, _screen.width - MIN_VISIBLE_TITLE_BAR - caption_rect.left);
		ny = Clamp(ny, 0, _screen.height - MIN_VISIBLE_TITLE_BAR);

		/* Make sure the title bar isn't hidden behind the main tool bar or the status bar. */
		if (!_settings_client.gui.vertical_toolbar || _game_mode == GM_EDITOR) {
			// This call hides the window totally with vertical toolbar if you move it slightly off-screen to the left
			PreventHiding(&nx, &ny, caption_rect, FindWindowById(WC_MAIN_TOOLBAR, 0), w->left, PHD_DOWN);
		}
		PreventHiding(&nx, &ny, caption_rect, FindWindowById(WC_STATUS_BAR,   0), w->left, PHD_UP);
	}

	if (w->viewport != NULL) {
		w->viewport->left += nx - w->left;
		w->viewport->top  += ny - w->top;
	}

	w->left = nx;
	w->top  = ny;
}

/**
 * Resize the window.
 * Update all the widgets of a window based on their resize flags
 * Both the areas of the old window and the new sized window are set dirty
 * ensuring proper redrawal.
 * @param w       Window to resize
 * @param delta_x Delta x-size of changed window (positive if larger, etc.)
 * @param delta_y Delta y-size of changed window
 * @param clamp_to_screen Whether to make sure the whole window stays visible
 */
void ResizeWindow(Window *w, int delta_x, int delta_y, bool clamp_to_screen)
{
	if (delta_x != 0 || delta_y != 0) {
		if (clamp_to_screen) {
			/* Determine the new right/bottom position. If that is outside of the bounds of
			 * the resolution clamp it in such a manner that it stays within the bounds. */
			int new_right  = w->left + w->width  + delta_x;
			int new_bottom = w->top  + w->height + delta_y;
			if (new_right  >= (int)_cur_resolution.width)  delta_x -= Ceil(new_right  - _cur_resolution.width,  max(1U, w->nested_root->resize_x));
			if (new_bottom >= (int)_cur_resolution.height) delta_y -= Ceil(new_bottom - _cur_resolution.height, max(1U, w->nested_root->resize_y));
		}

		w->SetDirty();

		uint new_xinc = max(0, (w->nested_root->resize_x == 0) ? 0 : (int)(w->nested_root->current_x - w->nested_root->smallest_x) + delta_x);
		uint new_yinc = max(0, (w->nested_root->resize_y == 0) ? 0 : (int)(w->nested_root->current_y - w->nested_root->smallest_y) + delta_y);
		assert(w->nested_root->resize_x == 0 || new_xinc % w->nested_root->resize_x == 0);
		assert(w->nested_root->resize_y == 0 || new_yinc % w->nested_root->resize_y == 0);

		w->nested_root->AssignSizePosition(ST_RESIZE, 0, 0, w->nested_root->smallest_x + new_xinc, w->nested_root->smallest_y + new_yinc, _current_text_dir == TD_RTL);
		w->width  = w->nested_root->current_x;
		w->height = w->nested_root->current_y;
	}

	EnsureVisibleCaption(w, w->left, w->top);

	/* Always call OnResize to make sure everything is initialised correctly if it needs to be. */
	w->OnResize();
	w->SetDirty();
}

/**
 * Return the top of the main view available for general use.
 * @return Uppermost vertical coordinate available.
 * @note Above the upper y coordinate is often the main toolbar.
 */
int GetMainViewTop()
{
	if (_settings_client.gui.vertical_toolbar && _game_mode != GM_EDITOR) return 0;
	Window *w = FindWindowById(WC_MAIN_TOOLBAR, 0);
	return (w == NULL) ? 0 : w->top + w->height;
}

/**
 * Return the bottom of the main view available for general use.
 * @return The vertical coordinate of the first unusable row, so 'top + height <= bottom' gives the correct result.
 * @note At and below the bottom y coordinate is often the status bar.
 */
int GetMainViewBottom()
{
	Window *w = FindWindowById(WC_STATUS_BAR, 0);
	return (w == NULL) ? _screen.height : w->top;
}

static bool _dragging_window; ///< A window is being dragged or resized.

/**
 * Handle dragging/resizing of a window.
 * @return State of handling the event.
 */
static EventState HandleWindowDragging()
{
	/* Get out immediately if no window is being dragged at all. */
	if (!_dragging_window) return ES_NOT_HANDLED;

	/* If button still down, but cursor hasn't moved, there is nothing to do. */
	if (_left_button_down && _cursor.delta.x == 0 && _cursor.delta.y == 0) return ES_HANDLED;

	/* Otherwise find the window... */
	Window *w;
	FOR_ALL_WINDOWS_FROM_BACK(w) {
		if (w->flags & WF_DRAGGING) {
			/* Stop the dragging if the left mouse button was released */
			if (!_left_button_down) {
				w->flags &= ~WF_DRAGGING;
				break;
			}

			w->SetDirty();

			int x = _cursor.pos.x + _drag_delta.x;
			int y = _cursor.pos.y + _drag_delta.y;
			int nx = x;
			int ny = y;

			if (_settings_client.gui.window_snap_radius != 0) {
				const Window *v;

				int hsnap = _settings_client.gui.window_snap_radius;
				int vsnap = _settings_client.gui.window_snap_radius;
				int delta;

				FOR_ALL_WINDOWS_FROM_BACK(v) {
					if (v == w) continue; // Don't snap at yourself

					if (y + w->height > v->top && y < v->top + v->height) {
						/* Your left border <-> other right border */
						delta = abs(v->left + v->width - x);
						if (delta <= hsnap) {
							nx = v->left + v->width;
							hsnap = delta;
						}

						/* Your right border <-> other left border */
						delta = abs(v->left - x - w->width);
						if (delta <= hsnap) {
							nx = v->left - w->width;
							hsnap = delta;
						}
					}

					if (w->top + w->height >= v->top && w->top <= v->top + v->height) {
						/* Your left border <-> other left border */
						delta = abs(v->left - x);
						if (delta <= hsnap) {
							nx = v->left;
							hsnap = delta;
						}

						/* Your right border <-> other right border */
						delta = abs(v->left + v->width - x - w->width);
						if (delta <= hsnap) {
							nx = v->left + v->width - w->width;
							hsnap = delta;
						}
					}

					if (x + w->width > v->left && x < v->left + v->width) {
						/* Your top border <-> other bottom border */
						delta = abs(v->top + v->height - y);
						if (delta <= vsnap) {
							ny = v->top + v->height;
							vsnap = delta;
						}

						/* Your bottom border <-> other top border */
						delta = abs(v->top - y - w->height);
						if (delta <= vsnap) {
							ny = v->top - w->height;
							vsnap = delta;
						}
					}

					if (w->left + w->width >= v->left && w->left <= v->left + v->width) {
						/* Your top border <-> other top border */
						delta = abs(v->top - y);
						if (delta <= vsnap) {
							ny = v->top;
							vsnap = delta;
						}

						/* Your bottom border <-> other bottom border */
						delta = abs(v->top + v->height - y - w->height);
						if (delta <= vsnap) {
							ny = v->top + v->height - w->height;
							vsnap = delta;
						}
					}
				}
			}

			EnsureVisibleCaption(w, nx, ny);

			w->SetDirty();
			return ES_HANDLED;
		} else if (w->flags & WF_SIZING) {
			/* Stop the sizing if the left mouse button was released */
			if (!_left_button_down) {
				w->flags &= ~WF_SIZING;
				w->SetDirty();
				break;
			}

			/* Compute difference in pixels between cursor position and reference point in the window.
			 * If resizing the left edge of the window, moving to the left makes the window bigger not smaller.
			 */
			int x, y = _cursor.pos.y - _drag_delta.y;
			if (w->flags & WF_SIZING_LEFT) {
				x = _drag_delta.x - _cursor.pos.x;
			} else {
				x = _cursor.pos.x - _drag_delta.x;
			}

			/* resize.step_width and/or resize.step_height may be 0, which means no resize is possible. */
			if (w->resize.step_width  == 0) x = 0;
			if (w->resize.step_height == 0) y = 0;

			/* Check the resize button won't go past the bottom of the screen */
			if (w->top + w->height + y > _screen.height) {
				y = _screen.height - w->height - w->top;
			}

			/* X and Y has to go by step.. calculate it.
			 * The cast to int is necessary else x/y are implicitly casted to
			 * unsigned int, which won't work. */
			if (w->resize.step_width  > 1) x -= x % (int)w->resize.step_width;
			if (w->resize.step_height > 1) y -= y % (int)w->resize.step_height;

			/* Check that we don't go below the minimum set size */
			if ((int)w->width + x < (int)w->nested_root->smallest_x) {
				x = w->nested_root->smallest_x - w->width;
			}
			if ((int)w->height + y < (int)w->nested_root->smallest_y) {
				y = w->nested_root->smallest_y - w->height;
			}

			/* Window already on size */
			if (x == 0 && y == 0) return ES_HANDLED;

			/* Now find the new cursor pos.. this is NOT _cursor, because we move in steps. */
			_drag_delta.y += y;
			if ((w->flags & WF_SIZING_LEFT) && x != 0) {
				_drag_delta.x -= x; // x > 0 -> window gets longer -> left-edge moves to left -> subtract x to get new position.
				w->SetDirty();
				w->left -= x;  // If dragging left edge, move left window edge in opposite direction by the same amount.
				/* ResizeWindow() below ensures marking new position as dirty. */
			} else {
				_drag_delta.x += x;
			}

			/* ResizeWindow sets both pre- and after-size to dirty for redrawal */
			ResizeWindow(w, x, y);
			return ES_HANDLED;
		}
	}

	_dragging_window = false;
	return ES_HANDLED;
}

/**
 * Start window dragging
 * @param w Window to start dragging
 */
static void StartWindowDrag(Window *w)
{
	w->flags |= WF_DRAGGING;
	w->flags &= ~WF_CENTERED;
	_dragging_window = true;

	_drag_delta.x = w->left - _cursor.pos.x;
	_drag_delta.y = w->top  - _cursor.pos.y;

	BringWindowToFront(w);
	DeleteWindowById(WC_DROPDOWN_MENU, 0);
}

/**
 * Start resizing a window.
 * @param w       Window to start resizing.
 * @param to_left Whether to drag towards the left or not
 */
static void StartWindowSizing(Window *w, bool to_left)
{
	w->flags |= to_left ? WF_SIZING_LEFT : WF_SIZING_RIGHT;
	w->flags &= ~WF_CENTERED;
	_dragging_window = true;

	_drag_delta.x = _cursor.pos.x;
	_drag_delta.y = _cursor.pos.y;

	BringWindowToFront(w);
	DeleteWindowById(WC_DROPDOWN_MENU, 0);
}

/**
 * handle scrollbar scrolling with the mouse.
 * @return State of handling the event.
 */
static EventState HandleScrollbarScrolling()
{
	Window *w;
	FOR_ALL_WINDOWS_FROM_BACK(w) {
		if (w->scrolling_scrollbar >= 0) {
			/* Abort if no button is clicked any more. */
			if (!_left_button_down) {
				w->scrolling_scrollbar = -1;
				w->SetDirty();
				return ES_HANDLED;
			}

			int i;
			NWidgetScrollbar *sb = w->GetWidget<NWidgetScrollbar>(w->scrolling_scrollbar);
			bool rtl = false;

			if (sb->type == NWID_HSCROLLBAR) {
				i = _cursor.pos.x - _cursorpos_drag_start.x;
				rtl = _current_text_dir == TD_RTL;
			} else {
				i = _cursor.pos.y - _cursorpos_drag_start.y;
			}

			if (sb->disp_flags & ND_SCROLLBAR_BTN) {
				if (_scroller_click_timeout == 1) {
					_scroller_click_timeout = SCROLLER_CLICK_DELAY;
					sb->UpdatePosition(rtl == HasBit(sb->disp_flags, NDB_SCROLLBAR_UP) ? 1 : -1);
					w->SetDirty();
				}
				return ES_HANDLED;
			}

			/* Find the item we want to move to and make sure it's inside bounds. */
			int pos = min(max(0, i + _scrollbar_start_pos) * sb->GetCount() / _scrollbar_size, max(0, sb->GetCount() - sb->GetCapacity()));
			if (rtl) pos = max(0, sb->GetCount() - sb->GetCapacity() - pos);
			if (pos != sb->GetPosition()) {
				sb->SetPosition(pos);
				w->SetDirty();
			}
			return ES_HANDLED;
		}
	}

	return ES_NOT_HANDLED;
}

/**
 * Handle viewport scrolling with the mouse.
 * @return State of handling the event.
 */
static EventState HandleViewportScroll()
{
	bool scrollwheel_scrolling = _settings_client.gui.scrollwheel_scrolling == 1 && (_cursor.v_wheel != 0 || _cursor.h_wheel != 0);

	if (_settings_client.gui.left_mouse_btn_scrolling) {
		// Do not open vehicle/town info window while scrolling with left mouse button
		static int oldDx = 0, oldDy = 0;
		if (_left_button_down) {
			oldDx += _cursor.delta.x;
			oldDy += _cursor.delta.y;
			if (!_left_button_dragged && abs(oldDx) + abs(oldDy) > 20) {
				_left_button_dragged = true;
			}
		} else {
			oldDx = 0;
			oldDy = 0;
		}
	}

	if (!_scrolling_viewport) return ES_NOT_HANDLED;

	/* When we don't have a last scroll window we are starting to scroll.
	 * When the last scroll window and this are not the same we went
	 * outside of the window and should not left-mouse scroll anymore. */
	if (_last_scroll_window == NULL) _last_scroll_window = FindWindowFromPt(_cursor.pos.x, _cursor.pos.y);


	if (_last_scroll_window == NULL || !(_right_button_down || scrollwheel_scrolling ||
			(_left_button_down && (_move_pressed || _settings_client.gui.left_mouse_btn_scrolling)))) {
		_cursor.fix_at = false;
		_scrolling_viewport = false;
		_last_scroll_window = NULL;
		return ES_NOT_HANDLED;
	}

	if (_last_scroll_window == FindWindowById(WC_MAIN_WINDOW, 0) && _last_scroll_window->viewport->follow_vehicle != INVALID_VEHICLE) {
		/* If the main window is following a vehicle, then first let go of it! */
		const Vehicle *veh = Vehicle::Get(_last_scroll_window->viewport->follow_vehicle);
		ScrollMainWindowTo(veh->x_pos, veh->y_pos, veh->z_pos, true); // This also resets follow_vehicle
		return ES_NOT_HANDLED;
	}

	Point delta;
	if (_settings_client.gui.reverse_scroll || (_settings_client.gui.left_mouse_btn_scrolling && _left_button_down)) {
		delta.x = -_cursor.delta.x;
		delta.y = -_cursor.delta.y;
	} else {
		delta.x = _cursor.delta.x;
		delta.y = _cursor.delta.y;
	}

	if (scrollwheel_scrolling) {
		/* We are using scrollwheels for scrolling */
		delta.x = _cursor.h_wheel;
		delta.y = _cursor.v_wheel;
		_cursor.v_wheel = 0;
		_cursor.h_wheel = 0;
	}

	/* Create a scroll-event and send it to the window */
	if (delta.x != 0 || delta.y != 0) _last_scroll_window->OnScroll(delta);

	_cursor.delta.x = 0;
	_cursor.delta.y = 0;
	return ES_HANDLED;
}

/**
 * Check if a window can be made relative top-most window, and if so do
 * it. If a window does not obscure any other windows, it will not
 * be brought to the foreground. Also if the only obscuring windows
 * are so-called system-windows, the window will not be moved.
 * The function will return false when a child window of this window is a
 * modal-popup; function returns a false and child window gets a white border
 * @param w Window to bring relatively on-top
 * @return false if the window has an active modal child, true otherwise
 */
static bool MaybeBringWindowToFront(Window *w)
{
	bool bring_to_front = false;

	if (w->window_class == WC_MAIN_WINDOW ||
			IsVitalWindow(w) ||
			w->window_class == WC_TOOLTIPS ||
			w->window_class == WC_DROPDOWN_MENU) {
		return true;
	}

	/* Use unshaded window size rather than current size for shaded windows. */
	int w_width  = w->width;
	int w_height = w->height;
	if (w->IsShaded()) {
		w_width  = w->unshaded_size.width;
		w_height = w->unshaded_size.height;
	}

	Window *u;
	FOR_ALL_WINDOWS_FROM_BACK_FROM(u, w->z_front) {
		/* A modal child will prevent the activation of the parent window */
		if (u->parent == w && (u->window_desc->flags & WDF_MODAL)) {
			u->SetWhiteBorder();
			u->SetDirty();
			return false;
		}

		if (u->window_class == WC_MAIN_WINDOW ||
				IsVitalWindow(u) ||
				u->window_class == WC_TOOLTIPS ||
				u->window_class == WC_DROPDOWN_MENU) {
			continue;
		}

		/* Window sizes don't interfere, leave z-order alone */
		if (w->left + w_width <= u->left ||
				u->left + u->width <= w->left ||
				w->top  + w_height <= u->top ||
				u->top + u->height <= w->top) {
			continue;
		}

		bring_to_front = true;
	}

	if (bring_to_front) BringWindowToFront(w);
	return true;
}

/**
 * Process keypress for editbox widget.
 * @param wid Editbox widget.
 * @param key     the Unicode value of the key.
 * @param keycode the untranslated key code including shift state.
 * @return #ES_HANDLED if the key press has been handled and no other
 *         window should receive the event.
 */
EventState Window::HandleEditBoxKey(int wid, WChar key, uint16 keycode)
{
	QueryString *query = this->GetQueryString(wid);
	if (query == NULL) return ES_NOT_HANDLED;

	int action = QueryString::ACTION_NOTHING;

	switch (query->text.HandleKeyPress(key, keycode)) {
		case HKPR_EDITING:
			this->SetWidgetDirty(wid);
			this->OnEditboxChanged(wid);
			break;

		case HKPR_CURSOR:
			this->SetWidgetDirty(wid);
			/* For the OSK also invalidate the parent window */
			if (this->window_class == WC_OSK) this->InvalidateData();
			break;

		case HKPR_CONFIRM:
			if (this->window_class == WC_OSK) {
				this->OnClick(Point(), WID_OSK_OK, 1);
			} else if (query->ok_button >= 0) {
				this->OnClick(Point(), query->ok_button, 1);
			} else {
				action = query->ok_button;
			}
			break;

		case HKPR_CANCEL:
			if (this->window_class == WC_OSK) {
				this->OnClick(Point(), WID_OSK_CANCEL, 1);
			} else if (query->cancel_button >= 0) {
				this->OnClick(Point(), query->cancel_button, 1);
			} else {
				action = query->cancel_button;
			}
			break;

		case HKPR_NOT_HANDLED:
			return ES_NOT_HANDLED;

		default: break;
	}

	switch (action) {
		case QueryString::ACTION_DESELECT:
			this->UnfocusFocusedWidget();
			break;

		case QueryString::ACTION_CLEAR:
			if (query->text.bytes <= 1) {
				/* If already empty, unfocus instead */
				this->UnfocusFocusedWidget();
			} else {
				query->text.DeleteAll();
				this->SetWidgetDirty(wid);
				this->OnEditboxChanged(wid);
			}
			break;

		default:
			break;
	}

	return ES_HANDLED;
}

/**
 * Handle keyboard input.
 * @param keycode Virtual keycode of the key.
 * @param key Unicode character of the key.
 */
void HandleKeypress(uint keycode, WChar key)
{
	/* World generation is multithreaded and messes with companies.
	 * But there is no company related window open anyway, so _current_company is not used. */
	assert(HasModalProgress() || IsLocalCompany());

	/*
	 * The Unicode standard defines an area called the private use area. Code points in this
	 * area are reserved for private use and thus not portable between systems. For instance,
	 * Apple defines code points for the arrow keys in this area, but these are only printable
	 * on a system running OS X. We don't want these keys to show up in text fields and such,
	 * and thus we have to clear the unicode character when we encounter such a key.
	 */
	if (key >= 0xE000 && key <= 0xF8FF) key = 0;

	/*
	 * If both key and keycode is zero, we don't bother to process the event.
	 */
	if (key == 0 && keycode == 0) return;

	/* Check if the focused window has a focused editbox */
	if (EditBoxInGlobalFocus()) {
		/* All input will in this case go to the focused editbox */
		if (_focused_window->window_class == WC_CONSOLE) {
			if (_focused_window->OnKeyPress(key, keycode) == ES_HANDLED) return;
		} else {
			if (_focused_window->HandleEditBoxKey(_focused_window->nested_focus->index, key, keycode) == ES_HANDLED) return;
		}
	}

	/* Call the event, start with the uppermost window, but ignore the toolbar. */
	Window *w;
	FOR_ALL_WINDOWS_FROM_FRONT(w) {
		if (w->window_class == WC_MAIN_TOOLBAR) continue;
		if (w->window_desc->hotkeys != NULL) {
			int hotkey = w->window_desc->hotkeys->CheckMatch(keycode);
			if (hotkey >= 0 && w->OnHotkey(hotkey) == ES_HANDLED) return;
		}
		if (w->OnKeyPress(key, keycode) == ES_HANDLED) return;
	}

	w = FindWindowById(WC_MAIN_TOOLBAR, 0);
	/* When there is no toolbar w is null, check for that */
	if (w != NULL) {
		if (w->window_desc->hotkeys != NULL) {
			int hotkey = w->window_desc->hotkeys->CheckMatch(keycode);
			if (hotkey >= 0 && w->OnHotkey(hotkey) == ES_HANDLED) return;
		}
		if (w->OnKeyPress(key, keycode) == ES_HANDLED) return;
	}

	HandleGlobalHotkeys(key, keycode);
}

/**
 * State of CONTROL key has changed
 */
void HandleCtrlChanged()
{
	/* Call the event, start with the uppermost window. */
	Window *w;
	FOR_ALL_WINDOWS_FROM_FRONT(w) {
		if (w->OnCTRLStateChange() == ES_HANDLED) return;
	}
}

/**
 * Insert a text string at the cursor position into the edit box widget.
 * @param wid Edit box widget.
 * @param str Text string to insert.
 */
/* virtual */ void Window::InsertTextString(int wid, const char *str, bool marked, const char *caret, const char *insert_location, const char *replacement_end)
{
	QueryString *query = this->GetQueryString(wid);
	if (query == NULL) return;

	if (query->text.InsertString(str, marked, caret, insert_location, replacement_end) || marked) {
		this->SetWidgetDirty(wid);
		this->OnEditboxChanged(wid);
	}
}

/**
 * Handle text input.
 * @param str Text string to input.
 * @param marked Is the input a marked composition string from an IME?
 * @param caret Move the caret to this point in the insertion string.
 */
void HandleTextInput(const char *str, bool marked, const char *caret, const char *insert_location, const char *replacement_end)
{
	if (!EditBoxInGlobalFocus()) return;

	_focused_window->InsertTextString(_focused_window->window_class == WC_CONSOLE ? 0 : _focused_window->nested_focus->index, str, marked, caret, insert_location, replacement_end);
}

/**
 * Local counter that is incremented each time an mouse input event is detected.
 * The counter is used to stop auto-scrolling.
 * @see HandleAutoscroll()
 * @see HandleMouseEvents()
 */
static int _input_events_this_tick = 0;

/**
 * If needed and switched on, perform auto scrolling (automatically
 * moving window contents when mouse is near edge of the window).
 */
static void HandleAutoscroll()
{
	_move_pressed = false;
	if (_game_mode == GM_MENU || HasModalProgress()) return;
	if (_settings_client.gui.auto_scrolling == VA_DISABLED) return;
	if (_settings_client.gui.auto_scrolling == VA_MAIN_VIEWPORT_FULLSCREEN && !_fullscreen) return;

	int x = _cursor.pos.x;
	int y = _cursor.pos.y;
	int border = RescaleFrom854x480(_settings_client.gui.min_button);
	Window *w = FindWindowFromPt(x, y);
	if (w == NULL || w->flags & WF_DISABLE_VP_SCROLL) return;
	if (_settings_client.gui.auto_scrolling != VA_EVERY_VIEWPORT && w->window_class != WC_MAIN_WINDOW) return;

	ViewPort *vp = IsPtInWindowViewport(w, x, y);
	if (vp == NULL) return;

	x -= vp->left;
	y -= vp->top;

	/* here allows scrolling in both x and y axis */
#define scrollspeed 15
	if (x - border < 0) {
		_move_pressed = true;
		w->viewport->dest_scrollpos_x += ScaleByZoom(-scrollspeed, vp->zoom);
	} else if (border - (vp->width - x) > 0) {
		_move_pressed = true;
		w->viewport->dest_scrollpos_x += ScaleByZoom(scrollspeed, vp->zoom);
	}
	if (y - border * 2 < 0) { // Border twice thicker, to accomodate top toolbar
		_move_pressed = true;
		w->viewport->dest_scrollpos_y += ScaleByZoom(-scrollspeed, vp->zoom);
	} else if (border - (vp->height - y) > 0) { // Same thickness, because bottom toolbar does not cover whole screen width
		_move_pressed = true;
		w->viewport->dest_scrollpos_y += ScaleByZoom(scrollspeed, vp->zoom);
	}
#undef scrollspeed
}

/**
 * Perform small continuous scrolling with right button press and drag.
 */
static void HandleContinuousScroll()
{
#define scrollspeed 0.05f
	if (_scrolling_viewport && _right_button_down) {
		Window *w = FindWindowFromPt(_right_button_down_pos.x, _right_button_down_pos.y);
		if (w == NULL || w->flags & WF_DISABLE_VP_SCROLL) return;
		ViewPort *vp = IsPtInWindowViewport(w, _right_button_down_pos.x, _right_button_down_pos.y);
		if (vp == NULL) return;

		w->viewport->dest_scrollpos_x += ScaleByZoom(scrollspeed * (_right_button_down_pos.x - _cursor.pos.x), vp->zoom);
		w->viewport->dest_scrollpos_y += ScaleByZoom(scrollspeed * (_right_button_down_pos.y - _cursor.pos.y), vp->zoom);
	}
#undef scrollspeed
}

enum MouseClick {
	MC_NONE = 0,
	MC_LEFT,
	MC_LEFT_UP,
	MC_RIGHT,
	MC_DOUBLE_LEFT,
	MC_HOVER,

	MAX_OFFSET_DOUBLE_CLICK = 5,     ///< How much the mouse is allowed to move to call it a double click
	TIME_BETWEEN_DOUBLE_CLICK = 500, ///< Time between 2 left clicks before it becoming a double click, in ms
	MAX_OFFSET_HOVER = 5,            ///< Maximum mouse movement before stopping a hover event.
};
extern EventState VpHandlePlaceSizingDrag();

static void ScrollMainViewport(int x, int y)
{
	if (_game_mode != GM_MENU) {
		Window *w = FindWindowById(WC_MAIN_WINDOW, 0);
		assert(w);

		w->viewport->dest_scrollpos_x += ScaleByZoom(x, w->viewport->zoom);
		w->viewport->dest_scrollpos_y += ScaleByZoom(y, w->viewport->zoom);
	}
}

/**
 * Describes all the different arrow key combinations the game allows
 * when it is in scrolling mode.
 * The real arrow keys are bitwise numbered as
 * 1 = left
 * 2 = up
 * 4 = right
 * 8 = down
 */
static const int8 scrollamt[16][2] = {
	{ 0,  0}, ///<  no key specified
	{-2,  0}, ///<  1 : left
	{ 0, -2}, ///<  2 : up
	{-2, -1}, ///<  3 : left  + up
	{ 2,  0}, ///<  4 : right
	{ 0,  0}, ///<  5 : left  + right = nothing
	{ 2, -1}, ///<  6 : right + up
	{ 0, -2}, ///<  7 : right + left  + up = up
	{ 0,  2}, ///<  8 : down
	{-2,  1}, ///<  9 : down  + left
	{ 0,  0}, ///< 10 : down  + up    = nothing
	{-2,  0}, ///< 11 : left  + up    +  down = left
	{ 2,  1}, ///< 12 : down  + right
	{ 0,  2}, ///< 13 : left  + right +  down = down
	{ 2,  0}, ///< 14 : right + up    +  down = right
	{ 0,  0}, ///< 15 : left  + up    +  right + down  = nothing
};

static void HandleKeyScrolling()
{
	/*
	 * Check that any of the dirkeys is pressed and that the focused window
	 * doesn't have an edit-box as focused widget.
	 */
	if (_dirkeys && !EditBoxInGlobalFocus()) {
		int factor = _shift_pressed ? 50 : 10;
		ScrollMainViewport(scrollamt[_dirkeys][0] * factor, scrollamt[_dirkeys][1] * factor);
	}
}

static void MouseLoop(MouseClick click, int mousewheel)
{
	/* World generation is multithreaded and messes with companies.
	 * But there is no company related window open anyway, so _current_company is not used. */
	assert(HasModalProgress() || IsLocalCompany());

	static bool mouse_down_on_viewport = false;
	int x = _cursor.pos.x;
	int y = _cursor.pos.y;
	Window *w = FindWindowFromPt(x, y);
	if (w == NULL) return;
	ViewPort *vp = IsPtInWindowViewport(w, x, y);

	/* Don't allow any action in a viewport if either in menu or when having a modal progress window */
	if (vp != NULL && (_game_mode == GM_MENU || HasModalProgress())) return;

	HandlePlacePresize();
	UpdateTileSelection();

	if (VpHandlePlaceSizingDrag()  == ES_HANDLED) return;
	if (HandleMouseDragDrop()      == ES_HANDLED) return;
	if (HandleWindowDragging()     == ES_HANDLED) return;
	if (HandleScrollbarScrolling() == ES_HANDLED) return;
	if (HandleViewportScroll()     == ES_HANDLED) return;

	HandleMouseOver();

	bool scrollwheel_scrolling = _settings_client.gui.scrollwheel_scrolling == 1 && (_cursor.v_wheel != 0 || _cursor.h_wheel != 0);
	if (click == MC_NONE && mousewheel == 0 && !scrollwheel_scrolling) return;

	if (w == NULL) return;

	if (click != MC_NONE && click != MC_HOVER && click != MC_LEFT_UP && !MaybeBringWindowToFront(w)) return;

	if (mousewheel != 0) {
		/* Send mousewheel event to window */
		w->OnMouseWheel(mousewheel);

		/* Dispatch a MouseWheelEvent for widgets if it is not a viewport */
		if (vp == NULL) DispatchMouseWheelEvent(w, w->nested_root->GetWidgetFromPos(x - w->left, y - w->top), mousewheel);
	}

	if (vp != NULL) {
		if (scrollwheel_scrolling) click = MC_RIGHT; // we are using the scrollwheel in a viewport, so we emulate right mouse button
		switch (click) {
			case MC_DOUBLE_LEFT:
			case MC_LEFT:
<<<<<<< HEAD
				//DEBUG(misc, 2, "Cursor: 0x%X (%d)", _cursor.sprite, _cursor.sprite);
=======
>>>>>>> d3de0808
				if (!HandleViewportClicked(vp, x, y) &&
						!(w->flags & WF_DISABLE_VP_SCROLL) &&
						(_settings_client.gui.left_mouse_btn_scrolling || _move_pressed)) {
					_scrolling_viewport = true;
					_cursor.fix_at = false;
				} else {
					// Viewport already clicked, prevent sending same event on mouse-up
					_left_button_dragged = true;
				}
				mouse_down_on_viewport = true;
				break;

			case MC_LEFT_UP:
				if (!_left_button_dragged && mouse_down_on_viewport) {
					HandleViewportMouseUp(vp, x, y);
					MoveAllHiddenWindowsBackToScreen();
				}
				_left_button_dragged = false;
				mouse_down_on_viewport = false;
				break;

			case MC_RIGHT:
				if (!(w->flags & WF_DISABLE_VP_SCROLL)) {
					_scrolling_viewport = true;
					_cursor.fix_at = true;

					/* clear 2D scrolling caches before we start a 2D scroll */
					_cursor.h_wheel = 0;
					_cursor.v_wheel = 0;
				}
				break;

			default:
				break;
		}
	} else {
		switch (click) {
			case MC_LEFT_UP:
				break;

			case MC_LEFT:
			case MC_DOUBLE_LEFT:
				DispatchLeftClickEvent(w, x - w->left, y - w->top, click == MC_DOUBLE_LEFT ? 2 : 1);
				break;

			default:
				if (!scrollwheel_scrolling || w == NULL || w->window_class != WC_SMALLMAP) break;
				/* We try to use the scrollwheel to scroll since we didn't touch any of the buttons.
				 * Simulate a right button click so we can get started. */
				/* FALL THROUGH */

			case MC_RIGHT: DispatchRightClickEvent(w, x - w->left, y - w->top); break;

			case MC_HOVER: DispatchHoverEvent(w, x - w->left, y - w->top); break;
		}
	}
}

/**
 * Handle a mouse event from the video driver
 */
void HandleMouseEvents()
{
	/* World generation is multithreaded and messes with companies.
	 * But there is no company related window open anyway, so _current_company is not used. */
	assert(HasModalProgress() || IsLocalCompany());

	static int double_click_time = 0;
	static Point double_click_pos = {0, 0};
	static bool left_button_released = false;

	/* Mouse event? */
	MouseClick click = MC_NONE;
	if (_left_button_down && !_left_button_clicked) {
		click = MC_LEFT;
		if (double_click_time != 0 && _realtime_tick - double_click_time   < TIME_BETWEEN_DOUBLE_CLICK &&
				double_click_pos.x != 0 && abs(_cursor.pos.x - double_click_pos.x) < MAX_OFFSET_DOUBLE_CLICK  &&
				double_click_pos.y != 0 && abs(_cursor.pos.y - double_click_pos.y) < MAX_OFFSET_DOUBLE_CLICK) {
			click = MC_DOUBLE_LEFT;
		}
		double_click_time = _realtime_tick;
		double_click_pos = _cursor.pos;
		_left_button_clicked = true;
		left_button_released = false;
		_input_events_this_tick++;
	} else if (_right_button_clicked) {
		_right_button_clicked = false;
		click = MC_RIGHT;
		_input_events_this_tick++;
	} else if(!_left_button_down && !left_button_released) {
		click = MC_LEFT_UP;
		left_button_released = true;
		_left_button_clicked = false;
		_input_events_this_tick++;
	}

	int mousewheel = 0;
	if (_cursor.wheel) {
		mousewheel = _cursor.wheel;
		_cursor.wheel = 0;
		_input_events_this_tick++;
	}

	static uint32 hover_time = 0;
	static Point hover_pos = {0, 0};

	if (_settings_client.gui.hover_delay_ms > 0) {
		if (!_cursor.in_window || click != MC_NONE || mousewheel != 0 || _left_button_down || _right_button_down ||
				hover_pos.x == 0 || abs(_cursor.pos.x - hover_pos.x) >= MAX_OFFSET_HOVER  ||
				hover_pos.y == 0 || abs(_cursor.pos.y - hover_pos.y) >= MAX_OFFSET_HOVER) {
			hover_pos = _cursor.pos;
			hover_time = _realtime_tick;
			_mouse_hovering = false;
		} else {
			if (hover_time != 0 && _realtime_tick > hover_time + _settings_client.gui.hover_delay_ms) {
				click = MC_HOVER;
				_input_events_this_tick++;
				_mouse_hovering = true;
			}
		}
	}

	/* Handle sprite picker before any GUI interaction */
	if (_newgrf_debug_sprite_picker.mode == SPM_REDRAW && _newgrf_debug_sprite_picker.click_time != _realtime_tick) {
		/* Next realtime tick? Then redraw has finished */
		_newgrf_debug_sprite_picker.mode = SPM_NONE;
		InvalidateWindowData(WC_SPRITE_ALIGNER, 0, 1);
	}

	if (click == MC_LEFT && _newgrf_debug_sprite_picker.mode == SPM_WAIT_CLICK) {
		/* Mark whole screen dirty, and wait for the next realtime tick, when drawing is finished. */
		Blitter *blitter = BlitterFactory::GetCurrentBlitter();
		_newgrf_debug_sprite_picker.clicked_pixel = blitter->MoveTo(_screen.dst_ptr, _cursor.pos.x, _cursor.pos.y);
		_newgrf_debug_sprite_picker.click_time = _realtime_tick;
		_newgrf_debug_sprite_picker.sprites.Clear();
		_newgrf_debug_sprite_picker.mode = SPM_REDRAW;
		MarkWholeScreenDirty();
	} else {
		MouseLoop(click, mousewheel);
	}

	/* We have moved the mouse the required distance,
	 * no need to move it at any later time. */
	_cursor.delta.x = 0;
	_cursor.delta.y = 0;
}

/**
 * Check the soft limit of deletable (non vital, non sticky) windows.
 */
static void CheckSoftLimit()
{
	if (_settings_client.gui.window_soft_limit == 0) return;

	for (;;) {
		uint deletable_count = 0;
		Window *w, *last_deletable = NULL;
		FOR_ALL_WINDOWS_FROM_FRONT(w) {
			if (w->window_class == WC_MAIN_WINDOW || IsVitalWindow(w) || (w->flags & WF_STICKY)) continue;

			last_deletable = w;
			deletable_count++;
		}

		/* We've not reached the soft limit yet. */
		if (deletable_count <= _settings_client.gui.window_soft_limit) break;

		assert(last_deletable != NULL);
		delete last_deletable;
	}
}

/**
 * Regular call from the global game loop
 */
void InputLoop()
{
	/* World generation is multithreaded and messes with companies.
	 * But there is no company related window open anyway, so _current_company is not used. */
	assert(HasModalProgress() || IsLocalCompany());

	CheckSoftLimit();
	HandleKeyScrolling();

	/* Do the actual free of the deleted windows. */
	for (Window *v = _z_front_window; v != NULL; /* nothing */) {
		Window *w = v;
		v = v->z_back;

		if (w->window_class != WC_INVALID) continue;

		RemoveWindowFromZOrdering(w);
		free(w);
	}

	if (_scroller_click_timeout != 0) _scroller_click_timeout--;
	DecreaseWindowCounters();

	if (_input_events_this_tick != 0) {
		/* The input loop is called only once per GameLoop() - so we can clear the counter here */
		_input_events_this_tick = 0;
		/* there were some inputs this tick, don't scroll ??? */
		return;
	}

	/* HandleMouseEvents was already called for this tick */
	HandleMouseEvents();
	HandleAutoscroll();
	HandleContinuousScroll();
}

/**
 * Update the continuously changing contents of the windows, such as the viewports
 */
void UpdateWindows()
{
	Window *w;

	static int highlight_timer = 1;
	if (--highlight_timer == 0) {
		highlight_timer = 15;
		_window_highlight_colour = !_window_highlight_colour;
	}

	FOR_ALL_WINDOWS_FROM_FRONT(w) {
		w->ProcessScheduledInvalidations();
		w->ProcessHighlightedInvalidations();
	}

	/* Skip the actual drawing on dedicated servers without screen.
	 * But still empty the invalidation queues above. */
	if (_network_dedicated) return;

	static int we4_timer = 0;
	int t = we4_timer + 1;

	if (t >= 100) {
		FOR_ALL_WINDOWS_FROM_FRONT(w) {
			w->OnHundredthTick();
		}
		t = 0;
	}
	we4_timer = t;

	FOR_ALL_WINDOWS_FROM_FRONT(w) {
		if ((w->flags & WF_WHITE_BORDER) && --w->white_border_timer == 0) {
			CLRBITS(w->flags, WF_WHITE_BORDER);
			w->SetDirty();
		}
	}

	DrawDirtyBlocks();

	FOR_ALL_WINDOWS_FROM_BACK(w) {
		/* Update viewport only if window is not shaded. */
		if (w->viewport != NULL && !w->IsShaded()) UpdateViewportPosition(w);
	}
	NetworkDrawChatMessage();
	/* Redraw mouse cursor in case it was hidden */
	DrawMouseCursor();
}

/**
 * Mark window as dirty (in need of repainting)
 * @param cls Window class
 * @param number Window number in that class
 */
void SetWindowDirty(WindowClass cls, WindowNumber number)
{
	const Window *w;
	FOR_ALL_WINDOWS_FROM_BACK(w) {
		if (w->window_class == cls && w->window_number == number) w->SetDirty();
	}
}

/**
 * Mark a particular widget in a particular window as dirty (in need of repainting)
 * @param cls Window class
 * @param number Window number in that class
 * @param widget_index Index number of the widget that needs repainting
 */
void SetWindowWidgetDirty(WindowClass cls, WindowNumber number, byte widget_index)
{
	const Window *w;
	FOR_ALL_WINDOWS_FROM_BACK(w) {
		if (w->window_class == cls && w->window_number == number) {
			w->SetWidgetDirty(widget_index);
		}
	}
}

/**
 * Mark all windows of a particular class as dirty (in need of repainting)
 * @param cls Window class
 */
void SetWindowClassesDirty(WindowClass cls)
{
	Window *w;
	FOR_ALL_WINDOWS_FROM_BACK(w) {
		if (w->window_class == cls) w->SetDirty();
	}
}

/**
 * Mark this window's data as invalid (in need of re-computing)
 * @param data The data to invalidate with
 * @param gui_scope Whether the function is called from GUI scope.
 */
void Window::InvalidateData(int data, bool gui_scope)
{
	this->SetDirty();
	if (!gui_scope) {
		/* Schedule GUI-scope invalidation for next redraw. */
		*this->scheduled_invalidation_data.Append() = data;
	}
	this->OnInvalidateData(data, gui_scope);
}

/**
 * Process all scheduled invalidations.
 */
void Window::ProcessScheduledInvalidations()
{
	for (int *data = this->scheduled_invalidation_data.Begin(); this->window_class != WC_INVALID && data != this->scheduled_invalidation_data.End(); data++) {
		this->OnInvalidateData(*data, true);
	}
	this->scheduled_invalidation_data.Clear();
}

/**
 * Process all invalidation of highlighted widgets.
 */
void Window::ProcessHighlightedInvalidations()
{
	if ((this->flags & WF_HIGHLIGHTED) == 0) return;

	for (uint i = 0; i < this->nested_array_size; i++) {
		if (this->IsWidgetHighlighted(i)) this->SetWidgetDirty(i);
	}
}

/**
 * Mark window data of the window of a given class and specific window number as invalid (in need of re-computing)
 *
 * Note that by default the invalidation is not considered to be called from GUI scope.
 * That means only a part of invalidation is executed immediately. The rest is scheduled for the next redraw.
 * The asynchronous execution is important to prevent GUI code being executed from command scope.
 * When not in GUI-scope:
 *  - OnInvalidateData() may not do test-runs on commands, as they might affect the execution of
 *    the command which triggered the invalidation. (town rating and such)
 *  - OnInvalidateData() may not rely on _current_company == _local_company.
 *    This implies that no NewGRF callbacks may be run.
 *
 * However, when invalidations are scheduled, then multiple calls may be scheduled before execution starts. Earlier scheduled
 * invalidations may be called with invalidation-data, which is already invalid at the point of execution.
 * That means some stuff requires to be executed immediately in command scope, while not everything may be executed in command
 * scope. While GUI-scope calls have no restrictions on what they may do, they cannot assume the game to still be in the state
 * when the invalidation was scheduled; passed IDs may have got invalid in the mean time.
 *
 * Finally, note that invalidations triggered from commands or the game loop result in OnInvalidateData() being called twice.
 * Once in command-scope, once in GUI-scope. So make sure to not process differential-changes twice.
 *
 * @param cls Window class
 * @param number Window number within the class
 * @param data The data to invalidate with
 * @param gui_scope Whether the call is done from GUI scope
 */
void InvalidateWindowData(WindowClass cls, WindowNumber number, int data, bool gui_scope)
{
	Window *w;
	FOR_ALL_WINDOWS_FROM_BACK(w) {
		if (w->window_class == cls && w->window_number == number) {
			w->InvalidateData(data, gui_scope);
		}
	}
}

/**
 * Mark window data of all windows of a given class as invalid (in need of re-computing)
 * Note that by default the invalidation is not considered to be called from GUI scope.
 * See InvalidateWindowData() for details on GUI-scope vs. command-scope.
 * @param cls Window class
 * @param data The data to invalidate with
 * @param gui_scope Whether the call is done from GUI scope
 */
void InvalidateWindowClassesData(WindowClass cls, int data, bool gui_scope)
{
	Window *w;

	FOR_ALL_WINDOWS_FROM_BACK(w) {
		if (w->window_class == cls) {
			w->InvalidateData(data, gui_scope);
		}
	}
}

/**
 * Dispatch WE_TICK event over all windows
 */
void CallWindowTickEvent()
{
	Window *w;
	FOR_ALL_WINDOWS_FROM_FRONT(w) {
		w->OnTick();
	}
}

/**
 * Try to delete a non-vital window.
 * Non-vital windows are windows other than the game selection, main toolbar,
 * status bar, toolbar menu, and tooltip windows. Stickied windows are also
 * considered vital.
 */
void DeleteNonVitalWindows()
{
	Window *w;

restart_search:
	/* When we find the window to delete, we need to restart the search
	 * as deleting this window could cascade in deleting (many) others
	 * anywhere in the z-array */
	FOR_ALL_WINDOWS_FROM_BACK(w) {
		if (w->window_class != WC_MAIN_WINDOW &&
				w->window_class != WC_SELECT_GAME &&
				w->window_class != WC_MAIN_TOOLBAR &&
				w->window_class != WC_MAIN_TOOLBAR_RIGHT &&
				w->window_class != WC_STATUS_BAR &&
				w->window_class != WC_TOOLTIPS &&
				(w->flags & WF_STICKY) == 0) { // do not delete windows which are 'pinned'

			delete w;
			goto restart_search;
		}
	}
}

/**
 * It is possible that a stickied window gets to a position where the
 * 'close' button is outside the gaming area. You cannot close it then; except
 * with this function. It closes all windows calling the standard function,
 * then, does a little hacked loop of closing all stickied windows. Note
 * that standard windows (status bar, etc.) are not stickied, so these aren't affected
 */
void DeleteAllNonVitalWindows()
{
	Window *w;

	/* Delete every window except for stickied ones, then sticky ones as well */
	DeleteNonVitalWindows();

restart_search:
	/* When we find the window to delete, we need to restart the search
	 * as deleting this window could cascade in deleting (many) others
	 * anywhere in the z-array */
	FOR_ALL_WINDOWS_FROM_BACK(w) {
		if (w->flags & WF_STICKY) {
			delete w;
			goto restart_search;
		}
	}
}

/**
 * Delete all windows that are used for construction of vehicle etc.
 * Once done with that invalidate the others to ensure they get refreshed too.
 */
void DeleteConstructionWindows()
{
	Window *w;

restart_search:
	/* When we find the window to delete, we need to restart the search
	 * as deleting this window could cascade in deleting (many) others
	 * anywhere in the z-array */
	FOR_ALL_WINDOWS_FROM_BACK(w) {
		if (w->window_desc->flags & WDF_CONSTRUCTION) {
			delete w;
			goto restart_search;
		}
	}

	FOR_ALL_WINDOWS_FROM_BACK(w) w->SetDirty();
}

/**
 * Delete all windows that are linked to the main toolbar.
 * Once done with that, refresh other windows too.
 */
void DeleteToolbarLinkedWindows()
{
	Window *w;

restart_search:
	/* When we find the window to delete, we need to restart the search
	 * as deleting this window could cascade in deleting (many) others
	 * anywhere in the z-array */
	FOR_ALL_WINDOWS_FROM_BACK(w) {
		if (w->window_desc->default_pos == WDP_ALIGN_TOOLBAR) {
			delete w;
			goto restart_search;
		}
	}

	FOR_ALL_WINDOWS_FROM_BACK(w) w->SetDirty();
}

/** Delete all always on-top windows to get an empty screen */
void HideVitalWindows()
{
	DeleteWindowById(WC_MAIN_TOOLBAR, 0);
	DeleteWindowById(WC_MAIN_TOOLBAR_RIGHT, 0);
	DeleteWindowById(WC_STATUS_BAR, 0);
}

/** Re-initialize all windows. */
void ReInitAllWindows()
{
	NWidgetLeaf::InvalidateDimensionCache(); // Reset cached sizes of several widgets.
	NWidgetScrollbar::InvalidateDimensionCache();

	extern void InitDepotWindowBlockSizes();
	InitDepotWindowBlockSizes();

	Window *w;
	FOR_ALL_WINDOWS_FROM_BACK(w) {
		w->ReInit();
	}
#ifdef ENABLE_NETWORK
	void NetworkReInitChatBoxSize();
	NetworkReInitChatBoxSize();
#endif

	/* Make sure essential parts of all windows are visible */
	RelocateAllWindows(_cur_resolution.width, _cur_resolution.height);
	MarkWholeScreenDirty();
}

/**
 * (Re)position a window at the screen.
 * @param w       Window structure of the window, may also be \c NULL.
 * @param clss    The class of the window to position.
 * @param setting The actual setting used for the window's position.
 * @return X coordinate of left edge of the repositioned window.
 */
static int PositionWindow(Window *w, WindowClass clss, int setting)
{
	if (w == NULL || w->window_class != clss) {
		w = FindWindowById(clss, 0);
	}
	if (w == NULL) return 0;

	int old_left = w->left;
	switch (setting) {
		case 1:  w->left = (_screen.width - w->width) / 2; break;
		case 2:  w->left = _screen.width - w->width; break;
		default: w->left = 0; break;
	}
	if (w->viewport != NULL) w->viewport->left += w->left - old_left;
	SetDirtyBlocks(0, w->top, _screen.width, w->top + w->height); // invalidate the whole row
	return w->left;
}

/**
 * (Re)position main toolbar window at the screen.
 * @param w Window structure of the main toolbar window, may also be \c NULL.
 * @return X coordinate of left edge of the repositioned toolbar window.
 */
int PositionMainToolbar(Window *w)
{
	if (_settings_client.gui.vertical_toolbar && _game_mode != GM_EDITOR) return 0; /* Always at the left */
	DEBUG(misc, 5, "Repositioning Main Toolbar...");
	return PositionWindow(w, WC_MAIN_TOOLBAR, _settings_client.gui.toolbar_pos);
}

/**
 * (Re)position statusbar window at the screen.
 * @param w Window structure of the statusbar window, may also be \c NULL.
 * @return X coordinate of left edge of the repositioned statusbar.
 */
int PositionStatusbar(Window *w)
{
	DEBUG(misc, 5, "Repositioning statusbar...");
	return PositionWindow(w, WC_STATUS_BAR, _settings_client.gui.statusbar_pos);
}

/**
 * (Re)position news message window at the screen.
 * @param w Window structure of the news message window, may also be \c NULL.
 * @return X coordinate of left edge of the repositioned news message.
 */
int PositionNewsMessage(Window *w)
{
	DEBUG(misc, 5, "Repositioning news message...");
	return PositionWindow(w, WC_NEWS_WINDOW, _settings_client.gui.statusbar_pos);
}

/**
 * (Re)position network chat window at the screen.
 * @param w Window structure of the network chat window, may also be \c NULL.
 * @return X coordinate of left edge of the repositioned network chat window.
 */
int PositionNetworkChatWindow(Window *w)
{
	DEBUG(misc, 5, "Repositioning network chat window...");
	return PositionWindow(w, WC_SEND_NETWORK_MSG, _settings_client.gui.statusbar_pos);
}


/**
 * Switches viewports following vehicles, which get autoreplaced
 * @param from_index the old vehicle ID
 * @param to_index the new vehicle ID
 */
void ChangeVehicleViewports(VehicleID from_index, VehicleID to_index)
{
	Window *w;
	FOR_ALL_WINDOWS_FROM_BACK(w) {
		if (w->viewport != NULL && w->viewport->follow_vehicle == from_index) {
			w->viewport->follow_vehicle = to_index;
			w->SetDirty();
		}
	}
}


/**
 * Relocate all windows to fit the new size of the game application screen
 * @param neww New width of the game application screen
 * @param newh New height of the game application screen.
 */
void RelocateAllWindows(int neww, int newh)
{
	Window *w;

	FOR_ALL_WINDOWS_FROM_BACK(w) {
		int left, top;
		/* XXX - this probably needs something more sane. For example specifying
		 * in a 'backup'-desc that the window should always be centered. */
		switch (w->window_class) {
			case WC_MAIN_WINDOW:
			case WC_BOOTSTRAP:
				ResizeWindow(w, neww, newh);
				continue;

			case WC_MAIN_TOOLBAR:
				ResizeWindow(w, min(neww, _toolbar_width) - w->width, 0, false);

				top = w->top;
				left = PositionMainToolbar(w); // changes toolbar orientation
				break;

			case WC_MAIN_TOOLBAR_RIGHT:
				ResizeWindow(w, min(neww, _toolbar_width) - w->width, 0, false);

				top = w->top;
				left = neww - w->width;
				break;

			case WC_NEWS_WINDOW:
				top = newh - w->height;
				left = PositionNewsMessage(w);
				break;

			case WC_STATUS_BAR:
				ResizeWindow(w, min(neww, min(_toolbar_width, _screen.width - SETTING_BUTTON_HEIGHT * 2)) - w->width, 0, false);

				top = newh - w->height;
				left = PositionStatusbar(w);
				break;

			case WC_SEND_NETWORK_MSG:
				ResizeWindow(w, min(neww, _toolbar_width) - w->width, 0, false);

				top = newh - w->height - FindWindowById(WC_STATUS_BAR, 0)->height;
				left = PositionNetworkChatWindow(w);
				break;

			case WC_CONSOLE:
				IConsoleResize(w);
				continue;

			default: {
				if (w->flags & WF_CENTERED) {
					top = (newh - w->height) >> 1;
					left = (neww - w->width) >> 1;
					break;
				}

				left = w->left;
				if (left + (w->width >> 1) >= neww) left = neww - w->width;
				if (left < 0) left = 0;

				top = w->top;
				if (top + (w->height >> 1) >= newh) top = newh - w->height;
				break;
			}
		}

		EnsureVisibleCaption(w, left, top);
	}
}

static void MoveAllWindowsOffScreen(bool moveOffScreen)
{
	Window *w;
	bool updateScreen = false;

	FOR_ALL_WINDOWS_FROM_BACK(w) {
		switch (w->window_class) {
			case WC_MAIN_WINDOW:
			case WC_BUILD_CONFIRMATION:
			case WC_BOOTSTRAP:
			case WC_MAIN_TOOLBAR:
			case WC_MAIN_TOOLBAR_RIGHT:
			case WC_NEWS_WINDOW:
			case WC_STATUS_BAR:
			case WC_SEND_NETWORK_MSG:
			case WC_CONSOLE:
				continue;

			default:
				if (moveOffScreen) {
					if (w->left < _screen.width) {
						w->left += _screen.width;
						if (w->viewport != NULL) {
							w->viewport->left += _screen.width;
						}
						//w->SetDirty();
						updateScreen = true;
					}
				} else {
					if (w->left >= _screen.width) {
						w->left -= _screen.width;
						if (w->viewport != NULL) {
							w->viewport->left -= _screen.width;
						}
						w->SetDirty();
						//updateScreen = true;
					}
				}
				break;
		}
	}
	if (updateScreen) {
		w = FindWindowById(WC_MAIN_WINDOW, 0);
		if (w) {
			w->SetDirty();
		}
	}
}

void MoveAllWindowsOffScreen()
{
	MoveAllWindowsOffScreen(true);
}

void MoveAllHiddenWindowsBackToScreen()
{
	MoveAllWindowsOffScreen(false);
}

/**
 * Destructor of the base class PickerWindowBase
 * Main utility is to stop the base Window destructor from triggering
 * a free while the child will already be free, in this case by the ResetObjectToPlace().
 */
PickerWindowBase::~PickerWindowBase()
{
	this->window_class = WC_INVALID; // stop the ancestor from freeing the already (to be) child
	ResetObjectToPlace();
}<|MERGE_RESOLUTION|>--- conflicted
+++ resolved
@@ -2949,10 +2949,6 @@
 		switch (click) {
 			case MC_DOUBLE_LEFT:
 			case MC_LEFT:
-<<<<<<< HEAD
-				//DEBUG(misc, 2, "Cursor: 0x%X (%d)", _cursor.sprite, _cursor.sprite);
-=======
->>>>>>> d3de0808
 				if (!HandleViewportClicked(vp, x, y) &&
 						!(w->flags & WF_DISABLE_VP_SCROLL) &&
 						(_settings_client.gui.left_mouse_btn_scrolling || _move_pressed)) {
