/*
 * This file is part of OpenTTD.
 * OpenTTD is free software; you can redistribute it and/or modify it under the terms of the GNU General Public License as published by the Free Software Foundation, version 2.
 * OpenTTD is distributed in the hope that it will be useful, but WITHOUT ANY WARRANTY; without even the implied warranty of MERCHANTABILITY or FITNESS FOR A PARTICULAR PURPOSE.
 * See the GNU General Public License for more details. You should have received a copy of the GNU General Public License along with OpenTTD. If not, see <http://www.gnu.org/licenses/>.
 */

/** @file depot_gui.cpp The GUI for depots. */

#include "stdafx.h"
#include "train.h"
#include "roadveh.h"
#include "ship.h"
#include "aircraft.h"
#include "gui.h"
#include "textbuf_gui.h"
#include "viewport_func.h"
#include "command_func.h"
#include "depot_base.h"
#include "spritecache.h"
#include "strings_func.h"
#include "vehicle_func.h"
#include "company_func.h"
#include "tilehighlight_func.h"
#include "window_gui.h"
#include "vehiclelist.h"
#include "order_backup.h"
#include "zoom_func.h"

#include "widgets/depot_widget.h"

#include "table/strings.h"

#include "safeguards.h"

/*
 * Since all depot window sizes aren't the same, we need to modify sizes a little.
 * It's done with the following arrays of widget indexes. Each of them tells if a widget side should be moved and in what direction.
 * How long they should be moved and for what window types are controlled in ShowDepotWindow()
 */

/** Nested widget definition for train depots. */
static const NWidgetPart _nested_train_depot_widgets[] = {
	NWidget(NWID_HORIZONTAL),
		NWidget(WWT_CLOSEBOX, COLOUR_GREY),
		NWidget(NWID_SELECTION, INVALID_COLOUR, WID_D_SHOW_RENAME), // rename button
			NWidget(WWT_PUSHIMGBTN, COLOUR_GREY, WID_D_RENAME), SetMinimalSize(12, 14), SetDataTip(SPR_RENAME, STR_DEPOT_RENAME_TOOLTIP),
		EndContainer(),
		NWidget(WWT_CAPTION, COLOUR_GREY, WID_D_CAPTION), SetDataTip(STR_DEPOT_CAPTION, STR_NULL),
		NWidget(WWT_PUSHIMGBTN, COLOUR_GREY, WID_D_LOCATION), SetMinimalSize(12, 14), SetDataTip(SPR_GOTO_LOCATION, STR_NULL),
		NWidget(WWT_SHADEBOX, COLOUR_GREY),
		NWidget(WWT_DEFSIZEBOX, COLOUR_GREY),
		NWidget(WWT_STICKYBOX, COLOUR_GREY),
	EndContainer(),
	NWidget(NWID_HORIZONTAL),
		NWidget(NWID_VERTICAL),
			NWidget(WWT_MATRIX, COLOUR_GREY, WID_D_MATRIX), SetResize(1, 1), SetScrollbar(WID_D_V_SCROLL),
			NWidget(NWID_SELECTION, INVALID_COLOUR, WID_D_SHOW_H_SCROLL),
				NWidget(NWID_HSCROLLBAR, COLOUR_GREY, WID_D_H_SCROLL),
			EndContainer(),
		EndContainer(),
		NWidget(NWID_VERTICAL),
			NWidget(WWT_IMGBTN, COLOUR_GREY, WID_D_SELL), SetDataTip(0x0, STR_NULL), SetResize(0, 1), SetFill(0, 1),
			NWidget(NWID_SELECTION, INVALID_COLOUR, WID_D_SHOW_SELL_CHAIN),
				NWidget(WWT_IMGBTN, COLOUR_GREY, WID_D_SELL_CHAIN), SetDataTip(SPR_SELL_CHAIN_TRAIN, STR_DEPOT_DRAG_WHOLE_TRAIN_TO_SELL_TOOLTIP), SetResize(0, 1), SetFill(0, 1),
			EndContainer(),
			NWidget(WWT_PUSHIMGBTN, COLOUR_GREY, WID_D_SELL_ALL), SetResize(0, 1), SetFill(0, 1), SetDataTip(0x0, STR_NULL),
			NWidget(WWT_PUSHIMGBTN, COLOUR_GREY, WID_D_AUTOREPLACE), SetResize(0, 1), SetFill(0, 1), SetDataTip(0x0, STR_NULL),
		EndContainer(),
		NWidget(NWID_VSCROLLBAR, COLOUR_GREY, WID_D_V_SCROLL),
	EndContainer(),
	NWidget(NWID_HORIZONTAL, NC_EQUALSIZE),
		NWidget(WWT_PUSHTXTBTN, COLOUR_GREY, WID_D_BUILD), SetDataTip(0x0, STR_NULL), SetFill(1, 1), SetResize(1, 0),
		NWidget(WWT_TEXTBTN, COLOUR_GREY, WID_D_CLONE), SetDataTip(0x0, STR_NULL), SetFill(1, 1), SetResize(1, 0),
		NWidget(WWT_PUSHTXTBTN, COLOUR_GREY, WID_D_VEHICLE_LIST), SetDataTip(0x0, STR_NULL), SetFill(0, 1),
		NWidget(WWT_PUSHIMGBTN, COLOUR_GREY, WID_D_STOP_ALL), SetDataTip(SPR_FLAG_VEH_STOPPED, STR_NULL), SetFill(0, 1),
		NWidget(WWT_PUSHIMGBTN, COLOUR_GREY, WID_D_START_ALL), SetDataTip(SPR_FLAG_VEH_RUNNING, STR_NULL), SetFill(0, 1),
		NWidget(WWT_RESIZEBOX, COLOUR_GREY),
	EndContainer(),
};

static WindowDesc _train_depot_desc(
	WDP_AUTO, "depot_train", 362, 123,
	WC_VEHICLE_DEPOT, WC_NONE,
	0,
	_nested_train_depot_widgets, lengthof(_nested_train_depot_widgets)
);

static WindowDesc _road_depot_desc(
	WDP_AUTO, "depot_roadveh", 316, 97,
	WC_VEHICLE_DEPOT, WC_NONE,
	0,
	_nested_train_depot_widgets, lengthof(_nested_train_depot_widgets)
);

static WindowDesc _ship_depot_desc(
	WDP_AUTO, "depot_ship", 306, 99,
	WC_VEHICLE_DEPOT, WC_NONE,
	0,
	_nested_train_depot_widgets, lengthof(_nested_train_depot_widgets)
);

static WindowDesc _aircraft_depot_desc(
	WDP_AUTO, "depot_aircraft", 332, 99,
	WC_VEHICLE_DEPOT, WC_NONE,
	0,
	_nested_train_depot_widgets, lengthof(_nested_train_depot_widgets)
);

extern void DepotSortList(VehicleList *list);

/**
 * This is the Callback method after the cloning attempt of a vehicle
 * @param result the result of the cloning command
 * @param tile unused
 * @param p1 unused
 * @param p2 unused
 * @param cmd unused
 */
void CcCloneVehicle(const CommandCost &result, TileIndex tile, uint32 p1, uint32 p2, uint32 cmd)
{
	if (result.Failed()) return;

	const Vehicle *v = Vehicle::Get(_new_vehicle_id);

	ShowVehicleViewWindow(v);
}

static void TrainDepotMoveVehicle(const Vehicle *wagon, VehicleID sel, const Vehicle *head)
{
	const Vehicle *v = Vehicle::Get(sel);

	if (v == wagon) return;

	if (wagon == nullptr) {
		if (head != nullptr) wagon = head->Last();
	} else {
		wagon = wagon->Previous();
		if (wagon == nullptr) return;
	}

	if (wagon == v) return;

	DoCommandP(v->tile, v->index | (_ctrl_pressed ? 1 : 0) << 20, wagon == nullptr ? INVALID_VEHICLE : wagon->index, CMD_MOVE_RAIL_VEHICLE | CMD_MSG(STR_ERROR_CAN_T_MOVE_VEHICLE));
}

static VehicleCellSize _base_block_sizes_depot[VEH_COMPANY_END];    ///< Cell size for vehicle images in the depot view.
static VehicleCellSize _base_block_sizes_purchase[VEH_COMPANY_END]; ///< Cell size for vehicle images in the purchase list.
static uint _consistent_train_width;                                ///< Whether trains of all lengths are consistently scaled. Either TRAININFO_DEFAULT_VEHICLE_WIDTH, VEHICLEINFO_FULL_VEHICLE_WIDTH, or 0.

/**
 * Get the GUI cell size for a vehicle image.
 * @param type Vehicle type to get the size for.
 * @param image_type Image type to get size for.
 * @pre image_type == EIT_IN_DEPOT || image_type == EIT_PURCHASE
 * @return Cell dimensions for the vehicle and image type.
 */
VehicleCellSize GetVehicleImageCellSize(VehicleType type, EngineImageType image_type)
{
	switch (image_type) {
		case EIT_IN_DEPOT: return _base_block_sizes_depot[type];
		case EIT_PURCHASE: return _base_block_sizes_purchase[type];
		default: NOT_REACHED();
	}
}

static void InitBlocksizeForVehicles(VehicleType type, EngineImageType image_type)
{
	int max_extend_left  = 0;
	int max_extend_right = 0;
	uint max_height = 0;

	for (const Engine *e : Engine::IterateType(type)) {
		if (!e->IsEnabled()) continue;

		EngineID eid = e->index;
		uint x, y;
		int x_offs, y_offs;

		switch (type) {
			default: NOT_REACHED();
			case VEH_TRAIN:    GetTrainSpriteSize(   eid, x, y, x_offs, y_offs, image_type); break;
			case VEH_ROAD:     GetRoadVehSpriteSize( eid, x, y, x_offs, y_offs, image_type); break;
			case VEH_SHIP:     GetShipSpriteSize(    eid, x, y, x_offs, y_offs, image_type); break;
			case VEH_AIRCRAFT: GetAircraftSpriteSize(eid, x, y, x_offs, y_offs, image_type); break;
		}
		if (y > max_height) max_height = y;
		if (-x_offs > max_extend_left) max_extend_left = -x_offs;
		if ((int)x + x_offs > max_extend_right) max_extend_right = x + x_offs;
	}

	int min_extend = ScaleGUITrad(16);
	int max_extend = ScaleGUITrad(98);

	switch (image_type) {
		case EIT_IN_DEPOT:
			_base_block_sizes_depot[type].height       = std::max<uint>(ScaleGUITrad(GetVehicleHeight(type)), max_height);
			_base_block_sizes_depot[type].extend_left  = Clamp(max_extend_left, min_extend, max_extend);
			_base_block_sizes_depot[type].extend_right = Clamp(max_extend_right, min_extend, max_extend);
			break;
		case EIT_PURCHASE:
			_base_block_sizes_purchase[type].height       = std::max<uint>(ScaleGUITrad(GetVehicleHeight(type)), max_height);
			_base_block_sizes_purchase[type].extend_left  = Clamp(max_extend_left, min_extend, max_extend);
			_base_block_sizes_purchase[type].extend_right = Clamp(max_extend_right, min_extend, max_extend);
			break;

		default: NOT_REACHED();
	}
}

/**
 * Set the size of the blocks in the window so we can be sure that they are big enough for the vehicle sprites in the current game.
 * @note Calling this function once for each game is enough.
 */
void InitDepotWindowBlockSizes()
{
	for (VehicleType vt = VEH_BEGIN; vt < VEH_COMPANY_END; vt++) {
		InitBlocksizeForVehicles(vt, EIT_IN_DEPOT);
		InitBlocksizeForVehicles(vt, EIT_PURCHASE);
	}

	_consistent_train_width = TRAININFO_DEFAULT_VEHICLE_WIDTH;
	bool first = true;
	for (const Engine *e : Engine::IterateType(VEH_TRAIN)) {
		if (!e->IsEnabled()) continue;

		uint w = TRAININFO_DEFAULT_VEHICLE_WIDTH;
		if (e->GetGRF() != nullptr && is_custom_sprite(e->u.rail.image_index)) {
			w = e->GetGRF()->traininfo_vehicle_width;
			if (w != VEHICLEINFO_FULL_VEHICLE_WIDTH) {
				/* Hopeless.
				 * This is a NewGRF vehicle that uses TRAININFO_DEFAULT_VEHICLE_WIDTH.
				 * If the vehicles are shorter than 8/8 we have fractional lengths, which are not consistent after rounding.
				 */
				_consistent_train_width = 0;
				break;
			}
		}

		if (first) {
			_consistent_train_width = w;
			first = false;
		} else if (w != _consistent_train_width) {
			_consistent_train_width = 0;
			break;
		}
	}
}

static void DepotSellAllConfirmationCallback(Window *w, bool confirmed);
const Sprite *GetAircraftSprite(EngineID engine);

struct DepotWindow : Window {
	VehicleID sel;
	VehicleID vehicle_over; ///< Rail vehicle over which another one is dragged, \c INVALID_VEHICLE if none.
	VehicleType type;
	bool generate_list;
	int hovered_widget; ///< Index of the widget being hovered during drag/drop. -1 if no drag is in progress.
	VehicleList vehicle_list;
	VehicleList wagon_list;
	uint unitnumber_digits;
	uint num_columns;       ///< Number of columns.
	Scrollbar *hscroll;     ///< Only for trains.
	Scrollbar *vscroll;

	DepotWindow(WindowDesc *desc, TileIndex tile, VehicleType type) : Window(desc)
	{
		assert(IsCompanyBuildableVehicleType(type)); // ensure that we make the call with a valid type

		this->sel = INVALID_VEHICLE;
		this->vehicle_over = INVALID_VEHICLE;
		this->generate_list = true;
		this->hovered_widget = -1;
		this->type = type;
		this->num_columns = 1; // for non-trains this gets set in FinishInitNested()
		this->unitnumber_digits = 2;

		this->CreateNestedTree();
		this->hscroll = (this->type == VEH_TRAIN ? this->GetScrollbar(WID_D_H_SCROLL) : nullptr);
		this->vscroll = this->GetScrollbar(WID_D_V_SCROLL);
		/* Don't show 'rename button' of aircraft hangar */
		this->GetWidget<NWidgetStacked>(WID_D_SHOW_RENAME)->SetDisplayedPlane(type == VEH_AIRCRAFT ? SZSP_NONE : 0);
		/* Only train depots have a horizontal scrollbar and a 'sell chain' button */
		if (type == VEH_TRAIN) this->GetWidget<NWidgetCore>(WID_D_MATRIX)->widget_data = 1 << MAT_COL_START;
		this->GetWidget<NWidgetStacked>(WID_D_SHOW_H_SCROLL)->SetDisplayedPlane(type == VEH_TRAIN ? 0 : SZSP_HORIZONTAL);
		this->GetWidget<NWidgetStacked>(WID_D_SHOW_SELL_CHAIN)->SetDisplayedPlane(type == VEH_TRAIN ? 0 : SZSP_NONE);
		this->SetupWidgetData(type);
		this->FinishInitNested(tile);

		this->owner = GetTileOwner(tile);
		OrderBackup::Reset();
	}

	~DepotWindow()
	{
		DeleteWindowById(WC_BUILD_VEHICLE, this->window_number);
		OrderBackup::Reset(this->window_number);
	}

	/**
	 * Draw a vehicle in the depot window in the box with the top left corner at x,y.
	 * @param v     Vehicle to draw.
	 * @param left  Left side of the box to draw in.
	 * @param right Right side of the box to draw in.
	 * @param y     Top of the box to draw in.
	 */
	void DrawVehicleInDepot(const Vehicle *v, int left, int right, int y) const
	{
		bool free_wagon = false;
		int sprite_y = y + (this->resize.step_height - ScaleGUITrad(GetVehicleHeight(v->type))) / 2;

		bool rtl = _current_text_dir == TD_RTL;
		int image_left  = rtl ? left  + this->count_width  : left  + this->header_width;
		int image_right = rtl ? right - this->header_width : right - this->count_width;

		switch (v->type) {
			case VEH_TRAIN: {
				const Train *u = Train::From(v);
				free_wagon = u->IsFreeWagon();

				uint x_space = free_wagon ?
						ScaleGUITrad(_consistent_train_width != 0 ? _consistent_train_width : TRAININFO_DEFAULT_VEHICLE_WIDTH) :
						0;

				DrawTrainImage(u, image_left + (rtl ? 0 : x_space), image_right - (rtl ? x_space : 0), sprite_y - 1,
						this->sel, EIT_IN_DEPOT, free_wagon ? 0 : this->hscroll->GetPosition(), this->vehicle_over);

				/* Length of consist in tiles with 1 fractional digit (rounded up) */
				SetDParam(0, CeilDiv(u->gcache.cached_total_length * 10, TILE_SIZE));
				SetDParam(1, 1);
				DrawString(rtl ? left + WD_FRAMERECT_LEFT : right - this->count_width, rtl ? left + this->count_width : right - WD_FRAMERECT_RIGHT, Center(y, this->resize.step_height, FONT_HEIGHT_SMALL), STR_TINY_BLACK_DECIMAL, TC_FROMSTRING, SA_RIGHT); // Draw the counter
				break;
			}

			case VEH_ROAD:     DrawRoadVehImage( v, image_left, image_right, sprite_y, this->sel, EIT_IN_DEPOT); break;
			case VEH_SHIP:     DrawShipImage(    v, image_left, image_right, sprite_y, this->sel, EIT_IN_DEPOT); break;
			case VEH_AIRCRAFT: DrawAircraftImage(v, image_left, image_right, sprite_y, this->sel, EIT_IN_DEPOT); break;
			default: NOT_REACHED();
		}

		uint diff_x, y_sprite, y_num;
		if (v->IsGroundVehicle()) {
			/* Arrange unitnumber and flag horizontally */
			diff_x = this->flag_width + WD_FRAMERECT_LEFT;
			y_sprite = Center(y, this->resize.step_height, this->flag_height);
			y_num = Center(y, this->resize.step_height);
		} else {
			/* Arrange unitnumber and flag vertically */
			diff_x = WD_FRAMERECT_LEFT;
			y_num = Center(y, this->resize.step_height, FONT_HEIGHT_NORMAL + this->flag_height + 2);
			y_sprite = y_num + FONT_HEIGHT_NORMAL;
		}
		int text_left  = rtl ? right - this->header_width - 1 : left + diff_x;
		int text_right = rtl ? right - diff_x : left + this->header_width - 1;

		if (free_wagon) {
			DrawString(text_left, text_right, Center(y, this->resize.step_height), STR_DEPOT_NO_ENGINE);
		} else {
			DrawSprite((v->vehstatus & VS_STOPPED) ? SPR_FLAG_VEH_STOPPED : SPR_FLAG_VEH_RUNNING, PAL_NONE, rtl ? right - this->flag_width : left + WD_FRAMERECT_LEFT, y_sprite);

			SetDParam(0, v->unitnumber);
			DrawString(text_left, text_right, y_num, (uint16)(v->max_age - DAYS_IN_LEAP_YEAR) >= v->age ? STR_BLACK_COMMA : STR_RED_COMMA);
		}
	}

	void DrawWidget(const Rect &r, int widget) const override
	{
		if (widget != WID_D_MATRIX) return;

		bool rtl = _current_text_dir == TD_RTL;

		/* Set the row and number of boxes in each row based on the number of boxes drawn in the matrix */
		const NWidgetCore *wid = this->GetWidget<NWidgetCore>(WID_D_MATRIX);

		/* Draw vertical separators at whole tiles.
		 * This only works in two cases:
		 *  - All vehicles use VEHICLEINFO_FULL_VEHICLE_WIDTH as reference width.
		 *  - All vehicles are 8/8. This cannot be checked for NewGRF, so instead we check for "all vehicles are original vehicles".
		 */
		if (this->type == VEH_TRAIN && _consistent_train_width != 0) {
			int w = ScaleGUITrad(2 * _consistent_train_width);
			int col = _colour_gradient[wid->colour][4];
			int image_left  = rtl ? r.left  + this->count_width  : r.left  + this->header_width;
			int image_right = rtl ? r.right - this->header_width : r.right - this->count_width;
			int first_line = w + (-this->hscroll->GetPosition()) % w;
			if (rtl) {
				for (int x = image_right - first_line; x >= image_left; x -= w) {
					GfxDrawLine(x, r.top, x, r.bottom, col, 1, 3);
				}
			} else {
				for (int x = image_left + first_line; x <= image_right; x += w) {
					GfxDrawLine(x, r.top, x, r.bottom, col, 1, 3);
				}
			}
		}

		uint16 rows_in_display = wid->current_y / wid->resize_y;

		uint16 num = this->vscroll->GetPosition() * this->num_columns;
		uint maxval = static_cast<uint>(std::min<size_t>(this->vehicle_list.size(), num + (rows_in_display * this->num_columns)));
		int y;
		for (y = r.top; num < maxval; y += this->resize.step_height) { // Draw the rows
			for (byte i = 0; i < this->num_columns && num < maxval; i++, num++) {
				/* Draw all vehicles in the current row */
				const Vehicle *v = this->vehicle_list[num];
				if (this->num_columns == 1) {
					this->DrawVehicleInDepot(v, r.left, r.right, y);
				} else {
					int x = r.left + (rtl ? (this->num_columns - i - 1) : i) * this->resize.step_width;
					this->DrawVehicleInDepot(v, x, x + this->resize.step_width - 1, y);
				}
			}
		}

		maxval = static_cast<uint>(std::min<size_t>(this->vehicle_list.size() + this->wagon_list.size(), (this->vscroll->GetPosition() * this->num_columns) + (rows_in_display * this->num_columns)));

		/* Draw the train wagons without an engine in front. */
		for (; num < maxval; num++, y += this->resize.step_height) {
			const Vehicle *v = this->wagon_list[num - this->vehicle_list.size()];
			this->DrawVehicleInDepot(v, r.left, r.right, y);
		}
	}

	void SetStringParameters(int widget) const override
	{
		if (widget != WID_D_CAPTION) return;

		/* locate the depot struct */
		TileIndex tile = this->window_number;
		SetDParam(0, this->type);
		SetDParam(1, (this->type == VEH_AIRCRAFT) ? GetStationIndex(tile) : GetDepotIndex(tile));
	}

	struct GetDepotVehiclePtData {
		const Vehicle *head;
		const Vehicle *wagon;
	};

	enum DepotGUIAction {
		MODE_ERROR,
		MODE_DRAG_VEHICLE,
		MODE_SHOW_VEHICLE,
		MODE_START_STOP,
	};

	DepotGUIAction GetVehicleFromDepotWndPt(int x, int y, const Vehicle **veh, GetDepotVehiclePtData *d) const
	{
		const NWidgetCore *matrix_widget = this->GetWidget<NWidgetCore>(WID_D_MATRIX);
		/* In case of RTL the widgets are swapped as a whole */
		if (_current_text_dir == TD_RTL) x = matrix_widget->current_x - x;

		uint xt = 0, xm = 0, ym = 0;
		if (this->type == VEH_TRAIN) {
			xm = x;
		} else {
			xt = x / this->resize.step_width;
			xm = x % this->resize.step_width;
			if (xt >= this->num_columns) return MODE_ERROR;
		}
		ym = y % this->resize.step_height;

		uint row = y / this->resize.step_height;
		if (row >= this->vscroll->GetCapacity()) return MODE_ERROR;

		uint pos = ((row + this->vscroll->GetPosition()) * this->num_columns) + xt;

		if (this->vehicle_list.size() + this->wagon_list.size() <= pos) {
			/* Clicking on 'line' / 'block' without a vehicle */
			if (this->type == VEH_TRAIN) {
				/* End the dragging */
				d->head  = nullptr;
				d->wagon = nullptr;
				return MODE_DRAG_VEHICLE;
			} else {
				return MODE_ERROR; // empty block, so no vehicle is selected
			}
		}

		bool wagon = false;
		if (this->vehicle_list.size() > pos) {
			*veh = this->vehicle_list[pos];
			/* Skip vehicles that are scrolled off the list */
			if (this->type == VEH_TRAIN) x += this->hscroll->GetPosition();
		} else {
			pos -= (uint)this->vehicle_list.size();
			*veh = this->wagon_list[pos];
			/* free wagons don't have an initial loco. */
			x -= ScaleGUITrad(VEHICLEINFO_FULL_VEHICLE_WIDTH);
			wagon = true;
		}

		const Train *v = nullptr;
		if (this->type == VEH_TRAIN) {
			v = Train::From(*veh);
			d->head = d->wagon = v;
		}

		if (xm <= this->header_width) {
			switch (this->type) {
				case VEH_TRAIN:
					if (wagon) return MODE_ERROR;
					FALLTHROUGH;

				case VEH_ROAD:
					if (xm <= this->flag_width) return MODE_START_STOP;
					break;

				case VEH_SHIP:
				case VEH_AIRCRAFT:
					if (xm <= this->flag_width && ym >= (uint)(FONT_HEIGHT_NORMAL + WD_PAR_VSEP_NORMAL)) return MODE_START_STOP;
					break;

				default: NOT_REACHED();
			}
			return MODE_SHOW_VEHICLE;
		}

		if (this->type != VEH_TRAIN) return MODE_DRAG_VEHICLE;

		/* Clicking on the counter */
		if (xm >= matrix_widget->current_x - this->count_width) return wagon ? MODE_ERROR : MODE_SHOW_VEHICLE;

		/* Account for the header */
		x -= this->header_width;

		/* find the vehicle in this row that was clicked */
		for (; v != nullptr; v = v->Next()) {
			x -= v->GetDisplayImageWidth();
			if (x < 0) break;
		}

		d->wagon = (v != nullptr ? v->GetFirstEnginePart() : nullptr);

		return MODE_DRAG_VEHICLE;
	}

	/**
	 * Handle click in the depot matrix.
	 * @param x Horizontal position in the matrix widget in pixels.
	 * @param y Vertical position in the matrix widget in pixels.
	 */
	void DepotClick(int x, int y)
	{
		GetDepotVehiclePtData gdvp = { nullptr, nullptr };
		const Vehicle *v = nullptr;
		DepotGUIAction mode = this->GetVehicleFromDepotWndPt(x, y, &v, &gdvp);

		if (this->type == VEH_TRAIN) v = gdvp.wagon;

		switch (mode) {
			case MODE_ERROR: // invalid
				return;

			case MODE_DRAG_VEHICLE: { // start dragging of vehicle
				if (v != nullptr && VehicleClicked(v)) return;

				VehicleID sel = this->sel;

				if (this->type == VEH_TRAIN && sel != INVALID_VEHICLE) {
					this->sel = INVALID_VEHICLE;
					TrainDepotMoveVehicle(v, sel, gdvp.head);
				} else if (v != nullptr) {
					SetObjectToPlaceWnd(SPR_CURSOR_MOUSE, PAL_NONE, HT_DRAG, this);
					SetMouseCursorVehicle(v, EIT_IN_DEPOT);
					_cursor.vehchain = _ctrl_pressed;

					this->sel = v->index;
					this->SetDirty();
				}
				break;
			}

			case MODE_SHOW_VEHICLE: // show info window
				ShowVehicleViewWindow(v);
				break;

			case MODE_START_STOP: // click start/stop flag
				StartStopVehicle(v, false);
				break;

			default: NOT_REACHED();
		}
	}

	/**
	 * Function to set up vehicle specific widgets (mainly sprites and strings).
	 * Only use this function to if the widget is used for several vehicle types and each has
	 * different text/sprites. If the widget is only used for a single vehicle type, or the same
	 * text/sprites are used every time, use the nested widget array to initialize the widget.
	 */
	void SetupWidgetData(VehicleType type)
	{
		this->GetWidget<NWidgetCore>(WID_D_STOP_ALL)->tool_tip     = STR_DEPOT_MASS_STOP_DEPOT_TRAIN_TOOLTIP + type;
		this->GetWidget<NWidgetCore>(WID_D_START_ALL)->tool_tip    = STR_DEPOT_MASS_START_DEPOT_TRAIN_TOOLTIP + type;
		this->GetWidget<NWidgetCore>(WID_D_SELL)->tool_tip         = STR_DEPOT_TRAIN_SELL_TOOLTIP + type;
		this->GetWidget<NWidgetCore>(WID_D_SELL_ALL)->tool_tip     = STR_DEPOT_SELL_ALL_BUTTON_TRAIN_TOOLTIP + type;

		this->GetWidget<NWidgetCore>(WID_D_BUILD)->SetDataTip(STR_DEPOT_TRAIN_NEW_VEHICLES_BUTTON + type, STR_DEPOT_TRAIN_NEW_VEHICLES_TOOLTIP + type);
		this->GetWidget<NWidgetCore>(WID_D_CLONE)->SetDataTip(STR_DEPOT_CLONE_TRAIN + type, STR_DEPOT_CLONE_TRAIN_DEPOT_INFO + type);

		this->GetWidget<NWidgetCore>(WID_D_LOCATION)->tool_tip     = STR_DEPOT_TRAIN_LOCATION_TOOLTIP + type;
		this->GetWidget<NWidgetCore>(WID_D_VEHICLE_LIST)->tool_tip = STR_DEPOT_VEHICLE_ORDER_LIST_TRAIN_TOOLTIP + type;
		this->GetWidget<NWidgetCore>(WID_D_AUTOREPLACE)->tool_tip  = STR_DEPOT_AUTOREPLACE_TRAIN_TOOLTIP + type;
		this->GetWidget<NWidgetCore>(WID_D_MATRIX)->tool_tip       = STR_DEPOT_TRAIN_LIST_TOOLTIP + this->type;

		switch (type) {
			default: NOT_REACHED();

			case VEH_TRAIN:
				this->GetWidget<NWidgetCore>(WID_D_VEHICLE_LIST)->widget_data = STR_TRAIN;

				/* Sprites */
				this->GetWidget<NWidgetCore>(WID_D_SELL)->widget_data        = SPR_SELL_TRAIN;
				this->GetWidget<NWidgetCore>(WID_D_SELL_ALL)->widget_data    = SPR_SELL_ALL_TRAIN;
				this->GetWidget<NWidgetCore>(WID_D_AUTOREPLACE)->widget_data = SPR_REPLACE_TRAIN;
				break;

			case VEH_ROAD:
				this->GetWidget<NWidgetCore>(WID_D_VEHICLE_LIST)->widget_data = STR_LORRY;

				/* Sprites */
				this->GetWidget<NWidgetCore>(WID_D_SELL)->widget_data        = SPR_SELL_ROADVEH;
				this->GetWidget<NWidgetCore>(WID_D_SELL_ALL)->widget_data    = SPR_SELL_ALL_ROADVEH;
				this->GetWidget<NWidgetCore>(WID_D_AUTOREPLACE)->widget_data = SPR_REPLACE_ROADVEH;
				break;

			case VEH_SHIP:
				this->GetWidget<NWidgetCore>(WID_D_VEHICLE_LIST)->widget_data = STR_SHIP;

				/* Sprites */
				this->GetWidget<NWidgetCore>(WID_D_SELL)->widget_data        = SPR_SELL_SHIP;
				this->GetWidget<NWidgetCore>(WID_D_SELL_ALL)->widget_data    = SPR_SELL_ALL_SHIP;
				this->GetWidget<NWidgetCore>(WID_D_AUTOREPLACE)->widget_data = SPR_REPLACE_SHIP;
				break;

			case VEH_AIRCRAFT:
				this->GetWidget<NWidgetCore>(WID_D_VEHICLE_LIST)->widget_data = STR_PLANE;

				/* Sprites */
				this->GetWidget<NWidgetCore>(WID_D_SELL)->widget_data        = SPR_SELL_AIRCRAFT;
				this->GetWidget<NWidgetCore>(WID_D_SELL_ALL)->widget_data    = SPR_SELL_ALL_AIRCRAFT;
				this->GetWidget<NWidgetCore>(WID_D_AUTOREPLACE)->widget_data = SPR_REPLACE_AIRCRAFT;
				break;
		}
	}

	uint count_width;
	uint header_width;
	uint flag_width;
	uint flag_height;

	void UpdateWidgetSize(int widget, Dimension *size, const Dimension &padding, Dimension *fill, Dimension *resize) override
	{
		switch (widget) {
			case WID_D_MATRIX: {
				uint min_height = 0;

				if (this->type == VEH_TRAIN) {
					SetDParamMaxValue(0, 1000, 0, FS_SMALL);
					SetDParam(1, 1);
					this->count_width = GetStringBoundingBox(STR_TINY_BLACK_DECIMAL).width + WD_FRAMERECT_LEFT + WD_FRAMERECT_RIGHT;
				} else {
					this->count_width = 0;
				}

				SetDParamMaxDigits(0, this->unitnumber_digits);
				Dimension unumber = GetStringBoundingBox(STR_BLACK_COMMA);
				const Sprite *spr = GetSprite(SPR_FLAG_VEH_STOPPED, ST_NORMAL);
				this->flag_width  = UnScaleGUI(spr->width) + WD_FRAMERECT_RIGHT;
				this->flag_height = UnScaleGUI(spr->height);

				if (this->type == VEH_TRAIN || this->type == VEH_ROAD) {
					min_height = std::max<uint>(unumber.height + WD_MATRIX_TOP, UnScaleGUI(spr->height));
					this->header_width = unumber.width + this->flag_width + WD_FRAMERECT_LEFT;
				} else {
					min_height = unumber.height + UnScaleGUI(spr->height) + WD_MATRIX_TOP + WD_PAR_VSEP_NORMAL + WD_MATRIX_BOTTOM;
					this->header_width = std::max<uint>(unumber.width, this->flag_width) + WD_FRAMERECT_RIGHT;
				}
				int base_width = this->count_width + this->header_width;

<<<<<<< HEAD
				resize->height = max<uint>(GetVehicleImageCellSize(this->type, EIT_IN_DEPOT).height, min_height);
				resize->height = GetMinSizing(NWST_STEP, resize->height);
=======
				resize->height = std::max<uint>(GetVehicleImageCellSize(this->type, EIT_IN_DEPOT).height, min_height);
>>>>>>> b2d9a2dc
				if (this->type == VEH_TRAIN) {
					resize->width = 1;
					size->width = base_width + 2 * ScaleGUITrad(29); // about 2 parts
					size->height = resize->height * 6;
				} else {
					resize->width = base_width + GetVehicleImageCellSize(this->type, EIT_IN_DEPOT).extend_left + GetVehicleImageCellSize(this->type, EIT_IN_DEPOT).extend_right;
					size->width = resize->width * (this->type == VEH_ROAD ? 5 : 3);
					size->height = resize->height * (this->type == VEH_ROAD ? 5 : 3);
				}
				fill->width = resize->width;
				fill->height = resize->height;
				break;
			}
		}
	}

	/**
	 * Some data on this window has become invalid.
	 * @param data Information about the changed data.
	 * @param gui_scope Whether the call is done from GUI scope. You may not do everything when not in GUI scope. See #InvalidateWindowData() for details.
	 */
	void OnInvalidateData(int data = 0, bool gui_scope = true) override
	{
		this->generate_list = true;
	}

	void OnPaint() override
	{
		if (this->generate_list) {
			/* Generate the vehicle list
			 * It's ok to use the wagon pointers for non-trains as they will be ignored */
			BuildDepotVehicleList(this->type, this->window_number, &this->vehicle_list, &this->wagon_list);
			this->generate_list = false;
			DepotSortList(&this->vehicle_list);

			uint new_unitnumber_digits = GetUnitNumberDigits(this->vehicle_list);
			/* Only increase the size; do not decrease to prevent constant changes */
			if (this->unitnumber_digits < new_unitnumber_digits) {
				this->unitnumber_digits = new_unitnumber_digits;
				this->ReInit();
			}
		}

		/* determine amount of items for scroller */
		if (this->type == VEH_TRAIN) {
			uint max_width = ScaleGUITrad(VEHICLEINFO_FULL_VEHICLE_WIDTH);
			for (uint num = 0; num < this->vehicle_list.size(); num++) {
				uint width = 0;
				for (const Train *v = Train::From(this->vehicle_list[num]); v != nullptr; v = v->Next()) {
					width += v->GetDisplayImageWidth();
				}
				max_width = std::max(max_width, width);
			}
			/* Always have 1 empty row, so people can change the setting of the train */
			this->vscroll->SetCount((uint)this->vehicle_list.size() + (uint)this->wagon_list.size() + 1);
			/* Always make it longer than the longest train, so you can attach vehicles at the end, and also see the next vertical tile separator line */
			this->hscroll->SetCount(max_width + ScaleGUITrad(2 * VEHICLEINFO_FULL_VEHICLE_WIDTH + 1));
		} else {
			this->vscroll->SetCount(CeilDiv((uint)this->vehicle_list.size(), this->num_columns));
		}

		/* Setup disabled buttons. */
		TileIndex tile = this->window_number;
		this->SetWidgetsDisabledState(!IsTileOwner(tile, _local_company),
			WID_D_STOP_ALL,
			WID_D_START_ALL,
			WID_D_SELL,
			WID_D_SELL_CHAIN,
			WID_D_SELL_ALL,
			WID_D_BUILD,
			WID_D_CLONE,
			WID_D_RENAME,
			WID_D_AUTOREPLACE,
			WIDGET_LIST_END);

		this->DrawWidgets();
	}

	void OnClick(Point pt, int widget, int click_count) override
	{
		switch (widget) {
			case WID_D_MATRIX: { // List
				NWidgetBase *nwi = this->GetWidget<NWidgetBase>(WID_D_MATRIX);
				this->DepotClick(pt.x - nwi->pos_x, pt.y - nwi->pos_y);
				break;
			}

			case WID_D_BUILD: // Build vehicle
				ResetObjectToPlace();
				ShowBuildVehicleWindow(this->window_number, this->type);
				break;

			case WID_D_CLONE: // Clone button
				this->SetWidgetDirty(WID_D_CLONE);
				this->ToggleWidgetLoweredState(WID_D_CLONE);

				if (this->IsWidgetLowered(WID_D_CLONE)) {
					static const CursorID clone_icons[] = {
						SPR_CURSOR_CLONE_TRAIN, SPR_CURSOR_CLONE_ROADVEH,
						SPR_CURSOR_CLONE_SHIP, SPR_CURSOR_CLONE_AIRPLANE
					};

					SetObjectToPlaceWnd(clone_icons[this->type], PAL_NONE, HT_VEHICLE, this);
				} else {
					ResetObjectToPlace();
				}
				break;

			case WID_D_LOCATION:
				if (_ctrl_pressed) {
					ShowExtraViewportWindow(this->window_number);
				} else {
					ScrollMainWindowToTile(this->window_number);
				}
				break;

			case WID_D_RENAME: // Rename button
				SetDParam(0, this->type);
				SetDParam(1, Depot::GetByTile((TileIndex)this->window_number)->index);
				ShowQueryString(STR_DEPOT_NAME, STR_DEPOT_RENAME_DEPOT_CAPTION, MAX_LENGTH_DEPOT_NAME_CHARS, this, CS_ALPHANUMERAL, QSF_ENABLE_DEFAULT | QSF_LEN_IN_CHARS);
				break;

			case WID_D_STOP_ALL:
			case WID_D_START_ALL: {
				VehicleListIdentifier vli(VL_DEPOT_LIST, this->type, this->owner);
				DoCommandP(this->window_number, (widget == WID_D_START_ALL ? (1 << 0) : 0), vli.Pack(), CMD_MASS_START_STOP);
				break;
			}

			case WID_D_SELL_ALL:
				/* Only open the confirmation window if there are anything to sell */
				if (this->vehicle_list.size() != 0 || this->wagon_list.size() != 0) {
					TileIndex tile = this->window_number;
					byte vehtype = this->type;

					SetDParam(0, vehtype);
					SetDParam(1, (vehtype == VEH_AIRCRAFT) ? GetStationIndex(tile) : GetDepotIndex(tile));
					ShowQuery(
						STR_DEPOT_CAPTION,
						STR_DEPOT_SELL_CONFIRMATION_TEXT,
						this,
						DepotSellAllConfirmationCallback
					);
				}
				break;

			case WID_D_VEHICLE_LIST:
				ShowVehicleListWindow(GetTileOwner(this->window_number), this->type, (TileIndex)this->window_number);
				break;

			case WID_D_AUTOREPLACE:
				DoCommandP(this->window_number, this->type, 0, CMD_DEPOT_MASS_AUTOREPLACE);
				break;

		}
	}

	void OnQueryTextFinished(char *str) override
	{
		if (str == nullptr) return;

		/* Do depot renaming */
		DoCommandP(0, GetDepotIndex(this->window_number), 0, CMD_RENAME_DEPOT | CMD_MSG(STR_ERROR_CAN_T_RENAME_DEPOT), nullptr, str);
	}

	bool OnRightClick(Point pt, int widget) override
	{
		if (widget != WID_D_MATRIX) return false;

		GetDepotVehiclePtData gdvp = { nullptr, nullptr };
		const Vehicle *v = nullptr;
		NWidgetBase *nwi = this->GetWidget<NWidgetBase>(WID_D_MATRIX);
		DepotGUIAction mode = this->GetVehicleFromDepotWndPt(pt.x - nwi->pos_x, pt.y - nwi->pos_y, &v, &gdvp);

		if (this->type == VEH_TRAIN) v = gdvp.wagon;

		if (v == nullptr || mode != MODE_DRAG_VEHICLE) return false;

		CargoArray capacity, loaded;

		/* Display info for single (articulated) vehicle, or for whole chain starting with selected vehicle */
		bool whole_chain = (this->type == VEH_TRAIN && _ctrl_pressed);

		/* loop through vehicle chain and collect cargoes */
		uint num = 0;
		for (const Vehicle *w = v; w != nullptr; w = w->Next()) {
			if (w->cargo_cap > 0 && w->cargo_type < NUM_CARGO) {
				capacity[w->cargo_type] += w->cargo_cap;
				loaded  [w->cargo_type] += w->cargo.StoredCount();
			}

			if (w->type == VEH_TRAIN && !w->HasArticulatedPart()) {
				num++;
				if (!whole_chain) break;
			}
		}

		/* Build tooltipstring */
		static char details[1024];
		details[0] = '\0';
		char *pos = details;

		for (CargoID cargo_type = 0; cargo_type < NUM_CARGO; cargo_type++) {
			if (capacity[cargo_type] == 0) continue;

			SetDParam(0, cargo_type);           // {CARGO} #1
			SetDParam(1, loaded[cargo_type]);   // {CARGO} #2
			SetDParam(2, cargo_type);           // {SHORTCARGO} #1
			SetDParam(3, capacity[cargo_type]); // {SHORTCARGO} #2
			pos = GetString(pos, STR_DEPOT_VEHICLE_TOOLTIP_CARGO, lastof(details));
		}

		/* Show tooltip window */
		uint64 args[2];
		args[0] = (whole_chain ? num : v->engine_type);
		args[1] = (uint64)(size_t)details;
		GuiShowTooltips(this, whole_chain ? STR_DEPOT_VEHICLE_TOOLTIP_CHAIN : STR_DEPOT_VEHICLE_TOOLTIP, 2, args, TCC_RIGHT_CLICK);

		return true;
	}

	/**
	 * Clones a vehicle
	 * @param v the original vehicle to clone
	 * @return Always true.
	 */
	bool OnVehicleSelect(const Vehicle *v) override
	{
		if (_ctrl_pressed) {
			/* Share-clone, do not open new viewport, and keep tool active */
			DoCommandP(this->window_number, v->index, 1, CMD_CLONE_VEHICLE | CMD_MSG(STR_ERROR_CAN_T_BUY_TRAIN + v->type), nullptr);
		} else {
			/* Copy-clone, open viewport for new vehicle, and deselect the tool (assume player wants to changs things on new vehicle) */
			if (DoCommandP(this->window_number, v->index, 0, CMD_CLONE_VEHICLE | CMD_MSG(STR_ERROR_CAN_T_BUY_TRAIN + v->type), CcCloneVehicle)) {
				ResetObjectToPlace();
			}
		}

		return true;
	}

	void OnPlaceObjectAbort() override
	{
		/* abort clone */
		this->RaiseWidget(WID_D_CLONE);
		this->SetWidgetDirty(WID_D_CLONE);

		/* abort drag & drop */
		this->sel = INVALID_VEHICLE;
		this->vehicle_over = INVALID_VEHICLE;
		this->SetWidgetDirty(WID_D_MATRIX);

		if (this->hovered_widget != -1) {
			this->SetWidgetLoweredState(this->hovered_widget, false);
			this->SetWidgetDirty(this->hovered_widget);
			this->hovered_widget = -1;
		}
	}

	void OnMouseDrag(Point pt, int widget) override
	{
		if (this->sel == INVALID_VEHICLE) return;
		if (widget != this->hovered_widget) {
			if (this->hovered_widget == WID_D_SELL || this->hovered_widget == WID_D_SELL_CHAIN) {
				this->SetWidgetLoweredState(this->hovered_widget, false);
				this->SetWidgetDirty(this->hovered_widget);
			}
			this->hovered_widget = widget;
			if (this->hovered_widget == WID_D_SELL || this->hovered_widget == WID_D_SELL_CHAIN) {
				this->SetWidgetLoweredState(this->hovered_widget, true);
				this->SetWidgetDirty(this->hovered_widget);
			}
		}
		if (this->type != VEH_TRAIN) return;

		/* A rail vehicle is dragged.. */
		if (widget != WID_D_MATRIX) { // ..outside of the depot matrix.
			if (this->vehicle_over != INVALID_VEHICLE) {
				this->vehicle_over = INVALID_VEHICLE;
				this->SetWidgetDirty(WID_D_MATRIX);
			}
			return;
		}

		NWidgetBase *matrix = this->GetWidget<NWidgetBase>(widget);
		const Vehicle *v = nullptr;
		GetDepotVehiclePtData gdvp = {nullptr, nullptr};

		if (this->GetVehicleFromDepotWndPt(pt.x - matrix->pos_x, pt.y - matrix->pos_y, &v, &gdvp) != MODE_DRAG_VEHICLE) return;

		VehicleID new_vehicle_over = INVALID_VEHICLE;
		if (gdvp.head != nullptr) {
			if (gdvp.wagon == nullptr && gdvp.head->Last()->index != this->sel) { // ..at the end of the train.
				/* NOTE: As a wagon can't be moved at the begin of a train, head index isn't used to mark a drag-and-drop
				 * destination inside a train. This head index is then used to indicate that a wagon is inserted at
				 * the end of the train.
				 */
				new_vehicle_over = gdvp.head->index;
			} else if (gdvp.wagon != nullptr && gdvp.head != gdvp.wagon &&
					gdvp.wagon->index != this->sel &&
					gdvp.wagon->Previous()->index != this->sel) { // ..over an existing wagon.
				new_vehicle_over = gdvp.wagon->index;
			}
		}

		if (this->vehicle_over == new_vehicle_over) return;

		this->vehicle_over = new_vehicle_over;
		this->SetWidgetDirty(widget);
	}

	void OnDragDrop(Point pt, int widget) override
	{
		switch (widget) {
			case WID_D_MATRIX: {
				const Vehicle *v = nullptr;
				VehicleID sel = this->sel;

				this->sel = INVALID_VEHICLE;
				this->SetDirty();

				NWidgetBase *nwi = this->GetWidget<NWidgetBase>(WID_D_MATRIX);
				if (this->type == VEH_TRAIN) {
					GetDepotVehiclePtData gdvp = { nullptr, nullptr };

					if (this->GetVehicleFromDepotWndPt(pt.x - nwi->pos_x, pt.y - nwi->pos_y, &v, &gdvp) == MODE_DRAG_VEHICLE && sel != INVALID_VEHICLE) {
						if (gdvp.wagon != nullptr && gdvp.wagon->index == sel && _ctrl_pressed) {
							DoCommandP(Vehicle::Get(sel)->tile, Vehicle::Get(sel)->index, true,
									CMD_REVERSE_TRAIN_DIRECTION | CMD_MSG(STR_ERROR_CAN_T_REVERSE_DIRECTION_RAIL_VEHICLE));
						} else if (gdvp.wagon == nullptr || gdvp.wagon->index != sel) {
							this->vehicle_over = INVALID_VEHICLE;
							TrainDepotMoveVehicle(gdvp.wagon, sel, gdvp.head);
						} else if (gdvp.head != nullptr && gdvp.head->IsFrontEngine()) {
							ShowVehicleViewWindow(gdvp.head);
						}
					}
				} else if (this->GetVehicleFromDepotWndPt(pt.x - nwi->pos_x, pt.y - nwi->pos_y, &v, nullptr) == MODE_DRAG_VEHICLE && v != nullptr && sel == v->index) {
					ShowVehicleViewWindow(v);
				}
				break;
			}

			case WID_D_SELL: case WID_D_SELL_CHAIN: {
				if (this->IsWidgetDisabled(widget)) return;
				if (this->sel == INVALID_VEHICLE) return;

				this->HandleButtonClick(widget);

				const Vehicle *v = Vehicle::Get(this->sel);
				this->sel = INVALID_VEHICLE;
				this->SetDirty();

				int sell_cmd = (v->type == VEH_TRAIN && (widget == WID_D_SELL_CHAIN || _ctrl_pressed)) ? 1 : 0;
				DoCommandP(v->tile, v->index | sell_cmd << 20 | MAKE_ORDER_BACKUP_FLAG, 0, GetCmdSellVeh(v->type));
				break;
			}

			default:
				this->sel = INVALID_VEHICLE;
				this->SetDirty();
				break;
		}
		this->hovered_widget = -1;
		_cursor.vehchain = false;
	}

	void OnTimeout() override
	{
		if (!this->IsWidgetDisabled(WID_D_SELL)) {
			this->RaiseWidget(WID_D_SELL);
			this->SetWidgetDirty(WID_D_SELL);
		}
		if (this->nested_array[WID_D_SELL] != nullptr && !this->IsWidgetDisabled(WID_D_SELL_CHAIN)) {
			this->RaiseWidget(WID_D_SELL_CHAIN);
			this->SetWidgetDirty(WID_D_SELL_CHAIN);
		}
	}

	void OnResize() override
	{
		this->vscroll->SetCapacityFromWidget(this, WID_D_MATRIX);
		NWidgetCore *nwi = this->GetWidget<NWidgetCore>(WID_D_MATRIX);
		if (this->type == VEH_TRAIN) {
			this->hscroll->SetCapacity(nwi->current_x - this->header_width - this->count_width);
		} else {
			this->num_columns = nwi->current_x / nwi->resize_x;
		}
	}

	EventState OnCTRLStateChange() override
	{
		if (this->sel != INVALID_VEHICLE) {
			_cursor.vehchain = _ctrl_pressed;
			this->SetWidgetDirty(WID_D_MATRIX);
			return ES_HANDLED;
		}

		return ES_NOT_HANDLED;
	}
};

static void DepotSellAllConfirmationCallback(Window *win, bool confirmed)
{
	if (confirmed) {
		DepotWindow *w = (DepotWindow*)win;
		TileIndex tile = w->window_number;
		byte vehtype = w->type;
		DoCommandP(tile, vehtype, 0, CMD_DEPOT_SELL_ALL_VEHICLES);
	}
}

/**
 * Opens a depot window
 * @param tile The tile where the depot/hangar is located
 * @param type The type of vehicles in the depot
 */
void ShowDepotWindow(TileIndex tile, VehicleType type)
{
	if (BringWindowToFrontById(WC_VEHICLE_DEPOT, tile) != nullptr) return;

	WindowDesc *desc;
	switch (type) {
		default: NOT_REACHED();
		case VEH_TRAIN:    desc = &_train_depot_desc;    break;
		case VEH_ROAD:     desc = &_road_depot_desc;     break;
		case VEH_SHIP:     desc = &_ship_depot_desc;     break;
		case VEH_AIRCRAFT: desc = &_aircraft_depot_desc; break;
	}

	new DepotWindow(desc, tile, type);
}

/**
 * Removes the highlight of a vehicle in a depot window
 * @param *v Vehicle to remove all highlights from
 */
void DeleteDepotHighlightOfVehicle(const Vehicle *v)
{
	DepotWindow *w;

	/* If we haven't got any vehicles on the mouse pointer, we haven't got any highlighted in any depots either
	 * If that is the case, we can skip looping though the windows and save time
	 */
	if (_special_mouse_mode != WSM_DRAGDROP) return;

	w = dynamic_cast<DepotWindow*>(FindWindowById(WC_VEHICLE_DEPOT, v->tile));
	if (w != nullptr) {
		if (w->sel == v->index) ResetObjectToPlace();
	}
}<|MERGE_RESOLUTION|>--- conflicted
+++ resolved
@@ -678,12 +678,8 @@
 				}
 				int base_width = this->count_width + this->header_width;
 
-<<<<<<< HEAD
-				resize->height = max<uint>(GetVehicleImageCellSize(this->type, EIT_IN_DEPOT).height, min_height);
+				resize->height = std::max<uint>(GetVehicleImageCellSize(this->type, EIT_IN_DEPOT).height, min_height);
 				resize->height = GetMinSizing(NWST_STEP, resize->height);
-=======
-				resize->height = std::max<uint>(GetVehicleImageCellSize(this->type, EIT_IN_DEPOT).height, min_height);
->>>>>>> b2d9a2dc
 				if (this->type == VEH_TRAIN) {
 					resize->width = 1;
 					size->width = base_width + 2 * ScaleGUITrad(29); // about 2 parts
