--- conflicted
+++ resolved
@@ -401,13 +401,8 @@
 		uint num = this->vscroll->GetPosition() * this->num_columns;
 		uint maxval = static_cast<uint>(std::min<size_t>(this->vehicle_list.size(), num + (rows_in_display * this->num_columns)));
 		int y;
-<<<<<<< HEAD
-		for (y = r.top; num < maxval; y += this->resize.step_height) { // Draw the rows
-			for (byte i = 0; i < this->num_columns && num < maxval; i++, num++) {
-=======
 		for (y = r.top + 1; num < maxval; y += this->resize.step_height) { // Draw the rows
 			for (uint i = 0; i < this->num_columns && num < maxval; i++, num++) {
->>>>>>> 39662aab
 				/* Draw all vehicles in the current row */
 				const Vehicle *v = this->vehicle_list[num];
 				if (this->num_columns == 1) {
