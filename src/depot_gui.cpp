/* $Id$ */

/*
 * This file is part of OpenTTD.
 * OpenTTD is free software; you can redistribute it and/or modify it under the terms of the GNU General Public License as published by the Free Software Foundation, version 2.
 * OpenTTD is distributed in the hope that it will be useful, but WITHOUT ANY WARRANTY; without even the implied warranty of MERCHANTABILITY or FITNESS FOR A PARTICULAR PURPOSE.
 * See the GNU General Public License for more details. You should have received a copy of the GNU General Public License along with OpenTTD. If not, see <http://www.gnu.org/licenses/>.
 */

/** @file depot_gui.cpp The GUI for depots. */

#include "stdafx.h"
#include "train.h"
#include "roadveh.h"
#include "ship.h"
#include "aircraft.h"
#include "gui.h"
#include "textbuf_gui.h"
#include "viewport_func.h"
#include "command_func.h"
#include "depot_base.h"
#include "spritecache.h"
#include "strings_func.h"
#include "vehicle_func.h"
#include "company_func.h"
#include "tilehighlight_func.h"
#include "window_gui.h"
#include "vehiclelist.h"
#include "order_backup.h"
#include "zoom_func.h"

#include "widgets/depot_widget.h"

#include "table/strings.h"

#include "safeguards.h"

/*
 * Since all depot window sizes aren't the same, we need to modify sizes a little.
 * It's done with the following arrays of widget indexes. Each of them tells if a widget side should be moved and in what direction.
 * How long they should be moved and for what window types are controlled in ShowDepotWindow()
 */

/** Nested widget definition for train depots. */
static const NWidgetPart _nested_train_depot_widgets[] = {
	NWidget(NWID_HORIZONTAL),
		NWidget(WWT_CLOSEBOX, COLOUR_GREY),
		NWidget(WWT_CAPTION, COLOUR_GREY, WID_D_CAPTION), SetDataTip(STR_DEPOT_CAPTION, STR_NULL),
		NWidget(WWT_SHADEBOX, COLOUR_GREY),
		NWidget(WWT_DEFSIZEBOX, COLOUR_GREY),
		NWidget(WWT_STICKYBOX, COLOUR_GREY),
	EndContainer(),
	NWidget(NWID_HORIZONTAL),
		NWidget(NWID_VERTICAL),
			NWidget(WWT_MATRIX, COLOUR_GREY, WID_D_MATRIX), SetResize(1, 1), SetScrollbar(WID_D_V_SCROLL),
			NWidget(NWID_SELECTION, INVALID_COLOUR, WID_D_SHOW_H_SCROLL),
				NWidget(NWID_HSCROLLBAR, COLOUR_GREY, WID_D_H_SCROLL),
			EndContainer(),
		EndContainer(),
		NWidget(NWID_VERTICAL),
			NWidget(WWT_IMGBTN, COLOUR_GREY, WID_D_SELL), SetDataTip(0x0, STR_NULL), SetResize(0, 1), SetFill(0, 1),
			NWidget(NWID_SELECTION, INVALID_COLOUR, WID_D_SHOW_SELL_CHAIN),
				NWidget(WWT_IMGBTN, COLOUR_GREY, WID_D_SELL_CHAIN), SetDataTip(SPR_SELL_CHAIN_TRAIN, STR_DEPOT_DRAG_WHOLE_TRAIN_TO_SELL_TOOLTIP), SetResize(0, 1), SetFill(0, 1),
			EndContainer(),
			NWidget(WWT_PUSHIMGBTN, COLOUR_GREY, WID_D_SELL_ALL), SetResize(0, 1), SetFill(0, 1), SetDataTip(0x0, STR_NULL),
			NWidget(WWT_PUSHIMGBTN, COLOUR_GREY, WID_D_AUTOREPLACE), SetResize(0, 1), SetFill(0, 1), SetDataTip(0x0, STR_NULL),
		EndContainer(),
		NWidget(NWID_VSCROLLBAR, COLOUR_GREY, WID_D_V_SCROLL),
	EndContainer(),
	NWidget(NWID_HORIZONTAL, NC_EQUALSIZE),
		NWidget(WWT_PUSHTXTBTN, COLOUR_GREY, WID_D_BUILD), SetDataTip(0x0, STR_NULL), SetFill(1, 1), SetResize(1, 0),
		NWidget(WWT_TEXTBTN, COLOUR_GREY, WID_D_CLONE), SetDataTip(0x0, STR_NULL), SetFill(1, 1), SetResize(1, 0),
		NWidget(WWT_PUSHTXTBTN, COLOUR_GREY, WID_D_LOCATION), SetDataTip(STR_BUTTON_LOCATION, STR_NULL), SetFill(1, 1), SetResize(1, 0),
		NWidget(NWID_SELECTION, INVALID_COLOUR, WID_D_SHOW_RENAME), // rename button
			NWidget(WWT_PUSHTXTBTN, COLOUR_GREY, WID_D_RENAME), SetDataTip(STR_BUTTON_RENAME, STR_DEPOT_RENAME_TOOLTIP), SetFill(1, 1), SetResize(1, 0),
		EndContainer(),
		NWidget(WWT_PUSHTXTBTN, COLOUR_GREY, WID_D_VEHICLE_LIST), SetDataTip(0x0, STR_NULL), SetFill(0, 1),
		NWidget(WWT_PUSHIMGBTN, COLOUR_GREY, WID_D_STOP_ALL), SetDataTip(SPR_FLAG_VEH_STOPPED, STR_NULL), SetFill(0, 1),
		NWidget(WWT_PUSHIMGBTN, COLOUR_GREY, WID_D_START_ALL), SetDataTip(SPR_FLAG_VEH_RUNNING, STR_NULL), SetFill(0, 1),
		NWidget(WWT_RESIZEBOX, COLOUR_GREY),
	EndContainer(),
};

static WindowDesc _train_depot_desc(
	WDP_AUTO, "depot_train", 362, 123,
	WC_VEHICLE_DEPOT, WC_NONE,
	0,
	_nested_train_depot_widgets, lengthof(_nested_train_depot_widgets)
);

static WindowDesc _road_depot_desc(
	WDP_AUTO, "depot_roadveh", 316, 97,
	WC_VEHICLE_DEPOT, WC_NONE,
	0,
	_nested_train_depot_widgets, lengthof(_nested_train_depot_widgets)
);

static WindowDesc _ship_depot_desc(
	WDP_AUTO, "depot_ship", 306, 99,
	WC_VEHICLE_DEPOT, WC_NONE,
	0,
	_nested_train_depot_widgets, lengthof(_nested_train_depot_widgets)
);

static WindowDesc _aircraft_depot_desc(
	WDP_AUTO, "depot_aircraft", 332, 99,
	WC_VEHICLE_DEPOT, WC_NONE,
	0,
	_nested_train_depot_widgets, lengthof(_nested_train_depot_widgets)
);

extern void DepotSortList(VehicleList *list);

/**
 * This is the Callback method after the cloning attempt of a vehicle
 * @param result the result of the cloning command
 * @param tile unused
 * @param p1 unused
 * @param p2 unused
 */
void CcCloneVehicle(const CommandCost &result, TileIndex tile, uint32 p1, uint32 p2)
{
	if (result.Failed()) return;

	const Vehicle *v = Vehicle::Get(_new_vehicle_id);

	ShowVehicleViewWindow(v);
}

static void TrainDepotMoveVehicle(const Vehicle *wagon, VehicleID sel, const Vehicle *head)
{
	const Vehicle *v = Vehicle::Get(sel);

	if (v == wagon) return;

	if (wagon == NULL) {
		if (head != NULL) wagon = head->Last();
	} else {
		wagon = wagon->Previous();
		if (wagon == NULL) return;
	}

	if (wagon == v) return;

	DoCommandP(v->tile, v->index | (_ctrl_pressed ? 1 : 0) << 20, wagon == NULL ? INVALID_VEHICLE : wagon->index, CMD_MOVE_RAIL_VEHICLE | CMD_MSG(STR_ERROR_CAN_T_MOVE_VEHICLE));
}

static VehicleCellSize _base_block_sizes_depot[VEH_COMPANY_END];    ///< Cell size for vehicle images in the depot view.
static VehicleCellSize _base_block_sizes_purchase[VEH_COMPANY_END]; ///< Cell size for vehicle images in the purchase list.

/**
 * Get the GUI cell size for a vehicle image.
 * @param type Vehicle type to get the size for.
 * @param image_type Image type to get size for.
 * @pre image_type == EIT_IN_DEPOT || image_type == EIT_PURCHASE
 * @return Cell dimensions for the vehicle and image type.
 */
VehicleCellSize GetVehicleImageCellSize(VehicleType type, EngineImageType image_type)
{
	switch (image_type) {
		case EIT_IN_DEPOT: return _base_block_sizes_depot[type];
		case EIT_PURCHASE: return _base_block_sizes_purchase[type];
		default: NOT_REACHED();
	}
}

static void InitBlocksizeForVehicles(VehicleType type, EngineImageType image_type)
{
	int max_extend_left  = 0;
	int max_extend_right = 0;
	uint max_height = 0;

	const Engine *e;
	FOR_ALL_ENGINES_OF_TYPE(e, type) {
		if (!e->IsEnabled()) continue;

		EngineID eid = e->index;
		uint x, y;
		int x_offs, y_offs;

		switch (type) {
			default: NOT_REACHED();
			case VEH_TRAIN:    GetTrainSpriteSize(   eid, x, y, x_offs, y_offs, image_type); break;
			case VEH_ROAD:     GetRoadVehSpriteSize( eid, x, y, x_offs, y_offs, image_type); break;
			case VEH_SHIP:     GetShipSpriteSize(    eid, x, y, x_offs, y_offs, image_type); break;
			case VEH_AIRCRAFT: GetAircraftSpriteSize(eid, x, y, x_offs, y_offs, image_type); break;
		}
		if (y > max_height) max_height = y;
		if (-x_offs > max_extend_left) max_extend_left = -x_offs;
		if ((int)x + x_offs > max_extend_right) max_extend_right = x + x_offs;
	}

	int min_extend = ScaleGUITrad(16);
	int max_extend = ScaleGUITrad(98);

	switch (image_type) {
		case EIT_IN_DEPOT:
			_base_block_sizes_depot[type].height       = max<uint>(ScaleGUITrad(GetVehicleHeight(type)), max_height);
			_base_block_sizes_depot[type].extend_left  = Clamp(max_extend_left, min_extend, max_extend);
			_base_block_sizes_depot[type].extend_right = Clamp(max_extend_right, min_extend, max_extend);
			break;
		case EIT_PURCHASE:
			_base_block_sizes_purchase[type].height       = max<uint>(ScaleGUITrad(GetVehicleHeight(type)), max_height);
			_base_block_sizes_purchase[type].extend_left  = Clamp(max_extend_left, min_extend, max_extend);
			_base_block_sizes_purchase[type].extend_right = Clamp(max_extend_right, min_extend, max_extend);
			break;

		default: NOT_REACHED();
	}
}

/**
 * Set the size of the blocks in the window so we can be sure that they are big enough for the vehicle sprites in the current game.
 * @note Calling this function once for each game is enough.
 */
void InitDepotWindowBlockSizes()
{
	for (VehicleType vt = VEH_BEGIN; vt < VEH_COMPANY_END; vt++) {
		InitBlocksizeForVehicles(vt, EIT_IN_DEPOT);
		InitBlocksizeForVehicles(vt, EIT_PURCHASE);
	}
}

static void DepotSellAllConfirmationCallback(Window *w, bool confirmed);
const Sprite *GetAircraftSprite(EngineID engine);

struct DepotWindow : Window {
	VehicleID sel;
	VehicleID vehicle_over; ///< Rail vehicle over which another one is dragged, \c INVALID_VEHICLE if none.
	VehicleType type;
	bool generate_list;
	VehicleList vehicle_list;
	VehicleList wagon_list;
	uint unitnumber_digits;
	uint num_columns;       ///< Number of columns.
	Scrollbar *hscroll;     ///< Only for trains.
	Scrollbar *vscroll;

	DepotWindow(WindowDesc *desc, TileIndex tile, VehicleType type) : Window(desc)
	{
		assert(IsCompanyBuildableVehicleType(type)); // ensure that we make the call with a valid type

		this->sel = INVALID_VEHICLE;
		this->vehicle_over = INVALID_VEHICLE;
		this->generate_list = true;
		this->type = type;
		this->num_columns = 1; // for non-trains this gets set in FinishInitNested()
		this->unitnumber_digits = 2;

		this->CreateNestedTree();
		this->hscroll = (this->type == VEH_TRAIN ? this->GetScrollbar(WID_D_H_SCROLL) : NULL);
		this->vscroll = this->GetScrollbar(WID_D_V_SCROLL);
		/* Don't show 'rename button' of aircraft hangar */
		this->GetWidget<NWidgetStacked>(WID_D_SHOW_RENAME)->SetDisplayedPlane(type == VEH_AIRCRAFT ? SZSP_NONE : 0);
		/* Only train depots have a horizontal scrollbar and a 'sell chain' button */
		if (type == VEH_TRAIN) this->GetWidget<NWidgetCore>(WID_D_MATRIX)->widget_data = 1 << MAT_COL_START;
		this->GetWidget<NWidgetStacked>(WID_D_SHOW_H_SCROLL)->SetDisplayedPlane(type == VEH_TRAIN ? 0 : SZSP_HORIZONTAL);
		this->GetWidget<NWidgetStacked>(WID_D_SHOW_SELL_CHAIN)->SetDisplayedPlane(type == VEH_TRAIN ? 0 : SZSP_NONE);
		this->SetupWidgetData(type);
		this->FinishInitNested(tile);

		this->owner = GetTileOwner(tile);
		OrderBackup::Reset();
	}

	~DepotWindow()
	{
		DeleteWindowById(WC_BUILD_VEHICLE, this->window_number);
		OrderBackup::Reset(this->window_number);
	}

	/**
	 * Draw a vehicle in the depot window in the box with the top left corner at x,y.
	 * @param v     Vehicle to draw.
	 * @param left  Left side of the box to draw in.
	 * @param right Right side of the box to draw in.
	 * @param y     Top of the box to draw in.
	 */
	void DrawVehicleInDepot(const Vehicle *v, int left, int right, int y) const
	{
		bool free_wagon = false;
<<<<<<< HEAD
		int sprite_y = y + (this->resize.step_height - ScaleGUITrad(GetVehicleHeight(v->type))) / 2;
=======
		int sprite_y = Center(y, this->resize.step_height, GetVehicleHeight(v->type));
>>>>>>> 6977514f

		bool rtl = _current_text_dir == TD_RTL;
		int image_left  = rtl ? left  + this->count_width  : left  + this->header_width;
		int image_right = rtl ? right - this->header_width : right - this->count_width;

		switch (v->type) {
			case VEH_TRAIN: {
				const Train *u = Train::From(v);
				free_wagon = u->IsFreeWagon();

<<<<<<< HEAD
				uint x_space = free_wagon ? ScaleGUITrad(TRAININFO_DEFAULT_VEHICLE_WIDTH) : 0;
				DrawTrainImage(u, image_left + (rtl ? 0 : x_space), image_right - (rtl ? x_space : 0), sprite_y - 1,
=======
				uint x_space = free_wagon ? TRAININFO_DEFAULT_VEHICLE_WIDTH : 0;
				DrawTrainImage(u, image_left + (rtl ? 0 : x_space), image_right - (rtl ? x_space : 0), sprite_y,
>>>>>>> 6977514f
						this->sel, EIT_IN_DEPOT, free_wagon ? 0 : this->hscroll->GetPosition(), this->vehicle_over);

				/* Length of consist in tiles with 1 fractional digit (rounded up) */
				SetDParam(0, CeilDiv(u->gcache.cached_total_length * 10, TILE_SIZE));
				SetDParam(1, 1);
				DrawString(rtl ? left + WD_FRAMERECT_LEFT : right - this->count_width, rtl ? left + this->count_width : right - WD_FRAMERECT_RIGHT, Center(y, this->resize.step_height, FONT_HEIGHT_SMALL), STR_TINY_BLACK_DECIMAL, TC_FROMSTRING, SA_RIGHT); // Draw the counter
				break;
			}

			case VEH_ROAD:     DrawRoadVehImage( v, image_left, image_right, sprite_y, this->sel, EIT_IN_DEPOT); break;
			case VEH_SHIP:     DrawShipImage(    v, image_left, image_right, sprite_y, this->sel, EIT_IN_DEPOT); break;
<<<<<<< HEAD
			case VEH_AIRCRAFT: DrawAircraftImage(v, image_left, image_right, sprite_y, this->sel, EIT_IN_DEPOT); break;
=======
			case VEH_AIRCRAFT: {
				const Sprite *spr = GetSprite(v->GetImage(DIR_W, EIT_IN_DEPOT), ST_NORMAL);
				DrawAircraftImage(v, image_left, image_right,
									Center(y, this->resize.step_height, UnScaleByZoom(spr->height, ZOOM_LVL_GUI) + UnScaleByZoom(spr->y_offs, ZOOM_LVL_GUI)), // tall sprites needs an y offset
									this->sel, EIT_IN_DEPOT);
				break;
			}
>>>>>>> 6977514f
			default: NOT_REACHED();
		}

		uint diff_x, y_sprite, y_num;
		if (v->IsGroundVehicle()) {
			/* Arrange unitnumber and flag horizontally */
			diff_x = this->flag_width + WD_FRAMERECT_LEFT;
			y_sprite = Center(y, this->resize.step_height, this->flag_height);
			y_num = Center(y, this->resize.step_height);
		} else {
			/* Arrange unitnumber and flag vertically */
			diff_x = WD_FRAMERECT_LEFT;
			y_num = Center(y, this->resize.step_height, FONT_HEIGHT_NORMAL + this->flag_height + 2);
			y_sprite = y_num + FONT_HEIGHT_NORMAL;
		}
		int text_left  = rtl ? right - this->header_width - 1 : left + diff_x;
		int text_right = rtl ? right - diff_x : left + this->header_width - 1;

		if (free_wagon) {
			DrawString(text_left, text_right, Center(y, this->resize.step_height), STR_DEPOT_NO_ENGINE);
		} else {
			DrawSprite((v->vehstatus & VS_STOPPED) ? SPR_FLAG_VEH_STOPPED : SPR_FLAG_VEH_RUNNING, PAL_NONE, rtl ? right - this->flag_width : left + WD_FRAMERECT_LEFT, y_sprite);

			SetDParam(0, v->unitnumber);
			DrawString(text_left, text_right, y_num, (uint16)(v->max_age - DAYS_IN_LEAP_YEAR) >= v->age ? STR_BLACK_COMMA : STR_RED_COMMA);
		}
	}

	void DrawWidget(const Rect &r, int widget) const
	{
		if (widget != WID_D_MATRIX) return;

		bool rtl = _current_text_dir == TD_RTL;

		/* Set the row and number of boxes in each row based on the number of boxes drawn in the matrix */
		const NWidgetCore *wid = this->GetWidget<NWidgetCore>(WID_D_MATRIX);
		uint16 rows_in_display = wid->current_y / wid->resize_y;

		uint16 num = this->vscroll->GetPosition() * this->num_columns;
		int maxval = min(this->vehicle_list.Length(), num + (rows_in_display * this->num_columns));
		int y;
		for (y = r.top; num < maxval; y += this->resize.step_height) { // Draw the rows
			for (byte i = 0; i < this->num_columns && num < maxval; i++, num++) {
				/* Draw all vehicles in the current row */
				const Vehicle *v = this->vehicle_list[num];
				if (this->num_columns == 1) {
					this->DrawVehicleInDepot(v, r.left, r.right, y);
				} else {
					int x = r.left + (rtl ? (this->num_columns - i - 1) : i) * this->resize.step_width;
					this->DrawVehicleInDepot(v, x, x + this->resize.step_width - 1, y);
				}
			}
		}

		maxval = min(this->vehicle_list.Length() + this->wagon_list.Length(), (this->vscroll->GetPosition() * this->num_columns) + (rows_in_display * this->num_columns));

		/* Draw the train wagons without an engine in front. */
		for (; num < maxval; num++, y += this->resize.step_height) {
			const Vehicle *v = this->wagon_list[num - this->vehicle_list.Length()];
			this->DrawVehicleInDepot(v, r.left, r.right, y);
		}
	}

	void SetStringParameters(int widget) const
	{
		if (widget != WID_D_CAPTION) return;

		/* locate the depot struct */
		TileIndex tile = this->window_number;
		SetDParam(0, this->type);
		SetDParam(1, (this->type == VEH_AIRCRAFT) ? GetStationIndex(tile) : GetDepotIndex(tile));
	}

	struct GetDepotVehiclePtData {
		const Vehicle *head;
		const Vehicle *wagon;
	};

	enum DepotGUIAction {
		MODE_ERROR,
		MODE_DRAG_VEHICLE,
		MODE_SHOW_VEHICLE,
		MODE_START_STOP,
	};

	DepotGUIAction GetVehicleFromDepotWndPt(int x, int y, const Vehicle **veh, GetDepotVehiclePtData *d) const
	{
		const NWidgetCore *matrix_widget = this->GetWidget<NWidgetCore>(WID_D_MATRIX);
		/* In case of RTL the widgets are swapped as a whole */
		if (_current_text_dir == TD_RTL) x = matrix_widget->current_x - x;

		uint xt = 0, xm = 0, ym = 0;
		if (this->type == VEH_TRAIN) {
			xm = x;
		} else {
			xt = x / this->resize.step_width;
			xm = x % this->resize.step_width;
			if (xt >= this->num_columns) return MODE_ERROR;
		}
		ym = y % this->resize.step_height;

		uint row = y / this->resize.step_height;
		if (row >= this->vscroll->GetCapacity()) return MODE_ERROR;

		uint pos = ((row + this->vscroll->GetPosition()) * this->num_columns) + xt;

		if (this->vehicle_list.Length() + this->wagon_list.Length() <= pos) {
			/* Clicking on 'line' / 'block' without a vehicle */
			if (this->type == VEH_TRAIN) {
				/* End the dragging */
				d->head  = NULL;
				d->wagon = NULL;
				return MODE_DRAG_VEHICLE;
			} else {
				return MODE_ERROR; // empty block, so no vehicle is selected
			}
		}

		bool wagon = false;
		if (this->vehicle_list.Length() > pos) {
			*veh = this->vehicle_list[pos];
			/* Skip vehicles that are scrolled off the list */
			if (this->type == VEH_TRAIN) x += this->hscroll->GetPosition();
		} else {
			pos -= this->vehicle_list.Length();
			*veh = this->wagon_list[pos];
			/* free wagons don't have an initial loco. */
			x -= ScaleGUITrad(VEHICLEINFO_FULL_VEHICLE_WIDTH);
			wagon = true;
		}

		const Train *v = NULL;
		if (this->type == VEH_TRAIN) {
			v = Train::From(*veh);
			d->head = d->wagon = v;
		}

		if (xm <= this->header_width) {
			switch (this->type) {
				case VEH_TRAIN:
					if (wagon) return MODE_ERROR;
					/* FALL THROUGH */
				case VEH_ROAD:
					if (xm <= this->flag_width) return MODE_START_STOP;
					break;

				case VEH_SHIP:
				case VEH_AIRCRAFT:
					if (xm <= this->flag_width && ym >= (uint)(FONT_HEIGHT_NORMAL + WD_PAR_VSEP_NORMAL)) return MODE_START_STOP;
					break;

				default: NOT_REACHED();
			}
			return MODE_SHOW_VEHICLE;
		}

		if (this->type != VEH_TRAIN) return MODE_DRAG_VEHICLE;

		/* Clicking on the counter */
		if (xm >= matrix_widget->current_x - this->count_width) return wagon ? MODE_ERROR : MODE_SHOW_VEHICLE;

		/* Account for the header */
		x -= this->header_width;

		/* find the vehicle in this row that was clicked */
		for (; v != NULL; v = v->Next()) {
			x -= v->GetDisplayImageWidth();
			if (x < 0) break;
		}

		d->wagon = (v != NULL ? v->GetFirstEnginePart() : NULL);

		return MODE_DRAG_VEHICLE;
	}

	/**
	 * Handle click in the depot matrix.
	 * @param x Horizontal position in the matrix widget in pixels.
	 * @param y Vertical position in the matrix widget in pixels.
	 */
	void DepotClick(int x, int y)
	{
		GetDepotVehiclePtData gdvp = { NULL, NULL };
		const Vehicle *v = NULL;
		DepotGUIAction mode = this->GetVehicleFromDepotWndPt(x, y, &v, &gdvp);

		if (this->type == VEH_TRAIN) v = gdvp.wagon;

		switch (mode) {
			case MODE_ERROR: // invalid
				return;

			case MODE_DRAG_VEHICLE: { // start dragging of vehicle
				if (v != NULL && VehicleClicked(v)) return;

				VehicleID sel = this->sel;

				if (this->type == VEH_TRAIN && sel != INVALID_VEHICLE) {
					this->sel = INVALID_VEHICLE;
					TrainDepotMoveVehicle(v, sel, gdvp.head);
				} else if (v != NULL) {
					bool rtl = _current_text_dir == TD_RTL;
					int image = v->GetImage(rtl ? DIR_E : DIR_W, EIT_IN_DEPOT);
					SetObjectToPlaceWnd(image, GetVehiclePalette(v), HT_DRAG, this);

					this->sel = v->index;
					this->SetDirty();

					_cursor.short_vehicle_offset = v->IsGroundVehicle() ? (16 - v->GetGroundVehicleCache()->cached_veh_length * 2) * (rtl ? -1 : 1) : 0;
					_cursor.vehchain = _ctrl_pressed;
				}
				break;
			}

			case MODE_SHOW_VEHICLE: // show info window
				ShowVehicleViewWindow(v);
				break;

			case MODE_START_STOP: // click start/stop flag
				StartStopVehicle(v, false);
				break;

			default: NOT_REACHED();
		}
	}

	/**
	 * Function to set up vehicle specific widgets (mainly sprites and strings).
	 * Only use this function to if the widget is used for several vehicle types and each has
	 * different text/sprites. If the widget is only used for a single vehicle type, or the same
	 * text/sprites are used every time, use the nested widget array to initialize the widget.
	 */
	void SetupWidgetData(VehicleType type)
	{
		this->GetWidget<NWidgetCore>(WID_D_STOP_ALL)->tool_tip     = STR_DEPOT_MASS_STOP_DEPOT_TRAIN_TOOLTIP + type;
		this->GetWidget<NWidgetCore>(WID_D_START_ALL)->tool_tip    = STR_DEPOT_MASS_START_DEPOT_TRAIN_TOOLTIP + type;
		this->GetWidget<NWidgetCore>(WID_D_SELL)->tool_tip         = STR_DEPOT_TRAIN_SELL_TOOLTIP + type;
		this->GetWidget<NWidgetCore>(WID_D_SELL_ALL)->tool_tip     = STR_DEPOT_SELL_ALL_BUTTON_TRAIN_TOOLTIP + type;

		this->GetWidget<NWidgetCore>(WID_D_BUILD)->SetDataTip(STR_DEPOT_TRAIN_NEW_VEHICLES_BUTTON + type, STR_DEPOT_TRAIN_NEW_VEHICLES_TOOLTIP + type);
		this->GetWidget<NWidgetCore>(WID_D_CLONE)->SetDataTip(STR_DEPOT_CLONE_TRAIN + type, STR_DEPOT_CLONE_TRAIN_DEPOT_INFO + type);

		this->GetWidget<NWidgetCore>(WID_D_LOCATION)->tool_tip     = STR_DEPOT_TRAIN_LOCATION_TOOLTIP + type;
		this->GetWidget<NWidgetCore>(WID_D_VEHICLE_LIST)->tool_tip = STR_DEPOT_VEHICLE_ORDER_LIST_TRAIN_TOOLTIP + type;
		this->GetWidget<NWidgetCore>(WID_D_AUTOREPLACE)->tool_tip  = STR_DEPOT_AUTOREPLACE_TRAIN_TOOLTIP + type;
		this->GetWidget<NWidgetCore>(WID_D_MATRIX)->tool_tip       = STR_DEPOT_TRAIN_LIST_TOOLTIP + this->type;

		switch (type) {
			default: NOT_REACHED();

			case VEH_TRAIN:
				this->GetWidget<NWidgetCore>(WID_D_VEHICLE_LIST)->widget_data = STR_TRAIN;

				/* Sprites */
				this->GetWidget<NWidgetCore>(WID_D_SELL)->widget_data        = SPR_SELL_TRAIN;
				this->GetWidget<NWidgetCore>(WID_D_SELL_ALL)->widget_data    = SPR_SELL_ALL_TRAIN;
				this->GetWidget<NWidgetCore>(WID_D_AUTOREPLACE)->widget_data = SPR_REPLACE_TRAIN;
				break;

			case VEH_ROAD:
				this->GetWidget<NWidgetCore>(WID_D_VEHICLE_LIST)->widget_data = STR_LORRY;

				/* Sprites */
				this->GetWidget<NWidgetCore>(WID_D_SELL)->widget_data        = SPR_SELL_ROADVEH;
				this->GetWidget<NWidgetCore>(WID_D_SELL_ALL)->widget_data    = SPR_SELL_ALL_ROADVEH;
				this->GetWidget<NWidgetCore>(WID_D_AUTOREPLACE)->widget_data = SPR_REPLACE_ROADVEH;
				break;

			case VEH_SHIP:
				this->GetWidget<NWidgetCore>(WID_D_VEHICLE_LIST)->widget_data = STR_SHIP;

				/* Sprites */
				this->GetWidget<NWidgetCore>(WID_D_SELL)->widget_data        = SPR_SELL_SHIP;
				this->GetWidget<NWidgetCore>(WID_D_SELL_ALL)->widget_data    = SPR_SELL_ALL_SHIP;
				this->GetWidget<NWidgetCore>(WID_D_AUTOREPLACE)->widget_data = SPR_REPLACE_SHIP;
				break;

			case VEH_AIRCRAFT:
				this->GetWidget<NWidgetCore>(WID_D_VEHICLE_LIST)->widget_data = STR_PLANE;

				/* Sprites */
				this->GetWidget<NWidgetCore>(WID_D_SELL)->widget_data        = SPR_SELL_AIRCRAFT;
				this->GetWidget<NWidgetCore>(WID_D_SELL_ALL)->widget_data    = SPR_SELL_ALL_AIRCRAFT;
				this->GetWidget<NWidgetCore>(WID_D_AUTOREPLACE)->widget_data = SPR_REPLACE_AIRCRAFT;
				break;
		}
	}

	uint count_width;
	uint header_width;
	uint flag_width;
	uint flag_height;

	virtual void UpdateWidgetSize(int widget, Dimension *size, const Dimension &padding, Dimension *fill, Dimension *resize)
	{
		switch (widget) {
			case WID_D_MATRIX: {
				uint min_height = 0;

				if (this->type == VEH_TRAIN) {
					SetDParamMaxValue(0, 1000, 0, FS_SMALL);
					SetDParam(1, 1);
					this->count_width = GetStringBoundingBox(STR_TINY_BLACK_DECIMAL).width + WD_FRAMERECT_LEFT + WD_FRAMERECT_RIGHT;
				} else {
					this->count_width = 0;
				}

				SetDParamMaxDigits(0, this->unitnumber_digits);
				Dimension unumber = GetStringBoundingBox(STR_BLACK_COMMA);
				const Sprite *spr = GetSprite(SPR_FLAG_VEH_STOPPED, ST_NORMAL);
				this->flag_width  = UnScaleGUI(spr->width) + WD_FRAMERECT_RIGHT;
				this->flag_height = UnScaleGUI(spr->height);

				if (this->type == VEH_TRAIN || this->type == VEH_ROAD) {
					min_height = max<uint>(unumber.height + WD_MATRIX_TOP, UnScaleGUI(spr->height));
					this->header_width = unumber.width + this->flag_width + WD_FRAMERECT_LEFT;
				} else {
					min_height = unumber.height + UnScaleGUI(spr->height) + WD_MATRIX_TOP + WD_PAR_VSEP_NORMAL + WD_MATRIX_BOTTOM;
					this->header_width = max<uint>(unumber.width, this->flag_width) + WD_FRAMERECT_RIGHT;
				}
				int base_width = this->count_width + this->header_width;

				resize->height = max<uint>(GetVehicleImageCellSize(this->type, EIT_IN_DEPOT).height, min_height);
				resize->height = GetMinSizing(NWST_STEP, resize->height);
				if (this->type == VEH_TRAIN) {
					resize->width = 1;
					size->width = base_width + 2 * ScaleGUITrad(29); // about 2 parts
					size->height = resize->height * 6;
				} else {
					resize->width = base_width + GetVehicleImageCellSize(this->type, EIT_IN_DEPOT).extend_left + GetVehicleImageCellSize(this->type, EIT_IN_DEPOT).extend_right;
					size->width = resize->width * (this->type == VEH_ROAD ? 5 : 3);
					size->height = resize->height * (this->type == VEH_ROAD ? 5 : 3);
				}
				fill->width = resize->width;
				fill->height = resize->height;
				break;
			}
		}
	}

	/**
	 * Some data on this window has become invalid.
	 * @param data Information about the changed data.
	 * @param gui_scope Whether the call is done from GUI scope. You may not do everything when not in GUI scope. See #InvalidateWindowData() for details.
	 */
	virtual void OnInvalidateData(int data = 0, bool gui_scope = true)
	{
		this->generate_list = true;
	}

	virtual void OnPaint()
	{
		if (this->generate_list) {
			/* Generate the vehicle list
			 * It's ok to use the wagon pointers for non-trains as they will be ignored */
			BuildDepotVehicleList(this->type, this->window_number, &this->vehicle_list, &this->wagon_list);
			this->generate_list = false;
			DepotSortList(&this->vehicle_list);

			uint new_unitnumber_digits = GetUnitNumberDigits(this->vehicle_list);
			if (this->unitnumber_digits != new_unitnumber_digits) {
				this->unitnumber_digits = new_unitnumber_digits;
				this->ReInit();
			}
		}

		/* determine amount of items for scroller */
		if (this->type == VEH_TRAIN) {
			uint max_width = ScaleGUITrad(VEHICLEINFO_FULL_VEHICLE_WIDTH);
			for (uint num = 0; num < this->vehicle_list.Length(); num++) {
				uint width = 0;
				for (const Train *v = Train::From(this->vehicle_list[num]); v != NULL; v = v->Next()) {
					width += v->GetDisplayImageWidth();
				}
				max_width = max(max_width, width);
			}
			/* Always have 1 empty row, so people can change the setting of the train */
			this->vscroll->SetCount(this->vehicle_list.Length() + this->wagon_list.Length() + 1);
			this->hscroll->SetCount(max_width);
		} else {
			this->vscroll->SetCount(CeilDiv(this->vehicle_list.Length(), this->num_columns));
		}

		/* Setup disabled buttons. */
		TileIndex tile = this->window_number;
		this->SetWidgetsDisabledState(!IsTileOwner(tile, _local_company),
			WID_D_STOP_ALL,
			WID_D_START_ALL,
			WID_D_SELL,
			WID_D_SELL_CHAIN,
			WID_D_SELL_ALL,
			WID_D_BUILD,
			WID_D_CLONE,
			WID_D_RENAME,
			WID_D_AUTOREPLACE,
			WIDGET_LIST_END);

		this->DrawWidgets();
	}

	virtual void OnClick(Point pt, int widget, int click_count)
	{
		switch (widget) {
			case WID_D_MATRIX: { // List
				NWidgetBase *nwi = this->GetWidget<NWidgetBase>(WID_D_MATRIX);
				this->DepotClick(pt.x - nwi->pos_x, pt.y - nwi->pos_y);
				break;
			}

			case WID_D_BUILD: // Build vehicle
				ResetObjectToPlace();
				ShowBuildVehicleWindow(this->window_number, this->type);
				break;

			case WID_D_CLONE: // Clone button
				this->SetWidgetDirty(WID_D_CLONE);
				this->ToggleWidgetLoweredState(WID_D_CLONE);

				if (this->IsWidgetLowered(WID_D_CLONE)) {
					static const CursorID clone_icons[] = {
						SPR_CURSOR_CLONE_TRAIN, SPR_CURSOR_CLONE_ROADVEH,
						SPR_CURSOR_CLONE_SHIP, SPR_CURSOR_CLONE_AIRPLANE
					};

					SetObjectToPlaceWnd(clone_icons[this->type], PAL_NONE, HT_VEHICLE, this);
				} else {
					ResetObjectToPlace();
				}
				break;

			case WID_D_LOCATION:
				if (_ctrl_pressed) {
					ShowExtraViewPortWindow(this->window_number);
				} else {
					ScrollMainWindowToTile(this->window_number);
				}
				break;

			case WID_D_RENAME: // Rename button
				SetDParam(0, this->type);
				SetDParam(1, Depot::GetByTile((TileIndex)this->window_number)->index);
				ShowQueryString(STR_DEPOT_NAME, STR_DEPOT_RENAME_DEPOT_CAPTION, MAX_LENGTH_DEPOT_NAME_CHARS, this, CS_ALPHANUMERAL, QSF_ENABLE_DEFAULT | QSF_LEN_IN_CHARS);
				break;

			case WID_D_STOP_ALL:
			case WID_D_START_ALL: {
				VehicleListIdentifier vli(VL_DEPOT_LIST, this->type, this->owner);
				DoCommandP(this->window_number, (widget == WID_D_START_ALL ? (1 << 0) : 0), vli.Pack(), CMD_MASS_START_STOP);
				break;
			}

			case WID_D_SELL_ALL:
				/* Only open the confirmation window if there are anything to sell */
				if (this->vehicle_list.Length() != 0 || this->wagon_list.Length() != 0) {
					TileIndex tile = this->window_number;
					byte vehtype = this->type;

					SetDParam(0, vehtype);
					SetDParam(1, (vehtype == VEH_AIRCRAFT) ? GetStationIndex(tile) : GetDepotIndex(tile));
					ShowQuery(
						STR_DEPOT_CAPTION,
						STR_DEPOT_SELL_CONFIRMATION_TEXT,
						this,
						DepotSellAllConfirmationCallback
					);
				}
				break;

			case WID_D_VEHICLE_LIST:
				ShowVehicleListWindow(GetTileOwner(this->window_number), this->type, (TileIndex)this->window_number);
				break;

			case WID_D_AUTOREPLACE:
				DoCommandP(this->window_number, this->type, 0, CMD_DEPOT_MASS_AUTOREPLACE);
				break;

		}
	}

	virtual void OnQueryTextFinished(char *str)
	{
		if (str == NULL) return;

		/* Do depot renaming */
		DoCommandP(0, GetDepotIndex(this->window_number), 0, CMD_RENAME_DEPOT | CMD_MSG(STR_ERROR_CAN_T_RENAME_DEPOT), NULL, str);
	}

	virtual bool OnRightClick(Point pt, int widget)
	{
		if (widget != WID_D_MATRIX) return false;

		GetDepotVehiclePtData gdvp = { NULL, NULL };
		const Vehicle *v = NULL;
		NWidgetBase *nwi = this->GetWidget<NWidgetBase>(WID_D_MATRIX);
		DepotGUIAction mode = this->GetVehicleFromDepotWndPt(pt.x - nwi->pos_x, pt.y - nwi->pos_y, &v, &gdvp);

		if (this->type == VEH_TRAIN) v = gdvp.wagon;

		if (v == NULL || mode != MODE_DRAG_VEHICLE) return false;

		CargoArray capacity, loaded;

		/* Display info for single (articulated) vehicle, or for whole chain starting with selected vehicle */
		bool whole_chain = (this->type == VEH_TRAIN && _ctrl_pressed);

		/* loop through vehicle chain and collect cargoes */
		uint num = 0;
		for (const Vehicle *w = v; w != NULL; w = w->Next()) {
			if (w->cargo_cap > 0 && w->cargo_type < NUM_CARGO) {
				capacity[w->cargo_type] += w->cargo_cap;
				loaded  [w->cargo_type] += w->cargo.StoredCount();
			}

			if (w->type == VEH_TRAIN && !w->HasArticulatedPart()) {
				num++;
				if (!whole_chain) break;
			}
		}

		/* Build tooltipstring */
		static char details[1024];
		details[0] = '\0';
		char *pos = details;

		for (CargoID cargo_type = 0; cargo_type < NUM_CARGO; cargo_type++) {
			if (capacity[cargo_type] == 0) continue;

			SetDParam(0, cargo_type);           // {CARGO} #1
			SetDParam(1, loaded[cargo_type]);   // {CARGO} #2
			SetDParam(2, cargo_type);           // {SHORTCARGO} #1
			SetDParam(3, capacity[cargo_type]); // {SHORTCARGO} #2
			pos = GetString(pos, STR_DEPOT_VEHICLE_TOOLTIP_CARGO, lastof(details));
		}

		/* Show tooltip window */
		uint64 args[2];
		args[0] = (whole_chain ? num : v->engine_type);
		args[1] = (uint64)(size_t)details;
		GuiShowTooltips(this, whole_chain ? STR_DEPOT_VEHICLE_TOOLTIP_CHAIN : STR_DEPOT_VEHICLE_TOOLTIP, 2, args, TCC_RIGHT_CLICK);

		return true;
	}

	/**
	 * Clones a vehicle
	 * @param v the original vehicle to clone
	 * @return Always true.
	 */
	virtual bool OnVehicleSelect(const Vehicle *v)
	{
		if (DoCommandP(this->window_number, v->index, _ctrl_pressed ? 1 : 0, CMD_CLONE_VEHICLE | CMD_MSG(STR_ERROR_CAN_T_BUY_TRAIN + v->type), CcCloneVehicle)) {
			ResetObjectToPlace();
		}
		return true;
	}

	virtual void OnPlaceObjectAbort()
	{
		/* abort clone */
		this->RaiseWidget(WID_D_CLONE);
		this->SetWidgetDirty(WID_D_CLONE);

		/* abort drag & drop */
		this->sel = INVALID_VEHICLE;
		this->vehicle_over = INVALID_VEHICLE;
		this->SetWidgetDirty(WID_D_MATRIX);
	}

	virtual void OnMouseDrag(Point pt, int widget)
	{
		if (this->type != VEH_TRAIN || this->sel == INVALID_VEHICLE) return;

		/* A rail vehicle is dragged.. */
		if (widget != WID_D_MATRIX) { // ..outside of the depot matrix.
			if (this->vehicle_over != INVALID_VEHICLE) {
				this->vehicle_over = INVALID_VEHICLE;
				this->SetWidgetDirty(WID_D_MATRIX);
			}
			return;
		}

		NWidgetBase *matrix = this->GetWidget<NWidgetBase>(widget);
		const Vehicle *v = NULL;
		GetDepotVehiclePtData gdvp = {NULL, NULL};

		if (this->GetVehicleFromDepotWndPt(pt.x - matrix->pos_x, pt.y - matrix->pos_y, &v, &gdvp) != MODE_DRAG_VEHICLE) return;

		VehicleID new_vehicle_over = INVALID_VEHICLE;
		if (gdvp.head != NULL) {
			if (gdvp.wagon == NULL && gdvp.head->Last()->index != this->sel) { // ..at the end of the train.
				/* NOTE: As a wagon can't be moved at the begin of a train, head index isn't used to mark a drag-and-drop
				 * destination inside a train. This head index is then used to indicate that a wagon is inserted at
				 * the end of the train.
				 */
				new_vehicle_over = gdvp.head->index;
			} else if (gdvp.wagon != NULL && gdvp.head != gdvp.wagon &&
					gdvp.wagon->index != this->sel &&
					gdvp.wagon->Previous()->index != this->sel) { // ..over an existing wagon.
				new_vehicle_over = gdvp.wagon->index;
			}
		}

		if (this->vehicle_over == new_vehicle_over) return;

		this->vehicle_over = new_vehicle_over;
		this->SetWidgetDirty(widget);
	}

	virtual void OnDragDrop(Point pt, int widget)
	{
		switch (widget) {
			case WID_D_MATRIX: {
				const Vehicle *v = NULL;
				VehicleID sel = this->sel;

				this->sel = INVALID_VEHICLE;
				this->SetDirty();

				NWidgetBase *nwi = this->GetWidget<NWidgetBase>(WID_D_MATRIX);
				if (this->type == VEH_TRAIN) {
					GetDepotVehiclePtData gdvp = { NULL, NULL };

					if (this->GetVehicleFromDepotWndPt(pt.x - nwi->pos_x, pt.y - nwi->pos_y, &v, &gdvp) == MODE_DRAG_VEHICLE && sel != INVALID_VEHICLE) {
						if (gdvp.wagon != NULL && gdvp.wagon->index == sel && _ctrl_pressed) {
							DoCommandP(Vehicle::Get(sel)->tile, Vehicle::Get(sel)->index, true,
									CMD_REVERSE_TRAIN_DIRECTION | CMD_MSG(STR_ERROR_CAN_T_REVERSE_DIRECTION_RAIL_VEHICLE));
						} else if (gdvp.wagon == NULL || gdvp.wagon->index != sel) {
							this->vehicle_over = INVALID_VEHICLE;
							TrainDepotMoveVehicle(gdvp.wagon, sel, gdvp.head);
						} else if (gdvp.head != NULL && gdvp.head->IsFrontEngine()) {
							ShowVehicleViewWindow(gdvp.head);
						}
					}
				} else if (this->GetVehicleFromDepotWndPt(pt.x - nwi->pos_x, pt.y - nwi->pos_y, &v, NULL) == MODE_DRAG_VEHICLE && v != NULL && sel == v->index) {
					ShowVehicleViewWindow(v);
				}
				break;
			}

			case WID_D_SELL: case WID_D_SELL_CHAIN: {
				if (this->IsWidgetDisabled(widget)) return;
				if (this->sel == INVALID_VEHICLE) return;

				this->HandleButtonClick(widget);

				const Vehicle *v = Vehicle::Get(this->sel);
				this->sel = INVALID_VEHICLE;
				this->SetDirty();

				int sell_cmd = (v->type == VEH_TRAIN && (widget == WID_D_SELL_CHAIN || _ctrl_pressed)) ? 1 : 0;
				DoCommandP(v->tile, v->index | sell_cmd << 20 | MAKE_ORDER_BACKUP_FLAG, 0, GetCmdSellVeh(v->type));
				break;
			}

			default:
				this->sel = INVALID_VEHICLE;
				this->SetDirty();
		}
		_cursor.vehchain = false;
	}

	virtual void OnTimeout()
	{
		if (!this->IsWidgetDisabled(WID_D_SELL)) {
			this->RaiseWidget(WID_D_SELL);
			this->SetWidgetDirty(WID_D_SELL);
		}
		if (this->nested_array[WID_D_SELL] != NULL && !this->IsWidgetDisabled(WID_D_SELL_CHAIN)) {
			this->RaiseWidget(WID_D_SELL_CHAIN);
			this->SetWidgetDirty(WID_D_SELL_CHAIN);
		}
	}

	virtual void OnResize()
	{
		this->vscroll->SetCapacityFromWidget(this, WID_D_MATRIX);
		NWidgetCore *nwi = this->GetWidget<NWidgetCore>(WID_D_MATRIX);
		if (this->type == VEH_TRAIN) {
			this->hscroll->SetCapacity(nwi->current_x - this->header_width - this->count_width);
		} else {
			this->num_columns = nwi->current_x / nwi->resize_x;
		}
	}

	virtual EventState OnCTRLStateChange()
	{
		if (this->sel != INVALID_VEHICLE) {
			_cursor.vehchain = _ctrl_pressed;
			this->SetWidgetDirty(WID_D_MATRIX);
			return ES_HANDLED;
		}

		return ES_NOT_HANDLED;
	}
};

static void DepotSellAllConfirmationCallback(Window *win, bool confirmed)
{
	if (confirmed) {
		DepotWindow *w = (DepotWindow*)win;
		TileIndex tile = w->window_number;
		byte vehtype = w->type;
		DoCommandP(tile, vehtype, 0, CMD_DEPOT_SELL_ALL_VEHICLES);
	}
}

/**
 * Opens a depot window
 * @param tile The tile where the depot/hangar is located
 * @param type The type of vehicles in the depot
 */
void ShowDepotWindow(TileIndex tile, VehicleType type)
{
	if (BringWindowToFrontById(WC_VEHICLE_DEPOT, tile) != NULL) return;

	WindowDesc *desc;
	switch (type) {
		default: NOT_REACHED();
		case VEH_TRAIN:    desc = &_train_depot_desc;    break;
		case VEH_ROAD:     desc = &_road_depot_desc;     break;
		case VEH_SHIP:     desc = &_ship_depot_desc;     break;
		case VEH_AIRCRAFT: desc = &_aircraft_depot_desc; break;
	}

	new DepotWindow(desc, tile, type);
}

/**
 * Removes the highlight of a vehicle in a depot window
 * @param *v Vehicle to remove all highlights from
 */
void DeleteDepotHighlightOfVehicle(const Vehicle *v)
{
	DepotWindow *w;

	/* If we haven't got any vehicles on the mouse pointer, we haven't got any highlighted in any depots either
	 * If that is the case, we can skip looping though the windows and save time
	 */
	if (_special_mouse_mode != WSM_DRAGDROP) return;

	w = dynamic_cast<DepotWindow*>(FindWindowById(WC_VEHICLE_DEPOT, v->tile));
	if (w != NULL) {
		if (w->sel == v->index) ResetObjectToPlace();
	}
}<|MERGE_RESOLUTION|>--- conflicted
+++ resolved
@@ -279,11 +279,7 @@
 	void DrawVehicleInDepot(const Vehicle *v, int left, int right, int y) const
 	{
 		bool free_wagon = false;
-<<<<<<< HEAD
 		int sprite_y = y + (this->resize.step_height - ScaleGUITrad(GetVehicleHeight(v->type))) / 2;
-=======
-		int sprite_y = Center(y, this->resize.step_height, GetVehicleHeight(v->type));
->>>>>>> 6977514f
 
 		bool rtl = _current_text_dir == TD_RTL;
 		int image_left  = rtl ? left  + this->count_width  : left  + this->header_width;
@@ -294,13 +290,8 @@
 				const Train *u = Train::From(v);
 				free_wagon = u->IsFreeWagon();
 
-<<<<<<< HEAD
 				uint x_space = free_wagon ? ScaleGUITrad(TRAININFO_DEFAULT_VEHICLE_WIDTH) : 0;
 				DrawTrainImage(u, image_left + (rtl ? 0 : x_space), image_right - (rtl ? x_space : 0), sprite_y - 1,
-=======
-				uint x_space = free_wagon ? TRAININFO_DEFAULT_VEHICLE_WIDTH : 0;
-				DrawTrainImage(u, image_left + (rtl ? 0 : x_space), image_right - (rtl ? x_space : 0), sprite_y,
->>>>>>> 6977514f
 						this->sel, EIT_IN_DEPOT, free_wagon ? 0 : this->hscroll->GetPosition(), this->vehicle_over);
 
 				/* Length of consist in tiles with 1 fractional digit (rounded up) */
@@ -312,17 +303,7 @@
 
 			case VEH_ROAD:     DrawRoadVehImage( v, image_left, image_right, sprite_y, this->sel, EIT_IN_DEPOT); break;
 			case VEH_SHIP:     DrawShipImage(    v, image_left, image_right, sprite_y, this->sel, EIT_IN_DEPOT); break;
-<<<<<<< HEAD
 			case VEH_AIRCRAFT: DrawAircraftImage(v, image_left, image_right, sprite_y, this->sel, EIT_IN_DEPOT); break;
-=======
-			case VEH_AIRCRAFT: {
-				const Sprite *spr = GetSprite(v->GetImage(DIR_W, EIT_IN_DEPOT), ST_NORMAL);
-				DrawAircraftImage(v, image_left, image_right,
-									Center(y, this->resize.step_height, UnScaleByZoom(spr->height, ZOOM_LVL_GUI) + UnScaleByZoom(spr->y_offs, ZOOM_LVL_GUI)), // tall sprites needs an y offset
-									this->sel, EIT_IN_DEPOT);
-				break;
-			}
->>>>>>> 6977514f
 			default: NOT_REACHED();
 		}
 
