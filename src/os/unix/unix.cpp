--- conflicted
+++ resolved
@@ -29,15 +29,9 @@
 #endif
 
 #ifdef __APPLE__
-<<<<<<< HEAD
-	#include <sys/mount.h>
+#	include <sys/mount.h>
 #elif ((defined(_POSIX_VERSION) && _POSIX_VERSION >= 200112L) || defined(__GLIBC__)) && !defined(__ANDROID__)
-	#define HAS_STATVFS
-=======
-#	include <sys/mount.h>
-#elif (defined(_POSIX_VERSION) && _POSIX_VERSION >= 200112L) || defined(__GLIBC__)
 #	define HAS_STATVFS
->>>>>>> b2d9a2dc
 #endif
 
 #if defined(OPENBSD) || defined(__NetBSD__) || defined(__FreeBSD__)
