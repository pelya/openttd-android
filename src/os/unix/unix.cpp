--- conflicted
+++ resolved
@@ -388,12 +388,8 @@
 	args[0] = "xdg-open";
 	args[1] = url;
 	args[2] = NULL;
-<<<<<<< HEAD
-#endif
-	execv(args[0], const_cast<char * const *>(args));
-=======
+#endif
 	execvp(args[0], const_cast<char * const *>(args));
->>>>>>> f1273275
 	DEBUG(misc, 0, "Failed to open url: %s", url);
 	exit(0);
 }
