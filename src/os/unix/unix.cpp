--- conflicted
+++ resolved
@@ -304,12 +304,8 @@
 	const char *args[3];
 	args[0] = "xdg-open";
 	args[1] = url;
-<<<<<<< HEAD
-	args[2] = NULL;
-#endif
-=======
 	args[2] = nullptr;
->>>>>>> a499e9ac
+#endif
 	execvp(args[0], const_cast<char * const *>(args));
 	DEBUG(misc, 0, "Failed to open url: %s", url);
 	exit(0);
