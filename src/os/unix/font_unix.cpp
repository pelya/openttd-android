--- conflicted
+++ resolved
@@ -133,7 +133,6 @@
 			if (res != FcResultMatch || file == nullptr) {
 				continue;
 			}
-			DEBUG(freetype, 1, "Found font %s", file);
 			int missing = 0;
 
 			/* Get a font with the right spacing .*/
@@ -151,13 +150,8 @@
 
 			callback->SetFontNames(settings, (const char *)file);
 
-<<<<<<< HEAD
 			missing += callback->FindMissingGlyphs();
-			DEBUG(freetype, 1, "Font \"%s\" misses %d glyphs for lang %s", file, missing, lang);
-=======
-			bool missing = callback->FindMissingGlyphs();
-			Debug(freetype, 1, "Font \"{}\" misses{} glyphs", file, missing ? "" : " no");
->>>>>>> 39662aab
+			Debug(freetype, 1, "Font \"{}\" misses{} glyphs for lang {}", file, missing, lang);
 
 			if (missing < best_missing_glypths) {
 				best_weight = value;
@@ -171,7 +165,7 @@
 			ret = true;
 			callback->SetFontNames(settings, best_font);
 			InitFreeType(callback->Monospace());
-			DEBUG(freetype, 1, "Selected font %s for lang %s", best_font, lang);
+			Debug(freetype, 1, "Selected font {} for lang {}", best_font, lang);
 		}
 
 		/* Clean up the list of filenames. */
