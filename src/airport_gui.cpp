--- conflicted
+++ resolved
@@ -79,11 +79,8 @@
 
 	~BuildAirToolbarWindow()
 	{
-<<<<<<< HEAD
 		if (_thd.GetCallbackWnd() == this) this->OnPlaceObjectAbort();
-=======
 		if (this->IsWidgetLowered(WID_AT_AIRPORT)) SetViewportCatchmentStation(nullptr, true);
->>>>>>> a499e9ac
 		if (_settings_client.gui.link_terraform_toolbar) DeleteWindowById(WC_SCEN_LAND_GEN, 0, false);
 	}
 
@@ -118,12 +115,8 @@
 		}
 	}
 
-<<<<<<< HEAD
-	virtual void OnPlaceObject(Point pt, TileIndex tile)
-=======
 
 	void OnPlaceObject(Point pt, TileIndex tile) override
->>>>>>> a499e9ac
 	{
 		switch (this->last_user_action) {
 			case WID_AT_AIRPORT: {
@@ -163,12 +156,9 @@
 
 	void OnPlaceObjectAbort() override
 	{
-<<<<<<< HEAD
+		if (this->IsWidgetLowered(WID_AT_AIRPORT)) SetViewportCatchmentStation(nullptr, true);
+
 		MoveAllHiddenWindowsBackToScreen();
-=======
-		if (this->IsWidgetLowered(WID_AT_AIRPORT)) SetViewportCatchmentStation(nullptr, true);
-
->>>>>>> a499e9ac
 		this->RaiseButtons();
 		if (!ConfirmationWindowShown()) {
 			DeleteWindowById(WC_BUILD_STATION, TRANSPORT_AIR);
