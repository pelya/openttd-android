--- conflicted
+++ resolved
@@ -28,13 +28,11 @@
 
 #include "table/strings.h"
 
-<<<<<<< HEAD
+#include "safeguards.h"
+
 #ifdef __ANDROID__
 #include <SDL_screenkeyboard.h>
 #endif
-=======
-#include "safeguards.h"
->>>>>>> bb3544e0
 
 static const uint ICON_HISTORY_SIZE       = 20;
 static const uint ICON_LINE_SPACING       =  2;
@@ -452,11 +450,11 @@
 				char buf[1024] = "";
 				for (const IConsoleLine *print = IConsoleLine::Get(0); print != NULL; print = print->previous) {
 					if (print->buffer && print->buffer[0]) {
-						strncat(buf, print->buffer, sizeof(buf)-strlen(buf)-1);
-						strncat(buf, "\n", sizeof(buf)-strlen(buf)-1);
+						strecat(buf, print->buffer, lastof(buf));
+						strecat(buf, "\n", lastof(buf));
 					}
 				}
-				strncat(buf, "\n\n\n\n\n\n\n\n", sizeof(buf)-strlen(buf)-1); // Move all text to top
+				strecat(buf, "\n\n\n\n\n\n\n\n", lastof(buf)); // Move all text to top
 				SDL_ANDROID_SetScreenKeyboardHintMesage(buf);
 				char text[512] = "";
 				SDL_ANDROID_GetScreenKeyboardTextInput(text, sizeof(text) - 1); /* Invoke Android built-in screen keyboard */
