/*
 * This file is part of OpenTTD.
 * OpenTTD is free software; you can redistribute it and/or modify it under the terms of the GNU General Public License as published by the Free Software Foundation, version 2.
 * OpenTTD is distributed in the hope that it will be useful, but WITHOUT ANY WARRANTY; without even the implied warranty of MERCHANTABILITY or FITNESS FOR A PARTICULAR PURPOSE.
 * See the GNU General Public License for more details. You should have received a copy of the GNU General Public License along with OpenTTD. If not, see <http://www.gnu.org/licenses/>.
 */

/** @file console_gui.cpp Handling the GUI of the in-game console. */

#include "stdafx.h"
#include "textbuf_type.h"
#include "window_gui.h"
#include "console_gui.h"
#include "console_internal.h"
#include "guitimer_func.h"
#include "window_func.h"
#include "string_func.h"
#include "strings_func.h"
#include "gfx_func.h"
#include "settings_type.h"
#include "console_func.h"
#include "rev.h"
#include "video/video_driver.hpp"
#include "textbuf_gui.h"

#include "widgets/console_widget.h"

#include "table/strings.h"

#include "safeguards.h"

#ifdef __ANDROID__
#include <SDL_screenkeyboard.h>
#endif

static const uint ICON_HISTORY_SIZE       = 20;
static const uint ICON_LINE_SPACING       =  2;
static const uint ICON_RIGHT_BORDERWIDTH  = 10;
static const uint ICON_BOTTOM_BORDERWIDTH = 12;

/**
 * Container for a single line of console output
 */
struct IConsoleLine {
	static IConsoleLine *front; ///< The front of the console backlog buffer
	static int size;            ///< The amount of items in the backlog

	IConsoleLine *previous; ///< The previous console message.
	char *buffer;           ///< The data to store.
	TextColour colour;      ///< The colour of the line.
	uint16 time;            ///< The amount of time the line is in the backlog.

	/**
	 * Initialize the console line.
	 * @param buffer the data to print.
	 * @param colour the colour of the line.
	 */
	IConsoleLine(char *buffer, TextColour colour) :
			previous(IConsoleLine::front),
			buffer(buffer),
			colour(colour),
			time(0)
	{
		IConsoleLine::front = this;
		IConsoleLine::size++;
	}

	/**
	 * Clear this console line and any further ones.
	 */
	~IConsoleLine()
	{
		IConsoleLine::size--;
		free(buffer);

		delete previous;
	}

	/**
	 * Get the index-ed item in the list.
	 */
	static const IConsoleLine *Get(uint index)
	{
		const IConsoleLine *item = IConsoleLine::front;
		while (index != 0 && item != nullptr) {
			index--;
			item = item->previous;
		}

		return item;
	}

	/**
	 * Truncate the list removing everything older than/more than the amount
	 * as specified in the config file.
	 * As a side effect also increase the time the other lines have been in
	 * the list.
	 * @return true if and only if items got removed.
	 */
	static bool Truncate()
	{
		IConsoleLine *cur = IConsoleLine::front;
		if (cur == nullptr) return false;

		int count = 1;
		for (IConsoleLine *item = cur->previous; item != nullptr; count++, cur = item, item = item->previous) {
			if (item->time > _settings_client.gui.console_backlog_timeout &&
					count > _settings_client.gui.console_backlog_length) {
				delete item;
				cur->previous = nullptr;
				return true;
			}

			if (item->time != MAX_UVALUE(uint16)) item->time++;
		}

		return false;
	}

	/**
	 * Reset the complete console line backlog.
	 */
	static void Reset()
	{
		delete IConsoleLine::front;
		IConsoleLine::front = nullptr;
		IConsoleLine::size = 0;
	}
};

/* static */ IConsoleLine *IConsoleLine::front = nullptr;
/* static */ int IConsoleLine::size  = 0;


/* ** main console cmd buffer ** */
static Textbuf _iconsole_cmdline(ICON_CMDLN_SIZE);
static char *_iconsole_history[ICON_HISTORY_SIZE];
static int _iconsole_historypos;
IConsoleModes _iconsole_mode;

/* *************** *
 *  end of header  *
 * *************** */

static void IConsoleClearCommand()
{
	memset(_iconsole_cmdline.buf, 0, ICON_CMDLN_SIZE);
	_iconsole_cmdline.chars = _iconsole_cmdline.bytes = 1; // only terminating zero
	_iconsole_cmdline.pixels = 0;
	_iconsole_cmdline.caretpos = 0;
	_iconsole_cmdline.caretxoffs = 0;
	SetWindowDirty(WC_CONSOLE, 0);
}

static inline void IConsoleResetHistoryPos()
{
	_iconsole_historypos = -1;
}


static const char *IConsoleHistoryAdd(const char *cmd);
static void IConsoleHistoryNavigate(int direction);

static const struct NWidgetPart _nested_console_window_widgets[] = {
	NWidget(WWT_EMPTY, INVALID_COLOUR, WID_C_BACKGROUND), SetResize(1, 1),
};

static WindowDesc _console_window_desc(
	WDP_MANUAL, nullptr, 0, 0,
	WC_CONSOLE, WC_NONE,
	0,
	_nested_console_window_widgets, lengthof(_nested_console_window_widgets)
);

struct IConsoleWindow : Window
{
	static int scroll;
	int line_height;   ///< Height of one line of text in the console.
	int line_offset;
	GUITimer truncate_timer;

	IConsoleWindow() : Window(&_console_window_desc)
	{
		_iconsole_mode = ICONSOLE_OPENED;
		this->line_height = FONT_HEIGHT_NORMAL + ICON_LINE_SPACING;
		this->line_offset = GetStringBoundingBox("] ").width + 5;

		this->InitNested(0);
		this->truncate_timer.SetInterval(3000);
		ResizeWindow(this, _screen.width, _screen.height / 3);
	}

	~IConsoleWindow()
	{
		_iconsole_mode = ICONSOLE_CLOSED;
		VideoDriver::GetInstance()->EditBoxLostFocus();
	}

	/**
	 * Scroll the content of the console.
	 * @param amount Number of lines to scroll back.
	 */
	void Scroll(int amount)
	{
		int max_scroll = std::max(0, IConsoleLine::size + 1 - this->height / this->line_height);
		IConsoleWindow::scroll = Clamp<int>(IConsoleWindow::scroll + amount, 0, max_scroll);
		this->SetDirty();
	}

	void OnPaint() override
	{
		const int right = this->width - 5;

		GfxFillRect(0, 0, this->width - 1, this->height - 1, PC_BLACK);
		int ypos = this->height - this->line_height;
		for (const IConsoleLine *print = IConsoleLine::Get(IConsoleWindow::scroll); print != nullptr; print = print->previous) {
			SetDParamStr(0, print->buffer);
			ypos = DrawStringMultiLine(5, right, -this->line_height, ypos, STR_JUST_RAW_STRING, print->colour, SA_LEFT | SA_BOTTOM | SA_FORCE) - ICON_LINE_SPACING;
			if (ypos < 0) break;
		}
		/* If the text is longer than the window, don't show the starting ']' */
		int delta = this->width - this->line_offset - _iconsole_cmdline.pixels - ICON_RIGHT_BORDERWIDTH;
		if (delta > 0) {
			DrawString(5, right, this->height - this->line_height, "]", (TextColour)CC_COMMAND, SA_LEFT | SA_FORCE);
			delta = 0;
		}

		/* If we have a marked area, draw a background highlight. */
		if (_iconsole_cmdline.marklength != 0) GfxFillRect(this->line_offset + delta + _iconsole_cmdline.markxoffs, this->height - this->line_height, this->line_offset + delta + _iconsole_cmdline.markxoffs + _iconsole_cmdline.marklength, this->height - 1, PC_DARK_RED);

		DrawString(this->line_offset + delta, right, this->height - this->line_height, _iconsole_cmdline.buf, (TextColour)CC_COMMAND, SA_LEFT | SA_FORCE);

		if (_focused_window == this && _iconsole_cmdline.caret) {
			DrawString(this->line_offset + delta + _iconsole_cmdline.caretxoffs, right, this->height - this->line_height, "_", TC_WHITE, SA_LEFT | SA_FORCE);
		}
	}

<<<<<<< HEAD
	void OnQueryTextFinished(char *str) override
	{
		_focused_window = this;

		if (str == NULL) return;

		_iconsole_cmdline.Assign(str);
		this->OnKeyPress(0, WKC_RETURN);
	}

	void OnHundredthTick() override
=======
	void OnRealtimeTick(uint delta_ms) override
>>>>>>> b2d9a2dc
	{
		if (this->truncate_timer.CountElapsed(delta_ms) == 0) return;

		if (IConsoleLine::Truncate() &&
				(IConsoleWindow::scroll > IConsoleLine::size)) {
			IConsoleWindow::scroll = std::max(0, IConsoleLine::size - (this->height / this->line_height) + 1);
			this->SetDirty();
		}
	}

	void OnMouseLoop() override
	{
		if (_iconsole_cmdline.HandleCaret()) this->SetDirty();
	}

	EventState OnKeyPress(WChar key, uint16 keycode) override
	{
		if (_focused_window != this) return ES_NOT_HANDLED;

		const int scroll_height = (this->height / this->line_height) - 1;
		switch (keycode) {
			case WKC_UP:
				IConsoleHistoryNavigate(1);
				this->SetDirty();
				break;

			case WKC_DOWN:
				IConsoleHistoryNavigate(-1);
				this->SetDirty();
				break;

			case WKC_SHIFT | WKC_PAGEDOWN:
				this->Scroll(-scroll_height);
				break;

			case WKC_SHIFT | WKC_PAGEUP:
				this->Scroll(scroll_height);
				break;

			case WKC_SHIFT | WKC_DOWN:
				this->Scroll(-1);
				break;

			case WKC_SHIFT | WKC_UP:
				this->Scroll(1);
				break;

			case WKC_BACKQUOTE:
				IConsoleSwitch();
				break;

			case WKC_RETURN: case WKC_NUM_ENTER: {
				/* We always want the ] at the left side; we always force these strings to be left
				 * aligned anyway. So enforce this in all cases by adding a left-to-right marker,
				 * otherwise it will be drawn at the wrong side with right-to-left texts. */
				IConsolePrintF(CC_COMMAND, LRM "] %s", _iconsole_cmdline.buf);
				const char *cmd = IConsoleHistoryAdd(_iconsole_cmdline.buf);
				IConsoleClearCommand();

				if (cmd != nullptr) IConsoleCmdExec(cmd);
				break;
			}

			case WKC_CTRL | WKC_RETURN:
				_iconsole_mode = (_iconsole_mode == ICONSOLE_FULL) ? ICONSOLE_OPENED : ICONSOLE_FULL;
				IConsoleResize(this);
				MarkWholeScreenDirty();
				break;

			case (WKC_CTRL | 'L'):
				IConsoleCmdExec("clear");
				break;

			default:
				if (_iconsole_cmdline.HandleKeyPress(key, keycode) != HKPR_NOT_HANDLED) {
					IConsoleWindow::scroll = 0;
					IConsoleResetHistoryPos();
					this->SetDirty();
				} else {
					return ES_NOT_HANDLED;
				}
				break;
		}
		return ES_HANDLED;
	}

	void InsertTextString(int wid, const char *str, bool marked, const char *caret, const char *insert_location, const char *replacement_end) override
	{
		if (_iconsole_cmdline.InsertString(str, marked, caret, insert_location, replacement_end)) {
			IConsoleWindow::scroll = 0;
			IConsoleResetHistoryPos();
			this->SetDirty();
		}
	}

	const char *GetFocusedText() const override
	{
		return _iconsole_cmdline.buf;
	}

	const char *GetCaret() const override
	{
		return _iconsole_cmdline.buf + _iconsole_cmdline.caretpos;
	}

	const char *GetMarkedText(size_t *length) const override
	{
		if (_iconsole_cmdline.markend == 0) return nullptr;

		*length = _iconsole_cmdline.markend - _iconsole_cmdline.markpos;
		return _iconsole_cmdline.buf + _iconsole_cmdline.markpos;
	}

	Point GetCaretPosition() const override
	{
		int delta = std::min<int>(this->width - this->line_offset - _iconsole_cmdline.pixels - ICON_RIGHT_BORDERWIDTH, 0);
		Point pt = {this->line_offset + delta + _iconsole_cmdline.caretxoffs, this->height - this->line_height};

		return pt;
	}

	Rect GetTextBoundingRect(const char *from, const char *to) const override
	{
		int delta = std::min<int>(this->width - this->line_offset - _iconsole_cmdline.pixels - ICON_RIGHT_BORDERWIDTH, 0);

		Point p1 = GetCharPosInString(_iconsole_cmdline.buf, from, FS_NORMAL);
		Point p2 = from != to ? GetCharPosInString(_iconsole_cmdline.buf, from) : p1;

		Rect r = {this->line_offset + delta + p1.x, this->height - this->line_height, this->line_offset + delta + p2.x, this->height};
		return r;
	}

	const char *GetTextCharacterAtPosition(const Point &pt) const override
	{
		int delta = std::min<int>(this->width - this->line_offset - _iconsole_cmdline.pixels - ICON_RIGHT_BORDERWIDTH, 0);

		if (!IsInsideMM(pt.y, this->height - this->line_height, this->height)) return nullptr;

		return GetCharAtPosition(_iconsole_cmdline.buf, pt.x - delta);
	}

	void OnMouseWheel(int wheel) override
	{
		this->Scroll(-wheel);
	}

	void OnFocus() override
	{
		VideoDriver::GetInstance()->EditBoxGainedFocus();
	}

	void OnFocusLost() override
	{
		VideoDriver::GetInstance()->EditBoxLostFocus();
	}
};

int IConsoleWindow::scroll = 0;

void IConsoleGUIInit()
{
	IConsoleResetHistoryPos();
	_iconsole_mode = ICONSOLE_CLOSED;

	IConsoleLine::Reset();
	memset(_iconsole_history, 0, sizeof(_iconsole_history));

	IConsolePrintF(CC_WARNING, "OpenTTD Game Console Revision 7 - %s", _openttd_revision);
	IConsolePrint(CC_WHITE,  "------------------------------------");
	IConsolePrint(CC_WHITE,  "use \"help\" for more information");
	IConsolePrint(CC_WHITE,  "");
	IConsoleClearCommand();
}

void IConsoleClearBuffer()
{
	IConsoleLine::Reset();
}

void IConsoleGUIFree()
{
	IConsoleClearBuffer();
}

/** Change the size of the in-game console window after the screen size changed, or the window state changed. */
void IConsoleResize(Window *w)
{
	switch (_iconsole_mode) {
		case ICONSOLE_OPENED:
			w->height = _screen.height / 3;
			w->width = _screen.width;
			break;
		case ICONSOLE_FULL:
			w->height = _screen.height - ICON_BOTTOM_BORDERWIDTH;
			w->width = _screen.width;
			break;
		default: return;
	}

	MarkWholeScreenDirty();
}

/** Toggle in-game console between opened and closed. */
void IConsoleSwitch()
{
	switch (_iconsole_mode) {
		case ICONSOLE_CLOSED:
#ifdef __ANDROID__
			{
				char buf[1024] = "";
				for (const IConsoleLine *print = IConsoleLine::Get(0); print != NULL; print = print->previous) {
					if (print->buffer && print->buffer[0]) {
						strecat(buf, print->buffer, lastof(buf));
						strecat(buf, "\n", lastof(buf));
					}
				}
				strecat(buf, "\n\n\n\n\n\n\n\n", lastof(buf)); // Move all text to top
				SDL_ANDROID_SetScreenKeyboardHintMesage(buf);
				char text[512] = "";
				SDL_ANDROID_GetScreenKeyboardTextInput(text, sizeof(text) - 1); /* Invoke Android built-in screen keyboard */
				IConsoleCmdExec(text);
			}
#else
		new IConsoleWindow();
#endif
			break;
		case ICONSOLE_OPENED: case ICONSOLE_FULL:
			DeleteWindowById(WC_CONSOLE, 0);
			break;
	}

	MarkWholeScreenDirty();
}

/** Close the in-game console. */
void IConsoleClose()
{
	if (_iconsole_mode == ICONSOLE_OPENED) IConsoleSwitch();
}

/**
 * Add the entered line into the history so you can look it back
 * scroll, etc. Put it to the beginning as it is the latest text
 * @param cmd Text to be entered into the 'history'
 * @return the command to execute
 */
static const char *IConsoleHistoryAdd(const char *cmd)
{
	/* Strip all spaces at the begin */
	while (IsWhitespace(*cmd)) cmd++;

	/* Do not put empty command in history */
	if (StrEmpty(cmd)) return nullptr;

	/* Do not put in history if command is same as previous */
	if (_iconsole_history[0] == nullptr || strcmp(_iconsole_history[0], cmd) != 0) {
		free(_iconsole_history[ICON_HISTORY_SIZE - 1]);
		memmove(&_iconsole_history[1], &_iconsole_history[0], sizeof(_iconsole_history[0]) * (ICON_HISTORY_SIZE - 1));
		_iconsole_history[0] = stredup(cmd);
	}

	/* Reset the history position */
	IConsoleResetHistoryPos();
	return _iconsole_history[0];
}

/**
 * Navigate Up/Down in the history of typed commands
 * @param direction Go further back in history (+1), go to recently typed commands (-1)
 */
static void IConsoleHistoryNavigate(int direction)
{
	if (_iconsole_history[0] == nullptr) return; // Empty history
	_iconsole_historypos = Clamp(_iconsole_historypos + direction, -1, ICON_HISTORY_SIZE - 1);

	if (direction > 0 && _iconsole_history[_iconsole_historypos] == nullptr) _iconsole_historypos--;

	if (_iconsole_historypos == -1) {
		_iconsole_cmdline.DeleteAll();
	} else {
		_iconsole_cmdline.Assign(_iconsole_history[_iconsole_historypos]);
	}
}

/**
 * Handle the printing of text entered into the console or redirected there
 * by any other means. Text can be redirected to other clients in a network game
 * as well as to a logfile. If the network server is a dedicated server, all activities
 * are also logged. All lines to print are added to a temporary buffer which can be
 * used as a history to print them onscreen
 * @param colour_code the colour of the command. Red in case of errors, etc.
 * @param str the message entered or output on the console (notice, error, etc.)
 */
void IConsoleGUIPrint(TextColour colour_code, char *str)
{
	new IConsoleLine(str, colour_code);
	SetWindowDirty(WC_CONSOLE, 0);
}


/**
 * Check whether the given TextColour is valid for console usage.
 * @param c The text colour to compare to.
 * @return true iff the TextColour is valid for console usage.
 */
bool IsValidConsoleColour(TextColour c)
{
	/* A normal text colour is used. */
	if (!(c & TC_IS_PALETTE_COLOUR)) return TC_BEGIN <= c && c < TC_END;

	/* A text colour from the palette is used; must be the company
	 * colour gradient, so it must be one of those. */
	c &= ~TC_IS_PALETTE_COLOUR;
	for (uint i = COLOUR_BEGIN; i < COLOUR_END; i++) {
		if (_colour_gradient[i][4] == c) return true;
	}

	return false;
}<|MERGE_RESOLUTION|>--- conflicted
+++ resolved
@@ -235,7 +235,6 @@
 		}
 	}
 
-<<<<<<< HEAD
 	void OnQueryTextFinished(char *str) override
 	{
 		_focused_window = this;
@@ -246,10 +245,7 @@
 		this->OnKeyPress(0, WKC_RETURN);
 	}
 
-	void OnHundredthTick() override
-=======
 	void OnRealtimeTick(uint delta_ms) override
->>>>>>> b2d9a2dc
 	{
 		if (this->truncate_timer.CountElapsed(delta_ms) == 0) return;
 
