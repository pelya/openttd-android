/*
 * This file is part of OpenTTD.
 * OpenTTD is free software; you can redistribute it and/or modify it under the terms of the GNU General Public License as published by the Free Software Foundation, version 2.
 * OpenTTD is distributed in the hope that it will be useful, but WITHOUT ANY WARRANTY; without even the implied warranty of MERCHANTABILITY or FITNESS FOR A PARTICULAR PURPOSE.
 * See the GNU General Public License for more details. You should have received a copy of the GNU General Public License along with OpenTTD. If not, see <http://www.gnu.org/licenses/>.
 */

/** @file company_cmd.cpp Handling of companies. */

#include "stdafx.h"
#include "company_base.h"
#include "company_func.h"
#include "company_gui.h"
#include "town.h"
#include "news_func.h"
#include "cmd_helper.h"
#include "command_func.h"
#include "network/network.h"
#include "network/network_func.h"
#include "network/network_base.h"
#include "network/network_admin.h"
#include "ai/ai.hpp"
#include "company_manager_face.h"
#include "window_func.h"
#include "strings_func.h"
#include "date_func.h"
#include "sound_func.h"
#include "rail.h"
#include "core/pool_func.hpp"
#include "settings_func.h"
#include "vehicle_base.h"
#include "vehicle_func.h"
#include "smallmap_gui.h"
#include "game/game.hpp"
#include "goal_base.h"
#include "story_base.h"

#include "table/strings.h"

#include "safeguards.h"

void ClearEnginesHiddenFlagOfCompany(CompanyID cid);

CompanyID _local_company;   ///< Company controlled by the human player at this client. Can also be #COMPANY_SPECTATOR.
CompanyID _current_company; ///< Company currently doing an action.
Colours _company_colours[MAX_COMPANIES];  ///< NOSAVE: can be determined from company structs.
CompanyManagerFace _company_manager_face; ///< for company manager face storage in openttd.cfg
uint _next_competitor_start;              ///< the number of ticks before the next AI is started
uint _cur_company_tick_index;             ///< used to generate a name for one company that doesn't have a name yet per tick

CompanyPool _company_pool("Company"); ///< Pool of companies.
INSTANTIATE_POOL_METHODS(Company)

/**
 * Constructor.
 * @param name_1 Name of the company.
 * @param is_ai  A computer program is running for this company.
 */
Company::Company(uint16 name_1, bool is_ai)
{
	this->name_1 = name_1;
	this->location_of_HQ = INVALID_TILE;
	this->is_ai = is_ai;
	this->terraform_limit = _settings_game.construction.terraform_frame_burst << 16;
	this->clear_limit     = _settings_game.construction.clear_frame_burst << 16;
	this->tree_limit      = _settings_game.construction.tree_frame_burst << 16;

	for (uint j = 0; j < 4; j++) this->share_owners[j] = COMPANY_SPECTATOR;
	InvalidateWindowData(WC_PERFORMANCE_DETAIL, 0, INVALID_COMPANY);
}

/** Destructor. */
Company::~Company()
{
	if (CleaningPool()) return;

	DeleteCompanyWindows(this->index);
}

/**
 * Invalidating some stuff after removing item from the pool.
 * @param index index of deleted item
 */
void Company::PostDestructor(size_t index)
{
	InvalidateWindowData(WC_GRAPH_LEGEND, 0, (int)index);
	InvalidateWindowData(WC_PERFORMANCE_DETAIL, 0, (int)index);
	InvalidateWindowData(WC_COMPANY_LEAGUE, 0, 0);
	InvalidateWindowData(WC_LINKGRAPH_LEGEND, 0);
	/* If the currently shown error message has this company in it, then close it. */
	InvalidateWindowData(WC_ERRMSG, 0);
}

/**
 * Sets the local company and updates the settings that are set on a
 * per-company basis to reflect the core's state in the GUI.
 * @param new_company the new company
 * @pre Company::IsValidID(new_company) || new_company == COMPANY_SPECTATOR || new_company == OWNER_NONE
 */
void SetLocalCompany(CompanyID new_company)
{
	/* company could also be COMPANY_SPECTATOR or OWNER_NONE */
	assert(Company::IsValidID(new_company) || new_company == COMPANY_SPECTATOR || new_company == OWNER_NONE);

	/* If actually changing to another company, several windows need closing */
	bool switching_company = _local_company != new_company;

	/* Delete the chat window, if you were team chatting. */
	if (switching_company) InvalidateWindowData(WC_SEND_NETWORK_MSG, DESTTYPE_TEAM, _local_company);

	assert(IsLocalCompany());

	_current_company = _local_company = new_company;

	/* Delete any construction windows... */
	if (switching_company) DeleteConstructionWindows();

	/* ... and redraw the whole screen. */
	MarkWholeScreenDirty();
	InvalidateWindowClassesData(WC_SIGN_LIST, -1);
}

/**
 * Get the colour for DrawString-subroutines which matches the colour of the company.
 * @param company Company to get the colour of.
 * @return Colour of \a company.
 */
TextColour GetDrawStringCompanyColour(CompanyID company)
{
	if (!Company::IsValidID(company)) return (TextColour)_colour_gradient[COLOUR_WHITE][4] | TC_IS_PALETTE_COLOUR;
	return (TextColour)_colour_gradient[_company_colours[company]][4] | TC_IS_PALETTE_COLOUR;
}

/**
 * Draw the icon of a company.
 * @param c Company that needs its icon drawn.
 * @param x Horizontal coordinate of the icon.
 * @param y Vertical coordinate of the icon.
 */
void DrawCompanyIcon(CompanyID c, int x, int y)
{
	DrawSprite(SPR_COMPANY_ICON, COMPANY_SPRITE_COLOUR(c), x, y);
}

/**
 * Checks whether a company manager's face is a valid encoding.
 * Unused bits are not enforced to be 0.
 * @param cmf the fact to check
 * @return true if and only if the face is valid
 */
static bool IsValidCompanyManagerFace(CompanyManagerFace cmf)
{
	if (!AreCompanyManagerFaceBitsValid(cmf, CMFV_GEN_ETHN, GE_WM)) return false;

	GenderEthnicity ge   = (GenderEthnicity)GetCompanyManagerFaceBits(cmf, CMFV_GEN_ETHN, GE_WM);
	bool has_moustache   = !HasBit(ge, GENDER_FEMALE) && GetCompanyManagerFaceBits(cmf, CMFV_HAS_MOUSTACHE,   ge) != 0;
	bool has_tie_earring = !HasBit(ge, GENDER_FEMALE) || GetCompanyManagerFaceBits(cmf, CMFV_HAS_TIE_EARRING, ge) != 0;
	bool has_glasses     = GetCompanyManagerFaceBits(cmf, CMFV_HAS_GLASSES, ge) != 0;

	if (!AreCompanyManagerFaceBitsValid(cmf, CMFV_EYE_COLOUR, ge)) return false;
	for (CompanyManagerFaceVariable cmfv = CMFV_CHEEKS; cmfv < CMFV_END; cmfv++) {
		switch (cmfv) {
			case CMFV_MOUSTACHE:   if (!has_moustache)   continue; break;
			case CMFV_LIPS:
			case CMFV_NOSE:        if (has_moustache)    continue; break;
			case CMFV_TIE_EARRING: if (!has_tie_earring) continue; break;
			case CMFV_GLASSES:     if (!has_glasses)     continue; break;
			default: break;
		}
		if (!AreCompanyManagerFaceBitsValid(cmf, cmfv, ge)) return false;
	}

	return true;
}

/**
 * Refresh all windows owned by a company.
 * @param company Company that changed, and needs its windows refreshed.
 */
void InvalidateCompanyWindows(const Company *company)
{
	CompanyID cid = company->index;

	if (cid == _local_company) SetWindowDirty(WC_STATUS_BAR, 0);
	SetWindowDirty(WC_FINANCES, cid);
}

/**
 * Verify whether the company can pay the bill.
 * @param[in,out] cost Money to pay, is changed to an error if the company does not have enough money.
 * @return Function returns \c true if the company has enough money, else it returns \c false.
 */
bool CheckCompanyHasMoney(CommandCost &cost)
{
	if (cost.GetCost() > 0) {
		const Company *c = Company::GetIfValid(_current_company);
		if (c != nullptr && cost.GetCost() > c->money) {
			SetDParam(0, cost.GetCost());
			cost.MakeError(STR_ERROR_NOT_ENOUGH_CASH_REQUIRES_CURRENCY);
			return false;
		}
	}
	return true;
}

/**
 * Deduct costs of a command from the money of a company.
 * @param c Company to pay the bill.
 * @param cost Money to pay.
 */
static void SubtractMoneyFromAnyCompany(Company *c, CommandCost cost)
{
	if (cost.GetCost() == 0) return;
	assert(cost.GetExpensesType() != INVALID_EXPENSES);

	c->money -= cost.GetCost();
	c->yearly_expenses[0][cost.GetExpensesType()] += cost.GetCost();

	if (HasBit(1 << EXPENSES_TRAIN_INC    |
	           1 << EXPENSES_ROADVEH_INC  |
	           1 << EXPENSES_AIRCRAFT_INC |
	           1 << EXPENSES_SHIP_INC, cost.GetExpensesType())) {
		c->cur_economy.income -= cost.GetCost();
	} else if (HasBit(1 << EXPENSES_TRAIN_RUN    |
	                  1 << EXPENSES_ROADVEH_RUN  |
	                  1 << EXPENSES_AIRCRAFT_RUN |
	                  1 << EXPENSES_SHIP_RUN     |
	                  1 << EXPENSES_PROPERTY     |
	                  1 << EXPENSES_LOAN_INT, cost.GetExpensesType())) {
		c->cur_economy.expenses -= cost.GetCost();
	}

	InvalidateCompanyWindows(c);
}

/**
 * Subtract money from the #_current_company, if the company is valid.
 * @param cost Money to pay.
 */
void SubtractMoneyFromCompany(CommandCost cost)
{
	Company *c = Company::GetIfValid(_current_company);
	if (c != nullptr) SubtractMoneyFromAnyCompany(c, cost);
}

/**
 * Subtract money from a company, including the money fraction.
 * @param company Company paying the bill.
 * @param cst     Cost of a command.
 */
void SubtractMoneyFromCompanyFract(CompanyID company, CommandCost cst)
{
	Company *c = Company::Get(company);
	byte m = c->money_fraction;
	Money cost = cst.GetCost();

	c->money_fraction = m - (byte)cost;
	cost >>= 8;
	if (c->money_fraction > m) cost++;
	if (cost != 0) SubtractMoneyFromAnyCompany(c, CommandCost(cst.GetExpensesType(), cost));
}

/** Update the landscaping limits per company. */
void UpdateLandscapingLimits()
{
	for (Company *c : Company::Iterate()) {
		c->terraform_limit = min(c->terraform_limit + _settings_game.construction.terraform_per_64k_frames, (uint32)_settings_game.construction.terraform_frame_burst << 16);
		c->clear_limit     = min(c->clear_limit     + _settings_game.construction.clear_per_64k_frames,     (uint32)_settings_game.construction.clear_frame_burst << 16);
		c->tree_limit      = min(c->tree_limit      + _settings_game.construction.tree_per_64k_frames,      (uint32)_settings_game.construction.tree_frame_burst << 16);
	}
}

/**
 * Set the right DParams to get the name of an owner.
 * @param owner the owner to get the name of.
 * @param tile  optional tile to get the right town.
 * @pre if tile == 0, then owner can't be OWNER_TOWN.
 */
void GetNameOfOwner(Owner owner, TileIndex tile)
{
	SetDParam(2, owner);

	if (owner != OWNER_TOWN) {
		if (!Company::IsValidID(owner)) {
			SetDParam(0, STR_COMPANY_SOMEONE);
		} else {
			SetDParam(0, STR_COMPANY_NAME);
			SetDParam(1, owner);
		}
	} else {
		assert(tile != 0);
		const Town *t = ClosestTownFromTile(tile, UINT_MAX);

		SetDParam(0, STR_TOWN_NAME);
		SetDParam(1, t->index);
	}
}


/**
 * Check whether the current owner owns something.
 * If that isn't the case an appropriate error will be given.
 * @param owner the owner of the thing to check.
 * @param tile  optional tile to get the right town.
 * @pre if tile == 0 then the owner can't be OWNER_TOWN.
 * @return A succeeded command iff it's owned by the current company, else a failed command.
 */
CommandCost CheckOwnership(Owner owner, TileIndex tile)
{
	assert(owner < OWNER_END);
	assert(owner != OWNER_TOWN || tile != 0);

	if (owner == _current_company) return CommandCost();

	GetNameOfOwner(owner, tile);
	return_cmd_error(STR_ERROR_OWNED_BY);
}

/**
 * Check whether the current owner owns the stuff on
 * the given tile.  If that isn't the case an
 * appropriate error will be given.
 * @param tile the tile to check.
 * @return A succeeded command iff it's owned by the current company, else a failed command.
 */
CommandCost CheckTileOwnership(TileIndex tile)
{
	Owner owner = GetTileOwner(tile);

	assert(owner < OWNER_END);

	if (owner == _current_company) return CommandCost();

	/* no need to get the name of the owner unless we're the local company (saves some time) */
	if (IsLocalCompany()) GetNameOfOwner(owner, tile);
	return_cmd_error(STR_ERROR_OWNED_BY);
}

/**
 * Generate the name of a company from the last build coordinate.
 * @param c Company to give a name.
 */
static void GenerateCompanyName(Company *c)
{
	/* Reserve space for extra unicode character. We need to do this to be able
	 * to detect too long company name. */
	char buffer[(MAX_LENGTH_COMPANY_NAME_CHARS + 1) * MAX_CHAR_LENGTH];

	if (c->name_1 != STR_SV_UNNAMED) return;
	if (c->last_build_coordinate == 0) return;

	Town *t = ClosestTownFromTile(c->last_build_coordinate, UINT_MAX);

	StringID str;
	uint32 strp;
	if (t->name == nullptr && IsInsideMM(t->townnametype, SPECSTR_TOWNNAME_START, SPECSTR_TOWNNAME_LAST + 1)) {
		str = t->townnametype - SPECSTR_TOWNNAME_START + SPECSTR_COMPANY_NAME_START;
		strp = t->townnameparts;

verify_name:;
		/* No companies must have this name already */
		for (const Company *cc : Company::Iterate()) {
			if (cc->name_1 == str && cc->name_2 == strp) goto bad_town_name;
		}

		GetString(buffer, str, lastof(buffer));
		if (Utf8StringLength(buffer) >= MAX_LENGTH_COMPANY_NAME_CHARS) goto bad_town_name;

set_name:;
		c->name_1 = str;
		c->name_2 = strp;

		MarkWholeScreenDirty();

		if (c->is_ai) {
			CompanyNewsInformation *cni = MallocT<CompanyNewsInformation>(1);
			cni->FillData(c);
			SetDParam(0, STR_NEWS_COMPANY_LAUNCH_TITLE);
			SetDParam(1, STR_NEWS_COMPANY_LAUNCH_DESCRIPTION);
			SetDParamStr(2, cni->company_name);
			SetDParam(3, t->index);
			AddNewsItem(STR_MESSAGE_NEWS_FORMAT, NT_COMPANY_INFO, NF_COMPANY, NR_TILE, c->last_build_coordinate, NR_NONE, UINT32_MAX, cni);
		}
		return;
	}
bad_town_name:;

	if (c->president_name_1 == SPECSTR_PRESIDENT_NAME) {
		str = SPECSTR_ANDCO_NAME;
		strp = c->president_name_2;
		goto set_name;
	} else {
		str = SPECSTR_ANDCO_NAME;
		strp = Random();
		goto verify_name;
	}
}

/** Sorting weights for the company colours. */
static const byte _colour_sort[COLOUR_END] = {2, 2, 3, 2, 3, 2, 3, 2, 3, 2, 2, 2, 3, 1, 1, 1};
/** Similar colours, so we can try to prevent same coloured companies. */
static const Colours _similar_colour[COLOUR_END][2] = {
	{ COLOUR_BLUE,       COLOUR_LIGHT_BLUE }, // COLOUR_DARK_BLUE
	{ COLOUR_GREEN,      COLOUR_DARK_GREEN }, // COLOUR_PALE_GREEN
	{ INVALID_COLOUR,    INVALID_COLOUR    }, // COLOUR_PINK
	{ COLOUR_ORANGE,     INVALID_COLOUR    }, // COLOUR_YELLOW
	{ INVALID_COLOUR,    INVALID_COLOUR    }, // COLOUR_RED
	{ COLOUR_DARK_BLUE,  COLOUR_BLUE       }, // COLOUR_LIGHT_BLUE
	{ COLOUR_PALE_GREEN, COLOUR_DARK_GREEN }, // COLOUR_GREEN
	{ COLOUR_PALE_GREEN, COLOUR_GREEN      }, // COLOUR_DARK_GREEN
	{ COLOUR_DARK_BLUE,  COLOUR_LIGHT_BLUE }, // COLOUR_BLUE
	{ COLOUR_BROWN,      COLOUR_ORANGE     }, // COLOUR_CREAM
	{ COLOUR_PURPLE,     INVALID_COLOUR    }, // COLOUR_MAUVE
	{ COLOUR_MAUVE,      INVALID_COLOUR    }, // COLOUR_PURPLE
	{ COLOUR_YELLOW,     COLOUR_CREAM      }, // COLOUR_ORANGE
	{ COLOUR_CREAM,      INVALID_COLOUR    }, // COLOUR_BROWN
	{ COLOUR_WHITE,      INVALID_COLOUR    }, // COLOUR_GREY
	{ COLOUR_GREY,       INVALID_COLOUR    }, // COLOUR_WHITE
};

/**
 * Generate a company colour.
 * @return Generated company colour.
 */
static Colours GenerateCompanyColour()
{
	Colours colours[COLOUR_END];

	/* Initialize array */
	for (uint i = 0; i < COLOUR_END; i++) colours[i] = (Colours)i;

	/* And randomize it */
	for (uint i = 0; i < 100; i++) {
		uint r = Random();
		Swap(colours[GB(r, 0, 4)], colours[GB(r, 4, 4)]);
	}

	/* Bubble sort it according to the values in table 1 */
	for (uint i = 0; i < COLOUR_END; i++) {
		for (uint j = 1; j < COLOUR_END; j++) {
			if (_colour_sort[colours[j - 1]] < _colour_sort[colours[j]]) {
				Swap(colours[j - 1], colours[j]);
			}
		}
	}

	/* Move the colours that look similar to each company's colour to the side */
	for (const Company *c : Company::Iterate()) {
		Colours pcolour = (Colours)c->colour;

		for (uint i = 0; i < COLOUR_END; i++) {
			if (colours[i] == pcolour) {
				colours[i] = INVALID_COLOUR;
				break;
			}
		}

		for (uint j = 0; j < 2; j++) {
			Colours similar = _similar_colour[pcolour][j];
			if (similar == INVALID_COLOUR) break;

			for (uint i = 1; i < COLOUR_END; i++) {
				if (colours[i - 1] == similar) Swap(colours[i - 1], colours[i]);
			}
		}
	}

	/* Return the first available colour */
	for (uint i = 0; i < COLOUR_END; i++) {
		if (colours[i] != INVALID_COLOUR) return colours[i];
	}

	NOT_REACHED();
}

/**
 * Generate a random president name of a company.
 * @param c Company that needs a new president name.
 */
static void GeneratePresidentName(Company *c)
{
	for (;;) {
restart:;
		c->president_name_2 = Random();
		c->president_name_1 = SPECSTR_PRESIDENT_NAME;

		/* Reserve space for extra unicode character. We need to do this to be able
		 * to detect too long president name. */
		char buffer[(MAX_LENGTH_PRESIDENT_NAME_CHARS + 1) * MAX_CHAR_LENGTH];
		SetDParam(0, c->index);
		GetString(buffer, STR_PRESIDENT_NAME, lastof(buffer));
		if (Utf8StringLength(buffer) >= MAX_LENGTH_PRESIDENT_NAME_CHARS) continue;

		for (const Company *cc : Company::Iterate()) {
			if (c != cc) {
				/* Reserve extra space so even overlength president names can be compared. */
				char buffer2[(MAX_LENGTH_PRESIDENT_NAME_CHARS + 1) * MAX_CHAR_LENGTH];
				SetDParam(0, cc->index);
				GetString(buffer2, STR_PRESIDENT_NAME, lastof(buffer2));
				if (strcmp(buffer2, buffer) == 0) goto restart;
			}
		}
		return;
	}
}

/**
 * Reset the livery schemes to the company's primary colour.
 * This is used on loading games without livery information and on new company start up.
 * @param c Company to reset.
 */
void ResetCompanyLivery(Company *c)
{
	for (LiveryScheme scheme = LS_BEGIN; scheme < LS_END; scheme++) {
		c->livery[scheme].in_use  = 0;
		c->livery[scheme].colour1 = c->colour;
		c->livery[scheme].colour2 = c->colour;
	}

	for (Group *g : Group::Iterate()) {
		if (g->owner == c->index) {
			g->livery.in_use  = 0;
			g->livery.colour1 = c->colour;
			g->livery.colour2 = c->colour;
		}
	}
}

/**
 * Create a new company and sets all company variables default values
 *
 * @param is_ai is an AI company?
 * @param company CompanyID to use for the new company
 * @return the company struct
 */
Company *DoStartupNewCompany(bool is_ai, CompanyID company = INVALID_COMPANY)
{
	if (!Company::CanAllocateItem()) return nullptr;

	/* we have to generate colour before this company is valid */
	Colours colour = GenerateCompanyColour();

	Company *c;
	if (company == INVALID_COMPANY) {
		c = new Company(STR_SV_UNNAMED, is_ai);
	} else {
		if (Company::IsValidID(company)) return nullptr;
		c = new (company) Company(STR_SV_UNNAMED, is_ai);
	}

	c->colour = colour;

	ResetCompanyLivery(c);
	_company_colours[c->index] = (Colours)c->colour;

	c->money = c->current_loan = (100000ll * _economy.inflation_prices >> 16) / 50000 * 50000;

	c->share_owners[0] = c->share_owners[1] = c->share_owners[2] = c->share_owners[3] = INVALID_OWNER;

	c->avail_railtypes = GetCompanyRailtypes(c->index);
	c->avail_roadtypes = GetCompanyRoadTypes(c->index);
	c->inaugurated_year = _cur_year;
	RandomCompanyManagerFaceBits(c->face, (GenderEthnicity)Random(), false, false); // create a random company manager face

	SetDefaultCompanySettings(c->index);
	ClearEnginesHiddenFlagOfCompany(c->index);

	GeneratePresidentName(c);

	SetWindowDirty(WC_GRAPH_LEGEND, 0);
	SetWindowClassesDirty(WC_CLIENT_LIST_POPUP);
	SetWindowDirty(WC_CLIENT_LIST, 0);
	InvalidateWindowData(WC_LINKGRAPH_LEGEND, 0);
	BuildOwnerLegend();
	InvalidateWindowData(WC_SMALLMAP, 0, 1);

	if (is_ai && (!_networking || _network_server)) AI::StartNew(c->index);

	AI::BroadcastNewEvent(new ScriptEventCompanyNew(c->index), c->index);
	Game::NewEvent(new ScriptEventCompanyNew(c->index));

	return c;
}

/** Start the next competitor now. */
void StartupCompanies()
{
	_next_competitor_start = 0;
}

/** Start a new competitor company if possible. */
static void MaybeStartNewCompany()
{
<<<<<<< HEAD
#ifdef ENABLE_NETWORK
	if (_networking && Company::GetNumItems() >= _settings_client.network.max_companies) return;
#endif /* ENABLE_NETWORK */

	Company *c;
=======
	if (_networking && Company::GetNumItems() >= _settings_client.network.max_companies) return false;
>>>>>>> a499e9ac

	/* count number of competitors */
	uint n = 0;
	for (const Company *c : Company::Iterate()) {
		if (c->is_ai) n++;
	}

	if (n < (uint)_settings_game.difficulty.max_no_competitors) {
		/* Send a command to all clients to start up a new AI.
		 * Works fine for Multiplayer and Singleplayer */
		DoCommandP(0, CCA_NEW_AI | INVALID_COMPANY << 16, 0, CMD_COMPANY_CTRL);
	}
}

/** Initialize the pool of companies. */
void InitializeCompanies()
{
	_cur_company_tick_index = 0;
}

/**
 * May company \a cbig buy company \a csmall?
 * @param cbig   Company buying \a csmall.
 * @param csmall Company getting bought.
 * @return Return \c true if it is allowed.
 */
bool MayCompanyTakeOver(CompanyID cbig, CompanyID csmall)
{
	const Company *c1 = Company::Get(cbig);
	const Company *c2 = Company::Get(csmall);

	/* Do the combined vehicle counts stay within the limits? */
	return c1->group_all[VEH_TRAIN].num_vehicle + c2->group_all[VEH_TRAIN].num_vehicle <= _settings_game.vehicle.max_trains &&
		c1->group_all[VEH_ROAD].num_vehicle     + c2->group_all[VEH_ROAD].num_vehicle     <= _settings_game.vehicle.max_roadveh &&
		c1->group_all[VEH_SHIP].num_vehicle     + c2->group_all[VEH_SHIP].num_vehicle     <= _settings_game.vehicle.max_ships &&
		c1->group_all[VEH_AIRCRAFT].num_vehicle + c2->group_all[VEH_AIRCRAFT].num_vehicle <= _settings_game.vehicle.max_aircraft;
}

/**
 * Handle the bankruptcy take over of a company.
 * Companies going bankrupt will ask the other companies in order of their
 * performance rating, so better performing companies get the 'do you want to
 * merge with Y' question earlier. The question will then stay till either the
 * company has gone bankrupt or got merged with a company.
 *
 * @param c the company that is going bankrupt.
 */
static void HandleBankruptcyTakeover(Company *c)
{
	/* Amount of time out for each company to take over a company;
	 * Timeout is a quarter (3 months of 30 days) divided over the
	 * number of companies. The minimum number of days in a quarter
	 * is 90: 31 in January, 28 in February and 31 in March.
	 * Note that the company going bankrupt can't buy itself. */
	static const int TAKE_OVER_TIMEOUT = 3 * 30 * DAY_TICKS / (MAX_COMPANIES - 1);

	assert(c->bankrupt_asked != 0);

	/* We're currently asking some company to buy 'us' */
	if (c->bankrupt_timeout != 0) {
		c->bankrupt_timeout -= MAX_COMPANIES;
		if (c->bankrupt_timeout > 0) return;
		c->bankrupt_timeout = 0;

		return;
	}

	/* Did we ask everyone for bankruptcy? If so, bail out. */
	if (c->bankrupt_asked == MAX_UVALUE(CompanyMask)) return;

	Company *best = nullptr;
	int32 best_performance = -1;

	/* Ask the company with the highest performance history first */
	for (Company *c2 : Company::Iterate()) {
		if (c2->bankrupt_asked == 0 && // Don't ask companies going bankrupt themselves
				!HasBit(c->bankrupt_asked, c2->index) &&
				best_performance < c2->old_economy[1].performance_history &&
				MayCompanyTakeOver(c2->index, c->index)) {
			best_performance = c2->old_economy[1].performance_history;
			best = c2;
		}
	}

	/* Asked all companies? */
	if (best_performance == -1) {
		c->bankrupt_asked = MAX_UVALUE(CompanyMask);
		return;
	}

	SetBit(c->bankrupt_asked, best->index);

	c->bankrupt_timeout = TAKE_OVER_TIMEOUT;
	if (best->is_ai) {
		AI::NewEvent(best->index, new ScriptEventCompanyAskMerger(c->index, ClampToI32(c->bankrupt_value)));
	} else if (IsInteractiveCompany(best->index)) {
		ShowBuyCompanyDialog(c->index);
	}
}

/** Called every tick for updating some company info. */
void OnTick_Companies()
{
	if (_game_mode == GM_EDITOR) return;

	Company *c = Company::GetIfValid(_cur_company_tick_index);
	if (c != nullptr) {
		if (c->name_1 != 0) GenerateCompanyName(c);
		if (c->bankrupt_asked != 0) HandleBankruptcyTakeover(c);
	}

	if (_next_competitor_start == 0) {
		_next_competitor_start = AI::GetStartNextTime() * DAY_TICKS;
	}

	if (AI::CanStartNew() && _game_mode != GM_MENU && --_next_competitor_start == 0) {
		MaybeStartNewCompany();
	}

	_cur_company_tick_index = (_cur_company_tick_index + 1) % MAX_COMPANIES;
}

/**
 * A year has passed, update the economic data of all companies, and perhaps show the
 * financial overview window of the local company.
 */
void CompaniesYearlyLoop()
{
	/* Copy statistics */
	for (Company *c : Company::Iterate()) {
		memmove(&c->yearly_expenses[1], &c->yearly_expenses[0], sizeof(c->yearly_expenses) - sizeof(c->yearly_expenses[0]));
		memset(&c->yearly_expenses[0], 0, sizeof(c->yearly_expenses[0]));
		SetWindowDirty(WC_FINANCES, c->index);
	}

	if (_settings_client.gui.show_finances && _local_company != COMPANY_SPECTATOR) {
		ShowCompanyFinances(_local_company);
		Company *c = Company::Get(_local_company);
		if (c->num_valid_stat_ent > 5 && c->old_economy[0].performance_history < c->old_economy[4].performance_history) {
			if (_settings_client.sound.new_year) SndPlayFx(SND_01_BAD_YEAR);
		} else {
			if (_settings_client.sound.new_year) SndPlayFx(SND_00_GOOD_YEAR);
		}
	}
}

/**
 * Fill the CompanyNewsInformation struct with the required data.
 * @param c the current company.
 * @param other the other company (use \c nullptr if not relevant).
 */
void CompanyNewsInformation::FillData(const Company *c, const Company *other)
{
	SetDParam(0, c->index);
	GetString(this->company_name, STR_COMPANY_NAME, lastof(this->company_name));

	if (other == nullptr) {
		*this->other_company_name = '\0';
	} else {
		SetDParam(0, other->index);
		GetString(this->other_company_name, STR_COMPANY_NAME, lastof(this->other_company_name));
		c = other;
	}

	SetDParam(0, c->index);
	GetString(this->president_name, STR_PRESIDENT_NAME_MANAGER, lastof(this->president_name));

	this->colour = c->colour;
	this->face = c->face;

}

/**
 * Called whenever company related information changes in order to notify admins.
 * @param company The company data changed of.
 */
void CompanyAdminUpdate(const Company *company)
{
	if (_network_server) NetworkAdminCompanyUpdate(company);
}

/**
 * Called whenever a company is removed in order to notify admins.
 * @param company_id The company that was removed.
 * @param reason     The reason the company was removed.
 */
void CompanyAdminRemove(CompanyID company_id, CompanyRemoveReason reason)
{
	if (_network_server) NetworkAdminCompanyRemove(company_id, (AdminCompanyRemoveReason)reason);
}

/**
 * Control the companies: add, delete, etc.
 * @param tile unused
 * @param flags operation to perform
 * @param p1 various functionality
 * - bits 0..15: CompanyCtrlAction
 * - bits 16..23: CompanyID
 * - bits 24..31: CompanyRemoveReason (with CCA_DELETE)
 * @param p2 ClientID
 * @param text unused
 * @return the cost of this operation or an error
 */
CommandCost CmdCompanyCtrl(TileIndex tile, DoCommandFlag flags, uint32 p1, uint32 p2, const char *text)
{
	InvalidateWindowData(WC_COMPANY_LEAGUE, 0, 0);
	CompanyID company_id = (CompanyID)GB(p1, 16, 8);

	switch ((CompanyCtrlAction)GB(p1, 0, 16)) {
		case CCA_NEW: { // Create a new company
			/* This command is only executed in a multiplayer game */
			if (!_networking) return CMD_ERROR;

			/* Has the network client a correct ClientIndex? */
			if (!(flags & DC_EXEC)) return CommandCost();

			ClientID client_id = (ClientID)p2;
			NetworkClientInfo *ci = NetworkClientInfo::GetByClientID(client_id);
#ifndef DEBUG_DUMP_COMMANDS
			/* When replaying the client ID is not a valid client; there
			 * are actually no clients at all. However, the company has to
			 * be created, otherwise we cannot rerun the game properly.
			 * So only allow a nullptr client info in that case. */
			if (ci == nullptr) return CommandCost();
#endif /* NOT DEBUG_DUMP_COMMANDS */

			/* Delete multiplayer progress bar */
			DeleteWindowById(WC_NETWORK_STATUS_WINDOW, WN_NETWORK_STATUS_WINDOW_JOIN);

			Company *c = DoStartupNewCompany(false);

			/* A new company could not be created, revert to being a spectator */
			if (c == nullptr) {
				if (_network_server) {
					ci->client_playas = COMPANY_SPECTATOR;
					NetworkUpdateClientInfo(ci->client_id);
				}
				break;
			}

			/* This is the client (or non-dedicated server) who wants a new company */
			if (client_id == _network_own_client_id) {
				assert(_local_company == COMPANY_SPECTATOR);
				SetLocalCompany(c->index);
				if (!StrEmpty(_settings_client.network.default_company_pass)) {
					NetworkChangeCompanyPassword(_local_company, _settings_client.network.default_company_pass);
				}

				/* Now that we have a new company, broadcast our company settings to
				 * all clients so everything is in sync */
				SyncCompanySettings();

				MarkWholeScreenDirty();
			}

			NetworkServerNewCompany(c, ci);
			break;
		}

		case CCA_NEW_AI: { // Make a new AI company
			if (!(flags & DC_EXEC)) return CommandCost();

			if (company_id != INVALID_COMPANY && (company_id >= MAX_COMPANIES || Company::IsValidID(company_id))) return CMD_ERROR;
			Company *c = DoStartupNewCompany(true, company_id);
			if (c != nullptr) NetworkServerNewCompany(c, nullptr);
			break;
		}

		case CCA_DELETE: { // Delete a company
			CompanyRemoveReason reason = (CompanyRemoveReason)GB(p1, 24, 8);
			if (reason >= CRR_END) return CMD_ERROR;

			Company *c = Company::GetIfValid(company_id);
			if (c == nullptr) return CMD_ERROR;

			if (!(flags & DC_EXEC)) return CommandCost();

			/* Delete any open window of the company */
			DeleteCompanyWindows(c->index);
			CompanyNewsInformation *cni = MallocT<CompanyNewsInformation>(1);
			cni->FillData(c);

			/* Show the bankrupt news */
			SetDParam(0, STR_NEWS_COMPANY_BANKRUPT_TITLE);
			SetDParam(1, STR_NEWS_COMPANY_BANKRUPT_DESCRIPTION);
			SetDParamStr(2, cni->company_name);
			AddCompanyNewsItem(STR_MESSAGE_NEWS_FORMAT, cni);

			/* Remove the company */
			ChangeOwnershipOfCompanyItems(c->index, INVALID_OWNER);
			if (c->is_ai) AI::Stop(c->index);

			CompanyID c_index = c->index;
			delete c;
			AI::BroadcastNewEvent(new ScriptEventCompanyBankrupt(c_index));
			Game::NewEvent(new ScriptEventCompanyBankrupt(c_index));
			CompanyAdminRemove(c_index, (CompanyRemoveReason)reason);

			if (StoryPage::GetNumItems() == 0 || Goal::GetNumItems() == 0) {
				InvalidateWindowData(WC_MAIN_TOOLBAR, 0);
				InvalidateWindowData(WC_MAIN_TOOLBAR_RIGHT, 0);
			}
			break;
		}

		default: return CMD_ERROR;
	}

	InvalidateWindowClassesData(WC_GAME_OPTIONS);
	InvalidateWindowClassesData(WC_AI_SETTINGS);
	InvalidateWindowClassesData(WC_AI_LIST);

	return CommandCost();
}

/**
 * Change the company manager's face.
 * @param tile unused
 * @param flags operation to perform
 * @param p1 unused
 * @param p2 face bitmasked
 * @param text unused
 * @return the cost of this operation or an error
 */
CommandCost CmdSetCompanyManagerFace(TileIndex tile, DoCommandFlag flags, uint32 p1, uint32 p2, const char *text)
{
	CompanyManagerFace cmf = (CompanyManagerFace)p2;

	if (!IsValidCompanyManagerFace(cmf)) return CMD_ERROR;

	if (flags & DC_EXEC) {
		Company::Get(_current_company)->face = cmf;
		MarkWholeScreenDirty();
	}
	return CommandCost();
}

/**
 * Change the company's company-colour
 * @param tile unused
 * @param flags operation to perform
 * @param p1 bitstuffed:
 * p1 bits 0-7 scheme to set
 * p1 bit 8 set first/second colour
 * @param p2 new colour for vehicles, property, etc.
 * @param text unused
 * @return the cost of this operation or an error
 */
CommandCost CmdSetCompanyColour(TileIndex tile, DoCommandFlag flags, uint32 p1, uint32 p2, const char *text)
{
	Colours colour = Extract<Colours, 0, 8>(p2);
	LiveryScheme scheme = Extract<LiveryScheme, 0, 8>(p1);
	bool second = HasBit(p1, 8);

	if (scheme >= LS_END || (colour >= COLOUR_END && colour != INVALID_COLOUR)) return CMD_ERROR;

	/* Default scheme can't be reset to invalid. */
	if (scheme == LS_DEFAULT && colour == INVALID_COLOUR) return CMD_ERROR;

	Company *c = Company::Get(_current_company);

	/* Ensure no two companies have the same primary colour */
	if (scheme == LS_DEFAULT && !second) {
		for (const Company *cc : Company::Iterate()) {
			if (cc != c && cc->colour == colour) return CMD_ERROR;
		}
	}

	if (flags & DC_EXEC) {
		if (!second) {
			if (scheme != LS_DEFAULT) SB(c->livery[scheme].in_use, 0, 1, colour != INVALID_COLOUR);
			if (colour == INVALID_COLOUR) colour = (Colours)c->livery[LS_DEFAULT].colour1;
			c->livery[scheme].colour1 = colour;

			/* If setting the first colour of the default scheme, adjust the
			 * original and cached company colours too. */
			if (scheme == LS_DEFAULT) {
				for (int i = 1; i < LS_END; i++) {
					if (!HasBit(c->livery[i].in_use, 0)) c->livery[i].colour1 = colour;
				}
				_company_colours[_current_company] = colour;
				c->colour = colour;
				CompanyAdminUpdate(c);
			}
		} else {
			if (scheme != LS_DEFAULT) SB(c->livery[scheme].in_use, 1, 1, colour != INVALID_COLOUR);
			if (colour == INVALID_COLOUR) colour = (Colours)c->livery[LS_DEFAULT].colour2;
			c->livery[scheme].colour2 = colour;

			if (scheme == LS_DEFAULT) {
				for (int i = 1; i < LS_END; i++) {
					if (!HasBit(c->livery[i].in_use, 1)) c->livery[i].colour2 = colour;
				}
			}
		}

		if (c->livery[scheme].in_use != 0) {
			/* If enabling a scheme, set the default scheme to be in use too */
			c->livery[LS_DEFAULT].in_use = 1;
		} else {
			/* Else loop through all schemes to see if any are left enabled.
			 * If not, disable the default scheme too. */
			c->livery[LS_DEFAULT].in_use = 0;
			for (scheme = LS_DEFAULT; scheme < LS_END; scheme++) {
				if (c->livery[scheme].in_use != 0) {
					c->livery[LS_DEFAULT].in_use = 1;
					break;
				}
			}
		}

		ResetVehicleColourMap();
		MarkWholeScreenDirty();

		/* All graph related to companies use the company colour. */
		InvalidateWindowData(WC_INCOME_GRAPH, 0);
		InvalidateWindowData(WC_OPERATING_PROFIT, 0);
		InvalidateWindowData(WC_DELIVERED_CARGO, 0);
		InvalidateWindowData(WC_PERFORMANCE_HISTORY, 0);
		InvalidateWindowData(WC_COMPANY_VALUE, 0);
		InvalidateWindowData(WC_LINKGRAPH_LEGEND, 0);
		/* The smallmap owner view also stores the company colours. */
		BuildOwnerLegend();
		InvalidateWindowData(WC_SMALLMAP, 0, 1);

		/* Company colour data is indirectly cached. */
		for (Vehicle *v : Vehicle::Iterate()) {
			if (v->owner == _current_company) v->InvalidateNewGRFCache();
		}

		extern void UpdateObjectColours(const Company *c);
		UpdateObjectColours(c);
	}
	return CommandCost();
}

/**
 * Is the given name in use as name of a company?
 * @param name Name to search.
 * @return \c true if the name us unique (that is, not in use), else \c false.
 */
static bool IsUniqueCompanyName(const char *name)
{
	for (const Company *c : Company::Iterate()) {
		if (c->name != nullptr && strcmp(c->name, name) == 0) return false;
	}

	return true;
}

/**
 * Change the name of the company.
 * @param tile unused
 * @param flags operation to perform
 * @param p1 unused
 * @param p2 unused
 * @param text the new name or an empty string when resetting to the default
 * @return the cost of this operation or an error
 */
CommandCost CmdRenameCompany(TileIndex tile, DoCommandFlag flags, uint32 p1, uint32 p2, const char *text)
{
	bool reset = StrEmpty(text);

	if (!reset) {
		if (Utf8StringLength(text) >= MAX_LENGTH_COMPANY_NAME_CHARS) return CMD_ERROR;
		if (!IsUniqueCompanyName(text)) return_cmd_error(STR_ERROR_NAME_MUST_BE_UNIQUE);
	}

	if (flags & DC_EXEC) {
		Company *c = Company::Get(_current_company);
		free(c->name);
		c->name = reset ? nullptr : stredup(text);
		MarkWholeScreenDirty();
		CompanyAdminUpdate(c);
	}

	return CommandCost();
}

/**
 * Is the given name in use as president name of a company?
 * @param name Name to search.
 * @return \c true if the name us unique (that is, not in use), else \c false.
 */
static bool IsUniquePresidentName(const char *name)
{
	for (const Company *c : Company::Iterate()) {
		if (c->president_name != nullptr && strcmp(c->president_name, name) == 0) return false;
	}

	return true;
}

/**
 * Change the name of the president.
 * @param tile unused
 * @param flags operation to perform
 * @param p1 unused
 * @param p2 unused
 * @param text the new name or an empty string when resetting to the default
 * @return the cost of this operation or an error
 */
CommandCost CmdRenamePresident(TileIndex tile, DoCommandFlag flags, uint32 p1, uint32 p2, const char *text)
{
	bool reset = StrEmpty(text);

	if (!reset) {
		if (Utf8StringLength(text) >= MAX_LENGTH_PRESIDENT_NAME_CHARS) return CMD_ERROR;
		if (!IsUniquePresidentName(text)) return_cmd_error(STR_ERROR_NAME_MUST_BE_UNIQUE);
	}

	if (flags & DC_EXEC) {
		Company *c = Company::Get(_current_company);
		free(c->president_name);

		if (reset) {
			c->president_name = nullptr;
		} else {
			c->president_name = stredup(text);

			if (c->name_1 == STR_SV_UNNAMED && c->name == nullptr) {
				char buf[80];

				seprintf(buf, lastof(buf), "%s Transport", text);
				DoCommand(0, 0, 0, DC_EXEC, CMD_RENAME_COMPANY, buf);
			}
		}

		MarkWholeScreenDirty();
		CompanyAdminUpdate(c);
	}

	return CommandCost();
}

/**
 * Get the service interval for the given company and vehicle type.
 * @param c The company, or nullptr for client-default settings.
 * @param type The vehicle type to get the interval for.
 * @return The service interval.
 */
int CompanyServiceInterval(const Company *c, VehicleType type)
{
	const VehicleDefaultSettings *vds = (c == nullptr) ? &_settings_client.company.vehicle : &c->settings.vehicle;
	switch (type) {
		default: NOT_REACHED();
		case VEH_TRAIN:    return vds->servint_trains;
		case VEH_ROAD:     return vds->servint_roadveh;
		case VEH_AIRCRAFT: return vds->servint_aircraft;
		case VEH_SHIP:     return vds->servint_ships;
	}
}

/**
 * Get total sum of all owned road bits.
 * @return Combined total road road bits.
 */
uint32 CompanyInfrastructure::GetRoadTotal() const
{
	uint32 total = 0;
	for (RoadType rt = ROADTYPE_BEGIN; rt != ROADTYPE_END; rt++) {
		if (RoadTypeIsRoad(rt)) total += this->road[rt];
	}
	return total;
}

/**
 * Get total sum of all owned tram bits.
 * @return Combined total of tram road bits.
 */
uint32 CompanyInfrastructure::GetTramTotal() const
{
	uint32 total = 0;
	for (RoadType rt = ROADTYPE_BEGIN; rt != ROADTYPE_END; rt++) {
		if (RoadTypeIsTram(rt)) total += this->road[rt];
	}
	return total;
}<|MERGE_RESOLUTION|>--- conflicted
+++ resolved
@@ -591,15 +591,7 @@
 /** Start a new competitor company if possible. */
 static void MaybeStartNewCompany()
 {
-<<<<<<< HEAD
-#ifdef ENABLE_NETWORK
-	if (_networking && Company::GetNumItems() >= _settings_client.network.max_companies) return;
-#endif /* ENABLE_NETWORK */
-
-	Company *c;
-=======
 	if (_networking && Company::GetNumItems() >= _settings_client.network.max_companies) return false;
->>>>>>> a499e9ac
 
 	/* count number of competitors */
 	uint n = 0;
