/*
 * This file is part of OpenTTD.
 * OpenTTD is free software; you can redistribute it and/or modify it under the terms of the GNU General Public License as published by the Free Software Foundation, version 2.
 * OpenTTD is distributed in the hope that it will be useful, but WITHOUT ANY WARRANTY; without even the implied warranty of MERCHANTABILITY or FITNESS FOR A PARTICULAR PURPOSE.
 * See the GNU General Public License for more details. You should have received a copy of the GNU General Public License along with OpenTTD. If not, see <http://www.gnu.org/licenses/>.
 */

/** @file misc_gui.cpp GUIs for a number of misc windows. */

#include "stdafx.h"
#include "debug.h"
#include "landscape.h"
#include "error.h"
#include "gui.h"
#include "command_func.h"
#include "company_func.h"
#include "town.h"
#include "string_func.h"
#include "company_base.h"
#include "texteff.hpp"
#include "strings_func.h"
#include "window_func.h"
#include "querystring_gui.h"
#include "core/geometry_func.hpp"
#include "newgrf_debug.h"
#include "zoom_func.h"
#include "guitimer_func.h"
<<<<<<< HEAD
#include "build_confirmation_func.h"
=======
#include "viewport_func.h"
#include "rev.h"
>>>>>>> b2d9a2dc

#include "widgets/misc_widget.h"

#include "table/strings.h"

#include "safeguards.h"

#ifdef __ANDROID__
#include <SDL_screenkeyboard.h>
#endif

/** Method to open the OSK. */
enum OskActivation {
	OSKA_DISABLED,           ///< The OSK shall not be activated at all.
	OSKA_DOUBLE_CLICK,       ///< Double click on the edit box opens OSK.
	OSKA_SINGLE_CLICK,       ///< Single click after focus click opens OSK.
	OSKA_IMMEDIATELY,        ///< Focusing click already opens OSK.
};

static char _android_text_input[512];


static const NWidgetPart _nested_land_info_widgets[] = {
	NWidget(NWID_HORIZONTAL),
		NWidget(WWT_CLOSEBOX, COLOUR_GREY),
		NWidget(WWT_CAPTION, COLOUR_GREY), SetDataTip(STR_LAND_AREA_INFORMATION_CAPTION, STR_TOOLTIP_WINDOW_TITLE_DRAG_THIS),
		NWidget(WWT_PUSHIMGBTN, COLOUR_GREY, WID_LI_LOCATION), SetMinimalSize(12, 14), SetDataTip(SPR_GOTO_LOCATION, STR_LAND_AREA_INFORMATION_LOCATION_TOOLTIP),
		NWidget(WWT_DEBUGBOX, COLOUR_GREY),
	EndContainer(),
	NWidget(WWT_PANEL, COLOUR_GREY, WID_LI_BACKGROUND), EndContainer(),
};

static WindowDesc _land_info_desc(
	WDP_AUTO, "land_info", 0, 0,
	WC_LAND_INFO, WC_NONE,
	0,
	_nested_land_info_widgets, lengthof(_nested_land_info_widgets)
);

class LandInfoWindow : public Window {
	enum LandInfoLines {
		LAND_INFO_CENTERED_LINES   = 32,                       ///< Up to 32 centered lines (arbitrary limit)
		LAND_INFO_MULTICENTER_LINE = LAND_INFO_CENTERED_LINES, ///< One multicenter line
		LAND_INFO_LINE_END,
	};

	static const uint LAND_INFO_LINE_BUFF_SIZE = 512;

public:
	char landinfo_data[LAND_INFO_LINE_END][LAND_INFO_LINE_BUFF_SIZE];
	TileIndex tile;

	void DrawWidget(const Rect &r, int widget) const override
	{
		if (widget != WID_LI_BACKGROUND) return;

		uint y = r.top + WD_TEXTPANEL_TOP;
		for (uint i = 0; i < LAND_INFO_CENTERED_LINES; i++) {
			if (StrEmpty(this->landinfo_data[i])) break;

			DrawString(r.left + WD_FRAMETEXT_LEFT, r.right - WD_FRAMETEXT_RIGHT, y, this->landinfo_data[i], i == 0 ? TC_LIGHT_BLUE : TC_FROMSTRING, SA_HOR_CENTER);
			y += FONT_HEIGHT_NORMAL + WD_PAR_VSEP_NORMAL;
			if (i == 0) y += 4;
		}

		if (!StrEmpty(this->landinfo_data[LAND_INFO_MULTICENTER_LINE])) {
			SetDParamStr(0, this->landinfo_data[LAND_INFO_MULTICENTER_LINE]);
			DrawStringMultiLine(r.left + WD_FRAMETEXT_LEFT, r.right - WD_FRAMETEXT_RIGHT, y, r.bottom - WD_TEXTPANEL_BOTTOM, STR_JUST_RAW_STRING, TC_FROMSTRING, SA_CENTER);
		}
	}

	void UpdateWidgetSize(int widget, Dimension *size, const Dimension &padding, Dimension *fill, Dimension *resize) override
	{
		if (widget != WID_LI_BACKGROUND) return;

		size->height = WD_TEXTPANEL_TOP + WD_TEXTPANEL_BOTTOM;
		for (uint i = 0; i < LAND_INFO_CENTERED_LINES; i++) {
			if (StrEmpty(this->landinfo_data[i])) break;

			uint width = GetStringBoundingBox(this->landinfo_data[i]).width + WD_FRAMETEXT_LEFT + WD_FRAMETEXT_RIGHT;
			size->width = std::max(size->width, width);

			size->height += FONT_HEIGHT_NORMAL + WD_PAR_VSEP_NORMAL;
			if (i == 0) size->height += 4;
		}

		if (!StrEmpty(this->landinfo_data[LAND_INFO_MULTICENTER_LINE])) {
			uint width = GetStringBoundingBox(this->landinfo_data[LAND_INFO_MULTICENTER_LINE]).width + WD_FRAMETEXT_LEFT + WD_FRAMETEXT_RIGHT;
			size->width = std::max(size->width, std::min(300u, width));
			SetDParamStr(0, this->landinfo_data[LAND_INFO_MULTICENTER_LINE]);
			size->height += GetStringHeight(STR_JUST_RAW_STRING, size->width - WD_FRAMETEXT_LEFT - WD_FRAMETEXT_RIGHT);
		}
	}

	LandInfoWindow(TileIndex tile) : Window(&_land_info_desc), tile(tile)
	{
		this->InitNested();

#if defined(_DEBUG)
#	define LANDINFOD_LEVEL 0
#else
#	define LANDINFOD_LEVEL 1
#endif
		DEBUG(misc, LANDINFOD_LEVEL, "TILE: %#x (%i,%i)", tile, TileX(tile), TileY(tile));
		DEBUG(misc, LANDINFOD_LEVEL, "type   = %#x", _m[tile].type);
		DEBUG(misc, LANDINFOD_LEVEL, "height = %#x", _m[tile].height);
		DEBUG(misc, LANDINFOD_LEVEL, "m1     = %#x", _m[tile].m1);
		DEBUG(misc, LANDINFOD_LEVEL, "m2     = %#x", _m[tile].m2);
		DEBUG(misc, LANDINFOD_LEVEL, "m3     = %#x", _m[tile].m3);
		DEBUG(misc, LANDINFOD_LEVEL, "m4     = %#x", _m[tile].m4);
		DEBUG(misc, LANDINFOD_LEVEL, "m5     = %#x", _m[tile].m5);
		DEBUG(misc, LANDINFOD_LEVEL, "m6     = %#x", _me[tile].m6);
		DEBUG(misc, LANDINFOD_LEVEL, "m7     = %#x", _me[tile].m7);
		DEBUG(misc, LANDINFOD_LEVEL, "m8     = %#x", _me[tile].m8);
#undef LANDINFOD_LEVEL
	}

	void OnInit() override
	{
		Town *t = ClosestTownFromTile(tile, _settings_game.economy.dist_local_authority);

		/* Because build_date is not set yet in every TileDesc, we make sure it is empty */
		TileDesc td;

		td.build_date = INVALID_DATE;

		/* Most tiles have only one owner, but
		 *  - drivethrough roadstops can be build on town owned roads (up to 2 owners) and
		 *  - roads can have up to four owners (railroad, road, tram, 3rd-roadtype "highway").
		 */
		td.owner_type[0] = STR_LAND_AREA_INFORMATION_OWNER; // At least one owner is displayed, though it might be "N/A".
		td.owner_type[1] = STR_NULL;       // STR_NULL results in skipping the owner
		td.owner_type[2] = STR_NULL;
		td.owner_type[3] = STR_NULL;
		td.owner[0] = OWNER_NONE;
		td.owner[1] = OWNER_NONE;
		td.owner[2] = OWNER_NONE;
		td.owner[3] = OWNER_NONE;

		td.station_class = STR_NULL;
		td.station_name = STR_NULL;
		td.airport_class = STR_NULL;
		td.airport_name = STR_NULL;
		td.airport_tile_name = STR_NULL;
		td.railtype = STR_NULL;
		td.rail_speed = 0;
		td.roadtype = STR_NULL;
		td.road_speed = 0;
		td.tramtype = STR_NULL;
		td.tram_speed = 0;

		td.grf = nullptr;

		CargoArray acceptance;
		AddAcceptedCargo(tile, acceptance, nullptr);
		GetTileDesc(tile, &td);

		uint line_nr = 0;

		/* Tiletype */
		SetDParam(0, td.dparam[0]);
		GetString(this->landinfo_data[line_nr], td.str, lastof(this->landinfo_data[line_nr]));
		line_nr++;

		/* Up to four owners */
		for (uint i = 0; i < 4; i++) {
			if (td.owner_type[i] == STR_NULL) continue;

			SetDParam(0, STR_LAND_AREA_INFORMATION_OWNER_N_A);
			if (td.owner[i] != OWNER_NONE && td.owner[i] != OWNER_WATER) GetNameOfOwner(td.owner[i], tile);
			GetString(this->landinfo_data[line_nr], td.owner_type[i], lastof(this->landinfo_data[line_nr]));
			line_nr++;
		}

		/* Cost to clear/revenue when cleared */
		StringID str = STR_LAND_AREA_INFORMATION_COST_TO_CLEAR_N_A;
		Company *c = Company::GetIfValid(_local_company);
		if (c != nullptr) {
			assert(_current_company == _local_company);
			CommandCost costclear = DoCommand(tile, 0, 0, DC_QUERY_COST, CMD_LANDSCAPE_CLEAR);
			if (costclear.Succeeded()) {
				Money cost = costclear.GetCost();
				if (cost < 0) {
					cost = -cost; // Negate negative cost to a positive revenue
					str = STR_LAND_AREA_INFORMATION_REVENUE_WHEN_CLEARED;
				} else {
					str = STR_LAND_AREA_INFORMATION_COST_TO_CLEAR;
				}
				SetDParam(0, cost);
			}
		}
		GetString(this->landinfo_data[line_nr], str, lastof(this->landinfo_data[line_nr]));
		line_nr++;

		/* Location */
		char tmp[16];
		seprintf(tmp, lastof(tmp), "0x%.4X", tile);
		SetDParam(0, TileX(tile));
		SetDParam(1, TileY(tile));
		SetDParam(2, GetTileZ(tile));
		SetDParamStr(3, tmp);
		GetString(this->landinfo_data[line_nr], STR_LAND_AREA_INFORMATION_LANDINFO_COORDS, lastof(this->landinfo_data[line_nr]));
		line_nr++;

		/* Local authority */
		SetDParam(0, STR_LAND_AREA_INFORMATION_LOCAL_AUTHORITY_NONE);
		if (t != nullptr) {
			SetDParam(0, STR_TOWN_NAME);
			SetDParam(1, t->index);
		}
		GetString(this->landinfo_data[line_nr], STR_LAND_AREA_INFORMATION_LOCAL_AUTHORITY, lastof(this->landinfo_data[line_nr]));
		line_nr++;

		/* Build date */
		if (td.build_date != INVALID_DATE) {
			SetDParam(0, td.build_date);
			GetString(this->landinfo_data[line_nr], STR_LAND_AREA_INFORMATION_BUILD_DATE, lastof(this->landinfo_data[line_nr]));
			line_nr++;
		}

		/* Station class */
		if (td.station_class != STR_NULL) {
			SetDParam(0, td.station_class);
			GetString(this->landinfo_data[line_nr], STR_LAND_AREA_INFORMATION_STATION_CLASS, lastof(this->landinfo_data[line_nr]));
			line_nr++;
		}

		/* Station type name */
		if (td.station_name != STR_NULL) {
			SetDParam(0, td.station_name);
			GetString(this->landinfo_data[line_nr], STR_LAND_AREA_INFORMATION_STATION_TYPE, lastof(this->landinfo_data[line_nr]));
			line_nr++;
		}

		/* Airport class */
		if (td.airport_class != STR_NULL) {
			SetDParam(0, td.airport_class);
			GetString(this->landinfo_data[line_nr], STR_LAND_AREA_INFORMATION_AIRPORT_CLASS, lastof(this->landinfo_data[line_nr]));
			line_nr++;
		}

		/* Airport name */
		if (td.airport_name != STR_NULL) {
			SetDParam(0, td.airport_name);
			GetString(this->landinfo_data[line_nr], STR_LAND_AREA_INFORMATION_AIRPORT_NAME, lastof(this->landinfo_data[line_nr]));
			line_nr++;
		}

		/* Airport tile name */
		if (td.airport_tile_name != STR_NULL) {
			SetDParam(0, td.airport_tile_name);
			GetString(this->landinfo_data[line_nr], STR_LAND_AREA_INFORMATION_AIRPORTTILE_NAME, lastof(this->landinfo_data[line_nr]));
			line_nr++;
		}

		/* Rail type name */
		if (td.railtype != STR_NULL) {
			SetDParam(0, td.railtype);
			GetString(this->landinfo_data[line_nr], STR_LANG_AREA_INFORMATION_RAIL_TYPE, lastof(this->landinfo_data[line_nr]));
			line_nr++;
		}

		/* Rail speed limit */
		if (td.rail_speed != 0) {
			SetDParam(0, td.rail_speed);
			GetString(this->landinfo_data[line_nr], STR_LANG_AREA_INFORMATION_RAIL_SPEED_LIMIT, lastof(this->landinfo_data[line_nr]));
			line_nr++;
		}

		/* Road type name */
		if (td.roadtype != STR_NULL) {
			SetDParam(0, td.roadtype);
			GetString(this->landinfo_data[line_nr], STR_LANG_AREA_INFORMATION_ROAD_TYPE, lastof(this->landinfo_data[line_nr]));
			line_nr++;
		}

		/* Road speed limit */
		if (td.road_speed != 0) {
			SetDParam(0, td.road_speed);
			GetString(this->landinfo_data[line_nr], STR_LANG_AREA_INFORMATION_ROAD_SPEED_LIMIT, lastof(this->landinfo_data[line_nr]));
			line_nr++;
		}

		/* Tram type name */
		if (td.tramtype != STR_NULL) {
			SetDParam(0, td.tramtype);
			GetString(this->landinfo_data[line_nr], STR_LANG_AREA_INFORMATION_TRAM_TYPE, lastof(this->landinfo_data[line_nr]));
			line_nr++;
		}

		/* Tram speed limit */
		if (td.tram_speed != 0) {
			SetDParam(0, td.tram_speed);
			GetString(this->landinfo_data[line_nr], STR_LANG_AREA_INFORMATION_TRAM_SPEED_LIMIT, lastof(this->landinfo_data[line_nr]));
			line_nr++;
		}

		/* NewGRF name */
		if (td.grf != nullptr) {
			SetDParamStr(0, td.grf);
			GetString(this->landinfo_data[line_nr], STR_LAND_AREA_INFORMATION_NEWGRF_NAME, lastof(this->landinfo_data[line_nr]));
			line_nr++;
		}

		assert(line_nr < LAND_INFO_CENTERED_LINES);

		/* Mark last line empty */
		this->landinfo_data[line_nr][0] = '\0';

		/* Cargo acceptance is displayed in a extra multiline */
		char *strp = GetString(this->landinfo_data[LAND_INFO_MULTICENTER_LINE], STR_LAND_AREA_INFORMATION_CARGO_ACCEPTED, lastof(this->landinfo_data[LAND_INFO_MULTICENTER_LINE]));
		bool found = false;

		for (CargoID i = 0; i < NUM_CARGO; ++i) {
			if (acceptance[i] > 0) {
				/* Add a comma between each item. */
				if (found) strp = strecpy(strp, ", ", lastof(this->landinfo_data[LAND_INFO_MULTICENTER_LINE]));
				found = true;

				/* If the accepted value is less than 8, show it in 1/8:ths */
				if (acceptance[i] < 8) {
					SetDParam(0, acceptance[i]);
					SetDParam(1, CargoSpec::Get(i)->name);
					strp = GetString(strp, STR_LAND_AREA_INFORMATION_CARGO_EIGHTS, lastof(this->landinfo_data[LAND_INFO_MULTICENTER_LINE]));
				} else {
					strp = GetString(strp, CargoSpec::Get(i)->name, lastof(this->landinfo_data[LAND_INFO_MULTICENTER_LINE]));
				}
			}
		}
		if (!found) this->landinfo_data[LAND_INFO_MULTICENTER_LINE][0] = '\0';
	}

	bool IsNewGRFInspectable() const override
	{
		return ::IsNewGRFInspectable(GetGrfSpecFeature(this->tile), this->tile);
	}

	void ShowNewGRFInspectWindow() const override
	{
		::ShowNewGRFInspectWindow(GetGrfSpecFeature(this->tile), this->tile);
	}

	void OnClick(Point pt, int widget, int click_count) override
	{
		switch (widget) {
			case WID_LI_LOCATION:
				if (_ctrl_pressed) {
					ShowExtraViewportWindow(this->tile);
				} else {
					ScrollMainWindowToTile(this->tile);
				}
				break;
		}
	}

	/**
	 * Some data on this window has become invalid.
	 * @param data Information about the changed data.
	 * @param gui_scope Whether the call is done from GUI scope. You may not do everything when not in GUI scope. See #InvalidateWindowData() for details.
	 */
	void OnInvalidateData(int data = 0, bool gui_scope = true) override
	{
		if (!gui_scope) return;
		switch (data) {
			case 1:
				/* ReInit, "debug" sprite might have changed */
				this->ReInit();
				break;
		}
	}
};

/**
 * Show land information window.
 * @param tile The tile to show information about.
 */
void ShowLandInfo(TileIndex tile)
{
	DeleteWindowById(WC_LAND_INFO, 0);
	new LandInfoWindow(tile);
}

static const NWidgetPart _nested_about_widgets[] = {
	NWidget(NWID_HORIZONTAL),
		NWidget(WWT_CLOSEBOX, COLOUR_GREY),
		NWidget(WWT_CAPTION, COLOUR_GREY), SetDataTip(STR_ABOUT_OPENTTD, STR_TOOLTIP_WINDOW_TITLE_DRAG_THIS),
	EndContainer(),
	NWidget(WWT_PANEL, COLOUR_GREY), SetPIP(4, 2, 4),
		NWidget(WWT_LABEL, COLOUR_GREY), SetDataTip(STR_ABOUT_ORIGINAL_COPYRIGHT, STR_NULL),
		NWidget(WWT_LABEL, COLOUR_GREY), SetDataTip(STR_ABOUT_VERSION, STR_NULL),
		NWidget(WWT_FRAME, COLOUR_GREY), SetPadding(0, 5, 1, 5),
			NWidget(WWT_EMPTY, INVALID_COLOUR, WID_A_SCROLLING_TEXT),
		EndContainer(),
		NWidget(WWT_LABEL, COLOUR_GREY, WID_A_WEBSITE), SetDataTip(STR_BLACK_RAW_STRING, STR_NULL),
		NWidget(WWT_LABEL, COLOUR_GREY, WID_A_COPYRIGHT), SetDataTip(STR_ABOUT_COPYRIGHT_OPENTTD, STR_NULL),
	EndContainer(),
};

static WindowDesc _about_desc(
	WDP_CENTER, nullptr, 0, 0,
	WC_GAME_OPTIONS, WC_NONE,
	0,
	_nested_about_widgets, lengthof(_nested_about_widgets)
);

static const char * const _credits[] = {
	u8"Original design by Chris Sawyer",
	u8"Original graphics by Simon Foster",
	u8"",
	u8"The OpenTTD team (in alphabetical order):",
	u8"  Grzegorz Duczy\u0144ski (adf88) - General coding (since 1.7.2)",
	u8"  Albert Hofkamp (Alberth) - GUI expert (since 0.7)",
	u8"  Matthijs Kooijman (blathijs) - Pathfinder-guru, Debian port (since 0.3)",
	u8"  Ulf Hermann (fonsinchen) - Cargo Distribution (since 1.3)",
	u8"  Christoph Elsenhans (frosch) - General coding (since 0.6)",
	u8"  Lo\u00efc Guilloux (glx) - General / Windows Expert (since 0.4.5)",
	u8"  Charles Pigott (LordAro) - General / Correctness police (since 1.9)",
	u8"  Michael Lutz (michi_cc) - Path based signals (since 0.7)",
	u8"  Niels Martin Hansen (nielsm) - Music system, general coding (since 1.9)",
	u8"  Owen Rudge (orudge) - Forum host, OS/2 port (since 0.1)",
	u8"  Peter Nelson (peter1138) - Spiritual descendant from NewGRF gods (since 0.4.5)",
	u8"  Ingo von Borstel (planetmaker) - General, Support (since 1.1)",
	u8"  Remko Bijker (Rubidium) - Lead coder and way more (since 0.4.5)",
	u8"  Jos\u00e9 Soler (Terkhen) - General coding (since 1.0)",
	u8"  Leif Linse (Zuu) - AI/Game Script (since 1.2)",
	u8"",
	u8"Inactive Developers:",
	u8"  Jean-Fran\u00e7ois Claeys (Belugas) - GUI, NewGRF and more (0.4.5 - 1.0)",
	u8"  Bjarni Corfitzen (Bjarni) - MacOSX port, coder and vehicles (0.3 - 0.7)",
	u8"  Victor Fischer (Celestar) - Programming everywhere you need him to (0.3 - 0.6)",
	u8"  Jaroslav Mazanec (KUDr) - YAPG (Yet Another Pathfinder God) ;) (0.4.5 - 0.6)",
	u8"  Jonathan Coome (Maedhros) - High priest of the NewGRF Temple (0.5 - 0.6)",
	u8"  Attila B\u00e1n (MiHaMiX) - Developer WebTranslator 1 and 2 (0.3 - 0.5)",
	u8"  Zden\u011bk Sojka (SmatZ) - Bug finder and fixer (0.6 - 1.3)",
	u8"  Christoph Mallon (Tron) - Programmer, code correctness police (0.3 - 0.5)",
	u8"  Patric Stout (TrueBrain) - NoAI, NoGo, Network (0.3 - 1.2), sys op (active)",
	u8"  Thijs Marinussen (Yexo) - AI Framework, General (0.6 - 1.3)",
	u8"",
	u8"Retired Developers:",
	u8"  Tam\u00e1s Farag\u00f3 (Darkvater) - Ex-Lead coder (0.3 - 0.5)",
	u8"  Dominik Scherer (dominik81) - Lead programmer, GUI expert (0.3 - 0.3)",
	u8"  Emil Djupfeld (egladil) - MacOSX (0.4.5 - 0.6)",
	u8"  Simon Sasburg (HackyKid) - Many bugfixes (0.4 - 0.4.5)",
	u8"  Ludvig Strigeus (ludde) - Original author of OpenTTD, main coder (0.1 - 0.3)",
	u8"  Cian Duffy (MYOB) - BeOS port / manual writing (0.1 - 0.3)",
	u8"  Petr Baudi\u0161 (pasky) - Many patches, NewGRF support (0.3 - 0.3)",
	u8"  Benedikt Br\u00fcggemeier (skidd13) - Bug fixer and code reworker (0.6 - 0.7)",
	u8"  Serge Paquet (vurlix) - 2nd contributor after ludde (0.1 - 0.3)",
	u8"",
	u8"Special thanks go out to:",
	u8"  Josef Drexler - For his great work on TTDPatch",
	u8"  Marcin Grzegorczyk - Track foundations and for describing TTD internals",
	u8"  Stefan Mei\u00dfner (sign_de) - For his work on the console",
	u8"  Mike Ragsdale - OpenTTD installer",
	u8"  Christian Rosentreter (tokai) - MorphOS / AmigaOS port",
	u8"  Richard Kempton (richK) - additional airports, initial TGP implementation",
	u8"",
	u8"  Alberto Demichelis - Squirrel scripting language \u00a9 2003-2008",
	u8"  L. Peter Deutsch - MD5 implementation \u00a9 1999, 2000, 2002",
	u8"  Michael Blunck - Pre-signals and semaphores \u00a9 2003",
	u8"  George - Canal/Lock graphics \u00a9 2003-2004",
	u8"  Andrew Parkhouse (andythenorth) - River graphics",
	u8"  David Dallaston (Pikka) - Tram tracks",
	u8"  All Translators - Who made OpenTTD a truly international game",
	u8"  Bug Reporters - Without whom OpenTTD would still be full of bugs!",
	u8"",
	u8"",
	u8"And last but not least:",
	u8"  Chris Sawyer - For an amazing game!"
};

struct AboutWindow : public Window {
	int text_position;                       ///< The top of the scrolling text
	int line_height;                         ///< The height of a single line
	static const int num_visible_lines = 19; ///< The number of lines visible simultaneously

	static const uint TIMER_INTERVAL = 150;  ///< Scrolling interval in ms
	GUITimer timer;

	AboutWindow() : Window(&_about_desc)
	{
		this->InitNested(WN_GAME_OPTIONS_ABOUT);

		this->text_position = this->GetWidget<NWidgetBase>(WID_A_SCROLLING_TEXT)->pos_y + this->GetWidget<NWidgetBase>(WID_A_SCROLLING_TEXT)->current_y;
		this->timer.SetInterval(TIMER_INTERVAL);
	}

	void SetStringParameters(int widget) const override
	{
		if (widget == WID_A_WEBSITE) SetDParamStr(0, "Website: http://www.openttd.org");
		if (widget == WID_A_COPYRIGHT) SetDParamStr(0, _openttd_revision_year);
	}

	void UpdateWidgetSize(int widget, Dimension *size, const Dimension &padding, Dimension *fill, Dimension *resize) override
	{
		if (widget != WID_A_SCROLLING_TEXT) return;

		this->line_height = FONT_HEIGHT_NORMAL;

		Dimension d;
		d.height = this->line_height * num_visible_lines;

		d.width = 0;
		for (uint i = 0; i < lengthof(_credits); i++) {
			d.width = std::max(d.width, GetStringBoundingBox(_credits[i]).width);
		}
		*size = maxdim(*size, d);
	}

	void DrawWidget(const Rect &r, int widget) const override
	{
		if (widget != WID_A_SCROLLING_TEXT) return;

		int y = this->text_position;

		/* Show all scrolling _credits */
		for (uint i = 0; i < lengthof(_credits); i++) {
			if (y >= r.top + 7 && y < r.bottom - this->line_height) {
				DrawString(r.left, r.right, y, _credits[i], TC_BLACK, SA_LEFT | SA_FORCE);
			}
			y += this->line_height;
		}
	}

	void OnRealtimeTick(uint delta_ms) override
	{
		uint count = this->timer.CountElapsed(delta_ms);
		if (count > 0) {
			this->text_position -= count;
			/* If the last text has scrolled start a new from the start */
			if (this->text_position < (int)(this->GetWidget<NWidgetBase>(WID_A_SCROLLING_TEXT)->pos_y - lengthof(_credits) * this->line_height)) {
				this->text_position = this->GetWidget<NWidgetBase>(WID_A_SCROLLING_TEXT)->pos_y + this->GetWidget<NWidgetBase>(WID_A_SCROLLING_TEXT)->current_y;
			}
			this->SetDirty();
		}
	}
};

void ShowAboutWindow()
{
	DeleteWindowByClass(WC_GAME_OPTIONS);
	new AboutWindow();
}

/**
 * Display estimated costs.
 * @param cost Estimated cost (or income if negative).
 * @param x    X position of the notification window.
 * @param y    Y position of the notification window.
 */
void ShowEstimatedCostOrIncome(Money cost, int x, int y)
{
	if (ConfirmationWindowEstimatingCost()) {
		ConfirmationWindowSetEstimatedCost(cost);
		return;
	}
	StringID msg = STR_MESSAGE_ESTIMATED_COST;

	if (cost < 0) {
		cost = -cost;
		msg = STR_MESSAGE_ESTIMATED_INCOME;
	}
	SetDParam(0, cost);
	ShowErrorMessage(msg, INVALID_STRING_ID, WL_INFO, x, y);
}

/**
 * Display animated income or costs on the map.
 * @param x    World X position of the animation location.
 * @param y    World Y position of the animation location.
 * @param z    World Z position of the animation location.
 * @param cost Estimated cost (or income if negative).
 */
void ShowCostOrIncomeAnimation(int x, int y, int z, Money cost)
{
	Point pt = RemapCoords(x, y, z);
	StringID msg = STR_INCOME_FLOAT_COST;

	if (cost < 0) {
		cost = -cost;
		msg = STR_INCOME_FLOAT_INCOME;
	}
	SetDParam(0, cost);
	AddTextEffect(msg, pt.x, pt.y, DAY_TICKS, TE_RISING);
}

/**
 * Display animated feeder income.
 * @param x        World X position of the animation location.
 * @param y        World Y position of the animation location.
 * @param z        World Z position of the animation location.
 * @param transfer Estimated feeder income.
 * @param income   Real income from goods being delivered to their final destination.
 */
void ShowFeederIncomeAnimation(int x, int y, int z, Money transfer, Money income)
{
	Point pt = RemapCoords(x, y, z);

	SetDParam(0, transfer);
	if (income == 0) {
		AddTextEffect(STR_FEEDER, pt.x, pt.y, DAY_TICKS, TE_RISING);
	} else {
		StringID msg = STR_FEEDER_COST;
		if (income < 0) {
			income = -income;
			msg = STR_FEEDER_INCOME;
		}
		SetDParam(1, income);
		AddTextEffect(msg, pt.x, pt.y, DAY_TICKS, TE_RISING);
	}
}

/**
 * Display vehicle loading indicators.
 * @param x       World X position of the animation location.
 * @param y       World Y position of the animation location.
 * @param z       World Z position of the animation location.
 * @param percent Estimated feeder income.
 * @param string  String which is drawn on the map.
 * @return        TextEffectID to be used for future updates of the loading indicators.
 */
TextEffectID ShowFillingPercent(int x, int y, int z, uint8 percent, StringID string)
{
	Point pt = RemapCoords(x, y, z);

	assert(string != STR_NULL);

	SetDParam(0, percent);
	return AddTextEffect(string, pt.x, pt.y, 0, TE_STATIC);
}

/**
 * Update vehicle loading indicators.
 * @param te_id   TextEffectID to be updated.
 * @param string  String which is printed.
 */
void UpdateFillingPercent(TextEffectID te_id, uint8 percent, StringID string)
{
	assert(string != STR_NULL);

	SetDParam(0, percent);
	UpdateTextEffect(te_id, string);
}

/**
 * Hide vehicle loading indicators.
 * @param *te_id TextEffectID which is supposed to be hidden.
 */
void HideFillingPercent(TextEffectID *te_id)
{
	if (*te_id == INVALID_TE_ID) return;

	RemoveTextEffect(*te_id);
	*te_id = INVALID_TE_ID;
}

static const NWidgetPart _nested_tooltips_widgets[] = {
	NWidget(WWT_PANEL, COLOUR_GREY, WID_TT_BACKGROUND), SetMinimalSize(200, 32), EndContainer(),
};

static WindowDesc _tool_tips_desc(
	WDP_MANUAL, nullptr, 0, 0, // Coordinates and sizes are not used,
	WC_TOOLTIPS, WC_NONE,
	WDF_NO_FOCUS,
	_nested_tooltips_widgets, lengthof(_nested_tooltips_widgets)
);

/** Window for displaying a tooltip. */
struct TooltipsWindow : public Window
{
	StringID string_id;               ///< String to display as tooltip.
	byte paramcount;                  ///< Number of string parameters in #string_id.
	uint64 params[5];                 ///< The string parameters.
	TooltipCloseCondition close_cond; ///< Condition for closing the window.

	TooltipsWindow(Window *parent, StringID str, uint paramcount, const uint64 params[], TooltipCloseCondition close_tooltip) : Window(&_tool_tips_desc)
	{
		this->parent = parent;
		this->string_id = str;
		static_assert(sizeof(this->params[0]) == sizeof(params[0]));
		assert(paramcount <= lengthof(this->params));
		if (paramcount > 0) memcpy(this->params, params, sizeof(this->params[0]) * paramcount);
		this->paramcount = paramcount;
		this->close_cond = close_tooltip;

		this->InitNested();

		CLRBITS(this->flags, WF_WHITE_BORDER);
	}

	Point OnInitialPosition(int16 sm_width, int16 sm_height, int window_number) override
	{
		/* Find the free screen space between the main toolbar at the top, and the statusbar at the bottom.
		 * Add a fixed distance 2 so the tooltip floats free from both bars.
		 */
		int scr_top = GetMainViewTop() + 2;
		int scr_bot = GetMainViewBottom() - 2;

		Point pt;

		/* Correctly position the tooltip position, watch out for window and cursor size
		 * Clamp value to below main toolbar and above statusbar. If tooltip would
		 * go below window, flip it so it is shown above the cursor */
<<<<<<< HEAD
		pt.y = min(_cursor.pos.y + _cursor.total_offs.y - 5, scr_bot) - sm_height - GetMinSizing(NWST_STEP);
		if (pt.y < scr_top) pt.y = Clamp(_cursor.pos.y + _cursor.total_size.y + _cursor.total_offs.y + 5, scr_top, scr_bot) + GetMinSizing(NWST_STEP);
=======
		pt.y = Clamp(_cursor.pos.y + _cursor.total_size.y + _cursor.total_offs.y + 5, scr_top, scr_bot);
		if (pt.y + sm_height > scr_bot) pt.y = std::min(_cursor.pos.y + _cursor.total_offs.y - 5, scr_bot) - sm_height;
>>>>>>> b2d9a2dc
		pt.x = sm_width >= _screen.width ? 0 : Clamp(_cursor.pos.x - (sm_width >> 1), 0, _screen.width - sm_width);

		if (_settings_client.gui.windows_titlebars) {
			// Move it to the top of the screen, away from mouse cursor, so it won't steal screen taps on Android
			pt.y = GetMainViewTop();
			if (_cursor.pos.y < pt.y + (int)GetMinSizing(NWST_STEP)) {
				pt.x = _cursor.pos.x > _screen.width / 2 ? GetMinSizing(NWST_STEP) : _screen.width - sm_width - GetMinSizing(NWST_STEP);
			}
		}

		return pt;
	}

	void UpdateWidgetSize(int widget, Dimension *size, const Dimension &padding, Dimension *fill, Dimension *resize) override
	{
		/* There is only one widget. */
		for (uint i = 0; i != this->paramcount; i++) SetDParam(i, this->params[i]);

<<<<<<< HEAD
		size->width  = min(GetStringBoundingBox(this->string_id).width, ScaleGUITrad(250));
=======
		size->width  = std::min<uint>(GetStringBoundingBox(this->string_id).width, ScaleGUITrad(194));
>>>>>>> b2d9a2dc
		size->height = GetStringHeight(this->string_id, size->width);

		/* Increase slightly to have some space around the box. */
		size->width  += 2 + WD_FRAMERECT_LEFT + WD_FRAMERECT_RIGHT;
		size->height += 2 + WD_FRAMERECT_TOP + WD_FRAMERECT_BOTTOM;
	}

	void DrawWidget(const Rect &r, int widget) const override
	{
		/* There is only one widget. */
		GfxFillRect(r.left, r.top, r.right, r.bottom, PC_BLACK);
		GfxFillRect(r.left + 1, r.top + 1, r.right - 1, r.bottom - 1, PC_LIGHT_YELLOW);

		for (uint arg = 0; arg < this->paramcount; arg++) {
			SetDParam(arg, this->params[arg]);
		}
		DrawStringMultiLine(r.left + WD_FRAMERECT_LEFT, r.right - WD_FRAMERECT_RIGHT, r.top + WD_FRAMERECT_TOP, r.bottom - WD_FRAMERECT_BOTTOM, this->string_id, TC_FROMSTRING, SA_CENTER);
	}

	void OnMouseLoop() override
	{
		/* Always close tooltips when the cursor is not in our window. */
		if (!_cursor.in_window) {
			delete this;
			return;
		}

		/* We can show tooltips while dragging tools. These are shown as long as
		 * we are dragging the tool. Normal tooltips work with hover or rmb. */
		switch (this->close_cond) {
			case TCC_RIGHT_CLICK: if (!_right_button_down) delete this; break;
			case TCC_HOVER: if (!_mouse_hovering) delete this; break;
			case TCC_NONE: break;
		}
	}
};

/**
 * Shows a tooltip
 * @param parent The window this tooltip is related to.
 * @param str String to be displayed
 * @param paramcount number of params to deal with
 * @param params (optional) up to 5 pieces of additional information that may be added to a tooltip
 * @param close_tooltip when the left (true) or right (false) mouse button is released
 */
void GuiShowTooltips(Window *parent, StringID str, uint paramcount, const uint64 params[], TooltipCloseCondition close_tooltip)
{
	DeleteWindowById(WC_TOOLTIPS, 0);

	if (str == STR_NULL) return;

	new TooltipsWindow(parent, str, paramcount, params, close_tooltip);
}

void QueryString::HandleEditBox(Window *w, int wid)
{
	if (w->IsWidgetGloballyFocused(wid) && this->text.HandleCaret()) {
		w->SetWidgetDirty(wid);

		/* For the OSK also invalidate the parent window */
		if (w->window_class == WC_OSK) w->InvalidateData();
	}
#ifdef __ANDROID__
	if (SDL_IsScreenKeyboardShown(NULL)) {
		if (SDL_ANDROID_GetScreenKeyboardTextInputAsync(_android_text_input, sizeof(_android_text_input)) == SDL_ANDROID_TEXTINPUT_ASYNC_FINISHED) {
			this->text.Assign(_android_text_input);
			w->OnEditboxChanged(wid);
		}
	}
#endif
}

void QueryString::DrawEditBox(const Window *w, int wid) const
{
	const NWidgetLeaf *wi = w->GetWidget<NWidgetLeaf>(wid);

	assert((wi->type & WWT_MASK) == WWT_EDITBOX);

	bool rtl = _current_text_dir == TD_RTL;
	Dimension sprite_size = GetSpriteSize(rtl ? SPR_IMG_DELETE_RIGHT : SPR_IMG_DELETE_LEFT);
	int clearbtn_width = GetMinSizing(NWST_BUTTON, sprite_size.width + WD_IMGBTN_LEFT + WD_IMGBTN_RIGHT);
	clearbtn_width = 0; // Touch interface has it's own keyboard input, and it won't leave space for edit field

	int clearbtn_left  = wi->pos_x + (rtl ? 0 : wi->current_x - clearbtn_width);
	int clearbtn_right = wi->pos_x + (rtl ? clearbtn_width : wi->current_x) - 1;
	int left   = wi->pos_x + (rtl ? clearbtn_width : 0);
	int right  = wi->pos_x + (rtl ? wi->current_x : wi->current_x - clearbtn_width) - 1;

	int top    = wi->pos_y;
	int bottom = wi->pos_y + wi->current_y - 1;

	if (clearbtn_width > 0) {
		DrawFrameRect(clearbtn_left, top, clearbtn_right, bottom, wi->colour, wi->IsLowered() ? FR_LOWERED : FR_NONE);
		DrawSprite(rtl ? SPR_IMG_DELETE_RIGHT : SPR_IMG_DELETE_LEFT, PAL_NONE, Center(clearbtn_left + wi->IsLowered(), clearbtn_width, sprite_size.width), Center(top + wi->IsLowered(), bottom - top, sprite_size.height));
		if (this->text.bytes == 1) GfxFillRect(clearbtn_left + 1, top + 1, clearbtn_right - 1, bottom - 1, _colour_gradient[wi->colour & 0xF][2], FILLRECT_CHECKER);
	}

	DrawFrameRect(left, top, right, bottom, wi->colour, FR_LOWERED | FR_DARKENED);
	GfxFillRect(left + 1, top + 1, right - 1, bottom - 1, PC_BLACK);

	/* Limit the drawing of the string inside the widget boundaries */
	DrawPixelInfo dpi;
	if (!FillDrawPixelInfo(&dpi, left + WD_FRAMERECT_LEFT, top + WD_FRAMERECT_TOP, right - left - WD_FRAMERECT_RIGHT, bottom - top - WD_FRAMERECT_BOTTOM)) return;

	DrawPixelInfo *old_dpi = _cur_dpi;
	_cur_dpi = &dpi;

	/* We will take the current widget length as maximum width, with a small
	 * space reserved at the end for the caret to show */
	const Textbuf *tb = &this->text;
	int delta = std::min(0, (right - left) - tb->pixels - 10);

	if (tb->caretxoffs + delta < 0) delta = -tb->caretxoffs;

	/* If we have a marked area, draw a background highlight. */
	if (tb->marklength != 0) GfxFillRect(delta + tb->markxoffs, 0, delta + tb->markxoffs + tb->marklength - 1, bottom - top, PC_GREY);

	DrawString(delta, tb->pixels, Center(0, bottom - top), tb->buf, TC_YELLOW);

	bool focussed = w->IsWidgetGloballyFocused(wid) || IsOSKOpenedFor(w, wid);
	if (focussed && tb->caret) {
		int caret_width = GetStringBoundingBox("_").width;
		DrawString(tb->caretxoffs + delta, tb->caretxoffs + delta + caret_width, Center(0, bottom - top), "_", TC_WHITE);
	}

	_cur_dpi = old_dpi;
}

/**
 * Get the current caret position.
 * @param w Window the edit box is in.
 * @param wid Widget index.
 * @return Top-left location of the caret, relative to the window.
 */
Point QueryString::GetCaretPosition(const Window *w, int wid) const
{
	const NWidgetLeaf *wi = w->GetWidget<NWidgetLeaf>(wid);

	assert((wi->type & WWT_MASK) == WWT_EDITBOX);

	bool rtl = _current_text_dir == TD_RTL;
	Dimension sprite_size = GetSpriteSize(rtl ? SPR_IMG_DELETE_RIGHT : SPR_IMG_DELETE_LEFT);
	int clearbtn_width = sprite_size.width + WD_IMGBTN_LEFT + WD_IMGBTN_RIGHT;

	int left   = wi->pos_x + (rtl ? clearbtn_width : 0);
	int right  = wi->pos_x + (rtl ? wi->current_x : wi->current_x - clearbtn_width) - 1;

	/* Clamp caret position to be inside out current width. */
	const Textbuf *tb = &this->text;
	int delta = std::min(0, (right - left) - tb->pixels - 10);
	if (tb->caretxoffs + delta < 0) delta = -tb->caretxoffs;

	Point pt = {left + WD_FRAMERECT_LEFT + tb->caretxoffs + delta, (int)wi->pos_y + WD_FRAMERECT_TOP};
	return pt;
}

/**
 * Get the bounding rectangle for a range of the query string.
 * @param w Window the edit box is in.
 * @param wid Widget index.
 * @param from Start of the string range.
 * @param to End of the string range.
 * @return Rectangle encompassing the string range, relative to the window.
 */
Rect QueryString::GetBoundingRect(const Window *w, int wid, const char *from, const char *to) const
{
	const NWidgetLeaf *wi = w->GetWidget<NWidgetLeaf>(wid);

	assert((wi->type & WWT_MASK) == WWT_EDITBOX);

	bool rtl = _current_text_dir == TD_RTL;
	Dimension sprite_size = GetSpriteSize(rtl ? SPR_IMG_DELETE_RIGHT : SPR_IMG_DELETE_LEFT);
	int clearbtn_width = sprite_size.width + WD_IMGBTN_LEFT + WD_IMGBTN_RIGHT;

	int left   = wi->pos_x + (rtl ? clearbtn_width : 0);
	int right  = wi->pos_x + (rtl ? wi->current_x : wi->current_x - clearbtn_width) - 1;

	int top    = wi->pos_y + WD_FRAMERECT_TOP;
	int bottom = wi->pos_y + wi->current_y - 1 - WD_FRAMERECT_BOTTOM;

	/* Clamp caret position to be inside our current width. */
	const Textbuf *tb = &this->text;
	int delta = std::min(0, (right - left) - tb->pixels - 10);
	if (tb->caretxoffs + delta < 0) delta = -tb->caretxoffs;

	/* Get location of first and last character. */
	Point p1 = GetCharPosInString(tb->buf, from, FS_NORMAL);
	Point p2 = from != to ? GetCharPosInString(tb->buf, to, FS_NORMAL) : p1;

	Rect r = { Clamp(left + p1.x + delta + WD_FRAMERECT_LEFT, left, right), top, Clamp(left + p2.x + delta + WD_FRAMERECT_LEFT, left, right - WD_FRAMERECT_RIGHT), bottom };

	return r;
}

/**
 * Get the character that is rendered at a position.
 * @param w Window the edit box is in.
 * @param wid Widget index.
 * @param pt Position to test.
 * @return Pointer to the character at the position or nullptr if no character is at the position.
 */
const char *QueryString::GetCharAtPosition(const Window *w, int wid, const Point &pt) const
{
	const NWidgetLeaf *wi = w->GetWidget<NWidgetLeaf>(wid);

	assert((wi->type & WWT_MASK) == WWT_EDITBOX);

	bool rtl = _current_text_dir == TD_RTL;
	Dimension sprite_size = GetSpriteSize(rtl ? SPR_IMG_DELETE_RIGHT : SPR_IMG_DELETE_LEFT);
	int clearbtn_width = sprite_size.width + WD_IMGBTN_LEFT + WD_IMGBTN_RIGHT;

	int left   = wi->pos_x + (rtl ? clearbtn_width : 0);
	int right  = wi->pos_x + (rtl ? wi->current_x : wi->current_x - clearbtn_width) - 1;

	int top    = wi->pos_y + WD_FRAMERECT_TOP;
	int bottom = wi->pos_y + wi->current_y - 1 - WD_FRAMERECT_BOTTOM;

	if (!IsInsideMM(pt.y, top, bottom)) return nullptr;

	/* Clamp caret position to be inside our current width. */
	const Textbuf *tb = &this->text;
	int delta = std::min(0, (right - left) - tb->pixels - 10);
	if (tb->caretxoffs + delta < 0) delta = -tb->caretxoffs;

	return ::GetCharAtPosition(tb->buf, pt.x - delta - left);
}

void QueryString::ClickEditBox(Window *w, Point pt, int wid, int click_count, bool focus_changed)
{
	const NWidgetLeaf *wi = w->GetWidget<NWidgetLeaf>(wid);

	assert((wi->type & WWT_MASK) == WWT_EDITBOX);

	bool rtl = _current_text_dir == TD_RTL;
	int clearbtn_width = GetSpriteSize(rtl ? SPR_IMG_DELETE_RIGHT : SPR_IMG_DELETE_LEFT).width;

	int clearbtn_left  = wi->pos_x + (rtl ? 0 : wi->current_x - clearbtn_width);

	if (IsInsideBS(pt.x, clearbtn_left, clearbtn_width)) {
		if (this->text.bytes > 1) {
			this->text.DeleteAll();
			w->HandleButtonClick(wid);
			w->OnEditboxChanged(wid);
		}
		return;
	}

	if (w->window_class != WC_OSK && _settings_client.gui.osk_activation != OSKA_DISABLED &&
		(!focus_changed || _settings_client.gui.osk_activation == OSKA_IMMEDIATELY) &&
		(click_count == 2 || _settings_client.gui.osk_activation != OSKA_DOUBLE_CLICK)) {
		/* Open the OSK window */
		ShowOnScreenKeyboard(w, wid);
	}
#ifdef __ANDROID__
	strecpy(_android_text_input, this->text.buf, lastof(_android_text_input));
	this->text.DeleteAll();
	SDL_ANDROID_GetScreenKeyboardTextInputAsync(_android_text_input, sizeof(_android_text_input));
#endif
}

/** Class for the string query window. */
struct QueryStringWindow : public Window
{
	QueryString editbox;    ///< Editbox.
	QueryStringFlags flags; ///< Flags controlling behaviour of the window.
	Dimension warning_size; ///< How much space to use for the warning text

	QueryStringWindow(StringID str, StringID caption, uint max_bytes, uint max_chars, WindowDesc *desc, Window *parent, CharSetFilter afilter, QueryStringFlags flags) :
			Window(desc), editbox(max_bytes, max_chars)
	{
		char *last_of = &this->editbox.text.buf[this->editbox.text.max_bytes - 1];
		GetString(this->editbox.text.buf, str, last_of);
		str_validate(this->editbox.text.buf, last_of, SVS_NONE);

		/* Make sure the name isn't too long for the text buffer in the number of
		 * characters (not bytes). max_chars also counts the '\0' characters. */
		while (Utf8StringLength(this->editbox.text.buf) + 1 > this->editbox.text.max_chars) {
			*Utf8PrevChar(this->editbox.text.buf + strlen(this->editbox.text.buf)) = '\0';
		}

		this->editbox.text.UpdateSize();

		if ((flags & QSF_ACCEPT_UNCHANGED) == 0) this->editbox.orig = stredup(this->editbox.text.buf);

		this->querystrings[WID_QS_TEXT] = &this->editbox;
		this->editbox.caption = caption;
		this->editbox.cancel_button = WID_QS_CANCEL;
		this->editbox.ok_button = WID_QS_OK;
		this->editbox.text.afilter = afilter;
		this->flags = flags;

		this->InitNested(WN_QUERY_STRING);
		this->UpdateWarningStringSize();

		this->parent = parent;

		this->SetFocusedWidget(WID_QS_TEXT);
	}

	void UpdateWarningStringSize()
	{
		if (this->flags & QSF_PASSWORD) {
			assert(this->nested_root->smallest_x > 0);
			this->warning_size.width = this->nested_root->current_x - (WD_FRAMETEXT_LEFT + WD_FRAMETEXT_RIGHT + WD_FRAMERECT_LEFT + WD_FRAMERECT_RIGHT);
			this->warning_size.height = GetStringHeight(STR_WARNING_PASSWORD_SECURITY, this->warning_size.width);
			this->warning_size.height += WD_FRAMETEXT_TOP + WD_FRAMETEXT_BOTTOM + WD_FRAMERECT_TOP + WD_FRAMERECT_BOTTOM;
		} else {
			this->warning_size = Dimension{ 0, 0 };
		}

		this->ReInit();
	}

	void UpdateWidgetSize(int widget, Dimension *size, const Dimension &padding, Dimension *fill, Dimension *resize) override
	{
		if (widget == WID_QS_DEFAULT && (this->flags & QSF_ENABLE_DEFAULT) == 0) {
			/* We don't want this widget to show! */
			fill->width = 0;
			resize->width = 0;
			size->width = 0;
		}

		if (widget == WID_QS_WARNING) {
			*size = this->warning_size;
		}
	}

	void DrawWidget(const Rect &r, int widget) const override
	{
		if (widget != WID_QS_WARNING) return;

		if (this->flags & QSF_PASSWORD) {
			DrawStringMultiLine(r.left + WD_FRAMERECT_LEFT + WD_FRAMETEXT_LEFT, r.right - WD_FRAMETEXT_RIGHT - WD_FRAMERECT_RIGHT,
				r.top + WD_FRAMERECT_TOP + WD_FRAMETEXT_TOP, r.bottom - WD_FRAMERECT_BOTTOM - WD_FRAMETEXT_BOTTOM,
				STR_WARNING_PASSWORD_SECURITY, TC_FROMSTRING, SA_CENTER);
		}
	}

	void SetStringParameters(int widget) const override
	{
		if (widget == WID_QS_CAPTION) SetDParam(0, this->editbox.caption);
	}

	void OnOk()
	{
		if (this->editbox.orig == nullptr || strcmp(this->editbox.text.buf, this->editbox.orig) != 0) {
			assert(this->parent != nullptr);

			this->parent->OnQueryTextFinished(this->editbox.text.buf);
			this->editbox.handled = true;
		}
	}

	void OnClick(Point pt, int widget, int click_count) override
	{
		switch (widget) {
			case WID_QS_DEFAULT:
				this->editbox.text.DeleteAll();
				FALLTHROUGH;

			case WID_QS_OK:
				this->OnOk();
				FALLTHROUGH;

			case WID_QS_CANCEL:
				delete this;
				break;
		}
	}

	~QueryStringWindow()
	{
		if (!this->editbox.handled && this->parent != nullptr) {
			Window *parent = this->parent;
			this->parent = nullptr; // so parent doesn't try to delete us again
			parent->OnQueryTextFinished(nullptr);
		}
	}
};

static const NWidgetPart _nested_query_string_widgets[] = {
	NWidget(NWID_HORIZONTAL),
		NWidget(WWT_CLOSEBOX, COLOUR_GREY),
		NWidget(WWT_CAPTION, COLOUR_GREY, WID_QS_CAPTION), SetDataTip(STR_WHITE_STRING, STR_NULL),
	EndContainer(),
	NWidget(WWT_PANEL, COLOUR_GREY),
		NWidget(WWT_EDITBOX, COLOUR_GREY, WID_QS_TEXT), SetMinimalSize(256, 12), SetFill(1, 1), SetPadding(2, 2, 2, 2),
	EndContainer(),
	NWidget(WWT_PANEL, COLOUR_GREY, WID_QS_WARNING), EndContainer(),
	NWidget(NWID_HORIZONTAL, NC_EQUALSIZE),
		NWidget(WWT_TEXTBTN, COLOUR_GREY, WID_QS_DEFAULT), SetMinimalSize(87, 12), SetFill(1, 1), SetDataTip(STR_BUTTON_DEFAULT, STR_NULL),
		NWidget(WWT_TEXTBTN, COLOUR_GREY, WID_QS_CANCEL), SetMinimalSize(86, 12), SetFill(1, 1), SetDataTip(STR_BUTTON_CANCEL, STR_NULL),
		NWidget(WWT_TEXTBTN, COLOUR_GREY, WID_QS_OK), SetMinimalSize(87, 12), SetFill(1, 1), SetDataTip(STR_BUTTON_OK, STR_NULL),
	EndContainer(),
};

static WindowDesc _query_string_desc(
	WDP_CENTER, "query_string", 0, 0,
	WC_QUERY_STRING, WC_NONE,
	0,
	_nested_query_string_widgets, lengthof(_nested_query_string_widgets)
);

/**
 * Show a query popup window with a textbox in it.
 * @param str StringID for the text shown in the textbox
 * @param caption StringID of text shown in caption of querywindow
 * @param maxsize maximum size in bytes or characters (including terminating '\0') depending on flags
 * @param parent pointer to a Window that will handle the events (ok/cancel) of this window.
 * @param afilter filters out unwanted character input
 * @param flags various flags, @see QueryStringFlags
 */
void ShowQueryString(StringID str, StringID caption, uint maxsize, Window *parent, CharSetFilter afilter, QueryStringFlags flags)
{
	assert(parent != nullptr);

	DeleteWindowByClass(WC_QUERY_STRING);
	new QueryStringWindow(str, caption, ((flags & QSF_LEN_IN_CHARS) ? MAX_CHAR_LENGTH : 1) * maxsize, maxsize, &_query_string_desc, parent, afilter, flags);
}

/**
 * Window used for asking the user a YES/NO question.
 */
struct QueryWindow : public Window {
	QueryCallbackProc *proc; ///< callback function executed on closing of popup. Window* points to parent, bool is true if 'yes' clicked, false otherwise
	uint64 params[10];       ///< local copy of #_global_string_params
	StringID message;        ///< message shown for query window
	StringID caption;        ///< title of window

	QueryWindow(WindowDesc *desc, StringID caption, StringID message, Window *parent, QueryCallbackProc *callback) : Window(desc)
	{
		/* Create a backup of the variadic arguments to strings because it will be
		 * overridden pretty often. We will copy these back for drawing */
		CopyOutDParam(this->params, 0, lengthof(this->params));
		this->caption = caption;
		this->message = message;
		this->proc    = callback;

		this->InitNested(WN_CONFIRM_POPUP_QUERY);

		this->parent = parent;
		this->left = parent->left + (parent->width / 2) - (this->width / 2);
		this->top = parent->top + (parent->height / 2) - (this->height / 2);
	}

	~QueryWindow()
	{
		if (this->proc != nullptr) this->proc(this->parent, false);
	}

	void SetStringParameters(int widget) const override
	{
		switch (widget) {
			case WID_Q_CAPTION:
				CopyInDParam(1, this->params, lengthof(this->params));
				SetDParam(0, this->caption);
				break;

			case WID_Q_TEXT:
				CopyInDParam(0, this->params, lengthof(this->params));
				break;
		}
	}

	void UpdateWidgetSize(int widget, Dimension *size, const Dimension &padding, Dimension *fill, Dimension *resize) override
	{
		if (widget != WID_Q_TEXT) return;

		size->width = GetMinSizing(NWST_WINDOW_LENGTH, size->width);
		Dimension d = GetStringMultiLineBoundingBox(this->message, *size);
		d.width += WD_FRAMETEXT_LEFT + WD_FRAMETEXT_RIGHT;
		d.height += WD_FRAMERECT_TOP + WD_FRAMERECT_BOTTOM;
		*size = d;
	}

	void DrawWidget(const Rect &r, int widget) const override
	{
		if (widget != WID_Q_TEXT) return;

		DrawStringMultiLine(r.left + WD_FRAMETEXT_LEFT, r.right - WD_FRAMETEXT_RIGHT, r.top + WD_FRAMERECT_TOP, r.bottom - WD_FRAMERECT_BOTTOM,
				this->message, TC_FROMSTRING, SA_CENTER);
	}

	void OnClick(Point pt, int widget, int click_count) override
	{
		switch (widget) {
			case WID_Q_YES: {
				/* in the Generate New World window, clicking 'Yes' causes
				 * DeleteNonVitalWindows() to be called - we shouldn't be in a window then */
				QueryCallbackProc *proc = this->proc;
				Window *parent = this->parent;
				/* Prevent the destructor calling the callback function */
				this->proc = nullptr;
				delete this;
				if (proc != nullptr) {
					proc(parent, true);
					proc = nullptr;
				}
				break;
			}
			case WID_Q_NO:
				delete this;
				break;
		}
	}

	EventState OnKeyPress(WChar key, uint16 keycode) override
	{
		/* ESC closes the window, Enter confirms the action */
		switch (keycode) {
			case WKC_RETURN:
			case WKC_NUM_ENTER:
				if (this->proc != nullptr) {
					this->proc(this->parent, true);
					this->proc = nullptr;
				}
				FALLTHROUGH;

			case WKC_ESC:
				delete this;
				return ES_HANDLED;
		}
		return ES_NOT_HANDLED;
	}
};

static const NWidgetPart _nested_query_widgets[] = {
	NWidget(NWID_HORIZONTAL),
		NWidget(WWT_CLOSEBOX, COLOUR_RED),
		NWidget(WWT_CAPTION, COLOUR_RED, WID_Q_CAPTION), SetDataTip(STR_JUST_STRING, STR_NULL),
	EndContainer(),
	NWidget(WWT_PANEL, COLOUR_RED), SetPIP(8, 15, 8),
		NWidget(WWT_TEXT, COLOUR_RED, WID_Q_TEXT), SetMinimalSize(200, 12),
		NWidget(NWID_HORIZONTAL, NC_EQUALSIZE), SetPIP(20, 29, 20),
			NWidget(WWT_PUSHTXTBTN, COLOUR_YELLOW, WID_Q_NO), SetMinimalSize(71, 12), SetFill(1, 1), SetDataTip(STR_QUIT_NO, STR_NULL),
			NWidget(WWT_PUSHTXTBTN, COLOUR_YELLOW, WID_Q_YES), SetMinimalSize(71, 12), SetFill(1, 1), SetDataTip(STR_QUIT_YES, STR_NULL),
		EndContainer(),
	EndContainer(),
};

static WindowDesc _query_desc(
	WDP_CENTER, nullptr, 0, 0,
	WC_CONFIRM_POPUP_QUERY, WC_NONE,
	WDF_MODAL,
	_nested_query_widgets, lengthof(_nested_query_widgets)
);

/**
 * Show a modal confirmation window with standard 'yes' and 'no' buttons
 * The window is aligned to the centre of its parent.
 * @param caption string shown as window caption
 * @param message string that will be shown for the window
 * @param parent pointer to parent window, if this pointer is nullptr the parent becomes
 * the main window WC_MAIN_WINDOW
 * @param callback callback function pointer to set in the window descriptor
 */
void ShowQuery(StringID caption, StringID message, Window *parent, QueryCallbackProc *callback)
{
	if (parent == nullptr) parent = FindWindowById(WC_MAIN_WINDOW, 0);

	const Window *w;
	FOR_ALL_WINDOWS_FROM_BACK(w) {
		if (w->window_class != WC_CONFIRM_POPUP_QUERY) continue;

		const QueryWindow *qw = (const QueryWindow *)w;
		if (qw->parent != parent || qw->proc != callback) continue;

		delete qw;
		break;
	}

	new QueryWindow(&_query_desc, caption, message, parent, callback);
}<|MERGE_RESOLUTION|>--- conflicted
+++ resolved
@@ -25,12 +25,9 @@
 #include "newgrf_debug.h"
 #include "zoom_func.h"
 #include "guitimer_func.h"
-<<<<<<< HEAD
 #include "build_confirmation_func.h"
-=======
 #include "viewport_func.h"
 #include "rev.h"
->>>>>>> b2d9a2dc
 
 #include "widgets/misc_widget.h"
 
@@ -734,13 +731,8 @@
 		/* Correctly position the tooltip position, watch out for window and cursor size
 		 * Clamp value to below main toolbar and above statusbar. If tooltip would
 		 * go below window, flip it so it is shown above the cursor */
-<<<<<<< HEAD
-		pt.y = min(_cursor.pos.y + _cursor.total_offs.y - 5, scr_bot) - sm_height - GetMinSizing(NWST_STEP);
+		pt.y = std::min(_cursor.pos.y + _cursor.total_offs.y - 5, scr_bot) - sm_height - GetMinSizing(NWST_STEP);
 		if (pt.y < scr_top) pt.y = Clamp(_cursor.pos.y + _cursor.total_size.y + _cursor.total_offs.y + 5, scr_top, scr_bot) + GetMinSizing(NWST_STEP);
-=======
-		pt.y = Clamp(_cursor.pos.y + _cursor.total_size.y + _cursor.total_offs.y + 5, scr_top, scr_bot);
-		if (pt.y + sm_height > scr_bot) pt.y = std::min(_cursor.pos.y + _cursor.total_offs.y - 5, scr_bot) - sm_height;
->>>>>>> b2d9a2dc
 		pt.x = sm_width >= _screen.width ? 0 : Clamp(_cursor.pos.x - (sm_width >> 1), 0, _screen.width - sm_width);
 
 		if (_settings_client.gui.windows_titlebars) {
@@ -759,11 +751,7 @@
 		/* There is only one widget. */
 		for (uint i = 0; i != this->paramcount; i++) SetDParam(i, this->params[i]);
 
-<<<<<<< HEAD
-		size->width  = min(GetStringBoundingBox(this->string_id).width, ScaleGUITrad(250));
-=======
-		size->width  = std::min<uint>(GetStringBoundingBox(this->string_id).width, ScaleGUITrad(194));
->>>>>>> b2d9a2dc
+		size->width  = std::min<uint>(GetStringBoundingBox(this->string_id).width, ScaleGUITrad(250));
 		size->height = GetStringHeight(this->string_id, size->width);
 
 		/* Increase slightly to have some space around the box. */
