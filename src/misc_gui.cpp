/*
 * This file is part of OpenTTD.
 * OpenTTD is free software; you can redistribute it and/or modify it under the terms of the GNU General Public License as published by the Free Software Foundation, version 2.
 * OpenTTD is distributed in the hope that it will be useful, but WITHOUT ANY WARRANTY; without even the implied warranty of MERCHANTABILITY or FITNESS FOR A PARTICULAR PURPOSE.
 * See the GNU General Public License for more details. You should have received a copy of the GNU General Public License along with OpenTTD. If not, see <http://www.gnu.org/licenses/>.
 */

/** @file misc_gui.cpp GUIs for a number of misc windows. */

#include "stdafx.h"
#include "debug.h"
#include "landscape.h"
#include "error.h"
#include "gui.h"
#include "command_func.h"
#include "company_func.h"
#include "town.h"
#include "string_func.h"
#include "company_base.h"
#include "texteff.hpp"
#include "strings_func.h"
#include "window_func.h"
#include "querystring_gui.h"
#include "core/geometry_func.hpp"
#include "newgrf_debug.h"
#include "zoom_func.h"
#include "guitimer_func.h"
#include "build_confirmation_func.h"
#include "viewport_func.h"
#include "landscape_cmd.h"
#include "rev.h"

#include "widgets/misc_widget.h"

#include "table/strings.h"

#include <sstream>
#include <iomanip>

#include "safeguards.h"

#ifdef __ANDROID__
#include <SDL_screenkeyboard.h>
#endif
#ifdef __EMSCRIPTEN__
#include <emscripten.h>
#endif

/** Method to open the OSK. */
enum OskActivation {
	OSKA_DISABLED,           ///< The OSK shall not be activated at all.
	OSKA_DOUBLE_CLICK,       ///< Double click on the edit box opens OSK.
	OSKA_SINGLE_CLICK,       ///< Single click after focus click opens OSK.
	OSKA_IMMEDIATELY,        ///< Focusing click already opens OSK.
};

#ifdef __ANDROID__
static char _android_text_input[512];
#endif

static const NWidgetPart _nested_land_info_widgets[] = {
	NWidget(NWID_HORIZONTAL),
		NWidget(WWT_CLOSEBOX, COLOUR_GREY),
		NWidget(WWT_CAPTION, COLOUR_GREY), SetDataTip(STR_LAND_AREA_INFORMATION_CAPTION, STR_TOOLTIP_WINDOW_TITLE_DRAG_THIS),
		NWidget(WWT_PUSHIMGBTN, COLOUR_GREY, WID_LI_LOCATION), SetMinimalSize(12, 14), SetDataTip(SPR_GOTO_LOCATION, STR_LAND_AREA_INFORMATION_LOCATION_TOOLTIP),
		NWidget(WWT_DEBUGBOX, COLOUR_GREY),
	EndContainer(),
	NWidget(WWT_PANEL, COLOUR_GREY, WID_LI_BACKGROUND), EndContainer(),
};

static WindowDesc _land_info_desc(
	WDP_AUTO, "land_info", 0, 0,
	WC_LAND_INFO, WC_NONE,
	0,
	_nested_land_info_widgets, lengthof(_nested_land_info_widgets)
);

class LandInfoWindow : public Window {
	StringList  landinfo_data;    ///< Info lines to show.
	std::string cargo_acceptance; ///< Centered multi-line string for cargo acceptance.

public:
	TileIndex tile;

	void DrawWidget(const Rect &r, int widget) const override
	{
		if (widget != WID_LI_BACKGROUND) return;

		Rect ir = r.Shrink(WidgetDimensions::scaled.frametext);
		for (size_t i = 0; i < this->landinfo_data.size(); i++) {
			DrawString(ir, this->landinfo_data[i], i == 0 ? TC_LIGHT_BLUE : TC_FROMSTRING, SA_HOR_CENTER);
			ir.top += FONT_HEIGHT_NORMAL + (i == 0 ? WidgetDimensions::scaled.vsep_wide : WidgetDimensions::scaled.vsep_normal);
		}

		if (!this->cargo_acceptance.empty()) {
			SetDParamStr(0, this->cargo_acceptance);
			DrawStringMultiLine(ir, STR_JUST_RAW_STRING, TC_FROMSTRING, SA_CENTER);
		}
	}

	void UpdateWidgetSize(int widget, Dimension *size, const Dimension &padding, Dimension *fill, Dimension *resize) override
	{
		if (widget != WID_LI_BACKGROUND) return;

		size->height = WidgetDimensions::scaled.frametext.Vertical();
		for (size_t i = 0; i < this->landinfo_data.size(); i++) {
			uint width = GetStringBoundingBox(this->landinfo_data[i]).width + WidgetDimensions::scaled.frametext.Horizontal();
			size->width = std::max(size->width, width);

			size->height += FONT_HEIGHT_NORMAL + (i == 0 ? WidgetDimensions::scaled.vsep_wide : WidgetDimensions::scaled.vsep_normal);
		}

		if (!this->cargo_acceptance.empty()) {
			uint width = GetStringBoundingBox(this->cargo_acceptance).width + WidgetDimensions::scaled.frametext.Horizontal();
			size->width = std::max(size->width, std::min(static_cast<uint>(ScaleGUITrad(300)), width));
			SetDParamStr(0, cargo_acceptance);
			size->height += GetStringHeight(STR_JUST_RAW_STRING, size->width - WidgetDimensions::scaled.frametext.Horizontal());
		}
	}

	LandInfoWindow(TileIndex tile) : Window(&_land_info_desc), tile(tile)
	{
		this->InitNested();

#if defined(_DEBUG)
#	define LANDINFOD_LEVEL 0
#else
#	define LANDINFOD_LEVEL 1
#endif
		Debug(misc, LANDINFOD_LEVEL, "TILE: {:#x} ({},{})", tile, TileX(tile), TileY(tile));
		Debug(misc, LANDINFOD_LEVEL, "type   = {:#x}", _m[tile].type);
		Debug(misc, LANDINFOD_LEVEL, "height = {:#x}", _m[tile].height);
		Debug(misc, LANDINFOD_LEVEL, "m1     = {:#x}", _m[tile].m1);
		Debug(misc, LANDINFOD_LEVEL, "m2     = {:#x}", _m[tile].m2);
		Debug(misc, LANDINFOD_LEVEL, "m3     = {:#x}", _m[tile].m3);
		Debug(misc, LANDINFOD_LEVEL, "m4     = {:#x}", _m[tile].m4);
		Debug(misc, LANDINFOD_LEVEL, "m5     = {:#x}", _m[tile].m5);
		Debug(misc, LANDINFOD_LEVEL, "m6     = {:#x}", _me[tile].m6);
		Debug(misc, LANDINFOD_LEVEL, "m7     = {:#x}", _me[tile].m7);
		Debug(misc, LANDINFOD_LEVEL, "m8     = {:#x}", _me[tile].m8);
#undef LANDINFOD_LEVEL
	}

	void OnInit() override
	{
		Town *t = ClosestTownFromTile(tile, _settings_game.economy.dist_local_authority);

		/* Because build_date is not set yet in every TileDesc, we make sure it is empty */
		TileDesc td;

		td.build_date = INVALID_DATE;

		/* Most tiles have only one owner, but
		 *  - drivethrough roadstops can be build on town owned roads (up to 2 owners) and
		 *  - roads can have up to four owners (railroad, road, tram, 3rd-roadtype "highway").
		 */
		td.owner_type[0] = STR_LAND_AREA_INFORMATION_OWNER; // At least one owner is displayed, though it might be "N/A".
		td.owner_type[1] = STR_NULL;       // STR_NULL results in skipping the owner
		td.owner_type[2] = STR_NULL;
		td.owner_type[3] = STR_NULL;
		td.owner[0] = OWNER_NONE;
		td.owner[1] = OWNER_NONE;
		td.owner[2] = OWNER_NONE;
		td.owner[3] = OWNER_NONE;

		td.station_class = STR_NULL;
		td.station_name = STR_NULL;
		td.airport_class = STR_NULL;
		td.airport_name = STR_NULL;
		td.airport_tile_name = STR_NULL;
		td.railtype = STR_NULL;
		td.rail_speed = 0;
		td.roadtype = STR_NULL;
		td.road_speed = 0;
		td.tramtype = STR_NULL;
		td.tram_speed = 0;

		td.grf = nullptr;

		CargoArray acceptance;
		AddAcceptedCargo(tile, acceptance, nullptr);
		GetTileDesc(tile, &td);

		this->landinfo_data.clear();

		/* Tiletype */
		SetDParam(0, td.dparam[0]);
		this->landinfo_data.push_back(GetString(td.str));

		/* Up to four owners */
		for (uint i = 0; i < 4; i++) {
			if (td.owner_type[i] == STR_NULL) continue;

			SetDParam(0, STR_LAND_AREA_INFORMATION_OWNER_N_A);
			if (td.owner[i] != OWNER_NONE && td.owner[i] != OWNER_WATER) GetNameOfOwner(td.owner[i], tile);
			this->landinfo_data.push_back(GetString(td.owner_type[i]));
		}

		/* Cost to clear/revenue when cleared */
		StringID str = STR_LAND_AREA_INFORMATION_COST_TO_CLEAR_N_A;
		Company *c = Company::GetIfValid(_local_company);
		if (c != nullptr) {
			assert(_current_company == _local_company);
			CommandCost costclear = Command<CMD_LANDSCAPE_CLEAR>::Do(DC_QUERY_COST, tile);
			if (costclear.Succeeded()) {
				Money cost = costclear.GetCost();
				if (cost < 0) {
					cost = -cost; // Negate negative cost to a positive revenue
					str = STR_LAND_AREA_INFORMATION_REVENUE_WHEN_CLEARED;
				} else {
					str = STR_LAND_AREA_INFORMATION_COST_TO_CLEAR;
				}
				SetDParam(0, cost);
			}
		}
		this->landinfo_data.push_back(GetString(str));

		/* Location */
		std::stringstream tile_ss;
		tile_ss << "0x" << std::setfill('0') << std::setw(4) << std::hex << std::uppercase << tile; // 0x%.4X
		std::string tile_str = tile_ss.str(); // Can't pass it directly to SetDParamStr as the string is only a temporary and would be destructed before the GetString call.

		SetDParam(0, TileX(tile));
		SetDParam(1, TileY(tile));
		SetDParam(2, GetTileZ(tile));
		SetDParamStr(3, tile_str);
		this->landinfo_data.push_back(GetString(STR_LAND_AREA_INFORMATION_LANDINFO_COORDS));

		/* Local authority */
		SetDParam(0, STR_LAND_AREA_INFORMATION_LOCAL_AUTHORITY_NONE);
		if (t != nullptr) {
			SetDParam(0, STR_TOWN_NAME);
			SetDParam(1, t->index);
		}
		this->landinfo_data.push_back(GetString(STR_LAND_AREA_INFORMATION_LOCAL_AUTHORITY));

		/* Build date */
		if (td.build_date != INVALID_DATE) {
			SetDParam(0, td.build_date);
			this->landinfo_data.push_back(GetString(STR_LAND_AREA_INFORMATION_BUILD_DATE));
		}

		/* Station class */
		if (td.station_class != STR_NULL) {
			SetDParam(0, td.station_class);
			this->landinfo_data.push_back(GetString(STR_LAND_AREA_INFORMATION_STATION_CLASS));
		}

		/* Station type name */
		if (td.station_name != STR_NULL) {
			SetDParam(0, td.station_name);
			this->landinfo_data.push_back(GetString(STR_LAND_AREA_INFORMATION_STATION_TYPE));
		}

		/* Airport class */
		if (td.airport_class != STR_NULL) {
			SetDParam(0, td.airport_class);
			this->landinfo_data.push_back(GetString(STR_LAND_AREA_INFORMATION_AIRPORT_CLASS));
		}

		/* Airport name */
		if (td.airport_name != STR_NULL) {
			SetDParam(0, td.airport_name);
			this->landinfo_data.push_back(GetString(STR_LAND_AREA_INFORMATION_AIRPORT_NAME));
		}

		/* Airport tile name */
		if (td.airport_tile_name != STR_NULL) {
			SetDParam(0, td.airport_tile_name);
			this->landinfo_data.push_back(GetString(STR_LAND_AREA_INFORMATION_AIRPORTTILE_NAME));
		}

		/* Rail type name */
		if (td.railtype != STR_NULL) {
			SetDParam(0, td.railtype);
			this->landinfo_data.push_back(GetString(STR_LANG_AREA_INFORMATION_RAIL_TYPE));
		}

		/* Rail speed limit */
		if (td.rail_speed != 0) {
			SetDParam(0, td.rail_speed);
			this->landinfo_data.push_back(GetString(STR_LANG_AREA_INFORMATION_RAIL_SPEED_LIMIT));
		}

		/* Road type name */
		if (td.roadtype != STR_NULL) {
			SetDParam(0, td.roadtype);
			this->landinfo_data.push_back(GetString(STR_LANG_AREA_INFORMATION_ROAD_TYPE));
		}

		/* Road speed limit */
		if (td.road_speed != 0) {
			SetDParam(0, td.road_speed);
			this->landinfo_data.push_back(GetString(STR_LANG_AREA_INFORMATION_ROAD_SPEED_LIMIT));
		}

		/* Tram type name */
		if (td.tramtype != STR_NULL) {
			SetDParam(0, td.tramtype);
			this->landinfo_data.push_back(GetString(STR_LANG_AREA_INFORMATION_TRAM_TYPE));
		}

		/* Tram speed limit */
		if (td.tram_speed != 0) {
			SetDParam(0, td.tram_speed);
			this->landinfo_data.push_back(GetString(STR_LANG_AREA_INFORMATION_TRAM_SPEED_LIMIT));
		}

		/* NewGRF name */
		if (td.grf != nullptr) {
			SetDParamStr(0, td.grf);
			this->landinfo_data.push_back(GetString(STR_LAND_AREA_INFORMATION_NEWGRF_NAME));
		}

		/* Cargo acceptance is displayed in a extra multiline */
		std::stringstream line;
		line << GetString(STR_LAND_AREA_INFORMATION_CARGO_ACCEPTED);

		bool found = false;
		for (CargoID i = 0; i < NUM_CARGO; ++i) {
			if (acceptance[i] > 0) {
				/* Add a comma between each item. */
				if (found) line << ", ";
				found = true;

				/* If the accepted value is less than 8, show it in 1/8:ths */
				if (acceptance[i] < 8) {
					SetDParam(0, acceptance[i]);
					SetDParam(1, CargoSpec::Get(i)->name);
					line << GetString(STR_LAND_AREA_INFORMATION_CARGO_EIGHTS);
				} else {
					line << GetString(CargoSpec::Get(i)->name);
				}
			}
		}
		if (found) {
			this->cargo_acceptance = line.str();
		} else {
			this->cargo_acceptance.clear();
		}
	}

	bool IsNewGRFInspectable() const override
	{
		return ::IsNewGRFInspectable(GetGrfSpecFeature(this->tile), this->tile);
	}

	void ShowNewGRFInspectWindow() const override
	{
		::ShowNewGRFInspectWindow(GetGrfSpecFeature(this->tile), this->tile);
	}

	void OnClick(Point pt, int widget, int click_count) override
	{
		switch (widget) {
			case WID_LI_LOCATION:
				if (_ctrl_pressed) {
					ShowExtraViewportWindow(this->tile);
				} else {
					ScrollMainWindowToTile(this->tile);
				}
				break;
		}
	}

	/**
	 * Some data on this window has become invalid.
	 * @param data Information about the changed data.
	 * @param gui_scope Whether the call is done from GUI scope. You may not do everything when not in GUI scope. See #InvalidateWindowData() for details.
	 */
	void OnInvalidateData(int data = 0, bool gui_scope = true) override
	{
		if (!gui_scope) return;
		switch (data) {
			case 1:
				/* ReInit, "debug" sprite might have changed */
				this->ReInit();
				break;
		}
	}
};

/**
 * Show land information window.
 * @param tile The tile to show information about.
 */
void ShowLandInfo(TileIndex tile)
{
	CloseWindowById(WC_LAND_INFO, 0);
	new LandInfoWindow(tile);
}

static const NWidgetPart _nested_about_widgets[] = {
	NWidget(NWID_HORIZONTAL),
		NWidget(WWT_CLOSEBOX, COLOUR_GREY),
		NWidget(WWT_CAPTION, COLOUR_GREY), SetDataTip(STR_ABOUT_OPENTTD, STR_TOOLTIP_WINDOW_TITLE_DRAG_THIS),
	EndContainer(),
	NWidget(WWT_PANEL, COLOUR_GREY), SetPIP(4, 2, 4),
		NWidget(WWT_LABEL, COLOUR_GREY), SetDataTip(STR_ABOUT_ORIGINAL_COPYRIGHT, STR_NULL),
		NWidget(WWT_LABEL, COLOUR_GREY), SetDataTip(STR_ABOUT_VERSION, STR_NULL),
		NWidget(WWT_FRAME, COLOUR_GREY), SetPadding(0, 5, 1, 5),
			NWidget(WWT_EMPTY, INVALID_COLOUR, WID_A_SCROLLING_TEXT),
		EndContainer(),
		NWidget(WWT_LABEL, COLOUR_GREY, WID_A_WEBSITE), SetDataTip(STR_BLACK_RAW_STRING, STR_NULL),
		NWidget(WWT_LABEL, COLOUR_GREY, WID_A_COPYRIGHT), SetDataTip(STR_ABOUT_COPYRIGHT_OPENTTD, STR_NULL),
	EndContainer(),
};

static WindowDesc _about_desc(
	WDP_CENTER, nullptr, 0, 0,
	WC_GAME_OPTIONS, WC_NONE,
	0,
	_nested_about_widgets, lengthof(_nested_about_widgets)
);

static const char * const _credits[] = {
	u8"Original design by Chris Sawyer",
	u8"Original graphics by Simon Foster",
	u8"",
	u8"The OpenTTD team (in alphabetical order):",
	u8"  Matthijs Kooijman (blathijs) - Pathfinder-guru, Debian port (since 0.3)",
	u8"  Christoph Elsenhans (frosch) - General coding (since 0.6)",
	u8"  Lo\u00efc Guilloux (glx) - General / Windows Expert (since 0.4.5)",
	u8"  Charles Pigott (LordAro) - General / Correctness police (since 1.9)",
	u8"  Michael Lutz (michi_cc) - Path based signals (since 0.7)",
	u8"  Niels Martin Hansen (nielsm) - Music system, general coding (since 1.9)",
	u8"  Owen Rudge (orudge) - Forum host, OS/2 port (since 0.1)",
	u8"  Peter Nelson (peter1138) - Spiritual descendant from NewGRF gods (since 0.4.5)",
	u8"  Remko Bijker (Rubidium) - Coder and way more (since 0.4.5)",
	u8"  Patric Stout (TrueBrain) - NoProgrammer (since 0.3), sys op",
	u8"  Tyler Trahan (2TallTyler) - General coding (since 13)",
	u8"",
	u8"Inactive Developers:",
	u8"  Grzegorz Duczy\u0144ski (adf88) - General coding (1.7 - 1.8)",
	u8"  Albert Hofkamp (Alberth) - GUI expert (0.7 - 1.9)",
	u8"  Jean-Fran\u00e7ois Claeys (Belugas) - GUI, NewGRF and more (0.4.5 - 1.0)",
	u8"  Bjarni Corfitzen (Bjarni) - MacOSX port, coder and vehicles (0.3 - 0.7)",
	u8"  Victor Fischer (Celestar) - Programming everywhere you need him to (0.3 - 0.6)",
	u8"  Ulf Hermann (fonsinchen) - Cargo Distribution (1.3 - 1.6)",
	u8"  Jaroslav Mazanec (KUDr) - YAPG (Yet Another Pathfinder God) ;) (0.4.5 - 0.6)",
	u8"  Jonathan Coome (Maedhros) - High priest of the NewGRF Temple (0.5 - 0.6)",
	u8"  Attila B\u00e1n (MiHaMiX) - Developer WebTranslator 1 and 2 (0.3 - 0.5)",
	u8"  Ingo von Borstel (planetmaker) - General coding, Support (1.1 - 1.9)",
	u8"  Zden\u011bk Sojka (SmatZ) - Bug finder and fixer (0.6 - 1.3)",
	u8"  Jos\u00e9 Soler (Terkhen) - General coding (1.0 - 1.4)",
	u8"  Christoph Mallon (Tron) - Programmer, code correctness police (0.3 - 0.5)",
	u8"  Thijs Marinussen (Yexo) - AI Framework, General (0.6 - 1.3)",
	u8"  Leif Linse (Zuu) - AI/Game Script (1.2 - 1.6)",
	u8"",
	u8"Retired Developers:",
	u8"  Tam\u00e1s Farag\u00f3 (Darkvater) - Ex-Lead coder (0.3 - 0.5)",
	u8"  Dominik Scherer (dominik81) - Lead programmer, GUI expert (0.3 - 0.3)",
	u8"  Emil Djupfeld (egladil) - MacOSX (0.4.5 - 0.6)",
	u8"  Simon Sasburg (HackyKid) - Many bugfixes (0.4 - 0.4.5)",
	u8"  Ludvig Strigeus (ludde) - Original author of OpenTTD, main coder (0.1 - 0.3)",
	u8"  Cian Duffy (MYOB) - BeOS port / manual writing (0.1 - 0.3)",
	u8"  Petr Baudi\u0161 (pasky) - Many patches, NewGRF support (0.3 - 0.3)",
	u8"  Benedikt Br\u00fcggemeier (skidd13) - Bug fixer and code reworker (0.6 - 0.7)",
	u8"  Serge Paquet (vurlix) - 2nd contributor after ludde (0.1 - 0.3)",
	u8"",
	u8"Special thanks go out to:",
	u8"  Josef Drexler - For his great work on TTDPatch",
	u8"  Marcin Grzegorczyk - Track foundations and for describing TTD internals",
	u8"  Stefan Mei\u00dfner (sign_de) - For his work on the console",
	u8"  Mike Ragsdale - OpenTTD installer",
	u8"  Christian Rosentreter (tokai) - MorphOS / AmigaOS port",
	u8"  Richard Kempton (richK) - additional airports, initial TGP implementation",
	u8"  Plus C - title game",
	u8"  Alberto Demichelis - Squirrel scripting language \u00a9 2003-2008",
	u8"  L. Peter Deutsch - MD5 implementation \u00a9 1999, 2000, 2002",
	u8"  Michael Blunck - Pre-signals and semaphores \u00a9 2003",
	u8"  George - Canal/Lock graphics \u00a9 2003-2004",
	u8"  Andrew Parkhouse (andythenorth) - River graphics",
	u8"  David Dallaston (Pikka) - Tram tracks",
	u8"  All Translators - Who made OpenTTD a truly international game",
	u8"  Bug Reporters - Without whom OpenTTD would still be full of bugs!",
	u8"",
	u8"",
	u8"And last but not least:",
	u8"  Chris Sawyer - For an amazing game!"
};

struct AboutWindow : public Window {
	int text_position;                       ///< The top of the scrolling text
	int line_height;                         ///< The height of a single line
	static const int num_visible_lines = 19; ///< The number of lines visible simultaneously

	static const uint TIMER_INTERVAL = 2100; ///< Scrolling interval, scaled by line text line height. This value chosen to maintain parity: 2100 / FONT_HEIGHT_NORMAL = 150ms
	GUITimer timer;

	AboutWindow() : Window(&_about_desc)
	{
		this->InitNested(WN_GAME_OPTIONS_ABOUT);

		this->text_position = this->GetWidget<NWidgetBase>(WID_A_SCROLLING_TEXT)->pos_y + this->GetWidget<NWidgetBase>(WID_A_SCROLLING_TEXT)->current_y;
	}

	void SetStringParameters(int widget) const override
	{
		if (widget == WID_A_WEBSITE) SetDParamStr(0, "Website: https://www.openttd.org");
		if (widget == WID_A_COPYRIGHT) SetDParamStr(0, _openttd_revision_year);
	}

	void UpdateWidgetSize(int widget, Dimension *size, const Dimension &padding, Dimension *fill, Dimension *resize) override
	{
		if (widget != WID_A_SCROLLING_TEXT) return;

		this->line_height = FONT_HEIGHT_NORMAL;

		Dimension d;
		d.height = this->line_height * num_visible_lines;

		d.width = 0;
		for (uint i = 0; i < lengthof(_credits); i++) {
			d.width = std::max(d.width, GetStringBoundingBox(_credits[i]).width);
		}
		*size = maxdim(*size, d);

		/* Set scroll interval based on required speed. To keep scrolling smooth,
		 * the interval is adjusted rather than the distance moved. */
		this->timer.SetInterval(TIMER_INTERVAL / FONT_HEIGHT_NORMAL);
	}

	void DrawWidget(const Rect &r, int widget) const override
	{
		if (widget != WID_A_SCROLLING_TEXT) return;

		int y = this->text_position;

		/* Show all scrolling _credits */
		for (uint i = 0; i < lengthof(_credits); i++) {
			if (y >= r.top + 7 && y < r.bottom - this->line_height) {
				DrawString(r.left, r.right, y, _credits[i], TC_BLACK, SA_LEFT | SA_FORCE);
			}
			y += this->line_height;
		}
	}

	void OnRealtimeTick(uint delta_ms) override
	{
		uint count = this->timer.CountElapsed(delta_ms);
		if (count > 0) {
			this->text_position -= count;
			/* If the last text has scrolled start a new from the start */
			if (this->text_position < (int)(this->GetWidget<NWidgetBase>(WID_A_SCROLLING_TEXT)->pos_y - lengthof(_credits) * this->line_height)) {
				this->text_position = this->GetWidget<NWidgetBase>(WID_A_SCROLLING_TEXT)->pos_y + this->GetWidget<NWidgetBase>(WID_A_SCROLLING_TEXT)->current_y;
			}
			this->SetWidgetDirty(WID_A_SCROLLING_TEXT);
		}
	}
};

void ShowAboutWindow()
{
	CloseWindowByClass(WC_GAME_OPTIONS);
	new AboutWindow();
}

/**
 * Display estimated costs.
 * @param cost Estimated cost (or income if negative).
 * @param x    X position of the notification window.
 * @param y    Y position of the notification window.
 */
void ShowEstimatedCostOrIncome(Money cost, int x, int y)
{
	if (ConfirmationWindowEstimatingCost()) {
		ConfirmationWindowSetEstimatedCost(cost);
		return;
	}
	StringID msg = STR_MESSAGE_ESTIMATED_COST;

	if (cost < 0) {
		cost = -cost;
		msg = STR_MESSAGE_ESTIMATED_INCOME;
	}
	SetDParam(0, cost);
	ShowErrorMessage(msg, INVALID_STRING_ID, WL_INFO, x, y);
}

/**
 * Display animated income or costs on the map. Does nothing if cost is zero.
 * @param x    World X position of the animation location.
 * @param y    World Y position of the animation location.
 * @param z    World Z position of the animation location.
 * @param cost Estimated cost (or income if negative).
 */
void ShowCostOrIncomeAnimation(int x, int y, int z, Money cost)
{
	if (cost == 0) {
		return;
	}
	Point pt = RemapCoords(x, y, z);
	StringID msg = STR_INCOME_FLOAT_COST;

	if (cost < 0) {
		cost = -cost;
		msg = STR_INCOME_FLOAT_INCOME;
	}
	SetDParam(0, cost);
	AddTextEffect(msg, pt.x, pt.y, DAY_TICKS, TE_RISING);
}

/**
 * Display animated feeder income.
 * @param x        World X position of the animation location.
 * @param y        World Y position of the animation location.
 * @param z        World Z position of the animation location.
 * @param transfer Estimated feeder income.
 * @param income   Real income from goods being delivered to their final destination.
 */
void ShowFeederIncomeAnimation(int x, int y, int z, Money transfer, Money income)
{
	Point pt = RemapCoords(x, y, z);

	SetDParam(0, transfer);
	if (income == 0) {
		AddTextEffect(STR_FEEDER, pt.x, pt.y, DAY_TICKS, TE_RISING);
	} else {
		StringID msg = STR_FEEDER_COST;
		if (income < 0) {
			income = -income;
			msg = STR_FEEDER_INCOME;
		}
		SetDParam(1, income);
		AddTextEffect(msg, pt.x, pt.y, DAY_TICKS, TE_RISING);
	}
}

/**
 * Display vehicle loading indicators.
 * @param x       World X position of the animation location.
 * @param y       World Y position of the animation location.
 * @param z       World Z position of the animation location.
 * @param percent Estimated feeder income.
 * @param string  String which is drawn on the map.
 * @return        TextEffectID to be used for future updates of the loading indicators.
 */
TextEffectID ShowFillingPercent(int x, int y, int z, uint8 percent, StringID string)
{
	Point pt = RemapCoords(x, y, z);

	assert(string != STR_NULL);

	SetDParam(0, percent);
	return AddTextEffect(string, pt.x, pt.y, 0, TE_STATIC);
}

/**
 * Update vehicle loading indicators.
 * @param te_id   TextEffectID to be updated.
 * @param string  String which is printed.
 */
void UpdateFillingPercent(TextEffectID te_id, uint8 percent, StringID string)
{
	assert(string != STR_NULL);

	SetDParam(0, percent);
	UpdateTextEffect(te_id, string);
}

/**
 * Hide vehicle loading indicators.
 * @param *te_id TextEffectID which is supposed to be hidden.
 */
void HideFillingPercent(TextEffectID *te_id)
{
	if (*te_id == INVALID_TE_ID) return;

	RemoveTextEffect(*te_id);
	*te_id = INVALID_TE_ID;
}

static const NWidgetPart _nested_tooltips_widgets[] = {
	NWidget(WWT_EMPTY, INVALID_COLOUR, WID_TT_BACKGROUND), EndContainer(),
};

static WindowDesc _tool_tips_desc(
	WDP_MANUAL, nullptr, 0, 0, // Coordinates and sizes are not used,
	WC_TOOLTIPS, WC_NONE,
	WDF_NO_FOCUS,
	_nested_tooltips_widgets, lengthof(_nested_tooltips_widgets)
);

/** Window for displaying a tooltip. */
struct TooltipsWindow : public Window
{
	StringID string_id;               ///< String to display as tooltip.
	byte paramcount;                  ///< Number of string parameters in #string_id.
	uint64 params[8];                 ///< The string parameters.
	TooltipCloseCondition close_cond; ///< Condition for closing the window.

	TooltipsWindow(Window *parent, StringID str, uint paramcount, const uint64 params[], TooltipCloseCondition close_tooltip) : Window(&_tool_tips_desc)
	{
		this->parent = parent;
		this->string_id = str;
		static_assert(sizeof(this->params[0]) == sizeof(params[0]));
		assert(paramcount <= lengthof(this->params));
		if (params == nullptr) {
			_global_string_params.offset = 0;
			params = _global_string_params.GetDataPointer();
		}
		if (paramcount > 0) memcpy(this->params, params, sizeof(this->params[0]) * paramcount);
		this->paramcount = paramcount;
		this->close_cond = close_tooltip;

		this->InitNested();

		CLRBITS(this->flags, WF_WHITE_BORDER);
	}

	Point OnInitialPosition(int16 sm_width, int16 sm_height, int window_number) override
	{
		/* Find the free screen space between the main toolbar at the top, and the statusbar at the bottom.
		 * Add a fixed distance 2 so the tooltip floats free from both bars.
		 */
		int scr_top = GetMainViewTop() + 2;
		int scr_bot = GetMainViewBottom() - 2;

		Point pt;

		/* Correctly position the tooltip position, watch out for window and cursor size
		 * Clamp value to below main toolbar and above statusbar. If tooltip would
		 * go below window, flip it so it is shown above the cursor */
<<<<<<< HEAD
		pt.y = std::min(_cursor.pos.y + _cursor.total_offs.y - 5, scr_bot) - sm_height - GetMinButtonSize();
		if (pt.y < scr_top) pt.y = Clamp(_cursor.pos.y + _cursor.total_size.y + _cursor.total_offs.y + 5, scr_top, scr_bot) + GetMinButtonSize();
		pt.x = sm_width >= _screen.width ? 0 : Clamp(_cursor.pos.x - (sm_width >> 1), 0, _screen.width - sm_width);
=======
		pt.y = SoftClamp(_cursor.pos.y + _cursor.total_size.y + _cursor.total_offs.y + 5, scr_top, scr_bot);
		if (pt.y + sm_height > scr_bot) pt.y = std::min(_cursor.pos.y + _cursor.total_offs.y - 5, scr_bot) - sm_height;
		pt.x = sm_width >= _screen.width ? 0 : SoftClamp(_cursor.pos.x - (sm_width >> 1), 0, _screen.width - sm_width);
>>>>>>> 7e457a36

		if (_settings_client.gui.windows_titlebars) {
			// Move it to the top of the screen, away from mouse cursor, so it won't steal screen taps on Android
			pt.y = GetMainViewTop();
			if (_cursor.pos.y < pt.y + (int)GetMinButtonSize()) {
				pt.x = _cursor.pos.x > _screen.width / 2 ? GetMinButtonSize() : _screen.width - sm_width - GetMinButtonSize();
			}
		}

		return pt;
	}

	void UpdateWidgetSize(int widget, Dimension *size, const Dimension &padding, Dimension *fill, Dimension *resize) override
	{
		/* There is only one widget. */
		for (uint i = 0; i != this->paramcount; i++) SetDParam(i, this->params[i]);

		size->width  = std::min<uint>(GetStringBoundingBox(this->string_id).width, ScaleGUITrad(194));
		size->height = GetStringHeight(this->string_id, size->width);

		/* Increase slightly to have some space around the box. */
		size->width  += WidgetDimensions::scaled.framerect.Horizontal()  + WidgetDimensions::scaled.fullbevel.Horizontal();
		size->height += WidgetDimensions::scaled.framerect.Vertical()    + WidgetDimensions::scaled.fullbevel.Vertical();
	}

	void DrawWidget(const Rect &r, int widget) const override
	{
		/* There is only one widget. */
		GfxFillRect(r, PC_BLACK);
		GfxFillRect(r.Shrink(WidgetDimensions::scaled.bevel), PC_LIGHT_YELLOW);

		for (uint arg = 0; arg < this->paramcount; arg++) {
			SetDParam(arg, this->params[arg]);
		}
		DrawStringMultiLine(r.Shrink(WidgetDimensions::scaled.framerect).Shrink(WidgetDimensions::scaled.fullbevel), this->string_id, TC_FROMSTRING, SA_CENTER);
	}

	void OnMouseLoop() override
	{
		/* Always close tooltips when the cursor is not in our window. */
		if (!_cursor.in_window) {
			this->Close();
			return;
		}

		/* We can show tooltips while dragging tools. These are shown as long as
		 * we are dragging the tool. Normal tooltips work with hover or rmb. */
		switch (this->close_cond) {
			case TCC_RIGHT_CLICK: if (!_right_button_down) this->Close(); break;
			case TCC_HOVER: if (!_mouse_hovering) this->Close(); break;
			case TCC_NONE: break;

			case TCC_EXIT_VIEWPORT: {
				Window *w = FindWindowFromPt(_cursor.pos.x, _cursor.pos.y);
				if (w == nullptr || IsPtInWindowViewport(w, _cursor.pos.x, _cursor.pos.y) == nullptr) this->Close();
				break;
			}
		}
	}
};

/**
 * Shows a tooltip
 * @param parent The window this tooltip is related to.
 * @param str String to be displayed
 * @param paramcount number of params to deal with
 * @param params (optional) up to 5 pieces of additional information that may be added to a tooltip
 * @param close_tooltip when the left (true) or right (false) mouse button is released
 */
void GuiShowTooltips(Window *parent, StringID str, uint paramcount, const uint64 params[], TooltipCloseCondition close_tooltip)
{
	CloseWindowById(WC_TOOLTIPS, 0);

	if (str == STR_NULL || !_cursor.in_window) return;

	new TooltipsWindow(parent, str, paramcount, params, close_tooltip);
}

void QueryString::HandleEditBox(Window *w, int wid)
{
	if (w->IsWidgetGloballyFocused(wid) && this->text.HandleCaret()) {
		w->SetWidgetDirty(wid);

		/* For the OSK also invalidate the parent window */
		if (w->window_class == WC_OSK) w->InvalidateData();
	}
#ifdef __ANDROID__
	if (SDL_IsScreenKeyboardShown(NULL) && w->IsWidgetFocused(wid)) {
		if (SDL_ANDROID_GetScreenKeyboardTextInputAsync(_android_text_input, sizeof(_android_text_input)) == SDL_ANDROID_TEXTINPUT_ASYNC_FINISHED) {
			this->text.Assign(_android_text_input);
			w->OnEditboxChanged(wid);
		}
	}
#endif
#ifdef __EMSCRIPTEN__
	// TODO: move this code to SDL2 Emscripten backend
	if (w->IsWidgetFocused(wid)) {
		char buf[512] = "";
		int status = EM_ASM_INT({
			var value = Module.getTextInput();
			if (value == null) {
				return 0;
			}
			var lengthBytes = Math.min(512, lengthBytesUTF8(value) + 1);
			stringToUTF8(value, $0, lengthBytes);
			return 1;
		}, buf);
		if (status) {
			this->text.Assign(buf);
			w->OnEditboxChanged(wid);
		}
	}
#endif
}

static int GetCaretWidth()
{
	return GetCharacterWidth(FS_NORMAL, '_');
}

void QueryString::DrawEditBox(const Window *w, int wid) const
{
	const NWidgetLeaf *wi = w->GetWidget<NWidgetLeaf>(wid);

	assert((wi->type & WWT_MASK) == WWT_EDITBOX);

	bool rtl = _current_text_dir == TD_RTL;
	Dimension sprite_size = GetSpriteSize(rtl ? SPR_IMG_DELETE_RIGHT : SPR_IMG_DELETE_LEFT);
	int clearbtn_width = sprite_size.width + WidgetDimensions::scaled.imgbtn.Horizontal();

	Rect r = wi->GetCurrentRect();
	Rect cr = r.WithWidth(clearbtn_width, !rtl);
	Rect fr = r.Indent(clearbtn_width, !rtl);

	DrawFrameRect(cr, wi->colour, wi->IsLowered() ? FR_LOWERED : FR_NONE);
	DrawSprite(rtl ? SPR_IMG_DELETE_RIGHT : SPR_IMG_DELETE_LEFT, PAL_NONE, cr.left + WidgetDimensions::scaled.imgbtn.left + (wi->IsLowered() ? 1 : 0), CenterBounds(r.top, r.bottom, sprite_size.height) + (wi->IsLowered() ? 1 : 0));
	if (this->text.bytes == 1) GfxFillRect(cr.Shrink(WidgetDimensions::scaled.bevel), _colour_gradient[wi->colour & 0xF][2], FILLRECT_CHECKER);

	DrawFrameRect(fr, wi->colour, FR_LOWERED | FR_DARKENED);
	GfxFillRect(fr.Shrink(WidgetDimensions::scaled.bevel), PC_BLACK);

	fr = fr.Shrink(WidgetDimensions::scaled.framerect);
	/* Limit the drawing of the string inside the widget boundaries */
	DrawPixelInfo dpi;
	if (!FillDrawPixelInfo(&dpi, fr.left, fr.top, fr.Width(), fr.Height())) return;

	DrawPixelInfo *old_dpi = _cur_dpi;
	_cur_dpi = &dpi;

	/* We will take the current widget length as maximum width, with a small
	 * space reserved at the end for the caret to show */
	const Textbuf *tb = &this->text;
	int delta = std::min(0, (fr.right - fr.left) - tb->pixels - GetCaretWidth());

	if (tb->caretxoffs + delta < 0) delta = -tb->caretxoffs;

	/* If we have a marked area, draw a background highlight. */
	if (tb->marklength != 0) GfxFillRect(delta + tb->markxoffs, 0, delta + tb->markxoffs + tb->marklength - 1, fr.bottom - fr.top, PC_GREY);

	DrawString(delta, tb->pixels, 0, tb->buf, TC_YELLOW);
	bool focussed = w->IsWidgetGloballyFocused(wid) || IsOSKOpenedFor(w, wid);
	if (focussed && tb->caret) {
		int caret_width = GetStringBoundingBox("_").width;
		DrawString(tb->caretxoffs + delta, tb->caretxoffs + delta + caret_width, 0, "_", TC_WHITE);
	}

	_cur_dpi = old_dpi;
}

/**
 * Get the current caret position.
 * @param w Window the edit box is in.
 * @param wid Widget index.
 * @return Top-left location of the caret, relative to the window.
 */
Point QueryString::GetCaretPosition(const Window *w, int wid) const
{
	const NWidgetLeaf *wi = w->GetWidget<NWidgetLeaf>(wid);

	assert((wi->type & WWT_MASK) == WWT_EDITBOX);

	bool rtl = _current_text_dir == TD_RTL;
	Dimension sprite_size = GetSpriteSize(rtl ? SPR_IMG_DELETE_RIGHT : SPR_IMG_DELETE_LEFT);
	int clearbtn_width = sprite_size.width + WidgetDimensions::scaled.imgbtn.Horizontal();

	Rect r = wi->GetCurrentRect().Indent(clearbtn_width, !rtl).Shrink(WidgetDimensions::scaled.framerect);

	/* Clamp caret position to be inside out current width. */
	const Textbuf *tb = &this->text;
	int delta = std::min(0, (r.right - r.left) - tb->pixels - GetCaretWidth());
	if (tb->caretxoffs + delta < 0) delta = -tb->caretxoffs;

	Point pt = {r.left + tb->caretxoffs + delta, r.top};
	return pt;
}

/**
 * Get the bounding rectangle for a range of the query string.
 * @param w Window the edit box is in.
 * @param wid Widget index.
 * @param from Start of the string range.
 * @param to End of the string range.
 * @return Rectangle encompassing the string range, relative to the window.
 */
Rect QueryString::GetBoundingRect(const Window *w, int wid, const char *from, const char *to) const
{
	const NWidgetLeaf *wi = w->GetWidget<NWidgetLeaf>(wid);

	assert((wi->type & WWT_MASK) == WWT_EDITBOX);

	bool rtl = _current_text_dir == TD_RTL;
	Dimension sprite_size = GetSpriteSize(rtl ? SPR_IMG_DELETE_RIGHT : SPR_IMG_DELETE_LEFT);
	int clearbtn_width = sprite_size.width + WidgetDimensions::scaled.imgbtn.Horizontal();

	Rect r = wi->GetCurrentRect().Indent(clearbtn_width, !rtl).Shrink(WidgetDimensions::scaled.framerect);

	/* Clamp caret position to be inside our current width. */
	const Textbuf *tb = &this->text;
	int delta = std::min(0, r.Width() - tb->pixels - GetCaretWidth());
	if (tb->caretxoffs + delta < 0) delta = -tb->caretxoffs;

	/* Get location of first and last character. */
	Point p1 = GetCharPosInString(tb->buf, from, FS_NORMAL);
	Point p2 = from != to ? GetCharPosInString(tb->buf, to, FS_NORMAL) : p1;

	return { Clamp(r.left + p1.x + delta, r.left, r.right), r.top, Clamp(r.left + p2.x + delta, r.left, r.right), r.bottom };
}

/**
 * Get the character that is rendered at a position.
 * @param w Window the edit box is in.
 * @param wid Widget index.
 * @param pt Position to test.
 * @return Pointer to the character at the position or nullptr if no character is at the position.
 */
const char *QueryString::GetCharAtPosition(const Window *w, int wid, const Point &pt) const
{
	const NWidgetLeaf *wi = w->GetWidget<NWidgetLeaf>(wid);

	assert((wi->type & WWT_MASK) == WWT_EDITBOX);

	bool rtl = _current_text_dir == TD_RTL;
	Dimension sprite_size = GetSpriteSize(rtl ? SPR_IMG_DELETE_RIGHT : SPR_IMG_DELETE_LEFT);
	int clearbtn_width = sprite_size.width + WidgetDimensions::scaled.imgbtn.Horizontal();

	Rect r = wi->GetCurrentRect().Indent(clearbtn_width, !rtl).Shrink(WidgetDimensions::scaled.framerect);

	if (!IsInsideMM(pt.y, r.top, r.bottom)) return nullptr;

	/* Clamp caret position to be inside our current width. */
	const Textbuf *tb = &this->text;
	int delta = std::min(0, r.Width() - tb->pixels - GetCaretWidth());
	if (tb->caretxoffs + delta < 0) delta = -tb->caretxoffs;

	return ::GetCharAtPosition(tb->buf, pt.x - delta - r.left);
}

void QueryString::ClickEditBox(Window *w, Point pt, int wid, int click_count, bool focus_changed)
{
	const NWidgetLeaf *wi = w->GetWidget<NWidgetLeaf>(wid);

	assert((wi->type & WWT_MASK) == WWT_EDITBOX);

	bool rtl = _current_text_dir == TD_RTL;
	Dimension sprite_size = GetSpriteSize(rtl ? SPR_IMG_DELETE_RIGHT : SPR_IMG_DELETE_LEFT);
	int clearbtn_width = sprite_size.width + WidgetDimensions::scaled.imgbtn.Horizontal();

	Rect cr = wi->GetCurrentRect().WithWidth(clearbtn_width, !rtl);

	if (IsInsideMM(pt.x, cr.left, cr.right)) {
		if (this->text.bytes > 1) {
			this->text.DeleteAll();
			w->HandleButtonClick(wid);
			w->OnEditboxChanged(wid);
		}
		return;
	}

	if (w->window_class != WC_OSK && _settings_client.gui.osk_activation != OSKA_DISABLED &&
		(!focus_changed || _settings_client.gui.osk_activation == OSKA_IMMEDIATELY) &&
		(click_count == 2 || _settings_client.gui.osk_activation != OSKA_DOUBLE_CLICK)) {
		/* Open the OSK window */
		ShowOnScreenKeyboard(w, wid);
	}
#ifdef __ANDROID__
	strecpy(_android_text_input, this->text.buf, lastof(_android_text_input));
	this->text.DeleteAll();
	SDL_ANDROID_GetScreenKeyboardTextInputAsync(_android_text_input, sizeof(_android_text_input));
#endif
#ifdef __EMSCRIPTEN__
	// TODO: move this code to SDL2 Emscripten backend
	EM_ASM({
		Module.startTextInput(UTF8ToString($0));
	}, this->text.buf);
	this->text.DeleteAll();
#endif
}

/** Class for the string query window. */
struct QueryStringWindow : public Window
{
	QueryString editbox;    ///< Editbox.
	QueryStringFlags flags; ///< Flags controlling behaviour of the window.
	Dimension warning_size; ///< How much space to use for the warning text

	QueryStringWindow(StringID str, StringID caption, uint max_bytes, uint max_chars, WindowDesc *desc, Window *parent, CharSetFilter afilter, QueryStringFlags flags) :
			Window(desc), editbox(max_bytes, max_chars)
	{
		char *last_of = &this->editbox.text.buf[this->editbox.text.max_bytes - 1];
		GetString(this->editbox.text.buf, str, last_of);
		StrMakeValidInPlace(this->editbox.text.buf, last_of, SVS_NONE);

		/* Make sure the name isn't too long for the text buffer in the number of
		 * characters (not bytes). max_chars also counts the '\0' characters. */
		while (Utf8StringLength(this->editbox.text.buf) + 1 > this->editbox.text.max_chars) {
			*Utf8PrevChar(this->editbox.text.buf + strlen(this->editbox.text.buf)) = '\0';
		}

		this->editbox.text.UpdateSize();

		if ((flags & QSF_ACCEPT_UNCHANGED) == 0) this->editbox.orig = stredup(this->editbox.text.buf);

		this->querystrings[WID_QS_TEXT] = &this->editbox;
		this->editbox.caption = caption;
		this->editbox.cancel_button = WID_QS_CANCEL;
		this->editbox.ok_button = WID_QS_OK;
		this->editbox.text.afilter = afilter;
		this->flags = flags;

		this->InitNested(WN_QUERY_STRING);
		this->UpdateWarningStringSize();

		this->parent = parent;

		this->SetFocusedWidget(WID_QS_TEXT);
	}

	void UpdateWarningStringSize()
	{
		if (this->flags & QSF_PASSWORD) {
			assert(this->nested_root->smallest_x > 0);
			this->warning_size.width = this->nested_root->current_x - WidgetDimensions::scaled.frametext.Horizontal() - WidgetDimensions::scaled.framerect.Horizontal();
			this->warning_size.height = GetStringHeight(STR_WARNING_PASSWORD_SECURITY, this->warning_size.width);
			this->warning_size.height += WidgetDimensions::scaled.frametext.Vertical() + WidgetDimensions::scaled.framerect.Vertical();
		} else {
			this->warning_size = Dimension{ 0, 0 };
		}

		this->ReInit();
	}

	void UpdateWidgetSize(int widget, Dimension *size, const Dimension &padding, Dimension *fill, Dimension *resize) override
	{
		if (widget == WID_QS_DEFAULT && (this->flags & QSF_ENABLE_DEFAULT) == 0) {
			/* We don't want this widget to show! */
			fill->width = 0;
			resize->width = 0;
			size->width = 0;
		}

		if (widget == WID_QS_WARNING) {
			*size = this->warning_size;
		}
	}

	void DrawWidget(const Rect &r, int widget) const override
	{
		if (widget != WID_QS_WARNING) return;

		if (this->flags & QSF_PASSWORD) {
			DrawStringMultiLine(r.Shrink(WidgetDimensions::scaled.framerect).Shrink(WidgetDimensions::scaled.frametext),
				STR_WARNING_PASSWORD_SECURITY, TC_FROMSTRING, SA_CENTER);
		}
	}

	void SetStringParameters(int widget) const override
	{
		if (widget == WID_QS_CAPTION) SetDParam(0, this->editbox.caption);
	}

	void OnOk()
	{
		if (this->editbox.orig == nullptr || strcmp(this->editbox.text.buf, this->editbox.orig) != 0) {
			assert(this->parent != nullptr);

			this->parent->OnQueryTextFinished(this->editbox.text.buf);
			this->editbox.handled = true;
		}
	}

	void OnClick(Point pt, int widget, int click_count) override
	{
		switch (widget) {
			case WID_QS_DEFAULT:
				this->editbox.text.DeleteAll();
				FALLTHROUGH;

			case WID_QS_OK:
				this->OnOk();
				FALLTHROUGH;

			case WID_QS_CANCEL:
				this->Close();
				break;
		}
	}

	void Close() override
	{
		if (!this->editbox.handled && this->parent != nullptr) {
			Window *parent = this->parent;
			this->parent = nullptr; // so parent doesn't try to close us again
			parent->OnQueryTextFinished(nullptr);
		}
		this->Window::Close();
	}
};

static const NWidgetPart _nested_query_string_widgets[] = {
	NWidget(NWID_HORIZONTAL),
		NWidget(WWT_CLOSEBOX, COLOUR_GREY),
		NWidget(WWT_CAPTION, COLOUR_GREY, WID_QS_CAPTION), SetDataTip(STR_WHITE_STRING, STR_NULL),
	EndContainer(),
	NWidget(WWT_PANEL, COLOUR_GREY),
		NWidget(WWT_EDITBOX, COLOUR_GREY, WID_QS_TEXT), SetMinimalSize(256, 12), SetFill(1, 1), SetPadding(2, 2, 2, 2),
	EndContainer(),
	NWidget(WWT_PANEL, COLOUR_GREY, WID_QS_WARNING), EndContainer(),
	NWidget(NWID_HORIZONTAL, NC_EQUALSIZE),
		NWidget(WWT_TEXTBTN, COLOUR_GREY, WID_QS_DEFAULT), SetMinimalSize(87, 12), SetFill(1, 1), SetDataTip(STR_BUTTON_DEFAULT, STR_NULL),
		NWidget(WWT_TEXTBTN, COLOUR_GREY, WID_QS_CANCEL), SetMinimalSize(86, 12), SetFill(1, 1), SetDataTip(STR_BUTTON_CANCEL, STR_NULL),
		NWidget(WWT_TEXTBTN, COLOUR_GREY, WID_QS_OK), SetMinimalSize(87, 12), SetFill(1, 1), SetDataTip(STR_BUTTON_OK, STR_NULL),
	EndContainer(),
};

static WindowDesc _query_string_desc(
	WDP_CENTER, "query_string", 0, 0,
	WC_QUERY_STRING, WC_NONE,
	0,
	_nested_query_string_widgets, lengthof(_nested_query_string_widgets)
);

/**
 * Show a query popup window with a textbox in it.
 * @param str StringID for the text shown in the textbox
 * @param caption StringID of text shown in caption of querywindow
 * @param maxsize maximum size in bytes or characters (including terminating '\0') depending on flags
 * @param parent pointer to a Window that will handle the events (ok/cancel) of this window.
 * @param afilter filters out unwanted character input
 * @param flags various flags, @see QueryStringFlags
 */
void ShowQueryString(StringID str, StringID caption, uint maxsize, Window *parent, CharSetFilter afilter, QueryStringFlags flags)
{
	assert(parent != nullptr);

	CloseWindowByClass(WC_QUERY_STRING);
	new QueryStringWindow(str, caption, ((flags & QSF_LEN_IN_CHARS) ? MAX_CHAR_LENGTH : 1) * maxsize, maxsize, &_query_string_desc, parent, afilter, flags);
}

/**
 * Window used for asking the user a YES/NO question.
 */
struct QueryWindow : public Window {
	QueryCallbackProc *proc; ///< callback function executed on closing of popup. Window* points to parent, bool is true if 'yes' clicked, false otherwise
	uint64 params[10];       ///< local copy of #_global_string_params
	StringID message;        ///< message shown for query window
	StringID caption;        ///< title of window

	QueryWindow(WindowDesc *desc, StringID caption, StringID message, Window *parent, QueryCallbackProc *callback) : Window(desc)
	{
		/* Create a backup of the variadic arguments to strings because it will be
		 * overridden pretty often. We will copy these back for drawing */
		CopyOutDParam(this->params, 0, lengthof(this->params));
		this->caption = caption;
		this->message = message;
		this->proc    = callback;
		this->parent  = parent;

		this->InitNested(WN_CONFIRM_POPUP_QUERY);
	}

	void Close() override
	{
		if (this->proc != nullptr) this->proc(this->parent, false);
		this->Window::Close();
	}

	void FindWindowPlacementAndResize(int def_width, int def_height) override
	{
		/* Position query window over the calling window, ensuring it's within screen bounds. */
		this->left = SoftClamp(parent->left + (parent->width / 2) - (this->width / 2), 0, _screen.width - this->width);
		this->top = SoftClamp(parent->top + (parent->height / 2) - (this->height / 2), 0, _screen.height - this->height);
		this->SetDirty();
	}

	void SetStringParameters(int widget) const override
	{
		switch (widget) {
			case WID_Q_CAPTION:
				CopyInDParam(1, this->params, lengthof(this->params));
				SetDParam(0, this->caption);
				break;

			case WID_Q_TEXT:
				CopyInDParam(0, this->params, lengthof(this->params));
				break;
		}
	}

	void UpdateWidgetSize(int widget, Dimension *size, const Dimension &padding, Dimension *fill, Dimension *resize) override
	{
		if (widget != WID_Q_TEXT) return;

		Dimension d = GetStringMultiLineBoundingBox(this->message, *size);
		d.width += WidgetDimensions::scaled.frametext.Horizontal();
		d.height += WidgetDimensions::scaled.framerect.Vertical();
		*size = d;
	}

	void DrawWidget(const Rect &r, int widget) const override
	{
		if (widget != WID_Q_TEXT) return;

		DrawStringMultiLine(r.Shrink(WidgetDimensions::scaled.frametext, WidgetDimensions::scaled.framerect),
				this->message, TC_FROMSTRING, SA_CENTER);
	}

	void OnClick(Point pt, int widget, int click_count) override
	{
		switch (widget) {
			case WID_Q_YES: {
				/* in the Generate New World window, clicking 'Yes' causes
				 * CloseNonVitalWindows() to be called - we shouldn't be in a window then */
				QueryCallbackProc *proc = this->proc;
				Window *parent = this->parent;
				/* Prevent the destructor calling the callback function */
				this->proc = nullptr;
				this->Close();
				if (proc != nullptr) {
					proc(parent, true);
					proc = nullptr;
				}
				break;
			}
			case WID_Q_NO:
				this->Close();
				break;
		}
	}

	EventState OnKeyPress(WChar key, uint16 keycode) override
	{
		/* ESC closes the window, Enter confirms the action */
		switch (keycode) {
			case WKC_RETURN:
			case WKC_NUM_ENTER:
				if (this->proc != nullptr) {
					this->proc(this->parent, true);
					this->proc = nullptr;
				}
				FALLTHROUGH;

			case WKC_ESC:
				this->Close();
				return ES_HANDLED;
		}
		return ES_NOT_HANDLED;
	}
};

static const NWidgetPart _nested_query_widgets[] = {
	NWidget(NWID_HORIZONTAL),
		NWidget(WWT_CLOSEBOX, COLOUR_RED),
		NWidget(WWT_CAPTION, COLOUR_RED, WID_Q_CAPTION), SetDataTip(STR_JUST_STRING, STR_NULL),
	EndContainer(),
	NWidget(WWT_PANEL, COLOUR_RED),
		NWidget(NWID_VERTICAL), SetPIP(0, WidgetDimensions::unscaled.vsep_wide, 0), SetPadding(WidgetDimensions::unscaled.modalpopup),
			NWidget(WWT_TEXT, COLOUR_RED, WID_Q_TEXT), SetMinimalSize(200, 12),
			NWidget(NWID_HORIZONTAL, NC_EQUALSIZE), SetPIP(WidgetDimensions::unscaled.hsep_indent, WidgetDimensions::unscaled.hsep_indent, WidgetDimensions::unscaled.hsep_indent),
				NWidget(WWT_PUSHTXTBTN, COLOUR_YELLOW, WID_Q_NO), SetMinimalSize(71, 12), SetFill(1, 1), SetDataTip(STR_QUIT_NO, STR_NULL),
				NWidget(WWT_PUSHTXTBTN, COLOUR_YELLOW, WID_Q_YES), SetMinimalSize(71, 12), SetFill(1, 1), SetDataTip(STR_QUIT_YES, STR_NULL),
			EndContainer(),
		EndContainer(),
	EndContainer(),
};

static WindowDesc _query_desc(
	WDP_CENTER, nullptr, 0, 0,
	WC_CONFIRM_POPUP_QUERY, WC_NONE,
	WDF_MODAL,
	_nested_query_widgets, lengthof(_nested_query_widgets)
);

/**
 * Show a modal confirmation window with standard 'yes' and 'no' buttons
 * The window is aligned to the centre of its parent.
 * @param caption string shown as window caption
 * @param message string that will be shown for the window
 * @param parent pointer to parent window, if this pointer is nullptr the parent becomes
 * the main window WC_MAIN_WINDOW
 * @param callback callback function pointer to set in the window descriptor
 */
void ShowQuery(StringID caption, StringID message, Window *parent, QueryCallbackProc *callback)
{
	if (parent == nullptr) parent = FindWindowById(WC_MAIN_WINDOW, 0);

	for (Window *w : Window::Iterate()) {
		if (w->window_class != WC_CONFIRM_POPUP_QUERY) continue;

		QueryWindow *qw = dynamic_cast<QueryWindow *>(w);
		if (qw->parent != parent || qw->proc != callback) continue;

		qw->Close();
		break;
	}

	new QueryWindow(&_query_desc, caption, message, parent, callback);
}<|MERGE_RESOLUTION|>--- conflicted
+++ resolved
@@ -465,7 +465,6 @@
 	u8"  Mike Ragsdale - OpenTTD installer",
 	u8"  Christian Rosentreter (tokai) - MorphOS / AmigaOS port",
 	u8"  Richard Kempton (richK) - additional airports, initial TGP implementation",
-	u8"  Plus C - title game",
 	u8"  Alberto Demichelis - Squirrel scripting language \u00a9 2003-2008",
 	u8"  L. Peter Deutsch - MD5 implementation \u00a9 1999, 2000, 2002",
 	u8"  Michael Blunck - Pre-signals and semaphores \u00a9 2003",
@@ -722,15 +721,9 @@
 		/* Correctly position the tooltip position, watch out for window and cursor size
 		 * Clamp value to below main toolbar and above statusbar. If tooltip would
 		 * go below window, flip it so it is shown above the cursor */
-<<<<<<< HEAD
-		pt.y = std::min(_cursor.pos.y + _cursor.total_offs.y - 5, scr_bot) - sm_height - GetMinButtonSize();
-		if (pt.y < scr_top) pt.y = Clamp(_cursor.pos.y + _cursor.total_size.y + _cursor.total_offs.y + 5, scr_top, scr_bot) + GetMinButtonSize();
-		pt.x = sm_width >= _screen.width ? 0 : Clamp(_cursor.pos.x - (sm_width >> 1), 0, _screen.width - sm_width);
-=======
 		pt.y = SoftClamp(_cursor.pos.y + _cursor.total_size.y + _cursor.total_offs.y + 5, scr_top, scr_bot);
 		if (pt.y + sm_height > scr_bot) pt.y = std::min(_cursor.pos.y + _cursor.total_offs.y - 5, scr_bot) - sm_height;
 		pt.x = sm_width >= _screen.width ? 0 : SoftClamp(_cursor.pos.x - (sm_width >> 1), 0, _screen.width - sm_width);
->>>>>>> 7e457a36
 
 		if (_settings_client.gui.windows_titlebars) {
 			// Move it to the top of the screen, away from mouse cursor, so it won't steal screen taps on Android
