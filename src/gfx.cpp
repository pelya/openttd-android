/*
 * This file is part of OpenTTD.
 * OpenTTD is free software; you can redistribute it and/or modify it under the terms of the GNU General Public License as published by the Free Software Foundation, version 2.
 * OpenTTD is distributed in the hope that it will be useful, but WITHOUT ANY WARRANTY; without even the implied warranty of MERCHANTABILITY or FITNESS FOR A PARTICULAR PURPOSE.
 * See the GNU General Public License for more details. You should have received a copy of the GNU General Public License along with OpenTTD. If not, see <http://www.gnu.org/licenses/>.
 */

/** @file gfx.cpp Handling of drawing text and other gfx related stuff. */

#include "stdafx.h"
#include "gfx_layout.h"
#include "progress.h"
#include "zoom_func.h"
#include "blitter/factory.hpp"
#include "video/video_driver.hpp"
#include "strings_func.h"
#include "settings_type.h"
#include "network/network.h"
#include "network/network_func.h"
#include "window_func.h"
#include "newgrf_debug.h"
#include "thread.h"

#include "table/palettes.h"
#include "table/string_colours.h"
#include "table/sprites.h"
#include "table/control_codes.h"

#include "safeguards.h"

byte _dirkeys;        ///< 1 = left, 2 = up, 4 = right, 8 = down
bool _fullscreen;
byte _support8bpp;
CursorVars _cursor;
bool _ctrl_pressed;   ///< Is Ctrl pressed?
bool _shift_pressed;  ///< Is Shift pressed?
bool _move_pressed;
uint16 _game_speed = 100; ///< Current game-speed; 100 is 1x, 0 is infinite.
bool _left_button_down;     ///< Is left mouse button pressed?
bool _left_button_clicked;  ///< Is left mouse button clicked?
bool _right_button_down;    ///< Is right mouse button pressed?
bool _right_button_clicked; ///< Is right mouse button clicked?
Point _right_button_down_pos; ///< Pos of right mouse button click, for drag and drop

DrawPixelInfo _screen;
bool _screen_disable_anim = false;   ///< Disable palette animation (important for 32bpp-anim blitter during giant screenshot)
<<<<<<< HEAD
bool _exit_game;
bool _restart_game;
=======
std::atomic<bool> _exit_game;
>>>>>>> 39662aab
GameMode _game_mode;
SwitchMode _switch_mode;  ///< The next mainloop command.
PauseMode _pause_mode;
Palette _cur_palette;

static byte _stringwidth_table[FS_END][224]; ///< Cache containing width of often used characters. @see GetCharacterWidth()
DrawPixelInfo *_cur_dpi;
byte _colour_gradient[COLOUR_END][8];

static std::recursive_mutex _palette_mutex; ///< To coordinate access to _cur_palette.

static void GfxMainBlitterViewport(const Sprite *sprite, int x, int y, BlitterMode mode, const SubSprite *sub = nullptr, SpriteID sprite_id = SPR_CURSOR_MOUSE);
static void GfxMainBlitter(const Sprite *sprite, int x, int y, BlitterMode mode, const SubSprite *sub = nullptr, SpriteID sprite_id = SPR_CURSOR_MOUSE, ZoomLevel zoom = ZOOM_LVL_NORMAL);

static ReusableBuffer<uint8> _cursor_backup;

ZoomLevel _gui_zoom; ///< GUI Zoom level
ZoomLevel _font_zoom; ///< Font Zoom level

int8 _gui_zoom_cfg;  ///< GUI zoom level in config.
int8 _font_zoom_cfg; ///< Font zoom level in config.


/**
 * The rect for repaint.
 *
 * This rectangle defines the area which should be repaint by the video driver.
 *
 * @ingroup dirty
 */
static Rect _invalid_rect;
static const byte *_colour_remap_ptr;
static byte _string_colourremap[3]; ///< Recoloursprite for stringdrawing. The grf loader ensures that #ST_FONT sprites only use colours 0 to 2.

static const uint DIRTY_BLOCK_HEIGHT   = 8;
static const uint DIRTY_BLOCK_WIDTH    = 64;

static uint _dirty_bytes_per_line = 0;
static byte *_dirty_blocks = nullptr;
extern uint _dirty_block_colour;

void GfxScroll(int left, int top, int width, int height, int xo, int yo)
{
	Blitter *blitter = BlitterFactory::GetCurrentBlitter();

	if (xo == 0 && yo == 0) return;

	if (_cursor.visible) UndrawMouseCursor();

	if (_networking) NetworkUndrawChatMessage();

	blitter->ScrollBuffer(_screen.dst_ptr, left, top, width, height, xo, yo);
	/* This part of the screen is now dirty. */
	VideoDriver::GetInstance()->MakeDirty(left, top, width, height);
}


/**
 * Applies a certain FillRectMode-operation to a rectangle [left, right] x [top, bottom] on the screen.
 *
 * @pre dpi->zoom == ZOOM_LVL_NORMAL, right >= left, bottom >= top
 * @param left Minimum X (inclusive)
 * @param top Minimum Y (inclusive)
 * @param right Maximum X (inclusive)
 * @param bottom Maximum Y (inclusive)
 * @param colour A 8 bit palette index (FILLRECT_OPAQUE and FILLRECT_CHECKER) or a recolour spritenumber (FILLRECT_RECOLOUR)
 * @param mode
 *         FILLRECT_OPAQUE:   Fill the rectangle with the specified colour
 *         FILLRECT_CHECKER:  Like FILLRECT_OPAQUE, but only draw every second pixel (used to grey out things)
 *         FILLRECT_RECOLOUR:  Apply a recolour sprite to every pixel in the rectangle currently on screen
 */
void GfxFillRect(int left, int top, int right, int bottom, int colour, FillRectMode mode)
{
	Blitter *blitter = BlitterFactory::GetCurrentBlitter();
	const DrawPixelInfo *dpi = _cur_dpi;
	void *dst;
	const int otop = top;
	const int oleft = left;

	if (dpi->zoom != ZOOM_LVL_NORMAL) return;
	if (left > right || top > bottom) return;
	if (right < dpi->left || left >= dpi->left + dpi->width) return;
	if (bottom < dpi->top || top >= dpi->top + dpi->height) return;

	if ( (left -= dpi->left) < 0) left = 0;
	right = right - dpi->left + 1;
	if (right > dpi->width) right = dpi->width;
	right -= left;
	assert(right > 0);

	if ( (top -= dpi->top) < 0) top = 0;
	bottom = bottom - dpi->top + 1;
	if (bottom > dpi->height) bottom = dpi->height;
	bottom -= top;
	assert(bottom > 0);

	dst = blitter->MoveTo(dpi->dst_ptr, left, top);

	switch (mode) {
		default: // FILLRECT_OPAQUE
			blitter->DrawRect(dst, right, bottom, (uint8)colour);
			break;

		case FILLRECT_RECOLOUR:
			blitter->DrawColourMappingRect(dst, right, bottom, GB(colour, 0, PALETTE_WIDTH));
			break;

		case FILLRECT_CHECKER: {
			byte bo = (oleft - left + dpi->left + otop - top + dpi->top) & 1;
			do {
				for (int i = (bo ^= 1); i < right; i += 2) blitter->SetPixel(dst, i, 0, (uint8)colour);
				dst = blitter->MoveTo(dst, 0, 1);
			} while (--bottom > 0);
			break;
		}
	}
}

typedef std::pair<Point, Point> LineSegment;

/**
 * Make line segments from a polygon defined by points, translated by an offset.
 * Entirely horizontal lines (start and end at same Y coordinate) are skipped, as they are irrelevant to scanline conversion algorithms.
 * Generated line segments always have the lowest Y coordinate point first, i.e. original direction is lost.
 * @param shape The polygon to convert.
 * @param offset Offset vector subtracted from all coordinates in the shape.
 * @return Vector of undirected line segments.
 */
static std::vector<LineSegment> MakePolygonSegments(const std::vector<Point> &shape, Point offset)
{
	std::vector<LineSegment> segments;
	if (shape.size() < 3) return segments; // fewer than 3 will always result in an empty polygon
	segments.reserve(shape.size());

	/* Connect first and last point by having initial previous point be the last */
	Point prev = shape.back();
	prev.x -= offset.x;
	prev.y -= offset.y;
	for (Point pt : shape) {
		pt.x -= offset.x;
		pt.y -= offset.y;
		/* Create segments for all non-horizontal lines in the polygon.
		 * The segments always have lowest Y coordinate first. */
		if (prev.y > pt.y) {
			segments.emplace_back(pt, prev);
		} else if (prev.y < pt.y) {
			segments.emplace_back(prev, pt);
		}
		prev = pt;
	}

	return segments;
}

/**
 * Fill a polygon with colour.
 * The odd-even winding rule is used, i.e. self-intersecting polygons will have holes in them.
 * Left and top edges are inclusive, right and bottom edges are exclusive.
 * @note For rectangles the GfxFillRect function will be faster.
 * @pre dpi->zoom == ZOOM_LVL_NORMAL
 * @param shape List of points on the polygon.
 * @param colour An 8 bit palette index (FILLRECT_OPAQUE and FILLRECT_CHECKER) or a recolour spritenumber (FILLRECT_RECOLOUR).
 * @param mode
 *         FILLRECT_OPAQUE:   Fill the polygon with the specified colour.
 *         FILLRECT_CHECKER:  Fill every other pixel with the specified colour, in a checkerboard pattern.
 *         FILLRECT_RECOLOUR: Apply a recolour sprite to every pixel in the polygon.
 */
void GfxFillPolygon(const std::vector<Point> &shape, int colour, FillRectMode mode)
{
	Blitter *blitter = BlitterFactory::GetCurrentBlitter();
	const DrawPixelInfo *dpi = _cur_dpi;
	if (dpi->zoom != ZOOM_LVL_NORMAL) return;

	std::vector<LineSegment> segments = MakePolygonSegments(shape, Point{ dpi->left, dpi->top });

	/* Remove segments appearing entirely above or below the clipping area. */
	segments.erase(std::remove_if(segments.begin(), segments.end(), [dpi](const LineSegment &s) { return s.second.y <= 0 || s.first.y >= dpi->height; }), segments.end());

	/* Check that this wasn't an empty shape (all points on a horizontal line or outside clipping.) */
	if (segments.empty()) return;

	/* Sort the segments by first point Y coordinate. */
	std::sort(segments.begin(), segments.end(), [](const LineSegment &a, const LineSegment &b) { return a.first.y < b.first.y; });

	/* Segments intersecting current scanline. */
	std::vector<LineSegment> active;
	/* Intersection points with a scanline.
	 * Kept outside loop to avoid repeated re-allocations. */
	std::vector<int> intersections;
	/* Normal, reasonable polygons don't have many intersections per scanline. */
	active.reserve(4);
	intersections.reserve(4);

	/* Scan through the segments and paint each scanline. */
	int y = segments.front().first.y;
	std::vector<LineSegment>::iterator nextseg = segments.begin();
	while (!active.empty() || nextseg != segments.end()) {
		/* Clean up segments that have ended. */
		active.erase(std::remove_if(active.begin(), active.end(), [y](const LineSegment &s) { return s.second.y == y; }), active.end());

		/* Activate all segments starting on this scanline. */
		while (nextseg != segments.end() && nextseg->first.y == y) {
			active.push_back(*nextseg);
			++nextseg;
		}

		/* Check clipping. */
		if (y < 0) {
			++y;
			continue;
		}
		if (y >= dpi->height) return;

		/*  Intersect scanline with all active segments. */
		intersections.clear();
		for (const LineSegment &s : active) {
			const int sdx = s.second.x - s.first.x;
			const int sdy = s.second.y - s.first.y;
			const int ldy = y - s.first.y;
			const int x = s.first.x + sdx * ldy / sdy;
			intersections.push_back(x);
		}

		/* Fill between pairs of intersections. */
		std::sort(intersections.begin(), intersections.end());
		for (size_t i = 1; i < intersections.size(); i += 2) {
			/* Check clipping. */
			const int x1 = std::max(0, intersections[i - 1]);
			const int x2 = std::min(intersections[i], dpi->width);
			if (x2 < 0) continue;
			if (x1 >= dpi->width) continue;

			/* Fill line y from x1 to x2. */
			void *dst = blitter->MoveTo(dpi->dst_ptr, x1, y);
			switch (mode) {
				default: // FILLRECT_OPAQUE
					blitter->DrawRect(dst, x2 - x1, 1, (uint8)colour);
					break;
				case FILLRECT_RECOLOUR:
					blitter->DrawColourMappingRect(dst, x2 - x1, 1, GB(colour, 0, PALETTE_WIDTH));
					break;
				case FILLRECT_CHECKER:
					/* Fill every other pixel, offset such that the sum of filled pixels' X and Y coordinates is odd.
					 * This creates a checkerboard effect. */
					for (int x = (x1 + y) & 1; x < x2 - x1; x += 2) {
						blitter->SetPixel(dst, x, 0, (uint8)colour);
					}
					break;
			}
		}

		/* Next line */
		++y;
	}
}

/**
 * Check line clipping by using a linear equation and draw the visible part of
 * the line given by x/y and x2/y2.
 * @param video Destination pointer to draw into.
 * @param x X coordinate of first point.
 * @param y Y coordinate of first point.
 * @param x2 X coordinate of second point.
 * @param y2 Y coordinate of second point.
 * @param screen_width With of the screen to check clipping against.
 * @param screen_height Height of the screen to check clipping against.
 * @param colour Colour of the line.
 * @param width Width of the line.
 * @param dash Length of dashes for dashed lines. 0 means solid line.
 */
static inline void GfxDoDrawLine(void *video, int x, int y, int x2, int y2, int screen_width, int screen_height, uint8 colour, int width, int dash = 0)
{
	Blitter *blitter = BlitterFactory::GetCurrentBlitter();

	assert(width > 0);

	if (y2 == y || x2 == x) {
		/* Special case: horizontal/vertical line. All checks already done in GfxPreprocessLine. */
		blitter->DrawLine(video, x, y, x2, y2, screen_width, screen_height, colour, width, dash);
		return;
	}

	int grade_y = y2 - y;
	int grade_x = x2 - x;

	/* Clipping rectangle. Slightly extended so we can ignore the width of the line. */
	int extra = (int)CeilDiv(3 * width, 4); // not less then "width * sqrt(2) / 2"
	Rect clip = { -extra, -extra, screen_width - 1 + extra, screen_height - 1 + extra };

	/* prevent integer overflows. */
	int margin = 1;
	while (INT_MAX / abs(grade_y) < std::max(abs(clip.left - x), abs(clip.right - x))) {
		grade_y /= 2;
		grade_x /= 2;
		margin  *= 2; // account for rounding errors
	}

	/* Imagine that the line is infinitely long and it intersects with
	 * infinitely long left and right edges of the clipping rectangle.
	 * If both intersection points are outside the clipping rectangle
	 * and both on the same side of it, we don't need to draw anything. */
	int left_isec_y = y + (clip.left - x) * grade_y / grade_x;
	int right_isec_y = y + (clip.right - x) * grade_y / grade_x;
	if ((left_isec_y > clip.bottom + margin && right_isec_y > clip.bottom + margin) ||
			(left_isec_y < clip.top - margin && right_isec_y < clip.top - margin)) {
		return;
	}

	/* It is possible to use the line equation to further reduce the amount of
	 * work the blitter has to do by shortening the effective line segment.
	 * However, in order to get that right and prevent the flickering effects
	 * of rounding errors so much additional code has to be run here that in
	 * the general case the effect is not noticeable. */

	blitter->DrawLine(video, x, y, x2, y2, screen_width, screen_height, colour, width, dash);
}

/**
 * Align parameters of a line to the given DPI and check simple clipping.
 * @param dpi Screen parameters to align with.
 * @param x X coordinate of first point.
 * @param y Y coordinate of first point.
 * @param x2 X coordinate of second point.
 * @param y2 Y coordinate of second point.
 * @param width Width of the line.
 * @return True if the line is likely to be visible, false if it's certainly
 *         invisible.
 */
static inline bool GfxPreprocessLine(DrawPixelInfo *dpi, int &x, int &y, int &x2, int &y2, int width)
{
	x -= dpi->left;
	x2 -= dpi->left;
	y -= dpi->top;
	y2 -= dpi->top;

	/* Check simple clipping */
	if (x + width / 2 < 0           && x2 + width / 2 < 0          ) return false;
	if (y + width / 2 < 0           && y2 + width / 2 < 0          ) return false;
	if (x - width / 2 > dpi->width  && x2 - width / 2 > dpi->width ) return false;
	if (y - width / 2 > dpi->height && y2 - width / 2 > dpi->height) return false;
	return true;
}

void GfxDrawLine(int x, int y, int x2, int y2, int colour, int width, int dash)
{
	DrawPixelInfo *dpi = _cur_dpi;
	if (GfxPreprocessLine(dpi, x, y, x2, y2, width)) {
		GfxDoDrawLine(dpi->dst_ptr, x, y, x2, y2, dpi->width, dpi->height, colour, width, dash);
	}
}

void GfxDrawLineUnscaled(int x, int y, int x2, int y2, int colour)
{
	DrawPixelInfo *dpi = _cur_dpi;
	if (GfxPreprocessLine(dpi, x, y, x2, y2, 1)) {
		GfxDoDrawLine(dpi->dst_ptr,
				UnScaleByZoom(x, dpi->zoom), UnScaleByZoom(y, dpi->zoom),
				UnScaleByZoom(x2, dpi->zoom), UnScaleByZoom(y2, dpi->zoom),
				UnScaleByZoom(dpi->width, dpi->zoom), UnScaleByZoom(dpi->height, dpi->zoom), colour, 1);
	}
}

/**
 * Draws the projection of a parallelepiped.
 * This can be used to draw boxes in world coordinates.
 *
 * @param x   Screen X-coordinate of top front corner.
 * @param y   Screen Y-coordinate of top front corner.
 * @param dx1 Screen X-length of first edge.
 * @param dy1 Screen Y-length of first edge.
 * @param dx2 Screen X-length of second edge.
 * @param dy2 Screen Y-length of second edge.
 * @param dx3 Screen X-length of third edge.
 * @param dy3 Screen Y-length of third edge.
 */
void DrawBox(int x, int y, int dx1, int dy1, int dx2, int dy2, int dx3, int dy3)
{
	/*           ....
	 *         ..    ....
	 *       ..          ....
	 *     ..                ^
	 *   <--__(dx1,dy1)    /(dx2,dy2)
	 *   :    --__       /   :
	 *   :        --__ /     :
	 *   :            *(x,y) :
	 *   :            |      :
	 *   :            |     ..
	 *    ....        |(dx3,dy3)
	 *        ....    | ..
	 *            ....V.
	 */

	static const byte colour = PC_WHITE;

	GfxDrawLineUnscaled(x, y, x + dx1, y + dy1, colour);
	GfxDrawLineUnscaled(x, y, x + dx2, y + dy2, colour);
	GfxDrawLineUnscaled(x, y, x + dx3, y + dy3, colour);

	GfxDrawLineUnscaled(x + dx1, y + dy1, x + dx1 + dx2, y + dy1 + dy2, colour);
	GfxDrawLineUnscaled(x + dx1, y + dy1, x + dx1 + dx3, y + dy1 + dy3, colour);
	GfxDrawLineUnscaled(x + dx2, y + dy2, x + dx2 + dx1, y + dy2 + dy1, colour);
	GfxDrawLineUnscaled(x + dx2, y + dy2, x + dx2 + dx3, y + dy2 + dy3, colour);
	GfxDrawLineUnscaled(x + dx3, y + dy3, x + dx3 + dx1, y + dy3 + dy1, colour);
	GfxDrawLineUnscaled(x + dx3, y + dy3, x + dx3 + dx2, y + dy3 + dy2, colour);
}

/**
 * Set the colour remap to be for the given colour.
 * @param colour the new colour of the remap.
 */
static void SetColourRemap(TextColour colour)
{
	if (colour == TC_INVALID) return;

	/* Black strings have no shading ever; the shading is black, so it
	 * would be invisible at best, but it actually makes it illegible. */
	bool no_shade   = (colour & TC_NO_SHADE) != 0 || colour == TC_BLACK;
	bool raw_colour = (colour & TC_IS_PALETTE_COLOUR) != 0;
	colour &= ~(TC_NO_SHADE | TC_IS_PALETTE_COLOUR | TC_FORCED);

	_string_colourremap[1] = raw_colour ? (byte)colour : _string_colourmap[colour];
	_string_colourremap[2] = no_shade ? 0 : 1;
	_colour_remap_ptr = _string_colourremap;
}

/**
 * Drawing routine for drawing a laid out line of text.
 * @param line      String to draw.
 * @param y         The top most position to draw on.
 * @param left      The left most position to draw on.
 * @param right     The right most position to draw on.
 * @param align     The alignment of the string when drawing left-to-right. In the
 *                  case a right-to-left language is chosen this is inverted so it
 *                  will be drawn in the right direction.
 * @param underline Whether to underline what has been drawn or not.
 * @param truncation Whether to perform string truncation or not.
 *
 * @return In case of left or center alignment the right most pixel we have drawn to.
 *         In case of right alignment the left most pixel we have drawn to.
 */
static int DrawLayoutLine(const ParagraphLayouter::Line &line, int y, int left, int right, StringAlignment align, bool underline, bool truncation)
{
	if (line.CountRuns() == 0) return 0;

	int w = line.GetWidth();
	int h = line.GetLeading();

	/*
	 * The following is needed for truncation.
	 * Depending on the text direction, we either remove bits at the rear
	 * or the front. For this we shift the entire area to draw so it fits
	 * within the left/right bounds and the side we do not truncate it on.
	 * Then we determine the truncation location, i.e. glyphs that fall
	 * outside of the range min_x - max_x will not be drawn; they are thus
	 * the truncated glyphs.
	 *
	 * At a later step we insert the dots.
	 */

	int max_w = right - left + 1; // The maximum width.

	int offset_x = 0;  // The offset we need for positioning the glyphs
	int min_x = left;  // The minimum x position to draw normal glyphs on.
	int max_x = right; // The maximum x position to draw normal glyphs on.

	truncation &= max_w < w;         // Whether we need to do truncation.
	int dot_width = 0;               // Cache for the width of the dot.
	const Sprite *dot_sprite = nullptr; // Cache for the sprite of the dot.

	if (truncation) {
		/*
		 * Assumption may be made that all fonts of a run are of the same size.
		 * In any case, we'll use these dots for the abbreviation, so even if
		 * another size would be chosen it won't have truncated too little for
		 * the truncation dots.
		 */
		FontCache *fc = ((const Font*)line.GetVisualRun(0).GetFont())->fc;
		GlyphID dot_glyph = fc->MapCharToGlyph('.');
		dot_width = fc->GetGlyphWidth(dot_glyph);
		dot_sprite = fc->GetGlyph(dot_glyph);

		if (_current_text_dir == TD_RTL) {
			min_x += 3 * dot_width;
			offset_x = w - 3 * dot_width - max_w;
		} else {
			max_x -= 3 * dot_width;
		}

		w = max_w;
	}

	/* In case we have a RTL language we swap the alignment. */
	if (!(align & SA_FORCE) && _current_text_dir == TD_RTL && (align & SA_HOR_MASK) != SA_HOR_CENTER) align ^= SA_RIGHT;

	/* right is the right most position to draw on. In this case we want to do
	 * calculations with the width of the string. In comparison right can be
	 * seen as lastof(todraw) and width as lengthof(todraw). They differ by 1.
	 * So most +1/-1 additions are to move from lengthof to 'indices'.
	 */
	switch (align & SA_HOR_MASK) {
		case SA_LEFT:
			/* right + 1 = left + w */
			right = left + w - 1;
			break;

		case SA_HOR_CENTER:
			left  = RoundDivSU(right + 1 + left - w, 2);
			/* right + 1 = left + w */
			right = left + w - 1;
			break;

		case SA_RIGHT:
			left = right + 1 - w;
			break;

		default:
			NOT_REACHED();
	}

	TextColour colour = TC_BLACK;
	bool draw_shadow = false;
	for (int run_index = 0; run_index < line.CountRuns(); run_index++) {
		const ParagraphLayouter::VisualRun &run = line.GetVisualRun(run_index);
		const Font *f = (const Font*)run.GetFont();

		FontCache *fc = f->fc;
		colour = f->colour;
		SetColourRemap(colour);

		DrawPixelInfo *dpi = _cur_dpi;
		int dpi_left  = dpi->left;
		int dpi_right = dpi->left + dpi->width - 1;

		draw_shadow = fc->GetDrawGlyphShadow() && (colour & TC_NO_SHADE) == 0 && colour != TC_BLACK;

		for (int i = 0; i < run.GetGlyphCount(); i++) {
			GlyphID glyph = run.GetGlyphs()[i];

			/* Not a valid glyph (empty) */
			if (glyph == 0xFFFF) continue;

			int begin_x = (int)run.GetPositions()[i * 2]     + left - offset_x;
			int end_x   = (int)run.GetPositions()[i * 2 + 2] + left - offset_x  - 1;
			int top     = (int)run.GetPositions()[i * 2 + 1] + y;

			/* Truncated away. */
			if (truncation && (begin_x < min_x || end_x > max_x)) continue;

			const Sprite *sprite = fc->GetGlyph(glyph);
			/* Check clipping (the "+ 1" is for the shadow). */
			if (begin_x + sprite->x_offs > dpi_right || begin_x + sprite->x_offs + sprite->width /* - 1 + 1 */ < dpi_left) continue;

			if (draw_shadow && (glyph & SPRITE_GLYPH) == 0) {
				SetColourRemap(TC_BLACK);
				GfxMainBlitter(sprite, begin_x + 1, top + 1, BM_COLOUR_REMAP);
				SetColourRemap(colour);
			}
			GfxMainBlitter(sprite, begin_x, top, BM_COLOUR_REMAP);
		}
	}

	if (truncation) {
		int x = (_current_text_dir == TD_RTL) ? left : (right - 3 * dot_width);
		for (int i = 0; i < 3; i++, x += dot_width) {
			if (draw_shadow) {
				SetColourRemap(TC_BLACK);
				GfxMainBlitter(dot_sprite, x + 1, y + 1, BM_COLOUR_REMAP);
				SetColourRemap(colour);
			}
			GfxMainBlitter(dot_sprite, x, y, BM_COLOUR_REMAP);
		}
	}

	if (underline) {
		GfxFillRect(left, y + h, right, y + h, _string_colourremap[1]);
	}

	return (align & SA_HOR_MASK) == SA_RIGHT ? left : right;
}

/**
 * Draw string, possibly truncated to make it fit in its allocated space
 *
 * @param left   The left most position to draw on.
 * @param right  The right most position to draw on.
 * @param top    The top most position to draw on.
 * @param str    String to draw.
 * @param colour Colour used for drawing the string, for details see _string_colourmap in
 *               table/palettes.h or docs/ottd-colourtext-palette.png or the enum TextColour in gfx_type.h
 * @param align  The alignment of the string when drawing left-to-right. In the
 *               case a right-to-left language is chosen this is inverted so it
 *               will be drawn in the right direction.
 * @param underline Whether to underline what has been drawn or not.
 * @param fontsize The size of the initial characters.
 * @return In case of left or center alignment the right most pixel we have drawn to.
 *         In case of right alignment the left most pixel we have drawn to.
 */
int DrawString(int left, int right, int top, const char *str, TextColour colour, StringAlignment align, bool underline, FontSize fontsize)
{
	/* The string may contain control chars to change the font, just use the biggest font for clipping. */
	int max_height = std::max({FONT_HEIGHT_SMALL, FONT_HEIGHT_NORMAL, FONT_HEIGHT_LARGE, FONT_HEIGHT_MONO});

	/* Funny glyphs may extent outside the usual bounds, so relax the clipping somewhat. */
	int extra = max_height / 2;

	if (_cur_dpi->top + _cur_dpi->height + extra < top || _cur_dpi->top > top + max_height + extra ||
			_cur_dpi->left + _cur_dpi->width + extra < left || _cur_dpi->left > right + extra) {
		return 0;
	}

	Layouter layout(str, INT32_MAX, colour, fontsize);
	if (layout.size() == 0) return 0;

	return DrawLayoutLine(*layout.front(), top, left, right, align, underline, true);
}

/**
 * Draw string, possibly truncated to make it fit in its allocated space
 *
 * @param left   The left most position to draw on.
 * @param right  The right most position to draw on.
 * @param top    The top most position to draw on.
 * @param str    String to draw.
 * @param colour Colour used for drawing the string, for details see _string_colourmap in
 *               table/palettes.h or docs/ottd-colourtext-palette.png or the enum TextColour in gfx_type.h
 * @param align  The alignment of the string when drawing left-to-right. In the
 *               case a right-to-left language is chosen this is inverted so it
 *               will be drawn in the right direction.
 * @param underline Whether to underline what has been drawn or not.
 * @param fontsize The size of the initial characters.
 * @return In case of left or center alignment the right most pixel we have drawn to.
 *         In case of right alignment the left most pixel we have drawn to.
 */
int DrawString(int left, int right, int top, const std::string &str, TextColour colour, StringAlignment align, bool underline, FontSize fontsize)
{
	return DrawString(left, right, top, str.c_str(), colour, align, underline, fontsize);
}

/**
 * Draw string, possibly truncated to make it fit in its allocated space
 *
 * @param left   The left most position to draw on.
 * @param right  The right most position to draw on.
 * @param top    The top most position to draw on.
 * @param str    String to draw.
 * @param colour Colour used for drawing the string, for details see _string_colourmap in
 *               table/palettes.h or docs/ottd-colourtext-palette.png or the enum TextColour in gfx_type.h
 * @param align  The alignment of the string when drawing left-to-right. In the
 *               case a right-to-left language is chosen this is inverted so it
 *               will be drawn in the right direction.
 * @param underline Whether to underline what has been drawn or not.
 * @param fontsize The size of the initial characters.
 * @return In case of left or center alignment the right most pixel we have drawn to.
 *         In case of right alignment the left most pixel we have drawn to.
 */
int DrawString(int left, int right, int top, StringID str, TextColour colour, StringAlignment align, bool underline, FontSize fontsize)
{
	char buffer[DRAW_STRING_BUFFER];
	GetString(buffer, str, lastof(buffer));
	return DrawString(left, right, top, buffer, colour, align, underline, fontsize);
}

/**
 * Calculates height of string (in pixels). The string is changed to a multiline string if needed.
 * @param str string to check
 * @param maxw maximum string width
 * @return height of pixels of string when it is drawn
 */
int GetStringHeight(const char *str, int maxw, FontSize fontsize)
{
	Layouter layout(str, maxw, TC_FROMSTRING, fontsize);
	return layout.GetBounds().height;
}

/**
 * Calculates height of string (in pixels). The string is changed to a multiline string if needed.
 * @param str string to check
 * @param maxw maximum string width
 * @return height of pixels of string when it is drawn
 */
int GetStringHeight(StringID str, int maxw)
{
	char buffer[DRAW_STRING_BUFFER];
	GetString(buffer, str, lastof(buffer));
	return GetStringHeight(buffer, maxw);
}

/**
 * Calculates number of lines of string. The string is changed to a multiline string if needed.
 * @param str string to check
 * @param maxw maximum string width
 * @return number of lines of string when it is drawn
 */
int GetStringLineCount(StringID str, int maxw)
{
	char buffer[DRAW_STRING_BUFFER];
	GetString(buffer, str, lastof(buffer));

	Layouter layout(buffer, maxw);
	return (uint)layout.size();
}

/**
 * Calculate string bounding box for multi-line strings.
 * @param str        String to check.
 * @param suggestion Suggested bounding box.
 * @return Bounding box for the multi-line string, may be bigger than \a suggestion.
 */
Dimension GetStringMultiLineBoundingBox(StringID str, const Dimension &suggestion)
{
	Dimension box = {suggestion.width, (uint)GetStringHeight(str, suggestion.width)};
	return box;
}

/**
 * Calculate string bounding box for multi-line strings.
 * @param str        String to check.
 * @param suggestion Suggested bounding box.
 * @return Bounding box for the multi-line string, may be bigger than \a suggestion.
 */
Dimension GetStringMultiLineBoundingBox(const char *str, const Dimension &suggestion)
{
	Dimension box = {suggestion.width, (uint)GetStringHeight(str, suggestion.width)};
	return box;
}

/**
 * Draw string, possibly over multiple lines.
 *
 * @param left   The left most position to draw on.
 * @param right  The right most position to draw on.
 * @param top    The top most position to draw on.
 * @param bottom The bottom most position to draw on.
 * @param str    String to draw.
 * @param colour Colour used for drawing the string, for details see _string_colourmap in
 *               table/palettes.h or docs/ottd-colourtext-palette.png or the enum TextColour in gfx_type.h
 * @param align  The horizontal and vertical alignment of the string.
 * @param underline Whether to underline all strings
 * @param fontsize The size of the initial characters.
 *
 * @return If \a align is #SA_BOTTOM, the top to where we have written, else the bottom to where we have written.
 */
int DrawStringMultiLine(int left, int right, int top, int bottom, const char *str, TextColour colour, StringAlignment align, bool underline, FontSize fontsize)
{
	int maxw = right - left + 1;
	int maxh = bottom - top + 1;

	/* It makes no sense to even try if it can't be drawn anyway, or
	 * do we really want to support fonts of 0 or less pixels high? */
	if (maxh <= 0) return top;

	Layouter layout(str, maxw, colour, fontsize);
	int total_height = layout.GetBounds().height;
	int y;
	switch (align & SA_VERT_MASK) {
		case SA_TOP:
			y = top;
			break;

		case SA_VERT_CENTER:
			y = RoundDivSU(bottom + top - total_height, 2);
			break;

		case SA_BOTTOM:
			y = bottom - total_height;
			break;

		default: NOT_REACHED();
	}

	int last_line = top;
	int first_line = bottom;

	for (const auto &line : layout) {

		int line_height = line->GetLeading();
		if (y >= top && y < bottom) {
			last_line = y + line_height;
			if (first_line > y) first_line = y;

			DrawLayoutLine(*line, y, left, right, align, underline, false);
		}
		y += line_height;
	}

	return ((align & SA_VERT_MASK) == SA_BOTTOM) ? first_line : last_line;
}


/**
 * Draw string, possibly over multiple lines.
 *
 * @param left   The left most position to draw on.
 * @param right  The right most position to draw on.
 * @param top    The top most position to draw on.
 * @param bottom The bottom most position to draw on.
 * @param str    String to draw.
 * @param colour Colour used for drawing the string, for details see _string_colourmap in
 *               table/palettes.h or docs/ottd-colourtext-palette.png or the enum TextColour in gfx_type.h
 * @param align  The horizontal and vertical alignment of the string.
 * @param underline Whether to underline all strings
 * @param fontsize The size of the initial characters.
 *
 * @return If \a align is #SA_BOTTOM, the top to where we have written, else the bottom to where we have written.
 */
int DrawStringMultiLine(int left, int right, int top, int bottom, const std::string &str, TextColour colour, StringAlignment align, bool underline, FontSize fontsize)
{
	return DrawStringMultiLine(left, right, top, bottom, str.c_str(), colour, align, underline, fontsize);
}

/**
 * Draw string, possibly over multiple lines.
 *
 * @param left   The left most position to draw on.
 * @param right  The right most position to draw on.
 * @param top    The top most position to draw on.
 * @param bottom The bottom most position to draw on.
 * @param str    String to draw.
 * @param colour Colour used for drawing the string, for details see _string_colourmap in
 *               table/palettes.h or docs/ottd-colourtext-palette.png or the enum TextColour in gfx_type.h
 * @param align  The horizontal and vertical alignment of the string.
 * @param underline Whether to underline all strings
 * @param fontsize The size of the initial characters.
 *
 * @return If \a align is #SA_BOTTOM, the top to where we have written, else the bottom to where we have written.
 */
int DrawStringMultiLine(int left, int right, int top, int bottom, StringID str, TextColour colour, StringAlignment align, bool underline, FontSize fontsize)
{
	char buffer[DRAW_STRING_BUFFER];
	GetString(buffer, str, lastof(buffer));
	return DrawStringMultiLine(left, right, top, bottom, buffer, colour, align, underline, fontsize);
}

/**
 * Return the string dimension in pixels. The height and width are returned
 * in a single Dimension value. TINYFONT, BIGFONT modifiers are only
 * supported as the first character of the string. The returned dimensions
 * are therefore a rough estimation correct for all the current strings
 * but not every possible combination
 * @param str string to calculate pixel-width
 * @param start_fontsize Fontsize to start the text with
 * @return string width and height in pixels
 */
Dimension GetStringBoundingBox(const char *str, FontSize start_fontsize)
{
	Layouter layout(str, INT32_MAX, TC_FROMSTRING, start_fontsize);
	return layout.GetBounds();
}

/**
 * Return the string dimension in pixels. The height and width are returned
 * in a single Dimension value. TINYFONT, BIGFONT modifiers are only
 * supported as the first character of the string. The returned dimensions
 * are therefore a rough estimation correct for all the current strings
 * but not every possible combination
 * @param str string to calculate pixel-width
 * @param start_fontsize Fontsize to start the text with
 * @return string width and height in pixels
 */
Dimension GetStringBoundingBox(const std::string &str, FontSize start_fontsize)
{
	return GetStringBoundingBox(str.c_str(), start_fontsize);
}

/**
 * Get bounding box of a string. Uses parameters set by #SetDParam if needed.
 * Has the same restrictions as #GetStringBoundingBox(const char *str, FontSize start_fontsize).
 * @param strid String to examine.
 * @return Width and height of the bounding box for the string in pixels.
 */
Dimension GetStringBoundingBox(StringID strid)
{
	char buffer[DRAW_STRING_BUFFER];

	GetString(buffer, strid, lastof(buffer));
	return GetStringBoundingBox(buffer);
}

/**
 * Get the leading corner of a character in a single-line string relative
 * to the start of the string.
 * @param str String containing the character.
 * @param ch Pointer to the character in the string.
 * @param start_fontsize Font size to start the text with.
 * @return Upper left corner of the glyph associated with the character.
 */
Point GetCharPosInString(const char *str, const char *ch, FontSize start_fontsize)
{
	Layouter layout(str, INT32_MAX, TC_FROMSTRING, start_fontsize);
	return layout.GetCharPosition(ch);
}

/**
 * Get the character from a string that is drawn at a specific position.
 * @param str String to test.
 * @param x Position relative to the start of the string.
 * @param start_fontsize Font size to start the text with.
 * @return Pointer to the character at the position or nullptr if there is no character at the position.
 */
const char *GetCharAtPosition(const char *str, int x, FontSize start_fontsize)
{
	if (x < 0) return nullptr;

	Layouter layout(str, INT32_MAX, TC_FROMSTRING, start_fontsize);
	return layout.GetCharAtPosition(x);
}

/**
 * Draw single character horizontally centered around (x,y)
 * @param c           Character (glyph) to draw
 * @param r           Rectangle to draw character within
 * @param colour      Colour to use, for details see _string_colourmap in
 *                    table/palettes.h or docs/ottd-colourtext-palette.png or the enum TextColour in gfx_type.h
 */
void DrawCharCentered(WChar c, const Rect &r, TextColour colour)
{
	SetColourRemap(colour);
	GfxMainBlitter(GetGlyph(FS_NORMAL, c),
		CenterBounds(r.left, r.right, GetCharacterWidth(FS_NORMAL, c)),
		CenterBounds(r.top, r.bottom, FONT_HEIGHT_NORMAL),
		BM_COLOUR_REMAP);
}

/**
 * Get the size of a sprite.
 * @param sprid Sprite to examine.
 * @param[out] offset Optionally returns the sprite position offset.
 * @param zoom The zoom level applicable to the sprite.
 * @return Sprite size in pixels.
 * @note The size assumes (0, 0) as top-left coordinate and ignores any part of the sprite drawn at the left or above that position.
 */
Dimension GetSpriteSize(SpriteID sprid, Point *offset, ZoomLevel zoom)
{
	const Sprite *sprite = GetSprite(sprid, ST_NORMAL);

	if (offset != nullptr) {
		offset->x = UnScaleByZoom(sprite->x_offs, zoom);
		offset->y = UnScaleByZoom(sprite->y_offs, zoom);
	}

	Dimension d;
	d.width  = std::max<int>(0, UnScaleByZoom(sprite->x_offs + sprite->width, zoom));
	d.height = std::max<int>(0, UnScaleByZoom(sprite->y_offs + sprite->height, zoom));
	return d;
}

/**
 * Helper function to get the blitter mode for different types of palettes.
 * @param pal The palette to get the blitter mode for.
 * @return The blitter mode associated with the palette.
 */
static BlitterMode GetBlitterMode(PaletteID pal)
{
	switch (pal) {
		case PAL_NONE:          return BM_NORMAL;
		case PALETTE_CRASH:     return BM_CRASH_REMAP;
		case PALETTE_ALL_BLACK: return BM_BLACK_REMAP;
		default:                return BM_COLOUR_REMAP;
	}
}

/**
 * Draw a sprite in a viewport.
 * @param img  Image number to draw
 * @param pal  Palette to use.
 * @param x    Left coordinate of image in viewport, scaled by zoom
 * @param y    Top coordinate of image in viewport, scaled by zoom
 * @param sub  If available, draw only specified part of the sprite
 */
void DrawSpriteViewport(SpriteID img, PaletteID pal, int x, int y, const SubSprite *sub)
{
	SpriteID real_sprite = GB(img, 0, SPRITE_WIDTH);
	if (HasBit(img, PALETTE_MODIFIER_TRANSPARENT)) {
		_colour_remap_ptr = GetNonSprite(GB(pal, 0, PALETTE_WIDTH), ST_RECOLOUR) + 1;
		GfxMainBlitterViewport(GetSprite(real_sprite, ST_NORMAL), x, y, BM_TRANSPARENT, sub, real_sprite);
	} else if (pal != PAL_NONE) {
		if (HasBit(pal, PALETTE_TEXT_RECOLOUR)) {
			SetColourRemap((TextColour)GB(pal, 0, PALETTE_WIDTH));
		} else {
			_colour_remap_ptr = GetNonSprite(GB(pal, 0, PALETTE_WIDTH), ST_RECOLOUR) + 1;
		}
		GfxMainBlitterViewport(GetSprite(real_sprite, ST_NORMAL), x, y, GetBlitterMode(pal), sub, real_sprite);
	} else {
		GfxMainBlitterViewport(GetSprite(real_sprite, ST_NORMAL), x, y, BM_NORMAL, sub, real_sprite);
	}
}

/**
 * Draw a sprite, not in a viewport
 * @param img  Image number to draw
 * @param pal  Palette to use.
 * @param x    Left coordinate of image in pixels
 * @param y    Top coordinate of image in pixels
 * @param sub  If available, draw only specified part of the sprite
 * @param zoom Zoom level of sprite
 */
void DrawSprite(SpriteID img, PaletteID pal, int x, int y, const SubSprite *sub, ZoomLevel zoom)
{
	SpriteID real_sprite = GB(img, 0, SPRITE_WIDTH);
	if (HasBit(img, PALETTE_MODIFIER_TRANSPARENT)) {
		_colour_remap_ptr = GetNonSprite(GB(pal, 0, PALETTE_WIDTH), ST_RECOLOUR) + 1;
		GfxMainBlitter(GetSprite(real_sprite, ST_NORMAL), x, y, BM_TRANSPARENT, sub, real_sprite, zoom);
	} else if (pal != PAL_NONE) {
		if (HasBit(pal, PALETTE_TEXT_RECOLOUR)) {
			SetColourRemap((TextColour)GB(pal, 0, PALETTE_WIDTH));
		} else {
			_colour_remap_ptr = GetNonSprite(GB(pal, 0, PALETTE_WIDTH), ST_RECOLOUR) + 1;
		}
		GfxMainBlitter(GetSprite(real_sprite, ST_NORMAL), x, y, GetBlitterMode(pal), sub, real_sprite, zoom);
	} else {
		GfxMainBlitter(GetSprite(real_sprite, ST_NORMAL), x, y, BM_NORMAL, sub, real_sprite, zoom);
	}
}

/**
 * Draw a sprite, centered at x:y, not in a viewport
 * @param img  Image number to draw
 * @param pal  Palette to use.
 * @param x    Left coordinate of image in pixels
 * @param y    Top coordinate of image in pixels
 * @param sub  If available, draw only specified part of the sprite
 * @param zoom Zoom level of sprite
 */
void DrawSpriteCentered(SpriteID img, PaletteID pal, int x, int y, const SubSprite *sub, ZoomLevel zoom)
{
	Dimension size = GetSpriteSize(img, NULL, zoom);
	DrawSprite(img, pal, x - size.width / 2, y - size.height / 2, sub, zoom);
}

/**
 * Draw a sprite, centered in rect, not in a viewport
 * @param img    Image number to draw
 * @param pal    Palette to use.
 * @param left   Left coordinate of image bounding box in pixels
 * @param top    Top coordinate of image bounding box in pixels
 * @param right  Right coordinate of image bounding box in pixels
 * @param bottom Bottom coordinate of image bounding box in pixels
 * @param sub    If available, draw only specified part of the sprite
 * @param zoom   Zoom level of sprite
 */
void DrawSpriteCenteredRect(SpriteID img, PaletteID pal, int left, int top, int right, int bottom, const SubSprite *sub, ZoomLevel zoom)
{
	DrawSpriteCentered(img, pal, (left + right) / 2, (top + bottom) / 2, sub, zoom);
}

/**
 * Draw a sprite, centered in rect, not in a viewport
 * @param img    Image number to draw
 * @param pal    Palette to use.
 * @param rect   Image bounding box in pixels
 * @param sub    If available, draw only specified part of the sprite
 * @param zoom   Zoom level of sprite
 */
void DrawSpriteCenteredRect(SpriteID img, PaletteID pal, const Rect &rect, const SubSprite *sub, ZoomLevel zoom)
{
	DrawSpriteCenteredRect(img, pal, rect.left, rect.top, rect.right, rect.bottom, sub, zoom);
}

/**
 * The code for setting up the blitter mode and sprite information before finally drawing the sprite.
 * @param sprite The sprite to draw.
 * @param x The X location to draw.
 * @param y The Y location to draw.
 * @param mode The settings for the blitter to pass.
 * @param sub Whether to only draw a sub set of the sprite.
 * @param zoom The zoom level at which to draw the sprites.
 * @param dst Optional parameter for a different blitting destination.
 * @tparam ZOOM_BASE The factor required to get the sub sprite information into the right size.
 * @tparam SCALED_XY Whether the X and Y are scaled or unscaled.
 */
template <int ZOOM_BASE, bool SCALED_XY>
static void GfxBlitter(const Sprite * const sprite, int x, int y, BlitterMode mode, const SubSprite * const sub, SpriteID sprite_id, ZoomLevel zoom, const DrawPixelInfo *dst = nullptr)
{
	const DrawPixelInfo *dpi = (dst != nullptr) ? dst : _cur_dpi;
	Blitter::BlitterParams bp;

	if (SCALED_XY) {
		/* Scale it */
		x = ScaleByZoom(x, zoom);
		y = ScaleByZoom(y, zoom);
	}

	/* Move to the correct offset */
	x += sprite->x_offs;
	y += sprite->y_offs;

	if (sub == nullptr) {
		/* No clipping. */
		bp.skip_left = 0;
		bp.skip_top = 0;
		bp.width = UnScaleByZoom(sprite->width, zoom);
		bp.height = UnScaleByZoom(sprite->height, zoom);
	} else {
		/* Amount of pixels to clip from the source sprite */
		int clip_left   = std::max(0,                   -sprite->x_offs +  sub->left        * ZOOM_BASE );
		int clip_top    = std::max(0,                   -sprite->y_offs +  sub->top         * ZOOM_BASE );
		int clip_right  = std::max(0, sprite->width  - (-sprite->x_offs + (sub->right + 1)  * ZOOM_BASE));
		int clip_bottom = std::max(0, sprite->height - (-sprite->y_offs + (sub->bottom + 1) * ZOOM_BASE));

		if (clip_left + clip_right >= sprite->width) return;
		if (clip_top + clip_bottom >= sprite->height) return;

		bp.skip_left = UnScaleByZoomLower(clip_left, zoom);
		bp.skip_top = UnScaleByZoomLower(clip_top, zoom);
		bp.width = UnScaleByZoom(sprite->width - clip_left - clip_right, zoom);
		bp.height = UnScaleByZoom(sprite->height - clip_top - clip_bottom, zoom);

		x += ScaleByZoom(bp.skip_left, zoom);
		y += ScaleByZoom(bp.skip_top, zoom);
	}

	/* Copy the main data directly from the sprite */
	bp.sprite = sprite->data;
	bp.sprite_width = sprite->width;
	bp.sprite_height = sprite->height;
	bp.top = 0;
	bp.left = 0;

	bp.dst = dpi->dst_ptr;
	bp.pitch = dpi->pitch;
	bp.remap = _colour_remap_ptr;

	assert(sprite->width > 0);
	assert(sprite->height > 0);

	if (bp.width <= 0) return;
	if (bp.height <= 0) return;

	y -= SCALED_XY ? ScaleByZoom(dpi->top, zoom) : dpi->top;
	int y_unscaled = UnScaleByZoom(y, zoom);
	/* Check for top overflow */
	if (y < 0) {
		bp.height -= -y_unscaled;
		if (bp.height <= 0) return;
		bp.skip_top += -y_unscaled;
		y = 0;
	} else {
		bp.top = y_unscaled;
	}

	/* Check for bottom overflow */
	y += SCALED_XY ? ScaleByZoom(bp.height - dpi->height, zoom) : ScaleByZoom(bp.height, zoom) - dpi->height;
	if (y > 0) {
		bp.height -= UnScaleByZoom(y, zoom);
		if (bp.height <= 0) return;
	}

	x -= SCALED_XY ? ScaleByZoom(dpi->left, zoom) : dpi->left;
	int x_unscaled = UnScaleByZoom(x, zoom);
	/* Check for left overflow */
	if (x < 0) {
		bp.width -= -x_unscaled;
		if (bp.width <= 0) return;
		bp.skip_left += -x_unscaled;
		x = 0;
	} else {
		bp.left = x_unscaled;
	}

	/* Check for right overflow */
	x += SCALED_XY ? ScaleByZoom(bp.width - dpi->width, zoom) : ScaleByZoom(bp.width, zoom) - dpi->width;
	if (x > 0) {
		bp.width -= UnScaleByZoom(x, zoom);
		if (bp.width <= 0) return;
	}

	assert(bp.skip_left + bp.width <= UnScaleByZoom(sprite->width, zoom));
	assert(bp.skip_top + bp.height <= UnScaleByZoom(sprite->height, zoom));

	/* We do not want to catch the mouse. However we also use that spritenumber for unknown (text) sprites. */
	if (_newgrf_debug_sprite_picker.mode == SPM_REDRAW && sprite_id != SPR_CURSOR_MOUSE) {
		Blitter *blitter = BlitterFactory::GetCurrentBlitter();
		void *topleft = blitter->MoveTo(bp.dst, bp.left, bp.top);
		void *bottomright = blitter->MoveTo(topleft, bp.width - 1, bp.height - 1);

		void *clicked = _newgrf_debug_sprite_picker.clicked_pixel;

		if (topleft <= clicked && clicked <= bottomright) {
			uint offset = (((size_t)clicked - (size_t)topleft) / (blitter->GetScreenDepth() / 8)) % bp.pitch;
			if (offset < (uint)bp.width) {
				include(_newgrf_debug_sprite_picker.sprites, sprite_id);
			}
		}
	}

	BlitterFactory::GetCurrentBlitter()->Draw(&bp, mode, zoom);
}

/**
 * Draws a sprite to a new RGBA buffer (see Colour union) instead of drawing to the screen.
 *
 * @param spriteId The sprite to draw.
 * @return Pixel buffer, or nullptr if an 8bpp blitter is being used.
 */
std::unique_ptr<uint32[]> DrawSpriteToRgbaBuffer(SpriteID spriteId)
{
	Blitter *blitter = BlitterFactory::GetCurrentBlitter();
	if (!blitter->Is32BppSupported()) return nullptr;

	/* Gather information about the sprite to write, reserve memory */
	const SpriteID real_sprite = GB(spriteId, 0, SPRITE_WIDTH);
	const Sprite *sprite = GetSprite(real_sprite, ST_NORMAL);
	std::unique_ptr<uint32[]> result(new uint32[sprite->width * sprite->height]);

	/* Prepare new DrawPixelInfo - Normally this would be the screen but we want to draw to another buffer here.
	 * Normally, pitch would be scaled screen width, but in our case our "screen" is only the sprite width wide. */
	DrawPixelInfo dpi;
	dpi.dst_ptr = result.get();
	dpi.pitch = sprite->width;
	dpi.left = 0;
	dpi.top = 0;
	dpi.width = sprite->width;
	dpi.height = sprite->height;
	dpi.zoom = ZOOM_LVL_NORMAL;

	/* Zero out the allocated memory, there may be garbage present. */
	uint32 *writeHead = (uint32*)result.get();
	for (int i = 0; i < sprite->width * sprite->height; i++) {
		writeHead[i] = 0;
	}

	/* Temporarily disable screen animations while blitting - This prevents 40bpp_anim from writing to the animation buffer. */
	_screen_disable_anim = true;
	GfxBlitter<1, false>(sprite, 0, 0, BM_NORMAL, nullptr, real_sprite, ZOOM_LVL_NORMAL, &dpi);
	_screen_disable_anim = false;

	return result;
}

static void GfxMainBlitterViewport(const Sprite *sprite, int x, int y, BlitterMode mode, const SubSprite *sub, SpriteID sprite_id)
{
	GfxBlitter<ZOOM_LVL_BASE, false>(sprite, x, y, mode, sub, sprite_id, _cur_dpi->zoom);
}

static void GfxMainBlitter(const Sprite *sprite, int x, int y, BlitterMode mode, const SubSprite *sub, SpriteID sprite_id, ZoomLevel zoom)
{
	GfxBlitter<1, true>(sprite, x, y, mode, sub, sprite_id, zoom);
}

void DoPaletteAnimations();

void GfxInitPalettes()
{
	std::lock_guard<std::recursive_mutex> lock(_palette_mutex);
	memcpy(&_cur_palette, &_palette, sizeof(_cur_palette));
	DoPaletteAnimations();
}

/**
 * Copy the current palette if the palette was updated.
 * Used by video-driver to get a current up-to-date version of the palette,
 * to avoid two threads accessing the same piece of memory (with a good chance
 * one is already updating the palette while the other is drawing based on it).
 * @param local_palette The location to copy the palette to.
 * @param force_copy Whether to ignore if there is an update for the palette.
 * @return True iff a copy was done.
 */
bool CopyPalette(Palette &local_palette, bool force_copy)
{
	std::lock_guard<std::recursive_mutex> lock(_palette_mutex);

	if (!force_copy && _cur_palette.count_dirty == 0) return false;

	local_palette = _cur_palette;
	_cur_palette.count_dirty = 0;

	if (force_copy) {
		local_palette.first_dirty = 0;
		local_palette.count_dirty = 256;
	}

	return true;
}

#define EXTR(p, q) (((uint16)(palette_animation_counter * (p)) * (q)) >> 16)
#define EXTR2(p, q) (((uint16)(~palette_animation_counter * (p)) * (q)) >> 16)

void DoPaletteAnimations()
{
	std::lock_guard<std::recursive_mutex> lock(_palette_mutex);

	/* Animation counter for the palette animation. */
	static int palette_animation_counter = 0;
	palette_animation_counter += 8;

	Blitter *blitter = BlitterFactory::GetCurrentBlitter();
	const Colour *s;
	const ExtraPaletteValues *ev = &_extra_palette_values;
	Colour old_val[PALETTE_ANIM_SIZE];
	const uint old_tc = palette_animation_counter;
	uint i;
	uint j;

	if (blitter != nullptr && blitter->UsePaletteAnimation() == Blitter::PALETTE_ANIMATION_NONE) {
		palette_animation_counter = 0;
	}

	Colour *palette_pos = &_cur_palette.palette[PALETTE_ANIM_START];  // Points to where animations are taking place on the palette
	/* Makes a copy of the current animation palette in old_val,
	 * so the work on the current palette could be compared, see if there has been any changes */
	memcpy(old_val, palette_pos, sizeof(old_val));

	/* Fizzy Drink bubbles animation */
	s = ev->fizzy_drink;
	j = EXTR2(512, EPV_CYCLES_FIZZY_DRINK);
	for (i = 0; i != EPV_CYCLES_FIZZY_DRINK; i++) {
		*palette_pos++ = s[j];
		j++;
		if (j == EPV_CYCLES_FIZZY_DRINK) j = 0;
	}

	/* Oil refinery fire animation */
	s = ev->oil_refinery;
	j = EXTR2(512, EPV_CYCLES_OIL_REFINERY);
	for (i = 0; i != EPV_CYCLES_OIL_REFINERY; i++) {
		*palette_pos++ = s[j];
		j++;
		if (j == EPV_CYCLES_OIL_REFINERY) j = 0;
	}

	/* Radio tower blinking */
	{
		byte i = (palette_animation_counter >> 1) & 0x7F;
		byte v;

		if (i < 0x3f) {
			v = 255;
		} else if (i < 0x4A || i >= 0x75) {
			v = 128;
		} else {
			v = 20;
		}
		palette_pos->r = v;
		palette_pos->g = 0;
		palette_pos->b = 0;
		palette_pos++;

		i ^= 0x40;
		if (i < 0x3f) {
			v = 255;
		} else if (i < 0x4A || i >= 0x75) {
			v = 128;
		} else {
			v = 20;
		}
		palette_pos->r = v;
		palette_pos->g = 0;
		palette_pos->b = 0;
		palette_pos++;
	}

	/* Handle lighthouse and stadium animation */
	s = ev->lighthouse;
	j = EXTR(256, EPV_CYCLES_LIGHTHOUSE);
	for (i = 0; i != EPV_CYCLES_LIGHTHOUSE; i++) {
		*palette_pos++ = s[j];
		j++;
		if (j == EPV_CYCLES_LIGHTHOUSE) j = 0;
	}

	/* Dark blue water */
	s = (_settings_game.game_creation.landscape == LT_TOYLAND) ? ev->dark_water_toyland : ev->dark_water;
	j = EXTR(320, EPV_CYCLES_DARK_WATER);
	for (i = 0; i != EPV_CYCLES_DARK_WATER; i++) {
		*palette_pos++ = s[j];
		j++;
		if (j == EPV_CYCLES_DARK_WATER) j = 0;
	}

	/* Glittery water */
	s = (_settings_game.game_creation.landscape == LT_TOYLAND) ? ev->glitter_water_toyland : ev->glitter_water;
	j = EXTR(128, EPV_CYCLES_GLITTER_WATER);
	for (i = 0; i != EPV_CYCLES_GLITTER_WATER / 3; i++) {
		*palette_pos++ = s[j];
		j += 3;
		if (j >= EPV_CYCLES_GLITTER_WATER) j -= EPV_CYCLES_GLITTER_WATER;
	}

	if (blitter != nullptr && blitter->UsePaletteAnimation() == Blitter::PALETTE_ANIMATION_NONE) {
		palette_animation_counter = old_tc;
	} else {
		if (memcmp(old_val, &_cur_palette.palette[PALETTE_ANIM_START], sizeof(old_val)) != 0 && _cur_palette.count_dirty == 0) {
			/* Did we changed anything on the palette? Seems so.  Mark it as dirty */
			_cur_palette.first_dirty = PALETTE_ANIM_START;
			_cur_palette.count_dirty = PALETTE_ANIM_SIZE;
		}
	}
}

/**
 * Determine a contrasty text colour for a coloured background.
 * @param background Background colour.
 * @param threshold Background colour brightness threshold below which the background is considered dark and TC_WHITE is returned, range: 0 - 255, default 128.
 * @return TC_BLACK or TC_WHITE depending on what gives a better contrast.
 */
TextColour GetContrastColour(uint8 background, uint8 threshold)
{
	Colour c = _cur_palette.palette[background];
	/* Compute brightness according to http://www.w3.org/TR/AERT#color-contrast.
	 * The following formula computes 1000 * brightness^2, with brightness being in range 0 to 255. */
	uint sq1000_brightness = c.r * c.r * 299 + c.g * c.g * 587 + c.b * c.b * 114;
	/* Compare with threshold brightness which defaults to 128 (50%) */
	return sq1000_brightness < ((uint) threshold) * ((uint) threshold) * 1000 ? TC_WHITE : TC_BLACK;
}

/**
 * Initialize _stringwidth_table cache
 * @param monospace Whether to load the monospace cache or the normal fonts.
 */
void LoadStringWidthTable(bool monospace)
{
	ClearFontCache();

	for (FontSize fs = monospace ? FS_MONO : FS_BEGIN; fs < (monospace ? FS_END : FS_MONO); fs++) {
		for (uint i = 0; i != 224; i++) {
			_stringwidth_table[fs][i] = GetGlyphWidth(fs, i + 32);
		}
	}

	ReInitAllWindows(false);
}

/**
 * Return width of character glyph.
 * @param size  Font of the character
 * @param key   Character code glyph
 * @return Width of the character glyph
 */
byte GetCharacterWidth(FontSize size, WChar key)
{
	/* Use _stringwidth_table cache if possible */
	if (key >= 32 && key < 256) return _stringwidth_table[size][key - 32];

	return GetGlyphWidth(size, key);
}

/**
 * Return the maximum width of single digit.
 * @param size  Font of the digit
 * @return Width of the digit.
 */
byte GetDigitWidth(FontSize size)
{
	byte width = 0;
	for (char c = '0'; c <= '9'; c++) {
		width = std::max(GetCharacterWidth(size, c), width);
	}
	return width;
}

/**
 * Determine the broadest digits for guessing the maximum width of a n-digit number.
 * @param[out] front Broadest digit, which is not 0. (Use this digit as first digit for numbers with more than one digit.)
 * @param[out] next Broadest digit, including 0. (Use this digit for all digits, except the first one; or for numbers with only one digit.)
 * @param size  Font of the digit
 */
void GetBroadestDigit(uint *front, uint *next, FontSize size)
{
	int width = -1;
	for (char c = '9'; c >= '0'; c--) {
		int w = GetCharacterWidth(size, c);
		if (w > width) {
			width = w;
			*next = c - '0';
			if (c != '0') *front = c - '0';
		}
	}
}

void ScreenSizeChanged()
{
	_dirty_bytes_per_line = CeilDiv(_screen.width, DIRTY_BLOCK_WIDTH);
	_dirty_blocks = ReallocT<byte>(_dirty_blocks, _dirty_bytes_per_line * CeilDiv(_screen.height, DIRTY_BLOCK_HEIGHT));

	/* check the dirty rect */
	if (_invalid_rect.right >= _screen.width) _invalid_rect.right = _screen.width;
	if (_invalid_rect.bottom >= _screen.height) _invalid_rect.bottom = _screen.height;

	/* screen size changed and the old bitmap is invalid now, so we don't want to undraw it */
	_cursor.visible = false;

	CheckWindowMinSizings();
}

void UndrawMouseCursor()
{
	/* Don't undraw mouse cursor if it is handled by the video driver. */
	if (VideoDriver::GetInstance()->UseSystemCursor() || !_settings_client.gui.draw_mouse_cursor) return;

	/* Don't undraw the mouse cursor if the screen is not ready */
	if (_screen.dst_ptr == nullptr) return;

	if (_cursor.visible) {
		Blitter *blitter = BlitterFactory::GetCurrentBlitter();
		_cursor.visible = false;
		blitter->CopyFromBuffer(blitter->MoveTo(_screen.dst_ptr, _cursor.draw_pos.x, _cursor.draw_pos.y), _cursor_backup.GetBuffer(), _cursor.draw_size.x, _cursor.draw_size.y);
		VideoDriver::GetInstance()->MakeDirty(_cursor.draw_pos.x, _cursor.draw_pos.y, _cursor.draw_size.x, _cursor.draw_size.y);
	}
}

void DrawMouseCursor()
{
	/* Don't draw mouse cursor if it is handled by the video driver. */
	if (VideoDriver::GetInstance()->UseSystemCursor() || !_settings_client.gui.draw_mouse_cursor) return;

	/* Don't draw the mouse cursor if the screen is not ready */
	if (_screen.dst_ptr == nullptr) return;

	Blitter *blitter = BlitterFactory::GetCurrentBlitter();

	/* Redraw mouse cursor but only when it's inside the window */
	if (!_cursor.in_window) return;

	/* Don't draw the mouse cursor if it's already drawn */
	if (_cursor.visible) {
		if (!_cursor.dirty) return;
		UndrawMouseCursor();
	}

	/* Determine visible area */
	int left = _cursor.pos.x + _cursor.total_offs.x;
	int width = _cursor.total_size.x;
	if (left < 0) {
		width += left;
		left = 0;
	}
	if (left + width > _screen.width) {
		width = _screen.width - left;
	}
	if (width <= 0) return;

	int top = _cursor.pos.y + _cursor.total_offs.y;
	int height = _cursor.total_size.y;
	if (top < 0) {
		height += top;
		top = 0;
	}
	if (top + height > _screen.height) {
		height = _screen.height - top;
	}
	if (height <= 0) return;

	_cursor.draw_pos.x = left;
	_cursor.draw_pos.y = top;
	_cursor.draw_size.x = width;
	_cursor.draw_size.y = height;

	uint8 *buffer = _cursor_backup.Allocate(blitter->BufferSize(_cursor.draw_size.x, _cursor.draw_size.y));

	/* Make backup of stuff below cursor */
	blitter->CopyToBuffer(blitter->MoveTo(_screen.dst_ptr, _cursor.draw_pos.x, _cursor.draw_pos.y), buffer, _cursor.draw_size.x, _cursor.draw_size.y);

	/* Draw cursor on screen */
	_cur_dpi = &_screen;
	for (uint i = 0; i < _cursor.sprite_count; ++i) {
		DrawSprite(_cursor.sprite_seq[i].sprite, _cursor.sprite_seq[i].pal, _cursor.pos.x + _cursor.sprite_pos[i].x, _cursor.pos.y + _cursor.sprite_pos[i].y);
	}

	VideoDriver::GetInstance()->MakeDirty(_cursor.draw_pos.x, _cursor.draw_pos.y, _cursor.draw_size.x, _cursor.draw_size.y);

	_cursor.visible = true;
	_cursor.dirty = false;
}

/**
 * Repaints a specific rectangle of the screen.
 *
 * @param left,top,right,bottom The area of the screen that needs repainting
 * @pre The rectangle should have been previously marked dirty with \c AddDirtyBlock.
 * @see AddDirtyBlock
 * @see DrawDirtyBlocks
 * @ingroup dirty
 *
 */
void RedrawScreenRect(int left, int top, int right, int bottom)
{
	assert(right <= _screen.width && bottom <= _screen.height);
	if (_cursor.visible) {
		if (right > _cursor.draw_pos.x &&
				left < _cursor.draw_pos.x + _cursor.draw_size.x &&
				bottom > _cursor.draw_pos.y &&
				top < _cursor.draw_pos.y + _cursor.draw_size.y) {
			UndrawMouseCursor();
		}
	}

	if (_networking) NetworkUndrawChatMessage();

	DrawOverlappedWindowForAll(left, top, right, bottom);

	VideoDriver::GetInstance()->MakeDirty(left, top, right - left, bottom - top);
}

/**
 * Repaints the rectangle blocks which are marked as 'dirty'.
 *
 * @see AddDirtyBlock
 *
 * @ingroup dirty
 */
void DrawDirtyBlocks()
{
	byte *b = _dirty_blocks;
	const int w = Align(_screen.width,  DIRTY_BLOCK_WIDTH);
	const int h = Align(_screen.height, DIRTY_BLOCK_HEIGHT);
	int x;
	int y;

	y = 0;
	do {
		x = 0;
		do {
			if (*b != 0) {
				int left;
				int top;
				int right = x + DIRTY_BLOCK_WIDTH;
				int bottom = y;
				byte *p = b;
				int h2;

				/* First try coalescing downwards */
				do {
					*p = 0;
					p += _dirty_bytes_per_line;
					bottom += DIRTY_BLOCK_HEIGHT;
				} while (bottom != h && *p != 0);

				/* Try coalescing to the right too. */
				h2 = (bottom - y) / DIRTY_BLOCK_HEIGHT;
				assert(h2 > 0);
				p = b;

				while (right != w) {
					byte *p2 = ++p;
					int h = h2;
					/* Check if a full line of dirty flags is set. */
					do {
						if (!*p2) goto no_more_coalesc;
						p2 += _dirty_bytes_per_line;
					} while (--h != 0);

					/* Wohoo, can combine it one step to the right!
					 * Do that, and clear the bits. */
					right += DIRTY_BLOCK_WIDTH;

					h = h2;
					p2 = p;
					do {
						*p2 = 0;
						p2 += _dirty_bytes_per_line;
					} while (--h != 0);
				}
				no_more_coalesc:

				left = x;
				top = y;

				if (left   < _invalid_rect.left  ) left   = _invalid_rect.left;
				if (top    < _invalid_rect.top   ) top    = _invalid_rect.top;
				if (right  > _invalid_rect.right ) right  = _invalid_rect.right;
				if (bottom > _invalid_rect.bottom) bottom = _invalid_rect.bottom;

				if (left < right && top < bottom) {
					RedrawScreenRect(left, top, right, bottom);
				}

			}
		} while (b++, (x += DIRTY_BLOCK_WIDTH) != w);
	} while (b += -(int)(w / DIRTY_BLOCK_WIDTH) + _dirty_bytes_per_line, (y += DIRTY_BLOCK_HEIGHT) != h);

	++_dirty_block_colour;
	_invalid_rect.left = w;
	_invalid_rect.top = h;
	_invalid_rect.right = 0;
	_invalid_rect.bottom = 0;
}

/**
 * Extend the internal _invalid_rect rectangle to contain the rectangle
 * defined by the given parameters. Note the point (0,0) is top left.
 *
 * @param left The left edge of the rectangle
 * @param top The top edge of the rectangle
 * @param right The right edge of the rectangle
 * @param bottom The bottom edge of the rectangle
 * @see DrawDirtyBlocks
 * @ingroup dirty
 *
 */
void AddDirtyBlock(int left, int top, int right, int bottom)
{
	byte *b;
	int width;
	int height;

	if (left < 0) left = 0;
	if (top < 0) top = 0;
	if (right > _screen.width) right = _screen.width;
	if (bottom > _screen.height) bottom = _screen.height;

	if (left >= right || top >= bottom) return;

	if (left   < _invalid_rect.left  ) _invalid_rect.left   = left;
	if (top    < _invalid_rect.top   ) _invalid_rect.top    = top;
	if (right  > _invalid_rect.right ) _invalid_rect.right  = right;
	if (bottom > _invalid_rect.bottom) _invalid_rect.bottom = bottom;

	left /= DIRTY_BLOCK_WIDTH;
	top  /= DIRTY_BLOCK_HEIGHT;

	b = _dirty_blocks + top * _dirty_bytes_per_line + left;

	width  = ((right  - 1) / DIRTY_BLOCK_WIDTH)  - left + 1;
	height = ((bottom - 1) / DIRTY_BLOCK_HEIGHT) - top  + 1;

	assert(width > 0 && height > 0);

	do {
		int i = width;

		do b[--i] = 0xFF; while (i != 0);

		b += _dirty_bytes_per_line;
	} while (--height != 0);
}

/**
 * This function mark the whole screen as dirty. This results in repainting
 * the whole screen. Use this with care as this function will break the
 * idea about marking only parts of the screen as 'dirty'.
 * @ingroup dirty
 */
void MarkWholeScreenDirty()
{
	AddDirtyBlock(0, 0, _screen.width, _screen.height);
}

/**
 * Set up a clipping area for only drawing into a certain area. To do this,
 * Fill a DrawPixelInfo object with the supplied relative rectangle, backup
 * the original (calling) _cur_dpi and assign the just returned DrawPixelInfo
 * _cur_dpi. When you are done, give restore _cur_dpi's original value
 * @param *n the DrawPixelInfo that will be the clipping rectangle box allowed
 * for drawing
 * @param left,top,width,height the relative coordinates of the clipping
 * rectangle relative to the current _cur_dpi. This will most likely be the
 * offset from the calling window coordinates
 * @return return false if the requested rectangle is not possible with the
 * current dpi pointer. Only continue of the return value is true, or you'll
 * get some nasty results
 */
bool FillDrawPixelInfo(DrawPixelInfo *n, int left, int top, int width, int height)
{
	Blitter *blitter = BlitterFactory::GetCurrentBlitter();
	const DrawPixelInfo *o = _cur_dpi;

	n->zoom = ZOOM_LVL_NORMAL;

	assert(width > 0);
	assert(height > 0);

	if ((left -= o->left) < 0) {
		width += left;
		if (width <= 0) return false;
		n->left = -left;
		left = 0;
	} else {
		n->left = 0;
	}

	if (width > o->width - left) {
		width = o->width - left;
		if (width <= 0) return false;
	}
	n->width = width;

	if ((top -= o->top) < 0) {
		height += top;
		if (height <= 0) return false;
		n->top = -top;
		top = 0;
	} else {
		n->top = 0;
	}

	n->dst_ptr = blitter->MoveTo(o->dst_ptr, left, top);
	n->pitch = o->pitch;

	if (height > o->height - top) {
		height = o->height - top;
		if (height <= 0) return false;
	}
	n->height = height;

	return true;
}

/**
 * Update cursor dimension.
 * Called when changing cursor sprite resp. reloading grfs.
 */
void UpdateCursorSize()
{
	/* Ignore setting any cursor before the sprites are loaded. */
	if (GetMaxSpriteID() == 0) return;

	static_assert(lengthof(_cursor.sprite_seq) == lengthof(_cursor.sprite_pos));
	assert(_cursor.sprite_count <= lengthof(_cursor.sprite_seq));
	for (uint i = 0; i < _cursor.sprite_count; ++i) {
		const Sprite *p = GetSprite(GB(_cursor.sprite_seq[i].sprite, 0, SPRITE_WIDTH), ST_NORMAL);
		Point offs, size;
		offs.x = UnScaleGUI(p->x_offs) + _cursor.sprite_pos[i].x;
		offs.y = UnScaleGUI(p->y_offs) + _cursor.sprite_pos[i].y;
		size.x = UnScaleGUI(p->width);
		size.y = UnScaleGUI(p->height);

		if (i == 0) {
			_cursor.total_offs = offs;
			_cursor.total_size = size;
		} else {
			int right  = std::max(_cursor.total_offs.x + _cursor.total_size.x, offs.x + size.x);
			int bottom = std::max(_cursor.total_offs.y + _cursor.total_size.y, offs.y + size.y);
			if (offs.x < _cursor.total_offs.x) _cursor.total_offs.x = offs.x;
			if (offs.y < _cursor.total_offs.y) _cursor.total_offs.y = offs.y;
			_cursor.total_size.x = right  - _cursor.total_offs.x;
			_cursor.total_size.y = bottom - _cursor.total_offs.y;
		}
	}

	_cursor.dirty = true;
}

/**
 * Switch cursor to different sprite.
 * @param cursor Sprite to draw for the cursor.
 * @param pal Palette to use for recolouring.
 */
static void SetCursorSprite(CursorID cursor, PaletteID pal)
{
	if (_cursor.sprite_count == 1 && _cursor.sprite_seq[0].sprite == cursor && _cursor.sprite_seq[0].pal == pal) return;

	_cursor.sprite_count = 1;
	_cursor.sprite_seq[0].sprite = cursor;
	_cursor.sprite_seq[0].pal = pal;
	_cursor.sprite_pos[0].x = 0;
	_cursor.sprite_pos[0].y = 0;

	UpdateCursorSize();
}

static void SwitchAnimatedCursor()
{
	const AnimCursor *cur = _cursor.animate_cur;

	if (cur == nullptr || cur->sprite == AnimCursor::LAST) cur = _cursor.animate_list;

	SetCursorSprite(cur->sprite, _cursor.sprite_seq[0].pal);

	_cursor.animate_timeout = cur->display_time;
	_cursor.animate_cur     = cur + 1;
}

void CursorTick()
{
	if (_cursor.animate_timeout != 0 && --_cursor.animate_timeout == 0) {
		SwitchAnimatedCursor();
	}
}

/**
 * Set or unset the ZZZ cursor.
 * @param busy Whether to show the ZZZ cursor.
 */
void SetMouseCursorBusy(bool busy)
{
	if (busy) {
		if (_cursor.sprite_seq[0].sprite == SPR_CURSOR_MOUSE) SetMouseCursor(SPR_CURSOR_ZZZ, PAL_NONE);
	} else {
		if (_cursor.sprite_seq[0].sprite == SPR_CURSOR_ZZZ) SetMouseCursor(SPR_CURSOR_MOUSE, PAL_NONE);
	}
}

/**
 * Assign a single non-animated sprite to the cursor.
 * @param sprite Sprite to draw for the cursor.
 * @param pal Palette to use for recolouring.
 * @see SetAnimatedMouseCursor
 */
void SetMouseCursor(CursorID sprite, PaletteID pal)
{
	/* Turn off animation */
	_cursor.animate_timeout = 0;
	/* Set cursor */
	SetCursorSprite(sprite, pal);
}

/**
 * Assign an animation to the cursor.
 * @param table Array of animation states.
 * @see SetMouseCursor
 */
void SetAnimatedMouseCursor(const AnimCursor *table)
{
	_cursor.animate_list = table;
	_cursor.animate_cur = nullptr;
	_cursor.sprite_seq[0].pal = PAL_NONE;
	SwitchAnimatedCursor();
}

/**
 * Update cursor position on mouse movement for relative modes.
 * @param delta_x How much change in the X position.
 * @param delta_y How much change in the Y position.
 */
void CursorVars::UpdateCursorPositionRelative(int delta_x, int delta_y)
{
	if (this->fix_at) {
		this->delta.x = delta_x;
		this->delta.y = delta_y;
	} else {
		int last_position_x = this->pos.x;
		int last_position_y = this->pos.y;

		this->pos.x = Clamp(this->pos.x + delta_x, 0, _cur_resolution.width - 1);
		this->pos.y = Clamp(this->pos.y + delta_y, 0, _cur_resolution.height - 1);

		this->delta.x = last_position_x - this->pos.x;
		this->delta.y = last_position_y - this->pos.y;

		this->dirty = true;
	}
}

/**
 * Update cursor position on mouse movement.
 * @param x New X position.
 * @param y New Y position.
 * @param queued_warp True, if the OS queues mouse warps after pending mouse movement events.
 *                    False, if the warp applies instantaneous.
 * @return true, if the OS cursor position should be warped back to this->pos.
 */
bool CursorVars::UpdateCursorPosition(int x, int y, bool queued_warp)
{
	/* Detecting relative mouse movement is somewhat tricky.
	 *  - There may be multiple mouse move events in the video driver queue (esp. when OpenTTD lags a bit).
	 *  - When we request warping the mouse position (return true), a mouse move event is appended at the end of the queue.
	 *
	 * So, when this->fix_at is active, we use the following strategy:
	 *  - The first movement triggers the warp to reset the mouse position.
	 *  - Subsequent events have to compute movement relative to the previous event.
	 *  - The relative movement is finished, when we receive the event matching the warp.
	 */

	if (x == this->pos.x && y == this->pos.y) {
		/* Warp finished. */
		this->queued_warp = false;
	}

	this->delta.x = x - (this->queued_warp ? this->last_position.x : this->pos.x);
	this->delta.y = y - (this->queued_warp ? this->last_position.y : this->pos.y);

	this->last_position.x = x;
	this->last_position.y = y;

	bool need_warp = false;
	if (this->fix_at) {
		if (this->delta.x != 0 || this->delta.y != 0) {
			/* Trigger warp.
			 * Note: We also trigger warping again, if there is already a pending warp.
			 *       This makes it more tolerant about the OS or other software in between
			 *       botchering the warp. */
			this->queued_warp = queued_warp;
			need_warp = true;
		}
	} else if (this->pos.x != x || this->pos.y != y) {
		this->queued_warp = false; // Cancel warping, we are no longer confining the position.
		this->dirty = true;
		this->pos.x = x;
		this->pos.y = y;
	}
	return need_warp;
}

bool ChangeResInGame(int width, int height)
{
	return (_screen.width == width && _screen.height == height) || VideoDriver::GetInstance()->ChangeResolution(width, height);
}

bool ToggleFullScreen(bool fs)
{
	bool result = VideoDriver::GetInstance()->ToggleFullscreen(fs);
	if (_fullscreen != fs && _resolutions.empty()) {
		Debug(driver, 0, "Could not find a suitable fullscreen resolution");
	}
	return result;
}

void SortResolutions()
{
	std::sort(_resolutions.begin(), _resolutions.end());
}

/**
 * Resolve GUI zoom level, if auto-suggestion is requested.
 */
void UpdateGUIZoom()
{
	/* Determine real GUI zoom to use. */
	if (_gui_zoom_cfg == ZOOM_LVL_CFG_AUTO) {
		_gui_zoom = static_cast<ZoomLevel>(Clamp(VideoDriver::GetInstance()->GetSuggestedUIZoom(), _settings_client.gui.zoom_min, _settings_client.gui.zoom_max));
	} else {
		/* Ensure the gui_zoom is clamped between min/max. Change the
		 * _gui_zoom_cfg if it isn't, as this is used to visually show the
		 * selection in the Game Options. */
		_gui_zoom_cfg = Clamp(_gui_zoom_cfg, _settings_client.gui.zoom_min, _settings_client.gui.zoom_max);
		_gui_zoom = static_cast<ZoomLevel>(_gui_zoom_cfg);
	}

	/* Determine real font zoom to use. */
	if (_font_zoom_cfg == ZOOM_LVL_CFG_AUTO) {
		_font_zoom = static_cast<ZoomLevel>(VideoDriver::GetInstance()->GetSuggestedUIZoom());
	} else {
		_font_zoom = static_cast<ZoomLevel>(_font_zoom_cfg);
	}
}

void ChangeGameSpeed(bool enable_fast_forward)
{
	if (enable_fast_forward) {
		_game_speed = _settings_client.gui.fast_forward_speed_limit;
	} else {
		_game_speed = 100;
	}
}<|MERGE_RESOLUTION|>--- conflicted
+++ resolved
@@ -44,12 +44,7 @@
 
 DrawPixelInfo _screen;
 bool _screen_disable_anim = false;   ///< Disable palette animation (important for 32bpp-anim blitter during giant screenshot)
-<<<<<<< HEAD
-bool _exit_game;
-bool _restart_game;
-=======
 std::atomic<bool> _exit_game;
->>>>>>> 39662aab
 GameMode _game_mode;
 SwitchMode _switch_mode;  ///< The next mainloop command.
 PauseMode _pause_mode;
