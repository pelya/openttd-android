--- conflicted
+++ resolved
@@ -433,13 +433,8 @@
 
 				GrfSpecFeature f = GetFeatureNum(this->window_number);
 				int h = GetVehicleImageCellSize((VehicleType)(VEH_TRAIN + (f - GSF_TRAINS)), EIT_IN_DEPOT).height;
-<<<<<<< HEAD
-				int y = Center(r.top, r.bottom - r.top, h);
-				DrawVehicleImage(v->First(), r.left + WD_BEVEL_LEFT, r.right - WD_BEVEL_RIGHT, y + 1, INVALID_VEHICLE, EIT_IN_DETAILS, skip);
-=======
 				int y = CenterBounds(br.top, br.bottom, h);
 				DrawVehicleImage(v->First(), br, INVALID_VEHICLE, EIT_IN_DETAILS, skip);
->>>>>>> 5e227886
 
 				/* Highlight the articulated part (this is different to the whole-vehicle highlighting of DrawVehicleImage */
 				if (_current_text_dir == TD_RTL) {
@@ -870,14 +865,9 @@
 				size->height = ScaleGUITrad(200);
 				break;
 			case WID_SA_LIST:
-<<<<<<< HEAD
-				resize->height = FONT_HEIGHT_NORMAL + WD_FRAMERECT_TOP + WD_FRAMERECT_BOTTOM;
-				resize->height = GetMinButtonSize(resize->height);
-=======
 				SetDParamMaxDigits(0, 6);
 				size->width = GetStringBoundingBox(STR_BLACK_COMMA).width + padding.width;
 				resize->height = FONT_HEIGHT_NORMAL + padding.height;
->>>>>>> 5e227886
 				resize->width  = 1;
 				fill->height = resize->height;
 				break;
@@ -926,19 +916,11 @@
 				std::vector<SpriteID> &list = _newgrf_debug_sprite_picker.sprites;
 				int max = std::min<int>(this->vscroll->GetPosition() + this->vscroll->GetCapacity(), (uint)list.size());
 
-<<<<<<< HEAD
-				int y = Center(r.top + WD_FRAMERECT_TOP, step_size, FONT_HEIGHT_NORMAL);
-				for (int i = this->vscroll->GetPosition(); i < max; i++) {
-					SetDParam(0, list[i]);
-					DrawString(r.left + WD_FRAMERECT_LEFT, r.right - WD_FRAMERECT_RIGHT, y, STR_BLACK_COMMA, TC_FROMSTRING, SA_CENTER | SA_FORCE);
-					y += step_size;
-=======
 				Rect ir = r.Shrink(WidgetDimensions::scaled.matrix);
 				for (int i = this->vscroll->GetPosition(); i < max; i++) {
 					SetDParam(0, list[i]);
 					DrawString(ir, STR_BLACK_COMMA, TC_FROMSTRING, SA_RIGHT | SA_FORCE);
 					ir.top += step_size;
->>>>>>> 5e227886
 				}
 				break;
 			}
