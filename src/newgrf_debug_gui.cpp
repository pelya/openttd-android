--- conflicted
+++ resolved
@@ -856,27 +856,18 @@
 
 	void UpdateWidgetSize(int widget, Dimension *size, const Dimension &padding, Dimension *fill, Dimension *resize) override
 	{
-<<<<<<< HEAD
-		if (widget != WID_SA_LIST) return;
-
-		resize->height = GetMinSizing(NWST_STEP, max(11, FONT_HEIGHT_NORMAL + 1));
-		resize->width  = 1;
-
-		/* Resize to about 200 pixels (for the preview) */
-		size->height = (1 + 200 / resize->height) * resize->height;
-=======
 		switch (widget) {
 			case WID_SA_SPRITE:
 				size->height = ScaleGUITrad(200);
 				break;
 			case WID_SA_LIST:
 				resize->height = std::max(11, FONT_HEIGHT_NORMAL + 1);
+				resize->height = GetMinSizing(NWST_STEP, resize->height);
 				resize->width  = 1;
 				break;
 			default:
 				break;
 		}
->>>>>>> b2d9a2dc
 	}
 
 	void DrawWidget(const Rect &r, int widget) const override
