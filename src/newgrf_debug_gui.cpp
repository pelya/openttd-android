--- conflicted
+++ resolved
@@ -863,12 +863,8 @@
 				size->height = ScaleGUITrad(200);
 				break;
 			case WID_SA_LIST:
-<<<<<<< HEAD
-				resize->height = std::max(11, FONT_HEIGHT_NORMAL + 1);
+				resize->height = FONT_HEIGHT_NORMAL + WD_FRAMERECT_TOP + WD_FRAMERECT_BOTTOM;
 				resize->height = GetMinSizing(NWST_STEP, resize->height);
-=======
-				resize->height = FONT_HEIGHT_NORMAL + WD_FRAMERECT_TOP + WD_FRAMERECT_BOTTOM;
->>>>>>> 6bd7f881
 				resize->width  = 1;
 				fill->height = resize->height;
 				break;
