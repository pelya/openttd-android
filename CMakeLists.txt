cmake_minimum_required(VERSION 3.9)

if(NOT BINARY_NAME)
    set(BINARY_NAME openttd)
endif()

project(${BINARY_NAME}
    VERSION 12.0
)

if(CMAKE_SOURCE_DIR STREQUAL CMAKE_BINARY_DIR)
    message(FATAL_ERROR "In-source builds not allowed. Please run \"cmake ..\" from the build directory. You may need to delete \"${CMAKE_SOURCE_DIR}/CMakeCache.txt\" first.")
endif()

# Debug mode by default.
if(NOT CMAKE_BUILD_TYPE)
    set(CMAKE_BUILD_TYPE Debug)
endif()

if (EMSCRIPTEN)
    set(CMAKE_MODULE_PATH ${CMAKE_MODULE_PATH} "${CMAKE_SOURCE_DIR}/os/emscripten/cmake")
endif()

set(CMAKE_MODULE_PATH ${CMAKE_MODULE_PATH} "${CMAKE_SOURCE_DIR}/cmake")
set(CMAKE_OSX_DEPLOYMENT_TARGET 10.14)

# Use GNUInstallDirs to allow customisation
# but set our own default data and bin dir
if(NOT CMAKE_INSTALL_DATADIR)
    set(CMAKE_INSTALL_DATADIR "share/games")
endif()
if(NOT CMAKE_INSTALL_BINDIR)
    set(CMAKE_INSTALL_BINDIR "games")
endif()
include(GNUInstallDirs)

include(Options)
set_options()
set_directory_options()

include(Static)
set_static_if_needed()

set(CMAKE_CXX_STANDARD 17)
set(CMAKE_CXX_STANDARD_REQUIRED YES)
set(CMAKE_CXX_EXTENSIONS NO)

set(CMAKE_EXPORT_COMPILE_COMMANDS YES)

# An empty target for the tools
add_custom_target(tools)

include(Endian)
add_endian_definition()

include(CompileFlags)
compile_flags()

if(APPLE OR UNIX)
    add_definitions(-DUNIX)
endif()

if(UNIX)
    find_package(Doxygen)
endif()

list(APPEND GENERATED_SOURCE_FILES "${CMAKE_BINARY_DIR}/generated/rev.cpp")
if(WIN32)
    list(APPEND GENERATED_SOURCE_FILES "${CMAKE_BINARY_DIR}/generated/ottdres.rc")
endif()

# Generate a target to determine version, which is execute every 'make' run
add_custom_target(find_version
        ${CMAKE_COMMAND}
                -DFIND_VERSION_BINARY_DIR=${CMAKE_BINARY_DIR}/generated
                -DCPACK_BINARY_DIR=${CMAKE_BINARY_DIR}
                -DREV_MAJOR=${PROJECT_VERSION_MAJOR}
                -DREV_MINOR=${PROJECT_VERSION_MINOR}
<<<<<<< HEAD
                -DREV_BUILD=${PROJECT_VERSION_PATCH}
                $<$<BOOL:ANDROID>:-DANDROID=TRUE>
=======
                -DWINDOWS=${WIN32}
>>>>>>> 39662aab
                -P "${CMAKE_SOURCE_DIR}/cmake/scripts/FindVersion.cmake"
        WORKING_DIRECTORY ${CMAKE_SOURCE_DIR}
        BYPRODUCTS ${GENERATED_SOURCE_FILES}
)

# Documentation
if(DOXYGEN_EXECUTABLE)
    add_custom_target(docs)
    add_custom_target(docs_source
        ${CMAKE_COMMAND} -E make_directory ${CMAKE_BINARY_DIR}/docs
        COMMAND ${DOXYGEN_EXECUTABLE} ${CMAKE_BINARY_DIR}/Doxyfile
        WORKING_DIRECTORY ${CMAKE_SOURCE_DIR}
        COMMENT "Generating documentation for source"
    )
    add_dependencies(docs_source
        find_version
    )
    add_dependencies(docs
        docs_source
    )
endif()

include(AddCustomXXXTimestamp)

if(OPTION_TOOLS_ONLY)
    if(HOST_BINARY_DIR)
        unset(HOST_BINARY_DIR CACHE)
    endif()
    add_subdirectory(${CMAKE_SOURCE_DIR}/src)
    return()
endif()

if(ANDROID)
include(AndroidSDL)
endif()

if(APPLE)
	# Avoid searching for headers in Frameworks, and libraries in LIBDIR.
	set(CMAKE_FIND_FRAMEWORK LAST)
endif()

# Prefer -pthread over -lpthread, which is often the better option of the two.
set(CMAKE_THREAD_PREFER_PTHREAD YES)
# Make sure we have Threads available.
find_package(Threads REQUIRED)

find_package(ZLIB)
find_package(LibLZMA)
find_package(LZO)
find_package(PNG)

if(NOT OPTION_DEDICATED)
    if(NOT WIN32)
        find_package(Allegro)
        if(NOT APPLE)
            find_package(Freetype)
            find_package(SDL2)
            if(NOT SDL2_FOUND)
                find_package(SDL)
            endif()
            find_package(Fluidsynth)
            find_package(Timidity)
            find_package(Fontconfig)
            find_package(ICU OPTIONAL_COMPONENTS i18n lx)
        endif()
    endif()
endif()
if(APPLE)
    find_package(Iconv)

    find_library(AUDIOTOOLBOX_LIBRARY AudioToolbox)
    find_library(AUDIOUNIT_LIBRARY AudioUnit)
    find_library(COCOA_LIBRARY Cocoa)
    find_library(QUARTZCORE_LIBRARY QuartzCore)
endif()

if(NOT EMSCRIPTEN AND NOT OPTION_DEDICATED)
    find_package(OpenGL COMPONENTS OpenGL)
endif()

if(MSVC)
    find_package(Editbin REQUIRED)
endif()

find_package(SSE)
find_package(Xaudio2)

find_package(Grfcodec)

include(CheckIPOSupported)
check_ipo_supported(RESULT IPO_FOUND)

show_options()

if(UNIX AND NOT APPLE AND NOT OPTION_DEDICATED)
    if(NOT SDL_FOUND AND NOT SDL2_FOUND AND NOT ALLEGRO_FOUND)
        message(FATAL_ERROR "SDL, SDL2 or Allegro is required for this platform")
    endif()
endif()
if(APPLE)
    if(NOT AUDIOTOOLBOX_LIBRARY)
        message(FATAL_ERROR "AudioToolbox is required for this platform")
    endif()
    if(NOT AUDIOUNIT_LIBRARY)
        message(FATAL_ERROR "AudioUnit is required for this platform")
    endif()
    if(NOT COCOA_LIBRARY)
        message(FATAL_ERROR "Cocoa is required for this platform")
    endif()
    if(NOT QUARTZCORE_LIBRARY)
        message(FATAL_ERROR "QuartzCore is required for this platform")
    endif()
endif()

if(OPTION_PACKAGE_DEPENDENCIES)
    if(NOT UNIX)
        message(FATAL_ERROR "Can only package dependencies on Linux")
    endif()
    if(OPTION_INSTALL_FHS)
        message(FATAL_ERROR "Cannot install in FHS folders when we are packaging dependencies")
    endif()
    if(${CMAKE_VERSION} VERSION_LESS "3.16.0")
        message(FATAL_ERROR "OPTION_PACKAGE_DEPENDENCIES can only work with CMake 3.16+; you are using ${CMAKE_VERSION}")
    endif()

    # If we are packaging dependencies, we do two things:
    # 1) set the RPATH to include $ORIGIN/lib; $ORIGIN (that literal string)
    #    is a Linux indicator for "path where application is". In CMake, we
    #    have to do this before add_executable() is executed.
    # 2) copy the libraries that we compile against to the "lib" folder.
    #    This is done in InstallAndPackage.cmake.
    set(CMAKE_INSTALL_RPATH "\$ORIGIN/lib")
    set(CMAKE_BUILD_WITH_INSTALL_RPATH ON)
endif()

include(SourceList)

# Needed by rev.cpp
include_directories(${CMAKE_SOURCE_DIR}/src)
# Needed by everything that uses Squirrel
include_directories(${CMAKE_SOURCE_DIR}/src/3rdparty/squirrel/include)

include(MSVCFilters)

if(ANDROID)
    add_library(openttd SHARED ${GENERATED_SOURCE_FILES})
    set(BINARY_NAME application)
    target_link_libraries(openttd log z)
else()
    add_executable(openttd WIN32 ${GENERATED_SOURCE_FILES})
endif()

set_target_properties(openttd PROPERTIES OUTPUT_NAME "${BINARY_NAME}")
# All other files are added via target_sources()

if(MSVC)
    # Add DPI manifest to project; other WIN32 targets get this via ottdres.rc
    target_sources(openttd PRIVATE "${CMAKE_SOURCE_DIR}/os/windows/openttd.manifest")
endif()

add_subdirectory(${CMAKE_SOURCE_DIR}/bin)
add_subdirectory(${CMAKE_SOURCE_DIR}/src)
add_subdirectory(${CMAKE_SOURCE_DIR}/media)

add_dependencies(openttd
    find_version)

target_link_libraries(openttd
    openttd::languages
    openttd::settings
    openttd::media
    openttd::basesets
    openttd::script_api
    Threads::Threads
)

if(HAIKU)
    target_link_libraries(openttd "be" "network" "midi")
endif()

if(IPO_FOUND)
    set_target_properties(openttd PROPERTIES INTERPROCEDURAL_OPTIMIZATION_RELEASE True)
    set_target_properties(openttd PROPERTIES INTERPROCEDURAL_OPTIMIZATION_MINSIZEREL True)
    set_target_properties(openttd PROPERTIES INTERPROCEDURAL_OPTIMIZATION_RELWITHDEBINFO True)
endif()
set_target_properties(openttd PROPERTIES VS_DEBUGGER_WORKING_DIRECTORY "${CMAKE_BINARY_DIR}")
process_compile_flags()

include(LinkPackage)
link_package(PNG TARGET PNG::PNG ENCOURAGED)
link_package(ZLIB TARGET ZLIB::ZLIB ENCOURAGED)
link_package(LIBLZMA TARGET LibLZMA::LibLZMA ENCOURAGED)
link_package(LZO)

if(NOT OPTION_DEDICATED)
    link_package(Fluidsynth)
    link_package(Timidity)
    link_package(SDL)
    link_package(SDL2 TARGET SDL2::SDL2)
    link_package(Allegro)
    link_package(FREETYPE TARGET Freetype::Freetype)
    link_package(Fontconfig TARGET Fontconfig::Fontconfig)
    link_package(ICU_lx)
    link_package(ICU_i18n)

    if(SDL2_FOUND AND OPENGL_FOUND AND UNIX)
        # SDL2 dynamically loads OpenGL if needed, so do not link to OpenGL when
        # on Linux. For Windows, we need to link to OpenGL as we also have a win32
        # driver using it.
        add_definitions(-DWITH_OPENGL)
        message(STATUS "OpenGL found -- -DWITH_OPENGL -- (via SDL2)")
    else()
        link_package(OpenGL TARGET OpenGL::GL)
    endif()
endif()

if(ANDROID)
    target_link_libraries(openttd
        ${EXPAT_LIBRARY}
    )
    # A bug in Android NDK r22: https://github.com/android/ndk/issues/1418
    if(ANDROID_ABI STREQUAL "armeabi-v7a" OR ANDROID_ABI STREQUAL "x86")
        set_source_files_properties(${CMAKE_SOURCE_DIR}/src/settings.cpp PROPERTIES COMPILE_FLAGS "-O0")
    else()
        if(NOT CMAKE_BUILD_TYPE STREQUAL Debug)
            target_compile_options(openttd PRIVATE -flto=thin)
            target_link_libraries(openttd -flto=thin)
        endif()
    endif()
endif(ANDROID)

if(APPLE)
    link_package(Iconv TARGET Iconv::Iconv)

    target_link_libraries(openttd
        ${AUDIOTOOLBOX_LIBRARY}
        ${AUDIOUNIT_LIBRARY}
        ${COCOA_LIBRARY}
        ${QUARTZCORE_LIBRARY}
    )

    add_definitions(
        -DWITH_COCOA
    )
endif()

if(EMSCRIPTEN)
    add_library(WASM::WASM INTERFACE IMPORTED)

    # Allow heap-growth, and start with a bigger memory size.
    target_link_libraries(WASM::WASM INTERFACE "-s ALLOW_MEMORY_GROWTH=1")
    target_link_libraries(WASM::WASM INTERFACE "-s INITIAL_MEMORY=33554432")
    target_link_libraries(WASM::WASM INTERFACE "-s DISABLE_EXCEPTION_CATCHING=0")
    add_definitions(-s DISABLE_EXCEPTION_CATCHING=0)

    # Export functions to Javascript.
    target_link_libraries(WASM::WASM INTERFACE "-s EXPORTED_FUNCTIONS='[\"_main\"]' -s EXPORTED_RUNTIME_METHODS='[\"cwrap\"]'")

    # Preload all the files we generate during build.
    # As we do not compile with FreeType / FontConfig, we also have no way to
    # render several languages (like Chinese, ..), so where do you draw the
    # line what languages to include and which not? In the end, especially as
    # the more languages you add the slower downloading becomes, we decided to
    # only ship the English language.
    target_link_libraries(WASM::WASM INTERFACE "--preload-file ${CMAKE_BINARY_DIR}/baseset@/baseset")
    target_link_libraries(WASM::WASM INTERFACE "--preload-file ${CMAKE_BINARY_DIR}/lang@/lang")
    target_link_libraries(WASM::WASM INTERFACE "--preload-file ${CMAKE_SOURCE_DIR}/bin/ai@/ai")
    target_link_libraries(WASM::WASM INTERFACE "--preload-file ${CMAKE_SOURCE_DIR}/bin/game@/game")
    target_link_libraries(WASM::WASM INTERFACE "--preload-file ${CMAKE_SOURCE_DIR}/bin/scripts@/scripts")
    target_link_libraries(WASM::WASM INTERFACE "--preload-file ${CMAKE_BINARY_DIR}/fonts@/fonts")
    target_link_libraries(WASM::WASM INTERFACE "--preload-file ${CMAKE_BINARY_DIR}/icudt68l.dat@/usr/share/icu/68.2/icudt68l.dat")
    #target_link_libraries(WASM::WASM INTERFACE "--preload-file ${CMAKE_BINARY_DIR}/timidity@/timidity")

    # We use IDBFS for persistent storage.
    target_link_libraries(WASM::WASM INTERFACE "-lidbfs.js")

    # Socket proxy
    target_link_libraries(WASM::WASM INTERFACE "-lwebsocket.js")

    # Use custom pre-js and shell.html.
    target_link_libraries(WASM::WASM INTERFACE "--pre-js ${CMAKE_SOURCE_DIR}/os/emscripten/pre.js")
    target_link_libraries(WASM::WASM INTERFACE "--shell-file ${CMAKE_SOURCE_DIR}/os/emscripten/shell.html")

    # Build the .html (which builds the .js, .wasm, and .data too).
    set_target_properties(openttd PROPERTIES SUFFIX ".html")
    target_link_libraries(openttd WASM::WASM)
endif()

if(NOT PERSONAL_DIR STREQUAL "(not set)")
    add_definitions(
        -DWITH_PERSONAL_DIR
        -DPERSONAL_DIR="${PERSONAL_DIR}"
    )
endif()

if(NOT SHARED_DIR STREQUAL "(not set)")
    add_definitions(
        -DWITH_SHARED_DIR
        -DSHARED_DIR="${SHARED_DIR}"
    )
endif()

if(NOT GLOBAL_DIR STREQUAL "(not set)")
    add_definitions(
        -DGLOBAL_DATA_DIR="${GLOBAL_DIR}"
    )
endif()

link_package(SSE)

add_definitions_based_on_options()

if(WIN32)
    add_definitions(
        -DUNICODE
        -D_UNICODE
        -DWITH_UNISCRIBE
        -DPSAPI_VERSION=1
    )

    target_link_libraries(openttd
        ws2_32
        winmm
        imm32
        usp10
        psapi
    )
endif()

if(CMAKE_SIZEOF_VOID_P EQUAL 8)
    add_definitions(-DPOINTER_IS_64BIT)
endif()

include(CreateRegression)
create_regression()

if(APPLE OR WIN32)
    find_package(Pandoc)
endif()

include(InstallAndPackage)<|MERGE_RESOLUTION|>--- conflicted
+++ resolved
@@ -76,12 +76,8 @@
                 -DCPACK_BINARY_DIR=${CMAKE_BINARY_DIR}
                 -DREV_MAJOR=${PROJECT_VERSION_MAJOR}
                 -DREV_MINOR=${PROJECT_VERSION_MINOR}
-<<<<<<< HEAD
-                -DREV_BUILD=${PROJECT_VERSION_PATCH}
+                -DWINDOWS=${WIN32}
                 $<$<BOOL:ANDROID>:-DANDROID=TRUE>
-=======
-                -DWINDOWS=${WIN32}
->>>>>>> 39662aab
                 -P "${CMAKE_SOURCE_DIR}/cmake/scripts/FindVersion.cmake"
         WORKING_DIRECTORY ${CMAKE_SOURCE_DIR}
         BYPRODUCTS ${GENERATED_SOURCE_FILES}
