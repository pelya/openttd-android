--- conflicted
+++ resolved
@@ -295,7 +295,8 @@
     endif()
 endif()
 
-<<<<<<< HEAD
+include(CheckAtomic)
+
 if(ANDROID)
     target_link_libraries(openttd
         ${EXPAT_LIBRARY}
@@ -310,9 +311,6 @@
         endif()
     endif()
 endif(ANDROID)
-=======
-include(CheckAtomic)
->>>>>>> 7e457a36
 
 if(APPLE)
     link_package(Iconv TARGET Iconv::Iconv)
