--- conflicted
+++ resolved
@@ -74,13 +74,10 @@
         ${CMAKE_COMMAND}
                 -DFIND_VERSION_BINARY_DIR=${CMAKE_BINARY_DIR}/generated
                 -DCPACK_BINARY_DIR=${CMAKE_BINARY_DIR}
-<<<<<<< HEAD
-                $<$<BOOL:ANDROID>:-DANDROID=TRUE>
-=======
                 -DREV_MAJOR=${PROJECT_VERSION_MAJOR}
                 -DREV_MINOR=${PROJECT_VERSION_MINOR}
                 -DREV_BUILD=${PROJECT_VERSION_PATCH}
->>>>>>> 672f2852
+                $<$<BOOL:ANDROID>:-DANDROID=TRUE>
                 -P "${CMAKE_SOURCE_DIR}/cmake/scripts/FindVersion.cmake"
         WORKING_DIRECTORY ${CMAKE_SOURCE_DIR}
         BYPRODUCTS ${GENERATED_SOURCE_FILES}
