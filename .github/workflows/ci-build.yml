name: CI

on:
  pull_request:
  push:
    branches:
    - master

env:
  CTEST_OUTPUT_ON_FAILURE: 1

jobs:
<<<<<<< HEAD
=======
  emscripten:
    name: Emscripten

    runs-on: ubuntu-20.04
    container:
      # If you change this version, change the number in the cache step too.
      image: emscripten/emsdk:2.0.10

    steps:
    - name: Checkout
      uses: actions/checkout@v2

    - name: Setup cache
      uses: actions/cache@v2
      with:
        path: /emsdk/upstream/emscripten/cache
        key: 2.0.10-${{ runner.os }}

    - name: Build (host tools)
      run: |
        mkdir build-host
        cd build-host

        echo "::group::CMake"
        cmake .. -DOPTION_TOOLS_ONLY=ON
        echo "::endgroup::"

        echo "::group::Build"
        echo "Running on $(nproc) cores"
        cmake --build . -j $(nproc) --target tools
        echo "::endgroup::"

    - name: Install GCC problem matcher
      uses: ammaraskar/gcc-problem-matcher@master

    - name: Build
      run: |
        mkdir build
        cd build

        echo "::group::CMake"
        emcmake cmake .. -DHOST_BINARY_DIR=../build-host
        echo "::endgroup::"

        echo "::group::Build"
        echo "Running on $(nproc) cores"
        cmake --build . -j $(nproc)
        echo "::endgroup::"

>>>>>>> f30f4b68
  linux:
    name: Linux

    strategy:
      fail-fast: false
      matrix:
        include:
        - compiler: clang
          cxxcompiler: clang++
          libsdl: libsdl2-dev
        - compiler: gcc
          cxxcompiler: g++
          libsdl: libsdl2-dev
        - compiler: gcc
          cxxcompiler: g++
          libsdl: libsdl1.2-dev

    runs-on: ubuntu-20.04
    env:
      CC: ${{ matrix.compiler }}
      CXX: ${{ matrix.cxxcompiler }}

    steps:
    - name: Checkout
      uses: actions/checkout@v2

    - name: Install dependencies
      run: |
        echo "::group::Update apt"
        sudo apt-get update
        echo "::endgroup::"

        echo "::group::Install dependencies"
        sudo apt-get install -y --no-install-recommends \
          liballegro4-dev \
          libfontconfig-dev \
          libicu-dev \
          liblzma-dev \
          liblzo2-dev \
          ${{ matrix.libsdl }} \
          zlib1g-dev \
          # EOF
        echo "::endgroup::"
      env:
        DEBIAN_FRONTEND: noninteractive

    - name: Get OpenGFX
      run: |
        mkdir -p ~/.local/share/openttd/baseset
        cd ~/.local/share/openttd/baseset

        echo "::group::Download OpenGFX"
        curl -L https://cdn.openttd.org/opengfx-releases/0.6.0/opengfx-0.6.0-all.zip -o opengfx-all.zip
        echo "::endgroup::"

        echo "::group::Unpack OpenGFX"
        unzip opengfx-all.zip
        echo "::endgroup::"

        rm -f opengfx-all.zip

    - name: Install GCC problem matcher
      uses: ammaraskar/gcc-problem-matcher@master

    - name: Build
      run: |
        mkdir build
        cd build

        echo "::group::CMake"
        cmake ..
        echo "::endgroup::"

        echo "::group::Build"
        echo "Running on $(nproc) cores"
        cmake --build . -j $(nproc)
        echo "::endgroup::"

    - name: Test
      run: |
        cd build
        ctest -j $(nproc)

  macos:
    name: Mac OS

    strategy:
      fail-fast: false
      matrix:
        include:
        - arch: x64
          full_arch: x86_64

    runs-on: macos-latest
    env:
      MACOSX_DEPLOYMENT_TARGET: 10.9

    steps:
    - name: Checkout
      uses: actions/checkout@v2

    - name: Prepare cache key
      id: key
      run: |
        echo "::set-output name=image::$ImageOS-$ImageVersion"

    - name: Enable vcpkg cache
      uses: actions/cache@v2
      with:
        path: /usr/local/share/vcpkg/installed
        key: ${{ steps.key.outputs.image }}-vcpkg-${{ matrix.arch }}

    - name: Prepare vcpkg
      run: |
        vcpkg install --triplet=${{ matrix.arch }}-osx \
          liblzma \
          libpng \
          lzo \
          zlib \
          # EOF

    - name: Install OpenGFX
      run: |
        mkdir -p ~/Documents/OpenTTD/baseset
        cd ~/Documents//OpenTTD/baseset

        echo "::group::Download OpenGFX"
        curl -L https://cdn.openttd.org/opengfx-releases/0.6.0/opengfx-0.6.0-all.zip -o opengfx-all.zip
        echo "::endgroup::"

        echo "::group::Unpack OpenGFX"
        unzip opengfx-all.zip
        echo "::endgroup::"

        rm -f opengfx-all.zip

    - name: Install GCC problem matcher
      uses: ammaraskar/gcc-problem-matcher@master

    - name: Build
      run: |
        mkdir build
        cd build

        echo "::group::CMake"
        cmake ${GITHUB_WORKSPACE} \
          -DCMAKE_OSX_ARCHITECTURES=${{ matrix.full_arch }} \
          -DVCPKG_TARGET_TRIPLET=${{ matrix.arch }}-osx \
          -DCMAKE_TOOLCHAIN_FILE=/usr/local/share/vcpkg/scripts/buildsystems/vcpkg.cmake \
          # EOF
        echo "::endgroup::"

        echo "::group::Build"
        echo "Running on $(sysctl -n hw.logicalcpu) cores"
        cmake --build . -j $(sysctl -n hw.logicalcpu)
        echo "::endgroup::"

    - name: Test
      run: |
        cd build
<<<<<<< HEAD
        make -j$(sysctl -n hw.logicalcpu) test
=======
        ctest -j $(sysctl -n hw.logicalcpu)

  windows:
    name: Windows

    strategy:
      fail-fast: false
      matrix:
        os: [windows-latest, windows-2016]
        arch: [x86, x64]

    runs-on: ${{ matrix.os }}

    steps:
    - name: Checkout
      uses: actions/checkout@v2

    - name: Prepare cache key
      id: key
      shell: powershell
      run: |
        # Work around caching failure with GNU tar
        New-Item -Type Junction -Path vcpkg -Target c:\vcpkg

        Write-Output "::set-output name=image::$env:ImageOS-$env:ImageVersion"

    - name: Enable vcpkg cache
      uses: actions/cache@v2
      with:
        path: vcpkg/installed
        key: ${{ steps.key.outputs.image }}-vcpkg-${{ matrix.arch }}

    - name: Prepare vcpkg
      shell: bash
      run: |
        vcpkg install --triplet=${{ matrix.arch }}-windows-static \
          liblzma \
          libpng \
          lzo \
          zlib \
          # EOF

    - name: Install OpenGFX
      shell: bash
      run: |
        mkdir -p "C:/Users/Public/Documents/OpenTTD/baseset"
        cd "C:/Users/Public/Documents/OpenTTD/baseset"

        echo "::group::Download OpenGFX"
        curl -L https://cdn.openttd.org/opengfx-releases/0.6.0/opengfx-0.6.0-all.zip -o opengfx-all.zip
        echo "::endgroup::"

        echo "::group::Unpack OpenGFX"
        unzip opengfx-all.zip
        echo "::endgroup::"

        rm -f opengfx-all.zip

    - name: Install MSVC problem matcher
      uses: ammaraskar/msvc-problem-matcher@master

    - name: Configure developer command prompt for ${{ matrix.arch }}
      uses: ilammy/msvc-dev-cmd@v1
      with:
        arch: ${{ matrix.arch }}

    - name: Build
      shell: bash
      run: |
        mkdir build
        cd build

        echo "::group::CMake"
        cmake .. \
          -GNinja \
          -DVCPKG_TARGET_TRIPLET=${{ matrix.arch }}-windows-static \
          -DCMAKE_TOOLCHAIN_FILE="c:\vcpkg\scripts\buildsystems\vcpkg.cmake" \
          # EOF
        echo "::endgroup::"

        echo "::group::Build"
        cmake --build .
        echo "::endgroup::"

    - name: Test
      shell: bash
      run: |
        cd ${GITHUB_WORKSPACE}/build
        ctest
>>>>>>> f30f4b68
<|MERGE_RESOLUTION|>--- conflicted
+++ resolved
@@ -10,58 +10,6 @@
   CTEST_OUTPUT_ON_FAILURE: 1
 
 jobs:
-<<<<<<< HEAD
-=======
-  emscripten:
-    name: Emscripten
-
-    runs-on: ubuntu-20.04
-    container:
-      # If you change this version, change the number in the cache step too.
-      image: emscripten/emsdk:2.0.10
-
-    steps:
-    - name: Checkout
-      uses: actions/checkout@v2
-
-    - name: Setup cache
-      uses: actions/cache@v2
-      with:
-        path: /emsdk/upstream/emscripten/cache
-        key: 2.0.10-${{ runner.os }}
-
-    - name: Build (host tools)
-      run: |
-        mkdir build-host
-        cd build-host
-
-        echo "::group::CMake"
-        cmake .. -DOPTION_TOOLS_ONLY=ON
-        echo "::endgroup::"
-
-        echo "::group::Build"
-        echo "Running on $(nproc) cores"
-        cmake --build . -j $(nproc) --target tools
-        echo "::endgroup::"
-
-    - name: Install GCC problem matcher
-      uses: ammaraskar/gcc-problem-matcher@master
-
-    - name: Build
-      run: |
-        mkdir build
-        cd build
-
-        echo "::group::CMake"
-        emcmake cmake .. -DHOST_BINARY_DIR=../build-host
-        echo "::endgroup::"
-
-        echo "::group::Build"
-        echo "Running on $(nproc) cores"
-        cmake --build . -j $(nproc)
-        echo "::endgroup::"
-
->>>>>>> f30f4b68
   linux:
     name: Linux
 
@@ -222,96 +170,4 @@
     - name: Test
       run: |
         cd build
-<<<<<<< HEAD
-        make -j$(sysctl -n hw.logicalcpu) test
-=======
         ctest -j $(sysctl -n hw.logicalcpu)
-
-  windows:
-    name: Windows
-
-    strategy:
-      fail-fast: false
-      matrix:
-        os: [windows-latest, windows-2016]
-        arch: [x86, x64]
-
-    runs-on: ${{ matrix.os }}
-
-    steps:
-    - name: Checkout
-      uses: actions/checkout@v2
-
-    - name: Prepare cache key
-      id: key
-      shell: powershell
-      run: |
-        # Work around caching failure with GNU tar
-        New-Item -Type Junction -Path vcpkg -Target c:\vcpkg
-
-        Write-Output "::set-output name=image::$env:ImageOS-$env:ImageVersion"
-
-    - name: Enable vcpkg cache
-      uses: actions/cache@v2
-      with:
-        path: vcpkg/installed
-        key: ${{ steps.key.outputs.image }}-vcpkg-${{ matrix.arch }}
-
-    - name: Prepare vcpkg
-      shell: bash
-      run: |
-        vcpkg install --triplet=${{ matrix.arch }}-windows-static \
-          liblzma \
-          libpng \
-          lzo \
-          zlib \
-          # EOF
-
-    - name: Install OpenGFX
-      shell: bash
-      run: |
-        mkdir -p "C:/Users/Public/Documents/OpenTTD/baseset"
-        cd "C:/Users/Public/Documents/OpenTTD/baseset"
-
-        echo "::group::Download OpenGFX"
-        curl -L https://cdn.openttd.org/opengfx-releases/0.6.0/opengfx-0.6.0-all.zip -o opengfx-all.zip
-        echo "::endgroup::"
-
-        echo "::group::Unpack OpenGFX"
-        unzip opengfx-all.zip
-        echo "::endgroup::"
-
-        rm -f opengfx-all.zip
-
-    - name: Install MSVC problem matcher
-      uses: ammaraskar/msvc-problem-matcher@master
-
-    - name: Configure developer command prompt for ${{ matrix.arch }}
-      uses: ilammy/msvc-dev-cmd@v1
-      with:
-        arch: ${{ matrix.arch }}
-
-    - name: Build
-      shell: bash
-      run: |
-        mkdir build
-        cd build
-
-        echo "::group::CMake"
-        cmake .. \
-          -GNinja \
-          -DVCPKG_TARGET_TRIPLET=${{ matrix.arch }}-windows-static \
-          -DCMAKE_TOOLCHAIN_FILE="c:\vcpkg\scripts\buildsystems\vcpkg.cmake" \
-          # EOF
-        echo "::endgroup::"
-
-        echo "::group::Build"
-        cmake --build .
-        echo "::endgroup::"
-
-    - name: Test
-      shell: bash
-      run: |
-        cd ${GITHUB_WORKSPACE}/build
-        ctest
->>>>>>> f30f4b68
