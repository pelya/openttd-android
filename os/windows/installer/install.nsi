# Version numbers to update
!define APPV_MAJOR 1
!define APPV_MINOR 10
!define APPV_MAINT 0
<<<<<<< HEAD
!define APPV_BUILD 5
!define APPV_EXTRA ""
=======
!define APPV_BUILD 1
!define APPV_EXTRA "-beta2"
>>>>>>> a499e9ac

!define APPNAME "OpenTTD"   ; Define application name
!define APPVERSION "${APPV_MAJOR}.${APPV_MINOR}.${APPV_MAINT}${APPV_EXTRA}"  ; Define application version
!define APPVERSIONINTERNAL "${APPV_MAJOR}.${APPV_MINOR}.${APPV_MAINT}.${APPV_BUILD}" ; Define application version in X.X.X.X
!define INSTALLERVERSION ${APPV_MAJOR}${APPV_MINOR}${APPV_MAINT}${APPV_BUILD}
!include ${VERSION_INCLUDE}

!define APPURLLINK "http://www.openttd.org"
!define APPNAMEANDVERSION "${APPNAME} ${APPVERSION}"

!define OPENGFX_BASE_VERSION "1.2.0"
!define OPENSFX_BASE_VERSION "0.8.0"
!define OPENMSX_BASE_VERSION "1.0.0"

!define MUI_ICON "..\..\..\media\openttd.ico"
!define MUI_UNICON "..\..\..\media\openttd.ico"
!define MUI_WELCOMEFINISHPAGE_BITMAP "welcome.bmp"
!define MUI_HEADERIMAGE
!define MUI_HEADERIMAGE_BITMAP "top.bmp"

ManifestDPIAware true
BrandingText "OpenTTD Installer"
SetCompressor LZMA

; Version Info
Var AddWinPrePopulate
VIProductVersion "${APPVERSIONINTERNAL}"
VIAddVersionKey "ProductName" "OpenTTD ${APPBITS}-bit Installer for Windows ${EXTRA_VERSION}"
VIAddVersionKey "Comments" "Installs ${APPNAMEANDVERSION}"
VIAddVersionKey "CompanyName" "OpenTTD Developers"
VIAddVersionKey "FileDescription" "Installs ${APPNAMEANDVERSION}"
VIAddVersionKey "ProductVersion" "${APPVERSION}"
VIAddVersionKey "InternalName" "InstOpenTTD-${APPARCH}"
VIAddVersionKey "FileVersion" "${APPVERSION}-${APPARCH}"
VIAddVersionKey "LegalCopyright" " "
; Main Install settings
Name "${APPNAMEANDVERSION} ${APPBITS}-bit for Windows ${EXTRA_VERSION}"

; NOTE: Keep trailing backslash!
InstallDirRegKey HKLM "SOFTWARE\Microsoft\Windows\CurrentVersion\Uninstall\OpenTTD" "Install Folder"
OutFile "openttd-${APPVERSION}-${APPARCH}.exe"
CRCCheck force

ShowInstDetails show
ShowUninstDetails show

RequestExecutionLevel admin

Var SHORTCUTS
Var CDDRIVE

; Modern interface settings
!include "MUI2.nsh"
!include "InstallOptions.nsh"
!include "WinVer.nsh"

!define MUI_ABORTWARNING
!define MUI_WELCOMEPAGE_TITLE_3LINES
!insertmacro MUI_PAGE_WELCOME
!insertmacro MUI_PAGE_LICENSE "..\..\..\COPYING.md"

!define MUI_COMPONENTSPAGE_SMALLDESC
!insertmacro MUI_PAGE_COMPONENTS

;---------------------------------
; Custom page for finding TTDLX CD
Page custom SelectCDEnter SelectCDExit ": TTD folder"

!insertmacro MUI_PAGE_DIRECTORY

;Start Menu Folder Page Configuration
!define MUI_STARTMENUPAGE_DEFAULTFOLDER $SHORTCUTS
!define MUI_STARTMENUPAGE_REGISTRY_ROOT "HKEY_LOCAL_MACHINE"
!define MUI_STARTMENUPAGE_REGISTRY_KEY "Software\Microsoft\Windows\CurrentVersion\Uninstall\OpenTTD"
!define MUI_STARTMENUPAGE_REGISTRY_VALUENAME "Shortcut Folder"

!insertmacro MUI_PAGE_STARTMENU "OpenTTD" $SHORTCUTS

!insertmacro MUI_PAGE_INSTFILES

!define MUI_FINISHPAGE_TITLE_3LINES
!define MUI_FINISHPAGE_RUN_TEXT "Run ${APPNAMEANDVERSION} now!"
!define MUI_FINISHPAGE_RUN "$INSTDIR\openttd.exe"
!define MUI_FINISHPAGE_LINK "Visit the OpenTTD site for more information"
!define MUI_FINISHPAGE_LINK_LOCATION "${APPURLLINK}"
!define MUI_FINISHPAGE_NOREBOOTSUPPORT
!define MUI_FINISHPAGE_SHOWREADME "$INSTDIR\README.md"
!define MUI_FINISHPAGE_SHOWREADME_NOTCHECKED
!define MUI_WELCOMEFINISHPAGE_CUSTOMFUNCTION_INIT DisableBack

!insertmacro MUI_PAGE_FINISH
!define MUI_PAGE_HEADER_TEXT "Uninstall ${APPNAMEANDVERSION}"
!insertmacro MUI_UNPAGE_CONFIRM
!insertmacro MUI_UNPAGE_INSTFILES

; Set languages (first is default language)
!insertmacro MUI_LANGUAGE "English"
!insertmacro MUI_RESERVEFILE_LANGDLL

;--------------------------------------------------------------
; (Core) OpenTTD install section. Copies all internal game data
Section "!OpenTTD" Section1
	; Make sure to be upgraded OpenTTD is not running
	Call CheckOpenTTDRunning

	; Overwrite files by default, but don't complain on failure
	SetOverwrite try

	SetShellVarContext all

	; Define root variable relative to installer
	!define PATH_ROOT "..\..\..\"

	; Copy language files
	SetOutPath "$INSTDIR\lang\"
	File ${PATH_ROOT}bin\lang\english.lng

	; Copy AI files
	SetOutPath "$INSTDIR\ai\"
	File ${PATH_ROOT}bin\ai\compat_*.nut

	; Copy Game Script files
	SetOutPath "$INSTDIR\game\"
	File ${PATH_ROOT}bin\game\compat_*.nut

	; Copy data files
	SetOutPath "$INSTDIR\baseset\"
	File ${PATH_ROOT}bin\baseset\*.grf
	File ${PATH_ROOT}bin\baseset\*.obg
	File ${PATH_ROOT}bin\baseset\*.obm
	File ${PATH_ROOT}bin\baseset\*.obs
	File ${PATH_ROOT}bin\baseset\opntitle.dat

	; Copy the scripts
	SetOutPath "$INSTDIR\scripts\"
	File ${PATH_ROOT}bin\scripts\*.*
	Push "$INSTDIR\scripts\README.md"
	Call unix2dos

	; Copy some documentation files
	SetOutPath "$INSTDIR\docs\"
	File ${PATH_ROOT}docs\multiplayer.md
	Push "$INSTDIR\docs\multiplayer.md"
	Call unix2dos

	; Copy the rest of the stuff
	SetOutPath "$INSTDIR\"

	; Copy text files
	File ${PATH_ROOT}changelog.txt
	Push "$INSTDIR\changelog.txt"
	Call unix2dos
	File ${PATH_ROOT}COPYING.md
	Push "$INSTDIR\COPYING.md"
	Call unix2dos
	File ${PATH_ROOT}README.md
	Push "$INSTDIR\README.md"
	Call unix2dos
	File ${PATH_ROOT}known-bugs.txt
	Push "$INSTDIR\known-bugs.txt"
	Call unix2dos

	; Copy executable
	File /oname=openttd.exe ${BINARY_DIR}\openttd.exe


	; Delete old files from the main dir. they are now placed in baseset/ and lang/
	Delete "$INSTDIR\*.lng"
	Delete "$INSTDIR\*.grf"
	Delete "$INSTDIR\sample.cat"
	Delete "$INSTDIR\ttd.exe"
	Delete "$INSTDIR\data\opntitle.dat"
	Delete "$INSTDIR\data\2ccmap.grf"
	Delete "$INSTDIR\data\airports.grf"
	Delete "$INSTDIR\data\autorail.grf"
	Delete "$INSTDIR\data\canalsw.grf"
	Delete "$INSTDIR\data\dosdummy.grf"
	Delete "$INSTDIR\data\elrailsw.grf"
	Delete "$INSTDIR\data\nsignalsw.grf"
	Delete "$INSTDIR\data\openttd.grf"
	Delete "$INSTDIR\data\roadstops.grf"
	Delete "$INSTDIR\data\trkfoundw.grf"
	Delete "$INSTDIR\data\openttdd.grf"
	Delete "$INSTDIR\data\openttdw.grf"
	Delete "$INSTDIR\data\orig_win.obg"
	Delete "$INSTDIR\data\orig_dos.obg"
	Delete "$INSTDIR\data\orig_dos_de.obg"
	Delete "$INSTDIR\data\orig_win.obs"
	Delete "$INSTDIR\data\orig_dos.obs"
	Delete "$INSTDIR\data\no_sound.obs"

	; Create the Registry Entries
	WriteRegStr HKEY_LOCAL_MACHINE "SOFTWARE\Microsoft\Windows\CurrentVersion\Uninstall\OpenTTD" "Comments" "Visit ${APPURLLINK}"
	WriteRegStr HKEY_LOCAL_MACHINE "SOFTWARE\Microsoft\Windows\CurrentVersion\Uninstall\OpenTTD" "DisplayIcon" "$INSTDIR\openttd.exe,0"
	WriteRegStr HKEY_LOCAL_MACHINE "SOFTWARE\Microsoft\Windows\CurrentVersion\Uninstall\OpenTTD" "DisplayName" "OpenTTD ${APPVERSION}"
	WriteRegStr HKEY_LOCAL_MACHINE "SOFTWARE\Microsoft\Windows\CurrentVersion\Uninstall\OpenTTD" "DisplayVersion" "${APPVERSION}"
	WriteRegStr HKEY_LOCAL_MACHINE "SOFTWARE\Microsoft\Windows\CurrentVersion\Uninstall\OpenTTD" "HelpLink" "${APPURLLINK}"
	WriteRegStr HKEY_LOCAL_MACHINE "SOFTWARE\Microsoft\Windows\CurrentVersion\Uninstall\OpenTTD" "Install Folder" "$INSTDIR"
	WriteRegStr HKEY_LOCAL_MACHINE "SOFTWARE\Microsoft\Windows\CurrentVersion\Uninstall\OpenTTD" "Publisher" "OpenTTD"
	WriteRegStr HKEY_LOCAL_MACHINE "SOFTWARE\Microsoft\Windows\CurrentVersion\Uninstall\OpenTTD" "Shortcut Folder" "$SHORTCUTS"
	WriteRegStr HKEY_LOCAL_MACHINE "SOFTWARE\Microsoft\Windows\CurrentVersion\Uninstall\OpenTTD" "UninstallString" "$INSTDIR\uninstall.exe"
	WriteRegStr HKEY_LOCAL_MACHINE "SOFTWARE\Microsoft\Windows\CurrentVersion\Uninstall\OpenTTD" "URLInfoAbout" "${APPURLLINK}"
	; This key sets the Version DWORD that new installers will check against
	WriteRegDWORD HKEY_LOCAL_MACHINE "SOFTWARE\Microsoft\Windows\CurrentVersion\Uninstall\OpenTTD" "Version" ${INSTALLERVERSION}

	!insertmacro MUI_STARTMENU_WRITE_BEGIN "OpenTTD"
	CreateShortCut "$DESKTOP\OpenTTD.lnk" "$INSTDIR\openttd.exe"
	CreateDirectory "$SMPROGRAMS\$SHORTCUTS"
	CreateShortCut "$SMPROGRAMS\$SHORTCUTS\OpenTTD.lnk" "$INSTDIR\openttd.exe"
	CreateShortCut "$SMPROGRAMS\$SHORTCUTS\Uninstall.lnk" "$INSTDIR\uninstall.exe"
	CreateShortCut "$SMPROGRAMS\$SHORTCUTS\Readme.lnk" "$INSTDIR\README.md"
	CreateShortCut "$SMPROGRAMS\$SHORTCUTS\Changelog.lnk" "$INSTDIR\Changelog.txt"
	CreateShortCut "$SMPROGRAMS\$SHORTCUTS\Known-bugs.lnk" "$INSTDIR\known-bugs.txt"
	CreateDirectory "$SMPROGRAMS\$SHORTCUTS\Docs"
	CreateShortCut "$SMPROGRAMS\$SHORTCUTS\Docs\Multiplayer.lnk" "$INSTDIR\docs\multiplayer.md"
	CreateDirectory "$SMPROGRAMS\$SHORTCUTS\Scripts"
	CreateShortCut "$SMPROGRAMS\$SHORTCUTS\Scripts\Readme.lnk" "$INSTDIR\scripts\README.md"
	!insertmacro MUI_STARTMENU_WRITE_END
SectionEnd

;--------------------------------------------------------------
; OpenTTD translation install section. Copies only translations
Section "OpenTTD translations" Section6
	; Overwrite files by default, but don't complain on failure
	SetOverwrite try

	; Copy language files
	SetOutPath "$INSTDIR\lang\"
	File ${PATH_ROOT}bin\lang\*.lng
SectionEnd

;----------------------------------------------------------------------------------
; OpenGFX files install section. Downloads OpenGFX and installs it
Section "Download OpenGFX (free graphics set)" Section3
	SetOverwrite try

	NSISdl::download "http://binaries.openttd.org/installer/opengfx-${OPENGFX_BASE_VERSION}.7z" "$INSTDIR\baseset\opengfx.7z"
	Pop $R0 ;Get the return value
	StrCmp $R0 "success" +3
		MessageBox MB_OK "Downloading of OpenGFX failed"
		Goto Done

	; Let's extract the files
	SetOutPath "$INSTDIR\baseset\"
	NSIS7z::Extract "$INSTDIR\baseset\opengfx.7z"

	Delete "$INSTDIR\baseset\opengfx.7z"
	SetOutPath "$INSTDIR\"
Done:

SectionEnd

;----------------------------------------------------------------------------------
; OpenSFX files install section. Downloads OpenSFX and installs it
Section "Download OpenSFX (free sound set)" Section4
	SetOverwrite try

	NSISdl::download "http://binaries.openttd.org/installer/opensfx-${OPENSFX_BASE_VERSION}.7z" "$INSTDIR\baseset\opensfx.7z"
	Pop $R0 ;Get the return value
	StrCmp $R0 "success" +3
		MessageBox MB_OK "Downloading of OpenSFX failed"
		Goto Done

	; Let's extract the files
	SetOutPath "$INSTDIR\baseset\"
	NSIS7z::Extract "$INSTDIR\baseset\opensfx.7z"

	Delete "$INSTDIR\baseset\opensfx.7z"
	SetOutPath "$INSTDIR\"
Done:

SectionEnd

;----------------------------------------------------------------------------------
; OpenMSX files install section. Downloads OpenMSX and installs it
Section "Download OpenMSX (free music set)" Section5
	SetOverwrite try

	NSISdl::download "http://binaries.openttd.org/installer/openmsx-${OPENMSX_BASE_VERSION}.7z" "$INSTDIR\baseset\openmsx.7z"
	Pop $R0 ;Get the return value
	StrCmp $R0 "success" +3
		MessageBox MB_OK "Downloading of OpenMSX failed"
		Goto Done

	; Let's extract the files
	SetOutPath "$INSTDIR\baseset\"
	NSIS7z::Extract "$INSTDIR\baseset\openmsx.7z"

	Delete "$INSTDIR\baseset\openmsx.7z"
	SetOutPath "$INSTDIR\"
Done:

SectionEnd

;----------------------------------------------------------------------------------
; TTDLX files install section. Copies all needed TTDLX files from CD or install dir
Section /o "Copy data from Transport Tycoon Deluxe CD-ROM" Section2
	SetOverwrite try
	; Let's copy the files with size approximation
	SetOutPath "$INSTDIR\baseset"
	CopyFiles "$CDDRIVE\gm\*.gm" "$INSTDIR\baseset\" 1028
	CopyFiles "$CDDRIVE\gm.cat" "$INSTDIR\baseset\gm.cat" 415
	CopyFiles "$CDDRIVE\sample.cat" "$INSTDIR\baseset\sample.cat" 1566
	; Copy Windows files
	CopyFiles "$CDDRIVE\trg1r.grf" "$INSTDIR\baseset\trg1r.grf" 2365
	CopyFiles "$CDDRIVE\trgcr.grf" "$INSTDIR\baseset\trgcr.grf" 260
	CopyFiles "$CDDRIVE\trghr.grf" "$INSTDIR\baseset\trghr.grf" 400
	CopyFiles "$CDDRIVE\trgir.grf" "$INSTDIR\baseset\trgir.grf" 334
	CopyFiles "$CDDRIVE\trgtr.grf" "$INSTDIR\baseset\trgtr.grf" 546
	; Copy DOS files
	CopyFiles "$CDDRIVE\trg1.grf" "$INSTDIR\baseset\trg1.grf" 2365
	CopyFiles "$CDDRIVE\trgc.grf" "$INSTDIR\baseset\trgc.grf" 260
	CopyFiles "$CDDRIVE\trgh.grf" "$INSTDIR\baseset\trgh.grf" 400
	CopyFiles "$CDDRIVE\trgi.grf" "$INSTDIR\baseset\trgi.grf" 334
	CopyFiles "$CDDRIVE\trgt.grf" "$INSTDIR\baseset\trgt.grf" 546
	SetOutPath "$INSTDIR\"
SectionEnd

;-------------------------------------------
; Install the uninstaller (option is hidden)
Section -FinishSection
	WriteUninstaller "$INSTDIR\uninstall.exe"
SectionEnd

; Modern install component descriptions
!insertmacro MUI_FUNCTION_DESCRIPTION_BEGIN
	!insertmacro MUI_DESCRIPTION_TEXT ${Section1} "Minimal OpenTTD installation in English. You need at least one of the game graphics and sound sets installed."
	!insertmacro MUI_DESCRIPTION_TEXT ${Section6} "Translations of OpenTTD."
	!insertmacro MUI_DESCRIPTION_TEXT ${Section3} "Download the free OpenGFX game graphics set. This download is about 3 MiB."
	!insertmacro MUI_DESCRIPTION_TEXT ${Section4} "Download the free OpenSFX game sound set. This download is about 10 MiB."
	!insertmacro MUI_DESCRIPTION_TEXT ${Section5} "Download the free OpenMSX game music set. This download is about 200 KiB."
	!insertmacro MUI_DESCRIPTION_TEXT ${Section2} "Copies the game graphics, sounds and music from the Transport Tycoon Deluxe CD."
!insertmacro MUI_FUNCTION_DESCRIPTION_END

;-----------------------------------------------
; Uninstall section, deletes all installed files
Section "Uninstall"
	SetShellVarContext all

	IfFileExists "$INSTDIR\save" 0 NoRemoveSavedGames
	MessageBox MB_YESNO|MB_ICONQUESTION \
		"Remove the save game folders located at $\"$INSTDIR\save$\"?$\n \
		If you choose Yes, your saved games will be deleted." \
		IDYES RemoveSavedGames IDNO NoRemoveSavedGames
	RemoveSavedGames:
		Delete "$INSTDIR\save\autosave\*"
		RMDir "$INSTDIR\save\autosave"
		Delete "$INSTDIR\save\*"
		RMDir "$INSTDIR\save"
	NoRemoveSavedGames:

	IfFileExists "$INSTDIR\scenario" 0 NoRemoveScen
	MessageBox MB_YESNO|MB_ICONQUESTION \
		"Remove the scenario folders located at $\"$INSTDIR\scenario$\"?$\n \
		If you choose Yes, your scenarios will be deleted." \
		IDYES RemoveScen IDNO NoRemoveScen
	RemoveScen:
		Delete "$INSTDIR\scenario\heightmap*"
		RMDir "$INSTDIR\scenario\heightmap"
		Delete "$INSTDIR\scenario\*"
		RMDir "$INSTDIR\scenario"
	NoRemoveScen:

	; Remove from registry...
	!insertmacro MUI_STARTMENU_GETFOLDER "OpenTTD" $SHORTCUTS
	ReadRegStr $SHORTCUTS HKEY_LOCAL_MACHINE "SOFTWARE\Microsoft\Windows\CurrentVersion\Uninstall\OpenTTD" "Shortcut Folder"

	DeleteRegKey HKLM "Software\Microsoft\Windows\CurrentVersion\Uninstall\OpenTTD"

	; Delete self
	Delete "$INSTDIR\uninstall.exe"

	; Delete Shortcuts
	Delete "$DESKTOP\OpenTTD.lnk"
	Delete "$SMPROGRAMS\$SHORTCUTS\OpenTTD.lnk"
	Delete "$SMPROGRAMS\$SHORTCUTS\Uninstall.lnk"
	Delete "$SMPROGRAMS\$SHORTCUTS\Readme.lnk"
	Delete "$SMPROGRAMS\$SHORTCUTS\Changelog.lnk"
	Delete "$SMPROGRAMS\$SHORTCUTS\Known-bugs.lnk"
	Delete "$SMPROGRAMS\$SHORTCUTS\Docs\Multiplayer.lnk"
	Delete "$SMPROGRAMS\$SHORTCUTS\Docs\32bpp.lnk"
	Delete "$SMPROGRAMS\$SHORTCUTS\Scripts\Readme.lnk"

	; Clean up OpenTTD dir
	Delete "$INSTDIR\changelog.txt"
	Delete "$INSTDIR\README.md"
	Delete "$INSTDIR\known-bugs.txt"
	Delete "$INSTDIR\openttd.exe"
	Delete "$INSTDIR\COPYING.md"
	Delete "$INSTDIR\INSTALL.LOG"
	Delete "$INSTDIR\crash.log"
	Delete "$INSTDIR\crash.dmp"
	Delete "$INSTDIR\openttd.cfg"
	Delete "$INSTDIR\hs.dat"
	Delete "$INSTDIR\cached_sprites.*"
	Delete "$INSTDIR\save\autosave\network*.tmp" ; temporary network file

	; AI files
	Delete "$INSTDIR\ai\compat_*.nut"

	; Game Script files
	Delete "$INSTDIR\game\compat_*.nut"

	; Baseset files
	Delete "$INSTDIR\baseset\opntitle.dat"
	Delete "$INSTDIR\baseset\openttd.grf"
	Delete "$INSTDIR\baseset\orig_extra.grf"
	Delete "$INSTDIR\baseset\orig_win.obg"
	Delete "$INSTDIR\baseset\orig_dos.obg"
	Delete "$INSTDIR\baseset\orig_dos_de.obg"
	Delete "$INSTDIR\baseset\orig_win.obs"
	Delete "$INSTDIR\baseset\orig_dos.obs"
	Delete "$INSTDIR\baseset\no_sound.obs"
	Delete "$INSTDIR\baseset\sample.cat"
	Delete "$INSTDIR\baseset\trg1r.grf"
	Delete "$INSTDIR\baseset\trghr.grf"
	Delete "$INSTDIR\baseset\trgtr.grf"
	Delete "$INSTDIR\baseset\trgcr.grf"
	Delete "$INSTDIR\baseset\trgir.grf"
	Delete "$INSTDIR\baseset\trg1.grf"
	Delete "$INSTDIR\baseset\trgh.grf"
	Delete "$INSTDIR\baseset\trgt.grf"
	Delete "$INSTDIR\baseset\trgc.grf"
	Delete "$INSTDIR\baseset\trgi.grf"
	Delete "$INSTDIR\baseset\gm.cat"
	Delete "$INSTDIR\baseset\gm-tto.cat"
	Delete "$INSTDIR\baseset\*.gm"

	Delete "$INSTDIR\data\sample.cat"
	Delete "$INSTDIR\data\trg1r.grf"
	Delete "$INSTDIR\data\trghr.grf"
	Delete "$INSTDIR\data\trgtr.grf"
	Delete "$INSTDIR\data\trgcr.grf"
	Delete "$INSTDIR\data\trgir.grf"
	Delete "$INSTDIR\data\trg1.grf"
	Delete "$INSTDIR\data\trgh.grf"
	Delete "$INSTDIR\data\trgt.grf"
	Delete "$INSTDIR\data\trgc.grf"
	Delete "$INSTDIR\data\trgi.grf"
	Delete "$INSTDIR\gm\*.gm"

	; Downloaded OpenGFX/OpenSFX/OpenMSX
	Delete "$INSTDIR\baseset\opengfx\*"
	RMDir  "$INSTDIR\baseset\opengfx"
	Delete "$INSTDIR\baseset\opensfx\*"
	RMDir  "$INSTDIR\baseset\opensfx"
	Delete "$INSTDIR\baseset\openmsx\*"
	RMDir  "$INSTDIR\baseset\openmsx"

	Delete "$INSTDIR\data\opengfx\*"
	RMDir  "$INSTDIR\data\opengfx"
	Delete "$INSTDIR\data\opensfx\*"
	RMDir  "$INSTDIR\data\opensfx"
	Delete "$INSTDIR\gm\openmsx\*"
	RMDir  "$INSTDIR\gm\openmsx"

	; Language files
	Delete "$INSTDIR\lang\*.lng"

	; Scripts
	Delete "$INSTDIR\scripts\*.*"

	; Documentation
	Delete "$INSTDIR\docs\*.*"

	; Base sets for music
	Delete "$INSTDIR\gm\orig_win.obm"
	Delete "$INSTDIR\gm\orig_dos.obm"
	Delete "$INSTDIR\gm\no_music.obm"
	Delete "$INSTDIR\baseset\orig_win.obm"
	Delete "$INSTDIR\baseset\orig_dos.obm"
	Delete "$INSTDIR\baseset\no_music.obm"

	; Remove remaining directories
	RMDir "$SMPROGRAMS\$SHORTCUTS\Extras\"
	RMDir "$SMPROGRAMS\$SHORTCUTS\Scripts\"
	RMDir "$SMPROGRAMS\$SHORTCUTS\Docs\"
	RMDir "$SMPROGRAMS\$SHORTCUTS"
	RMDir "$INSTDIR\ai"
	RMDir "$INSTDIR\game"
	RMDir "$INSTDIR\data"
	RMDir "$INSTDIR\baseset"
	RMDir "$INSTDIR\gm"
	RMDir "$INSTDIR\lang"
	RMDir "$INSTDIR\scripts"
	RMDir "$INSTDIR\docs"
	RMDir "$INSTDIR"

SectionEnd

;------------------------------------------------------------
; Custom page function to find the TTDLX CD/install location
Function SelectCDEnter
	SectionGetFlags ${Section2} $0
	IntOp $1 $0 & 0x80 ; bit 7 set by upgrade, no need to copy files
	IntCmp $1 1 DoneCD ; Upgrade doesn't need copy files

	IntOp $0 $0 & 1
	IntCmp $0 1 NoAbort
	Abort
NoAbort:

	GetTempFileName $R0
	!insertmacro MUI_HEADER_TEXT "Locate TTD" "Setup needs the location of Transport Tycoon Deluxe in order to continue."
	!insertmacro INSTALLOPTIONS_EXTRACT_AS "CDFinder.ini" "CDFinder"

	ClearErrors
	; Now, let's populate $CDDRIVE
	ReadRegStr $R0 HKLM "SOFTWARE\Fish Technology Group\Transport Tycoon Deluxe" "HDPath"
	IfErrors NoTTD
	StrCmp $CDDRIVE "" 0 Populated
	StrCpy $CDDRIVE $R0
Populated:
	StrCpy $AddWinPrePopulate "Setup has detected your TTD folder. Don't change the folder. Simply press Next."
	Goto TruFinish
NoTTD:
	StrCpy $AddWinPrePopulate "Setup couldn't find TTD. Please enter the path where the graphics files from TTD are stored and press Next to continue."
TruFinish:
	ClearErrors
	!insertmacro INSTALLOPTIONS_WRITE "CDFinder" "Field 2" "State" $CDDRIVE          ; TTDLX path
	!insertmacro INSTALLOPTIONS_WRITE "CDFinder" "Field 3" "Text" $AddWinPrePopulate ; Caption
DoneCD:
	; Initialize the dialog *AFTER* we've changed the text otherwise we won't see the changes
	!insertmacro INSTALLOPTIONS_INITDIALOG "CDFinder"
	!insertmacro INSTALLOPTIONS_SHOW
FunctionEnd

;----------------------------------------------------------------
; Custom page function when 'next' is selected for the TTDLX path
Function SelectCDExit
	!insertmacro INSTALLOPTIONS_READ $CDDRIVE "CDFinder" "Field 2" "State"
	; If trg1r.grf does not exist at the path, retry with DOS version
	IfFileExists $CDDRIVE\trg1r.grf "" DosCD
	IfFileExists $CDDRIVE\trgir.grf "" NoCD
	IfFileExists $CDDRIVE\sample.cat hasCD NoCD
DosCD:
	IfFileExists $CDDRIVE\TRG1.GRF "" NoCD
	IfFileExists $CDDRIVE\TRGI.GRF "" NoCD
	IfFileExists $CDDRIVE\SAMPLE.CAT hasCD NoCD
NoCD:
	MessageBox MB_OK "Setup cannot continue without the Transport Tycoon Deluxe location!"
	Abort
hasCD:
FunctionEnd

;-------------------------------------------------------------------------------
; Determine windows version, returns "win9x" if Win9x/Me/2000/XP SP2- or "winnt" for the rest on the stack
Function GetWindowsVersion
	GetVersion::WindowsPlatformArchitecture
	Pop $R0
	IntCmp $R0 64 WinNT 0
	ClearErrors
	StrCpy $R0 "win9x"
	${If} ${IsNT}
		${If} ${IsWinXP}
		${AndIf} ${AtLeastServicePack} 3
		${OrIf} ${AtLeastWin2003}
			GoTo WinNT
		${EndIf}
	${EndIf}
	GoTo Done
WinNT:
	StrCpy $R0 "winnt"
Done:
	Push $R0
FunctionEnd

;-------------------------------------------------------------------------------
; Check whether we're not running an installer for 64 bits on 32 bits and vice versa
Function CheckProcessorArchitecture
	GetVersion::WindowsPlatformArchitecture
	Pop $R0
	IntCmp $R0 64 Win64 0
	ClearErrors
	IntCmp ${APPBITS} 64 0 Done
	MessageBox MB_YESNO|MB_ICONSTOP "You are trying to install the 64-bit OpenTTD on a 32-bit operating system. This is not going to work. Please download the correct version. Do you really want to continue?" IDYES Done IDNO Abort
	GoTo Done
Win64:
	ClearErrors
	IntCmp ${APPBITS} 64 Done 0
	MessageBox MB_YESNO|MB_ICONINFORMATION "You are trying to install the 32-bit OpenTTD on a 64-bit operating system. This is not advised, but will work with reduced capabilities. We suggest that you download the correct version. Do you really want to continue?" IDYES Done IDNO Abort
	GoTo Done
Abort:
	Quit
Done:
FunctionEnd

;-------------------------------------------------------------------------------
; Check whether we're not running an installer for NT on 9x and vice versa
Function CheckWindowsVersion
	Call GetWindowsVersion
	Pop $R0
	StrCmp $R0 "win9x" 0 WinNT
	ClearErrors
	StrCmp ${APPARCH} "win9x" Done 0
	MessageBox MB_YESNO|MB_ICONSTOP "You are trying to install the Windows XP SP3, Vista and 7 version on Windows 95, 98, ME, 2000 and XP without SP3. This is will not work. Please download the correct version. Do you really want to continue?" IDYES Done IDNO Abort
	GoTo Done
WinNT:
	ClearErrors
	StrCmp ${APPARCH} "win9x" 0 Done
	MessageBox MB_YESNO|MB_ICONEXCLAMATION "You are trying to install the Windows 95, 98, 2000 and XP without SP3 version on Windows XP SP3, Vista or 7. This is not advised, but will work with reduced capabilities. We suggest that you download the correct version. Do you really want to continue?" IDYES Done IDNO Abort
Abort:
	Quit
Done:
FunctionEnd

;-------------------------------------------------------------------------------
; Check whether OpenTTD is running
Function CheckOpenTTDRunning
	IfFileExists "$INSTDIR\openttd.exe" 0 Done
Retry:
	FindProcDLL::FindProc "openttd.exe"
	Pop $R0
	IntCmp $R0 1 0 Done
	ClearErrors
	Delete "$INSTDIR\openttd.exe"
	IfErrors 0 Done
	ClearErrors
	MessageBox MB_RETRYCANCEL|MB_ICONEXCLAMATION "OpenTTD is running. Please close it and retry." IDRETRY Retry
	Abort
Done:
FunctionEnd

;-------------------------------------------------------------------------------
; strips all CRs
; and then converts all LFs into CRLFs
; (this is roughly equivalent to "cat file | dos2unix | unix2dos")
;
; usage:
;    Push "infile"
;    Call unix2dos
;
; beware that this function destroys $0 $1 $2
Function unix2dos
	ClearErrors

	Pop $2
	Rename $2 $2.U2D
	FileOpen $1 $2 w

	FileOpen $0 $2.U2D r

	Push $2 ; save name for deleting

	IfErrors unix2dos_done

	; $0 = file input (opened for reading)
	; $1 = file output (opened for writing)

unix2dos_loop:
	; read a byte (stored in $2)
	FileReadByte $0 $2
	IfErrors unix2dos_done ; EOL
	; skip CR
	StrCmp $2 13 unix2dos_loop
	; if LF write an extra CR
	StrCmp $2 10 unix2dos_cr unix2dos_write

unix2dos_cr:
	FileWriteByte $1 13

unix2dos_write:
	; write byte
	FileWriteByte $1 $2
	; read next byte
	Goto unix2dos_loop

unix2dos_done:
	; close files
	FileClose $0
	FileClose $1

	; delete original
	Pop $0
	Delete $0.U2D

FunctionEnd


Var OLDVERSION
Var UninstallString

;-----------------------------------------------------------------------------------
; NSIS Initialize function, determine if we are going to install/upgrade or uninstall
Function .onInit
	StrCpy $SHORTCUTS "OpenTTD"

	SectionSetSize ${Section3} 6144
	SectionSetSize ${Section4} 13312
	SectionSetSize ${Section5} 1024

	SectionSetFlags 0 17

	; Starts Setup - let's look for an older version of OpenTTD
	ReadRegDWORD $R8 HKLM "SOFTWARE\Microsoft\Windows\CurrentVersion\Uninstall\OpenTTD" "Version"

	IfErrors ShowWelcomeMessage ShowUpgradeMessage
ShowWelcomeMessage:
	ReadRegStr $R8 HKLM "SOFTWARE\Microsoft\Windows\CurrentVersion\Uninstall\OpenTTD" "Version"
	; In the event someone still has OpenTTD 0.1, this will detect that (that installer used a string instead of dword entry)
	IfErrors FinishCallback

ShowUpgradeMessage:
	IntCmp ${INSTALLERVERSION} $R8 VersionsAreEqual InstallerIsOlder  WelcomeToSetup
WelcomeToSetup:
	; An older version was found.  Let's let the user know there's an upgrade that will take place.
	ReadRegStr $OLDVERSION HKEY_LOCAL_MACHINE "SOFTWARE\Microsoft\Windows\CurrentVersion\Uninstall\OpenTTD" "DisplayVersion"
	; Gets the older version then displays it in a message box
	MessageBox MB_OK|MB_ICONINFORMATION \
		"Welcome to ${APPNAMEANDVERSION} Setup.$\nThis will allow you to upgrade from version $OLDVERSION."
	SectionSetFlags ${Section2} 0x80 ; set bit 7
	SectionSetFlags ${Section3} 0x80 ; set bit 7
	SectionSetFlags ${Section4} 0x80 ; set bit 7
	SectionSetFlags ${Section5} 0x80 ; set bit 7
	Goto FinishCallback

VersionsAreEqual:
	ReadRegStr $UninstallString HKEY_LOCAL_MACHINE "SOFTWARE\Microsoft\Windows\CurrentVersion\Uninstall\OpenTTD" "UninstallString"
	IfFileExists "$UninstallString" "" FinishCallback
	MessageBox MB_YESNO|MB_ICONQUESTION \
		"Setup detected ${APPNAMEANDVERSION} on your system. This is the same version that this program will install.$\nAre you trying to uninstall it?" \
		IDYES DoUninstall IDNO FinishCallback
DoUninstall: ; You have the same version as this installer.  This allows you to uninstall.
	Exec "$UninstallString"
	Quit

InstallerIsOlder:
	MessageBox MB_OK|MB_ICONSTOP \
		"You have a newer version of ${APPNAME}.$\nSetup will now exit."
	Quit

FinishCallback:
	ClearErrors
	Call CheckProcessorArchitecture
	Call CheckWindowsVersion
FunctionEnd
; eof
<|MERGE_RESOLUTION|>--- conflicted
+++ resolved
@@ -2,13 +2,8 @@
 !define APPV_MAJOR 1
 !define APPV_MINOR 10
 !define APPV_MAINT 0
-<<<<<<< HEAD
-!define APPV_BUILD 5
-!define APPV_EXTRA ""
-=======
 !define APPV_BUILD 1
 !define APPV_EXTRA "-beta2"
->>>>>>> a499e9ac
 
 !define APPNAME "OpenTTD"   ; Define application name
 !define APPVERSION "${APPV_MAJOR}.${APPV_MINOR}.${APPV_MAINT}${APPV_EXTRA}"  ; Define application version
